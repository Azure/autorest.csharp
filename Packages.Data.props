--- conflicted
+++ resolved
@@ -33,13 +33,8 @@
   <!-- All csproj dependencies. -->
   <ItemGroup>
     <PackageReference Update="NUnit" Version="3.13.2" />
-<<<<<<< HEAD
     <PackageReference Update="System.ClientModel" Version="1.1.0-beta.3" />
-    <PackageReference Update="Azure.Core" Version="1.38.0" />
-=======
-    <PackageReference Update="System.ClientModel" Version="1.1.0-beta.2" />
     <PackageReference Update="Azure.Core" Version="1.39.0" />
->>>>>>> 47720af8
     <PackageReference Update="Azure.Core.Experimental" Version="0.1.0-preview.18" />
     <PackageReference Update="Azure.ResourceManager" Version="1.11.0" />
     <PackageReference Update="Azure.Core.Expressions.DataFactory" Version="1.0.0" />
