<?xml version="1.0" encoding="utf-8"?>
<Project xmlns="http://schemas.microsoft.com/developer/msbuild/2003">
  <!-- Dependency versions to mimic azure-sdk-for-net build system. -->

  <!-- Test only dependencies. -->
  <ItemGroup Condition="'$(IsTestGenerationTestProject)' == 'true'">
    <PackageReference Update="Moq" Version="[4.18.2]" />
  </ItemGroup>

  <ItemGroup Condition="$(MSBuildProjectName.EndsWith('.Tests'))">
    <PackageReference Update="Azure.Identity" Version="1.10.4" />
    <PackageReference Update="NUnit3TestAdapter" Version="4.4.2" />
    <PackageReference Update="Microsoft.NET.Test.Sdk" Version="17.0.0" />
  </ItemGroup>

  <!-- Library only dependencies. -->
  <ItemGroup Condition="'$(IsTestGenerationSrcProject)' == 'true'">
    <PackageReference Update="System.Text.Json" Version="4.7.2" />
  
    <!-- Include analyzers so that we see issues in this repo before we do a regen preview-->
    <PackageReference Update="Azure.ClientSdk.Analyzers" Version="0.1.1-dev.20230822.1" PrivateAssets="All" />
    <PackageReference Update="Microsoft.CodeAnalysis.NetAnalyzers" Version="7.0.1" PrivateAssets="All" />
    <PackageReference Update="Microsoft.CodeAnalysis.BannedApiAnalyzers" Version="3.3.2" PrivateAssets="All" />
  </ItemGroup>

  <!-- All csproj dependencies. -->
  <ItemGroup>
    <PackageReference Update="NUnit" Version="3.13.2" />
<<<<<<< HEAD
    <PackageReference Update="System.ClientModel" Version="1.0.0-alpha.20231116.3" />
=======
    <PackageReference Update="System.Net.ClientModel" Version="1.0.0-beta.1" />
>>>>>>> f9a42aed
    <PackageReference Update="Azure.Core" Version="1.36.0" />
    <PackageReference Update="Azure.Core.Experimental" Version="0.1.0-preview.18" />
    <PackageReference Update="Azure.ResourceManager" Version="1.9.0" />
    <PackageReference Update="Azure.Core.Expressions.DataFactory" Version="1.0.0-beta.4" />
    <PackageReference Update="Microsoft.AspNetCore.Server.Kestrel" Version="2.2.0" />
    <PackageReference Update="System.Diagnostics.DiagnosticSource" Version="6.0.1" />
    <PackageReference Update="CommandLineParser" Version="2.9.1" />
    <PackageReference Update="Humanizer.Core" Version="2.13.14" />
    <PackageReference Update="Microsoft.CodeAnalysis.CSharp.Workspaces" Version="4.1.0" />
    <PackageReference Update="System.Text.Json" Version="4.7.2" />
    <PackageReference Update="YamlDotNet" Version="11.2.1" />
    <PackageReference Update="System.Memory" Version="4.5.4" />
  </ItemGroup>
</Project><|MERGE_RESOLUTION|>--- conflicted
+++ resolved
@@ -26,11 +26,7 @@
   <!-- All csproj dependencies. -->
   <ItemGroup>
     <PackageReference Update="NUnit" Version="3.13.2" />
-<<<<<<< HEAD
     <PackageReference Update="System.ClientModel" Version="1.0.0-alpha.20231116.3" />
-=======
-    <PackageReference Update="System.Net.ClientModel" Version="1.0.0-beta.1" />
->>>>>>> f9a42aed
     <PackageReference Update="Azure.Core" Version="1.36.0" />
     <PackageReference Update="Azure.Core.Experimental" Version="0.1.0-preview.18" />
     <PackageReference Update="Azure.ResourceManager" Version="1.9.0" />
