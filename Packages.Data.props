--- conflicted
+++ resolved
@@ -33,19 +33,11 @@
   <!-- All csproj dependencies. -->
   <ItemGroup>
     <PackageReference Update="NUnit" Version="3.13.2" />
-<<<<<<< HEAD
     <PackageReference Update="System.ClientModel" Version="1.0.0-beta.3" />
-    <PackageReference Update="Azure.Core" Version="1.37.0" />
+    <PackageReference Update="Azure.Core" Version="1.36.0" />
     <PackageReference Update="Azure.Core.Experimental" Version="0.1.0-preview.18" />
     <PackageReference Update="Azure.ResourceManager" Version="1.11.0-alpha.20240210.4" />
     <PackageReference Update="Azure.Core.Expressions.DataFactory" Version="1.0.0-beta.4" />
-=======
-    <PackageReference Update="System.ClientModel" Version="1.0.0-beta.4" />
-    <PackageReference Update="Azure.Core" Version="1.36.0" />
-    <PackageReference Update="Azure.Core.Experimental" Version="0.1.0-preview.18" />
-    <PackageReference Update="Azure.ResourceManager" Version="1.9.0" />
-    <PackageReference Update="Azure.Core.Expressions.DataFactory" Version="1.0.0" />
->>>>>>> 058eea41
     <PackageReference Update="Microsoft.AspNetCore.Server.Kestrel" Version="2.2.0" />
     <PackageReference Update="System.Diagnostics.DiagnosticSource" Version="6.0.1" />
     <PackageReference Update="CommandLineParser" Version="2.9.1" />
