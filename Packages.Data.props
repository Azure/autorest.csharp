<?xml version="1.0" encoding="utf-8"?>
<Project xmlns="http://schemas.microsoft.com/developer/msbuild/2003">
  <!-- Dependency versions to mimic azure-sdk-for-net build system. -->

  <!-- Test only dependencies. -->
  <ItemGroup Condition="'$(IsTestGenerationTestProject)' == 'true' Or '$(IsUnitTestProject)' == 'true'">
    <PackageReference Update="Moq" Version="[4.18.2]" />
  </ItemGroup>
  
  <ItemGroup Condition="'$(IsTestGenerationTestProject)' == 'true'">
    <!-- Include the basic related files for the test framework to ensure our generated test code could build here-->
    <Compile Include="$(FakeAzureCoreTestFrameworkSources)/RecordedTestMode.cs" LinkBase="Shared/TestFramework" />
    <Compile Include="$(FakeAzureCoreTestFrameworkSources)/RecordedTestBase.cs" LinkBase="Shared/TestFramework" />
    <Compile Include="$(FakeAzureCoreTestFrameworkSources)/TestEnvironment.cs" LinkBase="Shared/TestFramework" />
  </ItemGroup>

  <ItemGroup Condition="'$(IsMgmtLibrary)' == 'true' and '$(IsTestGenerationTestProject)' == 'true'">
    <Compile Include="$(FakeAzureCoreTestFrameworkSources)/ManagementRecordedTestBase.cs" LinkBase="Shared/TestFramework" />
    <Compile Include="$(FakeAzureCoreTestFrameworkSources)/Recording.cs" LinkBase="Shared/TestFramework" />
  </ItemGroup>
  
  <ItemGroup Condition="$(MSBuildProjectName.EndsWith('.Tests'))">
    <PackageReference Update="Azure.Identity" Version="1.11.4" />
    <PackageReference Update="Microsoft.NET.Test.Sdk" Version="17.0.0" />
    <PackageReference Update="NUnit3TestAdapter" Version="4.4.2" />
  </ItemGroup>

  <!-- Library only dependencies. -->
  <ItemGroup Condition="'$(IsTestGenerationSrcProject)' == 'true'">
    <PackageReference Update="System.Text.Json" Version="4.7.2" />
  
    <!-- Include analyzers so that we see issues in this repo before we do a regen preview-->
    <PackageReference Update="Azure.ClientSdk.Analyzers" Version="0.1.1-dev.20250422.1" PrivateAssets="All" />
    <PackageReference Update="Microsoft.CodeAnalysis.BannedApiAnalyzers" Version="3.3.2" PrivateAssets="All" />
    <PackageReference Update="Microsoft.CodeAnalysis.NetAnalyzers" Version="9.0.0" PrivateAssets="All" />
  </ItemGroup>

  <!-- All csproj dependencies. -->
  <ItemGroup>
<<<<<<< HEAD
    <PackageReference Update="Azure.Core" Version="1.47.1" />
=======
    <PackageReference Update="Azure.Core" Version="1.47.0" />
>>>>>>> fb9256e3
    <PackageReference Update="Azure.Core.Experimental" Version="0.1.0-preview.18" />
    <PackageReference Update="Azure.Core.Expressions.DataFactory" Version="1.0.0" />
    <PackageReference Update="Azure.ResourceManager" Version="1.14.0-beta.1" />
    <PackageReference Update="CommandLineParser" Version="2.9.1" />
    <PackageReference Update="Humanizer.Core" Version="2.13.14" />
    <PackageReference Update="Microsoft.AspNetCore.Server.Kestrel" Version="2.2.0" />
    <PackageReference Update="Microsoft.Bcl.AsyncInterfaces" Version="8.0.0" />
    <PackageReference Update="Microsoft.Build" Version="16.11.0" />
    <PackageReference Update="Microsoft.CodeAnalysis.CSharp.Workspaces" Version="4.1.0" />
    <PackageReference Update="NuGet.Configuration" Version="6.8.0" />
    <PackageReference Update="NUnit" Version="3.13.2" />
<<<<<<< HEAD
    <PackageReference Update="System.ClientModel" Version="1.5.1" />
=======
    <PackageReference Update="System.ClientModel" Version="1.5.0" />
>>>>>>> fb9256e3
    <PackageReference Update="System.Diagnostics.DiagnosticSource" Version="8.0.0" />
    <PackageReference Update="System.Memory" Version="4.5.4" />
    <PackageReference Update="System.Text.Json" Version="8.0.5" />
    <PackageReference Update="YamlDotNet" Version="11.2.1" />
  </ItemGroup>
</Project><|MERGE_RESOLUTION|>--- conflicted
+++ resolved
@@ -37,11 +37,7 @@
 
   <!-- All csproj dependencies. -->
   <ItemGroup>
-<<<<<<< HEAD
     <PackageReference Update="Azure.Core" Version="1.47.1" />
-=======
-    <PackageReference Update="Azure.Core" Version="1.47.0" />
->>>>>>> fb9256e3
     <PackageReference Update="Azure.Core.Experimental" Version="0.1.0-preview.18" />
     <PackageReference Update="Azure.Core.Expressions.DataFactory" Version="1.0.0" />
     <PackageReference Update="Azure.ResourceManager" Version="1.14.0-beta.1" />
@@ -53,11 +49,7 @@
     <PackageReference Update="Microsoft.CodeAnalysis.CSharp.Workspaces" Version="4.1.0" />
     <PackageReference Update="NuGet.Configuration" Version="6.8.0" />
     <PackageReference Update="NUnit" Version="3.13.2" />
-<<<<<<< HEAD
     <PackageReference Update="System.ClientModel" Version="1.5.1" />
-=======
-    <PackageReference Update="System.ClientModel" Version="1.5.0" />
->>>>>>> fb9256e3
     <PackageReference Update="System.Diagnostics.DiagnosticSource" Version="8.0.0" />
     <PackageReference Update="System.Memory" Version="4.5.4" />
     <PackageReference Update="System.Text.Json" Version="8.0.5" />
