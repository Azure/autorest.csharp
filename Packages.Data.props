--- conflicted
+++ resolved
@@ -33,13 +33,8 @@
   <!-- All csproj dependencies. -->
   <ItemGroup>
     <PackageReference Update="NUnit" Version="3.13.2" />
-<<<<<<< HEAD
-    <PackageReference Update="System.ClientModel" Version="1.0.0-beta.3" NoWarn="NU1605" />
+    <PackageReference Update="System.ClientModel" Version="1.0.0-beta.4" NoWarn="NU1605" />
     <PackageReference Update="Azure.Core" Version="1.38.0" />
-=======
-    <PackageReference Update="System.ClientModel" Version="1.0.0-beta.4" />
-    <PackageReference Update="Azure.Core" Version="1.36.0" />
->>>>>>> c87d34e1
     <PackageReference Update="Azure.Core.Experimental" Version="0.1.0-preview.18" />
     <PackageReference Update="Azure.ResourceManager" Version="1.9.0" />
     <PackageReference Update="Azure.Core.Expressions.DataFactory" Version="1.0.0" />
