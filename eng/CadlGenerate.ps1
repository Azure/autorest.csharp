--- conflicted
+++ resolved
@@ -19,19 +19,11 @@
     Write-Host "Emit CADL json for $testName"
     $projectPath = Join-Path $testEmitterPath $testName
     #clean up
-<<<<<<< HEAD
-    if (Test-Path $projectPath/Generated) 
-    {
-        Remove-Item $projectPath/Generated/* -Include *.*
-    }
-    node node_modules/@cadl-lang/compiler/dist/core/cli.js compile --output-path $projectPath/Generated $projectPath/$testName.cadl --emit @azure-tools/cadl-csharp --option @azure-tools/cadl-csharp.skipSDKGeneration=true
-=======
     if (Test-Path $projectPath/Generated)
     {
         Remove-Item $projectPath/Generated -Force -Recurse
     }
     node node_modules/@cadl-lang/compiler/dist/core/cli.js compile --output-path $projectPath $projectPath/$testName.cadl --emit @azure-tools/cadl-csharp --option @azure-tools/cadl-csharp.skipSDKGeneration=true
->>>>>>> 1f559316
     if (!$?) {
         Pop-Location
         throw "Failed to emit cadl model for $testName."
@@ -50,20 +42,12 @@
     }
     Write-Host "Emit CADL json for $testName"
     $projectPath = Join-Path $samplePath $testName
-<<<<<<< HEAD
-    if (Test-Path $projectPath/Generated) 
-    {
-        Remove-Item $projectPath/Generated/* -Include *.*
-    }
-    node node_modules/@cadl-lang/compiler/dist/core/cli.js compile --output-path $projectPath/Generated $projectPath/$testName.cadl --emit @azure-tools/cadl-csharp --option @azure-tools/cadl-csharp.skipSDKGeneration=true
-=======
      #clean up
      if (Test-Path $projectPath/Generated)
      {
          Remove-Item $projectPath/Generated -Force -Recurse
      }
     node node_modules/@cadl-lang/compiler/dist/core/cli.js compile --output-path $projectPath $projectPath/$testName.cadl --emit @azure-tools/cadl-csharp --option @azure-tools/cadl-csharp.skipSDKGeneration=true
->>>>>>> 1f559316
 }
 
 Pop-Location