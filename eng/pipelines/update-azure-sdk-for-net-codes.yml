# Generate SDK codes

parameters:
  - name: NodeVersion
    type: string
    default: '20.x'
  - name: Name
    type: string
  - name: AutorestCSharpVersion
    type: string
  - name: BranchName
    type: string
  - name: DependsOn
    type: object
  - name: Matrix
    type: object
  - name: ContinueOnError
    type: boolean
    default: false

jobs:
- job: ${{ parameters.Name }}
  timeoutInMinutes: 60
  strategy:
    matrix: ${{ parameters.Matrix }}
  dependsOn: ${{ parameters.DependsOn }}
  steps:
  - checkout: self
    fetchDepth: 1
  - checkout: azure-sdk-tools
    fetchDepth: 1
  - template: eng/common/pipelines/templates/steps/sparse-checkout.yml@azure-sdk-tools
    parameters:
      Paths:
      - "/*"
      - "!SessionRecords"
      Repositories:
      - Name: azure-sdk/azure-sdk-for-net
        WorkingDirectory: $(Build.SourcesDirectory)/azure-sdk-for-net
        Commitish: refs/heads/${{ parameters.BranchName }}
      SkipCheckoutNone: true
  - task: UseDotNet@2
    displayName: 'Use .NET Core SDK'
    inputs:
      useGlobalJson: true
      performMultiLevelLookup: true
  - task: DownloadPipelineArtifact@2
    displayName: Download job matrix props files
    inputs:
      artifact: matrix-props
      targetPath: $(Build.SourcesDirectory)/azure-sdk-for-net/artifacts/matrix-props
  - task: UseNode@1
    displayName: 'Install Node.js'
    inputs:
<<<<<<< HEAD
      version: $(NodeVersion)
=======
      version: ${{ parameters.NodeVersion }}
>>>>>>> 03d351d9
  - task: Powershell@2
    displayName: Update SDK codes
    inputs:
      pwsh: true
      filePath: $(Build.SourcesDirectory)/autorest.csharp/eng/UpdateAzureSdkCodes.ps1
      arguments: >
        -SdkRepoRoot $(Build.SourcesDirectory)/azure-sdk-for-net
        -ProjectListOverrideFile artifacts/matrix-props/$(ProjectListOverrideFile)
        -ShowSummary
      failOnStderr: false
      workingDirectory: $(Build.SourcesDirectory)/autorest.csharp
    retryCountOnTaskFailure: 1
    continueOnError: ${{ parameters.ContinueOnError}}
  - pwsh: |
      git restore NuGet.Config
    displayName: Discard versions change
    workingDirectory: $(Build.SourcesDirectory)/azure-sdk-for-net
  - template: /eng/common/pipelines/templates/steps/git-push-changes.yml@azure-sdk-tools
    parameters:
      BaseRepoBranch: ${{ parameters.BranchName }}
      BaseRepoOwner: azure-sdk
      CommitMsg: Update SDK codes $(JobKey)
      TargetRepoOwner: Azure
      TargetRepoName: azure-sdk-for-net
      WorkingDirectory: $(Build.SourcesDirectory)/azure-sdk-for-net
      ScriptDirectory: $(Build.SourcesDirectory)/azure-sdk-tools/eng/common/scripts<|MERGE_RESOLUTION|>--- conflicted
+++ resolved
@@ -52,11 +52,7 @@
   - task: UseNode@1
     displayName: 'Install Node.js'
     inputs:
-<<<<<<< HEAD
       version: $(NodeVersion)
-=======
-      version: ${{ parameters.NodeVersion }}
->>>>>>> 03d351d9
   - task: Powershell@2
     displayName: Update SDK codes
     inputs:
