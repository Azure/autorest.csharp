--- conflicted
+++ resolved
@@ -164,15 +164,12 @@
           
       - ${{if and(ne(variables['Build.Reason'], 'PullRequest'), eq(variables['System.TeamProject'], 'internal'))}}:
         - stage: Release
-<<<<<<< HEAD
           pool:
             name: azsdk-pool
             image: ubuntu-24.04
             os: linux
-=======
           dependsOn:
           - Build_and_Test
->>>>>>> ac4afb72
           jobs:
           - deployment: Publish
             environment: none
