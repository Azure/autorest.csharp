--- conflicted
+++ resolved
@@ -103,12 +103,9 @@
     'custom-baseUrl',
     'custom-baseUrl-more-options',
     'custom-baseUrl-paging',
-<<<<<<< HEAD
     'dpg-customization',
-=======
     'dpg_initial',
     'dpg_update1',
->>>>>>> 79d92c1d
     'header',
     'httpInfrastructure',
     'media_types',
