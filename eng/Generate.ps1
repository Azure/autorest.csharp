--- conflicted
+++ resolved
@@ -75,11 +75,7 @@
     'header',
     'httpInfrastructure',
     'lro',
-<<<<<<< HEAD
     'media_types',
-=======
-    #'media_types',
->>>>>>> 4875b07a
     'model-flattening',
     'paging',
     #'required-optional',
