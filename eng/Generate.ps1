#Requires -Version 7.0
param($filter, [switch]$continue, [switch]$reset, [switch]$noBuild, [switch]$fast, [switch]$debug, [String[]]$Exclude = "SmokeTests", $parallel = 5)

Import-Module "$PSScriptRoot\Generation.psm1" -DisableNameChecking -Force;

$ErrorActionPreference = 'Stop'

# General configuration
$repoRoot = Resolve-Path (Join-Path $PSScriptRoot '..')

$swaggerDefinitions = @{};
$swaggerTestDefinitions = @{};
$cadlDefinitions = @{};

# Test server test configuration
$autoRestPluginProject = (Get-AutoRestProject)
$testServerDirectory = Join-Path $repoRoot 'test' 'TestServerProjects'
$sharedSource = Join-Path $repoRoot 'src' 'assets'
$configurationPath = Join-Path $repoRoot 'readme.md'
$testServerSwaggerPath = Join-Path $repoRoot 'node_modules' '@microsoft.azure' 'autorest.testserver' 'swagger'
$cadlRanchFilePath = Join-Path $repoRoot 'node_modules' '@azure-tools' 'cadl-ranch-specs' 'http'
$cadlEmitOptions = '--option @azure-tools/cadl-csharp.save-inputs=true --option @azure-tools/cadl-csharp.clear-output-folder=true'

function Add-Swagger ([string]$name, [string]$output, [string]$arguments) {
    $swaggerDefinitions[$name] = @{
        'projectName'=$name;
        'output'=$output;
        'arguments'=$arguments
    }
}

function Add-Swagger-Test ([string]$name, [string]$output, [string]$arguments) {
    $swaggerTestDefinitions[$name] = @{
        'projectName'=$name;
        'output'=$output;
        'arguments'=$arguments
    }
}

function Add-Cadl([string]$name, [string]$output, [string]$mainFile="", [string]$arguments="") {
    $cadlDefinitions[$name] = @{
        'projectName'=$name;
        'output'=$output;
        'mainFile'=$mainFile;
        'arguments'="$cadlEmitOptions $arguments"
    }
}

function Add-TestServer-Swagger ([string]$testName, [string]$projectSuffix, [string]$testServerDirectory, [string]$additionalArgs="") {
    $projectDirectory = Join-Path $testServerDirectory $testName
    $inputFile = Join-Path $testServerSwaggerPath "$testName.json"
    $inputReadme = Join-Path $projectDirectory "readme.md"
    Add-Swagger "$testName$projectSuffix" $projectDirectory "--require=$configurationPath --try-require=$inputReadme --input-file=$inputFile $additionalArgs"
}

function Add-CadlRanch-Cadl([string]$testName, [string]$projectPrefix, [string]$cadlRanchProjectsDirectory) {
    $projectDirectory = Join-Path $cadlRanchProjectsDirectory $testName
    $cadlMain = Join-Path $cadlRanchFilePath $testName "main.cadl"
    Add-Cadl "$projectPrefix$testName" $projectDirectory $cadlMain "--option @azure-tools/cadl-csharp.unreferenced-types-handling=keepAll"
}

$testNames =
    'additionalProperties',
    'azure-parameter-grouping',
    'azure-special-properties',
    'body-array',
    'body-boolean',
    'body-byte',
    'body-complex',
    'body-date',
    'body-datetime',
    'body-datetime-rfc1123',
    'body-dictionary',
    'body-duration',
    'body-file',
    'body-formdata',
    'body-formdata-urlencoded',
    'body-integer',
    'body-number',
    'body-string',
    'body-time',
    'custom-baseUrl',
    'custom-baseUrl-more-options',
    'custom-baseUrl-paging',
    'extensible-enums-swagger',
    'header',
    'httpInfrastructure',
    'lro',
    'lro-parameterized-endpoints',
    'media_types',
    'model-flattening',
    'multiple-inheritance',
    'non-string-enum',
    'object-type',
    'paging',
    'required-optional',
    'subscriptionId-apiVersion',
    'url',
    'url-multi-collectionFormat',
    'validation',
    'xml-service',
    'xms-error-responses',
    'constants',
    'head';

if (!($Exclude -contains "TestServer"))
{
    foreach ($testName in $testNames)
    {
        Add-TestServer-Swagger $testName "" $testServerDirectory "--generation1-convenience-client"
    }
}

$llcArgs = "--data-plane=true --security=AzureKey --security-header-name=Fake-Subscription-Key"

$testServerLowLevelDirectory = Join-Path $repoRoot 'test' 'TestServerProjectsLowLevel'
$testNamesLowLevel =
    'body-complex',
    'body-file',
    'body-string',
    'custom-baseUrl',
    'custom-baseUrl-more-options',
    'custom-baseUrl-paging',
    'dpg-customization',
    'dpg-initial',
    'dpg-update1',
    'header',
    'httpInfrastructure',
    'media_types',
    'lro',
    'paging',
    'url-multi-collectionFormat',
    'url',
    'head',
    'body-array';
$testNamesLowLevelWithoutArgs =
    'security-aad',
    'security-key';

if (!($Exclude -contains "TestServerLowLevel"))
{
    foreach ($testName in $testNamesLowLevel)
    {
        Add-TestServer-Swagger $testName "-LowLevel" $testServerLowLevelDirectory $llcArgs
    }

    foreach ($testName in $testNamesLowLevelWithoutArgs)
    {
        Add-TestServer-Swagger $testName "-LowLevel" $testServerLowLevelDirectory
    }
}

function Add-Directory ([string]$testName, [string]$directory, [boolean]$forTest) {
    $readmeConfigurationPath = Join-Path $directory "readme.md"
    $testArguments = $null
    if (Test-Path $readmeConfigurationPath)
    {
        $testArguments = "--require=$readmeConfigurationPath"
    }
    else
    {
        $inputFile = Join-Path $directory "$testName.json"
        $testArguments ="--require=$configurationPath --input-file=$inputFile --generation1-convenience-client"
    }

    if ($forTest) {
        Add-Swagger-Test $testName $directory $testArguments
    }
    else {
        if ($testName.EndsWith("Cadl")) {
            Add-Cadl $testName $directory
        } else {
            Add-Swagger $testName $directory $testArguments
        }
    }
}

if (!($Exclude -contains "TestProjects"))
{
    # Local test projects
    $testSwaggerPath = Join-Path $repoRoot 'test' 'TestProjects'

    foreach ($directory in Get-ChildItem $testSwaggerPath -Directory)
    {
        $testName = $directory.Name
        $readmeConfigurationPath = Join-Path $directory "readme.md"
        $testArguments = $null
        $srcFolder = Join-Path $directory "src"
        $testsFolder = Join-Path $directory "tests"

        if ((Test-Path -Path $srcFolder) -And (Test-Path -Path $testsFolder)) {
            Add-Directory $testName $srcFolder $FALSE
            Add-Directory $testName $testsFolder $TRUE
            continue
        }
        if ($testName.EndsWith("Cadl")) {
<<<<<<< HEAD
            if ($testName -eq "GenerateAllModels-Cadl") {
                Add-Cadl -name $testName -output $directory -arguments "--option @azure-tools/cadl-csharp.generate-all-models=true"
            } else {
                Add-Cadl $testName $directory
            }
=======
            Add-Cadl $testName $directory "" "--option @azure-tools/cadl-csharp.generate-convenience-methods=false"
>>>>>>> d91e1644
        } else {
            if (Test-Path $readmeConfigurationPath)
            {
                $testArguments = "--require=$readmeConfigurationPath"
            }
            else
            {
                $inputFile = Join-Path $directory "$testName.json"
                $testArguments ="--require=$configurationPath --input-file=$inputFile --generation1-convenience-client"
            }

            Add-Swagger $testName $directory $testArguments
        }
    }
}

# Sample configuration
$projectNames =
    'AppConfiguration',
    'CognitiveServices.TextAnalytics',
    'CognitiveSearch',
    'Azure.AI.FormRecognizer',
    'Azure.Storage.Tables',
    'Azure.ResourceManager.Sample',
    'Azure.Management.Storage',
    'Azure.Network.Management.Interface',
    'Azure.AI.DocumentTranslation',
    'Azure.Analytics.Purview.Account'

if (!($Exclude -contains "Samples"))
{
    foreach ($projectName in $projectNames)
    {
        $projectDirectory = Join-Path $repoRoot 'samples' $projectName
        $sampleConfigurationPath = Join-Path $projectDirectory 'readme.md'
        Add-Swagger $projectName $projectDirectory "--require=$sampleConfigurationPath"
    }
}

# Sample for cadl project
$cadlSampleProjectName = 
    'AnomalyDetector'

if (!($Exclude -contains "Samples"))
{
    foreach ($projectName in $cadlSampleProjectName)
    {
        $projectDirectory = Join-Path $repoRoot 'samples' $projectName
        $cadlMain = Join-Path $projectDirectory "main.cadl"
        $cadlClient = Join-Path $projectDirectory "client.cadl"
        $mainCadlFile = If (Test-Path "$cadlClient") { Resolve-Path "$cadlClient" } Else { Resolve-Path "$cadlMain"}
        Add-Cadl $projectName $projectDirectory $mainCadlFile
    }
}

# Cadl projects
$cadlRanchProjectDirectory = Join-Path $repoRoot 'test' 'CadlRanchProjects'
$cadlRanchProjectPaths =
    'authentication/api-key',
    'authentication/oauth2',
    'authentication/union',
    'models/property-optional',
    'models/property-types',
    'models/usage'

if (!($Exclude -contains "CadlRanchProjects"))
{
    foreach ($testPath in $cadlRanchProjectPaths)
    {
        Add-CadlRanch-Cadl $testPath "cadl-" $cadlRanchProjectDirectory
    }
}

# TODO: remove later after cadl-ranch fixes the discriminator tests
Add-Cadl "inheritance-cadl" (Join-Path $cadlRanchProjectDirectory "inheritance")

# Smoke tests
if (!($Exclude -contains "SmokeTests"))
{
    foreach ($input in Get-Content (Join-Path $PSScriptRoot "SmokeTestInputs.txt"))
    {
        if ($input -match "^(?<input>[^#].*?specification/(?<name>[\w-]+(/[\w-]+)+)/readme.md)(:(?<args>.*))?")
        {
            $input = $Matches["input"]
            $args = $Matches["args"]
            $projectName = $Matches["name"].Replace("/", "-");

            $projectDirectory = Join-Path $repoRoot 'samples' 'smoketests' $projectName

            Add-Swagger $projectName $projectDirectory "--generation1-convenience-client --require=$configurationPath $args $input"
        }
    }
}

# Sorting file names that include '-' and '.' is broken in powershell - https://github.com/PowerShell/PowerShell/issues/3425
# So map each to characters invalid for file system use '?' and '|', sort, and then map back
function Sort-FileSafe ($names) {
    return $names | % {$_.replace("-","?")} | % {$_.replace(".","|")} | Sort-Object |  % {$_.replace("?","-")} | % {$_.replace("|",".")}
}

$launchSettings = Join-Path $autoRestPluginProject 'Properties' 'launchSettings.json'
$settings = @{
    'profiles' = [ordered]@{}
};

# here we put the source code generation project (map $swaggerDefinitions) and the test code generation project (map $swaggerTestDefinitions) together
$testProjectEntries = @{};
$swaggerDefinitions.Keys | ForEach-Object {
    $testProjectEntries[$_] = $swaggerDefinitions[$_];
};
$swaggerTestDefinitions.Keys | ForEach-Object {
    $testProjectEntries["$_.Tests"] = $swaggerTestDefinitions[$_];
}
$cadlDefinitions.Keys | ForEach-Object {
    $testProjectEntries[$_] = $cadlDefinitions[$_];
}

foreach ($key in Sort-FileSafe ($testProjectEntries.Keys)) {
    $definition = $testProjectEntries[$key];

    if ($definition.output.Contains("\smoketests\")) {
        #skip writing the smoketests since these aren't actually defined locally
        #these get added when a filter is used so it can find the filter using
        #all possible sources
        continue;
    }

    # TODO: remove later after candl ranch fixes the discriminator test
    if ($definition.output.Contains("\CadlRanchProjects\inheritance")) {
        continue;
    }

    $outputPath = Join-Path $definition.output "Generated"
    if ($key -eq "TypeSchemaMapping")
    {
        $outputPath = Join-Path $definition.output "SomeFolder" "Generated"
    }
    $outputPath = $outputPath.Replace($repoRoot, '$(SolutionDir)')

    $settings.profiles[$key] = [ordered]@{
        'commandName'='Project';
        'commandLineArgs'="--standalone $outputPath"
    }
}

$settings | ConvertTo-Json | Out-File $launchSettings

$keys = $testProjectEntries.Keys | Sort-Object;
if (![string]::IsNullOrWhiteSpace($filter))
{ 
    Write-Host "Using filter: $filter"
    if ($continue)
    {
        $keys = $keys.Where({$_ -match $filter},'SkipUntil') 
        Write-Host "Continuing with $keys"
    }
    else
    {
        $keys = $keys.Where({$_ -match $filter}) 
    }
}

if ($reset -or $env:TF_BUILD)
{
    $cadlCount = ([string]::IsNullOrWhiteSpace($filter) ? $cadlDefinitions : $cadlDefinitions.Keys.Where({$_ -match $filter})).Count
    $swaggerCount = $keys.Count - $cadlCount
    if ($swaggerCount -gt 0) 
    {
        AutoRest-Reset;
    }

    if ($cadlCount -gt 0) 
    {
        Invoke-CadlSetup
    }
}

if (!$noBuild)
{
    Invoke "dotnet build $autoRestPluginProject"

    #build the emitter
    $emitterDir = "$PSScriptRoot/../src/CADL.Extension/Emitter.Csharp"
    Invoke "npm --prefix $emitterDir run build"
}


$keys | %{ $swaggerDefinitions[$_] } | ForEach-Object -Parallel {
    if ($_.output -ne $null) {
        Import-Module "$using:PSScriptRoot\Generation.psm1" -DisableNameChecking;
        Invoke-AutoRest $_.output $_.projectName $_.arguments $using:sharedSource $using:fast $using:debug;
    }
} -ThrottleLimit $parallel

$keys | %{ $swaggerTestDefinitions[$_] } | ForEach-Object -Parallel {
    if ($_.output -ne $null) {
        Import-Module "$using:PSScriptRoot\Generation.psm1" -DisableNameChecking;
        Invoke-AutoRest $_.output $_.projectName $_.arguments $using:sharedSource $using:fast $using:debug;
    }
} -ThrottleLimit $parallel

$keys | %{ $cadlDefinitions[$_] } | ForEach-Object -Parallel {
    if ($_.output -ne $null) {
        Import-Module "$using:PSScriptRoot\Generation.psm1" -DisableNameChecking;
        Invoke-Cadl $_.output $_.projectName $_.mainFile $_.arguments $using:sharedSource $using:fast $using:debug;
    }
} -ThrottleLimit $parallel<|MERGE_RESOLUTION|>--- conflicted
+++ resolved
@@ -194,15 +194,11 @@
             continue
         }
         if ($testName.EndsWith("Cadl")) {
-<<<<<<< HEAD
             if ($testName -eq "GenerateAllModels-Cadl") {
-                Add-Cadl -name $testName -output $directory -arguments "--option @azure-tools/cadl-csharp.generate-all-models=true"
+                Add-Cadl -name $testName -output $directory -arguments "--option @azure-tools/cadl-csharp.generate-convenience-methods=false --option @azure-tools/cadl-csharp.generate-all-models=true"
             } else {
-                Add-Cadl $testName $directory
+                Add-Cadl $testName $directory "" "--option @azure-tools/cadl-csharp.generate-convenience-methods=false"
             }
-=======
-            Add-Cadl $testName $directory "" "--option @azure-tools/cadl-csharp.generate-convenience-methods=false"
->>>>>>> d91e1644
         } else {
             if (Test-Path $readmeConfigurationPath)
             {
