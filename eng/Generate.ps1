--- conflicted
+++ resolved
@@ -59,11 +59,7 @@
     if ($cadlFolders) {
         $cadlFolder = $cadlFolders[0]
         $cadlMain = Join-Path $cadlFolder "main.cadl"
-<<<<<<< HEAD
-        Add-Cadl "$projectPrefix$testName" $projectDirectory $cadlMain "--option @azure-tools/cadl-csharp.generateConvenienceAPI=true --option @azure-tools/cadl-csharp.remove-unused-types=keepAll"
-=======
         Add-Cadl "$projectPrefix$testName" $projectDirectory $cadlMain "--option @azure-tools/cadl-csharp.generateConvenienceAPI=true --option @azure-tools/cadl-csharp.unreferenced-types-handling=keepAll"
->>>>>>> 787427f5
     }
 }
 
