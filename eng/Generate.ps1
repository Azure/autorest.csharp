--- conflicted
+++ resolved
@@ -27,14 +27,10 @@
 $testServerDirectory = Join-Path $repoRoot 'test' 'TestServerProjects'
 $configurationPath = Join-Path $testServerDirectory 'readme.tests.md'
 $testServerSwaggerPath = Join-Path $repoRoot 'node_modules' '@microsoft.azure' 'autorest.testserver' 'swagger'
-<<<<<<< HEAD
 $testNames = if ($name) { $name } else
-=======
-$testNames = if ($name) { $name } else { 'body-number', 'body-integer', 'extensible-enums-swagger', 'url-multi-collectionFormat', 'url', 'body-string', 'body-complex', 'custom-baseUrl', 'custom-baseUrl-more-options', 'header' }
-
-if (!$NoReset)
->>>>>>> a787b3c9
 {
+    'body-integer',
+    'body-number',
     'body-string',
     'extensible-enums-swagger',
     'url-multi-collectionFormat',
