--- conflicted
+++ resolved
@@ -38,14 +38,10 @@
     }
 }
 
-<<<<<<< HEAD
-function Add-Cadl([string]$name, [string]$output, [string]$mainFile="", [string]$arguments="") {
+function Add-Typespec([string]$name, [string]$output, [string]$mainFile="", [string]$arguments="") {
     if ($mainFile -eq "") {
         $mainFile = Get-Cadl-Entry $output
     }
-=======
-function Add-Typespec([string]$name, [string]$output, [string]$mainFile = "", [string]$arguments = "") {
->>>>>>> 25c0b3d1
     $cadlDefinitions[$name] = @{
         'projectName' = $name;
         'output'      = $output;
@@ -67,7 +63,6 @@
     Add-Typespec "$projectPrefix$testName" $projectDirectory $cadlMain
 }
 
-<<<<<<< HEAD
 function Get-Cadl-Entry([System.IO.DirectoryInfo]$directory) {
     $clientPath = Join-Path $directory "client.cadl"
     if (Test-Path $clientPath) {
@@ -83,61 +78,11 @@
     return $projectNamePath
 }
 
-$testNames =
-    'additionalProperties',
-    'azure-parameter-grouping',
-    'azure-special-properties',
-    'body-array',
-    'body-boolean',
-    'body-byte',
-    'body-complex',
-    'body-date',
-    'body-datetime',
-    'body-datetime-rfc1123',
-    'body-dictionary',
-    'body-duration',
-    'body-file',
-    'body-formdata',
-    'body-formdata-urlencoded',
-    'body-integer',
-    'body-number',
-    'body-string',
-    'body-time',
-    'custom-baseUrl',
-    'custom-baseUrl-more-options',
-    'custom-baseUrl-paging',
-    'extensible-enums-swagger',
-    'header',
-    'httpInfrastructure',
-    'lro',
-    'lro-parameterized-endpoints',
-    'media_types',
-    'model-flattening',
-    'multiple-inheritance',
-    'non-string-enum',
-    'object-type',
-    'paging',
-    'required-optional',
-    'subscriptionId-apiVersion',
-    'url',
-    'url-multi-collectionFormat',
-    'validation',
-    'xml-service',
-    'xms-error-responses',
-    'constants',
-    'head';
-
-if (!($Exclude -contains "TestServer"))
-{
-    foreach ($testName in $testNames)
-    {
-=======
 $testData = Get-Content $testProjectDataFile -Encoding utf8 -Raw | ConvertFrom-Json
 
 $testNames = $testData.TestServerProjects
 if (!($Exclude -contains "TestServer")) {
     foreach ($testName in $testNames) {
->>>>>>> 25c0b3d1
         Add-TestServer-Swagger $testName "" $testServerDirectory "--generation1-convenience-client"
     }
 }
