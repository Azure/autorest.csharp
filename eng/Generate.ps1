--- conflicted
+++ resolved
@@ -27,7 +27,8 @@
         $commandText = $command.Replace($repoRoot, "`$(SolutionDir)")
 
         Write-Host ">" $commandText
-        Invoke-Expression $command
+        
+        & cmd /c "$command 2>&1"
     }
 }
 
@@ -43,21 +44,6 @@
 
 foreach ($testName in $testNames)
 {
-<<<<<<< HEAD
-    $outputFolder = "$testServerTestProject\$path";
-    $inputFile = "$testServerSwaggerPath\$path.json"
-    $namespace = $path.Replace('-', '_')
-
-    $command = "npx autorest-beta $debugFlags $testConfiguration --output-folder=$outputFolder --input-file=$inputFile --title=$path --namespace=$namespace"
-    
-    $vsCommand = $command.Replace($repoRoot, "`$(SolutionDir)")
-    Write-Host ">" $vsCommand
-
-
-    Invoke-Block { 
-        & cmd /c "$command 2>&1"
-    }
-=======
     $outputFolder = Join-Path $testServerTestProject $testName
     $inputFile = Join-Path $testServerSwaggerPath "$testName.json"
     $namespace = $testName.Replace('-', '_')
@@ -73,5 +59,4 @@
     $projectDirectory = Join-Path $sampleDirectory $projectName
     $configurationPath = Join-Path $projectDirectory 'readme.md'
     Invoke-AutoRest $debugFlags $configurationPath -repoRoot $repoRoot
->>>>>>> a5c2c78f
 }