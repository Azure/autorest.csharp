#Requires -Version 6.0
param($name, [switch]$noDebug, [switch]$reset)

<<<<<<< HEAD
$ErrorActionPreference = 'Stop'
=======
# General configuration
$repoRoot = Resolve-Path (Join-Path $PSScriptRoot '..')
$debugFlags = if (-not $noDebug) { '--debug', '--verbose' }

# Test server test configuration
$testServerDirectory = Join-Path $repoRoot 'test' 'TestServerProjects'
$configurationPath = Join-Path $testServerDirectory 'readme.tests.md'
$testServerSwaggerPath = Join-Path $repoRoot 'node_modules' '@microsoft.azure' 'autorest.testserver' 'swagger'
$testNames = if ($name) { $name } else { 'extensible-enums-swagger', 'url-multi-collectionFormat', 'url', 'body-string', 'body-complex', 'custom-baseUrl', 'custom-baseUrl-more-options', 'header' }

if (!$NoReset)
{
    Invoke-AutoRest "--reset" $repoRoot
}
>>>>>>> 7e754d11

# function Invoke-AutoRest($autoRestArguments) {
#     $command = "npx autorest-beta $autoRestArguments"
#     Write-Host "> $command"
#     Invoke-Expression $command
#     if($LastExitCode -ne 0)
#     {
#         Write-Error "Command failed to execute: $command"
#     }
# }

# if ($reset)
# {
#     Invoke-AutoRest '--reset'
# }

# # General configuration
# $repoRoot = Resolve-Path (Join-Path $PSScriptRoot '..')
# $debugFlags = if (-not $noDebug) { '--debug', '--verbose' }

# # Test server test configuration
# $testServerDirectory = Join-Path $repoRoot 'test' 'TestServerProjects'
# $configurationPath = Join-Path $testServerDirectory 'readme.tests.md'
# $testServerSwaggerPath = Join-Path $repoRoot 'node_modules' '@microsoft.azure' 'autorest.testserver' 'swagger'
# $testNames = if ($name) { $name } else { 'url-multi-collectionFormat', 'url', 'body-string', 'body-complex', 'custom-baseUrl', 'custom-baseUrl-more-options', 'header' }

# foreach ($testName in $testNames)
# {
#     $inputFile = Join-Path $testServerSwaggerPath "$testName.json"
#     $namespace = $testName.Replace('-', '_')
#     $autoRestArguments = "$debugFlags --require=$configurationPath --input-file=$inputFile --title=$testName --namespace=$namespace"
#     Invoke-AutoRest $autoRestArguments
# }

# # Sample configuration
# $sampleDirectory = Join-Path $repoRoot 'samples'
# $projectNames = 'AppConfiguration'

# foreach ($projectName in $projectNames)
# {
#     $projectDirectory = Join-Path $sampleDirectory $projectName
#     $configurationPath = Join-Path $projectDirectory 'readme.md'
#     $autoRestArguments = "$debugFlags --require=$configurationPath"
#     Invoke-AutoRest $autoRestArguments
# }

. (Join-Path $PSScriptRoot 'Shared.ps1')

if ($reset)
{
    Invoke-AutoRest '--reset'
}

Invoke-Generate @PSBoundParameters<|MERGE_RESOLUTION|>--- conflicted
+++ resolved
@@ -1,24 +1,7 @@
 #Requires -Version 6.0
 param($name, [switch]$noDebug, [switch]$reset)
 
-<<<<<<< HEAD
 $ErrorActionPreference = 'Stop'
-=======
-# General configuration
-$repoRoot = Resolve-Path (Join-Path $PSScriptRoot '..')
-$debugFlags = if (-not $noDebug) { '--debug', '--verbose' }
-
-# Test server test configuration
-$testServerDirectory = Join-Path $repoRoot 'test' 'TestServerProjects'
-$configurationPath = Join-Path $testServerDirectory 'readme.tests.md'
-$testServerSwaggerPath = Join-Path $repoRoot 'node_modules' '@microsoft.azure' 'autorest.testserver' 'swagger'
-$testNames = if ($name) { $name } else { 'extensible-enums-swagger', 'url-multi-collectionFormat', 'url', 'body-string', 'body-complex', 'custom-baseUrl', 'custom-baseUrl-more-options', 'header' }
-
-if (!$NoReset)
-{
-    Invoke-AutoRest "--reset" $repoRoot
-}
->>>>>>> 7e754d11
 
 # function Invoke-AutoRest($autoRestArguments) {
 #     $command = "npx autorest-beta $autoRestArguments"
@@ -43,7 +26,7 @@
 # $testServerDirectory = Join-Path $repoRoot 'test' 'TestServerProjects'
 # $configurationPath = Join-Path $testServerDirectory 'readme.tests.md'
 # $testServerSwaggerPath = Join-Path $repoRoot 'node_modules' '@microsoft.azure' 'autorest.testserver' 'swagger'
-# $testNames = if ($name) { $name } else { 'url-multi-collectionFormat', 'url', 'body-string', 'body-complex', 'custom-baseUrl', 'custom-baseUrl-more-options', 'header' }
+# $testNames = if ($name) { $name } else { 'extensible-enums-swagger', 'url-multi-collectionFormat', 'url', 'body-string', 'body-complex', 'custom-baseUrl', 'custom-baseUrl-more-options', 'header' }
 
 # foreach ($testName in $testNames)
 # {
