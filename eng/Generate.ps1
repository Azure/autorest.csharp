#Requires -Version 7.0
param($filter, [switch]$continue, [switch]$reset, [switch]$noBuild, [switch]$fast, [switch]$debug, [String[]]$Exclude = "SmokeTests", $parallel = 5)

Import-Module "$PSScriptRoot\Generation.psm1" -DisableNameChecking -Force;

$ErrorActionPreference = 'Stop'

# General configuration
$repoRoot = Resolve-Path (Join-Path $PSScriptRoot '..')

$swaggerDefinitions = @{};
$swaggerTestDefinitions = @{};
$cadlDefinitions = @{};

# Test server test configuration
$autoRestPluginProject = (Get-AutoRestProject)
$testServerDirectory = Join-Path $repoRoot 'test' 'TestServerProjects'
$sharedSource = Join-Path $repoRoot 'src' 'assets'
$configurationPath = Join-Path $repoRoot 'readme.md'
$testServerSwaggerPath = Join-Path $repoRoot 'node_modules' '@microsoft.azure' 'autorest.testserver' 'swagger'
$cadlRanchFilePath = Join-Path $repoRoot 'node_modules' '@azure-tools' 'cadl-ranch-specs' 'http' 

function Add-Swagger ([string]$name, [string]$output, [string]$arguments) {
    $swaggerDefinitions[$name] = @{
        'projectName'=$name;
        'output'=$output;
        'arguments'=$arguments
    }
}

function Add-Swagger-Test ([string]$name, [string]$output, [string]$arguments) {
    $swaggerTestDefinitions[$name] = @{
        'projectName'=$name;
        'output'=$output;
        'arguments'=$arguments
    }
}

function Add-Cadl([string]$name, [string]$output, [string]$mainFile="") {
    $cadlDefinitions[$name] = @{
        'projectName'=$name;
        'output'=$output;
        'mainFile'=$mainFile
    }
}

function Add-TestServer-Swagger ([string]$testName, [string]$projectSuffix, [string]$testServerDirectory, [string]$additionalArgs="") {
    $projectDirectory = Join-Path $testServerDirectory $testName
    $inputFile = Join-Path $testServerSwaggerPath "$testName.json"
    $inputReadme = Join-Path $projectDirectory "readme.md"
    Add-Swagger "$testName$projectSuffix" $projectDirectory "--require=$configurationPath --try-require=$inputReadme --input-file=$inputFile $additionalArgs"
}

function Add-CadlRanch-Cadl([string]$testName, [string]$projectPreffix, [string]$cadlRanchProjectsDirectory) {
    $projectDirectory = Join-Path $cadlRanchProjectsDirectory $testName
    $cadlFolders = Get-ChildItem -Path $cadlRanchFilePath -Depth 2 -Directory $testName
    if ($cadlFolders) {
        $cadlFolder = $cadlFolders[0]
        $cadlMain = Join-Path $cadlFolder "main.cadl"
        Add-Cadl "$projectPreffix$testName" $projectDirectory $cadlMain
    }
}

$testNames =
    'additionalProperties',
    'azure-parameter-grouping',
    'azure-special-properties',
    'body-array',
    'body-boolean',
    'body-byte',
    'body-complex',
    'body-date',
    'body-datetime',
    'body-datetime-rfc1123',
    'body-dictionary',
    'body-duration',
    'body-file',
    'body-formdata',
    'body-formdata-urlencoded',
    'body-integer',
    'body-number',
    'body-string',
    'body-time',
    'custom-baseUrl',
    'custom-baseUrl-more-options',
    'custom-baseUrl-paging',
    'extensible-enums-swagger',
    'header',
    'httpInfrastructure',
    'lro',
    'lro-parameterized-endpoints',
    'media_types',
    'model-flattening',
    'multiple-inheritance',
    'non-string-enum',
    'object-type',
    'paging',
    'required-optional',
    'subscriptionId-apiVersion',
    'url',
    'url-multi-collectionFormat',
    'validation',
    'xml-service',
    'xms-error-responses',
    'constants',
    'head';

if (!($Exclude -contains "TestServer"))
{
    foreach ($testName in $testNames)
    {
        Add-TestServer-Swagger $testName "" $testServerDirectory "--generation1-convenience-client"
    }
}

$llcArgs = "--data-plane=true --security=AzureKey --security-header-name=Fake-Subscription-Key"

$testServerLowLevelDirectory = Join-Path $repoRoot 'test' 'TestServerProjectsLowLevel'
$testNamesLowLevel =
    'body-complex',
    'body-file',
    'body-string',
    'custom-baseUrl',
    'custom-baseUrl-more-options',
    'custom-baseUrl-paging',
    'dpg-customization',
    'dpg-initial',
    'dpg-update1',
    'header',
    'httpInfrastructure',
    'media_types',
    'lro',
    'paging',
    'url-multi-collectionFormat',
    'url',
    'head',
    'body-array';
$testNamesLowLevelWithoutArgs =
    'security-aad',
    'security-key';

if (!($Exclude -contains "TestServerLowLevel"))
{
    foreach ($testName in $testNamesLowLevel)
    {
        Add-TestServer-Swagger $testName "-LowLevel" $testServerLowLevelDirectory $llcArgs
    }

    foreach ($testName in $testNamesLowLevelWithoutArgs)
    {
        Add-TestServer-Swagger $testName "-LowLevel" $testServerLowLevelDirectory
    }
}

function Add-Directory ([string]$testName, [string]$directory, [boolean]$forTest) {
    $readmeConfigurationPath = Join-Path $directory "readme.md"
    $testArguments = $null
    if (Test-Path $readmeConfigurationPath)
    {
        $testArguments = "--require=$readmeConfigurationPath"
    }
    else
    {
        $inputFile = Join-Path $directory "$testName.json"
        $testArguments ="--require=$configurationPath --input-file=$inputFile --generation1-convenience-client"
    }

    if ($forTest) {
        Add-Swagger-Test $testName $directory $testArguments
    }
    else {
        if ($testName.EndsWith("Cadl")) {
            Add-Cadl $testName $directory
        } else {
            Add-Swagger $testName $directory $testArguments
        }
    }
}

if (!($Exclude -contains "TestProjects"))
{
    # Local test projects
    $testSwaggerPath = Join-Path $repoRoot 'test' 'TestProjects'

    foreach ($directory in Get-ChildItem $testSwaggerPath -Directory)
    {
        $testName = $directory.Name
        $readmeConfigurationPath = Join-Path $directory "readme.md"
        $testArguments = $null
        $srcFolder = Join-Path $directory "src"
        $testsFolder = Join-Path $directory "tests"

        if ((Test-Path -Path $srcFolder) -And (Test-Path -Path $testsFolder)) {
            Add-Directory $testName $srcFolder $FALSE
            Add-Directory $testName $testsFolder $TRUE
            continue
        }
        if ($testName.EndsWith("Cadl")) {
            Add-Cadl $testName $directory
        } else {
            if (Test-Path $readmeConfigurationPath)
            {
                $testArguments = "--require=$readmeConfigurationPath"
            }
            else
            {
                $inputFile = Join-Path $directory "$testName.json"
                $testArguments ="--require=$configurationPath --input-file=$inputFile --generation1-convenience-client"
            }

            Add-Swagger $testName $directory $testArguments
        }
    }
}

# Sample configuration
$projectNames =
    'AppConfiguration',
    'CognitiveServices.TextAnalytics',
    'CognitiveSearch',
    'Azure.AI.FormRecognizer',
    'Azure.Storage.Tables',
    'Azure.ResourceManager.Sample',
    'Azure.Management.Storage',
    'Azure.Network.Management.Interface',
    'Azure.AI.DocumentTranslation',
    'Azure.Analytics.Purview.Account'

if (!($Exclude -contains "Samples"))
{
    foreach ($projectName in $projectNames)
    {
        $projectDirectory = Join-Path $repoRoot 'samples' $projectName
        $sampleConfigurationPath = Join-Path $projectDirectory 'readme.md'
        Add-Swagger $projectName $projectDirectory "--require=$sampleConfigurationPath"
    }
}

# Cadl projects
$cadlRanchProjectDirectory = Join-Path $repoRoot 'test' 'CadlRanchProjects'
$cadlRanchProjectNames =
    'dev-driven',
    'srv-driven-1',
    'srv-driven-2'

if (!($Exclude -contains "CadlRanchProjects"))
{
    foreach ($testName in $cadlRanchProjectNames)
    {
        Add-CadlRanch-Cadl $testName "cadl-" $cadlRanchProjectDirectory
    }
}

# Smoke tests
if (!($Exclude -contains "SmokeTests"))
{
    foreach ($input in Get-Content (Join-Path $PSScriptRoot "SmokeTestInputs.txt"))
    {
        if ($input -match "^(?<input>[^#].*?specification/(?<name>[\w-]+(/[\w-]+)+)/readme.md)(:(?<args>.*))?")
        {
            $input = $Matches["input"]
            $args = $Matches["args"]
            $projectName = $Matches["name"].Replace("/", "-");

            $projectDirectory = Join-Path $repoRoot 'samples' 'smoketests' $projectName

            Add-Swagger $projectName $projectDirectory "--generation1-convenience-client --require=$configurationPath $args $input"
        }
    }
}

# Sorting file names that include '-' and '.' is broken in powershell - https://github.com/PowerShell/PowerShell/issues/3425
# So map each to characters invalid for file system use '?' and '|', sort, and then map back
function Sort-FileSafe ($names) {
    return $names | % {$_.replace("-","?")} | % {$_.replace(".","|")} | Sort-Object |  % {$_.replace("?","-")} | % {$_.replace("|",".")}
}

$launchSettings = Join-Path $autoRestPluginProject 'Properties' 'launchSettings.json'
$settings = @{
    'profiles' = [ordered]@{}
};

# here we put the source code generation project (map $swaggerDefinitions) and the test code generation project (map $swaggerTestDefinitions) together
$testProjectEntries = @{};
$swaggerDefinitions.Keys | ForEach-Object {
    $testProjectEntries[$_] = $swaggerDefinitions[$_];
};
$swaggerTestDefinitions.Keys | ForEach-Object {
    $testProjectEntries["$_.Tests"] = $swaggerTestDefinitions[$_];
}
$cadlDefinitions.Keys | ForEach-Object {
    $testProjectEntries[$_] = $cadlDefinitions[$_];
}

foreach ($key in Sort-FileSafe ($testProjectEntries.Keys))
{
    $definition = $testProjectEntries[$key];
    $outputPath = Join-Path $definition.output "Generated"
    if ($key -eq "TypeSchemaMapping")
    {
        $outputPath = Join-Path $definition.output "SomeFolder" "Generated"
    }
    $outputPath = $outputPath.Replace($repoRoot, '$(SolutionDir)')

    $settings.profiles[$key] = [ordered]@{
        'commandName'='Project';
        'commandLineArgs'="--standalone $outputPath"
    }
}

$settings | ConvertTo-Json | Out-File $launchSettings

$keys = $testProjectEntries.Keys | Sort-Object;
if (![string]::IsNullOrWhiteSpace($filter))
{ 
    Write-Host "Using filter: $filter"
    if ($continue)
    {
        $keys = $keys.Where({$_ -match $filter},'SkipUntil') 
        Write-Host "Continuing with $keys"
    }
    else
    {
        $keys = $keys.Where({$_ -match $filter}) 
    }
}

if ($reset -or $env:TF_BUILD)
{
    $cadlCount = ([string]::IsNullOrWhiteSpace($filter) ? $cadlDefinitions : $cadlDefinitions.Keys.Where({$_ -match $filter})).Count
    $swaggerCount = $keys.Count - $cadlCount
    if ($swaggerCount -gt 0) 
    {
        AutoRest-Reset;
    }
    
    if ($cadlCount -gt 0) 
    {
        Invoke-CadlSetup
    }
}

if (!$noBuild)
{
    Invoke "dotnet build $autoRestPluginProject"
}



$keys | %{ $swaggerDefinitions[$_] } | ForEach-Object -Parallel {
    if ($_.output -ne $null) {
        if ($_.output -ne $null) {
        Import-Module "$using:PSScriptRoot\Generation.psm1" -DisableNameChecking;
            Invoke-AutoRest $_.output $_.projectName $_.arguments $using:sharedSource $using:fast $using:debug;
    }
    }
} -ThrottleLimit $parallel

$keys | %{ $swaggerTestDefinitions[$_] } | ForEach-Object -Parallel {
    if ($_.output -ne $null) {
        Import-Module "$using:PSScriptRoot\Generation.psm1" -DisableNameChecking;
        Invoke-AutoRest $_.output $_.projectName $_.arguments $using:sharedSource $using:fast $using:debug;
    }
} -ThrottleLimit $parallel

$keys | %{ $cadlDefinitions[$_] } | ForEach-Object -Parallel {
    if ($_.output -ne $null) {
        Import-Module "$using:PSScriptRoot\Generation.psm1" -DisableNameChecking;
<<<<<<< HEAD
        Invoke-Cadl $_.output $_.projectName $_.mainFile $using:sharedSource $using:fast $using:debug;
=======
        Invoke-Cadl $_.output $_.projectName $using:sharedSource $using:fast $using:debug;
>>>>>>> 14b67abe
    }
} -ThrottleLimit $parallel<|MERGE_RESOLUTION|>--- conflicted
+++ resolved
@@ -346,7 +346,6 @@
 }
 
 
-
 $keys | %{ $swaggerDefinitions[$_] } | ForEach-Object -Parallel {
     if ($_.output -ne $null) {
         if ($_.output -ne $null) {
@@ -366,10 +365,6 @@
 $keys | %{ $cadlDefinitions[$_] } | ForEach-Object -Parallel {
     if ($_.output -ne $null) {
         Import-Module "$using:PSScriptRoot\Generation.psm1" -DisableNameChecking;
-<<<<<<< HEAD
         Invoke-Cadl $_.output $_.projectName $_.mainFile $using:sharedSource $using:fast $using:debug;
-=======
-        Invoke-Cadl $_.output $_.projectName $using:sharedSource $using:fast $using:debug;
->>>>>>> 14b67abe
     }
 } -ThrottleLimit $parallel