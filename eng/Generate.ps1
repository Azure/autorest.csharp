#Requires -Version 7.0
param($filter, [switch]$continue, [switch]$reset, [switch]$noBuild, [switch]$fast, [switch]$debug, [String[]]$Exclude = "SmokeTests", $parallel = 5)

Import-Module "$PSScriptRoot\Generation.psm1" -DisableNameChecking -Force;

$ErrorActionPreference = 'Stop'

# General configuration
$repoRoot = Resolve-Path (Join-Path $PSScriptRoot '..')

$swaggerDefinitions = @{};
$swaggerTestDefinitions = @{};
$cadlDefinitions = @{};

# Test server test configuration
$autoRestPluginProject = (Get-AutoRestProject)
$testServerDirectory = Join-Path $repoRoot 'test' 'TestServerProjects'
$sharedSource = Join-Path $repoRoot 'src' 'assets'
$configurationPath = Join-Path $repoRoot 'readme.md'
$testServerSwaggerPath = Join-Path $repoRoot 'node_modules' '@microsoft.azure' 'autorest.testserver' 'swagger'
$cadlRanchFilePath = Join-Path $repoRoot 'node_modules' '@azure-tools' 'cadl-ranch-specs' 'http' 

function Add-Swagger ([string]$name, [string]$output, [string]$arguments) {
    $swaggerDefinitions[$name] = @{
        'projectName'=$name;
        'output'=$output;
        'arguments'=$arguments
    }
}

function Add-Swagger-Test ([string]$name, [string]$output, [string]$arguments) {
    $swaggerTestDefinitions[$name] = @{
        'projectName'=$name;
        'output'=$output;
        'arguments'=$arguments
    }
}

function Add-Cadl([string]$name, [string]$output, [string]$mainFile="") {
    $cadlDefinitions[$name] = @{
        'projectName'=$name;
        'output'=$output;
        'mainFile'=$mainFile
    }
}

function Add-TestServer-Swagger ([string]$testName, [string]$projectSuffix, [string]$testServerDirectory, [string]$additionalArgs="") {
    $projectDirectory = Join-Path $testServerDirectory $testName
    $inputFile = Join-Path $testServerSwaggerPath "$testName.json"
    $inputReadme = Join-Path $projectDirectory "readme.md"
    Add-Swagger "$testName$projectSuffix" $projectDirectory "--require=$configurationPath --try-require=$inputReadme --input-file=$inputFile $additionalArgs"
}

function Add-CadlRanch-Cadl([string]$testName, [string]$projectPrefix, [string]$cadlRanchProjectsDirectory) {
    $projectDirectory = Join-Path $cadlRanchProjectsDirectory $testName
    $cadlFolders = Get-ChildItem -Path $cadlRanchFilePath -Depth 2 -Directory $testName
    if ($cadlFolders) {
        $cadlFolder = $cadlFolders[0]
        $cadlMain = Join-Path $cadlFolder "main.cadl"
        Add-Cadl "$projectPrefix$testName" $projectDirectory $cadlMain
    }
}

$testNames =
    'additionalProperties',
    'azure-parameter-grouping',
    'azure-special-properties',
    'body-array',
    'body-boolean',
    'body-byte',
    'body-complex',
    'body-date',
    'body-datetime',
    'body-datetime-rfc1123',
    'body-dictionary',
    'body-duration',
    'body-file',
    'body-formdata',
    'body-formdata-urlencoded',
    'body-integer',
    'body-number',
    'body-string',
    'body-time',
    'custom-baseUrl',
    'custom-baseUrl-more-options',
    'custom-baseUrl-paging',
    'extensible-enums-swagger',
    'header',
    'httpInfrastructure',
    'lro',
    'lro-parameterized-endpoints',
    'media_types',
    'model-flattening',
    'multiple-inheritance',
    'non-string-enum',
    'object-type',
    'paging',
    'required-optional',
    'subscriptionId-apiVersion',
    'url',
    'url-multi-collectionFormat',
    'validation',
    'xml-service',
    'xms-error-responses',
    'constants',
    'head';

if (!($Exclude -contains "TestServer"))
{
    foreach ($testName in $testNames)
    {
        Add-TestServer-Swagger $testName "" $testServerDirectory "--generation1-convenience-client"
    }
}

$llcArgs = "--data-plane=true --security=AzureKey --security-header-name=Fake-Subscription-Key"

$testServerLowLevelDirectory = Join-Path $repoRoot 'test' 'TestServerProjectsLowLevel'
$testNamesLowLevel =
    'body-complex',
    'body-file',
    'body-string',
    'custom-baseUrl',
    'custom-baseUrl-more-options',
    'custom-baseUrl-paging',
    'dpg-customization',
    'dpg-initial',
    'dpg-update1',
    'header',
    'httpInfrastructure',
    'media_types',
    'lro',
    'paging',
    'url-multi-collectionFormat',
    'url',
    'head',
    'body-array';
$testNamesLowLevelWithoutArgs =
    'security-aad',
    'security-key';

if (!($Exclude -contains "TestServerLowLevel"))
{
    foreach ($testName in $testNamesLowLevel)
    {
        Add-TestServer-Swagger $testName "-LowLevel" $testServerLowLevelDirectory $llcArgs
    }

    foreach ($testName in $testNamesLowLevelWithoutArgs)
    {
        Add-TestServer-Swagger $testName "-LowLevel" $testServerLowLevelDirectory
    }
}

function Add-Directory ([string]$testName, [string]$directory, [boolean]$forTest) {
    $readmeConfigurationPath = Join-Path $directory "readme.md"
    $testArguments = $null
    if (Test-Path $readmeConfigurationPath)
    {
        $testArguments = "--require=$readmeConfigurationPath"
    }
    else
    {
        $inputFile = Join-Path $directory "$testName.json"
        $testArguments ="--require=$configurationPath --input-file=$inputFile --generation1-convenience-client"
    }

    if ($forTest) {
        Add-Swagger-Test $testName $directory $testArguments
    }
    else {
        if ($testName.EndsWith("Cadl")) {
            Add-Cadl $testName $directory
        } else {
            Add-Swagger $testName $directory $testArguments
        }
    }
}

if (!($Exclude -contains "TestProjects"))
{
    # Local test projects
    $testSwaggerPath = Join-Path $repoRoot 'test' 'TestProjects'

    foreach ($directory in Get-ChildItem $testSwaggerPath -Directory)
    {
        $testName = $directory.Name
        $readmeConfigurationPath = Join-Path $directory "readme.md"
        $testArguments = $null
        $srcFolder = Join-Path $directory "src"
        $testsFolder = Join-Path $directory "tests"

        if ((Test-Path -Path $srcFolder) -And (Test-Path -Path $testsFolder)) {
            Add-Directory $testName $srcFolder $FALSE
            Add-Directory $testName $testsFolder $TRUE
            continue
        }
        if ($testName.EndsWith("Cadl")) {
            Add-Cadl $testName $directory
        } else {
            if (Test-Path $readmeConfigurationPath)
            {
                $testArguments = "--require=$readmeConfigurationPath"
            }
            else
            {
                $inputFile = Join-Path $directory "$testName.json"
                $testArguments ="--require=$configurationPath --input-file=$inputFile --generation1-convenience-client"
            }

            Add-Swagger $testName $directory $testArguments
        }
    }
}

# Sample configuration
$projectNames =
    'AppConfiguration',
    'CognitiveServices.TextAnalytics',
    'CognitiveSearch',
    'Azure.AI.FormRecognizer',
    'Azure.Storage.Tables',
    'Azure.ResourceManager.Sample',
    'Azure.Management.Storage',
    'Azure.Network.Management.Interface',
    'Azure.AI.DocumentTranslation',
    'Azure.Analytics.Purview.Account'

if (!($Exclude -contains "Samples"))
{
    foreach ($projectName in $projectNames)
    {
        $projectDirectory = Join-Path $repoRoot 'samples' $projectName
        $sampleConfigurationPath = Join-Path $projectDirectory 'readme.md'
        Add-Swagger $projectName $projectDirectory "--require=$sampleConfigurationPath"
    }
}

# Cadl projects
$cadlRanchProjectDirectory = Join-Path $repoRoot 'test' 'CadlRanchProjects'
$cadlRanchProjectNames =
    'api-key',
<<<<<<< HEAD
    'property-optional',
=======
    'extensible-enums',
>>>>>>> e2706552
    'property-types'

if (!($Exclude -contains "CadlRanchProjects"))
{
    foreach ($testName in $cadlRanchProjectNames)
    {
        Add-CadlRanch-Cadl $testName "cadl-" $cadlRanchProjectDirectory
    }
}

# Smoke tests
if (!($Exclude -contains "SmokeTests"))
{
    foreach ($input in Get-Content (Join-Path $PSScriptRoot "SmokeTestInputs.txt"))
    {
        if ($input -match "^(?<input>[^#].*?specification/(?<name>[\w-]+(/[\w-]+)+)/readme.md)(:(?<args>.*))?")
        {
            $input = $Matches["input"]
            $args = $Matches["args"]
            $projectName = $Matches["name"].Replace("/", "-");

            $projectDirectory = Join-Path $repoRoot 'samples' 'smoketests' $projectName

            Add-Swagger $projectName $projectDirectory "--generation1-convenience-client --require=$configurationPath $args $input"
        }
    }
}

# Sorting file names that include '-' and '.' is broken in powershell - https://github.com/PowerShell/PowerShell/issues/3425
# So map each to characters invalid for file system use '?' and '|', sort, and then map back
function Sort-FileSafe ($names) {
    return $names | % {$_.replace("-","?")} | % {$_.replace(".","|")} | Sort-Object |  % {$_.replace("?","-")} | % {$_.replace("|",".")}
}

$launchSettings = Join-Path $autoRestPluginProject 'Properties' 'launchSettings.json'
$settings = @{
    'profiles' = [ordered]@{}
};

# here we put the source code generation project (map $swaggerDefinitions) and the test code generation project (map $swaggerTestDefinitions) together
$testProjectEntries = @{};
$swaggerDefinitions.Keys | ForEach-Object {
    $testProjectEntries[$_] = $swaggerDefinitions[$_];
};
$swaggerTestDefinitions.Keys | ForEach-Object {
    $testProjectEntries["$_.Tests"] = $swaggerTestDefinitions[$_];
}
$cadlDefinitions.Keys | ForEach-Object {
    $testProjectEntries[$_] = $cadlDefinitions[$_];
}

foreach ($key in Sort-FileSafe ($testProjectEntries.Keys))
{
    $definition = $testProjectEntries[$key];
    $outputPath = Join-Path $definition.output "Generated"
    if ($key -eq "TypeSchemaMapping")
    {
        $outputPath = Join-Path $definition.output "SomeFolder" "Generated"
    }
    $outputPath = $outputPath.Replace($repoRoot, '$(SolutionDir)')

    $settings.profiles[$key] = [ordered]@{
        'commandName'='Project';
        'commandLineArgs'="--standalone $outputPath"
    }
}

$settings | ConvertTo-Json | Out-File $launchSettings

$keys = $testProjectEntries.Keys | Sort-Object;
if (![string]::IsNullOrWhiteSpace($filter))
{ 
    Write-Host "Using filter: $filter"
    if ($continue)
    {
        $keys = $keys.Where({$_ -match $filter},'SkipUntil') 
        Write-Host "Continuing with $keys"
    }
    else
    {
        $keys = $keys.Where({$_ -match $filter}) 
    }
}

if ($reset -or $env:TF_BUILD)
{
    $cadlCount = ([string]::IsNullOrWhiteSpace($filter) ? $cadlDefinitions : $cadlDefinitions.Keys.Where({$_ -match $filter})).Count
    $swaggerCount = $keys.Count - $cadlCount
    if ($swaggerCount -gt 0) 
    {
        AutoRest-Reset;
    }

    if ($cadlCount -gt 0) 
    {
        Invoke-CadlSetup
    }
}

if (!$noBuild)
{
    Invoke "dotnet build $autoRestPluginProject"
}


$keys | %{ $swaggerDefinitions[$_] } | ForEach-Object -Parallel {
    if ($_.output -ne $null) {
        Import-Module "$using:PSScriptRoot\Generation.psm1" -DisableNameChecking;
        Invoke-AutoRest $_.output $_.projectName $_.arguments $using:sharedSource $using:fast $using:debug;
    }
} -ThrottleLimit $parallel

$keys | %{ $swaggerTestDefinitions[$_] } | ForEach-Object -Parallel {
    if ($_.output -ne $null) {
        Import-Module "$using:PSScriptRoot\Generation.psm1" -DisableNameChecking;
        Invoke-AutoRest $_.output $_.projectName $_.arguments $using:sharedSource $using:fast $using:debug;
    }
} -ThrottleLimit $parallel

$keys | %{ $cadlDefinitions[$_] } | ForEach-Object -Parallel {
    if ($_.output -ne $null) {
        Import-Module "$using:PSScriptRoot\Generation.psm1" -DisableNameChecking;
        Invoke-Cadl $_.output $_.projectName $_.mainFile $using:sharedSource $using:fast $using:debug;
    }
} -ThrottleLimit $parallel<|MERGE_RESOLUTION|>--- conflicted
+++ resolved
@@ -240,11 +240,8 @@
 $cadlRanchProjectDirectory = Join-Path $repoRoot 'test' 'CadlRanchProjects'
 $cadlRanchProjectNames =
     'api-key',
-<<<<<<< HEAD
+    'extensible-enums',
     'property-optional',
-=======
-    'extensible-enums',
->>>>>>> e2706552
     'property-types'
 
 if (!($Exclude -contains "CadlRanchProjects"))
