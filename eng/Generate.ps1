--- conflicted
+++ resolved
@@ -363,7 +363,6 @@
     }
 }
 
-<<<<<<< HEAD
 [hashtable]$testPackagesToInstall = @{};
 $localTestNugetSourceFolder = Join-Path $repoRoot 'test/NugetPackages'
 foreach($key in $keys){
@@ -381,8 +380,6 @@
     Install-Test-Nuget-Packages $testPackagesToInstall
 }
 
-=======
->>>>>>> 4e2f9487
 $keys | % { $swaggerDefinitions[$_] } | ForEach-Object -Parallel {
     if ($_.output -ne $null) {
         Import-Module "$using:PSScriptRoot\Generation.psm1" -DisableNameChecking;
