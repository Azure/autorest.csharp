#Requires -Version 6.0
param($name, [switch]$noDebug, [switch]$reset, [switch]$noBuild, [switch]$fast, [switch]$updateLaunchSettings, [switch]$clean = $true)

$ErrorActionPreference = 'Stop'

function Invoke($command)
{
    Write-Host "> $command"
    pushd $repoRoot
    cmd /c "$command 2>&1"
    popd
    
    if($LastExitCode -ne 0)
    {
        Write-Error "Command failed to execute: $command"
    }
}

function Invoke-AutoRest($baseOutput, $title, $autoRestArguments)
{
    $outputPath = Join-Path $baseOutput $title
    $namespace = $title.Replace('-', '_')
    $command = "$script:autorestBinary $script:debugFlags $autoRestArguments --title=$title --namespace=$namespace"

    if ($fast)
    {
        $codeModel = Join-Path $baseOutput $title "CodeModel.yaml"
        $command = "dotnet run --project $script:autorestPluginProject --no-build -- --plugin=csharpgen --title=$title --namespace=$namespace --standalone --input-file=$codeModel --output-folder=$outputPath --shared-source-folder=$script:sharedSource --save-code-model=true"
    }

    if ($clean)
    {
        Get-ChildItem $outputPath -Filter Generated -Directory -Recurse | Remove-Item -Force -Recurse;
    }

    Invoke $command
}

# General configuration
$repoRoot = Resolve-Path (Join-Path $PSScriptRoot '..')
$debugFlags = if (-not $noDebug) { '--debug', '--verbose' }

$swaggerDefinitions = @{};

# Test server test configuration
$autorestBinary = Join-Path $repoRoot 'node_modules' '.bin' 'autorest-beta'
$testServerDirectory = Join-Path $repoRoot 'test' 'TestServerProjects'
$sharedSource = Join-Path $repoRoot 'src' 'assets'
$autorestPluginProject = Resolve-Path (Join-Path $repoRoot 'src' 'AutoRest.CSharp.V3')
$launchSettings = Join-Path $autorestPluginProject 'Properties' 'launchSettings.json'
$configurationPath = Join-Path $testServerDirectory 'readme.tests.md'
$testServerSwaggerPath = Join-Path $repoRoot 'node_modules' '@microsoft.azure' 'autorest.testserver' 'swagger'
$testNames =
    'additionalProperties',
    #'azure-composite-swagger',
    #'azure-parameter-grouping',
    #'azure-report',
    #'azure-resource',
    #'azure-resource-x',
    #'azure-special-properties',
    'body-array',
    'body-boolean',
    #'body-boolean.quirks',
    'body-byte',
    'body-complex',
    'body-date',
    'body-datetime',
    'body-datetime-rfc1123',
    'body-dictionary',
    'body-duration',
    'body-file',
    #'body-formdata',
    #'body-formdata-urlencoded',
    'body-integer',
    'body-number',
    #'body-number.quirks',
    'body-string',
    #'body-string.quirks',
    #'complex-model',
    #'composite-swagger',
    #'composite-swagger.quirks',
    'custom-baseUrl',
    'custom-baseUrl-more-options',
    'custom-baseUrl-paging',
    'extensible-enums-swagger',
    #'head',
    'header',
    #'head-exceptions',
    'httpInfrastructure',
    #'httpInfrastructure.quirks',
    #'lro',
    'model-flattening',
    'paging',
    #'parameter-flattening',
    #'report',
    #'required-optional',
    #'storage',
    #'subscriptionId-apiVersion',
    'url',
    'validation',
    'xml-service',
    #'xms-error-responses',
    'url-multi-collectionFormat';

foreach ($testName in $testNames)
{
    $inputFile = Join-Path $testServerSwaggerPath "$testName.json"
    $swaggerDefinitions[$testName] = @{
        'title'=$testName;
        'output'=$testServerDirectory;
        'arguments'="--require=$configurationPath --input-file=$inputFile"
    }
}

# Local test projects
$testSwaggerPath = Join-Path $repoRoot 'test' 'TestProjects'
$configurationPath = Join-Path $testSwaggerPath 'readme.md'

foreach ($directory in Get-ChildItem $testSwaggerPath -Directory)
{
    $testName = $directory.Name
    $inputFile = Join-Path $directory "$testName.json"
    $swaggerDefinitions[$testName] = @{
        'title'=$testName;
        'output'=$testSwaggerPath;
        'arguments'="--require=$configurationPath --input-file=$inputFile"
    }
}
# Sample configuration
<<<<<<< HEAD
$projectNames = 'AppConfiguration';
    #'CognitiveServices.TextAnalytics',
    #'CognitiveSearch';
=======
$projectNames = 'AppConfiguration', 'CognitiveServices.TextAnalytics', 'CognitiveSearch', 'Azure.Storage.Tables'
>>>>>>> 85f2bbc2

foreach ($projectName in $projectNames)
{
    $projectDirectory = Join-Path $repoRoot 'samples' $projectName
    $configurationPath = Join-Path $projectDirectory 'readme.md'

    $swaggerDefinitions[$projectName] = @{
        'title'=$projectName;
        'output'=$projectDirectory;
        'arguments'="--require=$configurationPath"
    }
}

if ($updateLaunchSettings)
{
    $settings = @{
        'profiles' = [ordered]@{}
    };

    $sharedSourceNormalized = $sharedSource.Replace($repoRoot, '$(SolutionDir)')
    foreach ($key in $swaggerDefinitions.Keys | Sort-Object)
    {
        $definition = $swaggerDefinitions[$key];
        $outputPath = (Join-Path $definition.output $key).Replace($repoRoot, '$(SolutionDir)')
        $codeModel = Join-Path $outputPath 'CodeModel.yaml'
        $namespace = $definition.title.Replace('-', '_')

        $settings.profiles[$key] = @{
            'commandName'='Project';
            'commandLineArgs'="--standalone --input-codemodel=$codeModel --plugin=csharpgen --output-folder=$outputPath --namespace=$namespace --shared-source-folder=$sharedSourceNormalized --save-code-model=true"
        }
    }

    $settings | ConvertTo-Json | Out-File $launchSettings
}

if ($reset -or $env:TF_BUILD)
{
    Invoke "$script:autorestBinary --reset"
}

if (!$noBuild)
{
    dotnet build $autorestPluginProject
}

$keys = if (![string]::IsNullOrWhiteSpace($name)) { $name } else { $swaggerDefinitions.Keys }

foreach ($key in $keys)
{
    $definition = $swaggerDefinitions[$key];
    Invoke-AutoRest $definition.output $definition.title $definition.arguments
}
<|MERGE_RESOLUTION|>--- conflicted
+++ resolved
@@ -127,14 +127,7 @@
     }
 }
 # Sample configuration
-<<<<<<< HEAD
-$projectNames = 'AppConfiguration';
-    #'CognitiveServices.TextAnalytics',
-    #'CognitiveSearch';
-=======
 $projectNames = 'AppConfiguration', 'CognitiveServices.TextAnalytics', 'CognitiveSearch', 'Azure.Storage.Tables'
->>>>>>> 85f2bbc2
-
 foreach ($projectName in $projectNames)
 {
     $projectDirectory = Join-Path $repoRoot 'samples' $projectName
