--- conflicted
+++ resolved
@@ -17,37 +17,24 @@
     }
 }
 
-<<<<<<< HEAD
 $repoRoot = Resolve-Path "$PSScriptRoot\.."
 $testServerTestProject = "$repoRoot\test\AutoRest.TestServer.Tests"
 $testConfiguration = "$testServerTestProject\readme.md"
-$testServerSwagerPath = "$repoRoot\node_modules\@autorest\test-server\__files\swagger"
-$paths = "body-string", "body-complex"
-=======
-$repoRoot = "$PSScriptRoot\.."
-$testServerTestProject = Resolve-Path "$repoRoot\test\AutoRest.TestServer.Tests"
-$testConfiguration = Resolve-Path "$testServerTestProject\readme.md"
-$testServerSwaggerPath = Resolve-Path "$repoRoot\node_modules\@autorest\test-server\__files\swagger"
+$testServerSwaggerPath = "$repoRoot\node_modules\@autorest\test-server\__files\swagger"
 $paths = 'body-string', 'body-complex', 'custom-baseUrl', 'custom-baseUrl-more-options'
-$debugFlags = if($NoDebug) { '' } else { '--debug --verbose' }
->>>>>>> 7146ff5c
+$debugFlags = if (!$NoDebug) { '--debug','--verbose' }
 
 foreach ($path in $paths)
 {
     $outputFolder = "$testServerTestProject\$path";
     $inputFile = "$testServerSwaggerPath\$path.json"
     $namespace = $path.Replace('-', '_')
-<<<<<<< HEAD
     Invoke-Block { 
-        $command = "npx autorest-beta --debug --verbose $testConfiguration --output-folder=$outputFolder --input-file=$inputFile --title=$path --namespace=$namespace"
+        $command = "npx autorest-beta $debugFlags $testConfiguration --output-folder=$outputFolder --input-file=$inputFile --title=$path --namespace=$namespace"
         $command = $command.Replace($repoRoot, "`$(SolutionDir)")
 
         Write-Host ">" $command
 
-        npx autorest-beta --debug --verbose $testConfiguration --output-folder=$outputFolder --input-file=$inputFile --title=$path --namespace=$namespace
+        npx autorest-beta @debugFlags $testConfiguration --output-folder=$outputFolder --input-file=$inputFile --title=$path --namespace=$namespace
     }
-=======
-    $autoRestCommand = [scriptblock]::Create("npx autorest-beta $debugFlags $testConfiguration --output-folder=$outputFolder --input-file=$inputFile --title=$path --namespace=$namespace")
-    Invoke-Block $autoRestCommand
->>>>>>> 7146ff5c
 }