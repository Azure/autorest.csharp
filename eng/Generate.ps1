--- conflicted
+++ resolved
@@ -196,11 +196,7 @@
             continue
         }
         if ($testName.EndsWith("Cadl")) {
-<<<<<<< HEAD
             Add-CadlRanch-Cadl $testName $directory
-=======
-            Add-Cadl $testName $directory
->>>>>>> 914070bf
         } else {
             if (Test-Path $readmeConfigurationPath)
             {
@@ -342,10 +338,13 @@
 }
 
 
+
 $keys | %{ $swaggerDefinitions[$_] } | ForEach-Object -Parallel {
     if ($_.output -ne $null) {
+        if ($_.output -ne $null) {
         Import-Module "$using:PSScriptRoot\Generation.psm1" -DisableNameChecking;
-        Invoke-AutoRest $_.output $_.projectName $_.arguments $using:sharedSource $using:fast $using:debug;
+            Invoke-AutoRest $_.output $_.projectName $_.arguments $using:sharedSource $using:fast $using:debug;
+    }
     }
 } -ThrottleLimit $parallel
 
