--- conflicted
+++ resolved
@@ -38,11 +38,7 @@
     }
 }
 
-<<<<<<< HEAD
-function Add-Cadl([string]$name, [string]$output, [string]$mainFile = "", [string]$arguments = "") {
-=======
-function Add-Typespec([string]$name, [string]$output, [string]$mainFile="", [string]$arguments="") {
->>>>>>> e6324dc4
+function Add-Typespec([string]$name, [string]$output, [string]$mainFile = "", [string]$arguments = "") {
     $cadlDefinitions[$name] = @{
         'projectName' = $name;
         'output'      = $output;
@@ -58,18 +54,10 @@
     Add-Swagger "$testName$projectSuffix" $projectDirectory "--require=$configurationPath --try-require=$inputReadme --input-file=$inputFile $additionalArgs"
 }
 
-<<<<<<< HEAD
-function Add-CadlRanch-Cadl([string]$testName, [string]$projectPrefix, [string]$cadlRanchProjectsDirectory) {
+function Add-CadlRanch-Typespec([string]$testName, [string]$projectPrefix, [string]$cadlRanchProjectsDirectory) {
     $projectDirectory = Join-Path $cadlRanchProjectsDirectory $testName
     $cadlMain = Join-Path $cadlRanchFilePath $testName "main.cadl"
-    Add-Cadl "$projectPrefix$testName" $projectDirectory $cadlMain
-=======
-function Add-CadlRanch-Typespec([string]$testName, [string]$projectPrefix, [string]$cadlRanchProjectsDirectory, [boolean]$generateConvenience) {
-    $projectDirectory = Join-Path $cadlRanchProjectsDirectory $testName
-    $cadlMain = Join-Path $cadlRanchFilePath $testName "main.cadl"
-    $convenienceOption = If ($generateConvenience) {""} Else {" --option @azure-tools/typespec-csharp.generate-convenience-methods=false"}
-    Add-Typespec "$projectPrefix$testName" $projectDirectory $cadlMain "--option @azure-tools/typespec-csharp.unreferenced-types-handling=keepAll$convenienceOption"
->>>>>>> e6324dc4
+    Add-Typespec "$projectPrefix$testName" $projectDirectory $cadlMain
 }
 
 $testData = Get-Content $testProjectDataFile -Encoding utf8 -Raw | ConvertFrom-Json
@@ -112,16 +100,10 @@
         Add-Swagger-Test $testName $directory $testArguments
     }
     else {
-<<<<<<< HEAD
-        if ($testName.EndsWith("Cadl")) {
-            Add-Cadl $testName $directory
-        }
-        else {
-=======
         if ($testName.EndsWith("Typespec")) {
             Add-Typespec $testName $directory
-        } else {
->>>>>>> e6324dc4
+        }
+        else {
             Add-Swagger $testName $directory $testArguments
         }
     }
@@ -134,8 +116,7 @@
     foreach ($directory in Get-ChildItem $testProjectRoot -Directory) {
         $testName = $directory.Name
         $readmeConfigurationPath = Join-Path $directory "readme.md"
-        $cadlProjectConfigurationPath = Join-Path $directory "cadl-project.yaml"
-        $alternativeCadlProjectConfigurationPath = Join-Path $directory "cadl-project.yml"
+        $tspConfigConfigurationPath = Join-Path $directory "tspconfig.yaml"
         $possibleInputJsonFilePath = Join-Path $directory "$testName.json"
         $testArguments = $null
         $srcFolder = Join-Path $directory "src"
@@ -146,25 +127,10 @@
             Add-Directory $testName $testsFolder $TRUE
             continue
         }
-<<<<<<< HEAD
-=======
-        if ($testName.EndsWith("Typespec")) {
-            Add-Typespec $testName $directory "" "--option @azure-tools/typespec-csharp.generate-convenience-methods=false"
-        } else {
-            if (Test-Path $readmeConfigurationPath)
-            {
-                $testArguments = "--require=$readmeConfigurationPath"
-            }
-            else
-            {
-                $inputFile = Join-Path $directory "$testName.json"
-                $testArguments ="--require=$configurationPath --input-file=$inputFile --generation1-convenience-client"
-            }
->>>>>>> e6324dc4
-
-        # if cadl-project.yaml exists, we treat it as a cadl project
-        if ((Test-Path $cadlProjectConfigurationPath) -Or (Test-Path $alternativeCadlProjectConfigurationPath)) {
-            Add-Cadl $testName $directory
+
+        # if tspconfig.yaml exists, we treat it as a typespec project
+        if (Test-Path $tspConfigConfigurationPath) {
+            Add-Typespec $testName $directory
         }
         elseif (Test-Path $readmeConfigurationPath) {
             $testArguments = "--require=$readmeConfigurationPath"
@@ -175,7 +141,7 @@
             Add-Swagger $testName $directory $testArguments
         }
         else {
-            throw "There is no cadl-project.yaml file or autorest.md file or swagger json file $testName.json found in test project $testName"
+            throw "There is no tspconfig.yaml file or autorest.md file or swagger json file $testName.json found in test project $testName"
         }
     }
 }
@@ -188,77 +154,33 @@
         $sampleName = $directory.Name
         $projectDirectory = Join-Path $sampleProjectsRoot $sampleName
         $sampleConfigurationPath = Join-Path $projectDirectory 'readme.md'
-        $cadlProjectConfigurationPath = Join-Path $directory "cadl-project.yaml"
-        $alternativeCadlProjectConfigurationPath = Join-Path $directory "cadl-project.yml"
-
-<<<<<<< HEAD
+        $tspConfigPath = Join-Path $directory "tspconfig.yaml"
+
         if (Test-Path $sampleConfigurationPath) {
             # for swagger samples
             Add-Swagger $sampleName $projectDirectory "--require=$sampleConfigurationPath"
         }
-        elseif ((Test-Path $cadlProjectConfigurationPath) -Or (Test-Path $alternativeCadlProjectConfigurationPath)) {
-            # for cadl projects
-            $cadlMain = Join-Path $projectDirectory "main.cadl"
-            $cadlClient = Join-Path $projectDirectory "client.cadl"
-            $mainCadlFile = if (Test-Path $cadlClient) { Resolve-Path $cadlClient } else { Resolve-Path $cadlMain }
-            Add-Cadl $sampleName $projectDirectory $mainCadlFile
+        elseif (Test-Path $tspConfigPath) {
+            # for typespec projects
+            $tspMain = Join-Path $projectDirectory "main.tsp"
+            $tspClient = Join-Path $projectDirectory "client.tsp"
+            $mainTspFile = if (Test-Path $tspClient) { Resolve-Path $tspClient } else { Resolve-Path $tspMain }
+            Add-Typespec $sampleName $projectDirectory $mainTspFile
         }
         else {
-            throw "There is no cadl-project.yaml file or autorest.md file found in sample project $sampleName"
-        }
-=======
-# Sample for cadl project
-$cadlSampleProjectName = 
-    'AnomalyDetector'
-
-if (!($Exclude -contains "Samples"))
-{
-    foreach ($projectName in $cadlSampleProjectName)
-    {
-        $projectDirectory = Join-Path $repoRoot 'samples' $projectName
-        $tspMain = Join-Path $projectDirectory "main.tsp"
-        $tspClient = Join-Path $projectDirectory "client.tsp"
-        $mainTspFile = If (Test-Path "$tspClient") { Resolve-Path "$tspClient" } Else { Resolve-Path "$tspMain"}
-        Add-Typespec $projectName $projectDirectory $mainTspFile
->>>>>>> e6324dc4
+            throw "There is no tspconfig.yaml file or autorest.md file found in sample project $sampleName"
+        }
     }
 }
 
 # Typespec projects
 $cadlRanchProjectDirectory = Join-Path $repoRoot 'test' 'CadlRanchProjects'
-<<<<<<< HEAD
 
 $cadlRanchProjectPaths = $testData.CadlRanchProjects
 
 if (!($Exclude -contains "CadlRanchProjects")) {
     foreach ($testPath in $cadlRanchProjectPaths) {
-        Add-CadlRanch-Cadl $testPath "cadl-" $cadlRanchProjectDirectory
-=======
-$cadlRanchProjectPathsWithoutConvenience = # Needs justification to add item
-    'enums/extensible', # https://github.com/Azure/autorest.csharp/issues/3079
-    'hello' # https://github.com/Azure/autorest.csharp/issues/3110
-
-$cadlRanchProjectPaths =
-    'arrays/item-types',
-    'authentication/api-key',
-    'authentication/oauth2',
-    'authentication/union',
-    'models/property-optional',
-    'models/property-types',
-    'models/usage',
-    "projection"
-
-if (!($Exclude -contains "CadlRanchProjects"))
-{
-    foreach ($testPath in $cadlRanchProjectPaths)
-    {
-        Add-CadlRanch-Typespec $testPath "typespec-" $cadlRanchProjectDirectory $TRUE
-    }
-
-    foreach ($testPath in $cadlRanchProjectPathsWithoutConvenience)
-    {
-        Add-CadlRanch-Typespec $testPath "typespec-" $cadlRanchProjectDirectory $FALSE
->>>>>>> e6324dc4
+        Add-CadlRanch-Typespec $testPath "typespec-" $cadlRanchProjectDirectory
     }
 }
 
@@ -351,14 +273,8 @@
         AutoRest-Reset;
     }
 
-<<<<<<< HEAD
     if ($cadlCount -gt 0) {
-        Invoke-CadlSetup
-=======
-    if ($cadlCount -gt 0) 
-    {
         Invoke-TypespecSetup
->>>>>>> e6324dc4
     }
 }
 
