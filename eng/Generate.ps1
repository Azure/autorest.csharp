#Requires -Version 7.0
param($filter, [switch]$continue, [switch]$reset, [switch]$noBuild, [switch]$fast, [switch]$debug, [String[]]$Exclude = "SmokeTests", $parallel = 5)

Import-Module "$PSScriptRoot\Generation.psm1" -DisableNameChecking -Force;

$ErrorActionPreference = 'Stop'

# General configuration
$repoRoot = Resolve-Path (Join-Path $PSScriptRoot '..')

$swaggerDefinitions = @{};
$swaggerTestDefinitions = @{};
$cadlDefinitions = @{};

# Test server test configuration
$autoRestPluginProject = (Get-AutoRestProject)
$testServerDirectory = Join-Path $repoRoot 'test' 'TestServerProjects'
$sharedSource = Join-Path $repoRoot 'src' 'assets'
$configurationPath = Join-Path $repoRoot 'readme.md'
$testServerSwaggerPath = Join-Path $repoRoot 'node_modules' '@microsoft.azure' 'autorest.testserver' 'swagger'
$cadlRanchFilePath = Join-Path $repoRoot 'node_modules' '@azure-tools' 'cadl-ranch-specs' 'http' 

function Add-Swagger ([string]$name, [string]$output, [string]$arguments) {
    $swaggerDefinitions[$name] = @{
        'projectName'=$name;
        'output'=$output;
        'arguments'=$arguments
    }
}

function Add-Swagger-Test ([string]$name, [string]$output, [string]$arguments) {
    $swaggerTestDefinitions[$name] = @{
        'projectName'=$name;
        'output'=$output;
        'arguments'=$arguments
    }
}

function Add-Cadl([string]$name, [string]$output, [string]$mainFile="") {
    $cadlDefinitions[$name] = @{
        'projectName'=$name;
        'output'=$output;
        'mainFile'=$mainFile
    }
}

function Add-TestServer-Swagger ([string]$testName, [string]$projectSuffix, [string]$testServerDirectory, [string]$additionalArgs="") {
    $projectDirectory = Join-Path $testServerDirectory $testName
    $inputFile = Join-Path $testServerSwaggerPath "$testName.json"
    $inputReadme = Join-Path $projectDirectory "readme.md"
    Add-Swagger "$testName$projectSuffix" $projectDirectory "--require=$configurationPath --try-require=$inputReadme --input-file=$inputFile $additionalArgs"
}

function Add-CadlRanch-Cadl([string]$testName, [string]$projectPrefix, [string]$cadlRanchProjectsDirectory) {
    $projectDirectory = Join-Path $cadlRanchProjectsDirectory $testName
    $cadlFolders = Get-ChildItem -Path $cadlRanchFilePath -Depth 2 -Directory $testName
    if ($cadlFolders) {
        $cadlFolder = $cadlFolders[0]
        $cadlMain = Join-Path $cadlFolder "main.cadl"
        Add-Cadl "$projectPrefix$testName" $projectDirectory $cadlMain
    }
}

$testNames =
    'additionalProperties',
    'azure-parameter-grouping',
    'azure-special-properties',
    'body-array',
    'body-boolean',
    'body-byte',
    'body-complex',
    'body-date',
    'body-datetime',
    'body-datetime-rfc1123',
    'body-dictionary',
    'body-duration',
    'body-file',
    'body-formdata',
    'body-formdata-urlencoded',
    'body-integer',
    'body-number',
    'body-string',
    'body-time',
    'custom-baseUrl',
    'custom-baseUrl-more-options',
    'custom-baseUrl-paging',
    'extensible-enums-swagger',
    'header',
    'httpInfrastructure',
    'lro',
    'lro-parameterized-endpoints',
    'media_types',
    'model-flattening',
    'multiple-inheritance',
    'non-string-enum',
    'object-type',
    'paging',
    'required-optional',
    'subscriptionId-apiVersion',
    'url',
    'url-multi-collectionFormat',
    'validation',
    'xml-service',
    'xms-error-responses',
    'constants',
    'head';

if (!($Exclude -contains "TestServer"))
{
    foreach ($testName in $testNames)
    {
        Add-TestServer-Swagger $testName "" $testServerDirectory "--generation1-convenience-client"
    }
}

$llcArgs = "--data-plane=true --security=AzureKey --security-header-name=Fake-Subscription-Key"

$testServerLowLevelDirectory = Join-Path $repoRoot 'test' 'TestServerProjectsLowLevel'
$testNamesLowLevel =
    'body-complex',
    'body-file',
    'body-string',
    'custom-baseUrl',
    'custom-baseUrl-more-options',
    'custom-baseUrl-paging',
    'dpg-customization',
    'dpg-initial',
    'dpg-update1',
    'header',
    'httpInfrastructure',
    'media_types',
    'lro',
    'paging',
    'url-multi-collectionFormat',
    'url',
    'head',
    'body-array';
$testNamesLowLevelWithoutArgs =
    'security-aad',
    'security-key';

if (!($Exclude -contains "TestServerLowLevel"))
{
    foreach ($testName in $testNamesLowLevel)
    {
        Add-TestServer-Swagger $testName "-LowLevel" $testServerLowLevelDirectory $llcArgs
    }

    foreach ($testName in $testNamesLowLevelWithoutArgs)
    {
        Add-TestServer-Swagger $testName "-LowLevel" $testServerLowLevelDirectory
    }
}

function Add-Directory ([string]$testName, [string]$directory, [boolean]$forTest) {
    $readmeConfigurationPath = Join-Path $directory "readme.md"
    $testArguments = $null
    if (Test-Path $readmeConfigurationPath)
    {
        $testArguments = "--require=$readmeConfigurationPath"
    }
    else
    {
        $inputFile = Join-Path $directory "$testName.json"
        $testArguments ="--require=$configurationPath --input-file=$inputFile --generation1-convenience-client"
    }

    if ($forTest) {
        Add-Swagger-Test $testName $directory $testArguments
    }
    else {
        if ($testName.EndsWith("Cadl")) {
            Add-Cadl $testName $directory
        } else {
            Add-Swagger $testName $directory $testArguments
        }
    }
}

if (!($Exclude -contains "TestProjects"))
{
    # Local test projects
    $testSwaggerPath = Join-Path $repoRoot 'test' 'TestProjects'

    foreach ($directory in Get-ChildItem $testSwaggerPath -Directory)
    {
        $testName = $directory.Name
        $readmeConfigurationPath = Join-Path $directory "readme.md"
        $testArguments = $null
        $srcFolder = Join-Path $directory "src"
        $testsFolder = Join-Path $directory "tests"

        if ((Test-Path -Path $srcFolder) -And (Test-Path -Path $testsFolder)) {
            Add-Directory $testName $srcFolder $FALSE
            Add-Directory $testName $testsFolder $TRUE
            continue
        }
        if ($testName.EndsWith("Cadl")) {
            Add-Cadl $testName $directory
        } else {
            if (Test-Path $readmeConfigurationPath)
            {
                $testArguments = "--require=$readmeConfigurationPath"
            }
            else
            {
                $inputFile = Join-Path $directory "$testName.json"
                $testArguments ="--require=$configurationPath --input-file=$inputFile --generation1-convenience-client"
            }

            Add-Swagger $testName $directory $testArguments
        }
    }
}

# Sample configuration
$projectNames =
    'AppConfiguration',
    'CognitiveServices.TextAnalytics',
    'CognitiveSearch',
    'Azure.AI.FormRecognizer',
    'Azure.Storage.Tables',
    'Azure.ResourceManager.Sample',
    'Azure.Management.Storage',
    'Azure.Network.Management.Interface',
    'Azure.AI.DocumentTranslation',
    'Azure.Analytics.Purview.Account'

if (!($Exclude -contains "Samples"))
{
    foreach ($projectName in $projectNames)
    {
        $projectDirectory = Join-Path $repoRoot 'samples' $projectName
        $sampleConfigurationPath = Join-Path $projectDirectory 'readme.md'
        Add-Swagger $projectName $projectDirectory "--require=$sampleConfigurationPath"
    }
}

# Cadl projects
$cadlRanchProjectDirectory = Join-Path $repoRoot 'test' 'CadlRanchProjects'
$cadlRanchProjectNames =
    'api-key',
<<<<<<< HEAD
    'property-types',
    'inheritance'
=======
    'oauth2',
    'extensible-enums',
    'property-optional',
    'property-types'
>>>>>>> 1f559316

if (!($Exclude -contains "CadlRanchProjects"))
{
    foreach ($testName in $cadlRanchProjectNames)
    {
        Add-CadlRanch-Cadl $testName "cadl-" $cadlRanchProjectDirectory
    }
}

# Smoke tests
if (!($Exclude -contains "SmokeTests"))
{
    foreach ($input in Get-Content (Join-Path $PSScriptRoot "SmokeTestInputs.txt"))
    {
        if ($input -match "^(?<input>[^#].*?specification/(?<name>[\w-]+(/[\w-]+)+)/readme.md)(:(?<args>.*))?")
        {
            $input = $Matches["input"]
            $args = $Matches["args"]
            $projectName = $Matches["name"].Replace("/", "-");

            $projectDirectory = Join-Path $repoRoot 'samples' 'smoketests' $projectName

            Add-Swagger $projectName $projectDirectory "--generation1-convenience-client --require=$configurationPath $args $input"
        }
    }
}

# Sorting file names that include '-' and '.' is broken in powershell - https://github.com/PowerShell/PowerShell/issues/3425
# So map each to characters invalid for file system use '?' and '|', sort, and then map back
function Sort-FileSafe ($names) {
    return $names | % {$_.replace("-","?")} | % {$_.replace(".","|")} | Sort-Object |  % {$_.replace("?","-")} | % {$_.replace("|",".")}
}

$launchSettings = Join-Path $autoRestPluginProject 'Properties' 'launchSettings.json'
$settings = @{
    'profiles' = [ordered]@{}
};

# here we put the source code generation project (map $swaggerDefinitions) and the test code generation project (map $swaggerTestDefinitions) together
$testProjectEntries = @{};
$swaggerDefinitions.Keys | ForEach-Object {
    $testProjectEntries[$_] = $swaggerDefinitions[$_];
};
$swaggerTestDefinitions.Keys | ForEach-Object {
    $testProjectEntries["$_.Tests"] = $swaggerTestDefinitions[$_];
}
$cadlDefinitions.Keys | ForEach-Object {
    $testProjectEntries[$_] = $cadlDefinitions[$_];
}

foreach ($key in Sort-FileSafe ($testProjectEntries.Keys))
{
    $definition = $testProjectEntries[$key];
    $outputPath = Join-Path $definition.output "Generated"
    if ($key -eq "TypeSchemaMapping")
    {
        $outputPath = Join-Path $definition.output "SomeFolder" "Generated"
    }
    $outputPath = $outputPath.Replace($repoRoot, '$(SolutionDir)')

    $settings.profiles[$key] = [ordered]@{
        'commandName'='Project';
        'commandLineArgs'="--standalone $outputPath"
    }
}

$settings | ConvertTo-Json | Out-File $launchSettings

$keys = $testProjectEntries.Keys | Sort-Object;
if (![string]::IsNullOrWhiteSpace($filter))
{ 
    Write-Host "Using filter: $filter"
    if ($continue)
    {
        $keys = $keys.Where({$_ -match $filter},'SkipUntil') 
        Write-Host "Continuing with $keys"
    }
    else
    {
        $keys = $keys.Where({$_ -match $filter}) 
    }
}

if ($reset -or $env:TF_BUILD)
{
    $cadlCount = ([string]::IsNullOrWhiteSpace($filter) ? $cadlDefinitions : $cadlDefinitions.Keys.Where({$_ -match $filter})).Count
    $swaggerCount = $keys.Count - $cadlCount
    if ($swaggerCount -gt 0) 
    {
        AutoRest-Reset;
    }

    if ($cadlCount -gt 0) 
    {
        Invoke-CadlSetup
    }
}

if (!$noBuild)
{
    Invoke "dotnet build $autoRestPluginProject"
}


$keys | %{ $swaggerDefinitions[$_] } | ForEach-Object -Parallel {
    if ($_.output -ne $null) {
        Import-Module "$using:PSScriptRoot\Generation.psm1" -DisableNameChecking;
        Invoke-AutoRest $_.output $_.projectName $_.arguments $using:sharedSource $using:fast $using:debug;
    }
} -ThrottleLimit $parallel

$keys | %{ $swaggerTestDefinitions[$_] } | ForEach-Object -Parallel {
    if ($_.output -ne $null) {
        Import-Module "$using:PSScriptRoot\Generation.psm1" -DisableNameChecking;
        Invoke-AutoRest $_.output $_.projectName $_.arguments $using:sharedSource $using:fast $using:debug;
    }
} -ThrottleLimit $parallel

$keys | %{ $cadlDefinitions[$_] } | ForEach-Object -Parallel {
    if ($_.output -ne $null) {
        Import-Module "$using:PSScriptRoot\Generation.psm1" -DisableNameChecking;
        Invoke-Cadl $_.output $_.projectName $_.mainFile $using:sharedSource $using:fast $using:debug;
    }
} -ThrottleLimit $parallel<|MERGE_RESOLUTION|>--- conflicted
+++ resolved
@@ -240,15 +240,11 @@
 $cadlRanchProjectDirectory = Join-Path $repoRoot 'test' 'CadlRanchProjects'
 $cadlRanchProjectNames =
     'api-key',
-<<<<<<< HEAD
-    'property-types',
-    'inheritance'
-=======
     'oauth2',
     'extensible-enums',
     'property-optional',
-    'property-types'
->>>>>>> 1f559316
+    'property-types',
+    'inheritance'
 
 if (!($Exclude -contains "CadlRanchProjects"))
 {
