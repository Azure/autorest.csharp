$repoRoot = Resolve-Path (Join-Path $PSScriptRoot '..')
$autoRestBinary = "npx --no-install autorest"
$AutoRestPluginProject = Resolve-Path (Join-Path $repoRoot 'src' 'AutoRest.CSharp')

function Invoke($command)
{
    Write-Host "> $command"
    pushd $repoRoot
    if ($IsLinux -or $IsMacOs)
    {
        sh -c "$command 2>&1"
    }
    else
    {
        cmd /c "$command 2>&1"
    }
    popd
    
    if($LastExitCode -ne 0)
    {
        Write-Error "Command failed to execute: $command"
    }
}

function Invoke-AutoRest($baseOutput, $projectName, $autoRestArguments, $sharedSource, $fast, $debug)
{
    $outputPath = Join-Path $baseOutput "Generated"
    if ($projectName -eq "TypeSchemaMapping")
    {
        $outputPath = Join-Path $baseOutput "SomeFolder" "Generated"
    }

    if ($fast)
    {
        $dotnetArguments = $debug ? "--no-build --debug" : "--no-build" 
        $command = "dotnet run --project $script:AutoRestPluginProject $dotnetArguments --standalone $outputPath"
    }
    else
    {
        $namespace = $projectName.Replace('-', '_')
        $command = "$script:autoRestBinary $autoRestArguments  --skip-upgrade-check  --namespace=$namespace --output-folder=$outputPath"
    }

    Invoke $command
    Invoke "dotnet build $baseOutput --verbosity quiet /nologo"
}

function AutoRest-Reset()
{
    Invoke "$script:autoRestBinary --reset"
}

function Invoke-Cadl($baseOutput, $projectName, $mainFile, $arguments="", $sharedSource="", $fast="", $debug="")
{
    if (!(Test-Path $baseOutput)) {
        New-Item $baseOutput -ItemType Directory
    }

    $baseOutput = Resolve-Path -Path $baseOutput
    $baseOutput = $baseOutput -replace "\\", "/"
    $outputPath = $baseOutput
    $outputPath = $outputPath -replace "\\", "/"

    if (!$fast) 
    {
        #clean up
        if (Test-Path $outputPath/Generated/*) 
        {
            Remove-Item $outputPath/Generated/*
        }
        
        # emit cadl json
        $repoRootPath = Join-Path $PSScriptRoot ".."
        $repoRootPath = Resolve-Path -Path $repoRootPath
        Push-Location $repoRootPath
        $autorestCsharpBinPath = Join-Path $repoRootPath "artifacts/bin/AutoRest.CSharp/Debug/netcoreapp3.1/autorest.csharp.dll"
        Try
        {
            $cadlFileName = $mainFile ? $mainFile : "$baseOutput/$projectName.cadl"
<<<<<<< HEAD
            $emitCommand = "node node_modules/@cadl-lang/compiler/dist/core/cli.js compile --output-path $outputPath $cadlFileName --emit @azure-tools/cadl-csharp --option @azure-tools/cadl-csharp.csharpGeneratorPath=$autorestCsharpBinPath"
=======
            $emitCommand = "npx cadl compile --output-path $baseOutput $cadlFileName --emit @azure-tools/cadl-csharp --option @azure-tools/cadl-csharp.skipSDKGeneration=true --option @azure-tools/cadl-csharp.shared-source-folders=$repoRootPath/artifacts/bin/AutoRest.CSharp/Debug/netcoreapp3.1/Generator.Shared;$repoRootPath/artifacts/bin/AutoRest.CSharp/Debug/netcoreapp3.1/Azure.Core.Shared $arguments"
>>>>>>> 54b5f70e
            Invoke $emitCommand    
        }
        Finally 
        {
            Pop-Location
        }        
    }

    Invoke "dotnet build $baseOutput --verbosity quiet /nologo"
}

function Invoke-CadlSetup()
{
    # build emitter
    $emitterPath = Join-Path $PSScriptRoot ".." "src" "CADL.Extension" "Emitter.Csharp"
    $emitterPath = Resolve-Path -Path $emitterPath
    Push-Location $emitterPath

    Try 
    {
        npm run build
    }
    Finally 
    {
        Pop-Location
    }
}

function Get-AutoRestProject()
{
    $AutoRestPluginProject;
}

Export-ModuleMember -Function "Invoke"
Export-ModuleMember -Function "Invoke-AutoRest"
Export-ModuleMember -Function "AutoRest-Reset"
Export-ModuleMember -Function "Get-AutoRestProject"
Export-ModuleMember -Function "Invoke-Cadl"
Export-ModuleMember -Function "Invoke-CadlSetup"<|MERGE_RESOLUTION|>--- conflicted
+++ resolved
@@ -77,11 +77,7 @@
         Try
         {
             $cadlFileName = $mainFile ? $mainFile : "$baseOutput/$projectName.cadl"
-<<<<<<< HEAD
-            $emitCommand = "node node_modules/@cadl-lang/compiler/dist/core/cli.js compile --output-path $outputPath $cadlFileName --emit @azure-tools/cadl-csharp --option @azure-tools/cadl-csharp.csharpGeneratorPath=$autorestCsharpBinPath"
-=======
-            $emitCommand = "npx cadl compile --output-path $baseOutput $cadlFileName --emit @azure-tools/cadl-csharp --option @azure-tools/cadl-csharp.skipSDKGeneration=true --option @azure-tools/cadl-csharp.shared-source-folders=$repoRootPath/artifacts/bin/AutoRest.CSharp/Debug/netcoreapp3.1/Generator.Shared;$repoRootPath/artifacts/bin/AutoRest.CSharp/Debug/netcoreapp3.1/Azure.Core.Shared $arguments"
->>>>>>> 54b5f70e
+            $emitCommand = "npx cadl compile --output-path $outputPath $cadlFileName --emit @azure-tools/cadl-csharp --option @azure-tools/cadl-csharp.csharpGeneratorPath=$autorestCsharpBinPath"
             Invoke $emitCommand    
         }
         Finally 
