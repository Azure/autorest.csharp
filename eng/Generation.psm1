$repoRoot = Resolve-Path (Join-Path $PSScriptRoot '..')
$autoRestBinary = "npx --no-install autorest"
$AutoRestPluginProject = Resolve-Path (Join-Path $repoRoot 'src' 'AutoRest.CSharp')

function Invoke($command)
{
    Write-Host "> $command"
    pushd $repoRoot
    if ($IsLinux -or $IsMacOs)
    {
        sh -c "$command 2>&1"
    }
    else
    {
        cmd /c "$command 2>&1"
    }
    popd
    
    if($LastExitCode -ne 0)
    {
        Write-Error "Command failed to execute: $command"
    }
}

function Invoke-AutoRest($baseOutput, $projectName, $autoRestArguments, $sharedSource, $fast, $debug)
{
    $outputPath = Join-Path $baseOutput "Generated"
    if ($projectName -eq "TypeSchemaMapping")
    {
        $outputPath = Join-Path $baseOutput "SomeFolder" "Generated"
    }

    if ($fast)
    {
        $dotnetArguments = $debug ? "--no-build --debug" : "--no-build" 
        $command = "dotnet run --project $script:AutoRestPluginProject $dotnetArguments --standalone $outputPath"
    }
    else
    {
        $namespace = $projectName.Replace('-', '_')
        $command = "$script:autoRestBinary $autoRestArguments  --skip-upgrade-check  --namespace=$namespace --output-folder=$outputPath"
    }

    Invoke $command
    Invoke "dotnet build $baseOutput --verbosity quiet /nologo"
}

function AutoRest-Reset()
{
    Invoke "$script:autoRestBinary --reset"
}

function Invoke-Cadl($baseOutput, $projectName, $mainFile, $arguments="", $sharedSource="", $fast="", $debug="")
{
    if (!(Test-Path $baseOutput)) {
        New-Item $baseOutput -ItemType Directory
    }

    $baseOutput = Resolve-Path -Path $baseOutput
    $baseOutput = $baseOutput -replace "\\", "/"
    $outputPath = Join-Path $baseOutput "Generated"
    $outputPath = $outputPath -replace "\\", "/"

    if (!$fast) 
    {
        #clean up
        if (Test-Path $outputPath) 
        {
            Remove-Item $outputPath/* -Include *.* -Exclude *Configuration.json*
        }
        
        # emit cadl json
        $repoRootPath = Join-Path $PSScriptRoot ".."
        $repoRootPath = Resolve-Path -Path $repoRootPath
        Push-Location $repoRootPath
        Try
        {
            $cadlFileName = $mainFile ? $mainFile : "$baseOutput/$projectName.cadl"
<<<<<<< HEAD
            $emitCommand = "node node_modules/@cadl-lang/compiler/dist/core/cli.js compile --output-path $outputPath $cadlFileName --emit @azure-tools/cadl-csharp --option @azure-tools/cadl-csharp.skipSDKGeneration=true $arguments"
=======
            $emitCommand = "npx cadl compile --output-path $baseOutput $cadlFileName --emit @azure-tools/cadl-csharp --option @azure-tools/cadl-csharp.skipSDKGeneration=true"
>>>>>>> 70dc0260
            Invoke $emitCommand    
        }
        Finally 
        {
            Pop-Location
        }        
    }

    $dotnetArguments = $debug ? "--no-build --debug" : "--no-build" 
    $command = "dotnet run --project $script:AutoRestPluginProject $dotnetArguments --standalone $outputPath"
    Invoke $command
    Invoke "dotnet build $baseOutput --verbosity quiet /nologo"
}

function Invoke-CadlSetup()
{
    # build emitter
    $emitterPath = Join-Path $PSScriptRoot ".." "src" "CADL.Extension" "Emitter.Csharp"
    $emitterPath = Resolve-Path -Path $emitterPath
    Push-Location $emitterPath

    Try 
    {
        npm run build
    }
    Finally 
    {
        Pop-Location
    }
}

function Get-AutoRestProject()
{
    $AutoRestPluginProject;
}

Export-ModuleMember -Function "Invoke"
Export-ModuleMember -Function "Invoke-AutoRest"
Export-ModuleMember -Function "AutoRest-Reset"
Export-ModuleMember -Function "Get-AutoRestProject"
Export-ModuleMember -Function "Invoke-Cadl"
Export-ModuleMember -Function "Invoke-CadlSetup"<|MERGE_RESOLUTION|>--- conflicted
+++ resolved
@@ -76,11 +76,7 @@
         Try
         {
             $cadlFileName = $mainFile ? $mainFile : "$baseOutput/$projectName.cadl"
-<<<<<<< HEAD
-            $emitCommand = "node node_modules/@cadl-lang/compiler/dist/core/cli.js compile --output-path $outputPath $cadlFileName --emit @azure-tools/cadl-csharp --option @azure-tools/cadl-csharp.skipSDKGeneration=true $arguments"
-=======
-            $emitCommand = "npx cadl compile --output-path $baseOutput $cadlFileName --emit @azure-tools/cadl-csharp --option @azure-tools/cadl-csharp.skipSDKGeneration=true"
->>>>>>> 70dc0260
+            $emitCommand = "npx cadl compile --output-path $baseOutput $cadlFileName --emit @azure-tools/cadl-csharp --option @azure-tools/cadl-csharp.skipSDKGeneration=true $arguments"
             Invoke $emitCommand    
         }
         Finally 
