--- conflicted
+++ resolved
@@ -50,17 +50,12 @@
     Invoke "$script:autoRestBinary --reset"
 }
 
-<<<<<<< HEAD
-function Invoke-Cadl($baseOutput, $projectName, $arguments, $sharedSource="", $fast="", $debug="")
+function Invoke-Cadl($baseOutput, $projectName, $sharedSource="", $fast="", $debug="")
 {
     if (!(Test-Path $baseOutput)) {
         New-Item $baseOutput -ItemType Directory
     }
 
-=======
-function Invoke-Cadl($baseOutput, $projectName, $sharedSource="", $fast="", $debug="")
-{
->>>>>>> 914070bf
     $baseOutput = Resolve-Path -Path $baseOutput
     $baseOutput = $baseOutput -replace "\\", "/"
     $outputPath = Join-Path $baseOutput "Generated"
@@ -74,11 +69,7 @@
     $repoRootPath = Resolve-Path -Path $repoRootPath
     Push-Location $repoRootPath
     # node node_modules\@cadl-lang\compiler\dist\core\cli.js compile --output-path $outputPath "$baseOutput\$projectName.cadl" --emit @azure-tools/cadl-csharp
-<<<<<<< HEAD
-    $emitCommand = "node node_modules/@cadl-lang/compiler/dist/core/cli.js compile --output-path $outputPath $arguments --emit @azure-tools/cadl-csharp"
-=======
     $emitCommand = "node node_modules/@cadl-lang/compiler/dist/core/cli.js compile --output-path $outputPath $baseOutput/$projectName.cadl --emit @azure-tools/cadl-csharp"
->>>>>>> 914070bf
     Invoke $emitCommand
     Pop-Location
     
@@ -94,11 +85,7 @@
     $emitterPath = Join-Path $PSScriptRoot ".." "src" "CADL.Extension" "Emitter.Csharp"
     $emitterPath = Resolve-Path -Path $emitterPath
     Push-Location $emitterPath
-<<<<<<< HEAD
-    npm install
-=======
     npm ci
->>>>>>> 914070bf
     npm run build
     npm pack
     Pop-Location
@@ -107,24 +94,15 @@
     $repoRoot = Join-Path $PSScriptRoot ".."
     $repoRoot = Resolve-Path $repoRoot
     Push-Location $repoRoot
-<<<<<<< HEAD
-=======
     npm ci
->>>>>>> 914070bf
     $packages = Get-ChildItem $repoRoot -Filter azure-tools-cadl-csharp-*.tgz -Recurse | Select-Object -ExpandProperty FullName | Resolve-Path -Relative
     if ($packages) {
         $package = $packages;
         if ($packages.count -gt 1) {
             $package = $packages[0]
         }
-<<<<<<< HEAD
-        npm install $package --save
-    }
-    npm install
-=======
         npm install $package
     }
->>>>>>> 914070bf
     git checkout $repoRoot/package.json
     git checkout $repoRoot/package-lock.json
     Pop-Location
