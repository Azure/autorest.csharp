#Requires -Version 6.0
$ErrorActionPreference = 'Stop'
$ProgressPreference = 'SilentlyContinue'

$repoRoot = Resolve-Path (Join-Path $PSScriptRoot '..')
$clonedPath = Join-Path $repoRoot 'artifacts/azure-sdk-for-net-shared'
$azCoreSharedPath = "sdk/core/Azure.Core/src/Shared/"
$armCoreSharedPath = "sdk/resourcemanager/Azure.ResourceManager/src/Shared/"

if(Test-Path $clonedPath)
{
    Remove-Item $clonedPath -Recurse -Force
}

Write-Host "git clone --no-checkout --filter=tree:0 https://github.com/Azure/azure-sdk-for-net.git $clonedPath"
git clone --no-checkout --filter=tree:0 https://github.com/Azure/azure-sdk-for-net.git $clonedPath
Push-Location $clonedPath
Write-Host "git sparse-checkout init"
git sparse-checkout init
Write-Host "git sparse-checkout set --no-cone $azCoreSharedPath $armCoreSharedPath"
git sparse-checkout set --no-cone $azCoreSharedPath $armCoreSharedPath
Write-Host "git checkout"
git checkout
Pop-Location

function CopyAll([string[]]$files, [string]$source, [string]$destination)
{
    foreach ($file in $files)
    {
        Write-Host "Copying $file to $destination"
        Copy-Item (Join-Path $source $file) (Join-Path $destination $file)
    }
}

$files = @(
    'AsyncLockWithValue.cs',
    'CallerShouldAuditAttribute.cs',
    'ClientDiagnostics.cs',
    'DiagnosticScope.cs',
    'DiagnosticScopeFactory.cs',
    'HttpMessageSanitizer.cs',
    'OperationInternalBase.cs',
    'OperationInternal.cs',
    'OperationInternalOfT.cs',
    'TaskExtensions.cs',
    'Multipart/MultipartFormDataContent.cs',
    'Multipart/MultipartContent.cs',
    'AzureKeyCredentialPolicy.cs',
    'AppContextSwitchHelper.cs',
    'OperationPoller.cs',
    'FixedDelayWithNoJitterStrategy.cs',
    'SequentialDelayStrategy.cs',
    'ForwardsClientCallsAttribute.cs',
    'VoidValue.cs',
    'AzureResourceProviderNamespaceAttribute.cs',
    'FormUrlEncodedContent.cs',
    'HttpPipelineExtensions.cs',
    'IOperationSource.cs',
    'IUtf8JsonSerializable.cs',
    'IXmlSerializable.cs',
    'NextLinkOperationImplementation.cs',
    'NoValueResponseOfT.cs',
    'OperationFinalStateVia.cs',
    'Page.cs',
    'PageableHelpers.cs',
    'ProtocolOperation.cs',
    'ProtocolOperationHelpers.cs',
    'RawRequestUriBuilder.cs',
    'RequestHeaderExtensions.cs',
    'RequestUriBuilderExtensions.cs',
    'ResponseHeadersExtensions.cs',
    'ResponseWithHeaders.cs',
    'ResponseWithHeadersOfTHeaders.cs',
    'ResponseWithHeadersOfTOfTHeaders.cs',
    'StringRequestContent.cs',
    'TypeFormatters.cs',
<<<<<<< HEAD
    'Utf8JsonWriterExtensions.cs',
=======
>>>>>>> 71ca4334
    'XElementExtensions.cs',
    'XmlWriterContent.cs',
    'XmlWriterExtensions.cs',
    'TrimmingAttribute.cs')
$sourcePath = "$clonedPath/sdk/core/Azure.Core/src/Shared/"
$destinationPath = "$repoRoot/src/assets/Azure.Core.Shared"

Get-ChildItem $destinationPath -Filter *.cs | Remove-Item;
CopyAll $files $sourcePath $destinationPath

#Download management Shared
$files = 'SharedExtensions.cs', 'ManagedServiceIdentityTypeV3Converter.cs'
$sourcePath = "$clonedPath/sdk/resourcemanager/Azure.ResourceManager/src/Shared"
$destinationPath = "$repoRoot/src/assets/Management.Shared"

Get-ChildItem $destinationPath -Filter *.cs | Remove-Item;
CopyAll $files $sourcePath $destinationPath

# Waiting before deleting the cloned repo to avoid file locking issues
Start-Sleep -Seconds 1
Remove-Item $clonedPath -Recurse -Force -ErrorAction SilentlyContinue<|MERGE_RESOLUTION|>--- conflicted
+++ resolved
@@ -74,10 +74,6 @@
     'ResponseWithHeadersOfTOfTHeaders.cs',
     'StringRequestContent.cs',
     'TypeFormatters.cs',
-<<<<<<< HEAD
-    'Utf8JsonWriterExtensions.cs',
-=======
->>>>>>> 71ca4334
     'XElementExtensions.cs',
     'XmlWriterContent.cs',
     'XmlWriterExtensions.cs',
