--- conflicted
+++ resolved
@@ -2,9 +2,6 @@
     [Parameter(Mandatory)]
     [string]$AutorestCSharpVersion,
 
-<<<<<<< HEAD
-& (Join-Path $PSScriptRoot 'UpdateOfficialReference.ps1') -AutorestCSharpVersion $AutorestCSharpVersion -CadlEmitterVersion $CadlEmitterVersion -SdkRepoRoot $SdkRepoRoot
-=======
     [Parameter(Mandatory)]
     [string]$CadlEmitterVersion,
 
@@ -17,7 +14,6 @@
     )
 
 $ErrorActionPreference = 'Stop'
->>>>>>> ade1cba5
 
 Invoke-Expression "$PSScriptRoot\UpdateGeneratorMetadata.ps1 -AutorestCSharpVersion $AutorestCSharpVersion -CadlEmitterVersion $CadlEmitterVersion -SdkRepoRoot $SdkRepoRoot"
 
