--- conflicted
+++ resolved
@@ -47,12 +47,7 @@
         "typescript": "~4.7.2"
     },
     "dependencies": {
-<<<<<<< HEAD
-        "@autorest/csharp": "3.0.0-beta.20221019.2",
-=======
         "@autorest/csharp": "3.0.0-beta.20221025.3",
-        "@azure-tools/cadl-azure-core": "0.8.0",
->>>>>>> 6d120917
         "@azure-tools/cadl-autorest": "0.21.0",
         "@azure-tools/cadl-azure-core": "0.8.0",
         "@azure-tools/cadl-dpg": "0.1.0",
