{
    "name": "@azure-tools/cadl-csharp",
    "version": "0.1.4",
    "author": "Microsoft Corporation",
    "description": "Cadl library for emitting csharp model from the Cadl REST protocol binding",
    "homepage": "https://github.com/Microsoft/cadl",
    "readme": "https://github.com/Microsoft/cadl/blob/master/README.md",
    "license": "MIT",
    "repository": {
        "type": "git",
        "url": "git+https://github.com/Azure/autorest.csharp.git"
    },
    "bugs": {
        "url": "https://github.com/Azure/autorest.csharp/issues"
    },
    "keywords": [
        "cadl"
    ],
    "type": "module",
    "main": "dist/src/index.js",
    "scripts": {
        "clean": "rimraf ./dist ./temp",
        "build": "tsc -p .",
        "watch": "tsc -p . --watch",
        "pack": "npx webpack",
        "lint-cadl-library": "cadl compile . --warn-as-error --import @cadl-lang/library-linter --no-emit",
        "test": "mocha",
        "test-official": "c8 mocha --forbid-only",
        "lint": "eslint . --ext .ts --max-warnings=0",
        "lint:fix": "eslint . --fix --ext .ts",
        "prettier:fix": "prettier --write ./src/**/*.ts",
        "prettier": "prettier --check ./src/**/*.ts"

    },
    "files": [
        "dist/**"
    ],
    "devDependencies": {
<<<<<<< HEAD
=======
        "@azure-tools/cadl-azure-core": "0.6.0",
        "@cadl-lang/compiler": "0.34.0",
        "@cadl-lang/eslint-config-cadl": "0.4.0",
        "@cadl-lang/eslint-plugin": "0.1.1",
        "@cadl-lang/library-linter": "0.1.3",
        "@cadl-lang/openapi": "0.11.0",
        "@cadl-lang/rest": "0.16.0",
        "@cadl-lang/versioning": "0.7.0",
>>>>>>> cf9037be
        "@types/js-yaml": "^4.0.5",
        "@types/mocha": "~9.1.0",
        "@types/node": "~16.0.3",
        "@types/prettier": "^2.6.3",
        "c8": "~7.11.0",
        "eslint": "^8.12.0",
        "mocha": "~9.2.0",
        "rimraf": "~3.0.2",
        "typescript": "~4.7.2"
    },
    "dependencies": {
        "js-yaml": "^4.1.0",
        "json-serialize-refs": "^0.0.6-0"
    }
}<|MERGE_RESOLUTION|>--- conflicted
+++ resolved
@@ -36,8 +36,6 @@
         "dist/**"
     ],
     "devDependencies": {
-<<<<<<< HEAD
-=======
         "@azure-tools/cadl-azure-core": "0.6.0",
         "@cadl-lang/compiler": "0.34.0",
         "@cadl-lang/eslint-config-cadl": "0.4.0",
@@ -46,7 +44,6 @@
         "@cadl-lang/openapi": "0.11.0",
         "@cadl-lang/rest": "0.16.0",
         "@cadl-lang/versioning": "0.7.0",
->>>>>>> cf9037be
         "@types/js-yaml": "^4.0.5",
         "@types/mocha": "~9.1.0",
         "@types/node": "~16.0.3",
