--- conflicted
+++ resolved
@@ -50,17 +50,10 @@
     },
     "dependencies": {
         "@autorest/csharp": "3.0.0-beta.20230309.1",
-<<<<<<< HEAD
-        "@azure-tools/typespec-autorest": "0.28.0",
-        "@azure-tools/typespec-azure-core": "0.28.0",
-        "@azure-tools/typespec-client-generator-core": "0.29.0-dev.7",
-        "@typespec/compiler": "0.42.0",
-=======
         "@azure-tools/typespec-autorest": "0.29.0",
         "@azure-tools/typespec-azure-core": "0.29.0",
         "@azure-tools/typespec-client-generator-core": "0.29.0",
         "@typespec/compiler": "0.43.0",
->>>>>>> bdfc65b4
         "@typespec/eslint-config-typespec": "0.6.0",
         "@typespec/eslint-plugin": "0.43.0",
         "@typespec/http": "0.43.1",
