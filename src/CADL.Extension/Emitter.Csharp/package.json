--- conflicted
+++ resolved
@@ -36,25 +36,15 @@
         "dist/**"
     ],
     "devDependencies": {
-<<<<<<< HEAD
+        "@azure-tools/cadl-azure-core": "0.7.0",
+        "@azure-tools/cadl-autorest": "0.20.0",
         "@cadl-lang/compiler": "0.35.0",
         "@cadl-lang/eslint-config-cadl": "0.4.0",
         "@cadl-lang/eslint-plugin": "0.1.1",
         "@cadl-lang/library-linter": "0.2.0",
+        "@cadl-lang/openapi": "0.12.0",
         "@cadl-lang/rest": "0.17.0",
-        "@cadl-lang/versioning": "~0.6.0",
-        "@azure-tools/cadl-azure-core": "0.7.0",
-        "@cadl-lang/openapi": "0.12.0",
-=======
-        "@azure-tools/cadl-azure-core": "0.6.0",
-        "@cadl-lang/compiler": "0.34.0",
-        "@cadl-lang/eslint-config-cadl": "0.4.0",
-        "@cadl-lang/eslint-plugin": "0.1.1",
-        "@cadl-lang/library-linter": "0.1.3",
-        "@cadl-lang/openapi": "0.11.0",
-        "@cadl-lang/rest": "0.16.0",
-        "@cadl-lang/versioning": "0.7.0",
->>>>>>> cf9037be
+        "@cadl-lang/versioning": "0.8.0",
         "@types/js-yaml": "^4.0.5",
         "@types/mocha": "~9.1.0",
         "@types/node": "~16.0.3",
