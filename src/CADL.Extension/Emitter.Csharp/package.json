--- conflicted
+++ resolved
@@ -42,11 +42,8 @@
         "@cadl-lang/library-linter": "0.1.3",
         "@cadl-lang/rest": "0.16.0",
         "@cadl-lang/versioning": "~0.6.0",
-<<<<<<< HEAD
         "@azure-tools/cadl-azure-core": "0.6.0",
-=======
         "@cadl-lang/openapi": "0.11.0",
->>>>>>> 63598d86
         "@types/js-yaml": "^4.0.5",
         "@types/mocha": "~9.1.0",
         "@types/node": "~16.0.3",
