{
 "$id": "1",
 "Name": "stringformat",
 "ApiVersions": [
  "2015-06-18"
 ],
 "Enums": [],
 "Models": [],
 "Clients": [
  {
   "$id": "2",
   "Name": "stringFormat",
   "Operations": [
    {
     "$id": "3",
     "Name": "getZonedDateTime",
     "Description": "Path parameter is string with zonedDateTime format",
     "Parameters": [
      {
       "$id": "4",
       "Name": "time",
       "NameInRequest": "time",
       "Type": {
        "$id": "5",
        "Name": "DateTime",
        "Kind": "DateTime",
        "IsNullable": false
       },
       "Location": "Path",
       "IsRequired": true,
       "IsApiVersion": false,
       "IsResourceParameter": false,
       "IsContentType": false,
       "IsEndpoint": false,
       "SkipUrlEncoding": true,
       "Explode": false,
       "Kind": "Method"
      }
     ],
     "Responses": [
      {
       "$id": "6",
       "StatusCodes": [
        204
       ],
       "BodyMediaType": "Json"
      }
     ],
     "HttpMethod": "GET",
     "RequestBodyMediaType": "Json",
     "Uri": "",
<<<<<<< HEAD
     "Path": "/zonedDateTime/{time}",
     "BufferResponse": false
=======
     "Path": "/zonedDateTime/{zonedDateTime}",
     "BufferResponse": false,
     "GenerateConvenienceMethod": true
>>>>>>> 63598d86
    },
    {
     "$id": "7",
     "Name": "getUri",
     "Description": "path paramter is string with uri format",
     "Parameters": [
      {
       "$id": "8",
       "Name": "uri",
       "NameInRequest": "uri",
       "Type": {
        "$id": "9",
        "Name": "string",
        "Kind": "String",
        "IsNullable": false
       },
       "Location": "Path",
       "IsRequired": true,
       "IsApiVersion": false,
       "IsResourceParameter": false,
       "IsContentType": false,
       "IsEndpoint": false,
       "SkipUrlEncoding": true,
       "Explode": false,
       "Kind": "Method"
      }
     ],
     "Responses": [
      {
       "$id": "10",
       "StatusCodes": [
        204
       ],
       "BodyMediaType": "Json"
      }
     ],
     "HttpMethod": "GET",
     "RequestBodyMediaType": "Json",
     "Uri": "",
     "Path": "/uri/{uri}",
     "BufferResponse": false,
     "GenerateConvenienceMethod": true
    }
   ],
   "Protocol": {
    "$id": "11"
   }
  }
 ]
}<|MERGE_RESOLUTION|>--- conflicted
+++ resolved
@@ -49,14 +49,9 @@
      "HttpMethod": "GET",
      "RequestBodyMediaType": "Json",
      "Uri": "",
-<<<<<<< HEAD
      "Path": "/zonedDateTime/{time}",
-     "BufferResponse": false
-=======
-     "Path": "/zonedDateTime/{zonedDateTime}",
      "BufferResponse": false,
      "GenerateConvenienceMethod": true
->>>>>>> 63598d86
     },
     {
      "$id": "7",
