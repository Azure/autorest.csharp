--- conflicted
+++ resolved
@@ -141,14 +141,9 @@
  ],
  "Clients": [
   {
-<<<<<<< HEAD
-   "$id": "19",
+   "$id": "15",
    "Name": "PolymorphismOperationClient",
    "Description": "",
-=======
-   "$id": "15",
-   "Name": "Discriminated",
->>>>>>> 8bf1f193
    "Operations": [
     {
      "$id": "16",
@@ -585,14 +580,9 @@
     }
    ],
    "Protocol": {
-<<<<<<< HEAD
-    "$id": "59"
+    "$id": "55"
    },
    "Creatable": true
-=======
-    "$id": "55"
-   }
->>>>>>> 8bf1f193
   }
  ]
 }