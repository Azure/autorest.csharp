{
 "$id": "1",
 "Name": "lrooperation",
 "ApiVersions": [
  "2022-05-15-preview"
 ],
 "Enums": [],
 "Models": [
  {
   "$id": "2",
   "Name": "Pet",
   "Namespace": "LroOperation",
   "IsNullable": false,
   "Properties": [
    {
     "$id": "3",
     "Name": "name",
     "SerializedName": "name",
     "Description": "",
     "Type": {
      "$id": "4",
      "Name": "string",
      "Kind": "String",
      "IsNullable": false
     },
     "IsRequired": true,
     "IsReadOnly": false,
     "IsDiscriminator": false
    },
    {
     "$id": "5",
     "Name": "tag",
     "SerializedName": "tag",
     "Description": "",
     "Type": {
      "$id": "6",
      "Name": "string",
      "Kind": "String",
      "IsNullable": false
     },
     "IsRequired": false,
     "IsReadOnly": false,
     "IsDiscriminator": false
    },
    {
     "$id": "7",
     "Name": "age",
     "SerializedName": "age",
     "Description": "",
     "Type": {
      "$id": "8",
      "Name": "Int32",
      "Kind": "Int32",
      "IsNullable": false
     },
     "IsRequired": true,
     "IsReadOnly": false,
     "IsDiscriminator": false
    }
   ]
  }
 ],
 "Clients": [
  {
   "$id": "9",
   "Name": "Projects",
   "Operations": [
    {
     "$id": "10",
     "Name": "createOrUpdate",
     "Description": "Creates a new pet or updates an existing one.",
     "Parameters": [
      {
       "$id": "11",
       "Name": "Endpoint",
       "NameInRequest": "Endpoint",
       "Type": {
        "$id": "12",
        "Name": "Uri",
        "Kind": "Uri",
        "IsNullable": false
       },
       "Location": "Uri",
       "IsApiVersion": false,
       "IsResourceParameter": false,
       "IsContentType": false,
       "IsRequired": true,
       "IsEndpoint": true,
       "SkipUrlEncoding": false,
       "Explode": false,
       "Kind": "Client"
      },
      {
       "$id": "13",
       "Name": "name",
       "NameInRequest": "name",
       "Type": {
        "$id": "14",
        "Name": "string",
        "Kind": "String",
        "IsNullable": false
       },
       "Location": "Path",
       "IsRequired": true,
       "IsApiVersion": false,
       "IsResourceParameter": false,
       "IsContentType": false,
       "IsEndpoint": false,
       "SkipUrlEncoding": false,
       "Explode": false,
       "Kind": "Method"
      },
      {
       "$id": "15",
       "Name": "content-type",
       "NameInRequest": "content-type",
       "Type": {
        "$id": "16",
        "Name": "String",
        "Kind": "String",
        "IsNullable": false
       },
       "Location": "Header",
       "DefaultValue": {
        "$id": "17",
        "Type": {
         "$ref": "16"
        },
        "Value": "application/merge-patch+json"
       },
       "IsRequired": true,
       "IsApiVersion": false,
       "IsResourceParameter": false,
       "IsContentType": true,
       "IsEndpoint": false,
       "SkipUrlEncoding": false,
       "Explode": false,
       "Kind": "Constant"
      },
      {
       "$id": "18",
       "Name": "api-version",
       "NameInRequest": "api-version",
       "Description": "The API version to use for this operation.",
       "Type": {
        "$id": "19",
        "Name": "string",
        "Kind": "String",
        "IsNullable": false
       },
       "Location": "Query",
       "DefaultValue": {
        "$id": "20",
        "Type": {
         "$id": "21",
         "Name": "String",
         "Kind": "String",
         "IsNullable": false
        },
        "Value": "2022-05-15-preview"
       },
       "IsRequired": true,
       "IsApiVersion": true,
       "IsResourceParameter": false,
       "IsContentType": false,
       "IsEndpoint": false,
       "SkipUrlEncoding": false,
       "Explode": false,
       "Kind": "Client"
      },
      {
       "$id": "22",
       "Name": "Pet",
       "NameInRequest": "Pet",
       "Type": {
        "$ref": "2"
       },
       "Location": "Body",
       "IsRequired": true,
       "IsApiVersion": false,
       "IsResourceParameter": false,
       "IsContentType": false,
       "IsEndpoint": false,
       "SkipUrlEncoding": false,
       "Explode": false,
       "Kind": "Method"
      },
      {
       "$id": "21",
       "Name": "accept",
       "NameInRequest": "Accept",
       "Type": {
        "$id": "22",
        "Name": "String",
        "Kind": "String",
        "IsNullable": false
       },
       "Location": "Header",
       "IsApiVersion": false,
       "IsResourceParameter": false,
       "IsContentType": false,
       "IsRequired": true,
       "IsEndpoint": false,
       "SkipUrlEncoding": false,
       "Explode": false,
       "Kind": "Constant",
       "DefaultValue": {
        "$id": "23",
        "Type": {
         "$ref": "22"
        },
        "Value": "application/json"
       }
      }
     ],
     "Responses": [
      {
<<<<<<< HEAD
       "$id": "24",
=======
       "$id": "23",
>>>>>>> 6dd34148
       "StatusCodes": [
        200
       ],
       "BodyType": {
        "$ref": "2"
       },
       "BodyMediaType": "Json"
      },
      {
<<<<<<< HEAD
       "$id": "25",
=======
       "$id": "24",
>>>>>>> 6dd34148
       "StatusCodes": [
        201
       ],
       "BodyType": {
        "$ref": "2"
       },
       "BodyMediaType": "Json"
      }
     ],
     "HttpMethod": "PATCH",
     "RequestBodyMediaType": "Json",
     "Uri": "{Endpoint}/language",
     "Path": "/authoring/analyze-text/Pet/{name}",
     "RequestMediaTypes": [
      "application/merge-patch+json"
     ],
     "BufferResponse": false,
     "GenerateConvenienceMethod": false
    }
   ],
   "Protocol": {
<<<<<<< HEAD
    "$id": "26"
=======
    "$id": "25"
>>>>>>> 6dd34148
   }
  }
 ]
}<|MERGE_RESOLUTION|>--- conflicted
+++ resolved
@@ -128,7 +128,7 @@
         },
         "Value": "application/merge-patch+json"
        },
-       "IsRequired": true,
+       "IsRequired": false,
        "IsApiVersion": false,
        "IsResourceParameter": false,
        "IsContentType": true,
@@ -186,11 +186,11 @@
        "Kind": "Method"
       },
       {
-       "$id": "21",
+       "$id": "23",
        "Name": "accept",
        "NameInRequest": "Accept",
        "Type": {
-        "$id": "22",
+        "$id": "24",
         "Name": "String",
         "Kind": "String",
         "IsNullable": false
@@ -205,9 +205,9 @@
        "Explode": false,
        "Kind": "Constant",
        "DefaultValue": {
-        "$id": "23",
+        "$id": "25",
         "Type": {
-         "$ref": "22"
+         "$ref": "24"
         },
         "Value": "application/json"
        }
@@ -215,11 +215,7 @@
      ],
      "Responses": [
       {
-<<<<<<< HEAD
-       "$id": "24",
-=======
-       "$id": "23",
->>>>>>> 6dd34148
+       "$id": "26",
        "StatusCodes": [
         200
        ],
@@ -229,11 +225,7 @@
        "BodyMediaType": "Json"
       },
       {
-<<<<<<< HEAD
-       "$id": "25",
-=======
-       "$id": "24",
->>>>>>> 6dd34148
+       "$id": "27",
        "StatusCodes": [
         201
        ],
@@ -255,11 +247,7 @@
     }
    ],
    "Protocol": {
-<<<<<<< HEAD
-    "$id": "26"
-=======
-    "$id": "25"
->>>>>>> 6dd34148
+    "$id": "28"
    }
   }
  ]
