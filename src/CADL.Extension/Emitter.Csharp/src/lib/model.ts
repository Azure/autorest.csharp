// Copyright (c) Microsoft Corporation. All rights reserved.
// Licensed under the MIT License. See License.txt in the project root for license information.

import {
    EnumMemberType,
    EnumType,
    getDoc,
    getFormat,
    getFriendlyName,
    getIntrinsicModelName,
    getKnownValues,
    getVisibility,
    isIntrinsic,
    ModelType,
    ModelTypeProperty,
    NeverType,
    Program,
    Type
} from "@cadl-lang/compiler";
import {
    getHeaderFieldName,
    getPathParamName,
    getQueryParamName,
    isStatusCode
} from "@cadl-lang/rest/http";
import { InputEnumTypeValue } from "../type/InputEnumTypeValue.js";
import { InputModelProperty } from "../type/InputModelProperty.js";
import {
    InputDictionaryType,
    InputEnumType,
    InputListType,
    InputModelType,
    InputPrimitiveType,
    InputType
} from "../type/InputType.js";
import { InputTypeKind } from "../type/InputTypeKind.js";
/**
 * Map calType to csharp InputTypeKind
 */
export function mapCalTypeToCsharpInputTypeKind(
    program: Program,
    cadlType: Type
): InputTypeKind {
    const format = getFormat(program, cadlType);
    const kind = cadlType.kind;
    switch (kind) {
        case "Model":
            const name = cadlType.name;
            switch (name) {
                case "bytes":
                    return InputTypeKind.Bytes;
                case "int8":
                    return InputTypeKind.Int32;
                case "int16":
                    return InputTypeKind.Int32;
                case "int32":
                    return InputTypeKind.Int32;
                case "int64":
                    return InputTypeKind.Int64;
                case "safeint":
                    return InputTypeKind.Int64;
                case "uint8":
                    return InputTypeKind.Int32;
                case "uint16":
                    return InputTypeKind.Int32;
                case "uint32":
                    return InputTypeKind.Int32;
                case "uint64":
                    return InputTypeKind.Int64;
                case "float32":
                    return InputTypeKind.Float32;
                case "float64":
                    return InputTypeKind.Float64;
                case "string":
                    return InputTypeKind.String;
                case "boolean":
                    return InputTypeKind.Boolean;
                case "plainDate":
                    return InputTypeKind.DateTime;
                case "zonedDateTime":
                    return InputTypeKind.DateTime;
                case "plainTime":
                    return InputTypeKind.Time;
                case "duration":
                    return InputTypeKind.String;
                case "Map":
                    return InputTypeKind.Dictionary;
                default:
                    return InputTypeKind.Model;
            }
        case "ModelProperty":
            return InputTypeKind.Object;
        case "Enum":
            return InputTypeKind.Enum;
        case "String":
            if (format === "date") return InputTypeKind.DateTime;
            if (format === "uri") return InputTypeKind.Uri;
            return InputTypeKind.String;
        default:
            return InputTypeKind.UnKnownKind;
    }
}

/**
 * Map cadl intrinsic model to c# model name
 * @param cadlType
 */
export function mapCadlIntrinsicModelToCsharpModel(
    program: Program,
    cadlType: ModelType
): string | undefined {
    if (!isIntrinsic(program, cadlType)) {
        return undefined;
    }
    //const name = getIntrinsicModelName(program, cadlType);
    const name = cadlType.name;
    switch (name) {
        case "bytes":
            return "Bytes";
        case "int8":
            return "Byte";
        case "int16":
            return "Int16";
        case "int32":
            return "Int32";
        case "int64":
            return "Int64";
        case "safeint":
            return "Int64";
        case "uint8":
            return "Byte";
        case "uint16":
            return "UInt16";
        case "uint32":
            return "UInt32";
        case "uint64":
            return "UInt64";
        case "float64":
            return "double";
        case "float32":
            return "float";
        case "string":
            return "string";
        case "boolean":
            return "bool";
        case "plainDate":
            return "DateTime";
        case "zonedDateTime":
            return "DateTime";
        case "plainTime":
            return "TimeSpan";
        case "duration":
            return "TimeSpan";
        case "Map":
            // We assert on valType because Map types always have a type
            return "Dictionary";
        default:
            return "UnKnownType";
    }
}

/**
 * If type is an anonymous model, tries to find a named model that has the same
 * set of properties when non-schema properties are excluded.
 */
function getEffectiveSchemaType(program: Program, type: Type): Type {
    if (type.kind === "Model" && !type.name) {
        const effective = program.checker.getEffectiveModelType(
            type,
            isSchemaProperty
        );
        if (effective.name) {
            return effective;
        }
    }
    return type;

    /**
     * A "schema property" here is a property that is emitted to OpenAPI schema.
     *
     * Headers, parameters, status codes are not schema properties even they are
     * represented as properties in Cadl.
     */
    function isSchemaProperty(property: ModelTypeProperty) {
        const headerInfo = getHeaderFieldName(program, property);
        const queryInfo = getQueryParamName(program, property);
        const pathInfo = getPathParamName(program, property);
        const statusCodeinfo = isStatusCode(program, property);
        return !(headerInfo || queryInfo || pathInfo || statusCodeinfo);
    }
}

function getDefaultValue(type: Type): any {
    switch (type.kind) {
        case "String":
            return type.value;
        case "Number":
            return type.value;
        case "Boolean":
            return type.value;
        case "Tuple":
            return type.values.map(getDefaultValue);
        default:
            return undefined;
    }
}
export function isNeverType(type: Type): type is NeverType {
    return type.kind === "Intrinsic" && type.name === "never";
}

export function getInputType(
    program: Program,
    type: Type,
    models: Map<string, InputModelType>,
    enums: Map<string, InputEnumType>
): InputType {
    if (type.kind === "Model") {
        return getInputModelType(program, type);
    } else if (
        type.kind === "String" ||
        type.kind === "Number" ||
        type.kind === "Boolean"
    ) {
        // For literal types, we just want to emit them directly as well.
        const builtInKind: InputTypeKind = mapCalTypeToCsharpInputTypeKind(
            program,
            type
        );
        return {
            Name: type.kind,
            Kind: builtInKind,
            IsNullable: false
        } as InputPrimitiveType;
    } else if (type.kind === "Enum") {
        return getInputTypeForEnum(type);
    } else {
        return {
            Name: InputTypeKind.UnKnownKind,
            IsNullable: false
        } as InputType;
    }

    function getInputModelType(program: Program, m: ModelType): InputType {
        const intrinsicName = getIntrinsicModelName(program, m);
        if (intrinsicName && intrinsicName === "string") {
            const values = getKnownValues(program, m);
            if (values) {
                return getInputModelForExtensibleEnum(m, values);
            }
        }

        /* Array and Map Type. */
        if (m.indexer) {
            if (!isNeverType(m.indexer.key)) {
                const name = getIntrinsicModelName(program, m.indexer.key);
                if (m.indexer.value) {
                    if (name === "integer") {
                        return getInputTypeForArray(program, m.indexer.value);
                    } else {
                        return getInputTypeForMap(
                            program,
                            m.indexer.key,
                            m.indexer.value
                        );
                    }
                }
            }
        }
        if (m.name === intrinsicName) {
            // if the model is one of the Cadl Intrinsic type.
            // it's a base Cadl "primitive" that corresponds directly to an c# data type.
            // In such cases, we don't want to emit a ref and instead just
            // emit the base type directly.
            return {
                Name: mapCadlIntrinsicModelToCsharpModel(program, m) ?? m.name,
                Kind: mapCalTypeToCsharpInputTypeKind(program, m),
                IsNullable: false
            } as InputPrimitiveType;
        } else {
            m = getEffectiveSchemaType(program, m) as ModelType;
            const name = getFriendlyName(program, m) ?? m.name;
            let model = models.get(name);
            if (!model) {
                // Get properties of the model.
                const properties: InputModelProperty[] = [];
                m.properties.forEach(
                    (value: ModelTypeProperty, key: string) => {
                        // console.log(key, value);
                        const vis = getVisibility(program, value);
                        let isReadOnly: boolean = false;
                        if (vis && vis.includes("read") && vis.length == 1) {
                            isReadOnly = true;
                        }
                        const inputProp = {
                            Name: value.name,
                            SerializedName: value.name,
                            Description: "",
                            Type: getInputType(
                                program,
                                value.type,
                                models,
                                enums
                            ),
                            IsRequired: !value.optional,
                            IsReadOnly: isReadOnly, //TODO: get the require and readonly value from cadl.
                            IsDiscriminator: false
                        };
                        properties.push(inputProp);
                    }
                );

                model = {
                    Name: name,
<<<<<<< HEAD
                    Namespace: m.namespace?.name,
=======
                    Description: getDoc(program, m),
>>>>>>> 79ca039d
                    IsNullable: false,
                    Properties: properties
                } as InputModelType;

                models.set(name, model);
            }

            return model;
        }
    }

    function getInputModelForExtensibleEnum(
        m: ModelType,
        e: EnumType
    ): InputType {
        let extensibleEnum = enums.get(e.name);
        if (!extensibleEnum) {
            const innerEnum: InputEnumType = getInputTypeForEnum(
                e,
                false
            ) as InputEnumType;
            if (!innerEnum) {
                return {
                    Name: InputTypeKind.UnKnownKind,
                    IsNullable: false
                } as InputType;
            }
            extensibleEnum = {
                Name: m.name,
                Namespace: e.namespace?.name,
                Accessibility: undefined, //TODO: need to add accessibility
                Description: getDoc(program, m),
                EnumValueType: innerEnum.EnumValueType,
                AllowedValues: innerEnum.AllowedValues,
                IsExtensible: true,
                IsNullable: false
            } as InputEnumType;
            enums.set(m.name, extensibleEnum);
        }
        return extensibleEnum;
    }

    function getInputTypeForEnum(
        e: EnumType,
        addToCollection: boolean = true
    ): InputType {
        let enumType = enums.get(e.name);
        if (!enumType) {
            if (e.members.length == 0) {
                return {
                    Name: InputTypeKind.UnKnownKind,
                    IsNullable: false
                } as InputType;
            }
            const allowValues: InputEnumTypeValue[] = [];
            const enumValueType = enumMemberType(e.members[0]);

            for (const option of e.members) {
                if (enumValueType !== enumMemberType(option)) {
                    // TODO: add error handler
                    continue;
                }

                const member = {
                    Name: option.name,
                    Value: option.value ?? option.name,
                    Description: getDoc(program, option)
                } as InputEnumTypeValue;

                allowValues.push(member);
            }

            enumType = {
                Name: e.name,
                Namespace: e.namespace?.name,
                Accessibility: undefined, //TODO: need to add accessibility
                Description: getDoc(program, e) ?? "",
                EnumValueType: enumValueType,
                AllowedValues: allowValues,
                IsExtensible: false,
                IsNullable: false
            } as InputEnumType;
            if (addToCollection) enums.set(e.name, enumType);
        }
        return enumType;

        function enumMemberType(member: EnumMemberType): string {
            if (typeof member.value === "number") {
                return "Int32";
            }
            return "String";
        }
    }

    function getInputTypeForArray(
        program: Program,
        elementType: Type
    ): InputListType {
        return {
            Name: "Array",
            ElementType: getInputType(program, elementType, models, enums),
            IsNullable: false
        } as InputListType;
    }

    function getInputTypeForMap(
        program: Program,
        key: Type,
        value: Type
    ): InputType {
        return {
            Name: "Dictionary",
            KeyType: getInputType(program, key, models, enums),
            ValueType: getInputType(program, value, models, enums),
            IsNullable: false
        } as InputDictionaryType;
    }
}<|MERGE_RESOLUTION|>--- conflicted
+++ resolved
@@ -311,11 +311,8 @@
 
                 model = {
                     Name: name,
-<<<<<<< HEAD
                     Namespace: m.namespace?.name,
-=======
                     Description: getDoc(program, m),
->>>>>>> 79ca039d
                     IsNullable: false,
                     Properties: properties
                 } as InputModelType;
