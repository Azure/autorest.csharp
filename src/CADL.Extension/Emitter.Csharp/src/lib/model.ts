--- conflicted
+++ resolved
@@ -522,10 +522,8 @@
                     isReadOnly = true;
                 }
                 if (isNeverType(value.type) || isVoidType(value.type)) return;
-<<<<<<< HEAD
                 if (isEnumMember(value.type)) {
                 }
-=======
                 const projectedNamesMap = getProjectedNames(program, value);
                 const name =
                     projectedNamesMap?.get(projectedNameCSharpKey) ??
@@ -533,7 +531,6 @@
                     value.name;
                 const serializedName =
                     projectedNamesMap?.get(projectedNameJsonKey) ?? value.name;
->>>>>>> fd48b648
                 const inputProp = {
                     Name: name,
                     SerializedName: serializedName,
