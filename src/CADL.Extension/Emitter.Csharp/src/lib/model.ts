--- conflicted
+++ resolved
@@ -60,12 +60,8 @@
 import { InputTypeKind } from "../type/inputTypeKind.js";
 import { Usage } from "../type/usage.js";
 import { logger } from "./logger.js";
-<<<<<<< HEAD
 import { SdkContext } from "@azure-tools/typespec-client-generator-core";
-=======
-import { DpgContext } from "@azure-tools/typespec-client-generator-core";
 import { capitalize } from "./utils.js";
->>>>>>> 406c1b7a
 /**
  * Map calType to csharp InputTypeKind
  */
