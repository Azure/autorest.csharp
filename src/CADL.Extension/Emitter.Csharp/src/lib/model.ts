// Copyright (c) Microsoft Corporation. All rights reserved.
// Licensed under the MIT License. See License.txt in the project root for license information.

import { isFixed } from "@azure-tools/cadl-azure-core";
import {
    Enum,
    EnumMember,
    getDoc,
    getDeprecated,
    getEffectiveModelType,
    getFormat,
    getFriendlyName,
    getKnownValues,
    getVisibility,
    Model,
    ModelProperty,
    Namespace,
    NeverType,
    Operation,
    Program,
    resolveUsages,
    Type,
    UsageFlags,
    UsageTracker,
    TrackableType,
    getDiscriminator,
    IntrinsicType,
    isVoidType,
    isArrayModelType,
    isRecordModelType,
    Scalar,
    Union
} from "@cadl-lang/compiler";
import { getResourceOperation } from "@cadl-lang/rest";
import {
    getHeaderFieldName,
    getPathParamName,
    getQueryParamName,
    HttpOperation,
    isStatusCode,
    validateRouteUnique
} from "@cadl-lang/rest/http";
import { InputEnumTypeValue } from "../type/InputEnumTypeValue.js";
import { InputModelProperty } from "../type/InputModelProperty.js";
import {
    InputDictionaryType,
    InputEnumType,
    InputListType,
    InputLiteralType,
    InputModelType,
    InputPrimitiveType,
    InputType,
    InputUnionType
} from "../type/InputType.js";
import { InputTypeKind } from "../type/InputTypeKind.js";
import { Usage } from "../type/Usage.js";
/**
 * Map calType to csharp InputTypeKind
 */
export function mapCadlTypeToCSharpInputTypeKind(
    program: Program,
    cadlType: Type
): InputTypeKind {
    const format = getFormat(program, cadlType);
    const kind = cadlType.kind;
    switch (kind) {
        case "Model":
            return getCSharpInputTypeKindByIntrinsicModelName(cadlType.name);
        case "ModelProperty":
            return InputTypeKind.Object;
        case "Enum":
            return InputTypeKind.Enum;
        case "Number":
            let nubmerValue = cadlType.value;
            if (nubmerValue % 1 === 0) {
                return InputTypeKind.Int32;
            }
            return InputTypeKind.Float64;
        case "Boolean":
            return InputTypeKind.Boolean;
        case "String":
            if (format === "date") return InputTypeKind.DateTime;
            if (format === "uri") return InputTypeKind.Uri;
            return InputTypeKind.String;
        default:
            return InputTypeKind.UnKnownKind;
    }
}

function getCSharpInputTypeKindByIntrinsicModelName(
    name: string
): InputTypeKind {
    switch (name) {
        case "bytes":
            return InputTypeKind.BinaryData;
        case "int8":
            return InputTypeKind.Int32;
        case "int16":
            return InputTypeKind.Int32;
        case "int32":
            return InputTypeKind.Int32;
        case "int64":
            return InputTypeKind.Int64;
        case "safeint":
            return InputTypeKind.Int64;
        case "uint8":
            return InputTypeKind.Int32;
        case "uint16":
            return InputTypeKind.Int32;
        case "uint32":
            return InputTypeKind.Int32;
        case "uint64":
            return InputTypeKind.Int64;
        case "float32":
            return InputTypeKind.Float32;
        case "float64":
            return InputTypeKind.Float64;
        case "string":
            return InputTypeKind.String;
        case "uri":
            return InputTypeKind.String;
        case "url":
            return InputTypeKind.String;
        case "boolean":
            return InputTypeKind.Boolean;
        case "plainDate":
            return InputTypeKind.Date;
        case "zonedDateTime":
            return InputTypeKind.DateTime;
        case "plainTime":
            return InputTypeKind.Time;
        case "duration":
            return InputTypeKind.Duration;
        default:
            return InputTypeKind.Model;
    }
}

/**
 * Map cadl intrinsic model to c# model name
 * @param cadlType
 */
export function mapCadlIntrinsicModelToCsharpModel(
    program: Program,
    cadlType: Model
): string | undefined {
    if (!program.checker.isStdType(cadlType)) {
        return undefined;
    }
    //const name = getIntrinsicModelName(program, cadlType);
    const name = cadlType.name;
    switch (name) {
        case "bytes":
            return "Bytes";
        case "int8":
            return "Byte";
        case "int16":
            return "Int16";
        case "int32":
            return "Int32";
        case "int64":
            return "Int64";
        case "safeint":
            return "Int64";
        case "uint8":
            return "Byte";
        case "uint16":
            return "UInt16";
        case "uint32":
            return "UInt32";
        case "uint64":
            return "UInt64";
        case "float64":
            return "double";
        case "float32":
            return "float";
        case "string":
            return "string";
        case "boolean":
            return "bool";
        case "plainDate":
            return "DateTime";
        case "zonedDateTime":
            return "DateTime";
        case "plainTime":
            return "TimeSpan";
        case "duration":
            return "TimeSpan";
        case "Record":
            // We assert on valType because Map types always have a type
            return "Dictionary";
        default:
            return "UnKnownType";
    }
}
/**
 * If type is an anonymous model, tries to find a named model that has the same
 * set of properties when non-schema properties are excluded.
 */
export function getEffectiveSchemaType(program: Program, type: Type): Type {
    let target = type;
    if (type.kind === "Model" && !type.name) {
        const effective = getEffectiveModelType(
            program,
            type,
            isSchemaPropertyInternal
        );
        if (effective.name) {
            target = effective;
        }
    }

    return target;

    function isSchemaPropertyInternal(property: ModelProperty) {
        return isSchemaProperty(program, property);
    }
}

/**
 * A "schema property" here is a property that is emitted to OpenAPI schema.
 *
 * Headers, parameters, status codes are not schema properties even they are
 * represented as properties in Cadl.
 */
function isSchemaProperty(program: Program, property: ModelProperty) {
    const headerInfo = getHeaderFieldName(program, property);
    const queryInfo = getQueryParamName(program, property);
    const pathInfo = getPathParamName(program, property);
    const statusCodeinfo = isStatusCode(program, property);
    return !(headerInfo || queryInfo || pathInfo || statusCodeinfo);
}

export function getDefaultValue(type: Type): any {
    switch (type.kind) {
        case "String":
            return type.value;
        case "Number":
            return type.value;
        case "Boolean":
            return type.value;
        case "Tuple":
            return type.values.map(getDefaultValue);
        default:
            return undefined;
    }
}
export function isNeverType(type: Type): type is NeverType {
    return type.kind === "Intrinsic" && type.name === "never";
}

export function isEnumMember(type: Type): boolean {
    return type.kind === "EnumMember";
}

export function getInputType(
    program: Program,
    type: Type,
    models: Map<string, InputModelType>,
    enums: Map<string, InputEnumType>
): any {
    if (type.kind === "Model") {
        return getInputModelType(type);
    } else if (
        type.kind === "String" ||
        type.kind === "Number" ||
        type.kind === "Boolean"
    ) {
        // For literal types, we just want to emit them directly as well.
        const builtInKind: InputTypeKind = mapCadlTypeToCSharpInputTypeKind(
            program,
            type
        );
        const valueType = {
            Name: type.kind,
            Kind: builtInKind,
            IsNullable: false
        } as InputPrimitiveType;

        return {
            Name: "Literal",
            LiteralValueType: valueType,
            Value: getDefaultValue(type),
            IsNullable: false
        } as InputLiteralType;
    } else if (type.kind === "Enum") {
        return getInputTypeForEnum(type);
    } else if (type.kind === "EnumMember") {
<<<<<<< HEAD
        /*TODO: need to handle the value. */
=======
>>>>>>> d91e1644
        return getInputTypeForEnum(type.enum);
    } else if (type.kind === "Intrinsic") {
        return getInputModelForIntrinsicType(type);
    } else if (type.kind === "Scalar" /*&& program.checker.isStdType(type)*/) {
        let effectiveType = type;
        while (!program.checker.isStdType(effectiveType)) {
            if (type.baseScalar) {
                effectiveType = type.baseScalar;
            } else {
                break;
            }
        }
        const intrinsicName = effectiveType.name;
        switch (intrinsicName) {
            case "string":
                const values = getKnownValues(program, type);
                if (values) {
                    return getInputModelForEnumByKnowValues(type, values);
                }
            // if the model is one of the Cadl Intrinsic type.
            // it's a base Cadl "primitive" that corresponds directly to an c# data type.
            // In such cases, we don't want to emit a ref and instead just
            // emit the base type directly.
            default:
                return {
                    Name: type.name,
                    Kind: getCSharpInputTypeKindByIntrinsicModelName(
                        intrinsicName
                    ),
                    IsNullable: false
                } as InputPrimitiveType;
        }
    } else if (type.kind === "Union") {
        return getInputTypeForUnion(type);
    } else {
        throw new Error(`Unsupported type ${type.kind}`);
    }

    function getInputModelType(m: Model): InputType {
        /* Array and Map Type. */
        if (!isNeverType(m)) {
            if (isArrayModelType(program, m)) {
                return getInputTypeForArray(m.indexer.value);
            } else if (isRecordModelType(program, m)) {
                return getInputTypeForMap(m.indexer.key, m.indexer.value);
            }
        }
        return getInputModelForModel(m);
    }

    function getInputModelForEnumByKnowValues(
        m: Model | Scalar,
        e: Enum
    ): InputEnumType {
        let extensibleEnum = enums.get(m.name);
        if (!extensibleEnum) {
            const innerEnum: InputEnumType = getInputTypeForEnum(e, false);
            if (!innerEnum) {
                throw new Error(
                    `Extensible enum type '${e.name}' has no values defined.`
                );
            }
            extensibleEnum = {
                Name: m.name,
                Namespace: getFullNamespaceString(e.namespace),
                Accessibility: undefined, //TODO: need to add accessibility
                Deprecated: getDeprecated(program, m),
                Description: getDoc(program, m),
                EnumValueType: innerEnum.EnumValueType,
                AllowedValues: innerEnum.AllowedValues,
                IsExtensible: !isFixed(program, e),
                IsNullable: false
            } as InputEnumType;
            enums.set(m.name, extensibleEnum);
        }
        return extensibleEnum;
    }

    function getInputTypeForEnum(
        e: Enum,
        addToCollection: boolean = true
    ): InputEnumType {
        let enumType = enums.get(e.name);
        if (!enumType) {
            if (e.members.size === 0) {
                throw new Error(
                    `Enum type '${e.name}' doesn't define any values.`
                );
            }
            const allowValues: InputEnumTypeValue[] = [];
            const enumValueType = enumMemberType(
                e.members.entries().next().value[1]
            );

            for (const key of e.members.keys()) {
                const option = e.members.get(key);
                if (!option) {
                    throw Error(`No member value for $key`);
                }
                if (enumValueType !== enumMemberType(option)) {
                    throw new Error(
                        "The enum member value type is not consistent."
                    );
                }
                const member = {
                    Name: key,
                    Value: option.value ?? option?.name,
                    Description: getDoc(program, option)
                } as InputEnumTypeValue;
                allowValues.push(member);
            }

            enumType = {
                Name: e.name,
                Namespace: getFullNamespaceString(e.namespace),
                Accessibility: undefined, //TODO: need to add accessibility
                Deprecated: getDeprecated(program, e),
                Description: getDoc(program, e) ?? "",
                EnumValueType: enumValueType,
                AllowedValues: allowValues,
                IsExtensible: !isFixed(program, e),
                IsNullable: false
            } as InputEnumType;
            if (addToCollection) enums.set(e.name, enumType);
        }
        return enumType;

        function enumMemberType(member: EnumMember): string {
            if (typeof member.value === "number") {
                return "Int32";
            }
            return "String";
        }
    }

    function getInputTypeForArray(elementType: Type): InputListType {
        return {
            Name: "Array",
            ElementType: getInputType(program, elementType, models, enums),
            IsNullable: false
        } as InputListType;
    }

    function getInputTypeForMap(key: Type, value: Type): InputDictionaryType {
        return {
            Name: "Dictionary",
            KeyType: getInputType(program, key, models, enums),
            ValueType: getInputType(program, value, models, enums),
            IsNullable: false
        } as InputDictionaryType;
    }

    function getInputModelForModel(m: Model): InputModelType {
        m = getEffectiveSchemaType(program, m) as Model;
        const name = getFriendlyName(program, m) ?? m.name;
        let model = models.get(name);
        if (!model) {
            const baseModel = getInputModelBaseType(m.baseModel);
            const properties: InputModelProperty[] = [];

            model = {
                Name: name,
                Namespace: getFullNamespaceString(m.namespace),
                Deprecated: getDeprecated(program, m),
                Description: getDoc(program, m),
                IsNullable: false,
                DiscriminatorPropertyName: getDiscriminator(program, m)
                    ?.propertyName,
                DiscriminatorValue: getDiscriminatorValue(m, baseModel),
                BaseModel: baseModel,
                Usage: Usage.None,
                Properties: properties // Properties should be the last assigned to model
            } as InputModelType;

            models.set(name, model);

            // Resolve properties after model is added to the map to resolve possible circular dependencies
            addModelProperties(
                m.properties,
                properties,
                baseModel?.DiscriminatorPropertyName
            );

            // Temporary part. Derived types may not be referenced directly by any operation
            // We should be able to remove it when https://github.com/Azure/cadl-azure/issues/1733 is closed
            if (model.DiscriminatorPropertyName && m.derivedModels) {
                for (const dm of m.derivedModels) {
                    getInputType(program, dm, models, enums);
                }
            }
        }

        return model;
    }

    function getDiscriminatorValue(
        m: Model,
        baseModel?: InputModelType
    ): string | undefined {
        const discriminatorPropertyName = baseModel?.DiscriminatorPropertyName;

        if (discriminatorPropertyName) {
            const discriminatorProperty = m.properties.get(
                discriminatorPropertyName
            );
            if (discriminatorProperty?.type.kind === "String") {
                return discriminatorProperty.type.value;
            }
        }

        return undefined;
    }

    function addModelProperties(
        inputProperties: Map<string, ModelProperty>,
        outputProperties: InputModelProperty[],
        discriminatorPropertyName?: string
    ): void {
        inputProperties.forEach((value: ModelProperty, key: string) => {
            if (
                value.name !== discriminatorPropertyName &&
                isSchemaProperty(program, value)
            ) {
                const vis = getVisibility(program, value);
                let isReadOnly: boolean = false;
                if (vis && vis.includes("read") && vis.length === 1) {
                    isReadOnly = true;
                }
                if (isNeverType(value.type) || isVoidType(value.type)) return;
                if (isEnumMember(value.type)) {
                    
                }
                const inputProp = {
                    Name: value.name,
                    SerializedName: value.name,
                    Description: getDoc(program, value) ?? "",
                    Type: getInputType(program, value.type, models, enums),
                    IsRequired: !value.optional,
                    IsReadOnly: isReadOnly,
                    IsDiscriminator: false
                };
                outputProperties.push(inputProp);
            }
        });
    }

    function getInputModelBaseType(m?: Model): InputModelType | undefined {
        if (!m) {
            return undefined;
        }

        // Arrays and dictionaries can't be a base type
        if (m.indexer) {
            return undefined;
        }

        // Cadl "primitive" types can't be base types for models
        if (program.checker.isStdType(m)) {
            return undefined;
        }

        return getInputModelForModel(m);
    }

    function getFullNamespaceString(namespace: Namespace | undefined): string {
        if (!namespace || !namespace.name) {
            return "";
        }

        let namespaceString: string = namespace.name;
        let current: Namespace | undefined = namespace.namespace;
        while (current && current.name) {
            namespaceString = `${current.name}.${namespaceString}`;
            current = current.namespace;
        }
        return namespaceString;
    }

    function getInputModelForIntrinsicType(type: IntrinsicType): InputType {
        switch (type.name) {
            case "unknown":
                return {
                    Name: "unknown",
                    Description: getDoc(program, type),
                    IsNullable: false,
                    Usage: Usage.None,
                    Properties: []
                } as InputModelType;
            default:
                throw new Error(`Unsupported type ${type.name}`);
        }
    }

    function getInputTypeForUnion(union: Union): InputUnionType {
        const ItemTypes: InputType[] = [];
        const variants = Array.from(union.variants.values());
        for (const variant of variants) {
            ItemTypes.push(getInputType(program, variant.type, models, enums));
        }
        return {
            Name: "Union",
            UnionItemTypes: ItemTypes,
            IsNullable: false
        } as InputUnionType;
    }
}

export function getUsages(
    program: Program,
    ops?: HttpOperation[]
): { inputs: string[]; outputs: string[]; roundTrips: string[] } {
    const result: {
        inputs: string[];
        outputs: string[];
        roundTrips: string[];
    } = { inputs: [], outputs: [], roundTrips: [] };
    if (!ops) {
        return result;
    }

    const operations: Operation[] = ops.map((op) => op.operation);
    const usages = resolveUsages(operations);
    const usagesMap: Map<string, UsageFlags> = new Map<string, UsageFlags>();
    for (const type of usages.types) {
        let typeName = "";
        if ("name" in type) typeName = type.name ?? "";
        if (type.kind === "Model") {
            const effectiveType = getEffectiveSchemaType(
                program,
                type
            ) as Model;
            typeName =
                getFriendlyName(program, effectiveType) ?? effectiveType.name;
        }
        const affectTypes: string[] = [];
        if (typeName !== "") affectTypes.push(typeName);
        if (type.kind === "Model" && type.templateArguments) {
            for (const arg of type.templateArguments) {
                if (arg.kind === "Model" && "name" in arg && arg.name !== "") {
                    affectTypes.push(getFriendlyName(program, arg) ?? arg.name);
                }
            }
        }

        for (const name of affectTypes) {
            let value = usagesMap.get(name);
            if (!value) value = UsageFlags.None;
            if (usages.isUsedAs(type, UsageFlags.Input))
                value = value | UsageFlags.Input;
            if (usages.isUsedAs(type, UsageFlags.Output))
                value = value | UsageFlags.Output;
            usagesMap.set(name, value);
        }
    }
    /* handle resource operation. */
    for (const op of ops) {
        const resourceOperation = getResourceOperation(program, op.operation);
        if (resourceOperation) {
            if (!op.parameters.bodyParameter && op.parameters.bodyType) {
                const resourceName = resourceOperation.resourceType.name;
                let value = usagesMap.get(resourceName);
                if (!value) value = UsageFlags.Input;
                else value = value | UsageFlags.Input;
                usagesMap.set(resourceName, value);
            }
        }

        /* handle spread. */
        if (!op.parameters.bodyParameter && op.parameters.bodyType) {
            const effectiveBodyType = getEffectiveSchemaType(
                program,
                op.parameters.bodyType
            );
            if (
                effectiveBodyType.kind === "Model" &&
                effectiveBodyType.name !== ""
            ) {
                const modelName =
                    getFriendlyName(program, effectiveBodyType) ??
                    effectiveBodyType.name;
                let value = usagesMap.get(modelName);
                if (!value) value = UsageFlags.Input;
                else value = value | UsageFlags.Input;
                usagesMap.set(modelName, value);
            }
        }
    }
    for (const [key, value] of usagesMap) {
        if (value === (UsageFlags.Input | UsageFlags.Output)) {
            result.roundTrips.push(key);
        } else if (value === UsageFlags.Input) {
            result.inputs.push(key);
        } else if (value === UsageFlags.Output) {
            result.outputs.push(key);
        }
    }
    return result;
}<|MERGE_RESOLUTION|>--- conflicted
+++ resolved
@@ -286,10 +286,7 @@
     } else if (type.kind === "Enum") {
         return getInputTypeForEnum(type);
     } else if (type.kind === "EnumMember") {
-<<<<<<< HEAD
         /*TODO: need to handle the value. */
-=======
->>>>>>> d91e1644
         return getInputTypeForEnum(type.enum);
     } else if (type.kind === "Intrinsic") {
         return getInputModelForIntrinsicType(type);
