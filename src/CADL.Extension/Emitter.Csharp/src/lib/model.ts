// Copyright (c) Microsoft Corporation. All rights reserved.
// Licensed under the MIT License. See License.txt in the project root for license information.

import {
    EnumMemberType,
    EnumType,
    getDoc,
    getFormat,
    getFriendlyName,
    getIntrinsicModelName,
    getKnownValues,
    getVisibility,
    isIntrinsic,
    ModelType,
    ModelTypeProperty,
    NeverType,
    Program,
    Type
} from "@cadl-lang/compiler";
import {
    getDiscriminator,
} from "@cadl-lang/rest";
import {
    getHeaderFieldName,
    getPathParamName,
    getQueryParamName,
    isStatusCode
} from "@cadl-lang/rest/http";
import { InputEnumTypeValue } from "../type/InputEnumTypeValue.js";
import { InputModelProperty } from "../type/InputModelProperty.js";
import {
    InputDictionaryType,
    InputEnumType,
    InputListType,
    InputModelType,
    InputPrimitiveType,
    InputType
} from "../type/InputType.js";
import { InputTypeKind } from "../type/InputTypeKind.js";
/**
 * Map calType to csharp InputTypeKind
 */
export function mapCadlTypeToCSharpInputTypeKind(
    program: Program,
    cadlType: Type
): InputTypeKind {
    const format = getFormat(program, cadlType);
    const kind = cadlType.kind;
    switch (kind) {
        case "Model":
            const name = cadlType.name;
            switch (name) {
                case "bytes":
                    return InputTypeKind.Bytes;
                case "int8":
                    return InputTypeKind.Int32;
                case "int16":
                    return InputTypeKind.Int32;
                case "int32":
                    return InputTypeKind.Int32;
                case "int64":
                    return InputTypeKind.Int64;
                case "safeint":
                    return InputTypeKind.Int64;
                case "uint8":
                    return InputTypeKind.Int32;
                case "uint16":
                    return InputTypeKind.Int32;
                case "uint32":
                    return InputTypeKind.Int32;
                case "uint64":
                    return InputTypeKind.Int64;
                case "float32":
                    return InputTypeKind.Float32;
                case "float64":
                    return InputTypeKind.Float64;
                case "string":
                    return InputTypeKind.String;
                case "boolean":
                    return InputTypeKind.Boolean;
                case "plainDate":
                    return InputTypeKind.DateTime;
                case "zonedDateTime":
                    return InputTypeKind.DateTime;
                case "plainTime":
                    return InputTypeKind.Time;
                case "duration":
                    return InputTypeKind.String;
                case "Map":
                    return InputTypeKind.Dictionary;
                default:
                    return InputTypeKind.Model;
            }
        case "ModelProperty":
            return InputTypeKind.Object;
        case "Enum":
            return InputTypeKind.Enum;
        case "String":
            if (format === "date") return InputTypeKind.DateTime;
            if (format === "uri") return InputTypeKind.Uri;
            return InputTypeKind.String;
        default:
            return InputTypeKind.UnKnownKind;
    }
}

/**
 * Map cadl intrinsic model to c# model name
 * @param cadlType
 */
export function mapCadlIntrinsicModelToCsharpModel(
    program: Program,
    cadlType: ModelType
): string | undefined {
    if (!isIntrinsic(program, cadlType)) {
        return undefined;
    }
    //const name = getIntrinsicModelName(program, cadlType);
    const name = cadlType.name;
    switch (name) {
        case "bytes":
            return "Bytes";
        case "int8":
            return "Byte";
        case "int16":
            return "Int16";
        case "int32":
            return "Int32";
        case "int64":
            return "Int64";
        case "safeint":
            return "Int64";
        case "uint8":
            return "Byte";
        case "uint16":
            return "UInt16";
        case "uint32":
            return "UInt32";
        case "uint64":
            return "UInt64";
        case "float64":
            return "double";
        case "float32":
            return "float";
        case "string":
            return "string";
        case "boolean":
            return "bool";
        case "plainDate":
            return "DateTime";
        case "zonedDateTime":
            return "DateTime";
        case "plainTime":
            return "TimeSpan";
        case "duration":
            return "TimeSpan";
        case "Map":
            // We assert on valType because Map types always have a type
            return "Dictionary";
        default:
            return "UnKnownType";
    }
}

/**
 * If type is an anonymous model, tries to find a named model that has the same
 * set of properties when non-schema properties are excluded.
 */
function getEffectiveSchemaType(program: Program, type: Type): Type {
    if (type.kind === "Model" && !type.name) {
        const effective = program.checker.getEffectiveModelType(
            type,
            isSchemaProperty
        );
        if (effective.name) {
            return effective;
        }
    }
    return type;

    /**
     * A "schema property" here is a property that is emitted to OpenAPI schema.
     *
     * Headers, parameters, status codes are not schema properties even they are
     * represented as properties in Cadl.
     */
    function isSchemaProperty(property: ModelTypeProperty) {
        const headerInfo = getHeaderFieldName(program, property);
        const queryInfo = getQueryParamName(program, property);
        const pathInfo = getPathParamName(program, property);
        const statusCodeinfo = isStatusCode(program, property);
        return !(headerInfo || queryInfo || pathInfo || statusCodeinfo);
    }
}

function getDefaultValue(type: Type): any {
    switch (type.kind) {
        case "String":
            return type.value;
        case "Number":
            return type.value;
        case "Boolean":
            return type.value;
        case "Tuple":
            return type.values.map(getDefaultValue);
        default:
            return undefined;
    }
}
export function isNeverType(type: Type): type is NeverType {
    return type.kind === "Intrinsic" && type.name === "never";
}

export function getInputType(
    program: Program,
    type: Type,
    models: Map<string, InputModelType>,
    enums: Map<string, InputEnumType>
): InputType {
    if (type.kind === "Model") {
        return getInputModelType(type);
    } else if (
        type.kind === "String" ||
        type.kind === "Number" ||
        type.kind === "Boolean"
    ) {
        // For literal types, we just want to emit them directly as well.
        const builtInKind: InputTypeKind = mapCadlTypeToCSharpInputTypeKind(
            program,
            type
        );
        return {
            Name: type.kind,
            Kind: builtInKind,
            IsNullable: false
        } as InputPrimitiveType;
    } else if (type.kind === "Enum") {
        return getInputTypeForEnum(type);
    } else {
        return {
            Name: InputTypeKind.UnKnownKind,
            IsNullable: false
        } as InputType;
    }

    function getInputModelType(m: ModelType): InputType {
        const intrinsicName = getIntrinsicModelName(program, m);
        if (intrinsicName && intrinsicName === "string") {
            const values = getKnownValues(program, m);
            if (values) {
                return getInputModelForExtensibleEnum(m, values);
            }
        }

        /* Array and Map Type. */
        if (m.indexer) {
            if (!isNeverType(m.indexer.key)) {
                const name = getIntrinsicModelName(program, m.indexer.key);
                if (m.indexer.value) {
                    if (name === "integer") {
                        return getInputTypeForArray(m.indexer.value);
                    } else {
                        return getInputTypeForMap(m.indexer.key, m.indexer.value);
                    }
                }
            }
        }

        if (m.name === intrinsicName) {
            // if the model is one of the Cadl Intrinsic type.
            // it's a base Cadl "primitive" that corresponds directly to an c# data type.
            // In such cases, we don't want to emit a ref and instead just
            // emit the base type directly.
            return {
                Name: mapCadlIntrinsicModelToCsharpModel(program, m) ?? m.name,
                Kind: mapCadlTypeToCSharpInputTypeKind(program, m),
                IsNullable: false
            } as InputPrimitiveType;
        } else {
<<<<<<< HEAD
            m = getEffectiveSchemaType(program, m) as ModelType;
            const name = getFriendlyName(program, m) ?? m.name;
            let model = models.get(name);
            if (!model) {
                // Get properties of the model.
                const properties: InputModelProperty[] = [];
                m.properties.forEach(
                    (value: ModelTypeProperty, key: string) => {
                        // console.log(key, value);
                        const vis = getVisibility(program, value);
                        let isReadOnly: boolean = false;
                        if (vis && vis.includes("read") && vis.length == 1) {
                            isReadOnly = true;
                        }
                        const inputProp = {
                            Name: value.name,
                            SerializedName: value.name,
                            Description: "",
                            Type: getInputType(
                                program,
                                value.type,
                                models,
                                enums
                            ),
                            IsRequired: !value.optional,
                            IsReadOnly: isReadOnly,
                            IsDiscriminator: false
                        };
                        properties.push(inputProp);
                    }
                );

                model = {
                    Name: name,
                    Namespace: m.namespace?.name,
                    Description: getDoc(program, m),
                    IsNullable: false,
                    Properties: properties
                } as InputModelType;

                models.set(name, model);
            }

            return model;
=======
            return getInputModelForModel(m);
>>>>>>> 34c6b9bc
        }
    }

    function getInputModelForExtensibleEnum(m: ModelType, e: EnumType): InputEnumType {
        let extensibleEnum = enums.get(e.name);
        if (!extensibleEnum) {
            const innerEnum: InputEnumType = getInputTypeForEnum(e, false);
            if (!innerEnum) {
                throw new Error(`Extensible enum type '${e.name}' has no values defined.`);
            }
            extensibleEnum = {
                Name: m.name,
                Namespace: e.namespace?.name,
                Accessibility: undefined, //TODO: need to add accessibility
                Description: getDoc(program, m),
                EnumValueType: innerEnum.EnumValueType,
                AllowedValues: innerEnum.AllowedValues,
                IsExtensible: true,
                IsNullable: false
            } as InputEnumType;
            enums.set(m.name, extensibleEnum);
        }
        return extensibleEnum;
    }

    function getInputTypeForEnum(e: EnumType, addToCollection: boolean = true): InputEnumType {
        let enumType = enums.get(e.name);
        if (!enumType) {
            if (e.members.length == 0) {
                throw new Error(`Enum type '${e.name}' doesn't define any values.`);
            }
            const allowValues: InputEnumTypeValue[] = [];
            const enumValueType = enumMemberType(e.members[0]);

            for (const option of e.members) {
                if (enumValueType !== enumMemberType(option)) {
                    // TODO: add error handler
                    continue;
                }

                const member = {
                    Name: option.name,
                    Value: option.value ?? option.name,
                    Description: getDoc(program, option)
                } as InputEnumTypeValue;

                allowValues.push(member);
            }

            enumType = {
                Name: e.name,
                Namespace: e.namespace?.name,
                Accessibility: undefined, //TODO: need to add accessibility
                Description: getDoc(program, e) ?? "",
                EnumValueType: enumValueType,
                AllowedValues: allowValues,
                IsExtensible: false,
                IsNullable: false
            } as InputEnumType;
            if (addToCollection) enums.set(e.name, enumType);
        }
        return enumType;

        function enumMemberType(member: EnumMemberType): string {
            if (typeof member.value === "number") {
                return "Int32";
            }
            return "String";
        }
    }

    function getInputTypeForArray(elementType: Type): InputListType {
        return {
            Name: "Array",
            ElementType: getInputType(program, elementType, models, enums),
            IsNullable: false
        } as InputListType;
    }

    function getInputTypeForMap(key: Type, value: Type): InputDictionaryType {
        return {
            Name: "Dictionary",
            KeyType: getInputType(program, key, models, enums),
            ValueType: getInputType(program, value, models, enums),
            IsNullable: false
        } as InputDictionaryType;
    }   

    function getInputModelForModel(m: ModelType): InputModelType {
        m = getEffectiveSchemaType(program, m) as ModelType;
        const name = getFriendlyName(program, m) ?? m.name;
        let model = models.get(name);
        if (!model) {
            const baseModel = getInputModelBaseType(m.baseModel);
            const properties: InputModelProperty[] = [];

            model = {
                Name: name,
                Namespace: m.namespace?.name,
                Description: getDoc(program, m),
                IsNullable: false,
                DiscriminatorPropertyName: getDiscriminator(program, m)?.propertyName,
                DiscriminatorValue: getDiscriminatorValue(m, baseModel),
                BaseModel: baseModel,
                Properties: properties // Properties should be the last assigned to model
            } as InputModelType;

            models.set(name, model);

            // Resolve properties after model is added to the map to resolve possible circular dependencies
            addModelProperties(m.properties, properties, baseModel?.DiscriminatorPropertyName);

            // Temporary part. Derived types may not be referenced directly by any operation
            // We should be able to remove it when https://github.com/Azure/cadl-azure/issues/1733 is closed 
            if (model.DiscriminatorPropertyName && m.derivedModels) {
                m.derivedModels.forEach(dm => {
                    getInputType(program, dm, models, enums);
                });
            }
        }

        return model;
    }   

    function getDiscriminatorValue(m: ModelType, baseModel?: InputModelType) : string | undefined {
        const discriminatorPropertyName = baseModel?.DiscriminatorPropertyName;

        if (discriminatorPropertyName) {
            const discriminatorProperty = m.properties.get(discriminatorPropertyName);
            if (discriminatorProperty?.type.kind === "String") {
                return discriminatorProperty.type.value;
            }
        }

        return undefined;
    }

    function addModelProperties(
        inputProperties: Map<string, ModelTypeProperty>,
        outputProperties: InputModelProperty[],
        discriminatorPropertyName?: string
    ) : void {
        inputProperties.forEach(
            (value: ModelTypeProperty, key: string) => {
                if (value.name !== discriminatorPropertyName) {
                    const vis = getVisibility(program, value);
                    let isReadOnly: boolean = false;
                    if (vis && vis.includes("read") && vis.length === 1) {
                        isReadOnly = true;
                    }
                    const inputProp = {
                        Name: value.name,
                        SerializedName: value.name,
                        Description: "",
                        Type: getInputType(
                            program,
                            value.type,
                            models,
                            enums
                        ),
                        IsRequired: !value.optional,
                        IsReadOnly: isReadOnly,
                        IsDiscriminator: false
                    };
                    outputProperties.push(inputProp);
                }
            }
        );
    }

    function getInputModelBaseType(m?: ModelType) : InputModelType | undefined {
        if (!m) {
            return undefined;
        }

        // Arrays and dictionaries can't be a base type
        if (m.indexer) {
            return undefined;
        }

        // Cadl "primitive" types can't be base types for models
        const intrinsicName = getIntrinsicModelName(program, m);
        if (intrinsicName) {
            return undefined;
        }

        return getInputModelForModel(m);
    }
}<|MERGE_RESOLUTION|>--- conflicted
+++ resolved
@@ -277,54 +277,7 @@
                 IsNullable: false
             } as InputPrimitiveType;
         } else {
-<<<<<<< HEAD
-            m = getEffectiveSchemaType(program, m) as ModelType;
-            const name = getFriendlyName(program, m) ?? m.name;
-            let model = models.get(name);
-            if (!model) {
-                // Get properties of the model.
-                const properties: InputModelProperty[] = [];
-                m.properties.forEach(
-                    (value: ModelTypeProperty, key: string) => {
-                        // console.log(key, value);
-                        const vis = getVisibility(program, value);
-                        let isReadOnly: boolean = false;
-                        if (vis && vis.includes("read") && vis.length == 1) {
-                            isReadOnly = true;
-                        }
-                        const inputProp = {
-                            Name: value.name,
-                            SerializedName: value.name,
-                            Description: "",
-                            Type: getInputType(
-                                program,
-                                value.type,
-                                models,
-                                enums
-                            ),
-                            IsRequired: !value.optional,
-                            IsReadOnly: isReadOnly,
-                            IsDiscriminator: false
-                        };
-                        properties.push(inputProp);
-                    }
-                );
-
-                model = {
-                    Name: name,
-                    Namespace: m.namespace?.name,
-                    Description: getDoc(program, m),
-                    IsNullable: false,
-                    Properties: properties
-                } as InputModelType;
-
-                models.set(name, model);
-            }
-
-            return model;
-=======
             return getInputModelForModel(m);
->>>>>>> 34c6b9bc
         }
     }
 
