--- conflicted
+++ resolved
@@ -244,28 +244,7 @@
         type.kind === "Number" ||
         type.kind === "Boolean"
     ) {
-<<<<<<< HEAD
-        return getInputLiteralType(type, literalTypeContext);
-=======
-        // For literal types, we just want to emit them directly as well.
-        const builtInKind: InputTypeKind = mapCadlTypeToCSharpInputTypeKind(
-            context,
-            type,
-            formattedType.format
-        );
-        const valueType = {
-            Name: type.kind,
-            Kind: builtInKind,
-            IsNullable: false
-        } as InputPrimitiveType;
-
-        return {
-            Name: "Literal",
-            LiteralValueType: valueType,
-            Value: getDefaultValue(type),
-            IsNullable: false
-        } as InputLiteralType;
->>>>>>> 5d8e3c5d
+        return getInputLiteralType(formattedType, literalTypeContext);
     } else if (type.kind === "Enum") {
         return getInputTypeForEnum(type);
     } else if (type.kind === "EnumMember") {
@@ -350,13 +329,15 @@
     }
 
     function getInputLiteralType(
-        type: Type,
+        formattedType: FormattedType,
         literalContext?: LiteralTypeContext
     ): InputLiteralType {
         // For literal types, we just want to emit them directly as well.
+        const type = formattedType.type;
         const builtInKind: InputTypeKind = mapCadlTypeToCSharpInputTypeKind(
             context,
-            type
+            type,
+            formattedType.format
         );
         const rawValueType = {
             Name: type.kind,
@@ -592,35 +573,22 @@
                     value.name;
                 const serializedName =
                     projectedNamesMap?.get(projectedNameJsonKey) ?? value.name;
-<<<<<<< HEAD
                 const modelPropertyContext = {
                     ModelName: model.Name,
                     PropertyName: name,
                     Namespace: model.Namespace
                 } as LiteralTypeContext;
-=======
                 const inputType = getInputType(
                     context,
                     getFormattedType(program, value),
                     models,
                     enums
                 );
->>>>>>> 5d8e3c5d
                 const inputProp = {
                     Name: name,
                     SerializedName: serializedName,
                     Description: getDoc(program, value) ?? "",
-<<<<<<< HEAD
-                    Type: getInputType(
-                        context,
-                        value.type,
-                        models,
-                        enums,
-                        modelPropertyContext
-                    ),
-=======
                     Type: inputType,
->>>>>>> 5d8e3c5d
                     IsRequired: !value.optional,
                     IsReadOnly: isReadOnly,
                     IsDiscriminator: false
