// Copyright (c) Microsoft Corporation. All rights reserved.
// Licensed under the MIT License. See License.txt in the project root for license information.

import { getOperationLink } from "@azure-tools/typespec-azure-core";
import {
    createSdkContext,
    isApiVersion,
    shouldGenerateConvenient,
    shouldGenerateProtocol,
    SdkContext
} from "@azure-tools/typespec-client-generator-core";
import {
    EmitContext,
    getDeprecated,
    getDoc,
    getSummary,
    isErrorModel,
    Model,
    ModelProperty,
    Namespace,
    Operation,
    Program
} from "@typespec/compiler";
import { getResourceOperation, ResourceOperation } from "@typespec/rest";
import {
    HttpOperation,
    HttpOperationParameter,
    HttpOperationResponse
} from "@typespec/http";
import { NetEmitterOptions } from "../options.js";
import { BodyMediaType, typeToBodyMediaType } from "../type/bodyMediaType.js";
import { collectionFormatToDelimMap } from "../type/collectionFormat.js";
import { HttpResponseHeader } from "../type/httpResponseHeader.js";
import { InputConstant } from "../type/inputConstant.js";
import { InputOperation } from "../type/inputOperation.js";
import { InputOperationParameterKind } from "../type/inputOperationParameterKind.js";
import { InputParameter } from "../type/inputParameter.js";
import {
    InputEnumType,
    InputListType,
    InputModelType,
    InputType,
    isInputLiteralType,
    isInputUnionType
} from "../type/inputType.js";
import { OperationFinalStateVia } from "../type/operationFinalStateVia.js";
import { OperationLongRunning } from "../type/operationLongRunning.js";
import { OperationPaging } from "../type/operationPaging.js";
import { OperationResponse } from "../type/operationResponse.js";
import {
    RequestLocation,
    requestLocationMap
} from "../type/requestLocation.js";
import {
    parseHttpRequestMethod,
    RequestMethod
} from "../type/requestMethod.js";
import { getExternalDocs, getOperationId, hasDecorator } from "./decorators.js";
import { logger } from "./logger.js";
import {
    getDefaultValue,
    getEffectiveSchemaType,
    getInputType
} from "./model.js";
import { capitalize } from "./utils.js";
<<<<<<< HEAD
=======
import { SdkContext } from "@azure-tools/typespec-client-generator-core";
>>>>>>> bdfc65b4

export function loadOperation(
    context: EmitContext<NetEmitterOptions>,
    operation: HttpOperation,
    uri: string,
    urlParameters: InputParameter[] | undefined = undefined,
    serviceNamespaceType: Namespace,
    models: Map<string, InputModelType>,
    enums: Map<string, InputEnumType>
): InputOperation {
    const program = context.program;
<<<<<<< HEAD
    const sdkContext = createSdkContext(context);
=======
    const dpgContext = createSdkContext(context);
>>>>>>> bdfc65b4
    const {
        path: fullPath,
        operation: op,
        verb,
        parameters: cadlParameters
    } = operation;
    logger.info(`load operation: ${op.name}, path:${fullPath} `);
    const resourceOperation = getResourceOperation(program, op);
    const desc = getDoc(program, op);
    const summary = getSummary(program, op);
    const externalDocs = getExternalDocs(sdkContext, op);

    const parameters: InputParameter[] = [];
    if (urlParameters) {
        for (const param of urlParameters) {
            parameters.push(param);
        }
    }
    for (const p of cadlParameters.parameters) {
        parameters.push(loadOperationParameter(sdkContext, p));
    }

    if (cadlParameters.bodyParameter) {
        parameters.push(
            loadBodyParameter(sdkContext, cadlParameters.bodyParameter)
        );
    } else if (cadlParameters.bodyType) {
        if (resourceOperation) {
            parameters.push(
                loadBodyParameter(sdkContext, resourceOperation.resourceType)
            );
        } else {
            const effectiveBodyType = getEffectiveSchemaType(
                sdkContext,
                cadlParameters.bodyType
            );
            if (effectiveBodyType.kind === "Model") {
                if (effectiveBodyType.name !== "") {
                    parameters.push(
                        loadBodyParameter(sdkContext, effectiveBodyType)
                    );
                } else {
                    effectiveBodyType.name = `${capitalize(op.name)}Request`;
                    let bodyParameter = loadBodyParameter(
                        sdkContext,
                        effectiveBodyType
                    );
                    bodyParameter.Kind = InputOperationParameterKind.Spread;
                    parameters.push(bodyParameter);
                }
            }
        }
    }

    const responses: OperationResponse[] = [];
    for (const res of operation.responses) {
        const operationResponse = loadOperationResponse(
            sdkContext,
            res,
            resourceOperation
        );
        if (operationResponse) {
            responses.push(operationResponse);
        }
    }

    const mediaTypes: string[] = [];
    const contentTypeParameter = parameters.find(
        (value) => value.IsContentType
    );
    if (contentTypeParameter) {
        if (isInputLiteralType(contentTypeParameter.Type)) {
            mediaTypes.push(contentTypeParameter.DefaultValue?.Value);
        } else if (isInputUnionType(contentTypeParameter.Type)) {
            const mediaTypeValues =
                contentTypeParameter.Type.UnionItemTypes.map((item) =>
                    isInputLiteralType(item) ? item.Value : undefined
                );
            if (mediaTypeValues.some((item) => item === undefined)) {
                throw "Media type of content type should be string.";
            }
            mediaTypes.push(...mediaTypeValues);
        }
    }
    const requestMethod = parseHttpRequestMethod(verb);
    const generateProtocol: boolean = shouldGenerateProtocol(sdkContext, op);
    const generateConvenience: boolean =
        requestMethod !== RequestMethod.PATCH &&
        shouldGenerateConvenient(sdkContext, op);

    /* handle lro */
    /* handle paging. */
    let paging: OperationPaging | undefined = undefined;
    for (const res of operation.responses) {
        const body = res.responses[0]?.body;
        if (body?.type) {
            if (
                body.type.kind === "Model" &&
                hasDecorator(body?.type, "$pagedResult")
            ) {
                const itemsProperty = Array.from(
                    body.type.properties.values()
                ).find((it) => hasDecorator(it, "$items"));
                const nextLinkProperty = Array.from(
                    body.type.properties.values()
                ).find((it) => hasDecorator(it, "$nextLink"));
                paging = {
                    NextLinkName: nextLinkProperty?.name,
                    ItemName: itemsProperty?.name
                } as OperationPaging;
            }
        }
    }
    /* TODO: handle lro */

    return {
        Name: op.name,
        ResourceName:
            resourceOperation?.resourceType.name ??
            getOperationGroupName(sdkContext, op, serviceNamespaceType),
        Summary: summary,
        Deprecated: getDeprecated(program, op),
        Description: desc,
        Parameters: parameters,
        Responses: responses,
        HttpMethod: requestMethod,
        RequestBodyMediaType: typeToBodyMediaType(cadlParameters.body?.type),
        Uri: uri,
        Path: fullPath,
        ExternalDocsUrl: externalDocs?.url,
        RequestMediaTypes: mediaTypes.length > 0 ? mediaTypes : undefined,
        BufferResponse: true,
        LongRunning: loadLongRunningOperation(
            sdkContext,
            operation,
            resourceOperation
        ),
        Paging: paging,
        GenerateProtocolMethod: generateProtocol,
        GenerateConvenienceMethod: generateConvenience
    } as InputOperation;

    function loadOperationParameter(
        context: SdkContext,
        parameter: HttpOperationParameter
    ): InputParameter {
        const { type: location, name, param } = parameter;
        const format = parameter.type === "path" ? undefined : parameter.format;
        const cadlType = param.type;
        const inputType: InputType = getInputType(
            context,
            cadlType,
            models,
            enums
        );
        let defaultValue = undefined;
        const value = getDefaultValue(cadlType);
        if (value) {
            defaultValue = {
                Type: inputType,
                Value: value
            } as InputConstant;
        }
        const requestLocation = requestLocationMap[location];
        const isApiVer: boolean = isApiVersion(sdkContext, parameter);
        const isContentType: boolean =
            requestLocation === RequestLocation.Header &&
            name.toLowerCase() === "content-type";
        const kind: InputOperationParameterKind =
            isContentType || inputType.Name === "Literal"
                ? InputOperationParameterKind.Constant
                : isApiVer
                ? defaultValue
                    ? InputOperationParameterKind.Constant
                    : InputOperationParameterKind.Client
                : InputOperationParameterKind.Method;
        return {
            Name: param.name,
            NameInRequest: name,
            Description: getDoc(program, param),
            Type: inputType,
            Location: requestLocation,
            DefaultValue: defaultValue,
            IsRequired: !param.optional,
            IsApiVersion: isApiVer,
            IsResourceParameter: false,
            IsContentType: isContentType,
            IsEndpoint: false,
            SkipUrlEncoding: false, //TODO: retrieve out value from extension
            Explode:
                (inputType as InputListType).ElementType && format === "multi"
                    ? true
                    : false,
            Kind: kind,
            ArraySerializationDelimiter: format
                ? collectionFormatToDelimMap[format]
                : undefined
        } as InputParameter;
    }

    function loadBodyParameter(
        context: SdkContext,
        body: ModelProperty | Model
    ): InputParameter {
        const type = body.kind === "Model" ? body : body.type;
        const inputType: InputType = getInputType(context, type, models, enums);
        const requestLocation = RequestLocation.Body;
        const kind: InputOperationParameterKind =
            InputOperationParameterKind.Method;
        return {
            Name: body.name,
            NameInRequest: body.name,
            Description: getDoc(program, body),
            Type: inputType,
            Location: requestLocation,
            IsRequired: body.kind === "Model" ? true : !body.optional,
            IsApiVersion: false,
            IsResourceParameter: false,
            IsContentType: false,
            IsEndpoint: false,
            SkipUrlEncoding: false,
            Explode: false,
            Kind: kind
        } as InputParameter;
    }

    function loadOperationResponse(
        context: SdkContext,
        response: HttpOperationResponse,
        resourceOperation?: ResourceOperation
    ): OperationResponse | undefined {
        if (!response.statusCode || response.statusCode === "*") {
            return undefined;
        }
        const status: number[] = [];
        status.push(Number(response.statusCode));
        //TODO: what to do if more than 1 response?
        const body = response.responses[0]?.body;

        let type: InputType | undefined = undefined;
        if (body?.type) {
            if (resourceOperation && resourceOperation.operation !== "list") {
                type = getInputType(
                    context,
                    resourceOperation.resourceType,
                    models,
                    enums
                );
            } else {
                const cadlType = getEffectiveSchemaType(context, body.type);
                const inputType: InputType = getInputType(
                    context,
                    cadlType,
                    models,
                    enums
                );
                type = inputType;
            }
        }

        const headers = response.responses[0]?.headers;
        const responseHeaders: HttpResponseHeader[] = [];
        if (headers) {
            for (const key of Object.keys(headers)) {
                responseHeaders.push({
                    Name: key,
                    NameInResponse: headers[key].name,
                    Description: getDoc(program, headers[key]) ?? "",
                    Type: getInputType(
                        context,
                        headers[key].type,
                        models,
                        enums
                    )
                } as HttpResponseHeader);
            }
        }

        return {
            StatusCodes: status,
            BodyType: type,
            BodyMediaType: BodyMediaType.Json,
            Headers: responseHeaders,
            IsErrorResponse: isErrorModel(program, response.type)
        } as OperationResponse;
    }

    function loadLongRunningOperation(
        context: SdkContext,
        op: HttpOperation,
        resourceOperation?: ResourceOperation
    ): OperationLongRunning | undefined {
        if (!isLongRunningOperation(context, op.operation)) return undefined;

        const finalResponse = loadLongRunningFinalResponse(
            context,
            op,
            resourceOperation
        );
        if (finalResponse === undefined) return undefined;

        return {
            FinalStateVia: OperationFinalStateVia.Location, // data plane only supports `location`
            FinalResponse: finalResponse
        } as OperationLongRunning;
    }

    function loadLongRunningFinalResponse(
        context: SdkContext,
        op: HttpOperation,
        resourceOperation?: ResourceOperation
    ): OperationResponse | undefined {
        let finalResponse: any | undefined;
        for (const response of op.responses) {
            if (response.statusCode === "200") {
                finalResponse = response;
                break;
            }
            if (response.statusCode === "204") {
                finalResponse = response;
            }
        }

        if (finalResponse !== undefined) {
            return loadOperationResponse(
                context,
                finalResponse,
                resourceOperation
            );
        }

        return loadOperationResponse(
            context,
            op.responses[0],
            resourceOperation
        );
    }

    function isLongRunningOperation(context: SdkContext, op: Operation) {
        return getOperationLink(context.program, op, "polling") !== undefined;
    }
}

function getOperationGroupName(
    context: SdkContext,
    operation: Operation,
    serviceNamespaceType: Namespace
): string {
    const explicitOperationId = getOperationId(context, operation);
    if (explicitOperationId) {
        const ids: string[] = explicitOperationId.split("_");
        if (ids.length > 1) {
            return ids.slice(0, -2).join("_");
        }
    }

    if (operation.interface) {
        return operation.interface.name;
    }
    let namespace = operation.namespace;
    if (!namespace) {
        namespace =
            context.program.checker.getGlobalNamespaceType() ??
            serviceNamespaceType;
    }

    if (namespace) return namespace.name;
    else return "";
}<|MERGE_RESOLUTION|>--- conflicted
+++ resolved
@@ -63,10 +63,6 @@
     getInputType
 } from "./model.js";
 import { capitalize } from "./utils.js";
-<<<<<<< HEAD
-=======
-import { SdkContext } from "@azure-tools/typespec-client-generator-core";
->>>>>>> bdfc65b4
 
 export function loadOperation(
     context: EmitContext<NetEmitterOptions>,
@@ -78,11 +74,7 @@
     enums: Map<string, InputEnumType>
 ): InputOperation {
     const program = context.program;
-<<<<<<< HEAD
-    const sdkContext = createSdkContext(context);
-=======
     const dpgContext = createSdkContext(context);
->>>>>>> bdfc65b4
     const {
         path: fullPath,
         operation: op,
