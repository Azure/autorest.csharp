// Copyright (c) Microsoft Corporation. All rights reserved.
// Licensed under the MIT License. See License.txt in the project root for license information.

import {
    SdkClient,
    createSdkContext,
    listClients,
    listOperationGroups,
    listOperationsInOperationGroup,
<<<<<<< HEAD
    SdkOperationGroup,
=======
    OperationGroup,
    DpgContext
>>>>>>> d861699c
} from "@azure-tools/typespec-client-generator-core";
import {
    EmitContext,
    listServices,
    Service,
    getDoc,
    getNamespaceFullName,
    Operation,
    ignoreDiagnostics,
    Program
} from "@typespec/compiler";
import {
    getAuthentication,
    getServers,
    HttpOperation,
    getAllHttpServices,
    getHttpOperation
} from "@typespec/http";
import { getVersions } from "@typespec/versioning";
import { NetEmitterOptions } from "../options.js";
import { CodeModel } from "../type/codeModel.js";
import { InputConstant } from "../type/inputConstant.js";
import { InputOperationParameterKind } from "../type/inputOperationParameterKind.js";
import { InputParameter } from "../type/inputParameter.js";
import {
    InputEnumType,
    InputModelType,
    InputPrimitiveType,
    InputType
} from "../type/inputType.js";
import { InputTypeKind } from "../type/inputTypeKind.js";
import { RequestLocation } from "../type/requestLocation.js";
import { getExternalDocs } from "./decorators.js";
import { processServiceAuthentication } from "./serviceAuthentication.js";
import { resolveServers } from "./cadlServer.js";
import { InputClient } from "../type/inputClient.js";
import { ClientKind } from "../type/clientKind.js";
import { InputOperation } from "../type/inputOperation.js";
import { getOperationLink } from "@azure-tools/typespec-azure-core";
import { getUsages } from "./model.js";
import { Usage } from "../type/usage.js";
import { loadOperation } from "./operation.js";
import { mockApiVersion } from "../constants.js";
import { logger } from "./logger.js";

export function createModel(
    context: EmitContext<NetEmitterOptions>
): CodeModel {
    const services = listServices(context.program);
    if (services.length === 0) {
        services.push({ type: context.program.getGlobalNamespaceType() });
    }

    // TODO: support multiple service. Current only chose the first service.
    const service = services[0];
    const serviceNamespaceType = service.type;
    if (serviceNamespaceType === undefined) {
        throw Error("Can not emit yaml for a namespace that doesn't exist.");
    }

    return createModelForService(context, service);
}

export function createModelForService(
    context: EmitContext<NetEmitterOptions>,
    service: Service
): CodeModel {
    const program = context.program;
    const dpgContext = createDpgContext(context);
    const title = service.title;
    const serviceNamespaceType = service.type;
    const apiVersions: Set<string> = new Set<string>();
    let version = service.version;
    if (version && version !== mockApiVersion) {
        apiVersions.add(version);
    }
    const versions = getVersions(program, service.type)[1]?.getVersions();
    if (versions) {
        for (const ver of versions) {
            apiVersions.add(ver.value);
        }
        version = versions[versions.length - 1].value; //default version
    }

    if (apiVersions.size === 0) {
        throw "No Api-Version Provided";
    }
    const description = getDoc(program, serviceNamespaceType);
    const externalDocs = getExternalDocs(dpgContext, serviceNamespaceType);

    const servers = getServers(program, serviceNamespaceType);
    const apiVersionParam: InputParameter = {
        Name: "apiVersion",
        NameInRequest: "api-version",
        Description: "",
        Type: {
            Name: "String",
            Kind: InputTypeKind.String,
            IsNullable: false
        } as InputPrimitiveType,
        Location: RequestLocation.Query,
        IsRequired: true,
        IsApiVersion: true,
        IsContentType: false,
        IsEndpoint: false,
        IsResourceParameter: false,
        SkipUrlEncoding: false,
        Explode: false,
        Kind: InputOperationParameterKind.Client,
        DefaultValue: {
            Type: {
                Name: "String",
                Kind: InputTypeKind.String,
                IsNullable: false
            } as InputPrimitiveType,
            Value: version
        } as InputConstant
    };
    const namespace = getNamespaceFullName(serviceNamespaceType) || "client";
    const authentication = getAuthentication(program, serviceNamespaceType);
    let auth = undefined;
    if (authentication) {
        auth = processServiceAuthentication(authentication);
    }

    const modelMap = new Map<string, InputModelType>();
    const enumMap = new Map<string, InputEnumType>();
    let urlParameters: InputParameter[] | undefined = undefined;
    let url: string = "";
    const convenienceOperations: HttpOperation[] = [];
    let lroMonitorOperations: Set<Operation>;
<<<<<<< HEAD
    const sdkContext = createSdkContext(context);
=======
>>>>>>> d861699c

    //create endpoint parameter from servers
    if (servers !== undefined) {
        const cadlServers = resolveServers(
            dpgContext,
            servers,
            modelMap,
            enumMap
        );
        if (cadlServers.length > 0) {
            /* choose the first server as endpoint. */
            url = cadlServers[0].url;
            urlParameters = cadlServers[0].parameters;
        }
    }
    const [services] = getAllHttpServices(program);
    const routes = services[0].operations;
    if (routes.length === 0) {
        throw `No Route for service ${services[0].namespace.name}`;
    }
    logger.info("routes:" + routes.length);

    lroMonitorOperations = getAllLroMonitorOperations(routes, dpgContext);
    const clients: InputClient[] = [];
    const dpgClients = listClients(sdkContext);
    for (const client of dpgClients) {
        clients.push(emitClient(client));
        const dpgOperationGroups = listOperationGroups(sdkContext, client);
        for (const dpgGroup of dpgOperationGroups) {
            clients.push(emitClient(dpgGroup, client));
        }
    }

    for (const client of clients) {
        for (const op of client.Operations) {
            const apiVersionIndex = op.Parameters.findIndex(
                (value) => value.IsApiVersion
            );
            if (apiVersionIndex !== -1) {
                const apiVersionInOperation = op.Parameters[apiVersionIndex];
                if (!apiVersionInOperation.DefaultValue?.Value) {
                    apiVersionInOperation.DefaultValue =
                        apiVersionParam.DefaultValue;
                }
                /**
                 * replace to the global apiVerison parameter if the apiVersion defined in the operation is the same as the global service apiVersion parameter.
                 * Three checkpoints:
                 * the parameter is query parameter,
                 * it is client parameter
                 * it does not has default value, or the default value is included in the global service apiVersion.
                 */
                if (
                    apiVersions.has(
                        apiVersionInOperation.DefaultValue?.Value
                    ) &&
                    apiVersionInOperation.Kind ===
                        InputOperationParameterKind.Client &&
                    apiVersionInOperation.Location === apiVersionParam.Location
                ) {
                    op.Parameters[apiVersionIndex] = apiVersionParam;
                }
            } else {
                op.Parameters.push(apiVersionParam);
            }
        }
    }

    const usages = getUsages(dpgContext, convenienceOperations);
    setUsage(usages, modelMap);
    setUsage(usages, enumMap);

    const clientModel = {
        Name: namespace,
        Description: description,
        ApiVersions: Array.from(apiVersions.values()),
        Enums: Array.from(enumMap.values()),
        Models: Array.from(modelMap.values()),
        Clients: clients,
        Auth: auth
    } as CodeModel;
    return clientModel;

    function emitClient(
        client: SdkClient | SdkOperationGroup,
        parent?: SdkClient
    ): InputClient {
        const operations = listOperationsInOperationGroup(sdkContext, client);
        let clientDesc = "";
        if (operations.length > 0) {
            const container = ignoreDiagnostics(
                getHttpOperation(program, operations[0])
            ).container;
            clientDesc = getDoc(program, container) ?? "";
        }

        const inputClient = {
            Name:
                client.kind === ClientKind.SdkClient
                    ? client.name
                    : client.type.name,
            Description: clientDesc,
            Operations: [],
            Protocol: {},
            Creatable: client.kind === ClientKind.SdkClient,
            Parent: parent?.name
        } as InputClient;
        for (const op of operations) {
            if (lroMonitorOperations.has(op)) continue;
            const httpOperation = ignoreDiagnostics(
                getHttpOperation(program, op)
            );
            const inputOperation: InputOperation = loadOperation(
                context,
                httpOperation,
                url,
                urlParameters,
                serviceNamespaceType,
                modelMap,
                enumMap
            );

            applyDefaultContentTypeAndAcceptParameter(inputOperation);
            inputClient.Operations.push(inputOperation);
            if (inputOperation.GenerateConvenienceMethod)
                convenienceOperations.push(httpOperation);
        }
        return inputClient;
    }

    function getAllLroMonitorOperations(
        routes: HttpOperation[],
        context: DpgContext
    ): Set<Operation> {
        const lroMonitorOperations = new Set<Operation>();
        for (const operation of routes) {
            const operationLink = getOperationLink(
                context.program,
                operation.operation,
                "polling"
            );
            if (operationLink !== undefined) {
                lroMonitorOperations.add(operationLink.linkedOperation);
            }
        }
        return lroMonitorOperations;
    }
}

function setUsage(
    usages: { inputs: string[]; outputs: string[]; roundTrips: string[] },
    models: Map<string, InputModelType | InputEnumType>
) {
    for (const [name, m] of models) {
        if (usages.inputs.includes(name)) {
            m.Usage = Usage.Input;
        } else if (usages.outputs.includes(name)) {
            m.Usage = Usage.Output;
        } else if (usages.roundTrips.includes(name)) {
            m.Usage = Usage.RoundTrip;
        } else {
            m.Usage = Usage.None;
        }
    }
}

function applyDefaultContentTypeAndAcceptParameter(
    operation: InputOperation
): void {
    const defaultValue: string = "application/json";
    if (
        operation.Parameters.some(
            (value) => value.Location === RequestLocation.Body
        ) &&
        !operation.Parameters.some((value) => value.IsContentType === true)
    ) {
        operation.Parameters.push(
            createContentTypeOrAcceptParameter(
                [defaultValue],
                "contentType",
                "Content-Type"
            )
        );
        operation.RequestMediaTypes = [defaultValue];
    }

    if (
        !operation.Parameters.some(
            (value) =>
                value.Location === RequestLocation.Header &&
                value.NameInRequest.toLowerCase() === "accept"
        )
    ) {
        operation.Parameters.push(
            createContentTypeOrAcceptParameter(
                [defaultValue],
                "accept",
                "Accept"
            )
        );
    }
}

function createContentTypeOrAcceptParameter(
    mediaTypes: string[],
    name: string,
    nameInRequest: string
): InputParameter {
    const isContentType: boolean =
        nameInRequest.toLowerCase() === "content-type";
    const inputType: InputType = {
        Name: "String",
        Kind: InputTypeKind.String,
        IsNullable: false
    } as InputPrimitiveType;
    return {
        Name: name,
        NameInRequest: nameInRequest,
        Type: inputType,
        Location: RequestLocation.Header,
        IsApiVersion: false,
        IsResourceParameter: false,
        IsContentType: isContentType,
        IsRequired: true,
        IsEndpoint: false,
        SkipUrlEncoding: false,
        Explode: false,
        Kind: InputOperationParameterKind.Constant,
        DefaultValue:
            mediaTypes.length === 1
                ? ({
                      Type: inputType,
                      Value: mediaTypes[0]
                  } as InputConstant)
                : undefined
    } as InputParameter;
}<|MERGE_RESOLUTION|>--- conflicted
+++ resolved
@@ -7,12 +7,8 @@
     listClients,
     listOperationGroups,
     listOperationsInOperationGroup,
-<<<<<<< HEAD
     SdkOperationGroup,
-=======
-    OperationGroup,
-    DpgContext
->>>>>>> d861699c
+    SdkContext
 } from "@azure-tools/typespec-client-generator-core";
 import {
     EmitContext,
@@ -22,7 +18,6 @@
     getNamespaceFullName,
     Operation,
     ignoreDiagnostics,
-    Program
 } from "@typespec/compiler";
 import {
     getAuthentication,
@@ -81,7 +76,7 @@
     service: Service
 ): CodeModel {
     const program = context.program;
-    const dpgContext = createDpgContext(context);
+    const sdkContext = createSdkContext(context);
     const title = service.title;
     const serviceNamespaceType = service.type;
     const apiVersions: Set<string> = new Set<string>();
@@ -101,7 +96,7 @@
         throw "No Api-Version Provided";
     }
     const description = getDoc(program, serviceNamespaceType);
-    const externalDocs = getExternalDocs(dpgContext, serviceNamespaceType);
+    const externalDocs = getExternalDocs(sdkContext, serviceNamespaceType);
 
     const servers = getServers(program, serviceNamespaceType);
     const apiVersionParam: InputParameter = {
@@ -144,15 +139,11 @@
     let url: string = "";
     const convenienceOperations: HttpOperation[] = [];
     let lroMonitorOperations: Set<Operation>;
-<<<<<<< HEAD
-    const sdkContext = createSdkContext(context);
-=======
->>>>>>> d861699c
 
     //create endpoint parameter from servers
     if (servers !== undefined) {
         const cadlServers = resolveServers(
-            dpgContext,
+            sdkContext,
             servers,
             modelMap,
             enumMap
@@ -170,7 +161,7 @@
     }
     logger.info("routes:" + routes.length);
 
-    lroMonitorOperations = getAllLroMonitorOperations(routes, dpgContext);
+    lroMonitorOperations = getAllLroMonitorOperations(routes, sdkContext);
     const clients: InputClient[] = [];
     const dpgClients = listClients(sdkContext);
     for (const client of dpgClients) {
@@ -215,7 +206,7 @@
         }
     }
 
-    const usages = getUsages(dpgContext, convenienceOperations);
+    const usages = getUsages(sdkContext, convenienceOperations);
     setUsage(usages, modelMap);
     setUsage(usages, enumMap);
 
@@ -279,7 +270,7 @@
 
     function getAllLroMonitorOperations(
         routes: HttpOperation[],
-        context: DpgContext
+        context: SdkContext
     ): Set<Operation> {
         const lroMonitorOperations = new Set<Operation>();
         for (const operation of routes) {
@@ -383,4 +374,4 @@
                   } as InputConstant)
                 : undefined
     } as InputParameter;
-}+}
