--- conflicted
+++ resolved
@@ -7,10 +7,6 @@
     LibraryName: string | null;
     SharedSourceFolders: string[];
     SingleTopLevelClient?: boolean;
-<<<<<<< HEAD
-    "remove-unused-types"?: "removeAll" | "internalize" | "keepAll";
-=======
     "unreferenced-types-handling"?: "removeOrInternalize" | "internalize" | "keepAll";
     "model-namespace"?: boolean;
->>>>>>> 787427f5
 }