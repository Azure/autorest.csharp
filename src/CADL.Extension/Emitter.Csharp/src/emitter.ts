--- conflicted
+++ resolved
@@ -249,12 +249,8 @@
                     if (error.message) console.log(error.message);
                     if (error.stderr) console.error(error.stderr);
                     if (error.stdout) console.log(error.stdout);
-<<<<<<< HEAD
-                    throw `${error.message}\n${error.stderr}`
-=======
 
                     throw error;
->>>>>>> 1ca6314d
                 }
             }
 
