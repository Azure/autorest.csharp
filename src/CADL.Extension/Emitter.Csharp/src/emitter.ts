// Copyright (c) Microsoft Corporation. All rights reserved.
// Licensed under the MIT License. See License.txt in the project root for license information.

import {
    DecoratedType,
    getDoc,
    getServiceNamespace,
    getServiceNamespaceString,
    getServiceTitle,
    getServiceVersion,
    getSummary,
    Model,
    ModelProperty,
    Operation,
    Program,
    resolvePath
} from "@cadl-lang/compiler";
import {
    getAllRoutes,
    getAuthentication,
    getServers,
    HttpOperationParameter,
    HttpOperationResponse,
    OperationDetails,
    ServiceAuthentication
} from "@cadl-lang/rest/http";
import { getExtensions } from "@cadl-lang/openapi";
import { CodeModel } from "./type/CodeModel.js";
import { InputClient } from "./type/InputClient.js";

import { stringifyRefs, PreserveType } from "json-serialize-refs";
import { InputOperation, Paging } from "./type/InputOperation.js";
import { RequestMethod, parseHttpRequestMethod } from "./type/RequestMethod.js";
import { BodyMediaType } from "./type/BodyMediaType.js";
import { InputParameter } from "./type/InputParameter.js";
import {
    InputEnumType,
    InputModelType,
    InputPrimitiveType,
    InputType
} from "./type/InputType.js";
import { RequestLocation, requestLocationMap } from "./type/RequestLocation.js";
import { OperationResponse } from "./type/OperationResponse.js";
import {
    getDefaultValue,
    getEffectiveSchemaType,
    getInputType,
    getUsages
} from "./lib/model.js";
import { InputOperationParameterKind } from "./type/InputOperationParameterKind.js";
import { resolveServers } from "./lib/cadlServer.js";
import {
    convenienceApiKey,
    getExternalDocs,
    getOperationId,
    hasDecorator
} from "./lib/decorators.js";
import { InputAuth } from "./type/InputAuth.js";
import { InputApiKeyAuth } from "./type/InputApiKeyAuth.js";
import { InputOAuth2Auth } from "./type/InputOAuth2Auth.js";
import { getResourceOperation, ResourceOperation } from "@cadl-lang/rest";
import { InputTypeKind } from "./type/InputTypeKind.js";
import { InputConstant } from "./type/InputConstant.js";
<<<<<<< HEAD
import { Usage } from "./type/Usage.js";
=======
import { HttpResponseHeader } from "./type/HttpResponseHeader.js";
import { OperationPaging } from "./type/OperationPaging.js";
>>>>>>> 169a477a

export interface NetEmitterOptions {
    outputFile: string;
    logFile: string;
}

const defaultOptions = {
    outputFile: "cadl.json",
    logFile: "log.json"
};

export async function $onEmit(
    program: Program,
    emitterOptions: NetEmitterOptions
) {
    const resolvedOptions = { ...defaultOptions, ...emitterOptions };
    const options: NetEmitterOptions = {
        outputFile: resolvePath(
            program.compilerOptions.outputPath ?? "./cadl-output",
            resolvedOptions.outputFile
        ),
        logFile: resolvePath(
            program.compilerOptions.outputPath ?? "./cadl-output",
            resolvedOptions.logFile
        )
    };
    const version: string = "";
    if (!program.compilerOptions.noEmit && !program.hasError()) {
        // Write out the dotnet model to the output path
        const namespace =
            getServiceNamespaceString(program)?.toLowerCase() || "";
        const outPath =
            version.trim().length > 0
                ? resolvePath(
                    options.outputFile?.replace(".json", `.${version}.json`)
                )
                : resolvePath(options.outputFile);

        const root = createModel(program);
        // await program.host.writeFile(outPath, prettierOutput(JSON.stringify(root, null, 2)));
        if (root) {
            await program.host.writeFile(
                outPath,
                prettierOutput(
                    stringifyRefs(root, null, 1, PreserveType.Objects)
                )
            );
        }
    }
}

function prettierOutput(output: string) {
    return output + "\n";
}
function getClient(
    clients: InputClient[],
    clientName: string
): InputClient | undefined {
    for (const client of clients) {
        if (client.Name === clientName) return client;
    }

    return undefined;
}

function createModel(program: Program): any {
    const serviceNamespaceType = getServiceNamespace(program);
    if (!serviceNamespaceType) {
        return;
    }
    const title = getServiceTitle(program);
    const version = getServiceVersion(program);
    if (version === "0000-00-00") {
        console.error("No API-Version provided.");
        return;
    }

    const description = getDoc(program, serviceNamespaceType);
    const externalDocs = getExternalDocs(program, serviceNamespaceType);

    const servers = getServers(program, serviceNamespaceType);

    const apiVersions: Set<string> = new Set<string>();
    apiVersions.add(version);
    const apiVersionParam: InputParameter = {
        Name: "apiVersion",
        NameInRequest: "api-version",
        Description: "",
        Type: {
            Name: "String",
            Kind: InputTypeKind.String,
            IsNullable: false
        } as InputPrimitiveType,
        Location: RequestLocation.Query,
        IsRequired: true,
        IsApiVersion: true,
        IsContentType: false,
        IsEndpoint: false,
        IsResourceParameter: false,
        SkipUrlEncoding: false,
        Explode: false,
        Kind: InputOperationParameterKind.Client,
        DefaultValue: {
            Type: {
                Name: "String",
                Kind: InputTypeKind.String,
                IsNullable: false
            } as InputPrimitiveType,
            Value: version
        } as InputConstant
    };
    const namespace =
        getServiceNamespaceString(program)?.toLowerCase() || "client";
    const authentication = getAuthentication(program, serviceNamespaceType);
    let auth = undefined;
    if (authentication) {
        auth = processServiceAuthentication(authentication);
    }

    const modelMap = new Map<string, InputModelType>();
    const enumMap = new Map<string, InputEnumType>();
    try {
        const [routes] = getAllRoutes(program);
        console.log("routes:" + routes.length);
        const clients: InputClient[] = [];
        const convenienceOperations: Operation[] = [];
        //create endpoint parameter from servers
        let urlParameters : InputParameter[] | undefined = undefined;
        let url: string = "";
        if (servers !== undefined) {
            const cadlServers = resolveServers(program, servers);
            if (cadlServers.length > 0) {
                /* choose the first server as endpoint. */
                url = cadlServers[0].url;
                urlParameters = cadlServers[0].parameters;
            }
        }

        for (const operation of routes) {
            console.log(JSON.stringify(operation.path));
            const groupName: string = getOperationGroupName(
                program,
                operation.operation
            );
            let client = getClient(clients, groupName);
            if (!client) {
                const container = operation.container;
                const clientDesc = getDoc(program, container);
                const clientSummary = getSummary(program, container);
                client = {
                    Name: groupName,
                    Description: clientDesc,
                    Operations: [],
                    Protocol: {}
                } as InputClient;
                clients.push(client);
            }
            const op: InputOperation = loadOperation(
                program,
                operation,
                url,
                urlParameters,
                modelMap,
                enumMap
            );

            applyDefaultContentTypeAndAcceptParameter(op);

            const apiVersionInOperation = op.Parameters.find(
                (value) => value.IsApiVersion
            );
            if (apiVersionInOperation) {
                if (apiVersionInOperation.DefaultValue?.Value) {
                    apiVersions.add(apiVersionInOperation.DefaultValue.Value);
                }
            }
            client.Operations.push(op);
            if (op.GenerateConvenienceMethod) convenienceOperations.push(operation.operation);
        }
        if (apiVersions.size > 1) {
            apiVersionParam.Kind = InputOperationParameterKind.Constant;
        }
        for (const client of clients) {
            for (const op of client.Operations) {
                const apiVersionInOperation = op.Parameters.find(
                    (value) => value.IsApiVersion
                );
                if (apiVersionInOperation) {
                    if (apiVersions.size > 1) {
                        apiVersionInOperation.Kind =
                            InputOperationParameterKind.Constant;
                    }
                    if (!apiVersionInOperation.DefaultValue) {
                        apiVersionInOperation.DefaultValue =
                            apiVersionParam.DefaultValue;
                    }
                } else {
                    op.Parameters.push(apiVersionParam);
                }
            }
        }

        const usages = getUsages(program, convenienceOperations);
        setUsage(usages, modelMap);
        setUsage(usages, enumMap);
        // for (let [name, m] of modelMap) {
        //     if (usages.inputs.includes(name)) {
        //         m.Usage = Usage.Input;
        //     } else if (usages.outputs.includes(name)) {
        //         m.Usage = Usage.Output;
        //     } else if (usages.roundTrips.includes(name)) {
        //         m.Usage = Usage.RoundTrips;
        //     } else {
        //         m.Usage = Usage.None;
        //     }
        // }

        // for (let [name, e] of enumMap) {
        //     if (usages.inputs.includes(name)) {
        //         e.Usage = Usage.Input;
        //     } else if (usages.outputs.includes(name)) {
        //         e.Usage = Usage.Output;
        //     } else if (usages.roundTrips.includes(name)) {
        //         e.Usage = Usage.RoundTrips;
        //     } else {
        //         e.Usage = Usage.None;
        //     }
        // }

        const clientModel = {
            Name: namespace,
            Description: description,
            ApiVersions: Array.from(apiVersions.values()),
            Enums: Array.from(enumMap.values()),
            Models: Array.from(modelMap.values()),
            Clients: clients,
            Auth: auth
        } as CodeModel;
        return clientModel;
    } catch (err) {
        if (err instanceof ErrorTypeFoundError) {
            return;
        } else {
            throw err;
        }
    }
}

function setUsage(usages:{inputs: string[]; outputs: string[]; roundTrips: string[]}, models:Map<string, InputModelType|InputEnumType>) {
    for (let [name, m] of models) {
        if (usages.inputs.includes(name)) {
            m.Usage = Usage.Input;
        } else if (usages.outputs.includes(name)) {
            m.Usage = Usage.Output;
        } else if (usages.roundTrips.includes(name)) {
            m.Usage = Usage.RoundTrip;
        } else {
            m.Usage = Usage.None;
        }
    }
}


function applyDefaultContentTypeAndAcceptParameter(operation: InputOperation): void {
    const defaultValue: string = "application/json";
    if (operation.Parameters.some(value => value.Location === RequestLocation.Body)
        && !operation.Parameters.some(value => value.IsContentType === true)) {
        operation.Parameters.push(createContentTypeOrAcceptParameter([defaultValue], "contentType", "Content-Type"));
        operation.RequestMediaTypes = [defaultValue];
    }

    if (!operation.Parameters.some(
        value =>
            value.Location === RequestLocation.Header &&
            value.NameInRequest.toLowerCase() === "accept")) {
        operation.Parameters.push(createContentTypeOrAcceptParameter([defaultValue], "accept", "Accept"))
    }
}

function createContentTypeOrAcceptParameter(
    mediaTypes: string[],
    name: string,
    nameInRequest: string
): InputParameter {
    const isContentType: boolean =
        nameInRequest.toLowerCase() === "content-type";
    const inputType: InputType = {
        Name: "String",
        Kind: InputTypeKind.String,
        IsNullable: false
    } as InputPrimitiveType;
    return {
        Name: name,
        NameInRequest: nameInRequest,
        Type: inputType,
        Location: RequestLocation.Header,
        IsApiVersion: false,
        IsResourceParameter: false,
        IsContentType: isContentType,
        IsRequired: true,
        IsEndpoint: false,
        SkipUrlEncoding: false,
        Explode: false,
        Kind: InputOperationParameterKind.Constant,
        DefaultValue:
            mediaTypes.length === 1
                ? ({
                    Type: inputType,
                    Value: mediaTypes[0]
                } as InputConstant)
                : undefined
    } as InputParameter;
}

function processServiceAuthentication(
    authentication: ServiceAuthentication
): InputAuth {
    const auth = {} as InputAuth;
    let scopes: Set<string> | undefined;

    for (const option of authentication.options) {
        for (const schema of option.schemes) {
            switch (schema.type) {
                case "apiKey":
                    auth.ApiKey = { Name: schema.name } as InputApiKeyAuth;
                    break;
                case "oauth2":
                    for (const flow of schema.flows) {
                        if (flow.scopes) {
                            scopes ??= new Set<string>();
                            for (const scope of flow.scopes) {
                                scopes.add(scope.value);
                            }
                        }
                    }
                    break;
                default:
                    throw new Error("Not supported authentication.");
            }
        }
    }

    if (scopes) {
        auth.OAuth2 = {
            Scopes: Array.from(scopes.values())
        } as InputOAuth2Auth;
    }

    return auth;
}

function getOperationGroupName(program: Program, operation: Operation): string {
    const explicitOperationId = getOperationId(program, operation);
    if (explicitOperationId) {
        const ids: string[] = explicitOperationId.split("_");
        if (ids.length > 1) {
            return ids.slice(0, -2).join("_");
        }
    }

    if (operation.interface) {
        return operation.interface.name;
    }
    let namespace = operation.namespace;
    if (!namespace) {
        namespace =
            program.checker.getGlobalNamespaceType() ??
            getServiceNamespace(program);
    }

    if (namespace) return namespace.name;
    else return "";
}

function loadOperation(
    program: Program,
    operation: OperationDetails,
    uri: string,
    urlParameters: InputParameter[] | undefined = undefined,
    models: Map<string, InputModelType>,
    enums: Map<string, InputEnumType>
): InputOperation {
    const {
        path: fullPath,
        operation: op,
        verb,
        parameters: cadlParameters
    } = operation;
    console.log(`load operation: ${op.name}, path:${fullPath} `);
    const resourceOperation = getResourceOperation(program, op);
    const desc = getDoc(program, op);
    const summary = getSummary(program, op);
    const externalDocs = getExternalDocs(program, op);

    const parameters: InputParameter[] = [];
    if (urlParameters) {
        for(const param of urlParameters) {
            parameters.push(param);
        }
    }
    for (const p of cadlParameters.parameters) {
        parameters.push(loadOperationParameter(program, p));
    }

    if (cadlParameters.bodyParameter) {
        parameters.push(
            loadBodyParameter(program, cadlParameters.bodyParameter)
        );
    } else if (cadlParameters.bodyType) {
        if (resourceOperation) {
            parameters.push(
                loadBodyParameter(program, resourceOperation.resourceType)
            );
        } else {
            const effectiveBodyType = getEffectiveSchemaType(
                program,
                cadlParameters.bodyType
            );
            if (effectiveBodyType.kind === "Model") {
                parameters.push(loadBodyParameter(program, effectiveBodyType));
            }
        }
    }

    const responses: OperationResponse[] = [];
    for (const res of operation.responses) {
        const operationResponse = loadOperationResponse(
            program,
            res,
            resourceOperation
        );
        if (operationResponse) {
            responses.push(operationResponse);
        }
    }

    const mediaTypes: string[] = [];
    const contentTypeParameter = parameters.find(
        (value) => value.IsContentType
    );
    if (contentTypeParameter) {
        mediaTypes.push(contentTypeParameter.DefaultValue?.Value);
    }
    const requestMethod = parseHttpRequestMethod(verb);
    const convenienceApiDecorator: boolean =
        getExtensions(program, op).get(convenienceApiKey) ?? false;
    const generateConvenienceMethod: boolean =
        requestMethod !== RequestMethod.PATCH && convenienceApiDecorator;

    /* handle lro */
    /* handle paging. */
    let paging: OperationPaging | undefined = undefined;
    for (const res of operation.responses) {
        const body = res.responses[0]?.body;
        if (body?.type) {
            if (
                body.type.kind === "Model" &&
                hasDecorator(body?.type, "$pagedResult")
            ) {
                const itemsProperty = Array.from(
                    body.type.properties.values()
                ).find((it) => hasDecorator(it, "$items"));
                const nextLinkProperty = Array.from(
                    body.type.properties.values()
                ).find((it) => hasDecorator(it, "$nextLink"));
                paging = {
                    NextLinkName: nextLinkProperty?.name,
                    ItemName: itemsProperty?.name
                } as OperationPaging;
            }
        }
    }
    /* TODO: handle lro */

    return {
        Name: op.name,
        Summary: summary,
        Description: desc,
        Parameters: parameters,
        Responses: responses,
        HttpMethod: requestMethod,
        RequestBodyMediaType: BodyMediaType.Json,
        Uri: uri,
        Path: fullPath,
        ExternalDocsUrl: externalDocs?.url,
        RequestMediaTypes: mediaTypes.length > 0 ? mediaTypes : undefined,
        BufferResponse: true,
        Paging: paging,
        GenerateConvenienceMethod: generateConvenienceMethod
    } as InputOperation;

    function loadOperationParameter(
        program: Program,
        parameter: HttpOperationParameter
    ): InputParameter {
        const { type: location, name, param } = parameter;
        const cadlType = param.type;
        const inputType: InputType = getInputType(
            program,
            cadlType,
            models,
            enums
        );
        let defaultValue = undefined;
        const value = getDefaultValue(cadlType);
        if (value) {
            defaultValue = {
                Type: inputType,
                Value: value
            } as InputConstant;
        }
        const requestLocation = requestLocationMap[location];
        const isApiVersion: boolean =
            requestLocation === RequestLocation.Query &&
            name.toLocaleLowerCase() === "api-version";
        const isContentType: boolean =
            requestLocation === RequestLocation.Header &&
            name.toLowerCase() === "content-type";
        const kind: InputOperationParameterKind = isContentType
            ? InputOperationParameterKind.Constant
            : isApiVersion
                ? InputOperationParameterKind.Client
                : InputOperationParameterKind.Method;
        return {
            Name: param.name,
            NameInRequest: name,
            Description: getDoc(program, param),
            Type: inputType,
            Location: requestLocation,
            DefaultValue: defaultValue,
            IsRequired: !param.optional,
            IsApiVersion: isApiVersion,
            IsResourceParameter: false,
            IsContentType: isContentType,
            IsEndpoint: false,
            SkipUrlEncoding: false, //TODO: retrieve out value from extension
            Explode: false,
            Kind: kind
        } as InputParameter;
    }

    function loadBodyParameter(
        program: Program,
        body: ModelProperty | Model
    ): InputParameter {
        const type = body.kind === "Model" ? body : body.type;
        const inputType: InputType = getInputType(program, type, models, enums);
        const requestLocation = RequestLocation.Body;
        const kind: InputOperationParameterKind =
            InputOperationParameterKind.Method;
        return {
            Name: body.name,
            NameInRequest: body.name,
            Description: getDoc(program, body),
            Type: inputType,
            Location: requestLocation,
            IsRequired: body.kind === "Model" ? true : !body.optional,
            IsApiVersion: false,
            IsResourceParameter: false,
            IsContentType: false,
            IsEndpoint: false,
            SkipUrlEncoding: false,
            Explode: false,
            Kind: kind
        } as InputParameter;
    }

    function loadOperationResponse(
        program: Program,
        response: HttpOperationResponse,
        resourceOperation?: ResourceOperation
    ): OperationResponse | undefined {
        if (!response.statusCode || response.statusCode === "*") {
            return undefined;
        }
        const status: number[] = [];
        status.push(Number(response.statusCode));
        //TODO: what to do if more than 1 response?
        const body = response.responses[0]?.body;

        let type: InputType | undefined = undefined;
        if (body?.type) {
            if (resourceOperation && resourceOperation.operation !== "list") {
                type = getInputType(
                    program,
                    resourceOperation.resourceType,
                    models,
                    enums
                );
            } else {
                const cadlType = getEffectiveSchemaType(program, body.type);
                const inputType: InputType = getInputType(
                    program,
                    cadlType,
                    models,
                    enums
                );
                type = inputType;
            }
        }

        const headers = response.responses[0]?.headers;
        const responseHeaders: HttpResponseHeader[] = [];
        if (headers) {
            for (const key of Object.keys(headers)) {
                responseHeaders.push({
                    Name: key,
                    NameInResponse: headers[key].name,
                    Description: getDoc(program, headers[key]) ?? "",
                    Type: getInputType(
                        program,
                        headers[key].type,
                        models,
                        enums
                    )
                } as HttpResponseHeader);
            }
        }

        return {
            StatusCodes: status,
            BodyType: type,
            BodyMediaType: BodyMediaType.Json,
            Headers: responseHeaders
        } as OperationResponse;
    }
}

class ErrorTypeFoundError extends Error {
    constructor() {
        super("Error type found in evaluated Cadl output");
    }
}<|MERGE_RESOLUTION|>--- conflicted
+++ resolved
@@ -61,12 +61,9 @@
 import { getResourceOperation, ResourceOperation } from "@cadl-lang/rest";
 import { InputTypeKind } from "./type/InputTypeKind.js";
 import { InputConstant } from "./type/InputConstant.js";
-<<<<<<< HEAD
 import { Usage } from "./type/Usage.js";
-=======
 import { HttpResponseHeader } from "./type/HttpResponseHeader.js";
 import { OperationPaging } from "./type/OperationPaging.js";
->>>>>>> 169a477a
 
 export interface NetEmitterOptions {
     outputFile: string;
