--- conflicted
+++ resolved
@@ -233,11 +233,7 @@
                 console.info(command);
 
                 try {
-<<<<<<< HEAD
                     execSync(command, { stdio: "inherit" });
-=======
-                    execSync(command, { stdio: 'inherit' });
->>>>>>> 6c7eba34
                 } catch (error: any) {
                     if (error.message) console.log(error.message);
                     if (error.stderr) console.error(error.stderr);
@@ -260,11 +256,7 @@
             console.log(`stderr: ${err}`);
         }
 
-<<<<<<< HEAD
         console.log(`File ${filePath} is deleted.`);
-=======
-        console.log(`File ${filePath} is deleted.`)
->>>>>>> 6c7eba34
     });
 }
 
@@ -361,7 +353,6 @@
         }
         console.log("routes:" + routes.length);
 
-<<<<<<< HEAD
         lroMonitorOperations = getAllLroMonitorOperations(routes, program);
         const clients: InputClient[] = [];
         // const convenienceOperations: HttpOperation[] = [];
@@ -371,51 +362,6 @@
             const dpgOperationGroups = listOperationGroups(program, client);
             for (const dpgGroup of dpgOperationGroups) {
                 clients.push(emitClient(dpgGroup, client));
-=======
-        const lroMonitorOperations = getAllLroMonitorOperations(
-            routes,
-            program
-        );
-        for (const operation of routes) {
-            console.log(JSON.stringify(operation.path));
-
-            // do not generate LRO monitor operation
-            if (lroMonitorOperations.has(operation.operation)) continue;
-
-            const groupName: string = getOperationGroupName(
-                program,
-                operation.operation
-            );
-            let client = getClient(clients, groupName);
-            if (!client) {
-                const container = operation.container;
-                const clientDesc = getDoc(program, container);
-                const clientSummary = getSummary(program, container);
-                client = {
-                    Name: groupName,
-                    Description: clientDesc,
-                    Operations: [],
-                    Protocol: {}
-                } as InputClient;
-                clients.push(client);
-            }
-            const op: InputOperation = loadOperation(
-                program,
-                operation,
-                url,
-                urlParameters,
-                modelMap,
-                enumMap
-            );
-
-            applyDefaultContentTypeAndAcceptParameter(op);
-
-            const apiVersionInOperation = op.Parameters.find(isApiVersionParameter);
-            if (apiVersionInOperation) {
-                if (apiVersionInOperation.DefaultValue?.Value) {
-                    apiVersions.add(apiVersionInOperation.DefaultValue.Value);
-                }
->>>>>>> 6c7eba34
             }
         }
 
@@ -424,7 +370,9 @@
         }
         for (const client of clients) {
             for (const op of client.Operations) {
-                const apiVersionInOperation = op.Parameters.find(isApiVersionParameter);
+                const apiVersionInOperation = op.Parameters.find(
+                    isApiVersionParameter
+                );
                 if (apiVersionInOperation) {
                     if (apiVersions.size > 1) {
                         apiVersionInOperation.Kind =
@@ -462,7 +410,6 @@
         }
     }
 
-<<<<<<< HEAD
     function emitClient(
         client: Client | OperationGroup,
         parent?: Client
@@ -501,7 +448,7 @@
             applyDefaultContentTypeAndAcceptParameter(inputOperation);
 
             const apiVersionInOperation = inputOperation.Parameters.find(
-                (value) => value.IsApiVersion
+                isApiVersionParameter
             );
             if (apiVersionInOperation) {
                 if (apiVersionInOperation.DefaultValue?.Value) {
@@ -516,12 +463,18 @@
                 convenienceOperations.push(httpOperation);
         }
         return inputClient;
-=======
+    }
+
     function isApiVersionParameter(parameter: InputParameter): boolean {
-        return parameter.IsApiVersion ||
-        (parameter.Location === RequestLocation.Query && parameter.Name === "api-version") ||
-        ([RequestLocation.Uri, RequestLocation.Path].includes(parameter.Location) && parameter.Name === "ApiVersion");
->>>>>>> 6c7eba34
+        return (
+            parameter.IsApiVersion ||
+            (parameter.Location === RequestLocation.Query &&
+                parameter.Name === "api-version") ||
+            ([RequestLocation.Uri, RequestLocation.Path].includes(
+                parameter.Location
+            ) &&
+                parameter.Name === "ApiVersion")
+        );
     }
 
     function getAllLroMonitorOperations(
@@ -625,9 +578,9 @@
         DefaultValue:
             mediaTypes.length === 1
                 ? ({
-                    Type: inputType,
-                    Value: mediaTypes[0]
-                } as InputConstant)
+                      Type: inputType,
+                      Value: mediaTypes[0]
+                  } as InputConstant)
                 : undefined
     } as InputParameter;
 }
@@ -844,8 +797,8 @@
         const kind: InputOperationParameterKind = isContentType
             ? InputOperationParameterKind.Constant
             : isApiVersion
-                ? InputOperationParameterKind.Client
-                : InputOperationParameterKind.Method;
+            ? InputOperationParameterKind.Client
+            : InputOperationParameterKind.Method;
         return {
             Name: param.name,
             NameInRequest: name,
