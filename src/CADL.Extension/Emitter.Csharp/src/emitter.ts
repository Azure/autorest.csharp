--- conflicted
+++ resolved
@@ -23,14 +23,11 @@
     OperationDetails,
     ServiceAuthentication
 } from "@cadl-lang/rest/http";
-<<<<<<< HEAD
 // import {
 //     getLongRunningStates,
 //     getPagedResult
 // } from "@azure-tools/cadl-azure-core"
-=======
 import { getExtensions } from "@cadl-lang/openapi";
->>>>>>> 63598d86
 import { CodeModel } from "./type/CodeModel.js";
 import { InputClient } from "./type/InputClient.js";
 
@@ -450,10 +447,7 @@
             } as InputConstant;
         }
         const requestLocation = requestLocationMap[location];
-<<<<<<< HEAD
         const isApiVersion: boolean = requestLocation === RequestLocation.Query && name.toLocaleLowerCase() === "api-version";
-=======
->>>>>>> 63598d86
         const isContentType: boolean =
             requestLocation === RequestLocation.Header &&
             name.toLowerCase() === "content-type";
