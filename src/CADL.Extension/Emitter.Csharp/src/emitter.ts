// Copyright (c) Microsoft Corporation. All rights reserved.
// Licensed under the MIT License. See License.txt in the project root for license information.

import {
    createCadlLibrary,
    getDeprecated,
    getDoc,
    getServiceNamespace,
    getServiceNamespaceString,
    getServiceTitle,
    getServiceVersion,
    getSummary,
    ignoreDiagnostics,
    isErrorModel,
    JSONSchemaType,
    Model,
    ModelProperty,
    Operation,
    Program,
    resolvePath
} from "@cadl-lang/compiler";
import {
    getAllHttpServices,
    getAuthentication,
    getHttpOperation,
    getServers,
    HttpOperation,
    HttpOperationParameter,
    HttpOperationResponse,
    ServiceAuthentication
} from "@cadl-lang/rest/http";
import { CodeModel } from "./type/CodeModel.js";
import { InputClient } from "./type/InputClient.js";

import { stringifyRefs, PreserveType } from "json-serialize-refs";
import { InputOperation, Paging } from "./type/InputOperation.js";
import { RequestMethod, parseHttpRequestMethod } from "./type/RequestMethod.js";
import { BodyMediaType } from "./type/BodyMediaType.js";
import { InputParameter } from "./type/InputParameter.js";
import {
    InputEnumType,
    InputModelType,
    InputPrimitiveType,
    InputType
} from "./type/InputType.js";
import { RequestLocation, requestLocationMap } from "./type/RequestLocation.js";
import { OperationResponse } from "./type/OperationResponse.js";
import {
    getDefaultValue,
    getEffectiveSchemaType,
    getInputType,
    getUsages
} from "./lib/model.js";
import { InputOperationParameterKind } from "./type/InputOperationParameterKind.js";
import { resolveServers } from "./lib/cadlServer.js";
import {
    getExternalDocs,
    getOperationId,
    hasDecorator
} from "./lib/decorators.js";
import { InputAuth } from "./type/InputAuth.js";
import { InputApiKeyAuth } from "./type/InputApiKeyAuth.js";
import { InputOAuth2Auth } from "./type/InputOAuth2Auth.js";
import { getResourceOperation, ResourceOperation } from "@cadl-lang/rest";
import { InputTypeKind } from "./type/InputTypeKind.js";
import { InputConstant } from "./type/InputConstant.js";
import { Usage } from "./type/Usage.js";
import { HttpResponseHeader } from "./type/HttpResponseHeader.js";
import { OperationPaging } from "./type/OperationPaging.js";
import { OperationLongRunning } from "./type/OperationLongRunning.js";
import { OperationFinalStateVia } from "./type/OperationFinalStateVia.js";
import { getOperationLink } from "@azure-tools/cadl-azure-core";
import fs from "fs";
import path from "node:path";
import { Configuration } from "./type/Configuration.js";
import { dllFilePath } from "@autorest/csharp";
import { execSync } from "child_process";
import {
    Client,
    createDpgContext,
    DpgEmitterOptions,
    getConvenienceAPIName,
    isApiVersion,
    isOperationGroup,
    listClients,
    listOperationGroups,
    listOperationsInOperationGroup,
    OperationGroup,
    shouldGenerateConvenient,
    shouldGenerateProtocol
} from "@azure-tools/cadl-dpg";
import { ClientKind } from "./type/ClientKind.js";
import { getVersions } from "@cadl-lang/versioning";
import { EmitContext } from "@cadl-lang/compiler/*";
import { capitalize } from "./lib/utils.js";

export type NetEmitterOptions = {
    outputFile?: string;
    logFile?: string;
    namespace?: string;
    "library-name"?: string;
    "single-top-level-client"?: boolean;
    skipSDKGeneration?: boolean;
    "unreferenced-types-handling"?:
        | "removeOrInternalize"
        | "internalize"
        | "keepAll";
    "new-project"?: boolean;
    csharpGeneratorPath?: string;
    "clear-output-folder"?: boolean;
    "save-inputs"?: boolean;
    "model-namespace"?: boolean;
} & DpgEmitterOptions;

const defaultOptions = {
    outputFile: "cadl.json",
    logFile: "log.json",
    skipSDKGeneration: false,
    "new-project": false,
    csharpGeneratorPath: dllFilePath,
    "clear-output-folder": false,
    "save-inputs": false,
    "generate-protocol-methods": true,
    "generate-convenience-methods": true,
    "package-name": undefined
};

const NetEmitterOptionsSchema: JSONSchemaType<NetEmitterOptions> = {
    type: "object",
    additionalProperties: false,
    properties: {
        outputFile: { type: "string", nullable: true },
        logFile: { type: "string", nullable: true },
        namespace: { type: "string", nullable: true },
        "library-name": { type: "string", nullable: true },
        "single-top-level-client": { type: "boolean", nullable: true },
        skipSDKGeneration: { type: "boolean", default: false, nullable: true },
        "unreferenced-types-handling": {
            type: "string",
            enum: ["removeOrInternalize", "internalize", "keepAll"],
            nullable: true
        },
        "new-project": { type: "boolean", nullable: true },
        csharpGeneratorPath: {
            type: "string",
            default: dllFilePath,
            nullable: true
        },
        "clear-output-folder": { type: "boolean", nullable: true },
        "save-inputs": { type: "boolean", nullable: true },
        "model-namespace": { type: "boolean", nullable: true },
        "generate-protocol-methods": { type: "boolean", nullable: true },
        "generate-convenience-methods": { type: "boolean", nullable: true },
        "package-name": { type: "string", nullable: true }
    },
    required: []
};

export const $lib = createCadlLibrary({
    name: "cadl-csharp",
    diagnostics: {},
    emitter: {
        options: NetEmitterOptionsSchema
    }
});

export async function $onEmit(context: EmitContext<NetEmitterOptions>) {
    const program: Program = context.program;
    const emitterOptions = context.options;
    const emitterOutputDir = context.emitterOutputDir;
    const resolvedOptions = { ...defaultOptions, ...emitterOptions };
    const outputFolder = resolvePath(emitterOutputDir ?? "./cadl-output");
    const options: NetEmitterOptions = {
        outputFile: resolvePath(outputFolder, resolvedOptions.outputFile),
        logFile: resolvePath(
            emitterOutputDir ?? "./cadl-output",
            resolvedOptions.logFile
        ),
        skipSDKGeneration: resolvedOptions.skipSDKGeneration,
        "unreferenced-types-handling":
            resolvedOptions["unreferenced-types-handling"],
        "new-project": resolvedOptions["new-project"],
        csharpGeneratorPath: resolvedOptions.csharpGeneratorPath,
        "clear-output-folder": resolvedOptions["clear-output-folder"],
        "save-inputs": resolvedOptions["save-inputs"],
        "model-namespace": resolvedOptions["model-namespace"]
    };

    if (!program.compilerOptions.noEmit && !program.hasError()) {
        // Write out the dotnet model to the output path
        const namespace = getServiceNamespaceString(program) || "";

        const root = createModel(context);
        // await program.host.writeFile(outPath, prettierOutput(JSON.stringify(root, null, 2)));
        if (root) {
            const generatedFolder = resolvePath(outputFolder, "Generated");

            //resolve shared folders based on generator path override
            const resolvedSharedFolders: string[] = [];
            const sharedFolders = [
                resolvePath(
                    options.csharpGeneratorPath ?? dllFilePath,
                    "..",
                    "Generator.Shared"
                ),
                resolvePath(
                    options.csharpGeneratorPath ?? dllFilePath,
                    "..",
                    "Azure.Core.Shared"
                )
            ];
            for (const sharedFolder of sharedFolders) {
                resolvedSharedFolders.push(
                    path
                        .relative(generatedFolder, sharedFolder)
                        .replaceAll("\\", "/")
                );
            }

            if (!fs.existsSync(generatedFolder)) {
                fs.mkdirSync(generatedFolder, { recursive: true });
            }

            await program.host.writeFile(
                resolvePath(generatedFolder, "cadl.json"),
                prettierOutput(
                    stringifyRefs(root, null, 1, PreserveType.Objects)
                )
            );

            //emit configuration.json
            const configurations = {
                OutputFolder: ".",
                Namespace: resolvedOptions.namespace ?? namespace,
                LibraryName: resolvedOptions["library-name"] ?? null,
                SharedSourceFolders: resolvedSharedFolders ?? [],
                SingleTopLevelClient:
                    resolvedOptions["single-top-level-client"],
                "unreferenced-types-handling":
                    options["unreferenced-types-handling"],
                "model-namespace": resolvedOptions["model-namespace"]
            } as Configuration;

            await program.host.writeFile(
                resolvePath(generatedFolder, "Configuration.json"),
                prettierOutput(JSON.stringify(configurations, null, 2))
            );

            if (options.skipSDKGeneration !== true) {
                const newProjectOption = options["new-project"]
                    ? "--new-project"
                    : "";
                const command = `dotnet --roll-forward Major ${resolvePath(
                    options.csharpGeneratorPath ?? dllFilePath
                )} --project-path ${outputFolder} ${newProjectOption} --clear-output-folder ${
                    options["clear-output-folder"]
                }`;
                console.info(command);

                try {
                    execSync(command, { stdio: "inherit" });
                } catch (error: any) {
                    if (error.message) console.log(error.message);
                    if (error.stderr) console.error(error.stderr);
                    if (error.stdout) console.log(error.stdout);

                    throw error;
                }
            }

            if (!options["save-inputs"]) {
                // delete
                deleteFile(resolvePath(generatedFolder, "cadl.json"));
                deleteFile(resolvePath(generatedFolder, "Configuration.json"));
            }
        }
    }
}

function deleteFile(filePath: string) {
    fs.unlink(filePath, (err) => {
        if (err) {
            console.log(`stderr: ${err}`);
        }

        console.log(`File ${filePath} is deleted.`);
    });
}

function prettierOutput(output: string) {
    return output + "\n";
}
function getClient(
    clients: InputClient[],
    clientName: string
): InputClient | undefined {
    for (const client of clients) {
        if (client.Name === clientName) return client;
    }

    return undefined;
}

<<<<<<< HEAD
export function createModel(
    context: EmitContext<NetEmitterOptions>,
    generateConvenienceAPI: boolean = false
): any {
=======
function createModel(context: EmitContext<NetEmitterOptions>): any {
>>>>>>> 5f5738b8
    const program = context.program;
    const serviceNamespaceType = getServiceNamespace(program);
    if (!serviceNamespaceType) {
        return;
    }
    const title = getServiceTitle(program);
    const apiVersions: Set<string> = new Set<string>();
    let version = getServiceVersion(program);
    if (version !== "0000-00-00") {
        apiVersions.add(version);
    }

    const versions = getVersions(
        program,
        serviceNamespaceType
    )[1]?.getVersions();
    if (versions) {
        for (const ver of versions) {
            apiVersions.add(ver.value);
        }
        version = versions[versions.length - 1].value; //default version
    }

    if (apiVersions.size === 0) {
        throw "No Api-Version Provided";
    }
    const description = getDoc(program, serviceNamespaceType);
    const externalDocs = getExternalDocs(program, serviceNamespaceType);

    const servers = getServers(program, serviceNamespaceType);
    const apiVersionParam: InputParameter = {
        Name: "apiVersion",
        NameInRequest: "api-version",
        Description: "",
        Type: {
            Name: "String",
            Kind: InputTypeKind.String,
            IsNullable: false
        } as InputPrimitiveType,
        Location: RequestLocation.Query,
        IsRequired: true,
        IsApiVersion: true,
        IsContentType: false,
        IsEndpoint: false,
        IsResourceParameter: false,
        SkipUrlEncoding: false,
        Explode: false,
        Kind: InputOperationParameterKind.Client,
        DefaultValue: {
            Type: {
                Name: "String",
                Kind: InputTypeKind.String,
                IsNullable: false
            } as InputPrimitiveType,
            Value: version
        } as InputConstant
    };
    const namespace = getServiceNamespaceString(program) || "client";
    const authentication = getAuthentication(program, serviceNamespaceType);
    let auth = undefined;
    if (authentication) {
        auth = processServiceAuthentication(authentication);
    }

    const modelMap = new Map<string, InputModelType>();
    const enumMap = new Map<string, InputEnumType>();
    let urlParameters: InputParameter[] | undefined = undefined;
    let url: string = "";
    const convenienceOperations: HttpOperation[] = [];
    let lroMonitorOperations: Set<Operation>;
    try {
        //create endpoint parameter from servers
        if (servers !== undefined) {
            const cadlServers = resolveServers(
                program,
                servers,
                modelMap,
                enumMap
            );
            if (cadlServers.length > 0) {
                /* choose the first server as endpoint. */
                url = cadlServers[0].url;
                urlParameters = cadlServers[0].parameters;
            }
        }
        const [services] = getAllHttpServices(program);
        const routes = services[0].operations;
        if (routes.length === 0) {
            throw `No Route for service ${services[0].namespace.name}`;
        }
        console.log("routes:" + routes.length);

        lroMonitorOperations = getAllLroMonitorOperations(routes, program);
        const clients: InputClient[] = [];
        const dpgClients = listClients(program);
        for (const client of dpgClients) {
            clients.push(emitClient(client));
            const dpgOperationGroups = listOperationGroups(program, client);
            for (const dpgGroup of dpgOperationGroups) {
                clients.push(emitClient(dpgGroup, client));
            }
        }

        for (const client of clients) {
            for (const op of client.Operations) {
                const apiVersionIndex = op.Parameters.findIndex(
                    (value) => value.IsApiVersion
                );
                if (apiVersionIndex !== -1) {
                    const apiVersionInOperation =
                        op.Parameters[apiVersionIndex];
                    if (!apiVersionInOperation.DefaultValue?.Value) {
                        apiVersionInOperation.DefaultValue =
                            apiVersionParam.DefaultValue;
                    }
                    /**
                     * replace to the global apiVerison parameter if the apiVersion defined in the operation is the same as the global service apiVersion parameter.
                     * Three checkpoints:
                     * the parameter is query parameter,
                     * it is client parameter
                     * it does not has default value, or the default value is included in the global service apiVersion.
                     */
                    if (
                        apiVersions.has(
                            apiVersionInOperation.DefaultValue?.Value
                        ) &&
                        apiVersionInOperation.Kind ===
                            InputOperationParameterKind.Client &&
                        apiVersionInOperation.Location ===
                            apiVersionParam.Location
                    ) {
                        op.Parameters[apiVersionIndex] = apiVersionParam;
                    }
                } else {
                    op.Parameters.push(apiVersionParam);
                }
            }
        }

        const usages = getUsages(program, convenienceOperations);
        setUsage(usages, modelMap);
        setUsage(usages, enumMap);

        const clientModel = {
            Name: namespace,
            Description: description,
            ApiVersions: Array.from(apiVersions.values()),
            Enums: Array.from(enumMap.values()),
            Models: Array.from(modelMap.values()),
            Clients: clients,
            Auth: auth
        } as CodeModel;
        return clientModel;
    } catch (err) {
        if (err instanceof ErrorTypeFoundError) {
            return;
        } else {
            throw err;
        }
    }

    function emitClient(
        client: Client | OperationGroup,
        parent?: Client
    ): InputClient {
        const operations = listOperationsInOperationGroup(program, client);
        let clientDesc = "";
        if (operations.length > 0) {
            const container = ignoreDiagnostics(
                getHttpOperation(program, operations[0])
            ).container;
            clientDesc = getDoc(program, container) ?? "";
        }

        const inputClient = {
            Name:
                client.kind === ClientKind.DpgClient
                    ? client.name
                    : client.type.name,
            Description: clientDesc,
            Operations: [],
            Protocol: {},
            Creatable: client.kind === ClientKind.DpgClient,
            Parent: parent?.name
        } as InputClient;
        for (const op of operations) {
            if (lroMonitorOperations.has(op)) continue;
            const httpOperation = ignoreDiagnostics(
                getHttpOperation(program, op)
            );
            const inputOperation: InputOperation = loadOperation(
                context,
                httpOperation,
                url,
                urlParameters,
                modelMap,
                enumMap
            );

            applyDefaultContentTypeAndAcceptParameter(inputOperation);
            inputClient.Operations.push(inputOperation);
            if (inputOperation.GenerateConvenienceMethod)
                convenienceOperations.push(httpOperation);
        }
        return inputClient;
    }

    function getAllLroMonitorOperations(
        routes: HttpOperation[],
        program: Program
    ): Set<Operation> {
        const lroMonitorOperations = new Set<Operation>();
        for (const operation of routes) {
            const operationLink = getOperationLink(
                program,
                operation.operation,
                "polling"
            );
            if (operationLink !== undefined) {
                lroMonitorOperations.add(operationLink.linkedOperation);
            }
        }
        return lroMonitorOperations;
    }
}

function setUsage(
    usages: { inputs: string[]; outputs: string[]; roundTrips: string[] },
    models: Map<string, InputModelType | InputEnumType>
) {
    for (const [name, m] of models) {
        if (usages.inputs.includes(name)) {
            m.Usage = Usage.Input;
        } else if (usages.outputs.includes(name)) {
            m.Usage = Usage.Output;
        } else if (usages.roundTrips.includes(name)) {
            m.Usage = Usage.RoundTrip;
        } else {
            m.Usage = Usage.None;
        }
    }
}

function applyDefaultContentTypeAndAcceptParameter(
    operation: InputOperation
): void {
    const defaultValue: string = "application/json";
    if (
        operation.Parameters.some(
            (value) => value.Location === RequestLocation.Body
        ) &&
        !operation.Parameters.some((value) => value.IsContentType === true)
    ) {
        operation.Parameters.push(
            createContentTypeOrAcceptParameter(
                [defaultValue],
                "contentType",
                "Content-Type"
            )
        );
        operation.RequestMediaTypes = [defaultValue];
    }

    if (
        !operation.Parameters.some(
            (value) =>
                value.Location === RequestLocation.Header &&
                value.NameInRequest.toLowerCase() === "accept"
        )
    ) {
        operation.Parameters.push(
            createContentTypeOrAcceptParameter(
                [defaultValue],
                "accept",
                "Accept"
            )
        );
    }
}

function createContentTypeOrAcceptParameter(
    mediaTypes: string[],
    name: string,
    nameInRequest: string
): InputParameter {
    const isContentType: boolean =
        nameInRequest.toLowerCase() === "content-type";
    const inputType: InputType = {
        Name: "String",
        Kind: InputTypeKind.String,
        IsNullable: false
    } as InputPrimitiveType;
    return {
        Name: name,
        NameInRequest: nameInRequest,
        Type: inputType,
        Location: RequestLocation.Header,
        IsApiVersion: false,
        IsResourceParameter: false,
        IsContentType: isContentType,
        IsRequired: true,
        IsEndpoint: false,
        SkipUrlEncoding: false,
        Explode: false,
        Kind: InputOperationParameterKind.Constant,
        DefaultValue:
            mediaTypes.length === 1
                ? ({
                      Type: inputType,
                      Value: mediaTypes[0]
                  } as InputConstant)
                : undefined
    } as InputParameter;
}

function processServiceAuthentication(
    authentication: ServiceAuthentication
): InputAuth {
    const auth = {} as InputAuth;
    let scopes: Set<string> | undefined;

    for (const option of authentication.options) {
        for (const schema of option.schemes) {
            switch (schema.type) {
                case "apiKey":
                    auth.ApiKey = { Name: schema.name } as InputApiKeyAuth;
                    break;
                case "oauth2":
                    for (const flow of schema.flows) {
                        if (flow.scopes) {
                            scopes ??= new Set<string>();
                            for (const scope of flow.scopes) {
                                scopes.add(scope.value);
                            }
                        }
                    }
                    break;
                default:
                    throw new Error("Not supported authentication.");
            }
        }
    }

    if (scopes) {
        auth.OAuth2 = {
            Scopes: Array.from(scopes.values())
        } as InputOAuth2Auth;
    }

    return auth;
}

function getOperationGroupName(program: Program, operation: Operation): string {
    const explicitOperationId = getOperationId(program, operation);
    if (explicitOperationId) {
        const ids: string[] = explicitOperationId.split("_");
        if (ids.length > 1) {
            return ids.slice(0, -2).join("_");
        }
    }

    if (operation.interface) {
        return operation.interface.name;
    }
    let namespace = operation.namespace;
    if (!namespace) {
        namespace =
            program.checker.getGlobalNamespaceType() ??
            getServiceNamespace(program);
    }

    if (namespace) return namespace.name;
    else return "";
}

function loadOperation(
    context: EmitContext<NetEmitterOptions>,
    operation: HttpOperation,
    uri: string,
    urlParameters: InputParameter[] | undefined = undefined,
    models: Map<string, InputModelType>,
    enums: Map<string, InputEnumType>
): InputOperation {
    const program = context.program;
    const {
        path: fullPath,
        operation: op,
        verb,
        parameters: cadlParameters
    } = operation;
    console.log(`load operation: ${op.name}, path:${fullPath} `);
    const resourceOperation = getResourceOperation(program, op);
    const desc = getDoc(program, op);
    const summary = getSummary(program, op);
    const externalDocs = getExternalDocs(program, op);

    const parameters: InputParameter[] = [];
    if (urlParameters) {
        for (const param of urlParameters) {
            parameters.push(param);
        }
    }
    for (const p of cadlParameters.parameters) {
        parameters.push(loadOperationParameter(program, p));
    }

    if (cadlParameters.bodyParameter) {
        parameters.push(
            loadBodyParameter(program, cadlParameters.bodyParameter)
        );
    } else if (cadlParameters.bodyType) {
        if (resourceOperation) {
            parameters.push(
                loadBodyParameter(program, resourceOperation.resourceType)
            );
        } else {
            const effectiveBodyType = getEffectiveSchemaType(
                program,
                cadlParameters.bodyType
            );
            if (effectiveBodyType.kind === "Model") {
                if (effectiveBodyType.name !== "") {
                    parameters.push(
                        loadBodyParameter(program, effectiveBodyType)
                    );
                } else {
                    effectiveBodyType.name = `${capitalize(op.name)}Request`;
                    let bodyParameter = loadBodyParameter(
                        program,
                        effectiveBodyType
                    );
                    bodyParameter.Kind = InputOperationParameterKind.Spread;
                    parameters.push(bodyParameter);
                }
            }
        }
    }

    const responses: OperationResponse[] = [];
    for (const res of operation.responses) {
        const operationResponse = loadOperationResponse(
            program,
            res,
            resourceOperation
        );
        if (operationResponse) {
            responses.push(operationResponse);
        }
    }

    const mediaTypes: string[] = [];
    const contentTypeParameter = parameters.find(
        (value) => value.IsContentType
    );
    if (contentTypeParameter) {
        mediaTypes.push(contentTypeParameter.DefaultValue?.Value);
    }
    const requestMethod = parseHttpRequestMethod(verb);
    const generateProtocol: boolean = shouldGenerateProtocol(
        createDpgContext(context),
        op
    );
    const generateConvenience: boolean =
        requestMethod !== RequestMethod.PATCH &&
        (shouldGenerateConvenient(createDpgContext(context), op) ||
            getConvenienceAPIName(program, op) !== undefined);

    /* handle lro */
    /* handle paging. */
    let paging: OperationPaging | undefined = undefined;
    for (const res of operation.responses) {
        const body = res.responses[0]?.body;
        if (body?.type) {
            if (
                body.type.kind === "Model" &&
                hasDecorator(body?.type, "$pagedResult")
            ) {
                const itemsProperty = Array.from(
                    body.type.properties.values()
                ).find((it) => hasDecorator(it, "$items"));
                const nextLinkProperty = Array.from(
                    body.type.properties.values()
                ).find((it) => hasDecorator(it, "$nextLink"));
                paging = {
                    NextLinkName: nextLinkProperty?.name,
                    ItemName: itemsProperty?.name
                } as OperationPaging;
            }
        }
    }
    /* TODO: handle lro */

    return {
        Name: op.name,
        ResourceName:
            resourceOperation?.resourceType.name ??
            getOperationGroupName(program, op),
        Summary: summary,
        Deprecated: getDeprecated(program, op),
        Description: desc,
        Parameters: parameters,
        Responses: responses,
        HttpMethod: requestMethod,
        RequestBodyMediaType: BodyMediaType.Json,
        Uri: uri,
        Path: fullPath,
        ExternalDocsUrl: externalDocs?.url,
        RequestMediaTypes: mediaTypes.length > 0 ? mediaTypes : undefined,
        BufferResponse: true,
        LongRunning: loadOperationLongRunning(
            program,
            operation,
            resourceOperation
        ),
        Paging: paging,
        GenerateProtocolMethod: generateProtocol,
        GenerateConvenienceMethod: generateConvenience
    } as InputOperation;

    function loadOperationParameter(
        program: Program,
        parameter: HttpOperationParameter
    ): InputParameter {
        const { type: location, name, param } = parameter;
        const cadlType = param.type;
        const inputType: InputType = getInputType(
            program,
            cadlType,
            models,
            enums
        );
        let defaultValue = undefined;
        const value = getDefaultValue(cadlType);
        if (value) {
            defaultValue = {
                Type: inputType,
                Value: value
            } as InputConstant;
        }
        const requestLocation = requestLocationMap[location];
        const isApiVer: boolean = isApiVersion(program, parameter);
        const isContentType: boolean =
            requestLocation === RequestLocation.Header &&
            name.toLowerCase() === "content-type";
        const kind: InputOperationParameterKind = isContentType
            ? InputOperationParameterKind.Constant
            : isApiVer
            ? defaultValue
                ? InputOperationParameterKind.Constant
                : InputOperationParameterKind.Client
            : InputOperationParameterKind.Method;
        return {
            Name: param.name,
            NameInRequest: name,
            Description: getDoc(program, param),
            Type: inputType,
            Location: requestLocation,
            DefaultValue: defaultValue,
            IsRequired: !param.optional,
            IsApiVersion: isApiVer,
            IsResourceParameter: false,
            IsContentType: isContentType,
            IsEndpoint: false,
            SkipUrlEncoding: false, //TODO: retrieve out value from extension
            Explode: false,
            Kind: kind
        } as InputParameter;
    }

    function loadBodyParameter(
        program: Program,
        body: ModelProperty | Model
    ): InputParameter {
        const type = body.kind === "Model" ? body : body.type;
        const inputType: InputType = getInputType(program, type, models, enums);
        const requestLocation = RequestLocation.Body;
        const kind: InputOperationParameterKind =
            InputOperationParameterKind.Method;
        return {
            Name: body.name,
            NameInRequest: body.name,
            Description: getDoc(program, body),
            Type: inputType,
            Location: requestLocation,
            IsRequired: body.kind === "Model" ? true : !body.optional,
            IsApiVersion: false,
            IsResourceParameter: false,
            IsContentType: false,
            IsEndpoint: false,
            SkipUrlEncoding: false,
            Explode: false,
            Kind: kind
        } as InputParameter;
    }

    function loadOperationResponse(
        program: Program,
        response: HttpOperationResponse,
        resourceOperation?: ResourceOperation
    ): OperationResponse | undefined {
        if (!response.statusCode || response.statusCode === "*") {
            return undefined;
        }
        const status: number[] = [];
        status.push(Number(response.statusCode));
        //TODO: what to do if more than 1 response?
        const body = response.responses[0]?.body;

        let type: InputType | undefined = undefined;
        if (body?.type) {
            if (resourceOperation && resourceOperation.operation !== "list") {
                type = getInputType(
                    program,
                    resourceOperation.resourceType,
                    models,
                    enums
                );
            } else {
                const cadlType = getEffectiveSchemaType(program, body.type);
                const inputType: InputType = getInputType(
                    program,
                    cadlType,
                    models,
                    enums
                );
                type = inputType;
            }
        }

        const headers = response.responses[0]?.headers;
        const responseHeaders: HttpResponseHeader[] = [];
        if (headers) {
            for (const key of Object.keys(headers)) {
                responseHeaders.push({
                    Name: key,
                    NameInResponse: headers[key].name,
                    Description: getDoc(program, headers[key]) ?? "",
                    Type: getInputType(
                        program,
                        headers[key].type,
                        models,
                        enums
                    )
                } as HttpResponseHeader);
            }
        }

        return {
            StatusCodes: status,
            BodyType: type,
            BodyMediaType: BodyMediaType.Json,
            Headers: responseHeaders,
            IsErrorResponse: isErrorModel(program, response.type)
        } as OperationResponse;
    }

    function loadOperationLongRunning(
        program: Program,
        op: HttpOperation,
        resourceOperation?: ResourceOperation
    ): OperationLongRunning | undefined {
        if (!isLroOperation(program, op.operation)) return undefined;

        const finalResponse = loadLongRunningFinalResponse(
            program,
            op,
            resourceOperation
        );
        if (finalResponse === undefined) return undefined;

        return {
            FinalStateVia: OperationFinalStateVia.Location, // data plane only supports `location`
            FinalResponse: finalResponse
        } as OperationLongRunning;
    }

    function loadLongRunningFinalResponse(
        program: Program,
        op: HttpOperation,
        resourceOperation?: ResourceOperation
    ): OperationResponse | undefined {
        let finalResponse: any | undefined;
        for (const response of op.responses) {
            if (response.statusCode === "200") {
                finalResponse = response;
                break;
            }
            if (response.statusCode === "204") {
                finalResponse = response;
            }
        }

        if (finalResponse !== undefined) {
            return loadOperationResponse(
                program,
                finalResponse,
                resourceOperation
            );
        }

        return loadOperationResponse(
            program,
            op.responses[0],
            resourceOperation
        );
    }

    function isLroOperation(program: Program, op: Operation) {
        return getOperationLink(program, op, "polling") !== undefined;
    }
}

class ErrorTypeFoundError extends Error {
    constructor() {
        super("Error type found in evaluated Cadl output");
    }
}<|MERGE_RESOLUTION|>--- conflicted
+++ resolved
@@ -301,14 +301,7 @@
     return undefined;
 }
 
-<<<<<<< HEAD
-export function createModel(
-    context: EmitContext<NetEmitterOptions>,
-    generateConvenienceAPI: boolean = false
-): any {
-=======
-function createModel(context: EmitContext<NetEmitterOptions>): any {
->>>>>>> 5f5738b8
+export function createModel(context: EmitContext<NetEmitterOptions>): any {
     const program = context.program;
     const serviceNamespaceType = getServiceNamespace(program);
     if (!serviceNamespaceType) {
