--- conflicted
+++ resolved
@@ -97,11 +97,7 @@
     "single-top-level-client"?: boolean;
     skipSDKGeneration: boolean;
     generateConvenienceAPI: boolean; //workaround for cadl-ranch project
-<<<<<<< HEAD
-    "remove-unused-types"?: "removeAll" | "internalize" | "keepAll"; // enabling this option will let the generator skip the step of post process and hence keep all the unused models unchanged
-=======
     "unreferenced-types-handling"?: "removeOrInternalize" | "internalize" | "keepAll";
->>>>>>> 787427f5
     "new-project": boolean;
     csharpGeneratorPath: string;
     "clear-output-folder"?: boolean;
@@ -132,11 +128,7 @@
         "single-top-level-client": { type: "boolean", nullable: true },
         skipSDKGeneration: { type: "boolean", default: false },
         generateConvenienceAPI: { type: "boolean", nullable: true },
-<<<<<<< HEAD
-        "remove-unused-types": { type: "string", enum: ["removeAll", "internalize", "keepAll"], nullable: true },
-=======
         "unreferenced-types-handling": { type: "string", enum: ["removeOrInternalize", "internalize", "keepAll"], nullable: true },
->>>>>>> 787427f5
         "new-project": { type: "boolean", nullable: true },
         csharpGeneratorPath: { type: "string", nullable: true },
         "clear-output-folder": { type: "boolean", nullable: true },
@@ -173,11 +165,7 @@
         "sdk-folder": resolvePath(emitterOptions["sdk-folder"] ?? "."),
         skipSDKGeneration: resolvedOptions.skipSDKGeneration,
         generateConvenienceAPI: resolvedOptions.generateConvenienceAPI ?? false,
-<<<<<<< HEAD
-        "remove-unused-types": resolvedOptions["remove-unused-types"],
-=======
         "unreferenced-types-handling": resolvedOptions["unreferenced-types-handling"],
->>>>>>> 787427f5
         "new-project": resolvedOptions["new-project"],
         csharpGeneratorPath: resolvedOptions.csharpGeneratorPath,
         "clear-output-folder": resolvedOptions["clear-output-folder"],
@@ -237,12 +225,8 @@
                 LibraryName: resolvedOptions["library-name"] ?? null,
                 SharedSourceFolders: resolvedSharedFolders ?? [],
                 SingleTopLevelClient: resolvedOptions["single-top-level-client"],
-<<<<<<< HEAD
-                "remove-unused-types": options["remove-unused-types"],
-=======
                 "unreferenced-types-handling": options["unreferenced-types-handling"],
                 "model-namespace": resolvedOptions["model-namespace"]
->>>>>>> 787427f5
             } as Configuration;
 
             await program.host.writeFile(
