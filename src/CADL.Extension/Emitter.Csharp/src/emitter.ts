--- conflicted
+++ resolved
@@ -224,14 +224,9 @@
                 Namespace: resolvedOptions.namespace ?? namespace,
                 LibraryName: resolvedOptions["library-name"] ?? null,
                 SharedSourceFolders: resolvedSharedFolders ?? [],
-<<<<<<< HEAD
                 SingleTopLevelClient: resolvedOptions["single-top-level-client"],
                 "remove-unreferenced-types": options["remove-unreferenced-types"],
-=======
-                SingleTopLevelClient:
-                    resolvedOptions["single-top-level-client"],
                 "model-namespace": resolvedOptions["model-namespace"]
->>>>>>> ea67db8d
             } as Configuration;
 
             await program.host.writeFile(
