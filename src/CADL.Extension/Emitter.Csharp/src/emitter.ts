// Copyright (c) Microsoft Corporation. All rights reserved.
// Licensed under the MIT License. See License.txt in the project root for license information.

import {
    createCadlLibrary,
    getDoc,
    getServiceNamespace,
    getServiceNamespaceString,
    getServiceTitle,
    getServiceVersion,
    getSummary,
    isErrorModel,
    JSONSchemaType,
    Model,
    ModelProperty,
    Operation,
    Program,
    resolvePath
} from "@cadl-lang/compiler";
import {
    getAllHttpServices,
    getAuthentication,
    getServers,
    HttpOperation,
    HttpOperationParameter,
    HttpOperationResponse,
    ServiceAuthentication
} from "@cadl-lang/rest/http";
import { CodeModel } from "./type/CodeModel.js";
import { InputClient } from "./type/InputClient.js";

import { stringifyRefs, PreserveType } from "json-serialize-refs";
import { InputOperation, Paging } from "./type/InputOperation.js";
import { RequestMethod, parseHttpRequestMethod } from "./type/RequestMethod.js";
import { BodyMediaType } from "./type/BodyMediaType.js";
import { InputParameter } from "./type/InputParameter.js";
import {
    InputEnumType,
    InputModelType,
    InputPrimitiveType,
    InputType
} from "./type/InputType.js";
import { RequestLocation, requestLocationMap } from "./type/RequestLocation.js";
import { OperationResponse } from "./type/OperationResponse.js";
import {
    getDefaultValue,
    getEffectiveSchemaType,
    getInputType,
    getUsages
} from "./lib/model.js";
import { InputOperationParameterKind } from "./type/InputOperationParameterKind.js";
import { resolveServers } from "./lib/cadlServer.js";
import {
    getExternalDocs,
    getOperationId,
    hasDecorator
} from "./lib/decorators.js";
import { InputAuth } from "./type/InputAuth.js";
import { InputApiKeyAuth } from "./type/InputApiKeyAuth.js";
import { InputOAuth2Auth } from "./type/InputOAuth2Auth.js";
import { getResourceOperation, ResourceOperation } from "@cadl-lang/rest";
import { InputTypeKind } from "./type/InputTypeKind.js";
import { InputConstant } from "./type/InputConstant.js";
import { Usage } from "./type/Usage.js";
import { HttpResponseHeader } from "./type/HttpResponseHeader.js";
import { OperationPaging } from "./type/OperationPaging.js";
import { OperationLongRunning } from "./type/OperationLongRunning.js";
import { OperationFinalStateVia } from "./type/OperationFinalStateVia.js";
import { getOperationLink } from "@azure-tools/cadl-azure-core";
import fs from "fs";
import path from "node:path";
import { Configuration } from "./type/Configuration.js";
import { dllFilePath } from "@autorest/csharp";
import { exec } from "child_process";
import { getConvenienceAPIName } from "@azure-tools/cadl-dpg";

export interface NetEmitterOptions {
    "sdk-folder": string;
    outputFile: string;
    logFile: string;
    namespace?: string;
    "library-name"?: string;
<<<<<<< HEAD
    "single-top-level-client"?: boolean;
    skipSDKGeneration: boolean;
    newProject: boolean;
    csharpGeneratorPath: string;
=======
    "shared-source-folders"?: string;
    "single-top-level-client"?: boolean;
    skipSDKGeneration: boolean;
    generateConvenienceAPI: boolean; //workaround for cadl-ranch project
    "new-project": boolean;
>>>>>>> 54b5f70e
}

const defaultOptions = {
    "sdk-folder": ".",
    outputFile: "cadl.json",
    logFile: "log.json",
    skipSDKGeneration: false,
<<<<<<< HEAD
    newProject: false,
    csharpGeneratorPath: dllFilePath
=======
    "shared-source-folders": [
        resolvePath(dllFilePath, "..", "Generator.Shared"),
        resolvePath(dllFilePath, "..", "Azure.Core.Shared")
    ].join(";"),
    "new-project": false
>>>>>>> 54b5f70e
};

const NetEmitterOptionsSchema: JSONSchemaType<NetEmitterOptions> = {
    type: "object",
    additionalProperties: false,
    properties: {
        "sdk-folder": { type: "string", nullable: true },
        outputFile: { type: "string", nullable: true },
        logFile: { type: "string", nullable: true },
        namespace: { type: "string", nullable: true },
        "library-name": { type: "string", nullable: true },
<<<<<<< HEAD
        "single-top-level-client": { type: "boolean", nullable: true },
        skipSDKGeneration: { type: "boolean", default: false },
        newProject: { type: "boolean", nullable: true },
        csharpGeneratorPath: { type: "string", nullable: true }
=======
        "shared-source-folders": { type: "string", nullable: true },
        "single-top-level-client": { type: "boolean", nullable: true },
        skipSDKGeneration: { type: "boolean", nullable: true },
        generateConvenienceAPI: {type: "boolean", nullable: true},
        "new-project": { type: "boolean", nullable: true }
>>>>>>> 54b5f70e
    },
    required: []
};

export const $lib = createCadlLibrary({
    name: "cadl-csharp",
    diagnostics: {},
    emitter: {
        options: NetEmitterOptionsSchema
    }
});

export async function $onEmit(
    program: Program,
    emitterOptions: NetEmitterOptions
) {
    const resolvedOptions = { ...defaultOptions, ...emitterOptions };
    const resolvedSharedFolders: string[] = [];
    const outputFolder = resolvePath(
        program.compilerOptions.outputPath ?? "./cadl-output",
        emitterOptions["sdk-folder"],
        "Generated"
    );
<<<<<<< HEAD
=======
    for (const sharedFolder of resolvedOptions["shared-source-folders"].split(";")) {
        resolvedSharedFolders.push(path.relative(outputFolder, sharedFolder).replaceAll("\\", "/"));
    }
>>>>>>> 54b5f70e
    const options: NetEmitterOptions = {
        outputFile: resolvePath(outputFolder, resolvedOptions.outputFile),
        logFile: resolvePath(
            program.compilerOptions.outputPath ?? "./cadl-output",
            resolvedOptions.logFile
        ),
        "sdk-folder": resolvePath(emitterOptions["sdk-folder"] ?? "."),
<<<<<<< HEAD
        skipSDKGeneration: resolvedOptions.skipSDKGeneration,
        newProject: resolvedOptions.newProject,
        csharpGeneratorPath: resolvedOptions.csharpGeneratorPath
=======
        "shared-source-folders": resolvedSharedFolders.join(";"),
        skipSDKGeneration: resolvedOptions.skipSDKGeneration,
        generateConvenienceAPI: resolvedOptions.generateConvenienceAPI ?? false,
        "new-project": resolvedOptions["new-project"]
>>>>>>> 54b5f70e
    };
    const version: string = "";
    if (!program.compilerOptions.noEmit && !program.hasError()) {
        // Write out the dotnet model to the output path
        const namespace = getServiceNamespaceString(program) || "";

        const root = createModel(program, options.generateConvenienceAPI);
        // await program.host.writeFile(outPath, prettierOutput(JSON.stringify(root, null, 2)));
        if (root) {
<<<<<<< HEAD
            const generatedFolder = resolvePath(outputFolder, "Generated");
            
            //resolve shared folders based on generator path override
            console.info(`csharpGeneratorPath: ${options.csharpGeneratorPath}`);
            const resolvedSharedFolders: string[] = [];
            var sharedFolders = [
                resolvePath(options.csharpGeneratorPath, "..", "Generator.Shared"),
                resolvePath(options.csharpGeneratorPath, "..", "Azure.Core.Shared"),
            ]
            for (const sharedFolder of sharedFolders) {
                resolvedSharedFolders.push(path.relative(generatedFolder, sharedFolder));
            }
            console.info(resolvedSharedFolders);
     
            if (!fs.existsSync(generatedFolder)) {
                fs.mkdirSync(generatedFolder, { recursive: true });
=======
            if (!fs.existsSync(outputFolder)) {
                fs.mkdirSync(outputFolder, { recursive: true });
>>>>>>> 54b5f70e
            }
            await program.host.writeFile(
                resolvePath(generatedFolder, "cadl.json"),
                prettierOutput(
                    stringifyRefs(root, null, 1, PreserveType.Objects)
                )
            );

            //emit configuration.json
<<<<<<< HEAD
=======
            const configurationOutPath = resolvePath(outputFolder, "Configuration.json");
>>>>>>> 54b5f70e
            const configurations = {
                OutputFolder: ".",
                Namespace: resolvedOptions.namespace ?? namespace,
                LibraryName: resolvedOptions["library-name"] ?? null,
<<<<<<< HEAD
                SharedSourceFolders: resolvedSharedFolders ?? [],
=======
                SharedSourceFolders: options["shared-source-folders"]?.split(";") ?? [],
>>>>>>> 54b5f70e
                SingleTopLevelClient: resolvedOptions["single-top-level-client"]
            } as Configuration;

            await program.host.writeFile(
                resolvePath(generatedFolder, "Configuration.json"),
                prettierOutput(JSON.stringify(configurations, null, 2))
            );
            console.info(`Setting up new project: ${options.newProject}`)
            if (options.skipSDKGeneration !== true) {
<<<<<<< HEAD
                const newProjectOption = options.newProject ? "--new-project" : "";
                let command = `dotnet ${resolvePath(options.csharpGeneratorPath)} --project-path ${outputFolder} ${newProjectOption}`;
                console.info(command);
=======
                let command = `dotnet ${resolvePath(dllFilePath)} -p ${path.dirname(outputFolder)}`;
                if (options["new-project"] === true) {
                    command = `${command} -n ${options["new-project"]}`;
                }
>>>>>>> 54b5f70e

                exec(command, (error, stdout, stderr) => {
                    if (error) {
                        console.log(`error: ${error.message}`);
                    }
                    else if (stderr) {
                        console.log(`stderr: ${stderr}`);
                    }
                    console.log(`stdout: ${stdout}`);
                });
            }            
        }
    }
}

function prettierOutput(output: string) {
    return output + "\n";
}
function getClient(
    clients: InputClient[],
    clientName: string
): InputClient | undefined {
    for (const client of clients) {
        if (client.Name === clientName) return client;
    }

    return undefined;
}

function createModel(program: Program, generateConvenienceAPI: boolean = false): any {
    const serviceNamespaceType = getServiceNamespace(program);
    if (!serviceNamespaceType) {
        return;
    }
    const title = getServiceTitle(program);
    const version = getServiceVersion(program);
    if (version === "0000-00-00") {
        console.error("No API-Version provided.");
        return;
    }

    const description = getDoc(program, serviceNamespaceType);
    const externalDocs = getExternalDocs(program, serviceNamespaceType);

    const servers = getServers(program, serviceNamespaceType);

    const apiVersions: Set<string> = new Set<string>();
    apiVersions.add(version);
    const apiVersionParam: InputParameter = {
        Name: "apiVersion",
        NameInRequest: "api-version",
        Description: "",
        Type: {
            Name: "String",
            Kind: InputTypeKind.String,
            IsNullable: false
        } as InputPrimitiveType,
        Location: RequestLocation.Query,
        IsRequired: true,
        IsApiVersion: true,
        IsContentType: false,
        IsEndpoint: false,
        IsResourceParameter: false,
        SkipUrlEncoding: false,
        Explode: false,
        Kind: InputOperationParameterKind.Client,
        DefaultValue: {
            Type: {
                Name: "String",
                Kind: InputTypeKind.String,
                IsNullable: false
            } as InputPrimitiveType,
            Value: version
        } as InputConstant
    };
    const namespace = getServiceNamespaceString(program) || "client";
    const authentication = getAuthentication(program, serviceNamespaceType);
    let auth = undefined;
    if (authentication) {
        auth = processServiceAuthentication(authentication);
    }

    const modelMap = new Map<string, InputModelType>();
    const enumMap = new Map<string, InputEnumType>();
    try {
        const [services] = getAllHttpServices(program);
        const routes = services[0].operations;
        if (routes.length === 0) {
            throw "No Routes";
        }
        console.log("routes:" + routes.length);
        const clients: InputClient[] = [];
        const convenienceOperations: HttpOperation[] = [];
        //create endpoint parameter from servers
        let urlParameters: InputParameter[] | undefined = undefined;
        let url: string = "";
        if (servers !== undefined) {
            const cadlServers = resolveServers(program, servers);
            if (cadlServers.length > 0) {
                /* choose the first server as endpoint. */
                url = cadlServers[0].url;
                urlParameters = cadlServers[0].parameters;
            }
        }

        const lroMonitorOperations = getAllLroMonitorOperations(
            routes,
            program
        );
        for (const operation of routes) {
            console.log(JSON.stringify(operation.path));

            // do not generate LRO monitor operation
            if (lroMonitorOperations.has(operation.operation)) continue;

            const groupName: string = getOperationGroupName(
                program,
                operation.operation
            );
            let client = getClient(clients, groupName);
            if (!client) {
                const container = operation.container;
                const clientDesc = getDoc(program, container);
                const clientSummary = getSummary(program, container);
                client = {
                    Name: groupName,
                    Description: clientDesc,
                    Operations: [],
                    Protocol: {}
                } as InputClient;
                clients.push(client);
            }
            const op: InputOperation = loadOperation(
                program,
                operation,
                url,
                urlParameters,
                modelMap,
                enumMap
            );

            applyDefaultContentTypeAndAcceptParameter(op);

            const apiVersionInOperation = op.Parameters.find(
                (value) => value.IsApiVersion
            );
            if (apiVersionInOperation) {
                if (apiVersionInOperation.DefaultValue?.Value) {
                    apiVersions.add(apiVersionInOperation.DefaultValue.Value);
                }
            }
            client.Operations.push(op);
            if (op.GenerateConvenienceMethod || generateConvenienceAPI)
                convenienceOperations.push(operation);
        }
        if (apiVersions.size > 1) {
            apiVersionParam.Kind = InputOperationParameterKind.Constant;
        }
        for (const client of clients) {
            for (const op of client.Operations) {
                const apiVersionInOperation = op.Parameters.find(
                    (value) => value.IsApiVersion
                );
                if (apiVersionInOperation) {
                    if (apiVersions.size > 1) {
                        apiVersionInOperation.Kind =
                            InputOperationParameterKind.Constant;
                    }
                    if (!apiVersionInOperation.DefaultValue) {
                        apiVersionInOperation.DefaultValue =
                            apiVersionParam.DefaultValue;
                    }
                } else {
                    op.Parameters.push(apiVersionParam);
                }
            }
        }

        const usages = getUsages(program, convenienceOperations);
        setUsage(usages, modelMap);
        setUsage(usages, enumMap);

        const clientModel = {
            Name: namespace,
            Description: description,
            ApiVersions: Array.from(apiVersions.values()),
            Enums: Array.from(enumMap.values()),
            Models: Array.from(modelMap.values()),
            Clients: clients,
            Auth: auth
        } as CodeModel;
        return clientModel;
    } catch (err) {
        if (err instanceof ErrorTypeFoundError) {
            return;
        } else {
            throw err;
        }
    }

    function getAllLroMonitorOperations(
        routes: HttpOperation[],
        program: Program
    ): Set<Operation> {
        const lroMonitorOperations = new Set<Operation>();
        for (const operation of routes) {
            const operationLink = getOperationLink(
                program,
                operation.operation,
                "polling"
            );
            if (operationLink !== undefined) {
                lroMonitorOperations.add(operationLink.linkedOperation);
            }
        }
        return lroMonitorOperations;
    }
}

function setUsage(
    usages: { inputs: string[]; outputs: string[]; roundTrips: string[] },
    models: Map<string, InputModelType | InputEnumType>
) {
    for (let [name, m] of models) {
        if (usages.inputs.includes(name)) {
            m.Usage = Usage.Input;
        } else if (usages.outputs.includes(name)) {
            m.Usage = Usage.Output;
        } else if (usages.roundTrips.includes(name)) {
            m.Usage = Usage.RoundTrip;
        } else {
            if ((m as InputEnumType).IsExtensible) {
                m.Usage = Usage.RoundTrip;
            } else {
                m.Usage = Usage.None;
            }
        }
    }
}

function applyDefaultContentTypeAndAcceptParameter(
    operation: InputOperation
): void {
    const defaultValue: string = "application/json";
    if (
        operation.Parameters.some(
            (value) => value.Location === RequestLocation.Body
        ) &&
        !operation.Parameters.some((value) => value.IsContentType === true)
    ) {
        operation.Parameters.push(
            createContentTypeOrAcceptParameter(
                [defaultValue],
                "contentType",
                "Content-Type"
            )
        );
        operation.RequestMediaTypes = [defaultValue];
    }

    if (
        !operation.Parameters.some(
            (value) =>
                value.Location === RequestLocation.Header &&
                value.NameInRequest.toLowerCase() === "accept"
        )
    ) {
        operation.Parameters.push(
            createContentTypeOrAcceptParameter(
                [defaultValue],
                "accept",
                "Accept"
            )
        );
    }
}

function createContentTypeOrAcceptParameter(
    mediaTypes: string[],
    name: string,
    nameInRequest: string
): InputParameter {
    const isContentType: boolean =
        nameInRequest.toLowerCase() === "content-type";
    const inputType: InputType = {
        Name: "String",
        Kind: InputTypeKind.String,
        IsNullable: false
    } as InputPrimitiveType;
    return {
        Name: name,
        NameInRequest: nameInRequest,
        Type: inputType,
        Location: RequestLocation.Header,
        IsApiVersion: false,
        IsResourceParameter: false,
        IsContentType: isContentType,
        IsRequired: true,
        IsEndpoint: false,
        SkipUrlEncoding: false,
        Explode: false,
        Kind: InputOperationParameterKind.Constant,
        DefaultValue:
            mediaTypes.length === 1
                ? ({
                      Type: inputType,
                      Value: mediaTypes[0]
                  } as InputConstant)
                : undefined
    } as InputParameter;
}

function processServiceAuthentication(
    authentication: ServiceAuthentication
): InputAuth {
    const auth = {} as InputAuth;
    let scopes: Set<string> | undefined;

    for (const option of authentication.options) {
        for (const schema of option.schemes) {
            switch (schema.type) {
                case "apiKey":
                    auth.ApiKey = { Name: schema.name } as InputApiKeyAuth;
                    break;
                case "oauth2":
                    for (const flow of schema.flows) {
                        if (flow.scopes) {
                            scopes ??= new Set<string>();
                            for (const scope of flow.scopes) {
                                scopes.add(scope.value);
                            }
                        }
                    }
                    break;
                default:
                    throw new Error("Not supported authentication.");
            }
        }
    }

    if (scopes) {
        auth.OAuth2 = {
            Scopes: Array.from(scopes.values())
        } as InputOAuth2Auth;
    }

    return auth;
}

function getOperationGroupName(program: Program, operation: Operation): string {
    const explicitOperationId = getOperationId(program, operation);
    if (explicitOperationId) {
        const ids: string[] = explicitOperationId.split("_");
        if (ids.length > 1) {
            return ids.slice(0, -2).join("_");
        }
    }

    if (operation.interface) {
        return operation.interface.name;
    }
    let namespace = operation.namespace;
    if (!namespace) {
        namespace =
            program.checker.getGlobalNamespaceType() ??
            getServiceNamespace(program);
    }

    if (namespace) return namespace.name;
    else return "";
}

function loadOperation(
    program: Program,
    operation: HttpOperation,
    uri: string,
    urlParameters: InputParameter[] | undefined = undefined,
    models: Map<string, InputModelType>,
    enums: Map<string, InputEnumType>
): InputOperation {
    const {
        path: fullPath,
        operation: op,
        verb,
        parameters: cadlParameters
    } = operation;
    console.log(`load operation: ${op.name}, path:${fullPath} `);
    const resourceOperation = getResourceOperation(program, op);
    const desc = getDoc(program, op);
    const summary = getSummary(program, op);
    const externalDocs = getExternalDocs(program, op);

    const parameters: InputParameter[] = [];
    if (urlParameters) {
        for (const param of urlParameters) {
            parameters.push(param);
        }
    }
    for (const p of cadlParameters.parameters) {
        parameters.push(loadOperationParameter(program, p));
    }

    if (cadlParameters.bodyParameter) {
        parameters.push(
            loadBodyParameter(program, cadlParameters.bodyParameter)
        );
    } else if (cadlParameters.bodyType) {
        if (resourceOperation) {
            parameters.push(
                loadBodyParameter(program, resourceOperation.resourceType)
            );
        } else {
            const effectiveBodyType = getEffectiveSchemaType(
                program,
                cadlParameters.bodyType
            );
            if (effectiveBodyType.kind === "Model") {
                parameters.push(loadBodyParameter(program, effectiveBodyType));
            }
        }
    }

    const responses: OperationResponse[] = [];
    for (const res of operation.responses) {
        const operationResponse = loadOperationResponse(
            program,
            res,
            resourceOperation
        );
        if (operationResponse) {
            responses.push(operationResponse);
        }
    }

    const mediaTypes: string[] = [];
    const contentTypeParameter = parameters.find(
        (value) => value.IsContentType
    );
    if (contentTypeParameter) {
        mediaTypes.push(contentTypeParameter.DefaultValue?.Value);
    }
    const requestMethod = parseHttpRequestMethod(verb);
    const convenienceApiDecorator: boolean = getConvenienceAPIName(program, op) !== undefined;
    const generateConvenienceMethod: boolean =
        requestMethod !== RequestMethod.PATCH && convenienceApiDecorator;

    /* handle lro */
    /* handle paging. */
    let paging: OperationPaging | undefined = undefined;
    for (const res of operation.responses) {
        const body = res.responses[0]?.body;
        if (body?.type) {
            if (
                body.type.kind === "Model" &&
                hasDecorator(body?.type, "$pagedResult")
            ) {
                const itemsProperty = Array.from(
                    body.type.properties.values()
                ).find((it) => hasDecorator(it, "$items"));
                const nextLinkProperty = Array.from(
                    body.type.properties.values()
                ).find((it) => hasDecorator(it, "$nextLink"));
                paging = {
                    NextLinkName: nextLinkProperty?.name,
                    ItemName: itemsProperty?.name
                } as OperationPaging;
            }
        }
    }
    /* TODO: handle lro */

    return {
        Name: op.name,
        Summary: summary,
        Description: desc,
        Parameters: parameters,
        Responses: responses,
        HttpMethod: requestMethod,
        RequestBodyMediaType: BodyMediaType.Json,
        Uri: uri,
        Path: fullPath,
        ExternalDocsUrl: externalDocs?.url,
        RequestMediaTypes: mediaTypes.length > 0 ? mediaTypes : undefined,
        BufferResponse: true,
        LongRunning: loadOperationLongRunning(
            program,
            operation,
            resourceOperation
        ),
        Paging: paging,
        GenerateConvenienceMethod: generateConvenienceMethod
    } as InputOperation;

    function loadOperationParameter(
        program: Program,
        parameter: HttpOperationParameter
    ): InputParameter {
        const { type: location, name, param } = parameter;
        const cadlType = param.type;
        const inputType: InputType = getInputType(
            program,
            cadlType,
            models,
            enums
        );
        let defaultValue = undefined;
        const value = getDefaultValue(cadlType);
        if (value) {
            defaultValue = {
                Type: inputType,
                Value: value
            } as InputConstant;
        }
        const requestLocation = requestLocationMap[location];
        const isApiVersion: boolean =
            requestLocation === RequestLocation.Query &&
            name.toLocaleLowerCase() === "api-version";
        const isContentType: boolean =
            requestLocation === RequestLocation.Header &&
            name.toLowerCase() === "content-type";
        const kind: InputOperationParameterKind = isContentType
            ? InputOperationParameterKind.Constant
            : isApiVersion
            ? InputOperationParameterKind.Client
            : InputOperationParameterKind.Method;
        return {
            Name: param.name,
            NameInRequest: name,
            Description: getDoc(program, param),
            Type: inputType,
            Location: requestLocation,
            DefaultValue: defaultValue,
            IsRequired: !param.optional,
            IsApiVersion: isApiVersion,
            IsResourceParameter: false,
            IsContentType: isContentType,
            IsEndpoint: false,
            SkipUrlEncoding: false, //TODO: retrieve out value from extension
            Explode: false,
            Kind: kind
        } as InputParameter;
    }

    function loadBodyParameter(
        program: Program,
        body: ModelProperty | Model
    ): InputParameter {
        const type = body.kind === "Model" ? body : body.type;
        const inputType: InputType = getInputType(program, type, models, enums);
        const requestLocation = RequestLocation.Body;
        const kind: InputOperationParameterKind =
            InputOperationParameterKind.Method;
        return {
            Name: body.name,
            NameInRequest: body.name,
            Description: getDoc(program, body),
            Type: inputType,
            Location: requestLocation,
            IsRequired: body.kind === "Model" ? true : !body.optional,
            IsApiVersion: false,
            IsResourceParameter: false,
            IsContentType: false,
            IsEndpoint: false,
            SkipUrlEncoding: false,
            Explode: false,
            Kind: kind
        } as InputParameter;
    }

    function loadOperationResponse(
        program: Program,
        response: HttpOperationResponse,
        resourceOperation?: ResourceOperation
    ): OperationResponse | undefined {
        if (!response.statusCode || response.statusCode === "*") {
            return undefined;
        }
        const status: number[] = [];
        status.push(Number(response.statusCode));
        //TODO: what to do if more than 1 response?
        const body = response.responses[0]?.body;

        let type: InputType | undefined = undefined;
        if (body?.type) {
            if (resourceOperation && resourceOperation.operation !== "list") {
                type = getInputType(
                    program,
                    resourceOperation.resourceType,
                    models,
                    enums
                );
            } else {
                const cadlType = getEffectiveSchemaType(program, body.type);
                const inputType: InputType = getInputType(
                    program,
                    cadlType,
                    models,
                    enums
                );
                type = inputType;
            }
        }

        const headers = response.responses[0]?.headers;
        const responseHeaders: HttpResponseHeader[] = [];
        if (headers) {
            for (const key of Object.keys(headers)) {
                responseHeaders.push({
                    Name: key,
                    NameInResponse: headers[key].name,
                    Description: getDoc(program, headers[key]) ?? "",
                    Type: getInputType(
                        program,
                        headers[key].type,
                        models,
                        enums
                    )
                } as HttpResponseHeader);
            }
        }

        return {
            StatusCodes: status,
            BodyType: type,
            BodyMediaType: BodyMediaType.Json,
            Headers: responseHeaders,
            IsErrorResponse: isErrorModel(program, response.type)
        } as OperationResponse;
    }

    function loadOperationLongRunning(
        program: Program,
        op: HttpOperation,
        resourceOperation?: ResourceOperation
    ): OperationLongRunning | undefined {
        if (!isLroOperation(program, op.operation)) return undefined;

        const finalResponse = loadLongRunningFinalResponse(
            program,
            op,
            resourceOperation
        );
        if (finalResponse === undefined) return undefined;

        return {
            FinalStateVia: OperationFinalStateVia.Location, // data plane only supports `location`
            FinalResponse: finalResponse
        } as OperationLongRunning;
    }

    function loadLongRunningFinalResponse(
        program: Program,
        op: HttpOperation,
        resourceOperation?: ResourceOperation
    ): OperationResponse | undefined {
        let finalResponse: any | undefined;
        for (const response of op.responses) {
            if (response.statusCode === "200") {
                finalResponse = response;
                break;
            }
            if (response.statusCode === "204") {
                finalResponse = response;
            }
        }

        if (finalResponse !== undefined) {
            return loadOperationResponse(
                program,
                finalResponse,
                resourceOperation
            );
        }

        return loadOperationResponse(
            program,
            op.responses[0],
            resourceOperation
        );
    }

    function isLroOperation(program: Program, op: Operation) {
        return getOperationLink(program, op, "polling") !== undefined;
    }
}

class ErrorTypeFoundError extends Error {
    constructor() {
        super("Error type found in evaluated Cadl output");
    }
}<|MERGE_RESOLUTION|>--- conflicted
+++ resolved
@@ -80,18 +80,11 @@
     logFile: string;
     namespace?: string;
     "library-name"?: string;
-<<<<<<< HEAD
-    "single-top-level-client"?: boolean;
-    skipSDKGeneration: boolean;
-    newProject: boolean;
-    csharpGeneratorPath: string;
-=======
-    "shared-source-folders"?: string;
     "single-top-level-client"?: boolean;
     skipSDKGeneration: boolean;
     generateConvenienceAPI: boolean; //workaround for cadl-ranch project
     "new-project": boolean;
->>>>>>> 54b5f70e
+    csharpGeneratorPath: string;
 }
 
 const defaultOptions = {
@@ -99,16 +92,8 @@
     outputFile: "cadl.json",
     logFile: "log.json",
     skipSDKGeneration: false,
-<<<<<<< HEAD
-    newProject: false,
+    "new-project": false,
     csharpGeneratorPath: dllFilePath
-=======
-    "shared-source-folders": [
-        resolvePath(dllFilePath, "..", "Generator.Shared"),
-        resolvePath(dllFilePath, "..", "Azure.Core.Shared")
-    ].join(";"),
-    "new-project": false
->>>>>>> 54b5f70e
 };
 
 const NetEmitterOptionsSchema: JSONSchemaType<NetEmitterOptions> = {
@@ -120,18 +105,11 @@
         logFile: { type: "string", nullable: true },
         namespace: { type: "string", nullable: true },
         "library-name": { type: "string", nullable: true },
-<<<<<<< HEAD
         "single-top-level-client": { type: "boolean", nullable: true },
         skipSDKGeneration: { type: "boolean", default: false },
-        newProject: { type: "boolean", nullable: true },
+        generateConvenienceAPI: { type: "boolean", nullable: true },
+        "new-project": { type: "boolean", nullable: true },
         csharpGeneratorPath: { type: "string", nullable: true }
-=======
-        "shared-source-folders": { type: "string", nullable: true },
-        "single-top-level-client": { type: "boolean", nullable: true },
-        skipSDKGeneration: { type: "boolean", nullable: true },
-        generateConvenienceAPI: {type: "boolean", nullable: true},
-        "new-project": { type: "boolean", nullable: true }
->>>>>>> 54b5f70e
     },
     required: []
 };
@@ -152,15 +130,8 @@
     const resolvedSharedFolders: string[] = [];
     const outputFolder = resolvePath(
         program.compilerOptions.outputPath ?? "./cadl-output",
-        emitterOptions["sdk-folder"],
-        "Generated"
+        emitterOptions["sdk-folder"]
     );
-<<<<<<< HEAD
-=======
-    for (const sharedFolder of resolvedOptions["shared-source-folders"].split(";")) {
-        resolvedSharedFolders.push(path.relative(outputFolder, sharedFolder).replaceAll("\\", "/"));
-    }
->>>>>>> 54b5f70e
     const options: NetEmitterOptions = {
         outputFile: resolvePath(outputFolder, resolvedOptions.outputFile),
         logFile: resolvePath(
@@ -168,16 +139,10 @@
             resolvedOptions.logFile
         ),
         "sdk-folder": resolvePath(emitterOptions["sdk-folder"] ?? "."),
-<<<<<<< HEAD
-        skipSDKGeneration: resolvedOptions.skipSDKGeneration,
-        newProject: resolvedOptions.newProject,
-        csharpGeneratorPath: resolvedOptions.csharpGeneratorPath
-=======
-        "shared-source-folders": resolvedSharedFolders.join(";"),
         skipSDKGeneration: resolvedOptions.skipSDKGeneration,
         generateConvenienceAPI: resolvedOptions.generateConvenienceAPI ?? false,
-        "new-project": resolvedOptions["new-project"]
->>>>>>> 54b5f70e
+        "new-project": resolvedOptions["new-project"],
+        csharpGeneratorPath: resolvedOptions.csharpGeneratorPath
     };
     const version: string = "";
     if (!program.compilerOptions.noEmit && !program.hasError()) {
@@ -187,7 +152,6 @@
         const root = createModel(program, options.generateConvenienceAPI);
         // await program.host.writeFile(outPath, prettierOutput(JSON.stringify(root, null, 2)));
         if (root) {
-<<<<<<< HEAD
             const generatedFolder = resolvePath(outputFolder, "Generated");
             
             //resolve shared folders based on generator path override
@@ -204,10 +168,6 @@
      
             if (!fs.existsSync(generatedFolder)) {
                 fs.mkdirSync(generatedFolder, { recursive: true });
-=======
-            if (!fs.existsSync(outputFolder)) {
-                fs.mkdirSync(outputFolder, { recursive: true });
->>>>>>> 54b5f70e
             }
             await program.host.writeFile(
                 resolvePath(generatedFolder, "cadl.json"),
@@ -217,19 +177,11 @@
             );
 
             //emit configuration.json
-<<<<<<< HEAD
-=======
-            const configurationOutPath = resolvePath(outputFolder, "Configuration.json");
->>>>>>> 54b5f70e
             const configurations = {
                 OutputFolder: ".",
                 Namespace: resolvedOptions.namespace ?? namespace,
                 LibraryName: resolvedOptions["library-name"] ?? null,
-<<<<<<< HEAD
                 SharedSourceFolders: resolvedSharedFolders ?? [],
-=======
-                SharedSourceFolders: options["shared-source-folders"]?.split(";") ?? [],
->>>>>>> 54b5f70e
                 SingleTopLevelClient: resolvedOptions["single-top-level-client"]
             } as Configuration;
 
@@ -239,16 +191,9 @@
             );
             console.info(`Setting up new project: ${options.newProject}`)
             if (options.skipSDKGeneration !== true) {
-<<<<<<< HEAD
                 const newProjectOption = options.newProject ? "--new-project" : "";
                 let command = `dotnet ${resolvePath(options.csharpGeneratorPath)} --project-path ${outputFolder} ${newProjectOption}`;
                 console.info(command);
-=======
-                let command = `dotnet ${resolvePath(dllFilePath)} -p ${path.dirname(outputFolder)}`;
-                if (options["new-project"] === true) {
-                    command = `${command} -n ${options["new-project"]}`;
-                }
->>>>>>> 54b5f70e
 
                 exec(command, (error, stdout, stderr) => {
                     if (error) {
