--- conflicted
+++ resolved
@@ -114,12 +114,8 @@
     "clear-output-folder"?: boolean;
     "save-inputs"?: boolean;
     "model-namespace"?: boolean;
-<<<<<<< HEAD
     "generate-all-models"?: boolean;
-}
-=======
 } & DpgEmitterOptions;
->>>>>>> d91e1644
 
 const defaultOptions = {
     outputFile: "cadl.json",
@@ -129,13 +125,10 @@
     csharpGeneratorPath: dllFilePath,
     "clear-output-folder": false,
     "save-inputs": false,
-<<<<<<< HEAD
     "generate-all-models": false,
-=======
     "generate-protocol-methods": true,
     "generate-convenience-methods": true,
     "package-name": undefined
->>>>>>> d91e1644
 };
 
 const NetEmitterOptionsSchema: JSONSchemaType<NetEmitterOptions> = {
@@ -162,13 +155,10 @@
         "clear-output-folder": { type: "boolean", nullable: true },
         "save-inputs": { type: "boolean", nullable: true },
         "model-namespace": { type: "boolean", nullable: true },
-<<<<<<< HEAD
-        "generate-all-models": { type: "boolean", nullable: true }
-=======
+        "generate-all-models": { type: "boolean", nullable: true },
         "generate-protocol-methods": { type: "boolean", nullable: true },
         "generate-convenience-methods": { type: "boolean", nullable: true },
         "package-name": { type: "string", nullable: true }
->>>>>>> d91e1644
     },
     required: []
 };
@@ -194,13 +184,8 @@
             resolvedOptions.logFile
         ),
         skipSDKGeneration: resolvedOptions.skipSDKGeneration,
-<<<<<<< HEAD
-        generateConvenienceAPI: resolvedOptions.generateConvenienceAPI ?? false,
-        "unreferenced-types-handling": resolvedOptions["generate-all-models"] ? "keepAll" :resolvedOptions["unreferenced-types-handling"],
-=======
         "unreferenced-types-handling":
             resolvedOptions["unreferenced-types-handling"],
->>>>>>> d91e1644
         "new-project": resolvedOptions["new-project"],
         csharpGeneratorPath: resolvedOptions.csharpGeneratorPath,
         "clear-output-folder": resolvedOptions["clear-output-folder"],
@@ -213,11 +198,7 @@
         // Write out the dotnet model to the output path
         const namespace = getServiceNamespaceString(program) || "";
 
-<<<<<<< HEAD
-        const root = createModel(program, options.generateConvenienceAPI, options["generate-all-models"]);
-=======
-        const root = createModel(context);
->>>>>>> d91e1644
+        const root = createModel(context, options["generate-all-models"]);
         // await program.host.writeFile(outPath, prettierOutput(JSON.stringify(root, null, 2)));
         if (root) {
             const generatedFolder = resolvePath(outputFolder, "Generated");
@@ -332,16 +313,8 @@
     return undefined;
 }
 
-<<<<<<< HEAD
-function createModel(
-    program: Program,
-    generateConvenienceAPI: boolean = false,
-    generateAllModels: boolean = false,
-): any {
-=======
-export function createModel(context: EmitContext<NetEmitterOptions>): any {
+export function createModel(context: EmitContext<NetEmitterOptions>, generateAllModels: boolean = false,): any {
     const program = context.program;
->>>>>>> d91e1644
     const serviceNamespaceType = getServiceNamespace(program);
     if (!serviceNamespaceType) {
         return;
