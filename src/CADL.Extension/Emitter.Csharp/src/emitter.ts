// Copyright (c) Microsoft Corporation. All rights reserved.
// Licensed under the MIT License. See License.txt in the project root for license information.

import {
    createCadlLibrary,
    Program,
    resolvePath,
    Service,
    EmitContext,
    createTypeSpecLibrary,
    paramMessage,
    logDiagnostics
} from "@typespec/compiler";

import { stringifyRefs, PreserveType } from "json-serialize-refs";
import fs from "fs";
import path from "node:path";
import { Configuration } from "./type/configuration.js";
import { execSync } from "child_process";
import {
    NetEmitterOptions,
    NetEmitterOptionsSchema,
    resolveOptions,
    resolveOutputFolder
} from "./options.js";
import { createModel } from "./lib/clientModelBuilder.js";
import { logger, LoggerLevel } from "./lib/logger.js";
import { cadlOutputFileName, configurationFileName } from "./constants.js";

<<<<<<< HEAD
export const $lib = createTypeSpecLibrary({
    name: "typespec-csharp",
    diagnostics: {
        "No-APIVersion": {
            severity: "error",
            messages: {
                default: paramMessage`No APIVersion Provider for service ${"service"}`
            }
        },
        "No-Route": {
            severity: "error",
            messages: {
                default: paramMessage`No Route for service for service ${"service"}`
            }
        }
    },
=======
export const $lib = createCadlLibrary({
    name: "@azure-tools/typespec-csharp",
    diagnostics: {},
>>>>>>> 4d2011b9
    emitter: {
        options: NetEmitterOptionsSchema
    }
});

export async function $onEmit(context: EmitContext<NetEmitterOptions>) {
    const program: Program = context.program;
    const options = resolveOptions(context);
    const outputFolder = resolveOutputFolder(context);

    /* set the loglevel. */
    for (const transport of logger.transports) {
        transport.level = options.logLevel ?? LoggerLevel.INFO;
    }

    if (!program.compilerOptions.noEmit && !program.hasError()) {
        // Write out the dotnet model to the output path
        const root = createModel(context);
        if (
            context.program.diagnostics.length > 0 &&
            context.program.diagnostics.filter(
                (digs) => digs.severity === "error"
            ).length > 0
        ) {
            logDiagnostics(
                context.program.diagnostics,
                context.program.host.logSink
            );
            process.exit(1);
        }
        const namespace = root.Name;
        // await program.host.writeFile(outPath, prettierOutput(JSON.stringify(root, null, 2)));
        if (root) {
            const generatedFolder = resolvePath(outputFolder, "Generated");

            //resolve shared folders based on generator path override
            const resolvedSharedFolders: string[] = [];
            const sharedFolders = [
                resolvePath(
                    options.csharpGeneratorPath,
                    "..",
                    "Generator.Shared"
                ),
                resolvePath(
                    options.csharpGeneratorPath,
                    "..",
                    "Azure.Core.Shared"
                )
            ];
            for (const sharedFolder of sharedFolders) {
                resolvedSharedFolders.push(
                    path
                        .relative(generatedFolder, sharedFolder)
                        .replaceAll("\\", "/")
                );
            }

            if (!fs.existsSync(generatedFolder)) {
                fs.mkdirSync(generatedFolder, { recursive: true });
            }

            await program.host.writeFile(
                resolvePath(generatedFolder, cadlOutputFileName),
                prettierOutput(
                    stringifyRefs(root, null, 1, PreserveType.Objects)
                )
            );

            //emit configuration.json
            const configurations = {
                OutputFolder: ".",
                Namespace: options.namespace ?? namespace,
                LibraryName: options["library-name"] ?? namespace,
                SharedSourceFolders: resolvedSharedFolders ?? [],
                SingleTopLevelClient: options["single-top-level-client"],
                "unreferenced-types-handling":
                    options["unreferenced-types-handling"],
                "use-overloads-between-protocol-and-convenience":
                    options["use-overloads-between-protocol-and-convenience"],
                "model-namespace": options["model-namespace"],
                ModelsToTreatEmptyStringAsNull:
                    options["models-to-treat-empty-string-as-null"],
                IntrinsicTypesToTreatEmptyStringAsNull: options[
                    "models-to-treat-empty-string-as-null"
                ]
                    ? options[
                          "additional-intrinsic-types-to-treat-empty-string-as-null"
                      ].concat(
                          [
                              "Uri",
                              "Guid",
                              "ResourceIdentifier",
                              "DateTimeOffset"
                          ].filter(
                              (item) =>
                                  options[
                                      "additional-intrinsic-types-to-treat-empty-string-as-null"
                                  ].indexOf(item) < 0
                          )
                      )
                    : undefined
            } as Configuration;

            await program.host.writeFile(
                resolvePath(generatedFolder, configurationFileName),
                prettierOutput(JSON.stringify(configurations, null, 2))
            );

            if (options.skipSDKGeneration !== true) {
                const newProjectOption = options["new-project"]
                    ? "--new-project"
                    : "";
                const existingProjectOption = options["existing-project-folder"]
                    ? `--existing-project-folder ${options["existing-project-folder"]}`
                    : "";
                const debugFlag = options.debug ?? false ? " --debug" : "";

                const command = `dotnet --roll-forward Major ${resolvePath(
                    options.csharpGeneratorPath
                )} --project-path ${outputFolder} ${newProjectOption} ${existingProjectOption} --clear-output-folder ${
                    options["clear-output-folder"]
                }${debugFlag}`;
                logger.verbose(command);

                try {
                    execSync(command, { stdio: "inherit" });
                } catch (error: any) {
                    if (error.message) logger.info(error.message);
                    if (error.stderr) logger.error(error.stderr);
                    if (error.stdout) logger.verbose(error.stdout);
                    throw error;
                }
            }

            if (!options["save-inputs"]) {
                // delete
                deleteFile(resolvePath(generatedFolder, cadlOutputFileName));
                deleteFile(resolvePath(generatedFolder, configurationFileName));
            }
        }
    }
}

function deleteFile(filePath: string) {
    fs.unlink(filePath, (err) => {
        if (err) {
            logger.error(`stderr: ${err}`);
        } else {
            logger.info(`File ${filePath} is deleted.`);
        }
    });
}

function prettierOutput(output: string) {
    return output + "\n";
}

class ErrorTypeFoundError extends Error {
    constructor() {
        super("Error type found in evaluated Cadl output");
    }
}<|MERGE_RESOLUTION|>--- conflicted
+++ resolved
@@ -27,9 +27,8 @@
 import { logger, LoggerLevel } from "./lib/logger.js";
 import { cadlOutputFileName, configurationFileName } from "./constants.js";
 
-<<<<<<< HEAD
 export const $lib = createTypeSpecLibrary({
-    name: "typespec-csharp",
+    name: "@azure-tools/typespec-csharp",
     diagnostics: {
         "No-APIVersion": {
             severity: "error",
@@ -44,11 +43,6 @@
             }
         }
     },
-=======
-export const $lib = createCadlLibrary({
-    name: "@azure-tools/typespec-csharp",
-    diagnostics: {},
->>>>>>> 4d2011b9
     emitter: {
         options: NetEmitterOptionsSchema
     }
