--- conflicted
+++ resolved
@@ -252,13 +252,9 @@
                     : "";
                 const command = `dotnet --roll-forward Major ${resolvePath(
                     options.csharpGeneratorPath ?? dllFilePath
-<<<<<<< HEAD
-                )} --project-path ${outputFolder} ${newProjectOption} ${existingProjectOption} --clear-output-folder ${options["clear-output-folder"]}`;
-=======
-                )} --project-path ${outputFolder} ${newProjectOption} --clear-output-folder ${
+                )} --project-path ${outputFolder} ${newProjectOption} ${existingProjectOption} --clear-output-folder ${
                     options["clear-output-folder"]
                 }`;
->>>>>>> a004957f
                 console.info(command);
 
                 try {
