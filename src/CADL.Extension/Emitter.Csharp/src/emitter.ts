// Copyright (c) Microsoft Corporation. All rights reserved.
// Licensed under the MIT License. See License.txt in the project root for license information.

import {
    createCadlLibrary,
    getDeprecated,
    getDoc,
    getServiceNamespace,
    getServiceNamespaceString,
    getServiceTitle,
    getServiceVersion,
    getSummary,
    ignoreDiagnostics,
    isErrorModel,
    JSONSchemaType,
    Model,
    ModelProperty,
    Operation,
    Program,
    resolvePath
} from "@cadl-lang/compiler";
import {
    getAllHttpServices,
    getAuthentication,
    getHttpOperation,
    getServers,
    HttpOperation,
    HttpOperationParameter,
    HttpOperationResponse,
    ServiceAuthentication
} from "@cadl-lang/rest/http";
import { CodeModel } from "./type/CodeModel.js";
import { InputClient } from "./type/InputClient.js";

import { stringifyRefs, PreserveType } from "json-serialize-refs";
import { InputOperation, Paging } from "./type/InputOperation.js";
import { RequestMethod, parseHttpRequestMethod } from "./type/RequestMethod.js";
import { BodyMediaType } from "./type/BodyMediaType.js";
import { InputParameter } from "./type/InputParameter.js";
import {
    InputEnumType,
    InputModelType,
    InputPrimitiveType,
    InputType
} from "./type/InputType.js";
import { RequestLocation, requestLocationMap } from "./type/RequestLocation.js";
import { OperationResponse } from "./type/OperationResponse.js";
import {
    getDefaultValue,
    getEffectiveSchemaType,
    getInputType,
    getUsages
} from "./lib/model.js";
import { InputOperationParameterKind } from "./type/InputOperationParameterKind.js";
import { resolveServers } from "./lib/cadlServer.js";
import {
    getExternalDocs,
    getOperationId,
    hasDecorator
} from "./lib/decorators.js";
import { InputAuth } from "./type/InputAuth.js";
import { InputApiKeyAuth } from "./type/InputApiKeyAuth.js";
import { InputOAuth2Auth } from "./type/InputOAuth2Auth.js";
import { getResourceOperation, ResourceOperation } from "@cadl-lang/rest";
import { InputTypeKind } from "./type/InputTypeKind.js";
import { InputConstant } from "./type/InputConstant.js";
import { Usage } from "./type/Usage.js";
import { HttpResponseHeader } from "./type/HttpResponseHeader.js";
import { OperationPaging } from "./type/OperationPaging.js";
import { OperationLongRunning } from "./type/OperationLongRunning.js";
import { OperationFinalStateVia } from "./type/OperationFinalStateVia.js";
import { getOperationLink } from "@azure-tools/cadl-azure-core";
import fs from "fs";
import path from "node:path";
import { Configuration } from "./type/Configuration.js";
import { dllFilePath } from "@autorest/csharp";
import { execSync } from "child_process";
import {
    Client,
    getConvenienceAPIName,
    isApiVersion,
    isOperationGroup,
    listClients,
    listOperationGroups,
    listOperationsInOperationGroup,
    OperationGroup
} from "@azure-tools/cadl-dpg";
import { ClientKind } from "./type/ClientKind.js";
import { getVersions } from "@cadl-lang/versioning";
import { EmitContext } from "@cadl-lang/compiler/*";

export interface NetEmitterOptions {
    outputFile?: string;
    logFile?: string;
    namespace?: string;
    "library-name"?: string;
    "single-top-level-client"?: boolean;
    skipSDKGeneration?: boolean;
    generateConvenienceAPI?: boolean; //workaround for cadl-ranch project
    "unreferenced-types-handling"?: "removeOrInternalize" | "internalize" | "keepAll";
    "new-project"?: boolean;
    csharpGeneratorPath?: string;
    "clear-output-folder"?: boolean;
    "save-inputs"?: boolean;
    "model-namespace"?: boolean;
    "existing-project-folder"?: string;
}

const defaultOptions = {
    outputFile: "cadl.json",
    logFile: "log.json",
    skipSDKGeneration: false,
    "new-project": false,
    csharpGeneratorPath: dllFilePath,
    "clear-output-folder": false,
    "save-inputs": false
};

const NetEmitterOptionsSchema: JSONSchemaType<NetEmitterOptions> = {
    type: "object",
    additionalProperties: false,
    properties: {
        outputFile: { type: "string", nullable: true },
        logFile: { type: "string", nullable: true },
        namespace: { type: "string", nullable: true },
        "library-name": { type: "string", nullable: true },
        "single-top-level-client": { type: "boolean", nullable: true },
        skipSDKGeneration: { type: "boolean", default: false, nullable: true },
        generateConvenienceAPI: { type: "boolean", nullable: true },
        "unreferenced-types-handling": { type: "string", enum: ["removeOrInternalize", "internalize", "keepAll"], nullable: true },
        "new-project": { type: "boolean", nullable: true },
        csharpGeneratorPath: { type: "string", default: dllFilePath, nullable: true },
        "clear-output-folder": { type: "boolean", nullable: true },
        "save-inputs": { type: "boolean", nullable: true },
        "model-namespace": { type: "boolean", nullable: true },
        "existing-project-folder": {type: "string", nullable: true},
    },
    required: []
};

export const $lib = createCadlLibrary({
    name: "cadl-csharp",
    diagnostics: {},
    emitter: {
        options: NetEmitterOptionsSchema
    }
});

export async function $onEmit(
    context: EmitContext<NetEmitterOptions>
) {
    const program: Program = context.program;
    const emitterOptions = context.options;
    const emitterOutputDir = context.emitterOutputDir;
    const resolvedOptions = { ...defaultOptions, ...emitterOptions };
    const resolvedSharedFolders: string[] = [];
    const outputFolder = resolvePath(
        emitterOutputDir ?? "./cadl-output"
    );
    const options: NetEmitterOptions = {
        outputFile: resolvePath(outputFolder, resolvedOptions.outputFile),
        logFile: resolvePath(
            emitterOutputDir ?? "./cadl-output",
            resolvedOptions.logFile
        ),
        skipSDKGeneration: resolvedOptions.skipSDKGeneration,
        generateConvenienceAPI: resolvedOptions.generateConvenienceAPI ?? false,
        "unreferenced-types-handling": resolvedOptions["unreferenced-types-handling"],
        "new-project": resolvedOptions["new-project"],
        csharpGeneratorPath: resolvedOptions.csharpGeneratorPath,
        "clear-output-folder": resolvedOptions["clear-output-folder"],
        "save-inputs": resolvedOptions["save-inputs"],
        "model-namespace": resolvedOptions["model-namespace"],
        "existing-project-folder": resolvedOptions["existing-project-folder"],
    };
    const version: string = "";
    if (!program.compilerOptions.noEmit && !program.hasError()) {
        // Write out the dotnet model to the output path
        const namespace = getServiceNamespaceString(program) || "";

        const root = createModel(program, options.generateConvenienceAPI);
        // await program.host.writeFile(outPath, prettierOutput(JSON.stringify(root, null, 2)));
        if (root) {
            const generatedFolder = resolvePath(outputFolder, "Generated");

            //resolve shared folders based on generator path override
            const resolvedSharedFolders: string[] = [];
            const sharedFolders = [
                resolvePath(
                    options.csharpGeneratorPath ?? dllFilePath,
                    "..",
                    "Generator.Shared"
                ),
                resolvePath(
                    options.csharpGeneratorPath ?? dllFilePath,
                    "..",
                    "Azure.Core.Shared"
                )
            ];
            for (const sharedFolder of sharedFolders) {
                resolvedSharedFolders.push(
                    path
                        .relative(generatedFolder, sharedFolder)
                        .replaceAll("\\", "/")
                );
            }

            if (!fs.existsSync(generatedFolder)) {
                fs.mkdirSync(generatedFolder, { recursive: true });
            }
            
            await program.host.writeFile(
                resolvePath(generatedFolder, "cadl.json"),
                prettierOutput(
                    stringifyRefs(root, null, 1, PreserveType.Objects)
                )
            );

            //emit configuration.json
            const configurations = {
                OutputFolder: ".",
                Namespace: resolvedOptions.namespace ?? namespace,
                LibraryName: resolvedOptions["library-name"] ?? null,
                SharedSourceFolders: resolvedSharedFolders ?? [],
                SingleTopLevelClient: resolvedOptions["single-top-level-client"],
                "unreferenced-types-handling": options["unreferenced-types-handling"],
                "model-namespace": resolvedOptions["model-namespace"]
            } as Configuration;

            await program.host.writeFile(
                resolvePath(generatedFolder, "Configuration.json"),
                prettierOutput(JSON.stringify(configurations, null, 2))
            );

            if (options.skipSDKGeneration !== true) {
                const newProjectOption = options["new-project"]
                    ? "--new-project"
                    : "";
                const existingProjectOption = options["existing-project-folder"]
                    ? `--existing-project-folder ${options["existing-project-folder"]}`
                    : "";
                const command = `dotnet --roll-forward Major ${resolvePath(
<<<<<<< HEAD
                    options.csharpGeneratorPath
                )} --project-path ${outputFolder} ${newProjectOption} ${existingProjectOption}`;
=======
                    options.csharpGeneratorPath ?? dllFilePath
                )} --project-path ${outputFolder} ${newProjectOption} --clear-output-folder ${options["clear-output-folder"]}`;
>>>>>>> 32747a05
                console.info(command);

                try {
                    execSync(command, { stdio: "inherit" });
                } catch (error: any) {
                    if (error.message) console.log(error.message);
                    if (error.stderr) console.error(error.stderr);
                    if (error.stdout) console.log(error.stdout);

                    throw error;
                }
            }

            if (!options["save-inputs"]) {
                // delete
                deleteFile(resolvePath(generatedFolder, "cadl.json"));
                deleteFile(resolvePath(generatedFolder, "Configuration.json"));
            }
        }
    }
}

function deleteFile(filePath: string) {
    fs.unlink(filePath, (err) => {
        if (err) {
            console.log(`stderr: ${err}`);
        }

        console.log(`File ${filePath} is deleted.`);
    });
}

function prettierOutput(output: string) {
    return output + "\n";
}
function getClient(
    clients: InputClient[],
    clientName: string
): InputClient | undefined {
    for (const client of clients) {
        if (client.Name === clientName) return client;
    }

    return undefined;
}

function createModel(
    program: Program,
    generateConvenienceAPI: boolean = false
): any {
    const serviceNamespaceType = getServiceNamespace(program);
    if (!serviceNamespaceType) {
        return;
    }
    const title = getServiceTitle(program);
    const apiVersions: Set<string> = new Set<string>();
    let version = getServiceVersion(program);
    if (version !== "0000-00-00") {
        apiVersions.add(version);
    }

    const versions = getVersions(
        program,
        serviceNamespaceType
    )[1]?.getVersions();
    if (versions) {
        for (const ver of versions) {
            apiVersions.add(ver.value);
        }
        version = versions[versions.length - 1].value; //default version
    }

    if (apiVersions.size === 0) {
        throw "No Api-Version Provided";
    }
    const description = getDoc(program, serviceNamespaceType);
    const externalDocs = getExternalDocs(program, serviceNamespaceType);

    const servers = getServers(program, serviceNamespaceType);
    const apiVersionParam: InputParameter = {
        Name: "apiVersion",
        NameInRequest: "api-version",
        Description: "",
        Type: {
            Name: "String",
            Kind: InputTypeKind.String,
            IsNullable: false
        } as InputPrimitiveType,
        Location: RequestLocation.Query,
        IsRequired: true,
        IsApiVersion: true,
        IsContentType: false,
        IsEndpoint: false,
        IsResourceParameter: false,
        SkipUrlEncoding: false,
        Explode: false,
        Kind: InputOperationParameterKind.Client,
        DefaultValue: {
            Type: {
                Name: "String",
                Kind: InputTypeKind.String,
                IsNullable: false
            } as InputPrimitiveType,
            Value: version
        } as InputConstant
    };
    const namespace = getServiceNamespaceString(program) || "client";
    const authentication = getAuthentication(program, serviceNamespaceType);
    let auth = undefined;
    if (authentication) {
        auth = processServiceAuthentication(authentication);
    }

    const modelMap = new Map<string, InputModelType>();
    const enumMap = new Map<string, InputEnumType>();
    let urlParameters: InputParameter[] | undefined = undefined;
    let url: string = "";
    const convenienceOperations: HttpOperation[] = [];
    let lroMonitorOperations: Set<Operation>;
    try {
        //create endpoint parameter from servers
        if (servers !== undefined) {
            const cadlServers = resolveServers(
                program,
                servers,
                modelMap,
                enumMap
            );
            if (cadlServers.length > 0) {
                /* choose the first server as endpoint. */
                url = cadlServers[0].url;
                urlParameters = cadlServers[0].parameters;
            }
        }
        const [services] = getAllHttpServices(program);
        const routes = services[0].operations;
        if (routes.length === 0) {
            throw `No Route for service ${services[0].namespace.name}`;
        }
        console.log("routes:" + routes.length);

        lroMonitorOperations = getAllLroMonitorOperations(routes, program);
        const clients: InputClient[] = [];
        const dpgClients = listClients(program);
        for (const client of dpgClients) {
            clients.push(emitClient(client));
            const dpgOperationGroups = listOperationGroups(program, client);
            for (const dpgGroup of dpgOperationGroups) {
                clients.push(emitClient(dpgGroup, client));
            }
        }

        for (const client of clients) {
            for (const op of client.Operations) {
                const apiVersionIndex = op.Parameters.findIndex(
                    (value) => value.IsApiVersion
                );
                if (apiVersionIndex !== -1) {
                    const apiVersionInOperation =
                        op.Parameters[apiVersionIndex];
                    if (!apiVersionInOperation.DefaultValue?.Value) {
                        apiVersionInOperation.DefaultValue =
                            apiVersionParam.DefaultValue;
                    }
                    /**
                     * replace to the global apiVerison parameter if the apiVersion defined in the operation is the same as the global service apiVersion parameter.
                     * Three checkpoints:
                     * the parameter is query parameter,
                     * it is client parameter
                     * it does not has default value, or the default value is included in the global service apiVersion.
                     */
                    if (
                        apiVersions.has(
                            apiVersionInOperation.DefaultValue?.Value
                        ) &&
                        apiVersionInOperation.Kind ===
                            InputOperationParameterKind.Client &&
                        apiVersionInOperation.Location ===
                            apiVersionParam.Location
                    ) {
                        op.Parameters[apiVersionIndex] = apiVersionParam;
                    }
                } else {
                    op.Parameters.push(apiVersionParam);
                }
            }
        }

        const usages = getUsages(program, convenienceOperations);
        setUsage(usages, modelMap);
        setUsage(usages, enumMap);

        const clientModel = {
            Name: namespace,
            Description: description,
            ApiVersions: Array.from(apiVersions.values()),
            Enums: Array.from(enumMap.values()),
            Models: Array.from(modelMap.values()),
            Clients: clients,
            Auth: auth
        } as CodeModel;
        return clientModel;
    } catch (err) {
        if (err instanceof ErrorTypeFoundError) {
            return;
        } else {
            throw err;
        }
    }

    function emitClient(
        client: Client | OperationGroup,
        parent?: Client
    ): InputClient {
        const operations = listOperationsInOperationGroup(program, client);
        let clientDesc = "";
        if (operations.length > 0) {
            const container = ignoreDiagnostics(
                getHttpOperation(program, operations[0])
            ).container;
            clientDesc = getDoc(program, container) ?? "";
        }

        const inputClient = {
            Name:
                client.kind === ClientKind.DpgClient
                    ? client.name
                    : client.type.name,
            Description: clientDesc,
            Operations: [],
            Protocol: {},
            Creatable: client.kind === ClientKind.DpgClient,
            Parent: parent?.name
        } as InputClient;
        for (const op of operations) {
            if (lroMonitorOperations.has(op)) continue;
            const httpOperation = ignoreDiagnostics(
                getHttpOperation(program, op)
            );
            const inputOperation: InputOperation = loadOperation(
                program,
                httpOperation,
                url,
                urlParameters,
                modelMap,
                enumMap
            );

            applyDefaultContentTypeAndAcceptParameter(inputOperation);
            inputClient.Operations.push(inputOperation);
            if (
                inputOperation.GenerateConvenienceMethod ||
                generateConvenienceAPI
            )
                convenienceOperations.push(httpOperation);
        }
        return inputClient;
    }

    function getAllLroMonitorOperations(
        routes: HttpOperation[],
        program: Program
    ): Set<Operation> {
        const lroMonitorOperations = new Set<Operation>();
        for (const operation of routes) {
            const operationLink = getOperationLink(
                program,
                operation.operation,
                "polling"
            );
            if (operationLink !== undefined) {
                lroMonitorOperations.add(operationLink.linkedOperation);
            }
        }
        return lroMonitorOperations;
    }
}

function setUsage(
    usages: { inputs: string[]; outputs: string[]; roundTrips: string[] },
    models: Map<string, InputModelType | InputEnumType>
) {
    for (const [name, m] of models) {
        if (usages.inputs.includes(name)) {
            m.Usage = Usage.Input;
        } else if (usages.outputs.includes(name)) {
            m.Usage = Usage.Output;
        } else if (usages.roundTrips.includes(name)) {
            m.Usage = Usage.RoundTrip;
        } else {
            m.Usage = Usage.None;
        }
    }
}

function applyDefaultContentTypeAndAcceptParameter(
    operation: InputOperation
): void {
    const defaultValue: string = "application/json";
    if (
        operation.Parameters.some(
            (value) => value.Location === RequestLocation.Body
        ) &&
        !operation.Parameters.some((value) => value.IsContentType === true)
    ) {
        operation.Parameters.push(
            createContentTypeOrAcceptParameter(
                [defaultValue],
                "contentType",
                "Content-Type"
            )
        );
        operation.RequestMediaTypes = [defaultValue];
    }

    if (
        !operation.Parameters.some(
            (value) =>
                value.Location === RequestLocation.Header &&
                value.NameInRequest.toLowerCase() === "accept"
        )
    ) {
        operation.Parameters.push(
            createContentTypeOrAcceptParameter(
                [defaultValue],
                "accept",
                "Accept"
            )
        );
    }
}

function createContentTypeOrAcceptParameter(
    mediaTypes: string[],
    name: string,
    nameInRequest: string
): InputParameter {
    const isContentType: boolean =
        nameInRequest.toLowerCase() === "content-type";
    const inputType: InputType = {
        Name: "String",
        Kind: InputTypeKind.String,
        IsNullable: false
    } as InputPrimitiveType;
    return {
        Name: name,
        NameInRequest: nameInRequest,
        Type: inputType,
        Location: RequestLocation.Header,
        IsApiVersion: false,
        IsResourceParameter: false,
        IsContentType: isContentType,
        IsRequired: true,
        IsEndpoint: false,
        SkipUrlEncoding: false,
        Explode: false,
        Kind: InputOperationParameterKind.Constant,
        DefaultValue:
            mediaTypes.length === 1
                ? ({
                      Type: inputType,
                      Value: mediaTypes[0]
                  } as InputConstant)
                : undefined
    } as InputParameter;
}

function processServiceAuthentication(
    authentication: ServiceAuthentication
): InputAuth {
    const auth = {} as InputAuth;
    let scopes: Set<string> | undefined;

    for (const option of authentication.options) {
        for (const schema of option.schemes) {
            switch (schema.type) {
                case "apiKey":
                    auth.ApiKey = { Name: schema.name } as InputApiKeyAuth;
                    break;
                case "oauth2":
                    for (const flow of schema.flows) {
                        if (flow.scopes) {
                            scopes ??= new Set<string>();
                            for (const scope of flow.scopes) {
                                scopes.add(scope.value);
                            }
                        }
                    }
                    break;
                default:
                    throw new Error("Not supported authentication.");
            }
        }
    }

    if (scopes) {
        auth.OAuth2 = {
            Scopes: Array.from(scopes.values())
        } as InputOAuth2Auth;
    }

    return auth;
}

function getOperationGroupName(program: Program, operation: Operation): string {
    const explicitOperationId = getOperationId(program, operation);
    if (explicitOperationId) {
        const ids: string[] = explicitOperationId.split("_");
        if (ids.length > 1) {
            return ids.slice(0, -2).join("_");
        }
    }

    if (operation.interface) {
        return operation.interface.name;
    }
    let namespace = operation.namespace;
    if (!namespace) {
        namespace =
            program.checker.getGlobalNamespaceType() ??
            getServiceNamespace(program);
    }

    if (namespace) return namespace.name;
    else return "";
}

function loadOperation(
    program: Program,
    operation: HttpOperation,
    uri: string,
    urlParameters: InputParameter[] | undefined = undefined,
    models: Map<string, InputModelType>,
    enums: Map<string, InputEnumType>
): InputOperation {
    const {
        path: fullPath,
        operation: op,
        verb,
        parameters: cadlParameters
    } = operation;
    console.log(`load operation: ${op.name}, path:${fullPath} `);
    const resourceOperation = getResourceOperation(program, op);
    const desc = getDoc(program, op);
    const summary = getSummary(program, op);
    const externalDocs = getExternalDocs(program, op);

    const parameters: InputParameter[] = [];
    if (urlParameters) {
        for (const param of urlParameters) {
            parameters.push(param);
        }
    }
    for (const p of cadlParameters.parameters) {
        parameters.push(loadOperationParameter(program, p));
    }

    if (cadlParameters.bodyParameter) {
        parameters.push(
            loadBodyParameter(program, cadlParameters.bodyParameter)
        );
    } else if (cadlParameters.bodyType) {
        if (resourceOperation) {
            parameters.push(
                loadBodyParameter(program, resourceOperation.resourceType)
            );
        } else {
            const effectiveBodyType = getEffectiveSchemaType(
                program,
                cadlParameters.bodyType
            );
            if (effectiveBodyType.kind === "Model") {
                parameters.push(loadBodyParameter(program, effectiveBodyType));
            }
        }
    }

    const responses: OperationResponse[] = [];
    for (const res of operation.responses) {
        const operationResponse = loadOperationResponse(
            program,
            res,
            resourceOperation
        );
        if (operationResponse) {
            responses.push(operationResponse);
        }
    }

    const mediaTypes: string[] = [];
    const contentTypeParameter = parameters.find(
        (value) => value.IsContentType
    );
    if (contentTypeParameter) {
        mediaTypes.push(contentTypeParameter.DefaultValue?.Value);
    }
    const requestMethod = parseHttpRequestMethod(verb);
    const convenienceApiDecorator: boolean =
        getConvenienceAPIName(program, op) !== undefined;
    const generateConvenienceMethod: boolean =
        requestMethod !== RequestMethod.PATCH && convenienceApiDecorator;

    /* handle lro */
    /* handle paging. */
    let paging: OperationPaging | undefined = undefined;
    for (const res of operation.responses) {
        const body = res.responses[0]?.body;
        if (body?.type) {
            if (
                body.type.kind === "Model" &&
                hasDecorator(body?.type, "$pagedResult")
            ) {
                const itemsProperty = Array.from(
                    body.type.properties.values()
                ).find((it) => hasDecorator(it, "$items"));
                const nextLinkProperty = Array.from(
                    body.type.properties.values()
                ).find((it) => hasDecorator(it, "$nextLink"));
                paging = {
                    NextLinkName: nextLinkProperty?.name,
                    ItemName: itemsProperty?.name
                } as OperationPaging;
            }
        }
    }
    /* TODO: handle lro */

    return {
        Name: op.name,
        ResourceName: resourceOperation?.resourceType.name ?? getOperationGroupName(program, op),
        Summary: summary,
        Deprecated: getDeprecated(program, op),
        Description: desc,
        Parameters: parameters,
        Responses: responses,
        HttpMethod: requestMethod,
        RequestBodyMediaType: BodyMediaType.Json,
        Uri: uri,
        Path: fullPath,
        ExternalDocsUrl: externalDocs?.url,
        RequestMediaTypes: mediaTypes.length > 0 ? mediaTypes : undefined,
        BufferResponse: true,
        LongRunning: loadOperationLongRunning(
            program,
            operation,
            resourceOperation
        ),
        Paging: paging,
        GenerateConvenienceMethod: generateConvenienceMethod
    } as InputOperation;

    function loadOperationParameter(
        program: Program,
        parameter: HttpOperationParameter
    ): InputParameter {
        const { type: location, name, param } = parameter;
        const cadlType = param.type;
        const inputType: InputType = getInputType(
            program,
            cadlType,
            models,
            enums
        );
        let defaultValue = undefined;
        const value = getDefaultValue(cadlType);
        if (value) {
            defaultValue = {
                Type: inputType,
                Value: value
            } as InputConstant;
        }
        const requestLocation = requestLocationMap[location];
        const isApiVer: boolean = isApiVersion(program, parameter);
        const isContentType: boolean =
            requestLocation === RequestLocation.Header &&
            name.toLowerCase() === "content-type";
        const kind: InputOperationParameterKind = isContentType
            ? InputOperationParameterKind.Constant
            : isApiVer
            ? defaultValue
                ? InputOperationParameterKind.Constant
                : InputOperationParameterKind.Client
            : InputOperationParameterKind.Method;
        return {
            Name: param.name,
            NameInRequest: name,
            Description: getDoc(program, param),
            Type: inputType,
            Location: requestLocation,
            DefaultValue: defaultValue,
            IsRequired: !param.optional,
            IsApiVersion: isApiVer,
            IsResourceParameter: false,
            IsContentType: isContentType,
            IsEndpoint: false,
            SkipUrlEncoding: false, //TODO: retrieve out value from extension
            Explode: false,
            Kind: kind
        } as InputParameter;
    }

    function loadBodyParameter(
        program: Program,
        body: ModelProperty | Model
    ): InputParameter {
        const type = body.kind === "Model" ? body : body.type;
        const inputType: InputType = getInputType(program, type, models, enums);
        const requestLocation = RequestLocation.Body;
        const kind: InputOperationParameterKind =
            InputOperationParameterKind.Method;
        return {
            Name: body.name,
            NameInRequest: body.name,
            Description: getDoc(program, body),
            Type: inputType,
            Location: requestLocation,
            IsRequired: body.kind === "Model" ? true : !body.optional,
            IsApiVersion: false,
            IsResourceParameter: false,
            IsContentType: false,
            IsEndpoint: false,
            SkipUrlEncoding: false,
            Explode: false,
            Kind: kind
        } as InputParameter;
    }

    function loadOperationResponse(
        program: Program,
        response: HttpOperationResponse,
        resourceOperation?: ResourceOperation
    ): OperationResponse | undefined {
        if (!response.statusCode || response.statusCode === "*") {
            return undefined;
        }
        const status: number[] = [];
        status.push(Number(response.statusCode));
        //TODO: what to do if more than 1 response?
        const body = response.responses[0]?.body;

        let type: InputType | undefined = undefined;
        if (body?.type) {
            if (resourceOperation && resourceOperation.operation !== "list") {
                type = getInputType(
                    program,
                    resourceOperation.resourceType,
                    models,
                    enums
                );
            } else {
                const cadlType = getEffectiveSchemaType(program, body.type);
                const inputType: InputType = getInputType(
                    program,
                    cadlType,
                    models,
                    enums
                );
                type = inputType;
            }
        }

        const headers = response.responses[0]?.headers;
        const responseHeaders: HttpResponseHeader[] = [];
        if (headers) {
            for (const key of Object.keys(headers)) {
                responseHeaders.push({
                    Name: key,
                    NameInResponse: headers[key].name,
                    Description: getDoc(program, headers[key]) ?? "",
                    Type: getInputType(
                        program,
                        headers[key].type,
                        models,
                        enums
                    )
                } as HttpResponseHeader);
            }
        }

        return {
            StatusCodes: status,
            BodyType: type,
            BodyMediaType: BodyMediaType.Json,
            Headers: responseHeaders,
            IsErrorResponse: isErrorModel(program, response.type)
        } as OperationResponse;
    }

    function loadOperationLongRunning(
        program: Program,
        op: HttpOperation,
        resourceOperation?: ResourceOperation
    ): OperationLongRunning | undefined {
        if (!isLroOperation(program, op.operation)) return undefined;

        const finalResponse = loadLongRunningFinalResponse(
            program,
            op,
            resourceOperation
        );
        if (finalResponse === undefined) return undefined;

        return {
            FinalStateVia: OperationFinalStateVia.Location, // data plane only supports `location`
            FinalResponse: finalResponse
        } as OperationLongRunning;
    }

    function loadLongRunningFinalResponse(
        program: Program,
        op: HttpOperation,
        resourceOperation?: ResourceOperation
    ): OperationResponse | undefined {
        let finalResponse: any | undefined;
        for (const response of op.responses) {
            if (response.statusCode === "200") {
                finalResponse = response;
                break;
            }
            if (response.statusCode === "204") {
                finalResponse = response;
            }
        }

        if (finalResponse !== undefined) {
            return loadOperationResponse(
                program,
                finalResponse,
                resourceOperation
            );
        }

        return loadOperationResponse(
            program,
            op.responses[0],
            resourceOperation
        );
    }

    function isLroOperation(program: Program, op: Operation) {
        return getOperationLink(program, op, "polling") !== undefined;
    }
}

class ErrorTypeFoundError extends Error {
    constructor() {
        super("Error type found in evaluated Cadl output");
    }
}<|MERGE_RESOLUTION|>--- conflicted
+++ resolved
@@ -240,13 +240,8 @@
                     ? `--existing-project-folder ${options["existing-project-folder"]}`
                     : "";
                 const command = `dotnet --roll-forward Major ${resolvePath(
-<<<<<<< HEAD
-                    options.csharpGeneratorPath
-                )} --project-path ${outputFolder} ${newProjectOption} ${existingProjectOption}`;
-=======
                     options.csharpGeneratorPath ?? dllFilePath
-                )} --project-path ${outputFolder} ${newProjectOption} --clear-output-folder ${options["clear-output-folder"]}`;
->>>>>>> 32747a05
+                )} --project-path ${outputFolder} ${newProjectOption} ${existingProjectOption} --clear-output-folder ${options["clear-output-folder"]}`;
                 console.info(command);
 
                 try {
