// Copyright (c) Microsoft Corporation. All rights reserved.
// Licensed under the MIT License. See License.txt in the project root for license information.

import {
    getDoc,
    getServiceNamespace,
    getServiceNamespaceString,
    getServiceTitle,
    getServiceVersion,
    getSummary,
    ModelTypeProperty,
    OperationType,
    Program,
    resolvePath
} from "@cadl-lang/compiler";
import {
    getAllRoutes,
    getAuthentication,
    getServers,
    HttpOperationParameter,
    HttpOperationResponse,
    OperationDetails,
    ServiceAuthentication
} from "@cadl-lang/rest/http";
import { getExtensions } from "@cadl-lang/openapi";
import { CodeModel } from "./type/CodeModel.js";
import { InputClient } from "./type/InputClient.js";

import { stringifyRefs, PreserveType } from "json-serialize-refs";
import { InputOperation } from "./type/InputOperation.js";
import { RequestMethod, parseHttpRequestMethod } from "./type/RequestMethod.js";
import { BodyMediaType } from "./type/BodyMediaType.js";
import { InputParameter } from "./type/InputParameter.js";
import {
    InputEnumType,
    InputModelType,
    InputPrimitiveType,
    InputType
} from "./type/InputType.js";
import { RequestLocation, requestLocationMap } from "./type/RequestLocation.js";
import { OperationResponse } from "./type/OperationResponse.js";
import { getDefaultValue, getInputType } from "./lib/model.js";
import { InputOperationParameterKind } from "./type/InputOperationParameterKind.js";
import { resolveServers } from "./lib/cadlServer.js";
import {
    convenienceApiKey,
    getExternalDocs,
    getOperationId
} from "./lib/decorators.js";
import { InputAuth } from "./type/InputAuth.js";
import { InputApiKeyAuth } from "./type/InputApiKeyAuth.js";
import { InputOAuth2Auth } from "./type/InputOAuth2Auth.js";
<<<<<<< HEAD
import { getConsumes, getProduces } from "@cadl-lang/rest";
import { InputTypeKind } from "./type/InputTypeKind.js";
import { InputConstant } from "./type/InputConstant.js";

=======
>>>>>>> 38b656da
export interface NetEmitterOptions {
    outputFile: string;
    logFile: string;
}

const defaultOptions = {
    outputFile: "cadl.json",
    logFile: "log.json"
};

export async function $onEmit(
    program: Program,
    emitterOptions: NetEmitterOptions
) {
    const resolvedOptions = { ...defaultOptions, ...emitterOptions };
    const options: NetEmitterOptions = {
        outputFile: resolvePath(
            program.compilerOptions.outputPath ?? "./cadl-output",
            resolvedOptions.outputFile
        ),
        logFile: resolvePath(
            program.compilerOptions.outputPath ?? "./cadl-output",
            resolvedOptions.logFile
        )
    };
    const version: string = "";
    if (!program.compilerOptions.noEmit && !program.hasError()) {
        // Write out the dotnet model to the output path
        const namespace =
            getServiceNamespaceString(program)?.toLowerCase() || "";
        const outPath =
            version.trim().length > 0
                ? resolvePath(
                      options.outputFile?.replace(".json", `.${version}.json`)
                  )
                : resolvePath(options.outputFile);

        const root = createModel(program);
        // await program.host.writeFile(outPath, prettierOutput(JSON.stringify(root, null, 2)));
        if (root) {
            await program.host.writeFile(
                outPath,
                prettierOutput(
                    stringifyRefs(root, null, 1, PreserveType.Objects)
                )
            );
        }
    }
}

function prettierOutput(output: string) {
    return output + "\n";
}
function getClient(
    clients: InputClient[],
    clientName: string
): InputClient | undefined {
    for (const client of clients) {
        if (client.Name === clientName) return client;
    }

    return undefined;
}

function createModel(program: Program): any {
    const serviceNamespaceType = getServiceNamespace(program);
    if (!serviceNamespaceType) {
        return;
    }
    const title = getServiceTitle(program);
    const version = getServiceVersion(program);
    if (version === "0000-00-00") {
        console.error("No API-Version provided.");
        return;
    }
    const description = getDoc(program, serviceNamespaceType);
    const externalDocs = getExternalDocs(program, serviceNamespaceType);

    const servers = getServers(program, serviceNamespaceType);

    const apiVersions: string[] = [];
    apiVersions.push(version);
    const namespace =
        getServiceNamespaceString(program)?.toLowerCase() || "client";
    const authentication = getAuthentication(program, serviceNamespaceType);
    let auth = undefined;
    if (authentication) {
        auth = processServiceAuthentication(authentication);
    }
    const consumes = getConsumes(program, serviceNamespaceType);
    let contentTypeParameter = undefined;
    if (consumes && consumes.length > 0) {
        contentTypeParameter = {
            Name: "contentType",
            NameInRequest: "content-type",
            Type: {
                Name: "String",
                Kind: InputTypeKind.String,
                IsNullable: false
            } as InputPrimitiveType,
            Location: RequestLocation.Header,
            IsApiVersion: false,
            IsResourceParameter: false,
            IsContentType: true,
            IsRequired: true,
            IsEndpoint: false,
            SkipUrlEncoding: false,
            Explode: false,
            Kind: InputOperationParameterKind.Constant,
            DefaultValue:
                consumes.length === 1
                    ? ({
                          Type: {
                              Name: "String",
                              Kind: InputTypeKind.String,
                              IsNullable: false
                          } as InputPrimitiveType,
                          Value: consumes[0]
                      } as InputConstant)
                    : undefined
        } as InputParameter;
    }
    const produces = getProduces(program, serviceNamespaceType);
    let acceptParameter = undefined;
    if (produces && produces.length > 0) {
        acceptParameter = {
            Name: "Accept",
            NameInRequest: "Accept",
            Type: {
                Name: "String",
                Kind: InputTypeKind.String,
                IsNullable: false
            } as InputPrimitiveType,
            Location: RequestLocation.Header,
            IsApiVersion: false,
            IsResourceParameter: false,
            IsContentType: false,
            IsRequired: true,
            IsEndpoint: false,
            SkipUrlEncoding: false,
            Explode: false,
            Kind: InputOperationParameterKind.Constant,
            DefaultValue:
                produces.length === 1
                    ? ({
                          Type: {
                              Name: "String",
                              Kind: InputTypeKind.String,
                              IsNullable: false
                          } as InputPrimitiveType,
                          Value: produces[0]
                      } as InputConstant)
                    : undefined
        } as InputParameter;
    }
    const modelMap = new Map<string, InputModelType>();
    const enumMap = new Map<string, InputEnumType>();
    try {
        const [routes] = getAllRoutes(program);
        console.log("routes:" + routes.length);
        const clients: InputClient[] = [];
        //create endpoint parameter from servers
        let endPointParam = undefined;
        let url: string = "";
        if (servers !== undefined) {
            const cadlServers = resolveServers(program, servers);
            if (cadlServers.length > 0) {
                /* choose the first server as endpoint. */
                url = cadlServers[0].url;
                endPointParam = cadlServers[0].parameters[0];
            }
        }

        const hasNoConvenienceApiDecorators = routes.every(
            (u) => !getExtensions(program, u.operation).has(convenienceApiKey)
        );

        for (const operation of routes) {
            console.log(JSON.stringify(operation.path));
            if (!isSupportedOperation(operation)) continue;
            const groupName: string = getOperationGroupName(
                program,
                operation.operation
            );
            let client = getClient(clients, groupName);
            if (!client) {
                const container = operation.container;
                const clientDesc = getDoc(program, container);
                const clientSummary = getSummary(program, container);
                client = {
                    Name: groupName,
                    Description: clientDesc,
                    Operations: [],
                    Protocol: {}
                } as InputClient;
                clients.push(client);
            }
            const op: InputOperation = loadOperation(
                program,
                operation,
                url,
                endPointParam,
                modelMap,
                enumMap,
                hasNoConvenienceApiDecorators
            );
            if (
                contentTypeParameter &&
                op.Parameters.some(
                    (value) => value.Location === RequestLocation.Body
                ) &&
                !op.Parameters.some((value) => value.IsContentType === true)
            ) {
                op.Parameters.push(contentTypeParameter);
                op.RequestMediaTypes = consumes;
            }
            if (
                acceptParameter &&
                !op.Parameters.some(
                    (value) =>
                        value.Location === RequestLocation.Header &&
                        value.NameInRequest.toLowerCase() === "accept"
                )
            )
                op.Parameters.push(acceptParameter);
            client.Operations.push(op);
        }

        const clientModel = {
            Name: namespace,
            Description: description,
            ApiVersions: apiVersions,
            Enums: Array.from(enumMap.values()),
            Models: Array.from(modelMap.values()),
            Clients: clients,
            Auth: auth
        } as CodeModel;
        return clientModel;
    } catch (err) {
        if (err instanceof ErrorTypeFoundError) {
            return;
        } else {
            throw err;
        }
    }
}

function processServiceAuthentication(
    authentication: ServiceAuthentication
): InputAuth {
    const auth = {} as InputAuth;
    let scopes: Set<string> | undefined;

    for (const option of authentication.options) {
        for (const schema of option.schemes) {
            switch (schema.type) {
                case "apiKey":
                    auth.ApiKey = { Name: schema.name } as InputApiKeyAuth;
                    break;
                case "oauth2":
                    for (const flow of schema.flows) {
                        if (flow.scopes) {
                            scopes ??= new Set<string>();
<<<<<<< HEAD
                            for (const scope of flow.scopes) {
=======
                            for (var scope of flow.scopes) {
>>>>>>> 38b656da
                                scopes.add(scope);
                            }
                        }
                    }
                    break;
                default:
                    throw new Error("Not supported authentication.");
            }
        }
    }

    if (scopes) {
        auth.OAuth2 = {
            Scopes: Array.from(scopes.values())
        } as InputOAuth2Auth;
    }

    return auth;
}

function getOperationGroupName(
    program: Program,
    operation: OperationType
): string {
    const explicitOperationId = getOperationId(program, operation);
    if (explicitOperationId) {
        const ids: string[] = explicitOperationId.split("_");
        if (ids.length > 1) {
            return ids.slice(0, -2).join("_");
        }
    }

    if (operation.interface) {
        return operation.interface.name;
    }
    let namespace = operation.namespace;
    if (!namespace) {
        namespace =
            program.checker.getGlobalNamespaceType() ??
            getServiceNamespace(program);
    }

    if (namespace) return namespace.name;
    else return "";
}

function loadOperation(
    program: Program,
    operation: OperationDetails,
    uri: string,
    endpoint: InputParameter | undefined = undefined,
    models: Map<string, InputModelType>,
    enums: Map<string, InputEnumType>,
    hasNoConvenienceApiDecorators: boolean
): InputOperation {
    const {
        path: fullPath,
        operation: op,
        verb,
        parameters: cadlParameters
    } = operation;
    console.log(`load operation: ${op.name}, path:${fullPath} `);
    const desc = getDoc(program, op);
    const summary = getSummary(program, op);
    const externalDocs = getExternalDocs(program, op);

    const parameters: InputParameter[] = [];
    if (endpoint) parameters.push(endpoint);
    for (const p of cadlParameters.parameters) {
        parameters.push(loadOperationParameter(program, p));
    }

    const bodyType = cadlParameters.bodyType;
    const bodyParam = cadlParameters.bodyParameter;

    if (bodyType && bodyParam) {
        parameters.push(loadBodyParameter(program, bodyParam));
    }

    const responses: OperationResponse[] = [];
    for (const res of operation.responses) {
        const operationResponse = loadOperationResponse(program, res);
        if (operationResponse) {
            responses.push(operationResponse);
        }
    }

<<<<<<< HEAD
    const mediaTypes: string[] = [];
    const contentTypeParameter = parameters.find(
        (value) => value.IsContentType
    );
    if (contentTypeParameter) {
        mediaTypes.push(contentTypeParameter.DefaultValue?.Value);
    }
=======
    const requestMethod = parseHttpRequestMethod(verb);
    const generateConvenienceMethod =
        requestMethod !== RequestMethod.PATCH &&
        (hasNoConvenienceApiDecorators ||
            getExtensions(program, op).get(convenienceApiKey));

>>>>>>> 38b656da
    return {
        Name: op.name,
        Summary: summary,
        Description: desc,
        Parameters: parameters,
        Responses: responses,
        HttpMethod: requestMethod,
        RequestBodyMediaType: BodyMediaType.Json,
        Uri: uri,
        Path: fullPath,
        ExternalDocsUrl: externalDocs?.url,
<<<<<<< HEAD
        RequestMediaTypes: mediaTypes.length > 0 ? mediaTypes : undefined,
        BufferResponse: false
=======
        BufferResponse: false,
        GenerateConvenienceMethod: generateConvenienceMethod
>>>>>>> 38b656da
    } as InputOperation;

    function loadOperationParameter(
        program: Program,
        parameter: HttpOperationParameter
    ): InputParameter {
        const { type: location, name, param } = parameter;
        const cadlType = param.type;
        const inputType: InputType = getInputType(
            program,
            cadlType,
            models,
            enums
        );
        let defaultValue = undefined;
        const value = getDefaultValue(cadlType);
        if (value) {
            defaultValue = {
                Type: inputType,
                Value: value
            } as InputConstant;
        }
        const requestLocation = requestLocationMap[location];
        const isContentType: boolean =
            requestLocation === RequestLocation.Header &&
            name.toLowerCase() === "content-type";
        const kind: InputOperationParameterKind = isContentType
            ? InputOperationParameterKind.Constant
            : InputOperationParameterKind.Method;
        return {
            Name: param.name,
            NameInRequest: name,
            Description: getDoc(program, param),
            Type: inputType,
            Location: requestLocation,
            DefaultValue: defaultValue,
            IsRequired: !param.optional,
            IsApiVersion: false,
            IsResourceParameter: false,
            IsContentType: isContentType,
            IsEndpoint: false,
            SkipUrlEncoding: true,
            Explode: false,
            Kind: kind
        } as InputParameter;
    }

    function loadBodyParameter(
        program: Program,
        body: ModelTypeProperty
    ): InputParameter {
        const { type, name, model: cadlType } = body;
        const inputType: InputType = getInputType(program, type, models, enums);
        const requestLocation = RequestLocation.Body;
        const kind: InputOperationParameterKind =
            InputOperationParameterKind.Method;
        return {
            Name: name,
            NameInRequest: name,
            Description: getDoc(program, body),
            Type: inputType,
            Location: requestLocation,
            IsRequired: !body.optional,
            IsApiVersion: false,
            IsResourceParameter: false,
            IsContentType: false,
            IsEndpoint: false,
            SkipUrlEncoding: true,
            Explode: false,
            Kind: kind
        } as InputParameter;
    }

    function loadOperationResponse(
        program: Program,
        response: HttpOperationResponse
    ): OperationResponse | undefined {
        if (!response.statusCode || response.statusCode === "*") {
            return undefined;
        }
        const status: number[] = [];
        status.push(Number(response.statusCode));
        const body = response.responses[0]?.body;
        let type: InputType | undefined = undefined;
        if (body?.type) {
            const cadlType = body.type;
            const inputType: InputType = getInputType(
                program,
                cadlType,
                models,
                enums
            );
            type = inputType;
        }

        return {
            StatusCodes: status,
            BodyType: type,
            BodyMediaType: BodyMediaType.Json
        } as OperationResponse;
    }
}

function isLroOperation(op: OperationDetails) {
    return false;
}
function isPagingOperation(op: OperationDetails) {
    return false;
}
function isSupportedOperation(op: OperationDetails) {
    if (isLroOperation(op) || isPagingOperation(op)) return false;
    return true;
}
class ErrorTypeFoundError extends Error {
    constructor() {
        super("Error type found in evaluated Cadl output");
    }
}<|MERGE_RESOLUTION|>--- conflicted
+++ resolved
@@ -50,13 +50,10 @@
 import { InputAuth } from "./type/InputAuth.js";
 import { InputApiKeyAuth } from "./type/InputApiKeyAuth.js";
 import { InputOAuth2Auth } from "./type/InputOAuth2Auth.js";
-<<<<<<< HEAD
 import { getConsumes, getProduces } from "@cadl-lang/rest";
 import { InputTypeKind } from "./type/InputTypeKind.js";
 import { InputConstant } from "./type/InputConstant.js";
 
-=======
->>>>>>> 38b656da
 export interface NetEmitterOptions {
     outputFile: string;
     logFile: string;
@@ -320,11 +317,7 @@
                     for (const flow of schema.flows) {
                         if (flow.scopes) {
                             scopes ??= new Set<string>();
-<<<<<<< HEAD
                             for (const scope of flow.scopes) {
-=======
-                            for (var scope of flow.scopes) {
->>>>>>> 38b656da
                                 scopes.add(scope);
                             }
                         }
@@ -412,7 +405,6 @@
         }
     }
 
-<<<<<<< HEAD
     const mediaTypes: string[] = [];
     const contentTypeParameter = parameters.find(
         (value) => value.IsContentType
@@ -420,14 +412,12 @@
     if (contentTypeParameter) {
         mediaTypes.push(contentTypeParameter.DefaultValue?.Value);
     }
-=======
     const requestMethod = parseHttpRequestMethod(verb);
     const generateConvenienceMethod =
         requestMethod !== RequestMethod.PATCH &&
         (hasNoConvenienceApiDecorators ||
             getExtensions(program, op).get(convenienceApiKey));
 
->>>>>>> 38b656da
     return {
         Name: op.name,
         Summary: summary,
@@ -439,13 +429,9 @@
         Uri: uri,
         Path: fullPath,
         ExternalDocsUrl: externalDocs?.url,
-<<<<<<< HEAD
         RequestMediaTypes: mediaTypes.length > 0 ? mediaTypes : undefined,
-        BufferResponse: false
-=======
         BufferResponse: false,
         GenerateConvenienceMethod: generateConvenienceMethod
->>>>>>> 38b656da
     } as InputOperation;
 
     function loadOperationParameter(
