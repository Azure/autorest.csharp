--- conflicted
+++ resolved
@@ -82,44 +82,6 @@
         const context = createEmitterContext(program);
         const sdkContext = createNetSdkContext(context);
         const root = createModel(sdkContext);
-<<<<<<< HEAD
-        deepStrictEqual(
-            {
-                Kind: "enum",
-                Name: "SimpleEnum",
-                CrossLanguageDefinitionId: "Azure.Csharp.Testing.SimpleEnum",
-                Accessibility: undefined,
-                Deprecated: undefined,
-                Description: "fixed string enum",
-                ValueType: {
-                    Kind: "string",
-                    Encode: undefined
-                },
-                Values: [
-                    {
-                        Name: "One",
-                        Value: "1",
-                        Description: "Enum value one"
-                    },
-                    {
-                        Name: "Two",
-                        Value: "2",
-                        Description: "Enum value two"
-                    },
-                    {
-                        Name: "Four",
-                        Value: "4",
-                        Description: "Enum value four"
-                    }
-                ],
-                IsExtensible: false,
-                Usage: UsageFlags.Input
-            } as InputEnumType,
-            root.Clients[0].Operations[0].Parameters[0].Type,
-            `Enum type is not correct, got ${JSON.stringify(
-                root.Clients[0].Operations[0].Parameters[0].Type
-            )}`
-=======
         const type = root.Clients[0].Operations[0].Parameters[0].Type;
         strictEqual(type.Kind, "enum");
         strictEqual(type.Name, "SimpleEnum");
@@ -128,7 +90,6 @@
         strictEqual(
             type.CrossLanguageDefinitionId,
             "Azure.Csharp.Testing.SimpleEnum"
->>>>>>> f09b0deb
         );
         strictEqual(type.Accessibility, undefined);
         strictEqual(type.ValueType.Kind, "string");
@@ -139,7 +100,7 @@
         strictEqual(type.Values[1].Value, "2");
         strictEqual(type.Values[2].Name, "Four");
         strictEqual(type.Values[2].Value, "4");
-        strictEqual(type.Usage, "Input");
+        strictEqual(type.Usage, UsageFlags.Input);
     });
 
     it("Fixed int enum", async () => {
@@ -166,51 +127,12 @@
         const context = createEmitterContext(program);
         const sdkContext = createNetSdkContext(context);
         const root = createModel(sdkContext);
-<<<<<<< HEAD
-        deepStrictEqual(
-            {
-                Kind: "enum",
-                Name: "FixedIntEnum",
-                CrossLanguageDefinitionId: "Azure.Csharp.Testing.FixedIntEnum",
-                Accessibility: undefined,
-                Deprecated: undefined,
-                Description: "Fixed int enum",
-                ValueType: {
-                    Kind: "int32",
-                    Encode: undefined
-                },
-                Values: [
-                    {
-                        Name: "One",
-                        Value: 1,
-                        Description: "Enum value one"
-                    },
-                    {
-                        Name: "Two",
-                        Value: 2,
-                        Description: "Enum value two"
-                    },
-                    {
-                        Name: "Four",
-                        Value: 4,
-                        Description: "Enum value four"
-                    }
-                ],
-                IsExtensible: false,
-                Usage: UsageFlags.Input
-            } as InputEnumType,
-            root.Clients[0].Operations[0].Parameters[0].Type,
-            `Enum type is not correct, got ${JSON.stringify(
-                root.Clients[0].Operations[0].Parameters[0].Type
-            )}`
-=======
         const type = root.Clients[0].Operations[0].Parameters[0].Type;
         strictEqual(type.Kind, "enum");
         strictEqual(type.Name, "FixedIntEnum");
         strictEqual(
             type.CrossLanguageDefinitionId,
             "Azure.Csharp.Testing.FixedIntEnum"
->>>>>>> f09b0deb
         );
         strictEqual(type.Accessibility, undefined);
         strictEqual(type.Description, "Fixed int enum");
@@ -223,7 +145,7 @@
         strictEqual(type.Values[2].Name, "Four");
         strictEqual(type.Values[2].Value, 4);
         strictEqual(type.IsExtensible, false);
-        strictEqual(type.Usage, "Input");
+        strictEqual(type.Usage, UsageFlags.Input);
     });
 
     it("fixed enum", async () => {
@@ -242,39 +164,12 @@
         const context = createEmitterContext(program);
         const sdkContext = createNetSdkContext(context);
         const root = createModel(sdkContext);
-<<<<<<< HEAD
-        deepStrictEqual(
-            {
-                Kind: "enum",
-                Name: "FixedEnum",
-                CrossLanguageDefinitionId: "Azure.Csharp.Testing.FixedEnum",
-                Accessibility: undefined,
-                Deprecated: undefined,
-                Description: "Fixed enum",
-                ValueType: {
-                    Kind: "string",
-                    Encode: undefined
-                },
-                Values: [
-                    { Name: "One", Value: "1", Description: undefined },
-                    { Name: "Two", Value: "2", Description: undefined },
-                    { Name: "Four", Value: "4", Description: undefined }
-                ],
-                IsExtensible: false,
-                Usage: UsageFlags.Input
-            } as InputEnumType,
-            root.Clients[0].Operations[0].Parameters[0].Type,
-            `Enum type is not correct, got ${JSON.stringify(
-                root.Clients[0].Operations[0].Parameters[0].Type
-            )}`
-=======
         const type = root.Clients[0].Operations[0].Parameters[0].Type;
         strictEqual(type.Kind, "enum");
         strictEqual(type.Name, "FixedEnum");
         strictEqual(
             type.CrossLanguageDefinitionId,
             "Azure.Csharp.Testing.FixedEnum"
->>>>>>> f09b0deb
         );
         strictEqual(type.Accessibility, undefined);
         strictEqual(type.Description, "Fixed enum");
@@ -286,7 +181,7 @@
         strictEqual(type.Values[1].Value, "2");
         strictEqual(type.Values[2].Name, "Four");
         strictEqual(type.Values[2].Value, "4");
-        strictEqual(type.Usage, "Input");
+        strictEqual(type.Usage, UsageFlags.Input);
         strictEqual(type.IsExtensible, false);
     });
 });