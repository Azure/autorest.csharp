--- conflicted
+++ resolved
@@ -136,12 +136,7 @@
                     }
                 ],
                 IsExtensible: false,
-<<<<<<< HEAD
-                IsNullable: false,
                 Usage: UsageFlags.Input
-=======
-                Usage: "Input"
->>>>>>> 64632414
             } as InputEnumType,
             root.Clients[0].Operations[0].Parameters[0].Type,
             `Enum type is not correct, got ${JSON.stringify(
@@ -208,12 +203,7 @@
                     }
                 ],
                 IsExtensible: false,
-<<<<<<< HEAD
-                IsNullable: false,
                 Usage: UsageFlags.Input
-=======
-                Usage: "Input"
->>>>>>> 64632414
             } as InputEnumType,
             root.Clients[0].Operations[0].Parameters[0].Type,
             `Enum type is not correct, got ${JSON.stringify(
@@ -261,12 +251,7 @@
                     { Name: "Four", Value: "4", Description: undefined }
                 ],
                 IsExtensible: false,
-<<<<<<< HEAD
-                IsNullable: false,
                 Usage: UsageFlags.Input
-=======
-                Usage: "Input"
->>>>>>> 64632414
             } as InputEnumType,
             root.Clients[0].Operations[0].Parameters[0].Type,
             `Enum type is not correct, got ${JSON.stringify(
