--- conflicted
+++ resolved
@@ -38,14 +38,8 @@
                 ValueType: {
                     Kind: "string",
                     Encode: undefined
-<<<<<<< HEAD
-                },
-                IsNullable: false
+                }
             } as InputArrayType,
-=======
-                }
-            } as InputListType,
->>>>>>> 64632414
             root.Clients[0].Operations[0].Parameters[0].Type
         );
     });
@@ -70,14 +64,8 @@
                 ValueType: {
                     Kind: "string",
                     Encode: undefined
-<<<<<<< HEAD
-                },
-                IsNullable: false
+                }
             } as InputArrayType,
-=======
-                }
-            } as InputListType,
->>>>>>> 64632414
             root.Clients[0].Operations[0].Responses[0].BodyType
         );
     });
