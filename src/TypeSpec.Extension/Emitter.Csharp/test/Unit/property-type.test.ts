import { TestHost } from "@typespec/compiler/testing";
import { strictEqual } from "assert";
import { beforeEach, describe, it } from "vitest";
import { createModel } from "../../src/lib/client-model-builder.js";
import {
    createEmitterContext,
    createEmitterTestHost,
    createNetSdkContext,
    typeSpecCompile
} from "./utils/test-util.js";

describe("Test GetInputType for array", () => {
    let runner: TestHost;

    beforeEach(async () => {
        runner = await createEmitterTestHost();
    });

    it("array as request", async () => {
        const program = await typeSpecCompile(
            `
        op test(@body input: string[]): string[];
      `,
            runner
        );
        runner.compileAndDiagnose;
        const context = createEmitterContext(program);
        const sdkContext = createNetSdkContext(context);
        const root = createModel(sdkContext);
        const type = root.Clients[0].Operations[0].Parameters[0].Type;
        strictEqual(type.Kind, "array");
<<<<<<< HEAD
        strictEqual(type.ValueType.Kind, "string");
        strictEqual(
            type.ValueType.CrossLanguageDefinitionId,
            "TypeSpec.string"
        );
=======
        strictEqual(type.CrossLanguageDefinitionId, "TypeSpec.Array");
        strictEqual(type.ValueType.Kind, "string");
>>>>>>> d4a5bea0
    });

    it("array as response", async () => {
        const program = await typeSpecCompile(
            `
        op test(): string[];
      `,
            runner
        );
        const context = createEmitterContext(program);
        const sdkContext = createNetSdkContext(context);
        const root = createModel(sdkContext);
        const bodyType = root.Clients[0].Operations[0].Responses[0].BodyType;
        strictEqual(bodyType?.Kind, "array");
<<<<<<< HEAD
        strictEqual(bodyType.ValueType.Kind, "string");
        strictEqual(
            bodyType.ValueType.CrossLanguageDefinitionId,
            "TypeSpec.string"
        );
=======
        strictEqual(bodyType.CrossLanguageDefinitionId, "TypeSpec.Array");
        strictEqual(bodyType.ValueType.Kind, "string");
>>>>>>> d4a5bea0
    });
});

describe("Test GetInputType for enum", () => {
    let runner: TestHost;

    beforeEach(async () => {
        runner = await createEmitterTestHost();
    });

    it("Fixed string enum", async () => {
        const program = await typeSpecCompile(
            `
        #suppress "@azure-tools/typespec-azure-core/use-extensible-enum" "Enums should be defined without the @fixed decorator."
        @doc("fixed string enum")
        @fixed
        enum SimpleEnum {
            @doc("Enum value one")
            One: "1",
            @doc("Enum value two")
            Two: "2",
            @doc("Enum value four")
            Four: "4"
        }
        #suppress "@azure-tools/typespec-azure-core/use-standard-operations" "Operation 'test' should be defined using a signature from the Azure.Core namespace."
        @doc("test fixed enum.")
        op test(@doc("fixed enum as input.")@body input: SimpleEnum): string[];
      `,
            runner,
            { IsNamespaceNeeded: true, IsAzureCoreNeeded: true }
        );
        const context = createEmitterContext(program);
        const sdkContext = createNetSdkContext(context);
        const root = createModel(sdkContext);
        const type = root.Clients[0].Operations[0].Parameters[0].Type;
        strictEqual(type.Kind, "enum");
        strictEqual(type.Name, "SimpleEnum");
<<<<<<< HEAD
=======
        strictEqual(type.IsExtensible, false);
        strictEqual(type.Description, "fixed string enum");
>>>>>>> d4a5bea0
        strictEqual(
            type.CrossLanguageDefinitionId,
            "Azure.Csharp.Testing.SimpleEnum"
        );
        strictEqual(type.Accessibility, undefined);
        strictEqual(type.ValueType.Kind, "string");
<<<<<<< HEAD
        strictEqual(
            type.ValueType.CrossLanguageDefinitionId,
            "TypeSpec.string"
        );
=======
>>>>>>> d4a5bea0
        strictEqual(type.Values.length, 3);
        strictEqual(type.Values[0].Name, "One");
        strictEqual(type.Values[0].Value, "1");
        strictEqual(type.Values[1].Name, "Two");
        strictEqual(type.Values[1].Value, "2");
        strictEqual(type.Values[2].Name, "Four");
        strictEqual(type.Values[2].Value, "4");
<<<<<<< HEAD
        strictEqual(type.IsExtensible, false);
=======
>>>>>>> d4a5bea0
        strictEqual(type.Usage, "Input");
    });

    it("Fixed int enum", async () => {
        const program = await typeSpecCompile(
            `
      #suppress "@azure-tools/typespec-azure-core/use-extensible-enum" "Enums should be defined without the @fixed decorator."
      @doc("Fixed int enum")
      @fixed
      enum FixedIntEnum {
          @doc("Enum value one")
          One: 1,
          @doc("Enum value two")
          Two: 2,
          @doc("Enum value four")
          Four: 4
      }
      #suppress "@azure-tools/typespec-azure-core/use-standard-operations" "Operation 'test' should be defined using a signature from the Azure.Core namespace."
      @doc("test fixed enum.")
      op test(@doc("fixed enum as input.")@body input: FixedIntEnum): string[];
    `,
            runner,
            { IsNamespaceNeeded: true, IsAzureCoreNeeded: true }
        );
        const context = createEmitterContext(program);
        const sdkContext = createNetSdkContext(context);
        const root = createModel(sdkContext);
        const type = root.Clients[0].Operations[0].Parameters[0].Type;
        strictEqual(type.Kind, "enum");
        strictEqual(type.Name, "FixedIntEnum");
        strictEqual(
            type.CrossLanguageDefinitionId,
            "Azure.Csharp.Testing.FixedIntEnum"
        );
        strictEqual(type.Accessibility, undefined);
<<<<<<< HEAD
        strictEqual(type.ValueType.Kind, "int32");
        strictEqual(type.ValueType.CrossLanguageDefinitionId, "TypeSpec.int32");
        strictEqual(type.IsExtensible, false);
        strictEqual(type.Usage, "Input");
=======
        strictEqual(type.Description, "Fixed int enum");
        strictEqual(type.ValueType.Kind, "int32");
>>>>>>> d4a5bea0
        strictEqual(type.Values.length, 3);
        strictEqual(type.Values[0].Name, "One");
        strictEqual(type.Values[0].Value, 1);
        strictEqual(type.Values[1].Name, "Two");
        strictEqual(type.Values[1].Value, 2);
        strictEqual(type.Values[2].Name, "Four");
        strictEqual(type.Values[2].Value, 4);
<<<<<<< HEAD
=======
        strictEqual(type.IsExtensible, false);
        strictEqual(type.Usage, "Input");
>>>>>>> d4a5bea0
    });

    it("fixed enum", async () => {
        const program = await typeSpecCompile(
            `
        @doc("Fixed enum")
        enum FixedEnum {
            One: "1",
            Two: "2",
            Four: "4"
        }
        op test(@body input: FixedEnum): string[];
      `,
            runner
        );
        const context = createEmitterContext(program);
        const sdkContext = createNetSdkContext(context);
        const root = createModel(sdkContext);
        const type = root.Clients[0].Operations[0].Parameters[0].Type;
        strictEqual(type.Kind, "enum");
        strictEqual(type.Name, "FixedEnum");
        strictEqual(
            type.CrossLanguageDefinitionId,
            "Azure.Csharp.Testing.FixedEnum"
<<<<<<< HEAD
        );
        strictEqual(type.ValueType.Kind, "string");
        strictEqual(
            type.ValueType.CrossLanguageDefinitionId,
            "TypeSpec.string"
        );
        strictEqual(type.Usage, "Input");
        strictEqual(type.IsExtensible, false);
=======
        );
        strictEqual(type.Accessibility, undefined);
        strictEqual(type.Description, "Fixed enum");
        strictEqual(type.ValueType.Kind, "string");
>>>>>>> d4a5bea0
        strictEqual(type.Values.length, 3);
        strictEqual(type.Values[0].Name, "One");
        strictEqual(type.Values[0].Value, "1");
        strictEqual(type.Values[1].Name, "Two");
        strictEqual(type.Values[1].Value, "2");
        strictEqual(type.Values[2].Name, "Four");
        strictEqual(type.Values[2].Value, "4");
<<<<<<< HEAD
=======
        strictEqual(type.Usage, "Input");
        strictEqual(type.IsExtensible, false);
>>>>>>> d4a5bea0
    });
});<|MERGE_RESOLUTION|>--- conflicted
+++ resolved
@@ -29,16 +29,12 @@
         const root = createModel(sdkContext);
         const type = root.Clients[0].Operations[0].Parameters[0].Type;
         strictEqual(type.Kind, "array");
-<<<<<<< HEAD
+        strictEqual(type.CrossLanguageDefinitionId, "TypeSpec.Array");
         strictEqual(type.ValueType.Kind, "string");
         strictEqual(
             type.ValueType.CrossLanguageDefinitionId,
             "TypeSpec.string"
         );
-=======
-        strictEqual(type.CrossLanguageDefinitionId, "TypeSpec.Array");
-        strictEqual(type.ValueType.Kind, "string");
->>>>>>> d4a5bea0
     });
 
     it("array as response", async () => {
@@ -53,16 +49,12 @@
         const root = createModel(sdkContext);
         const bodyType = root.Clients[0].Operations[0].Responses[0].BodyType;
         strictEqual(bodyType?.Kind, "array");
-<<<<<<< HEAD
+        strictEqual(bodyType.CrossLanguageDefinitionId, "TypeSpec.Array");
         strictEqual(bodyType.ValueType.Kind, "string");
         strictEqual(
             bodyType.ValueType.CrossLanguageDefinitionId,
             "TypeSpec.string"
         );
-=======
-        strictEqual(bodyType.CrossLanguageDefinitionId, "TypeSpec.Array");
-        strictEqual(bodyType.ValueType.Kind, "string");
->>>>>>> d4a5bea0
     });
 });
 
@@ -100,24 +92,14 @@
         const type = root.Clients[0].Operations[0].Parameters[0].Type;
         strictEqual(type.Kind, "enum");
         strictEqual(type.Name, "SimpleEnum");
-<<<<<<< HEAD
-=======
         strictEqual(type.IsExtensible, false);
         strictEqual(type.Description, "fixed string enum");
->>>>>>> d4a5bea0
         strictEqual(
             type.CrossLanguageDefinitionId,
             "Azure.Csharp.Testing.SimpleEnum"
         );
         strictEqual(type.Accessibility, undefined);
         strictEqual(type.ValueType.Kind, "string");
-<<<<<<< HEAD
-        strictEqual(
-            type.ValueType.CrossLanguageDefinitionId,
-            "TypeSpec.string"
-        );
-=======
->>>>>>> d4a5bea0
         strictEqual(type.Values.length, 3);
         strictEqual(type.Values[0].Name, "One");
         strictEqual(type.Values[0].Value, "1");
@@ -125,10 +107,6 @@
         strictEqual(type.Values[1].Value, "2");
         strictEqual(type.Values[2].Name, "Four");
         strictEqual(type.Values[2].Value, "4");
-<<<<<<< HEAD
-        strictEqual(type.IsExtensible, false);
-=======
->>>>>>> d4a5bea0
         strictEqual(type.Usage, "Input");
     });
 
@@ -164,15 +142,10 @@
             "Azure.Csharp.Testing.FixedIntEnum"
         );
         strictEqual(type.Accessibility, undefined);
-<<<<<<< HEAD
         strictEqual(type.ValueType.Kind, "int32");
         strictEqual(type.ValueType.CrossLanguageDefinitionId, "TypeSpec.int32");
         strictEqual(type.IsExtensible, false);
         strictEqual(type.Usage, "Input");
-=======
-        strictEqual(type.Description, "Fixed int enum");
-        strictEqual(type.ValueType.Kind, "int32");
->>>>>>> d4a5bea0
         strictEqual(type.Values.length, 3);
         strictEqual(type.Values[0].Name, "One");
         strictEqual(type.Values[0].Value, 1);
@@ -180,11 +153,6 @@
         strictEqual(type.Values[1].Value, 2);
         strictEqual(type.Values[2].Name, "Four");
         strictEqual(type.Values[2].Value, 4);
-<<<<<<< HEAD
-=======
-        strictEqual(type.IsExtensible, false);
-        strictEqual(type.Usage, "Input");
->>>>>>> d4a5bea0
     });
 
     it("fixed enum", async () => {
@@ -209,7 +177,6 @@
         strictEqual(
             type.CrossLanguageDefinitionId,
             "Azure.Csharp.Testing.FixedEnum"
-<<<<<<< HEAD
         );
         strictEqual(type.ValueType.Kind, "string");
         strictEqual(
@@ -218,12 +185,6 @@
         );
         strictEqual(type.Usage, "Input");
         strictEqual(type.IsExtensible, false);
-=======
-        );
-        strictEqual(type.Accessibility, undefined);
-        strictEqual(type.Description, "Fixed enum");
-        strictEqual(type.ValueType.Kind, "string");
->>>>>>> d4a5bea0
         strictEqual(type.Values.length, 3);
         strictEqual(type.Values[0].Name, "One");
         strictEqual(type.Values[0].Value, "1");
@@ -231,10 +192,5 @@
         strictEqual(type.Values[1].Value, "2");
         strictEqual(type.Values[2].Name, "Four");
         strictEqual(type.Values[2].Value, "4");
-<<<<<<< HEAD
-=======
-        strictEqual(type.Usage, "Input");
-        strictEqual(type.IsExtensible, false);
->>>>>>> d4a5bea0
     });
 });