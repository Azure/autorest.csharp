--- conflicted
+++ resolved
@@ -3,11 +3,6 @@
 import { beforeEach, describe, it } from "vitest";
 import { createModel } from "../../src/lib/client-model-builder.js";
 import { InputModelProperty } from "../../src/type/input-model-property.js";
-<<<<<<< HEAD
-import { InputTypeKind } from "../../src/type/input-type-kind.js";
-=======
-import { InputDictionaryType } from "../../src/type/input-type.js";
->>>>>>> 25dabbd4
 import {
     createEmitterContext,
     createEmitterTestHost,
@@ -451,7 +446,6 @@
         // assert the inherited dictionary type is expected
         deepStrictEqual(
             {
-<<<<<<< HEAD
                 Kind: "any",
                 IsNullable: false,
                 Encode: undefined
@@ -473,77 +467,15 @@
                 Encode: undefined
             },
             extendsInt32Model.AdditionalProperties
-=======
-                Kind: "dict",
-                KeyType: {
-                    Kind: "string"
-                },
-                ValueType: {
-                    Kind: "any",
-                    Encode: undefined
-                }
-            } as InputDictionaryType,
-            extendsUnknownModel.InheritedDictionaryType
-        );
-        deepStrictEqual(
-            {
-                Kind: "dict",
-                KeyType: {
-                    Kind: "string"
-                },
-                ValueType: {
-                    Kind: "string",
-                    Encode: undefined
-                }
-            } as InputDictionaryType,
-            extendsStringModel.InheritedDictionaryType
-        );
-        deepStrictEqual(
-            {
-                Kind: "dict",
-                KeyType: {
-                    Kind: "string"
-                },
-                ValueType: {
-                    Kind: "int32",
-                    Encode: undefined
-                }
-            } as InputDictionaryType,
-            extendsInt32Model.InheritedDictionaryType
-        );
-        deepStrictEqual(
-            {
-                Kind: "dict",
-                KeyType: {
-                    Kind: "string"
-                },
-                ValueType: fooModel
-            } as InputDictionaryType,
-            extendsFooModel.InheritedDictionaryType
->>>>>>> 25dabbd4
         );
         deepStrictEqual(fooModel, extendsFooModel.AdditionalProperties);
         deepStrictEqual(
             {
-<<<<<<< HEAD
-                Kind: InputTypeKind.Array,
-                Name: InputTypeKind.Array,
+                Kind: "array",
                 ElementType: fooModel,
                 IsNullable: false
             },
             extendsFooArrayModel.AdditionalProperties
-=======
-                Kind: "dict",
-                KeyType: {
-                    Kind: "string"
-                },
-                ValueType: {
-                    Kind: "array",
-                    ValueType: fooModel
-                }
-            } as InputDictionaryType,
-            extendsFooArrayModel.InheritedDictionaryType
->>>>>>> 25dabbd4
         );
     });
 });
@@ -630,7 +562,6 @@
         // assert the inherited dictionary type is expected
         deepStrictEqual(
             {
-<<<<<<< HEAD
                 Kind: "any",
                 IsNullable: false,
                 Encode: undefined
@@ -652,77 +583,15 @@
                 Encode: undefined
             },
             isInt32Model.AdditionalProperties
-=======
-                Kind: "dict",
-                KeyType: {
-                    Kind: "string"
-                },
-                ValueType: {
-                    Kind: "any",
-                    Encode: undefined
-                }
-            } as InputDictionaryType,
-            isUnknownModel.InheritedDictionaryType
-        );
-        deepStrictEqual(
-            {
-                Kind: "dict",
-                KeyType: {
-                    Kind: "string"
-                },
-                ValueType: {
-                    Kind: "string",
-                    Encode: undefined
-                }
-            } as InputDictionaryType,
-            isStringModel.InheritedDictionaryType
-        );
-        deepStrictEqual(
-            {
-                Kind: "dict",
-                KeyType: {
-                    Kind: "string"
-                },
-                ValueType: {
-                    Kind: "int32",
-                    Encode: undefined
-                }
-            } as InputDictionaryType,
-            isInt32Model.InheritedDictionaryType
-        );
-        deepStrictEqual(
-            {
-                Kind: "dict",
-                KeyType: {
-                    Kind: "string"
-                },
-                ValueType: fooModel
-            } as InputDictionaryType,
-            isFooModel.InheritedDictionaryType
->>>>>>> 25dabbd4
         );
         deepStrictEqual(fooModel, isFooModel.AdditionalProperties);
         deepStrictEqual(
             {
-<<<<<<< HEAD
-                Kind: InputTypeKind.Array,
-                Name: InputTypeKind.Array,
+                Kind: "array",
                 ElementType: fooModel,
                 IsNullable: false
             },
             isFooArrayModel.AdditionalProperties
-=======
-                Kind: "dict",
-                KeyType: {
-                    Kind: "string"
-                },
-                ValueType: {
-                    Kind: "array",
-                    ValueType: fooModel
-                }
-            } as InputDictionaryType,
-            isFooArrayModel.InheritedDictionaryType
->>>>>>> 25dabbd4
         );
     });
 });
