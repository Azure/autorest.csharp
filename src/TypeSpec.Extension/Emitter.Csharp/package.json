{
    "name": "@azure-tools/typespec-csharp",
    "version": "0.2.0",
    "author": "Microsoft Corporation",
    "description": "The typespec library that can be used to generate C# models from a TypeSpec REST protocol binding",
    "homepage": "https://github.com/Microsoft/typespec",
    "readme": "https://github.com/Azure/autorest.csharp/blob/feature/v3/src/TypeSpec.Extension/Emitter.Csharp/readme.md",
    "license": "MIT",
    "repository": {
        "type": "git",
        "url": "git+https://github.com/Azure/autorest.csharp.git"
    },
    "bugs": {
        "url": "https://github.com/Azure/autorest.csharp/issues"
    },
    "keywords": [
        "typespec"
    ],
    "type": "module",
    "main": "dist/src/index.js",
    "scripts": {
        "clean": "rimraf ./dist ./temp",
        "build": "tsc -p .",
        "watch": "tsc -p . --watch",
        "lint-typespec-library": "tsp compile . --warn-as-error --import @typespec/library-linter --no-emit",
        "test": "mocha dist/test/**/*.js",
        "test-official": "c8 mocha --forbid-only dist/test/**/*.js",
        "lint": "eslint . --ext .ts --max-warnings=0",
        "lint:fix": "eslint . --fix --ext .ts",
        "prettier:fix": "prettier --write --config .prettierrc.json ./src/**/*.ts ./test/**/*.ts",
        "prettier": "prettier --check --config .prettierrc.json ./src/**/*.ts ./test/**/*.ts"
    },
    "files": [
        "dist/src/**"
    ],
    "dependencies": {
        "@autorest/csharp": "3.0.0-beta.20230309.1",
        "json-serialize-refs": "0.1.0-0",
        "winston": "^3.8.2"
    },
    "peerDependencies": {
        "@azure-tools/typespec-azure-core": ">=0.36.0 <1.0.0",
        "@azure-tools/typespec-client-generator-core": ">=0.36.0 <1.0.0",
        "@typespec/compiler": ">=0.50.0 <1.0.0",
        "@typespec/http": ">=0.50.0 <1.0.0",
        "@typespec/rest": ">=0.50.0 <1.0.0",
        "@typespec/versioning": ">=0.50.0 <1.0.0",
        "@typespec/openapi": ">=0.50.0 <1.0.0"
    },
    "devDependencies": {
        "@azure-tools/typespec-azure-core": "0.41.0",
<<<<<<< HEAD
        "@azure-tools/typespec-client-generator-core": "0.41.3",
=======
        "@azure-tools/typespec-client-generator-core": "0.41.5",
>>>>>>> 48dbf46d
        "@typespec/compiler": "0.55.0",
        "@typespec/eslint-config-typespec": "0.55.0",
        "@typespec/eslint-plugin": "0.55.0",
        "@typespec/http": "0.55.0",
        "@typespec/library-linter": "0.55.0",
        "@typespec/rest": "0.55.0",
        "@typespec/versioning": "0.55.0",
        "@typespec/openapi": "0.55.0",
        "@typespec/json-schema": "0.55.0",
        "@types/lodash.isequal": "^4.5.6",
        "@types/mocha": "~9.1.0",
        "@types/node": "~18.13.0",
        "@types/prettier": "^2.6.3",
        "c8": "~7.11.0",
        "eslint": "^8.12.0",
        "lodash.isequal": "^4.5.0",
        "mocha": "~9.2.0",
        "prettier": "~3.0.3",
        "rimraf": "~3.0.2",
        "typescript": "~5.1.5"
    }
}<|MERGE_RESOLUTION|>--- conflicted
+++ resolved
@@ -49,11 +49,7 @@
     },
     "devDependencies": {
         "@azure-tools/typespec-azure-core": "0.41.0",
-<<<<<<< HEAD
-        "@azure-tools/typespec-client-generator-core": "0.41.3",
-=======
         "@azure-tools/typespec-client-generator-core": "0.41.5",
->>>>>>> 48dbf46d
         "@typespec/compiler": "0.55.0",
         "@typespec/eslint-config-typespec": "0.55.0",
         "@typespec/eslint-plugin": "0.55.0",
