--- conflicted
+++ resolved
@@ -36,11 +36,7 @@
     "dependencies": {
         "@autorest/csharp": "3.0.0-beta.20240625.4",
         "json-serialize-refs": "0.1.0-0",
-<<<<<<< HEAD
-        "@typespec/http-client-csharp": "https://artprodcus3.artifacts.visualstudio.com/A0fb41ef4-5012-48a9-bf39-4ee3de03ee35/29ec6040-b234-4e31-b139-33dc4287b756/_apis/artifact/cGlwZWxpbmVhcnRpZmFjdDovL2F6dXJlLXNkay9wcm9qZWN0SWQvMjllYzYwNDAtYjIzNC00ZTMxLWIxMzktMzNkYzQyODdiNzU2L2J1aWxkSWQvNDI5MzQyNC9hcnRpZmFjdE5hbWUvYnVpbGRfYXJ0aWZhY3RzX2NzaGFycA2/content?format=file&subPath=%2fpackages%2ftypespec-http-client-csharp-0.1.9-alpha.20241103.11.tgz"
-=======
-        "@typespec/http-client-csharp": "0.1.9-alpha.20241104.2"
->>>>>>> 45c29eee
+        "@typespec/http-client-csharp": "https://artprodcus3.artifacts.visualstudio.com/A0fb41ef4-5012-48a9-bf39-4ee3de03ee35/29ec6040-b234-4e31-b139-33dc4287b756/_apis/artifact/cGlwZWxpbmVhcnRpZmFjdDovL2F6dXJlLXNkay9wcm9qZWN0SWQvMjllYzYwNDAtYjIzNC00ZTMxLWIxMzktMzNkYzQyODdiNzU2L2J1aWxkSWQvNDI5ODg3My9hcnRpZmFjdE5hbWUvYnVpbGRfYXJ0aWZhY3RzX2NzaGFycA2/content?format=file&subPath=%2fpackages%2ftypespec-http-client-csharp-0.1.9-alpha.20241104.62.tgz"
     },
     "peerDependencies": {
         "@azure-tools/typespec-azure-core": ">=0.36.0 <1.0.0",
@@ -57,8 +53,8 @@
     },
     "devDependencies": {
         "@azure-tools/typespec-azure-core": "0.47.0",
-        "@azure-tools/typespec-client-generator-core": "0.47.4",
-        "@azure-tools/typespec-azure-resource-manager": "0.47.1",
+        "@azure-tools/typespec-client-generator-core": "0.47.1",
+        "@azure-tools/typespec-azure-resource-manager": "0.47.0",
         "@azure-tools/typespec-azure-rulesets": "0.47.0",
         "@azure-tools/typespec-autorest": "0.47.0",
         "@eslint/js": "^9.2.0",
