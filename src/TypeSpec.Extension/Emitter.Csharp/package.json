--- conflicted
+++ resolved
@@ -1,69 +1,4 @@
 {
-<<<<<<< HEAD
-  "name": "@azure-tools/typespec-csharp",
-  "version": "0.2.0",
-  "author": "Microsoft Corporation",
-  "description": "The typespec library that can be used to generate C# models from a TypeSpec REST protocol binding",
-  "homepage": "https://github.com/Microsoft/typespec",
-  "readme": "https://github.com/Azure/autorest.csharp/blob/feature/v3/src/TypeSpec.Extension/Emitter.Csharp/readme.md",
-  "license": "MIT",
-  "repository": {
-    "type": "git",
-    "url": "git+https://github.com/Azure/autorest.csharp.git"
-  },
-  "bugs": {
-    "url": "https://github.com/Azure/autorest.csharp/issues"
-  },
-  "keywords": [
-    "typespec"
-  ],
-  "type": "module",
-  "main": "dist/src/index.js",
-  "scripts": {
-    "clean": "rimraf ./dist ./temp",
-    "build": "tsc -p .",
-    "watch": "tsc -p . --watch",
-    "pack": "npx webpack",
-    "lint-typespec-library": "tsp compile . --warn-as-error --import @typespec/library-linter --no-emit",
-    "test": "mocha dist/test/**/*.js",
-    "test-official": "c8 mocha --forbid-only dist/test/**/*.js",
-    "lint": "eslint . --ext .ts --max-warnings=0",
-    "lint:fix": "eslint . --fix --ext .ts",
-    "prettier:fix": "prettier --write --config .prettierrc.json ./src/**/*.ts ./test/**/*.ts",
-    "prettier": "prettier --check --config .prettierrc.json ./src/**/*.ts ./test/**/*.ts"
-  },
-  "files": [
-    "dist/src/**"
-  ],
-  "devDependencies": {
-    "@types/fs-extra": "^9.0.13",
-    "@types/js-yaml": "^4.0.5",
-    "@types/lodash.isequal": "^4.5.6",
-    "@types/mocha": "~9.1.0",
-    "@types/node": "~18.13.0",
-    "@types/prettier": "^2.6.3",
-    "c8": "~7.11.0",
-    "eslint": "^8.12.0",
-    "lodash.isequal": "^4.5.0",
-    "mocha": "~9.2.0",
-    "rimraf": "~3.0.2",
-    "typescript": "~5.1.5"
-  },
-  "peerDependencies": {
-    "@autorest/csharp": "3.0.0-beta.20230309.1",
-    "@typespec/compiler": "0.49.0-dev.11",
-    "@typespec/rest": "0.49.0-dev.3",
-    "@typespec/http": "0.49.0-dev.2",
-    "@typespec/versioning": "0.49.0-dev.2",
-    "@azure-tools/typespec-client-generator-core": "0.35.0-dev.11",
-    "@azure-tools/typespec-azure-core": "0.35.0-dev.4",
-    "@typespec/eslint-config-typespec": "0.49.0-dev.1",
-    "fs-extra": "^10.1.0",
-    "js-yaml": "^4.1.0",
-    "json-serialize-refs": "0.1.0-0",
-    "winston": "^3.8.2"
-  }
-=======
     "name": "@azure-tools/typespec-csharp",
     "version": "0.2.0",
     "author": "Microsoft Corporation",
@@ -129,5 +64,4 @@
         "json-serialize-refs": "0.1.0-0",
         "winston": "^3.8.2"
     }
->>>>>>> 4eba387d
 }