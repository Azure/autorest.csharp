// Copyright (c) Microsoft Corporation. All rights reserved.
// Licensed under the MIT License. See License.txt in the project root for license information.

import { SdkBuiltInKinds } from "@azure-tools/typespec-client-generator-core";
import { InputEnumTypeValue } from "./input-enum-type-value.js";
import { InputModelProperty } from "./input-model-property.js";
import { InputTypeKind } from "./input-type-kind.js";
import {
    DateTimeKnownEncoding,
    DurationKnownEncoding
} from "@typespec/compiler";

interface InputTypeBase {
    Kind: string;
    Description?: string;
}

export type InputType =
    | InputPrimitiveType
    | InputDateTimeType
    | InputDurationType
    | InputLiteralType
    | InputUnionType
    | InputModelType
    | InputEnumType
<<<<<<< HEAD
    | InputArrayType
    | InputDictionaryType;
=======
    | InputListType
    | InputDictionaryType
    | InputNullableType;
>>>>>>> 64632414

export interface InputPrimitiveType extends InputTypeBase {
    Kind: SdkBuiltInKinds;
    Encode?: string; // In TCGC this is required, and when there is no encoding, it just has the same value as kind
}

export interface InputLiteralType extends InputTypeBase {
    Kind: "constant";
    ValueType: InputPrimitiveType | InputEnumType; // this has to be inconsistent because currently we have possibility of having an enum underlying the literal type
    Value: string | number | boolean | null;
}

export function isInputLiteralType(type: InputType): type is InputLiteralType {
    return type.Kind === "constant";
}

export type InputDateTimeType = InputUtcDateTimeType | InputOffsetDateTimeType;

interface InputDateTimeTypeBase extends InputTypeBase {
    Encode: DateTimeKnownEncoding;
    WireType: InputPrimitiveType;
}

export interface InputUtcDateTimeType extends InputDateTimeTypeBase {
    Kind: "utcDateTime";
}

export interface InputOffsetDateTimeType extends InputDateTimeTypeBase {
    Kind: "offsetDateTime";
}

export interface InputDurationType extends InputTypeBase {
    Kind: "duration";
    Encode: DurationKnownEncoding;
    WireType: InputPrimitiveType;
}

export interface InputUnionType extends InputTypeBase {
    Kind: "union";
    Name: string;
    VariantTypes: InputType[];
}

export function isInputUnionType(type: InputType): type is InputUnionType {
    return type.Kind === "union";
}

export interface InputModelType extends InputTypeBase {
    Kind: InputTypeKind.Model; // TODO -- will change to TCGC value in future refactor
    Name: string;
    Namespace?: string;
    Accessibility?: string;
    Deprecated?: string;
    Description?: string;
    Usage: string;
    Properties: InputModelProperty[];
    BaseModel?: InputModelType;
    DiscriminatorPropertyName?: string;
    DiscriminatorValue?: string;
    DerivedModels?: InputModelType[];
    InheritedDictionaryType?: InputDictionaryType;
}

export function isInputModelType(type: InputType): type is InputModelType {
    return type.Kind === InputTypeKind.Model;
}

export interface InputEnumType extends InputTypeBase {
    Kind: "enum";
    Name: string;
    ValueType: InputPrimitiveType;
    Values: InputEnumTypeValue[];
    Namespace?: string;
    Accessibility?: string;
    Deprecated?: string;
    IsExtensible: boolean;
    Usage: string;
}

export interface InputNullableType extends InputTypeBase {
    Kind: "nullable";
    Type: InputType;
}

export function isInputEnumType(type: InputType): type is InputEnumType {
    return type.Kind === "enum";
}

export interface InputArrayType extends InputTypeBase {
    Kind: "array";
    ValueType: InputType;
}

export function isInputListType(type: InputType): type is InputArrayType {
    return type.Kind === "array";
}

export interface InputDictionaryType extends InputTypeBase {
    Kind: "dict";
    KeyType: InputType;
    ValueType: InputType;
}

export function isInputDictionaryType(
    type: InputType
): type is InputDictionaryType {
    return type.Kind === "dict";
}<|MERGE_RESOLUTION|>--- conflicted
+++ resolved
@@ -23,14 +23,9 @@
     | InputUnionType
     | InputModelType
     | InputEnumType
-<<<<<<< HEAD
     | InputArrayType
-    | InputDictionaryType;
-=======
-    | InputListType
     | InputDictionaryType
     | InputNullableType;
->>>>>>> 64632414
 
 export interface InputPrimitiveType extends InputTypeBase {
     Kind: SdkBuiltInKinds;
