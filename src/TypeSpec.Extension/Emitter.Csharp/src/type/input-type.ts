--- conflicted
+++ resolved
@@ -2,13 +2,9 @@
 // Licensed under the MIT License. See License.txt in the project root for license information.
 
 import {
-<<<<<<< HEAD
     SdkBuiltInKinds,
-    UsageFlags
-=======
-    AccessFlags,
-    SdkBuiltInKinds
->>>>>>> 5c4fa027
+    UsageFlags,
+    AccessFlags
 } from "@azure-tools/typespec-client-generator-core";
 import { InputEnumTypeValue } from "./input-enum-type-value.js";
 import { InputModelProperty } from "./input-model-property.js";
@@ -86,19 +82,9 @@
     Properties: InputModelProperty[];
     Name: string;
     Namespace?: string;
-<<<<<<< HEAD
-    Accessibility?: string;
-    Deprecated?: string;
-    Description?: string;
+    Access?: AccessFlags;
     Usage: UsageFlags;
-    Properties: InputModelProperty[];
-    BaseModel?: InputModelType;
-    DiscriminatorPropertyName?: string;
-=======
-    Access?: AccessFlags;
-    Usage: string; // TODO -- replace this with UsageFlags in TCGC
     AdditionalProperties?: InputType;
->>>>>>> 5c4fa027
     DiscriminatorValue?: string;
     DiscriminatedSubtypes?: Record<string, InputModelType>;
     DiscriminatorProperty?: InputModelProperty;
