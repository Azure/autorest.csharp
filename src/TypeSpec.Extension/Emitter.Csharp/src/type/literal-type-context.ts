--- conflicted
+++ resolved
@@ -6,9 +6,5 @@
 export interface LiteralTypeContext {
     ModelName: string;
     PropertyName: string;
-<<<<<<< HEAD
     Usage: UsageFlags;
-    Namespace?: string;
-=======
->>>>>>> 5f9dfa7e
 }