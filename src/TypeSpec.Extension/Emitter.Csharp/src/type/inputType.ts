--- conflicted
+++ resolved
@@ -47,14 +47,10 @@
     Usage: string;
     DiscriminatorPropertyName?: string;
     DiscriminatorValue?: string;
-<<<<<<< HEAD
     MediaTypes?: string[];
+    InheritedDictionaryType?: InputDictionaryType;
     BaseModel?: InputModelType;
     Properties: InputModelProperty[];
-=======
-    DerivedModels?: InputModelType[];
-    InheritedDictionaryType?: InputDictionaryType;
->>>>>>> 81a345d8
 }
 
 export function isInputModelType(type: InputType): type is InputModelType {
