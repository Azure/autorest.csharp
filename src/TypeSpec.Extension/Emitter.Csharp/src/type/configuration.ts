// Copyright (c) Microsoft Corporation. All rights reserved.
// Licensed under the MIT License. See License.txt in the project root for license information.

export interface Configuration {
    "output-folder": string;
    namespace: string;
    "library-name": string | null;
    "shared-source-folders": string[];
    "single-top-level-client"?: boolean;
    "unreferenced-types-handling"?:
        | "removeOrInternalize"
        | "internalize"
        | "keepAll";
    "model-namespace"?: boolean;
    "models-to-treat-empty-string-as-null"?: string[];
    "additional-intrinsic-types-to-treat-empty-string-as-null"?: string[];
    "methods-to-keep-client-default-value"?: string[];
<<<<<<< HEAD
    "head-as-boolean"?: boolean;
=======
    "deserialize-null-collection-as-null-value"?: boolean;
>>>>>>> 63d7a1c7
}<|MERGE_RESOLUTION|>--- conflicted
+++ resolved
@@ -15,9 +15,6 @@
     "models-to-treat-empty-string-as-null"?: string[];
     "additional-intrinsic-types-to-treat-empty-string-as-null"?: string[];
     "methods-to-keep-client-default-value"?: string[];
-<<<<<<< HEAD
     "head-as-boolean"?: boolean;
-=======
     "deserialize-null-collection-as-null-value"?: boolean;
->>>>>>> 63d7a1c7
 }