--- conflicted
+++ resolved
@@ -31,12 +31,8 @@
     "package-dir"?: string;
     "head-as-boolean"?: boolean;
     branded?: boolean;
-<<<<<<< HEAD
     "generate-test-project"?: boolean;
-=======
-    generateTestProject?: boolean;
     "use-model-reader-writer"?: boolean;
->>>>>>> 7074a6ff
 } & SdkEmitterOptions;
 
 export const NetEmitterOptionsSchema: JSONSchemaType<NetEmitterOptions> = {
@@ -106,16 +102,12 @@
         "package-dir": { type: "string", nullable: true },
         "head-as-boolean": { type: "boolean", nullable: true },
         branded: { type: "boolean", nullable: true, default: true },
-<<<<<<< HEAD
         "generate-test-project": {
             type: "boolean",
             nullable: true,
             default: false
-        }
-=======
-        generateTestProject: { type: "boolean", nullable: true, default: true },
+        },
         "use-model-reader-writer": { type: "boolean", nullable: true }
->>>>>>> 7074a6ff
     },
     required: []
 };
