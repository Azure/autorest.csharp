import { EmitContext, JSONSchemaType } from "@typespec/compiler";
import {
    NetEmitterOptions,
    NetEmitterOptionsSchema,
    defaultOptions,
    resolveOptions
} from "@typespec/http-client-csharp";
import { dllFilePath } from "@autorest/csharp";

export interface AzureNetEmitterOptions extends NetEmitterOptions {
    csharpGeneratorPath?: string;
<<<<<<< HEAD
    "clear-output-folder"?: boolean;
    "save-inputs"?: boolean;
    "model-namespace"?: boolean;
    "existing-project-folder"?: string;
    "keep-non-overloadable-protocol-signature"?: boolean;
    debug?: boolean;
    "models-to-treat-empty-string-as-null"?: string[];
    "additional-intrinsic-types-to-treat-empty-string-as-null"?: string[];
    "methods-to-keep-client-default-value"?: string[];
    "deserialize-null-collection-as-null-value"?: boolean;
    logLevel?: LoggerLevel;
    "package-dir"?: string;
    "head-as-boolean"?: boolean;
    flavor?: string;
    "generate-sample-project"?: boolean;
    "generate-test-project"?: boolean;
    "use-model-reader-writer"?: boolean;
    "disable-xml-docs"?: boolean;
    "enable-internal-raw-data"?: boolean;
} & SdkEmitterOptions;

export const NetEmitterOptionsSchema: JSONSchemaType<NetEmitterOptions> = {
    type: "object",
    additionalProperties: false,
    properties: {
        "api-version": { type: "string", nullable: true },
        outputFile: { type: "string", nullable: true },
        logFile: { type: "string", nullable: true },
        namespace: { type: "string" },
        "library-name": { type: "string" },
        "single-top-level-client": { type: "boolean", nullable: true },
        skipSDKGeneration: { type: "boolean", default: false, nullable: true },
        "unreferenced-types-handling": {
            type: "string",
            enum: ["removeOrInternalize", "internalize", "keepAll"],
            nullable: true
        },
        "new-project": { type: "boolean", nullable: true },
        csharpGeneratorPath: {
            type: "string",
            default: dllFilePath,
            nullable: true
        },
        "clear-output-folder": { type: "boolean", nullable: true },
        "save-inputs": { type: "boolean", nullable: true },
        "model-namespace": { type: "boolean", nullable: true },
        "generate-protocol-methods": { type: "boolean", nullable: true },
        "generate-convenience-methods": { type: "boolean", nullable: true },
        "filter-out-core-models": { type: "boolean", nullable: true },
        "flatten-union-as-enum": { type: "boolean", nullable: true },
        "package-name": { type: "string", nullable: true },
        "existing-project-folder": { type: "string", nullable: true },
        "keep-non-overloadable-protocol-signature": {
            type: "boolean",
            nullable: true
        },
        debug: { type: "boolean", nullable: true },
        "models-to-treat-empty-string-as-null": {
            type: "array",
            nullable: true,
            items: { type: "string" }
        },
        "additional-intrinsic-types-to-treat-empty-string-as-null": {
            type: "array",
            nullable: true,
            items: { type: "string" }
        },
        "methods-to-keep-client-default-value": {
            type: "array",
            nullable: true,
            items: { type: "string" }
        },
        "deserialize-null-collection-as-null-value": {
            type: "boolean",
            nullable: true
        },
        logLevel: {
            type: "string",
            enum: [LoggerLevel.INFO, LoggerLevel.DEBUG, LoggerLevel.VERBOSE],
            nullable: true
        },
        "package-dir": { type: "string", nullable: true },
        "head-as-boolean": { type: "boolean", nullable: true },
        flavor: { type: "string", nullable: true },
        "generate-sample-project": {
            type: "boolean",
            nullable: true,
            default: true
        },
        "generate-test-project": {
            type: "boolean",
            nullable: true,
            default: false
        },
        "use-model-reader-writer": { type: "boolean", nullable: true },
        "disable-xml-docs": { type: "boolean", nullable: true },
        "enable-internal-raw-data": { type: "boolean", nullable: true }
    },
    required: []
};
=======
}

export const AzureNetEmitterOptionsSchema: JSONSchemaType<AzureNetEmitterOptions> =
    {
        type: "object",
        additionalProperties: false,
        properties: {
            ...NetEmitterOptionsSchema.properties,
            csharpGeneratorPath: {
                type: "string",
                default: dllFilePath,
                nullable: true
            }
        },
        required: []
    };
>>>>>>> b222aaf9

const defaultAzureEmitterOptions = {
    ...defaultOptions,
    csharpGeneratorPath: dllFilePath
};

export function resolveAzureEmitterOptions(
    context: EmitContext<AzureNetEmitterOptions>
) {
    return {
        ...resolveOptions(context),
        csharpGeneratorPath:
            context.options.csharpGeneratorPath ??
            defaultAzureEmitterOptions.csharpGeneratorPath
    };
}<|MERGE_RESOLUTION|>--- conflicted
+++ resolved
@@ -9,108 +9,6 @@
 
 export interface AzureNetEmitterOptions extends NetEmitterOptions {
     csharpGeneratorPath?: string;
-<<<<<<< HEAD
-    "clear-output-folder"?: boolean;
-    "save-inputs"?: boolean;
-    "model-namespace"?: boolean;
-    "existing-project-folder"?: string;
-    "keep-non-overloadable-protocol-signature"?: boolean;
-    debug?: boolean;
-    "models-to-treat-empty-string-as-null"?: string[];
-    "additional-intrinsic-types-to-treat-empty-string-as-null"?: string[];
-    "methods-to-keep-client-default-value"?: string[];
-    "deserialize-null-collection-as-null-value"?: boolean;
-    logLevel?: LoggerLevel;
-    "package-dir"?: string;
-    "head-as-boolean"?: boolean;
-    flavor?: string;
-    "generate-sample-project"?: boolean;
-    "generate-test-project"?: boolean;
-    "use-model-reader-writer"?: boolean;
-    "disable-xml-docs"?: boolean;
-    "enable-internal-raw-data"?: boolean;
-} & SdkEmitterOptions;
-
-export const NetEmitterOptionsSchema: JSONSchemaType<NetEmitterOptions> = {
-    type: "object",
-    additionalProperties: false,
-    properties: {
-        "api-version": { type: "string", nullable: true },
-        outputFile: { type: "string", nullable: true },
-        logFile: { type: "string", nullable: true },
-        namespace: { type: "string" },
-        "library-name": { type: "string" },
-        "single-top-level-client": { type: "boolean", nullable: true },
-        skipSDKGeneration: { type: "boolean", default: false, nullable: true },
-        "unreferenced-types-handling": {
-            type: "string",
-            enum: ["removeOrInternalize", "internalize", "keepAll"],
-            nullable: true
-        },
-        "new-project": { type: "boolean", nullable: true },
-        csharpGeneratorPath: {
-            type: "string",
-            default: dllFilePath,
-            nullable: true
-        },
-        "clear-output-folder": { type: "boolean", nullable: true },
-        "save-inputs": { type: "boolean", nullable: true },
-        "model-namespace": { type: "boolean", nullable: true },
-        "generate-protocol-methods": { type: "boolean", nullable: true },
-        "generate-convenience-methods": { type: "boolean", nullable: true },
-        "filter-out-core-models": { type: "boolean", nullable: true },
-        "flatten-union-as-enum": { type: "boolean", nullable: true },
-        "package-name": { type: "string", nullable: true },
-        "existing-project-folder": { type: "string", nullable: true },
-        "keep-non-overloadable-protocol-signature": {
-            type: "boolean",
-            nullable: true
-        },
-        debug: { type: "boolean", nullable: true },
-        "models-to-treat-empty-string-as-null": {
-            type: "array",
-            nullable: true,
-            items: { type: "string" }
-        },
-        "additional-intrinsic-types-to-treat-empty-string-as-null": {
-            type: "array",
-            nullable: true,
-            items: { type: "string" }
-        },
-        "methods-to-keep-client-default-value": {
-            type: "array",
-            nullable: true,
-            items: { type: "string" }
-        },
-        "deserialize-null-collection-as-null-value": {
-            type: "boolean",
-            nullable: true
-        },
-        logLevel: {
-            type: "string",
-            enum: [LoggerLevel.INFO, LoggerLevel.DEBUG, LoggerLevel.VERBOSE],
-            nullable: true
-        },
-        "package-dir": { type: "string", nullable: true },
-        "head-as-boolean": { type: "boolean", nullable: true },
-        flavor: { type: "string", nullable: true },
-        "generate-sample-project": {
-            type: "boolean",
-            nullable: true,
-            default: true
-        },
-        "generate-test-project": {
-            type: "boolean",
-            nullable: true,
-            default: false
-        },
-        "use-model-reader-writer": { type: "boolean", nullable: true },
-        "disable-xml-docs": { type: "boolean", nullable: true },
-        "enable-internal-raw-data": { type: "boolean", nullable: true }
-    },
-    required: []
-};
-=======
 }
 
 export const AzureNetEmitterOptionsSchema: JSONSchemaType<AzureNetEmitterOptions> =
@@ -127,7 +25,6 @@
         },
         required: []
     };
->>>>>>> b222aaf9
 
 const defaultAzureEmitterOptions = {
     ...defaultOptions,
