import { SdkEmitterOptions } from "@azure-tools/typespec-client-generator-core";
import { EmitContext, JSONSchemaType, resolvePath } from "@typespec/compiler";
import { dllFilePath } from "@autorest/csharp";
import { LoggerLevel } from "./lib/logger.js";
import { tspOutputFileName } from "./constants.js";

export type NetEmitterOptions = {
    outputFile?: string;
    logFile?: string;
    namespace: string;
    "library-name": string;
    "single-top-level-client"?: boolean;
    skipSDKGeneration?: boolean;
    "unreferenced-types-handling"?:
        | "removeOrInternalize"
        | "internalize"
        | "keepAll";
    "new-project"?: boolean;
    csharpGeneratorPath?: string;
    "clear-output-folder"?: boolean;
    "save-inputs"?: boolean;
    "model-namespace"?: boolean;
    "existing-project-folder"?: string;
    "use-overloads-between-protocol-and-convenience"?: boolean;
    "keep-non-overloadable-protocol-signature"?: boolean;
    debug?: boolean;
    "models-to-treat-empty-string-as-null"?: string[];
    "additional-intrinsic-types-to-treat-empty-string-as-null"?: string[];
    "methods-to-keep-client-default-value"?: string[];
    "deserialize-null-collection-as-null-value"?: boolean;
    logLevel?: string;
    "package-dir"?: string;
    "head-as-boolean"?: boolean;
} & SdkEmitterOptions;

export const NetEmitterOptionsSchema: JSONSchemaType<NetEmitterOptions> = {
    type: "object",
    additionalProperties: false,
    properties: {
        outputFile: { type: "string", nullable: true },
        logFile: { type: "string", nullable: true },
        namespace: { type: "string" },
        "library-name": { type: "string" },
        "single-top-level-client": { type: "boolean", nullable: true },
        skipSDKGeneration: { type: "boolean", default: false, nullable: true },
        "unreferenced-types-handling": {
            type: "string",
            enum: ["removeOrInternalize", "internalize", "keepAll"],
            nullable: true
        },
        "new-project": { type: "boolean", nullable: true },
        csharpGeneratorPath: {
            type: "string",
            default: dllFilePath,
            nullable: true
        },
        "clear-output-folder": { type: "boolean", nullable: true },
        "save-inputs": { type: "boolean", nullable: true },
        "model-namespace": { type: "boolean", nullable: true },
        "generate-protocol-methods": { type: "boolean", nullable: true },
        "generate-convenience-methods": { type: "boolean", nullable: true },
        "filter-out-core-models": { type: "boolean", nullable: true },
        "package-name": { type: "string", nullable: true },
        "existing-project-folder": { type: "string", nullable: true },
        "use-overloads-between-protocol-and-convenience": {
            type: "boolean",
            nullable: true
        },
        "keep-non-overloadable-protocol-signature": {
            type: "boolean",
            nullable: true
        },
        debug: { type: "boolean", nullable: true },
        "models-to-treat-empty-string-as-null": {
            type: "array",
            nullable: true,
            items: { type: "string" }
        },
        "additional-intrinsic-types-to-treat-empty-string-as-null": {
            type: "array",
            nullable: true,
            items: { type: "string" }
        },
        "methods-to-keep-client-default-value": {
            type: "array",
            nullable: true,
            items: { type: "string" }
        },
        "deserialize-null-collection-as-null-value": {
            type: "boolean",
            nullable: true
        },
        logLevel: {
            type: "string",
            enum: [
                LoggerLevel.ERROR,
                LoggerLevel.WARN,
                LoggerLevel.INFO,
                LoggerLevel.DEBUG,
                LoggerLevel.VERBOSE
            ],
            nullable: true
        },
        "package-dir": { type: "string", nullable: true },
        "head-as-boolean": { type: "boolean", nullable: true },
    },
    required: []
};

const defaultOptions = {
    outputFile: tspOutputFileName,
    logFile: "log.json",
    skipSDKGeneration: false,
    "new-project": false,
    csharpGeneratorPath: dllFilePath,
    "clear-output-folder": false,
    "save-inputs": false,
    "generate-protocol-methods": true,
    "generate-convenience-methods": true,
    "use-overloads-between-protocol-and-convenience": true,
    "package-name": undefined,
    debug: undefined,
    "models-to-treat-empty-string-as-null": undefined,
    "additional-intrinsic-types-to-treat-empty-string-as-null": [],
    "methods-to-keep-client-default-value": undefined,
<<<<<<< HEAD
    logLevel: LoggerLevel.INFO,
    "head-as-boolean": false,
=======
    "deserialize-null-collection-as-null-value": undefined,
    logLevel: LoggerLevel.INFO
>>>>>>> 63d7a1c7
};

export function resolveOptions(context: EmitContext<NetEmitterOptions>) {
    const emitterOptions = context.options;
    const emitterOutputDir = context.emitterOutputDir;
    const resolvedOptions = { ...defaultOptions, ...emitterOptions };
    const outputFolder = resolveOutputFolder(context);
    return {
        ...resolvedOptions,
        outputFile: resolvePath(outputFolder, resolvedOptions.outputFile),
        logFile: resolvePath(
            emitterOutputDir ?? "./tsp-output",
            resolvedOptions.logFile
        )
    };
}

export function resolveOutputFolder(
    context: EmitContext<NetEmitterOptions>
): string {
    return resolvePath(context.emitterOutputDir ?? "./tsp-output");
}<|MERGE_RESOLUTION|>--- conflicted
+++ resolved
@@ -123,13 +123,9 @@
     "models-to-treat-empty-string-as-null": undefined,
     "additional-intrinsic-types-to-treat-empty-string-as-null": [],
     "methods-to-keep-client-default-value": undefined,
-<<<<<<< HEAD
-    logLevel: LoggerLevel.INFO,
     "head-as-boolean": false,
-=======
     "deserialize-null-collection-as-null-value": undefined,
     logLevel: LoggerLevel.INFO
->>>>>>> 63d7a1c7
 };
 
 export function resolveOptions(context: EmitContext<NetEmitterOptions>) {
