// Copyright (c) Microsoft Corporation. All rights reserved.
// Licensed under the MIT License. See License.txt in the project root for license information.

import { EmitContext, Program, resolvePath } from "@typespec/compiler";

import { execSync } from "child_process";
import fs, { existsSync } from "fs";
import path from "node:path";
import {
    $onEmit as $OnMGCEmit,
    Logger,
    LoggerLevel,
    configurationFileName,
<<<<<<< HEAD
    packageName,
    tspOutputFileName
} from "./constants.js";
import { createModel } from "./lib/client-model-builder.js";
import { LoggerLevel } from "./lib/log-level.js";
import { Logger } from "./lib/logger.js";
=======
    resolveOutputFolder,
    tspOutputFileName
} from "@typespec/http-client-csharp";
import { createSdkContext } from "@azure-tools/typespec-client-generator-core";
>>>>>>> aee28dee
import {
    AzureNetEmitterOptions,
    resolveAzureEmitterOptions
} from "./options.js";

export async function $onEmit(context: EmitContext<AzureNetEmitterOptions>) {
    const program: Program = context.program;
    const options = resolveAzureEmitterOptions(context);
    /* set the loglevel. */
    Logger.initialize(program, options.logLevel ?? LoggerLevel.INFO);

    context.options.skipSDKGeneration = true;
    if (
        context.emitterOutputDir &&
        path.basename(context.emitterOutputDir) === "src"
    ) {
        context.emitterOutputDir = path.dirname(context.emitterOutputDir);
    }
    Logger.getInstance().info("Starting Microsoft Generator Csharp emitter.");
    await $OnMGCEmit(context);
    const outputFolder = resolveOutputFolder(context);
    const isSrcFolder = path.basename(outputFolder) === "src";
    const generatedFolder = isSrcFolder
        ? resolvePath(outputFolder, "Generated")
        : resolvePath(outputFolder, "src", "Generated");
    if (options.skipSDKGeneration !== true) {
        const configurationFilePath = resolvePath(
            outputFolder,
            configurationFileName
        );
        const configurations = JSON.parse(
            fs.readFileSync(configurationFilePath, "utf-8")
        );
        //resolve shared folders based on generator path override
        const resolvedSharedFolders: string[] = [];
        const sharedFolders = [
            resolvePath(options.csharpGeneratorPath, "..", "Generator.Shared"),
            resolvePath(options.csharpGeneratorPath, "..", "Azure.Core.Shared")
        ];
        for (const sharedFolder of sharedFolders) {
            resolvedSharedFolders.push(
                path
                    .relative(generatedFolder, sharedFolder)
                    .replaceAll("\\", "/")
            );
        }
        configurations["shared-source-folders"] = resolvedSharedFolders ?? [];
        configurations["flavor"] =
            options["flavor"] ??
            (configurations.namespace.toLowerCase().startsWith("azure.")
                ? "azure"
                : undefined);
        /* TODO: when we support to emit decorator list https://github.com/Azure/autorest.csharp/issues/4887, we will update to use emitted decorator to identify if it is azure-arm */
        /* set azure-arm */
        const sdkContext = createSdkContext(
            context,
            "@azure-tools/typespec-csharp"
        );
        configurations["azure-arm"] =
            sdkContext.arm === false ? undefined : sdkContext.arm;
        await program.host.writeFile(
            resolvePath(outputFolder, configurationFileName),
            prettierOutput(JSON.stringify(configurations, null, 2))
        );

        const csProjFile = resolvePath(
            isSrcFolder ? outputFolder : resolvePath(outputFolder, "src"),
            `${configurations["library-name"]}.csproj`
        );
        Logger.getInstance().info(`Checking if ${csProjFile} exists`);
        const newProjectOption =
            options["new-project"] || !existsSync(csProjFile)
                ? "--new-project"
                : "";
        const existingProjectOption = options["existing-project-folder"]
            ? `--existing-project-folder ${options["existing-project-folder"]}`
            : "";
        const debugFlag = options.debug ?? false ? " --debug" : "";

        const command = `dotnet --roll-forward Major ${resolvePath(
            options.csharpGeneratorPath
        )} --project-path ${outputFolder} ${newProjectOption} ${existingProjectOption} --clear-output-folder ${
            options["clear-output-folder"]
        }${debugFlag}`;
        Logger.getInstance().info(command);

        try {
            execSync(command, { stdio: "inherit" });
        } catch (error: any) {
            if (error.message) Logger.getInstance().info(error.message);
            if (error.stderr) Logger.getInstance().error(error.stderr);
            if (error.stdout) Logger.getInstance().verbose(error.stdout);
            throw error;
        }
        if (!options["save-inputs"]) {
            // delete
            deleteFile(resolvePath(outputFolder, tspOutputFileName));
            deleteFile(resolvePath(outputFolder, configurationFileName));
        }
    }
}

function deleteFile(filePath: string) {
    fs.unlink(filePath, (err) => {
        if (err) {
            //logger.error(`stderr: ${err}`);
        } else {
            Logger.getInstance().info(`File ${filePath} is deleted.`);
        }
    });
}

function prettierOutput(output: string) {
    return output + "\n";
}<|MERGE_RESOLUTION|>--- conflicted
+++ resolved
@@ -11,19 +11,10 @@
     Logger,
     LoggerLevel,
     configurationFileName,
-<<<<<<< HEAD
-    packageName,
-    tspOutputFileName
-} from "./constants.js";
-import { createModel } from "./lib/client-model-builder.js";
-import { LoggerLevel } from "./lib/log-level.js";
-import { Logger } from "./lib/logger.js";
-=======
     resolveOutputFolder,
     tspOutputFileName
 } from "@typespec/http-client-csharp";
 import { createSdkContext } from "@azure-tools/typespec-client-generator-core";
->>>>>>> aee28dee
 import {
     AzureNetEmitterOptions,
     resolveAzureEmitterOptions
