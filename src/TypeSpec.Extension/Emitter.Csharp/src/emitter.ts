// Copyright (c) Microsoft Corporation. All rights reserved.
// Licensed under the MIT License. See License.txt in the project root for license information.

import { createSdkContext } from "@azure-tools/typespec-client-generator-core";
import {
    Program,
    resolvePath,
    EmitContext,
    createTypeSpecLibrary,
    paramMessage,
    logDiagnostics
} from "@typespec/compiler";

import { stringifyRefs, PreserveType } from "json-serialize-refs";
import fs, { existsSync } from "fs";
import path from "node:path";
import { Configuration } from "./type/configuration.js";
import { execSync } from "child_process";
import {
    NetEmitterOptions,
    NetEmitterOptionsSchema,
    resolveOptions,
    resolveOutputFolder
} from "./options.js";
import { createModel } from "./lib/clientModelBuilder.js";
import { logger, LoggerLevel } from "./lib/logger.js";
import { tspOutputFileName, configurationFileName } from "./constants.js";

export const $lib = createTypeSpecLibrary({
    name: "@azure-tools/typespec-csharp",
    diagnostics: {
        "No-APIVersion": {
            severity: "error",
            messages: {
                default: paramMessage`No APIVersion Provider for service ${"service"}`
            }
        },
        "No-Route": {
            severity: "error",
            messages: {
                default: paramMessage`No Route for service for service ${"service"}`
            }
        },
<<<<<<< HEAD
        "No-Model": {
            severity: "error",
            messages: {
                default: paramMessage`Model '${"name"}' is not found`
            }
        },
        "No-Type": {
            severity: "error",
            messages: {
                default: paramMessage`Type '${"kind"}' is not found`
=======
        "Invalid-Name": {
            severity: "warning",
            messages: {
                default: paramMessage`Invalid interface or operation group name ${"name"} when configuration "model-namespace" is on`
>>>>>>> e956c836
            }
        }
    },
    emitter: {
        options: NetEmitterOptionsSchema
    }
});

export async function $onEmit(context: EmitContext<NetEmitterOptions>) {
    const program: Program = context.program;
    const options = resolveOptions(context);
    const outputFolder = resolveOutputFolder(context);

    /* set the loglevel. */
    for (const transport of logger.transports) {
        transport.level = options.logLevel ?? LoggerLevel.INFO;
    }
    context.options["filter-out-core-models"] = false;

    if (!program.compilerOptions.noEmit && !program.hasError()) {
        // Write out the dotnet model to the output path
        const sdkContext = createSdkContext(
            context,
            "@azure-tools/typespec-csharp"
        );
        const root = createModel(sdkContext);
        if (
            context.program.diagnostics.length > 0 &&
            context.program.diagnostics.filter(
                (digs) => digs.severity === "error"
            ).length > 0
        ) {
            logDiagnostics(
                context.program.diagnostics,
                context.program.host.logSink
            );
            process.exit(1);
        }
        const tspNamespace = root.Name; // this is the top-level namespace defined in the typespec file, which is actually always different from the namespace of the SDK
        // await program.host.writeFile(outPath, prettierOutput(JSON.stringify(root, null, 2)));
        if (root) {
            const generatedFolder = outputFolder.endsWith("src")
                ? resolvePath(outputFolder, "Generated")
                : resolvePath(outputFolder, "src", "Generated");

            //resolve shared folders based on generator path override
            const resolvedSharedFolders: string[] = [];
            const sharedFolders = [
                resolvePath(
                    options.csharpGeneratorPath,
                    "..",
                    "Generator.Shared"
                ),
                resolvePath(
                    options.csharpGeneratorPath,
                    "..",
                    "Azure.Core.Shared"
                )
            ];
            for (const sharedFolder of sharedFolders) {
                resolvedSharedFolders.push(
                    path
                        .relative(generatedFolder, sharedFolder)
                        .replaceAll("\\", "/")
                );
            }

            if (!fs.existsSync(generatedFolder)) {
                fs.mkdirSync(generatedFolder, { recursive: true });
            }

            await program.host.writeFile(
                resolvePath(generatedFolder, tspOutputFileName),
                prettierOutput(
                    stringifyRefs(root, null, 1, PreserveType.Objects)
                )
            );

            //emit configuration.json
            const namespace = options.namespace ?? tspNamespace;
            const configurations: Configuration = {
                "output-folder": ".",
                namespace: namespace,
                "library-name": options["library-name"] ?? namespace,
                "shared-source-folders": resolvedSharedFolders ?? [],
                "single-top-level-client": options["single-top-level-client"],
                "unreferenced-types-handling":
                    options["unreferenced-types-handling"],
                "keep-non-overloadable-protocol-signature":
                    options["keep-non-overloadable-protocol-signature"],
                "model-namespace": options["model-namespace"],
                "models-to-treat-empty-string-as-null":
                    options["models-to-treat-empty-string-as-null"],
                "intrinsic-types-to-treat-empty-string-as-null": options[
                    "models-to-treat-empty-string-as-null"
                ]
                    ? options[
                          "additional-intrinsic-types-to-treat-empty-string-as-null"
                      ].concat(
                          [
                              "Uri",
                              "Guid",
                              "ResourceIdentifier",
                              "DateTimeOffset"
                          ].filter(
                              (item) =>
                                  options[
                                      "additional-intrinsic-types-to-treat-empty-string-as-null"
                                  ].indexOf(item) < 0
                          )
                      )
                    : undefined,
                "methods-to-keep-client-default-value":
                    options["methods-to-keep-client-default-value"],
                "head-as-boolean": options["head-as-boolean"],
                "deserialize-null-collection-as-null-value":
                    options["deserialize-null-collection-as-null-value"],
                flavor:
                    options["flavor"] ??
                    (namespace.toLowerCase().startsWith("azure.")
                        ? "azure"
                        : undefined),
                //only emit these if they are not the default values
                "generate-sample-project":
                    options["generate-sample-project"] === true
                        ? undefined
                        : options["generate-sample-project"],
                "generate-test-project":
                    options["generate-test-project"] === false
                        ? undefined
                        : options["generate-test-project"],
                "use-model-reader-writer":
                    options["use-model-reader-writer"] ?? true,
                "azure-arm":
                    sdkContext.arm === false ? undefined : sdkContext.arm
            };

            await program.host.writeFile(
                resolvePath(generatedFolder, configurationFileName),
                prettierOutput(JSON.stringify(configurations, null, 2))
            );

            if (options.skipSDKGeneration !== true) {
                const csProjFile = resolvePath(
                    outputFolder,
                    `${configurations["library-name"]}.csproj`
                );
                logger.info(`Checking if ${csProjFile} exists`);
                const newProjectOption =
                    options["new-project"] || !existsSync(csProjFile)
                        ? "--new-project"
                        : "";
                const existingProjectOption = options["existing-project-folder"]
                    ? `--existing-project-folder ${options["existing-project-folder"]}`
                    : "";
                const debugFlag = options.debug ?? false ? " --debug" : "";

                const command = `dotnet --roll-forward Major ${resolvePath(
                    options.csharpGeneratorPath
                )} --project-path ${outputFolder} ${newProjectOption} ${existingProjectOption} --clear-output-folder ${
                    options["clear-output-folder"]
                }${debugFlag}`;
                logger.info(command);

                try {
                    execSync(command, { stdio: "inherit" });
                } catch (error: any) {
                    if (error.message) logger.info(error.message);
                    if (error.stderr) logger.error(error.stderr);
                    if (error.stdout) logger.verbose(error.stdout);
                    throw error;
                }
            }

            if (!options["save-inputs"]) {
                // delete
                deleteFile(resolvePath(generatedFolder, tspOutputFileName));
                deleteFile(resolvePath(generatedFolder, configurationFileName));
            }
        }
    }
}

function deleteFile(filePath: string) {
    fs.unlink(filePath, (err) => {
        if (err) {
            logger.error(`stderr: ${err}`);
        } else {
            logger.info(`File ${filePath} is deleted.`);
        }
    });
}

function prettierOutput(output: string) {
    return output + "\n";
}<|MERGE_RESOLUTION|>--- conflicted
+++ resolved
@@ -41,7 +41,6 @@
                 default: paramMessage`No Route for service for service ${"service"}`
             }
         },
-<<<<<<< HEAD
         "No-Model": {
             severity: "error",
             messages: {
@@ -52,12 +51,12 @@
             severity: "error",
             messages: {
                 default: paramMessage`Type '${"kind"}' is not found`
-=======
+            }
+        },
         "Invalid-Name": {
             severity: "warning",
             messages: {
                 default: paramMessage`Invalid interface or operation group name ${"name"} when configuration "model-namespace" is on`
->>>>>>> e956c836
             }
         }
     },
