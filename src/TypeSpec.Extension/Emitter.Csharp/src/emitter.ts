// Copyright (c) Microsoft Corporation. All rights reserved.
// Licensed under the MIT License. See License.txt in the project root for license information.

import { createSdkContext } from "@azure-tools/typespec-client-generator-core";
import {
    Program,
    resolvePath,
    EmitContext,
    createTypeSpecLibrary,
    paramMessage,
    logDiagnostics
} from "@typespec/compiler";

import { stringifyRefs, PreserveType } from "json-serialize-refs";
import fs, { existsSync } from "fs";
import path from "node:path";
import { Configuration } from "./type/configuration.js";
import { execSync } from "child_process";
import {
    NetEmitterOptions,
    NetEmitterOptionsSchema,
    resolveOptions,
    resolveOutputFolder
} from "./options.js";
import { createModel } from "./lib/clientModelBuilder.js";
import { logger, LoggerLevel } from "./lib/logger.js";
import { tspOutputFileName, configurationFileName } from "./constants.js";

export const $lib = createTypeSpecLibrary({
    name: "@azure-tools/typespec-csharp",
    diagnostics: {
        "No-APIVersion": {
            severity: "error",
            messages: {
                default: paramMessage`No APIVersion Provider for service ${"service"}`
            }
        },
        "No-Route": {
            severity: "error",
            messages: {
                default: paramMessage`No Route for service for service ${"service"}`
            }
        }
    },
    emitter: {
        options: NetEmitterOptionsSchema
    }
});

export async function $onEmit(context: EmitContext<NetEmitterOptions>) {
    const program: Program = context.program;
    const options = resolveOptions(context);
    const outputFolder = resolveOutputFolder(context);

    /* set the loglevel. */
    for (const transport of logger.transports) {
        transport.level = options.logLevel ?? LoggerLevel.INFO;
    }

    if (!program.compilerOptions.noEmit && !program.hasError()) {
        // Write out the dotnet model to the output path
        const sdkContext = createSdkContext(
            context,
            "@azure-tools/typespec-csharp"
        );
        const root = createModel(sdkContext);
        if (
            context.program.diagnostics.length > 0 &&
            context.program.diagnostics.filter(
                (digs) => digs.severity === "error"
            ).length > 0
        ) {
            logDiagnostics(
                context.program.diagnostics,
                context.program.host.logSink
            );
            process.exit(1);
        }
        const tspNamespace = root.Name; // this is the top-level namespace defined in the typespec file, which is actually always different from the namespace of the SDK
        // await program.host.writeFile(outPath, prettierOutput(JSON.stringify(root, null, 2)));
        if (root) {
            const generatedFolder = outputFolder.endsWith("src")
                ? resolvePath(outputFolder, "Generated")
                : resolvePath(outputFolder, "src", "Generated");

            //resolve shared folders based on generator path override
            const resolvedSharedFolders: string[] = [];
            const sharedFolders = [
                resolvePath(
                    options.csharpGeneratorPath,
                    "..",
                    "Generator.Shared"
                ),
                resolvePath(
                    options.csharpGeneratorPath,
                    "..",
                    "Azure.Core.Shared"
                )
            ];
            for (const sharedFolder of sharedFolders) {
                resolvedSharedFolders.push(
                    path
                        .relative(generatedFolder, sharedFolder)
                        .replaceAll("\\", "/")
                );
            }

            if (!fs.existsSync(generatedFolder)) {
                fs.mkdirSync(generatedFolder, { recursive: true });
            }

            await program.host.writeFile(
                resolvePath(generatedFolder, tspOutputFileName),
                prettierOutput(
                    stringifyRefs(root, null, 1, PreserveType.Objects)
                )
            );

            //emit configuration.json
            const configurations: Configuration = {
                "output-folder": ".",
                namespace: options.namespace ?? tspNamespace,
                "library-name":
                    options["library-name"] ??
                    options.namespace ??
                    tspNamespace,
                "shared-source-folders": resolvedSharedFolders ?? [],
                "single-top-level-client": options["single-top-level-client"],
                "unreferenced-types-handling":
                    options["unreferenced-types-handling"],
                "keep-non-overloadable-protocol-signature":
                    options["keep-non-overloadable-protocol-signature"],
                "model-namespace": options["model-namespace"],
                "models-to-treat-empty-string-as-null":
                    options["models-to-treat-empty-string-as-null"],
                "intrinsic-types-to-treat-empty-string-as-null": options[
                    "models-to-treat-empty-string-as-null"
                ]
                    ? options[
                          "additional-intrinsic-types-to-treat-empty-string-as-null"
                      ].concat(
                          [
                              "Uri",
                              "Guid",
                              "ResourceIdentifier",
                              "DateTimeOffset"
                          ].filter(
                              (item) =>
                                  options[
                                      "additional-intrinsic-types-to-treat-empty-string-as-null"
                                  ].indexOf(item) < 0
                          )
                      )
                    : undefined,
                "methods-to-keep-client-default-value":
                    options["methods-to-keep-client-default-value"],
                "head-as-boolean": options["head-as-boolean"],
                "deserialize-null-collection-as-null-value":
                    options["deserialize-null-collection-as-null-value"],
                //only emit these if they are not the default values
                branded:
                    options["branded"] === true
                        ? undefined
                        : options["branded"],
                "generate-sample-project":
                    options["generate-sample-project"] === true
                        ? undefined
<<<<<<< HEAD
                        : options["generate-sample-project"],
                "generate-test-project":
                    options["generate-test-project"] === false
                        ? undefined
                        : options["generate-test-project"],
                "use-model-reader-writer": options["use-model-reader-writer"],
=======
                        : options["generateTestProject"],
                "use-model-reader-writer":
                    options["use-model-reader-writer"] ?? true,
>>>>>>> eb54e880
                "azure-arm":
                    sdkContext.arm === false ? undefined : sdkContext.arm
            };

            await program.host.writeFile(
                resolvePath(generatedFolder, configurationFileName),
                prettierOutput(JSON.stringify(configurations, null, 2))
            );

            if (options.skipSDKGeneration !== true) {
                const csProjFile = resolvePath(
                    outputFolder,
                    `${configurations["library-name"]}.csproj`
                );
                logger.info(`Checking if ${csProjFile} exists`);
                const newProjectOption =
                    options["new-project"] || !existsSync(csProjFile)
                        ? "--new-project"
                        : "";
                const existingProjectOption = options["existing-project-folder"]
                    ? `--existing-project-folder ${options["existing-project-folder"]}`
                    : "";
                const debugFlag = options.debug ?? false ? " --debug" : "";

                const command = `dotnet --roll-forward Major ${resolvePath(
                    options.csharpGeneratorPath
                )} --project-path ${outputFolder} ${newProjectOption} ${existingProjectOption} --clear-output-folder ${
                    options["clear-output-folder"]
                }${debugFlag}`;
                logger.info(command);

                try {
                    execSync(command, { stdio: "inherit" });
                } catch (error: any) {
                    if (error.message) logger.info(error.message);
                    if (error.stderr) logger.error(error.stderr);
                    if (error.stdout) logger.verbose(error.stdout);
                    throw error;
                }
            }

            if (!options["save-inputs"]) {
                // delete
                deleteFile(resolvePath(generatedFolder, tspOutputFileName));
                deleteFile(resolvePath(generatedFolder, configurationFileName));
            }
        }
    }
}

function deleteFile(filePath: string) {
    fs.unlink(filePath, (err) => {
        if (err) {
            logger.error(`stderr: ${err}`);
        } else {
            logger.info(`File ${filePath} is deleted.`);
        }
    });
}

function prettierOutput(output: string) {
    return output + "\n";
}<|MERGE_RESOLUTION|>--- conflicted
+++ resolved
@@ -165,18 +165,13 @@
                 "generate-sample-project":
                     options["generate-sample-project"] === true
                         ? undefined
-<<<<<<< HEAD
                         : options["generate-sample-project"],
                 "generate-test-project":
                     options["generate-test-project"] === false
                         ? undefined
                         : options["generate-test-project"],
-                "use-model-reader-writer": options["use-model-reader-writer"],
-=======
-                        : options["generateTestProject"],
                 "use-model-reader-writer":
                     options["use-model-reader-writer"] ?? true,
->>>>>>> eb54e880
                 "azure-arm":
                     sdkContext.arm === false ? undefined : sdkContext.arm
             };
