--- conflicted
+++ resolved
@@ -165,14 +165,10 @@
                 "generate-test-project":
                     options["generate-test-project"] === false
                         ? undefined
-<<<<<<< HEAD
-                        : options["generate-test-project"]
-=======
-                        : options["generateTestProject"],
+                        : options["generate-test-project"],
                 "use-model-reader-writer": options["use-model-reader-writer"],
                 "azure-arm":
                     sdkContext.arm === false ? undefined : sdkContext.arm
->>>>>>> 7074a6ff
             } as Configuration;
 
             await program.host.writeFile(
