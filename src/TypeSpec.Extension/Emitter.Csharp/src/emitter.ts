// Copyright (c) Microsoft Corporation. All rights reserved.
// Licensed under the MIT License. See License.txt in the project root for license information.

import {
    Program,
    resolvePath,
    Service,
    EmitContext,
    createTypeSpecLibrary,
    paramMessage,
    logDiagnostics
} from "@typespec/compiler";

import { stringifyRefs, PreserveType } from "json-serialize-refs";
import fs, { existsSync } from "fs";
import path from "node:path";
import { Configuration } from "./type/configuration.js";
import { execSync } from "child_process";
import {
    NetEmitterOptions,
    NetEmitterOptionsSchema,
    resolveOptions,
    resolveOutputFolder
} from "./options.js";
import { createModel } from "./lib/clientModelBuilder.js";
import { logger, LoggerLevel } from "./lib/logger.js";
import { tspOutputFileName, configurationFileName } from "./constants.js";

export const $lib = createTypeSpecLibrary({
    name: "@azure-tools/typespec-csharp",
    diagnostics: {
        "No-APIVersion": {
            severity: "error",
            messages: {
                default: paramMessage`No APIVersion Provider for service ${"service"}`
            }
        },
        "No-Route": {
            severity: "error",
            messages: {
                default: paramMessage`No Route for service for service ${"service"}`
            }
        }
    },
    emitter: {
        options: NetEmitterOptionsSchema
    }
});

export async function $onEmit(context: EmitContext<NetEmitterOptions>) {
    const program: Program = context.program;
    const options = resolveOptions(context);
    const outputFolder = resolveOutputFolder(context);

    /* set the loglevel. */
    for (const transport of logger.transports) {
        transport.level = options.logLevel ?? LoggerLevel.INFO;
    }

    if (!program.compilerOptions.noEmit && !program.hasError()) {
        // Write out the dotnet model to the output path
        const root = createModel(context);
        if (
            context.program.diagnostics.length > 0 &&
            context.program.diagnostics.filter(
                (digs) => digs.severity === "error"
            ).length > 0
        ) {
            logDiagnostics(
                context.program.diagnostics,
                context.program.host.logSink
            );
            process.exit(1);
        }
        const tspNamespace = root.Name; // this is the top-level namespace defined in the typespec file, which is actually always different from the namespace of the SDK
        // await program.host.writeFile(outPath, prettierOutput(JSON.stringify(root, null, 2)));
        if (root) {
            const generatedFolder = resolvePath(outputFolder, "Generated");

            //resolve shared folders based on generator path override
            const resolvedSharedFolders: string[] = [];
            const sharedFolders = [
                resolvePath(
                    options.csharpGeneratorPath,
                    "..",
                    "Generator.Shared"
                ),
                resolvePath(
                    options.csharpGeneratorPath,
                    "..",
                    "Azure.Core.Shared"
                )
            ];
            for (const sharedFolder of sharedFolders) {
                resolvedSharedFolders.push(
                    path
                        .relative(generatedFolder, sharedFolder)
                        .replaceAll("\\", "/")
                );
            }

            if (!fs.existsSync(generatedFolder)) {
                fs.mkdirSync(generatedFolder, { recursive: true });
            }

            await program.host.writeFile(
                resolvePath(generatedFolder, tspOutputFileName),
                prettierOutput(
                    stringifyRefs(root, null, 1, PreserveType.Objects)
                )
            );

            //emit configuration.json
            const configurations = {
                OutputFolder: ".",
<<<<<<< HEAD
                Namespace: options.namespace ?? tspNamespace,
                LibraryName:
                    options["library-name"] ??
                    options.namespace ??
                    tspNamespace,
=======
                Namespace: options.namespace ?? namespace,
                LibraryName:
                    options["library-name"] ?? options.namespace ?? namespace,
>>>>>>> 88d2ede6
                SharedSourceFolders: resolvedSharedFolders ?? [],
                SingleTopLevelClient: options["single-top-level-client"],
                "unreferenced-types-handling":
                    options["unreferenced-types-handling"],
                "use-overloads-between-protocol-and-convenience":
                    options["use-overloads-between-protocol-and-convenience"],
                "model-namespace": options["model-namespace"],
                ModelsToTreatEmptyStringAsNull:
                    options["models-to-treat-empty-string-as-null"],
                IntrinsicTypesToTreatEmptyStringAsNull: options[
                    "models-to-treat-empty-string-as-null"
                ]
                    ? options[
                          "additional-intrinsic-types-to-treat-empty-string-as-null"
                      ].concat(
                          [
                              "Uri",
                              "Guid",
                              "ResourceIdentifier",
                              "DateTimeOffset"
                          ].filter(
                              (item) =>
                                  options[
                                      "additional-intrinsic-types-to-treat-empty-string-as-null"
                                  ].indexOf(item) < 0
                          )
                      )
                    : undefined,
                "methods-to-keep-client-default-value":
                    options["methods-to-keep-client-default-value"]
            } as Configuration;

            await program.host.writeFile(
                resolvePath(generatedFolder, configurationFileName),
                prettierOutput(JSON.stringify(configurations, null, 2))
            );

            if (options.skipSDKGeneration !== true) {
                const csProjFile = resolvePath(
                    outputFolder,
                    `${configurations.LibraryName}.csproj`
                );
                logger.info(`Checking if ${csProjFile} exists`);
                const newProjectOption =
                    options["new-project"] || !existsSync(csProjFile)
                        ? "--new-project"
                        : "";
                const existingProjectOption = options["existing-project-folder"]
                    ? `--existing-project-folder ${options["existing-project-folder"]}`
                    : "";
                const debugFlag = options.debug ?? false ? " --debug" : "";

                const command = `dotnet --roll-forward Major ${resolvePath(
                    options.csharpGeneratorPath
                )} --project-path ${outputFolder} ${newProjectOption} ${existingProjectOption} --clear-output-folder ${
                    options["clear-output-folder"]
                }${debugFlag}`;
                logger.info(command);

                try {
                    execSync(command, { stdio: "inherit" });
                } catch (error: any) {
                    if (error.message) logger.info(error.message);
                    if (error.stderr) logger.error(error.stderr);
                    if (error.stdout) logger.verbose(error.stdout);
                    throw error;
                }
            }

            if (!options["save-inputs"]) {
                // delete
                deleteFile(resolvePath(generatedFolder, tspOutputFileName));
                deleteFile(resolvePath(generatedFolder, configurationFileName));
            }
        }
    }
}

function deleteFile(filePath: string) {
    fs.unlink(filePath, (err) => {
        if (err) {
            logger.error(`stderr: ${err}`);
        } else {
            logger.info(`File ${filePath} is deleted.`);
        }
    });
}

function prettierOutput(output: string) {
    return output + "\n";
}

class ErrorTypeFoundError extends Error {
    constructor() {
        super("Error type found in evaluated typespec output");
    }
}<|MERGE_RESOLUTION|>--- conflicted
+++ resolved
@@ -113,17 +113,11 @@
             //emit configuration.json
             const configurations = {
                 OutputFolder: ".",
-<<<<<<< HEAD
                 Namespace: options.namespace ?? tspNamespace,
                 LibraryName:
                     options["library-name"] ??
                     options.namespace ??
                     tspNamespace,
-=======
-                Namespace: options.namespace ?? namespace,
-                LibraryName:
-                    options["library-name"] ?? options.namespace ?? namespace,
->>>>>>> 88d2ede6
                 SharedSourceFolders: resolvedSharedFolders ?? [],
                 SingleTopLevelClient: options["single-top-level-client"],
                 "unreferenced-types-handling":
