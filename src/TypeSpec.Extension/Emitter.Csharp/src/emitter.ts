--- conflicted
+++ resolved
@@ -127,26 +127,6 @@
                 "model-namespace": options["model-namespace"],
                 "models-to-treat-empty-string-as-null":
                     options["models-to-treat-empty-string-as-null"],
-<<<<<<< HEAD
-                "additional-intrinsic-types-to-treat-empty-string-as-null":
-                    options["models-to-treat-empty-string-as-null"]
-                        ? options[
-                              "additional-intrinsic-types-to-treat-empty-string-as-null"
-                          ].concat(
-                              [
-                                  "Uri",
-                                  "Guid",
-                                  "ResourceIdentifier",
-                                  "DateTimeOffset"
-                              ].filter(
-                                  (item) =>
-                                      options[
-                                          "additional-intrinsic-types-to-treat-empty-string-as-null"
-                                      ].indexOf(item) < 0
-                              )
-                          )
-                        : undefined
-=======
                 "intrinsic-types-to-treat-empty-string-as-null": options[
                     "models-to-treat-empty-string-as-null"
                 ]
@@ -168,7 +148,6 @@
                     : undefined,
                 "methods-to-keep-client-default-value":
                     options["methods-to-keep-client-default-value"]
->>>>>>> f99497be
             } as Configuration;
 
             await program.host.writeFile(
