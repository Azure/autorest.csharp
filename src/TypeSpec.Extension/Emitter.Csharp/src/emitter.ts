--- conflicted
+++ resolved
@@ -154,9 +154,7 @@
                 "head-as-boolean": options["head-as-boolean"],
                 "deserialize-null-collection-as-null-value":
                     options["deserialize-null-collection-as-null-value"],
-<<<<<<< HEAD
-                "generate-tests": options["generate-tests"]
-=======
+                "generate-tests": options["generate-tests"],
                 //only emit these if they are not the default values
                 branded:
                     options["branded"] === true
@@ -166,7 +164,6 @@
                     options["generateTestProject"] === true
                         ? undefined
                         : options["generateTestProject"]
->>>>>>> 178d7ba7
             } as Configuration;
 
             await program.host.writeFile(
