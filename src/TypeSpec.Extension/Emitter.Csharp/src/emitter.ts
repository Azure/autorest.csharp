--- conflicted
+++ resolved
@@ -30,11 +30,7 @@
 
     const options = resolveAzureEmitterOptions(context);
     /* set the loglevel. */
-<<<<<<< HEAD
-    const logger = new Logger(program, options.logLevel ?? LoggerLevel.INFO);
-=======
     const logger = new Logger(program, options.logLevel);
->>>>>>> e5ec6681
 
     if (
         context.emitterOutputDir &&
@@ -205,7 +201,6 @@
         }
         if (!options["save-inputs"]) {
             // delete
-<<<<<<< HEAD
             deleteFile(resolvePath(outputFolder, tspOutputFileName), logger);
             deleteFile(resolvePath(outputFolder, configurationFileName), logger);
         }
@@ -213,18 +208,6 @@
 }
 
 function deleteFile(filePath: string, logger: Logger) {
-=======
-            deleteFile(logger, resolvePath(outputFolder, tspOutputFileName));
-            deleteFile(
-                logger,
-                resolvePath(outputFolder, configurationFileName)
-            );
-        }
-    }
-}
-
-function deleteFile(logger: Logger, filePath: string) {
->>>>>>> e5ec6681
     fs.unlink(filePath, (err) => {
         if (err) {
             //logger.error(`stderr: ${err}`);
