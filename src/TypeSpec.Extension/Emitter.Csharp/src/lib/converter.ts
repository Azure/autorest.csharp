// Copyright (c) Microsoft Corporation. All rights reserved.
// Licensed under the MIT License. See License.txt in the project root for license information.

import {
    SdkArrayType,
    SdkBodyModelPropertyType,
    SdkBuiltInType,
    SdkConstantType,
    SdkContext,
    SdkDatetimeType,
    SdkDictionaryType,
    SdkDurationType,
    SdkEnumType,
    SdkEnumValueType,
    SdkModelPropertyType,
    SdkModelType,
    SdkTupleType,
    SdkType,
    SdkUnionType,
    UsageFlags,
    isReadOnly
} from "@azure-tools/typespec-client-generator-core";
import { Model } from "@typespec/compiler";
import { getFullNamespaceString } from "./utils.js";
import { InputEnumTypeValue } from "../type/input-enum-type-value.js";
import { InputModelProperty } from "../type/input-model-property.js";
import {
    InputDateTimeType,
    InputDictionaryType,
    InputDurationType,
    InputEnumType,
    InputListType,
    InputLiteralType,
    InputModelType,
    InputPrimitiveType,
    InputType,
    InputUnionType
} from "../type/input-type.js";
import { InputTypeKind } from "../type/input-type-kind.js";
import { LiteralTypeContext } from "../type/literal-type-context.js";
import { Usage } from "../type/usage.js";

export function fromSdkType(
    sdkType: SdkType,
    context: SdkContext,
    models: Map<string, InputModelType>,
    enums: Map<string, InputEnumType>,
    literalTypeContext?: LiteralTypeContext
): InputType {
    if (sdkType.kind === "model")
        return fromSdkModelType(sdkType, context, models, enums);
    if (sdkType.kind === "enum")
        return fromSdkEnumType(sdkType, context, enums);
    if (sdkType.kind === "enumvalue")
        return fromSdkEnumValueTypeToConstantType(
            sdkType,
            context,
            enums,
            literalTypeContext
        );
    if (sdkType.kind === "dict")
        return fromSdkDictionaryType(sdkType, context, models, enums);
    if (sdkType.kind === "array")
        return fromSdkArrayType(sdkType, context, models, enums);
    if (sdkType.kind === "constant")
        return fromSdkConstantType(
            sdkType,
            context,
            models,
            enums,
            literalTypeContext
        );
    if (sdkType.kind === "union")
        return fromUnionType(sdkType, context, models, enums);
    if (sdkType.kind === "utcDateTime" || sdkType.kind === "offsetDateTime")
        return fromSdkDateTimeType(sdkType);
    if (sdkType.kind === "duration")
        return fromSdkDurationType(sdkType as SdkDurationType);
    if (sdkType.kind === "tuple") return fromTupleType(sdkType);
    // TODO -- only in operations we could have these types, considering we did not adopt getAllOperations from TCGC yet, this should be fine.
    // we need to resolve these conversions when we adopt getAllOperations
    if (sdkType.kind === "credential")
        throw new Error("Credential type is not supported yet.");
    if (sdkType.kind === "endpoint")
        throw new Error("Endpoint type is not supported yet.");

    return fromSdkBuiltInType(sdkType);
}

export function fromSdkModelType(
    modelType: SdkModelType,
    context: SdkContext,
    models: Map<string, InputModelType>,
    enums: Map<string, InputEnumType>
): InputModelType {
    const modelTypeName = modelType.name;
    let inputModelType = models.get(modelTypeName);
    if (!inputModelType) {
        inputModelType = {
            Kind: "model",
            Name: modelTypeName,
            Namespace: getFullNamespaceString(
                (modelType.__raw as Model).namespace
            ), // TODO -- use the value from TCGC when this is included in TCGC
            Access: modelType.access,
            Usage: fromUsageFlags(modelType.usage),
            Deprecation: modelType.deprecation,
            Description: modelType.description,
            IsNullable: modelType.nullable,
            DiscriminatorValue: modelType.discriminatorValue
        } as InputModelType;

        models.set(modelTypeName, inputModelType);

        inputModelType.AdditionalProperties = modelType.additionalProperties
            ? fromSdkType(
                  modelType.additionalProperties,
                  context,
                  models,
                  enums
              )
            : undefined;

        const propertiesDict = new Map<
            SdkModelPropertyType,
            InputModelProperty[]
        >();
        for (const property of modelType.properties) {
            if (property.kind !== "property") {
                continue;
            }
            const ourProperties = fromSdkModelProperty(
                property,
                {
                    ModelName: modelTypeName,
                    Namespace: inputModelType.Namespace
                } as LiteralTypeContext,
                []
            );
            propertiesDict.set(property, ourProperties);
        }

        inputModelType.DiscriminatorProperty = modelType.discriminatorProperty
            ? propertiesDict.get(modelType.discriminatorProperty)![0]
            : undefined;

        inputModelType.BaseModel = modelType.baseModel
            ? fromSdkModelType(modelType.baseModel, context, models, enums)
            : undefined;

        inputModelType.Properties = Array.from(propertiesDict.values()).flat();

        if (modelType.discriminatedSubtypes) {
            const discriminatedSubtypes: Record<string, InputModelType> = {};
            for (const key in modelType.discriminatedSubtypes) {
                const subtype = modelType.discriminatedSubtypes[key];
                discriminatedSubtypes[key] = fromSdkModelType(
                    subtype,
                    context,
                    models,
                    enums
                );
            }
            inputModelType.DiscriminatedSubtypes = discriminatedSubtypes;
        }
    }

    return inputModelType;

    function fromSdkModelProperty(
        propertyType: SdkModelPropertyType,
        literalTypeContext: LiteralTypeContext,
        flattenedNamePrefixes: string[]
    ): InputModelProperty[] {
        // TODO -- we should consolidate the flatten somewhere else
        if (propertyType.kind !== "property" || !propertyType.flatten) {
            const serializedName =
                propertyType.kind === "property"
                    ? (propertyType as SdkBodyModelPropertyType).serializedName
                    : "";
            literalTypeContext.PropertyName = serializedName;

            const isRequired =
                propertyType.kind === "path" || propertyType.kind === "body"
                    ? true
                    : !propertyType.optional; // TO-DO: SdkBodyParameter lacks of optional
            const isDiscriminator =
                propertyType.kind === "property" && propertyType.discriminator
                    ? true
                    : false;
            const modelProperty: InputModelProperty = {
                Name: propertyType.name,
                SerializedName: serializedName,
                Description:
                    propertyType.description ??
                    (isDiscriminator ? "Discriminator" : ""),
                Type: fromSdkType(
                    propertyType.type,
                    context,
                    models,
                    enums,
                    literalTypeContext
                ),
                IsRequired: isRequired,
                IsReadOnly:
                    propertyType.kind === "property" &&
                    isReadOnly(propertyType),
                IsDiscriminator: isDiscriminator === true ? true : undefined,
                FlattenedNames:
                    flattenedNamePrefixes.length > 0
                        ? flattenedNamePrefixes.concat(propertyType.name)
                        : undefined
            };

            return [modelProperty];
        }

        let flattenedProperties: InputModelProperty[] = [];
        const modelPropertyType = propertyType as SdkBodyModelPropertyType;
        const childPropertiesToFlatten = (
            modelPropertyType.type as SdkModelType
        ).properties;
        const newFlattenedNamePrefixes = flattenedNamePrefixes.concat(
            modelPropertyType.serializedName
        );
        for (let index = 0; index < childPropertiesToFlatten.length; index++) {
            flattenedProperties = flattenedProperties.concat(
                fromSdkModelProperty(
                    childPropertiesToFlatten[index],
                    literalTypeContext,
                    newFlattenedNamePrefixes
                )
            );
        }

        return flattenedProperties;
    }
}

export function fromSdkEnumType(
    enumType: SdkEnumType,
    context: SdkContext,
    enums: Map<string, InputEnumType>,
    addToCollection: boolean = true
): InputEnumType {
    const enumName = enumType.name;
    let inputEnumType = enums.get(enumName);
    if (inputEnumType === undefined) {
        const newInputEnumType: InputEnumType = {
            Kind: "enum",
            Name: enumName,
            ValueType: fromSdkBuiltInType(enumType.valueType),
            Values: enumType.values.map((v) => fromSdkEnumValueType(v)),
            Namespace: getFullNamespaceString(
                // Enum and Union have optional namespace property
                (enumType.__raw! as any).namespace
            ),
            Accessibility: enumType.access,
            Deprecated: enumType.deprecation,
            Description: enumType.description,
            IsExtensible: enumType.isFixed ? false : true,
            IsNullable: enumType.nullable,
            Usage: fromUsageFlags(enumType.usage)
        };
        if (addToCollection) enums.set(enumName, newInputEnumType);
        inputEnumType = newInputEnumType;
    }
    inputEnumType.IsNullable = enumType.nullable; // TO-DO: https://github.com/Azure/autorest.csharp/issues/4314
    return inputEnumType;
}

function fromSdkDateTimeType(dateTimeType: SdkDatetimeType): InputDateTimeType {
    return {
        Kind: dateTimeType.kind,
        IsNullable: dateTimeType.nullable,
        Encode: dateTimeType.encode,
        WireType: fromSdkBuiltInType(dateTimeType.wireType)
    };
}

function fromSdkDurationType(durationType: SdkDurationType): InputDurationType {
    return {
        Kind: durationType.kind,
        IsNullable: durationType.nullable,
        Encode: durationType.encode,
        WireType: fromSdkBuiltInType(durationType.wireType)
    };
}

// TODO: tuple is not officially supported
function fromTupleType(tupleType: SdkTupleType): InputPrimitiveType {
    return {
        Kind: "any",
        IsNullable: tupleType.nullable
    };
}

function fromSdkBuiltInType(builtInType: SdkBuiltInType): InputPrimitiveType {
    return {
        Kind: builtInType.kind,
        IsNullable: builtInType.nullable,
        Encode:
            builtInType.encode !== builtInType.kind
                ? builtInType.encode
                : undefined // In TCGC this is required, and when there is no encoding, it just has the same value as kind, we could remove this when TCGC decides to simplify
    };
}

function fromUnionType(
    union: SdkUnionType,
    context: SdkContext,
    models: Map<string, InputModelType>,
    enums: Map<string, InputEnumType>
): InputUnionType {
<<<<<<< HEAD
    const itemTypes: InputType[] = [];
    for (const value of union.values) {
        const valueType = fromSdkType(value, context, models, enums);
        itemTypes.push(valueType);
=======
    const variantTypes: InputType[] = [];
    for (const value of union.values) {
        const variantType = fromSdkType(value, context, models, enums);
        variantTypes.push(variantType);
>>>>>>> ae6dea75
    }

    return {
        Kind: "union",
        Name: union.name,
<<<<<<< HEAD
        ItemTypes: itemTypes,
=======
        VariantTypes: variantTypes,
>>>>>>> ae6dea75
        IsNullable: false
    };
}

function fromSdkConstantType(
    constantType: SdkConstantType,
    context: SdkContext,
    models: Map<string, InputModelType>,
    enums: Map<string, InputEnumType>,
    literalTypeContext?: LiteralTypeContext
): InputLiteralType {
    return {
        Kind: constantType.kind,
        ValueType:
            constantType.valueType.kind === "boolean" ||
            literalTypeContext === undefined
                ? fromSdkBuiltInType(constantType.valueType)
                : // TODO: this might change in the near future
                  // we might keep constant as-is, instead of creating an enum for it.
                  convertConstantToEnum(
                      constantType,
                      enums,
                      literalTypeContext
                  ),
        Value: constantType.value,
        IsNullable: false
    };

    function convertConstantToEnum(
        constantType: SdkConstantType,
        enums: Map<string, InputEnumType>,
        literalTypeContext: LiteralTypeContext
    ) {
        // otherwise we need to wrap this into an extensible enum
        // we use the model name followed by the property name as the enum name to ensure it is unique
        const enumName = `${literalTypeContext.ModelName}_${literalTypeContext.PropertyName}`;
        const enumValueName =
            constantType.value === null
                ? "Null"
                : constantType.value.toString();
        const allowValues: InputEnumTypeValue[] = [
            {
                Name: enumValueName,
                Value: constantType.value,
                Description: enumValueName
            }
        ];
        const enumType: InputEnumType = {
            Kind: "enum",
            Name: enumName,
            ValueType: fromSdkBuiltInType(constantType.valueType),
            Values: allowValues,
            Namespace: literalTypeContext.Namespace,
            Accessibility: undefined,
            Deprecated: undefined,
            Description: `The ${enumName}`, // TODO -- what should we put here?
            IsExtensible: true,
            IsNullable: false,
            Usage: "None" // will be updated later
        };
        enums.set(enumName, enumType);
        return enumType;
    }
}

function fromSdkEnumValueTypeToConstantType(
    enumValueType: SdkEnumValueType,
    context: SdkContext,
    enums: Map<string, InputEnumType>,
    literalTypeContext?: LiteralTypeContext
): InputLiteralType {
    return {
        Kind: "constant",
        ValueType:
            enumValueType.valueType.kind === "boolean" ||
            literalTypeContext === undefined
                ? fromSdkBuiltInType(enumValueType.valueType as SdkBuiltInType) // TODO: TCGC fix
                : fromSdkEnumType(enumValueType.enumType, context, enums),
        Value: enumValueType.value,
        IsNullable: false
    };
}

function fromSdkEnumValueType(
    enumValueType: SdkEnumValueType
): InputEnumTypeValue {
    return {
        Name: enumValueType.name,
        Value: enumValueType.value,
        Description: enumValueType.description
    };
}

function fromSdkDictionaryType(
    dictionaryType: SdkDictionaryType,
    context: SdkContext,
    models: Map<string, InputModelType>,
    enums: Map<string, InputEnumType>
): InputDictionaryType {
    return {
        Kind: InputTypeKind.Dictionary,
        Name: InputTypeKind.Dictionary,
        KeyType: fromSdkType(dictionaryType.keyType, context, models, enums),
        ValueType: fromSdkType(
            dictionaryType.valueType,
            context,
            models,
            enums
        ),
        IsNullable: dictionaryType.nullable
    };
}

function fromSdkArrayType(
    arrayType: SdkArrayType,
    context: SdkContext,
    models: Map<string, InputModelType>,
    enums: Map<string, InputEnumType>
): InputListType {
    return {
        Kind: InputTypeKind.Array,
        Name: InputTypeKind.Array,
        ElementType: fromSdkType(arrayType.valueType, context, models, enums),
        IsNullable: arrayType.nullable
    };
}

function fromUsageFlags(usage: UsageFlags): Usage {
    if (usage === UsageFlags.Input) return Usage.Input;
    else if (usage === UsageFlags.Output) return Usage.Output;
    else if (usage === (UsageFlags.Input | UsageFlags.Output))
        return Usage.RoundTrip;
    else return Usage.None;
}<|MERGE_RESOLUTION|>--- conflicted
+++ resolved
@@ -312,27 +312,16 @@
     models: Map<string, InputModelType>,
     enums: Map<string, InputEnumType>
 ): InputUnionType {
-<<<<<<< HEAD
-    const itemTypes: InputType[] = [];
-    for (const value of union.values) {
-        const valueType = fromSdkType(value, context, models, enums);
-        itemTypes.push(valueType);
-=======
     const variantTypes: InputType[] = [];
     for (const value of union.values) {
         const variantType = fromSdkType(value, context, models, enums);
         variantTypes.push(variantType);
->>>>>>> ae6dea75
     }
 
     return {
         Kind: "union",
         Name: union.name,
-<<<<<<< HEAD
-        ItemTypes: itemTypes,
-=======
         VariantTypes: variantTypes,
->>>>>>> ae6dea75
         IsNullable: false
     };
 }
