// Copyright (c) Microsoft Corporation. All rights reserved.
// Licensed under the MIT License. See License.txt in the project root for license information.

import {
    SdkArrayType,
    SdkBodyModelPropertyType,
    SdkBuiltInType,
    SdkConstantType,
    SdkContext,
    SdkDatetimeType,
    SdkDictionaryType,
    SdkDurationType,
    SdkEnumType,
    SdkEnumValueType,
    SdkModelPropertyType,
    SdkModelType,
    SdkType,
    SdkUnionType,
<<<<<<< HEAD
=======
    UsageFlags,
    getAccessOverride,
>>>>>>> 64632414
    isReadOnly
} from "@azure-tools/typespec-client-generator-core";
import { Model } from "@typespec/compiler";
import { getFullNamespaceString } from "./utils.js";
import { InputEnumTypeValue } from "../type/input-enum-type-value.js";
import { InputModelProperty } from "../type/input-model-property.js";
import {
    InputDateTimeType,
    InputDictionaryType,
    InputDurationType,
    InputEnumType,
    InputListType,
    InputLiteralType,
    InputModelType,
    InputNullableType,
    InputPrimitiveType,
    InputType,
    InputUnionType
} from "../type/input-type.js";
import { InputTypeKind } from "../type/input-type-kind.js";
import { LiteralTypeContext } from "../type/literal-type-context.js";

export function fromSdkType(
    sdkType: SdkType,
    context: SdkContext,
    models: Map<string, InputModelType>,
    enums: Map<string, InputEnumType>,
    literalTypeContext?: LiteralTypeContext
): InputType {
    if (sdkType.kind === "nullable") {
        const inputType = fromSdkType(sdkType.type, context, models, enums);
        return {
            Kind: "nullable",
            Type: inputType
        } as InputNullableType;
    }
    if (sdkType.kind === "model")
        return fromSdkModelType(sdkType, context, models, enums);
    if (sdkType.kind === "enum")
        return fromSdkEnumType(sdkType, context, enums);
    if (sdkType.kind === "enumvalue")
        return fromSdkEnumValueTypeToConstantType(
            sdkType,
            context,
            enums,
            literalTypeContext
        );
    if (sdkType.kind === "dict")
        return fromSdkDictionaryType(sdkType, context, models, enums);
    if (sdkType.kind === "array")
        return fromSdkArrayType(sdkType, context, models, enums);
    if (sdkType.kind === "constant")
        return fromSdkConstantType(
            sdkType,
            context,
            models,
            enums,
            literalTypeContext
        );
    if (sdkType.kind === "union")
        return fromUnionType(sdkType, context, models, enums);
    if (sdkType.kind === "utcDateTime" || sdkType.kind === "offsetDateTime")
        return fromSdkDateTimeType(sdkType);
    if (sdkType.kind === "duration")
        return fromSdkDurationType(sdkType as SdkDurationType);
    if (sdkType.kind === "tuple") return fromTupleType();
    // TODO -- only in operations we could have these types, considering we did not adopt getAllOperations from TCGC yet, this should be fine.
    // we need to resolve these conversions when we adopt getAllOperations
    if (sdkType.kind === "credential")
        throw new Error("Credential type is not supported yet.");
    if (sdkType.kind === "endpoint")
        throw new Error("Endpoint type is not supported yet.");

    return fromSdkBuiltInType(sdkType);
}

export function fromSdkModelType(
    modelType: SdkModelType,
    context: SdkContext,
    models: Map<string, InputModelType>,
    enums: Map<string, InputEnumType>
): InputModelType {
    const modelTypeName = modelType.name;
    let inputModelType = models.get(modelTypeName);
    if (!inputModelType) {
        const baseModelHasDiscriminator = hasDiscriminator(modelType.baseModel);
        inputModelType = {
            Kind: InputTypeKind.Model,
            Name: modelTypeName,
            Namespace: getFullNamespaceString(
                (modelType.__raw as Model).namespace
            ),
            Accessibility: getAccessOverride(
                context,
                modelType.__raw as Model
            ) /* when tcgc provide a way to identify if the access is override or not, we can get the accessibility from the modelType.access */,
            Deprecated: modelType.deprecation,
            Description: modelType.description,
            DiscriminatorPropertyName: baseModelHasDiscriminator
                ? undefined
                : getDiscriminatorPropertyNameFromCurrentModel(modelType),
            DiscriminatorValue: modelType.discriminatorValue,
            Usage: modelType.usage
        } as InputModelType;

        models.set(modelTypeName, inputModelType);

        inputModelType.BaseModel = modelType.baseModel
            ? fromSdkModelType(modelType.baseModel, context, models, enums)
            : undefined;

        inputModelType.InheritedDictionaryType = modelType.additionalProperties
            ? {
                  Kind: InputTypeKind.Dictionary,
                  Name: InputTypeKind.Dictionary,
                  KeyType: {
                      Kind: "string"
                  },
                  ValueType: fromSdkType(
                      modelType.additionalProperties,
                      context,
                      models,
                      enums
                  )
              }
            : undefined;
        inputModelType.Properties = modelType.properties
            .filter(
                (p) =>
                    !(p as SdkBodyModelPropertyType).discriminator ||
                    !baseModelHasDiscriminator
            )
            .filter(
                (p) =>
                    p.kind !== "header" &&
                    p.kind !== "query" &&
                    p.kind !== "path"
            )
            .map((p) =>
                fromSdkModelProperty(
                    p,
                    {
                        ModelName: inputModelType!.Name,
                        Namespace: inputModelType!.Namespace,
                        Usage: inputModelType!.Usage
                    } as LiteralTypeContext,
                    []
                )
            )
            .flat();
    }

    return inputModelType;

    function fromSdkModelProperty(
        propertyType: SdkModelPropertyType,
        literalTypeContext: LiteralTypeContext,
        flattenedNamePrefixes: string[]
    ): InputModelProperty[] {
        if (propertyType.kind !== "property" || !propertyType.flatten) {
            const serializedName =
                propertyType.kind === "property"
                    ? (propertyType as SdkBodyModelPropertyType).serializedName
                    : "";
            literalTypeContext.PropertyName = serializedName;

            const isRequired =
                propertyType.kind === "path" || propertyType.kind === "body"
                    ? true
                    : !propertyType.optional; // TO-DO: SdkBodyParameter lacks of optional
            const isDiscriminator =
                propertyType.kind === "property" && propertyType.discriminator
                    ? true
                    : false;
            const modelProperty: InputModelProperty = {
                Name: propertyType.name,
                SerializedName: serializedName,
                Description:
                    propertyType.description ??
                    (isDiscriminator ? "Discriminator" : ""),
                Type: fromSdkType(
                    propertyType.type,
                    context,
                    models,
                    enums,
                    literalTypeContext
                ),
                IsRequired: isRequired,
                IsReadOnly:
                    propertyType.kind === "property" &&
                    isReadOnly(propertyType),
                IsDiscriminator: isDiscriminator === true ? true : undefined,
                FlattenedNames:
                    flattenedNamePrefixes.length > 0
                        ? flattenedNamePrefixes.concat(propertyType.name)
                        : undefined
            };

            return [modelProperty];
        }

        let flattenedProperties: InputModelProperty[] = [];
        const modelPropertyType = propertyType as SdkBodyModelPropertyType;
        const childPropertiesToFlatten = (
            modelPropertyType.type as SdkModelType
        ).properties;
        const newFlattenedNamePrefixes = flattenedNamePrefixes.concat(
            modelPropertyType.serializedName
        );
        for (let index = 0; index < childPropertiesToFlatten.length; index++) {
            flattenedProperties = flattenedProperties.concat(
                fromSdkModelProperty(
                    childPropertiesToFlatten[index],
                    literalTypeContext,
                    newFlattenedNamePrefixes
                )
            );
        }

        return flattenedProperties;
    }
}

function getDiscriminatorPropertyNameFromCurrentModel(
    model?: SdkModelType
): string | undefined {
    if (model == null) return undefined;

    const discriminatorProperty = model.properties.find(
        (p) => (p as SdkBodyModelPropertyType).discriminator
    );
    if (discriminatorProperty) return discriminatorProperty.name;

    return undefined;
}

function hasDiscriminator(model?: SdkModelType): boolean {
    if (model == null) return false;

    if (
        model.properties.some(
            (p) => (p as SdkBodyModelPropertyType).discriminator
        )
    )
        return true;

    return hasDiscriminator(model.baseModel);
}

export function fromSdkEnumType(
    enumType: SdkEnumType,
    context: SdkContext,
    enums: Map<string, InputEnumType>,
    addToCollection: boolean = true
): InputEnumType {
    const enumName = enumType.name;
    let inputEnumType = enums.get(enumName);
    if (inputEnumType === undefined) {
        const newInputEnumType: InputEnumType = {
            Kind: "enum",
            Name: enumName,
            ValueType: fromSdkBuiltInType(enumType.valueType),
            Values: enumType.values.map((v) => fromSdkEnumValueType(v)),
            Namespace: getFullNamespaceString(
                // Enum and Union have optional namespace property
                (enumType.__raw! as any).namespace
            ),
            Accessibility: getAccessOverride(
                context,
                enumType.__raw as any
            ) /* when tcgc provide a way to identify if the access is override or not, we can get the accessibility from the enumType.access,*/,
            Deprecated: enumType.deprecation,
            Description: enumType.description,
            IsExtensible: enumType.isFixed ? false : true,
<<<<<<< HEAD
            IsNullable: enumType.nullable,
            Usage: enumType.usage
=======
            Usage: fromUsageFlags(enumType.usage)
>>>>>>> 64632414
        };
        if (addToCollection) enums.set(enumName, newInputEnumType);
        inputEnumType = newInputEnumType;
    }
    return inputEnumType;
}

function fromSdkDateTimeType(dateTimeType: SdkDatetimeType): InputDateTimeType {
    return {
        Kind: dateTimeType.kind,
        Encode: dateTimeType.encode,
        WireType: fromSdkBuiltInType(dateTimeType.wireType)
    };
}

function fromSdkDurationType(durationType: SdkDurationType): InputDurationType {
    return {
        Kind: durationType.kind,
        Encode: durationType.encode,
        WireType: fromSdkBuiltInType(durationType.wireType)
    };
}

// TODO: tuple is not officially supported
function fromTupleType(): InputPrimitiveType {
    return {
        Kind: "any"
    };
}

function fromSdkBuiltInType(builtInType: SdkBuiltInType): InputPrimitiveType {
    return {
        Kind: builtInType.kind,
        Encode:
            builtInType.encode !== builtInType.kind
                ? builtInType.encode
                : undefined // In TCGC this is required, and when there is no encoding, it just has the same value as kind, we could remove this when TCGC decides to simplify
    };
}

function fromUnionType(
    union: SdkUnionType,
    context: SdkContext,
    models: Map<string, InputModelType>,
    enums: Map<string, InputEnumType>
): InputUnionType {
    const variantTypes: InputType[] = [];
    for (const value of union.values) {
        const variantType = fromSdkType(value, context, models, enums);
        variantTypes.push(variantType);
    }

    return {
        Kind: "union",
        Name: union.name,
        VariantTypes: variantTypes
    };
}

function fromSdkConstantType(
    constantType: SdkConstantType,
    context: SdkContext,
    models: Map<string, InputModelType>,
    enums: Map<string, InputEnumType>,
    literalTypeContext?: LiteralTypeContext
): InputLiteralType {
    return {
        Kind: constantType.kind,
        ValueType:
            constantType.valueType.kind === "boolean" ||
            literalTypeContext === undefined
                ? fromSdkBuiltInType(constantType.valueType)
                : // TODO: this might change in the near future
                  // we might keep constant as-is, instead of creating an enum for it.
                  convertConstantToEnum(
                      constantType,
                      enums,
                      literalTypeContext
                  ),
        Value: constantType.value
    };

    function convertConstantToEnum(
        constantType: SdkConstantType,
        enums: Map<string, InputEnumType>,
        literalTypeContext: LiteralTypeContext
    ) {
        // otherwise we need to wrap this into an extensible enum
        // we use the model name followed by the property name as the enum name to ensure it is unique
        const enumName = `${literalTypeContext.ModelName}_${literalTypeContext.PropertyName}`;
        const enumValueName =
            constantType.value === null
                ? "Null"
                : constantType.value.toString();
        const allowValues: InputEnumTypeValue[] = [
            {
                Name: enumValueName,
                Value: constantType.value,
                Description: enumValueName
            }
        ];
        const enumType: InputEnumType = {
            Kind: "enum",
            Name: enumName,
            ValueType: fromSdkBuiltInType(constantType.valueType),
            Values: allowValues,
            Namespace: literalTypeContext.Namespace,
            Accessibility: undefined,
            Deprecated: undefined,
            Description: `The ${enumName}`, // TODO -- what should we put here?
            IsExtensible: true,
<<<<<<< HEAD
            IsNullable: false,
            Usage: literalTypeContext.Usage
=======
            Usage: "None" // will be updated later
>>>>>>> 64632414
        };
        enums.set(enumName, enumType);
        return enumType;
    }
}

function fromSdkEnumValueTypeToConstantType(
    enumValueType: SdkEnumValueType,
    context: SdkContext,
    enums: Map<string, InputEnumType>,
    literalTypeContext?: LiteralTypeContext
): InputLiteralType {
    return {
        Kind: "constant",
        ValueType:
            enumValueType.valueType.kind === "boolean" ||
            literalTypeContext === undefined
                ? fromSdkBuiltInType(enumValueType.valueType as SdkBuiltInType) // TODO: TCGC fix
                : fromSdkEnumType(enumValueType.enumType, context, enums),
        Value: enumValueType.value
    };
}

function fromSdkEnumValueType(
    enumValueType: SdkEnumValueType
): InputEnumTypeValue {
    return {
        Name: enumValueType.name,
        Value: enumValueType.value,
        Description: enumValueType.description
    };
}

function fromSdkDictionaryType(
    dictionaryType: SdkDictionaryType,
    context: SdkContext,
    models: Map<string, InputModelType>,
    enums: Map<string, InputEnumType>
): InputDictionaryType {
    return {
        Kind: InputTypeKind.Dictionary,
        Name: InputTypeKind.Dictionary,
        KeyType: fromSdkType(dictionaryType.keyType, context, models, enums),
        ValueType: fromSdkType(dictionaryType.valueType, context, models, enums)
    };
}

function fromSdkArrayType(
    arrayType: SdkArrayType,
    context: SdkContext,
    models: Map<string, InputModelType>,
    enums: Map<string, InputEnumType>
): InputListType {
    return {
        Kind: InputTypeKind.Array,
        Name: InputTypeKind.Array,
        ElementType: fromSdkType(arrayType.valueType, context, models, enums)
    };
}<|MERGE_RESOLUTION|>--- conflicted
+++ resolved
@@ -16,11 +16,8 @@
     SdkModelType,
     SdkType,
     SdkUnionType,
-<<<<<<< HEAD
-=======
     UsageFlags,
     getAccessOverride,
->>>>>>> 64632414
     isReadOnly
 } from "@azure-tools/typespec-client-generator-core";
 import { Model } from "@typespec/compiler";
@@ -295,12 +292,7 @@
             Deprecated: enumType.deprecation,
             Description: enumType.description,
             IsExtensible: enumType.isFixed ? false : true,
-<<<<<<< HEAD
-            IsNullable: enumType.nullable,
             Usage: enumType.usage
-=======
-            Usage: fromUsageFlags(enumType.usage)
->>>>>>> 64632414
         };
         if (addToCollection) enums.set(enumName, newInputEnumType);
         inputEnumType = newInputEnumType;
@@ -412,12 +404,7 @@
             Deprecated: undefined,
             Description: `The ${enumName}`, // TODO -- what should we put here?
             IsExtensible: true,
-<<<<<<< HEAD
-            IsNullable: false,
-            Usage: literalTypeContext.Usage
-=======
-            Usage: "None" // will be updated later
->>>>>>> 64632414
+            Usage: literalTypeContext.Usage ?? UsageFlags.Input
         };
         enums.set(enumName, enumType);
         return enumType;
