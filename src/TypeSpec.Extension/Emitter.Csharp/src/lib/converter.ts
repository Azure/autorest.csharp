--- conflicted
+++ resolved
@@ -457,15 +457,8 @@
     enums: Map<string, InputEnumType>
 ): InputArrayType {
     return {
-<<<<<<< HEAD
         Kind: "array",
-        ValueType: fromSdkType(arrayType.valueType, context, models, enums),
-        IsNullable: arrayType.nullable
-=======
-        Kind: InputTypeKind.Array,
-        Name: InputTypeKind.Array,
-        ElementType: fromSdkType(arrayType.valueType, context, models, enums)
->>>>>>> 64632414
+        ValueType: fromSdkType(arrayType.valueType, context, models, enums)
     };
 }
 
