// Copyright (c) Microsoft Corporation. All rights reserved.
// Licensed under the MIT License. See License.txt in the project root for license information.

import {
    SdkArrayType,
    SdkBodyModelPropertyType,
    SdkBuiltInType,
    SdkConstantType,
    SdkContext,
    SdkDatetimeType,
    SdkDictionaryType,
    SdkDurationType,
    SdkEnumType,
    SdkEnumValueType,
    SdkModelPropertyType,
    SdkModelType,
    SdkTupleType,
    SdkType,
    SdkUnionType,
    UsageFlags,
<<<<<<< HEAD
    getAccessOverride,
    isReadOnly,
    isSdkBuiltInKind
=======
    isReadOnly
>>>>>>> 9b8a321f
} from "@azure-tools/typespec-client-generator-core";
import { Model } from "@typespec/compiler";
import { getFullNamespaceString } from "./utils.js";
import { InputEnumTypeValue } from "../type/input-enum-type-value.js";
import { InputModelProperty } from "../type/input-model-property.js";
import {
    InputDateTimeType,
    InputDictionaryType,
    InputDurationType,
    InputEnumType,
    InputListType,
    InputLiteralType,
    InputModelType,
    InputNullableType,
    InputPrimitiveType,
    InputType,
    InputUnionType
} from "../type/input-type.js";
import { InputTypeKind } from "../type/input-type-kind.js";
import { LiteralTypeContext } from "../type/literal-type-context.js";
import { Usage } from "../type/usage.js";
import { fail } from "assert";

export function fromSdkType(
    sdkType: SdkType,
    context: SdkContext,
    models: Map<string, InputModelType>,
    enums: Map<string, InputEnumType>,
    literalTypeContext?: LiteralTypeContext
): InputType {
    if (sdkType.kind === "nullable") {
        let inputType = fromSdkType(sdkType.type, context, models, enums);
        //inputType.IsNullable = true;
        return {
            Kind: InputTypeKind.Nullable,
            Name: InputTypeKind.Nullable,
            Type: inputType
        } as InputNullableType
    }
    if (sdkType.kind === "model")
        return fromSdkModelType(sdkType, context, models, enums);
    if (sdkType.kind === "enum")
        return fromSdkEnumType(sdkType, context, enums);
    if (sdkType.kind === "enumvalue")
        return fromSdkEnumValueTypeToConstantType(
            sdkType,
            context,
            enums,
            literalTypeContext
        );
    if (sdkType.kind === "dict")
        return fromSdkDictionaryType(sdkType, context, models, enums);
    if (sdkType.kind === "array")
        return fromSdkArrayType(sdkType, context, models, enums);
    if (sdkType.kind === "constant")
        return fromSdkConstantType(
            sdkType,
            context,
            models,
            enums,
            literalTypeContext
        );
    if (sdkType.kind === "union")
        return fromUnionType(sdkType, context, models, enums);
    if (sdkType.kind === "utcDateTime" || sdkType.kind === "offsetDateTime")
        return fromSdkDateTimeType(sdkType);
    if (sdkType.kind === "duration")
        return fromSdkDurationType(sdkType as SdkDurationType);
    if (sdkType.kind === "tuple") return fromTupleType(sdkType);
    // TODO -- only in operations we could have these types, considering we did not adopt getAllOperations from TCGC yet, this should be fine.
    // we need to resolve these conversions when we adopt getAllOperations
    if (sdkType.kind === "credential")
        throw new Error("Credential type is not supported yet.");
    if (sdkType.kind === "endpoint")
        throw new Error("Endpoint type is not supported yet.");

    return fromSdkBuiltInType(sdkType);
}

export function fromSdkModelType(
    modelType: SdkModelType,
    context: SdkContext,
    models: Map<string, InputModelType>,
    enums: Map<string, InputEnumType>
): InputModelType {
    const modelTypeName = modelType.name;
    let inputModelType = models.get(modelTypeName);
    if (!inputModelType) {
        const baseModelHasDiscriminator = hasDiscriminator(modelType.baseModel);
        inputModelType = {
            Kind: InputTypeKind.Model,
            Name: modelTypeName,
            Namespace: getFullNamespaceString(
                (modelType.__raw as Model).namespace
            ),
            Accessibility: getAccessOverride(context, modelType.__raw as Model), /* when tcgc provide a way to identify if the access is override or not, we can get the accessibility from the modelType.access */
            Deprecated: modelType.deprecation,
            Description: modelType.description,
            DiscriminatorPropertyName: baseModelHasDiscriminator
                ? undefined
                : getDiscriminatorPropertyNameFromCurrentModel(modelType),
            DiscriminatorValue: modelType.discriminatorValue,
            Usage: fromUsageFlags(modelType.usage)
        } as InputModelType;

        models.set(modelTypeName, inputModelType);

        inputModelType.BaseModel = modelType.baseModel
            ? fromSdkModelType(modelType.baseModel, context, models, enums)
            : undefined;

        inputModelType.InheritedDictionaryType = modelType.additionalProperties
            ? {
                  Kind: InputTypeKind.Dictionary,
                  Name: InputTypeKind.Dictionary,
                  KeyType: {
<<<<<<< HEAD
                      Kind: InputTypeKind.Primitive,
                      Name: InputPrimitiveTypeKind.String,
                  } as InputPrimitiveType,
=======
                      Kind: "string",
                      IsNullable: false
                  },
>>>>>>> 9b8a321f
                  ValueType: fromSdkType(
                      modelType.additionalProperties,
                      context,
                      models,
                      enums
                  ),
<<<<<<< HEAD
              } as InputDictionaryType)
=======
                  IsNullable: false
              }
>>>>>>> 9b8a321f
            : undefined;
        inputModelType.Properties = modelType.properties
            .filter(
                (p) =>
                    !(p as SdkBodyModelPropertyType).discriminator ||
                    !baseModelHasDiscriminator
            )
            .filter(
                (p) =>
                    p.kind !== "header" &&
                    p.kind !== "query" &&
                    p.kind !== "path"
            )
            .map((p) =>
                fromSdkModelProperty(
                    p,
                    {
                        ModelName: inputModelType?.Name,
                        Namespace: inputModelType?.Namespace
                    } as LiteralTypeContext,
                    []
                )
            )
            .flat();
    }

    return inputModelType;

    function fromSdkModelProperty(
        propertyType: SdkModelPropertyType,
        literalTypeContext: LiteralTypeContext,
        flattenedNamePrefixes: string[]
    ): InputModelProperty[] {
        if (propertyType.kind !== "property" || !propertyType.flatten) {
            const serializedName =
                propertyType.kind === "property"
                    ? (propertyType as SdkBodyModelPropertyType).serializedName
                    : "";
            literalTypeContext.PropertyName = serializedName;

            const isRequired =
                propertyType.kind === "path" || propertyType.kind === "body"
                    ? true
                    : !propertyType.optional; // TO-DO: SdkBodyParameter lacks of optional
            const isDiscriminator =
                propertyType.kind === "property" && propertyType.discriminator
                    ? true
                    : false;
            const modelProperty: InputModelProperty = {
                Name: propertyType.name,
                SerializedName: serializedName,
                Description:
                    propertyType.description ??
                    (isDiscriminator ? "Discriminator" : ""),
                Type: fromSdkType(
                    propertyType.type,
                    context,
                    models,
                    enums,
                    literalTypeContext
                ),
                IsRequired: isRequired,
                IsReadOnly:
                    propertyType.kind === "property" &&
                    isReadOnly(propertyType),
                IsDiscriminator: isDiscriminator === true ? true : undefined,
                FlattenedNames:
                    flattenedNamePrefixes.length > 0
                        ? flattenedNamePrefixes.concat(propertyType.name)
                        : undefined
            };

            return [modelProperty];
        }

        let flattenedProperties: InputModelProperty[] = [];
        const modelPropertyType = propertyType as SdkBodyModelPropertyType;
        const childPropertiesToFlatten = (
            modelPropertyType.type as SdkModelType
        ).properties;
        const newFlattenedNamePrefixes = flattenedNamePrefixes.concat(
            modelPropertyType.serializedName
        );
        for (let index = 0; index < childPropertiesToFlatten.length; index++) {
            flattenedProperties = flattenedProperties.concat(
                fromSdkModelProperty(
                    childPropertiesToFlatten[index],
                    literalTypeContext,
                    newFlattenedNamePrefixes
                )
            );
        }

        return flattenedProperties;
    }
}

function getDiscriminatorPropertyNameFromCurrentModel(
    model?: SdkModelType
): string | undefined {
    if (model == null) return undefined;

    const discriminatorProperty = model.properties.find(
        (p) => (p as SdkBodyModelPropertyType).discriminator
    );
    if (discriminatorProperty) return discriminatorProperty.name;

    return undefined;
}

function hasDiscriminator(model?: SdkModelType): boolean {
    if (model == null) return false;

    if (
        model.properties.some(
            (p) => (p as SdkBodyModelPropertyType).discriminator
        )
    )
        return true;

    return hasDiscriminator(model.baseModel);
}

export function fromSdkEnumType(
    enumType: SdkEnumType,
    context: SdkContext,
    enums: Map<string, InputEnumType>,
    addToCollection: boolean = true
): InputEnumType {
    const enumName = enumType.name;
    let inputEnumType = enums.get(enumName);
    if (inputEnumType === undefined) {
        const newInputEnumType: InputEnumType = {
            Kind: "enum",
            Name: enumName,
            ValueType: fromSdkBuiltInType(enumType.valueType),
            Values: enumType.values.map((v) => fromSdkEnumValueType(v)),
            Namespace: getFullNamespaceString(
                // Enum and Union have optional namespace property
                (enumType.__raw! as any).namespace
            ),
            Accessibility: getAccessOverride(context, enumType.__raw as any), /* when tcgc provide a way to identify if the access is override or not, we can get the accessibility from the enumType.access,*/
            Deprecated: enumType.deprecation,
            Description: enumType.description,
            IsExtensible: enumType.isFixed ? false : true,
            Usage: fromUsageFlags(enumType.usage)
        };
        if (addToCollection) enums.set(enumName, newInputEnumType);
        inputEnumType = newInputEnumType;
    }
    //inputEnumType.IsNullable = false; // TO-DO: https://github.com/Azure/autorest.csharp/issues/4314
    return inputEnumType;
}

<<<<<<< HEAD
function fromSdkDatetimeType(
    dateTimeType: SdkDatetimeType
): InputPrimitiveType {
    function fromDateTimeKnownEncoding(
        encoding: DateTimeKnownEncoding
    ): InputPrimitiveTypeKind {
        switch (encoding) {
            case "rfc3339":
                return InputPrimitiveTypeKind.DateTimeRFC3339;
            case "rfc7231":
                return InputPrimitiveTypeKind.DateTimeRFC7231;
            case "unixTimestamp":
                return InputPrimitiveTypeKind.DateTimeUnix;
        }
    }

    return {
        Kind: InputTypeKind.Primitive,
        Name: fromDateTimeKnownEncoding(dateTimeType.encode),
        IsNullable: false
    } as InputPrimitiveType;
}

function fromSdkDurationType(
    durationType: SdkDurationType
): InputPrimitiveType {
    function fromDurationKnownEncoding(
        encode: DurationKnownEncoding,
        wireType: SdkBuiltInType
    ): InputPrimitiveTypeKind {
        switch (encode) {
            case "ISO8601":
                return InputPrimitiveTypeKind.DurationISO8601;
            case "seconds":
                if (wireType.kind === "float" || wireType.kind === "float32") {
                    return InputPrimitiveTypeKind.DurationSecondsFloat;
                }
                if (wireType.kind === "float64") {
                    return InputPrimitiveTypeKind.DurationSecondsDouble;
                }
                return InputPrimitiveTypeKind.DurationSeconds;
            default:
                Logger.getInstance().warn(
                    `invalid encode '${encode}' and wireType '${wireType.kind}' for duration.`
                );
                return InputPrimitiveTypeKind.DurationISO8601;
        }
    }

    return {
        Kind: InputTypeKind.Primitive,
        Name: fromDurationKnownEncoding(
            durationType.encode,
            durationType.wireType
        ),
        IsNullable: false
    } as InputPrimitiveType;
}

// TODO: tuple is not officially supported
function fromTupleType(tupleType: SdkTupleType): InputIntrinsicType {
    return {
        Kind: InputTypeKind.Intrinsic,
        Name: InputIntrinsicTypeKind.Unknown,
    } as InputIntrinsicType;
}

function fromBytesType(bytesType: SdkBuiltInType): InputPrimitiveType {
    function fromBytesEncoding(encode: string): InputPrimitiveTypeKind {
        switch (encode) {
            case undefined:
            case "base64":
                return InputPrimitiveTypeKind.Bytes;
            case "base64url":
                return InputPrimitiveTypeKind.BytesBase64Url;
            default:
                Logger.getInstance().warn(
                    `invalid encode ${encode} for bytes.`
                );
                return InputPrimitiveTypeKind.Bytes;
        }
    }

    return {
        Kind: InputTypeKind.Primitive,
        Name: fromBytesEncoding(bytesType.encode),
=======
function fromSdkDateTimeType(dateTimeType: SdkDatetimeType): InputDateTimeType {
    return {
        Kind: dateTimeType.kind,
        IsNullable: dateTimeType.nullable,
        Encode: dateTimeType.encode,
        WireType: fromSdkBuiltInType(dateTimeType.wireType)
>>>>>>> 9b8a321f
    };
}

function fromSdkDurationType(durationType: SdkDurationType): InputDurationType {
    return {
<<<<<<< HEAD
        Kind: InputTypeKind.Primitive,
        Name: InputPrimitiveTypeKind.String,
    };
}

function fromSdkBuiltInType(builtInType: SdkBuiltInType): InputType {
    const builtInKind: InputPrimitiveTypeKind =
        mapTcgcTypeToCSharpInputTypeKind(builtInType);
    return {
        Kind: InputTypeKind.Primitive,
        Name: builtInKind,
    } as InputPrimitiveType;
}

function mapTcgcTypeToCSharpInputTypeKind(
    type: SdkBuiltInType
): InputPrimitiveTypeKind {
    switch (type.kind) {
        case "numeric":
            return InputPrimitiveTypeKind.Float128;
        case "integer":
            return InputPrimitiveTypeKind.Int64;
        case "safeint":
            return InputPrimitiveTypeKind.SafeInt;
        case "int8":
            return InputPrimitiveTypeKind.SByte;
        case "int32":
            return InputPrimitiveTypeKind.Int32;
        case "int64":
            return InputPrimitiveTypeKind.Int64;
        case "uint8":
            return InputPrimitiveTypeKind.Byte;
        case "bytes":
            switch (type.encode) {
                case undefined:
                case "":
                case "base64":
                    return InputPrimitiveTypeKind.Bytes;
                case "base64url":
                    return InputPrimitiveTypeKind.BytesBase64Url;
                default:
                    Logger.getInstance().warn(
                        `invalid encode '${type.encode}' for bytes.`
                    );
                    return InputPrimitiveTypeKind.Bytes;
            }
        case "float":
            return InputPrimitiveTypeKind.Float64;
        case "float32":
            return InputPrimitiveTypeKind.Float32;
        case "float64":
            return InputPrimitiveTypeKind.Float64;
        case "decimal":
            return InputPrimitiveTypeKind.Decimal;
        case "decimal128":
            return InputPrimitiveTypeKind.Decimal128;
        case "uuid":
            return InputPrimitiveTypeKind.Guid;
        case "eTag":
            return InputPrimitiveTypeKind.String;
        case "azureLocation":
            return InputPrimitiveTypeKind.AzureLocation;
        case "string":
            return InputPrimitiveTypeKind.String;
        case "guid": // TODO: is this the same as uuid?
            return InputPrimitiveTypeKind.Guid;
        case "uri":
        case "url":
            return InputPrimitiveTypeKind.Uri;
        case "boolean":
            return InputPrimitiveTypeKind.Boolean;
        case "plainDate":
            return InputPrimitiveTypeKind.Date;
        case "plainTime":
            return InputPrimitiveTypeKind.Time;
        case "any":
            return InputPrimitiveTypeKind.Object;
        case "int16": // TODO: add support for those types
        case "uint16":
        case "uint32":
        case "uint64":
        case "ipV4Address":
        case "ipV6Address":
        case "password":
        case "armId":
        case "ipAddress":
        default:
            throw new Error(`Unsupported built-in type kind '${type.kind}'`);
    }
}

function fromScalarType(scalarType: SdkType): InputPrimitiveType {
    return {
        Kind: InputTypeKind.Primitive,
        Name: getCSharpInputTypeKindByPrimitiveModelName(
            scalarType.kind,
            undefined // To-DO: encode not compatible
        ),
=======
        Kind: durationType.kind,
        IsNullable: durationType.nullable,
        Encode: durationType.encode,
        WireType: fromSdkBuiltInType(durationType.wireType)
    };
}

// TODO: tuple is not officially supported
function fromTupleType(tupleType: SdkTupleType): InputPrimitiveType {
    return {
        Kind: "any",
        IsNullable: tupleType.nullable
>>>>>>> 9b8a321f
    };
}

function fromSdkBuiltInType(builtInType: SdkBuiltInType): InputPrimitiveType {
    return {
<<<<<<< HEAD
        Kind: InputTypeKind.Intrinsic,
        Name: getCSharpInputTypeKindByIntrinsic(
            scalarType.__raw! as IntrinsicType
        ),
=======
        Kind: builtInType.kind,
        IsNullable: builtInType.nullable,
        Encode:
            builtInType.encode !== builtInType.kind
                ? builtInType.encode
                : undefined // In TCGC this is required, and when there is no encoding, it just has the same value as kind, we could remove this when TCGC decides to simplify
>>>>>>> 9b8a321f
    };
}

function fromUnionType(
    union: SdkUnionType,
    context: SdkContext,
    models: Map<string, InputModelType>,
    enums: Map<string, InputEnumType>
): InputUnionType | InputType {
    const itemTypes: InputType[] = [];
    for (const value of union.values) {
        const inputType = fromSdkType(value, context, models, enums);
        itemTypes.push(inputType);
    }

    return itemTypes.length > 1
        ? {
              Kind: InputTypeKind.Union,
              Name: InputTypeKind.Union,
              UnionItemTypes: itemTypes,
          }
        : itemTypes[0];
}

function fromSdkConstantType(
    constantType: SdkConstantType,
    context: SdkContext,
    models: Map<string, InputModelType>,
    enums: Map<string, InputEnumType>,
    literalTypeContext?: LiteralTypeContext
): InputLiteralType {
    return {
        Kind: constantType.kind,
        ValueType:
            constantType.valueType.kind === "boolean" ||
            literalTypeContext === undefined
                ? fromSdkBuiltInType(constantType.valueType)
                : // TODO: this might change in the near future
                  // we might keep constant as-is, instead of creating an enum for it.
                  convertConstantToEnum(
                      constantType,
                      enums,
                      literalTypeContext
                  ),
        Value: constantType.value,
    };

    function convertConstantToEnum(
        constantType: SdkConstantType,
        enums: Map<string, InputEnumType>,
        literalTypeContext: LiteralTypeContext
    ) {
        // otherwise we need to wrap this into an extensible enum
        // we use the model name followed by the property name as the enum name to ensure it is unique
        const enumName = `${literalTypeContext.ModelName}_${literalTypeContext.PropertyName}`;
        const enumValueName =
            constantType.value === null
                ? "Null"
                : constantType.value.toString();
        const allowValues: InputEnumTypeValue[] = [
            {
                Name: enumValueName,
                Value: constantType.value,
                Description: enumValueName
            }
        ];
        const enumType: InputEnumType = {
            Kind: "enum",
            Name: enumName,
            ValueType: fromSdkBuiltInType(constantType.valueType),
            Values: allowValues,
            Namespace: literalTypeContext.Namespace,
            Accessibility: undefined,
            Deprecated: undefined,
            Description: `The ${enumName}`, // TODO -- what should we put here?
            IsExtensible: true,
            Usage: "None" // will be updated later
        };
        enums.set(enumName, enumType);
        return enumType;
    }
}

function fromSdkEnumValueTypeToConstantType(
    enumValueType: SdkEnumValueType,
    context: SdkContext,
    enums: Map<string, InputEnumType>,
    literalTypeContext?: LiteralTypeContext
): InputLiteralType {
    return {
        Kind: "constant",
        ValueType:
            enumValueType.valueType.kind === "boolean" ||
            literalTypeContext === undefined
                ? fromSdkBuiltInType(enumValueType.valueType as SdkBuiltInType) // TODO: TCGC fix
                : fromSdkEnumType(enumValueType.enumType, context, enums),
        Value: enumValueType.value,
    };
}

function fromSdkEnumValueType(
    enumValueType: SdkEnumValueType
): InputEnumTypeValue {
    return {
        Name: enumValueType.name,
        Value: enumValueType.value,
        Description: enumValueType.description
    };
}

function fromSdkDictionaryType(
    dictionaryType: SdkDictionaryType,
    context: SdkContext,
    models: Map<string, InputModelType>,
    enums: Map<string, InputEnumType>
): InputDictionaryType {
    return {
        Kind: InputTypeKind.Dictionary,
        Name: InputTypeKind.Dictionary,
        KeyType: fromSdkType(dictionaryType.keyType, context, models, enums),
        ValueType: fromSdkType(
            dictionaryType.valueType,
            context,
            models,
            enums
        ),
    };
}

function fromSdkArrayType(
    arrayType: SdkArrayType,
    context: SdkContext,
    models: Map<string, InputModelType>,
    enums: Map<string, InputEnumType>
): InputListType {
    return {
        Kind: InputTypeKind.Array,
        Name: InputTypeKind.Array,
        ElementType: fromSdkType(arrayType.valueType, context, models, enums),
    };
}

function fromUsageFlags(usage: UsageFlags): Usage {
    if (usage === UsageFlags.Input) return Usage.Input;
    else if (usage === UsageFlags.Output) return Usage.Output;
    else if (usage === (UsageFlags.Input | UsageFlags.Output))
        return Usage.RoundTrip;
    else return Usage.None;
}<|MERGE_RESOLUTION|>--- conflicted
+++ resolved
@@ -18,13 +18,9 @@
     SdkType,
     SdkUnionType,
     UsageFlags,
-<<<<<<< HEAD
     getAccessOverride,
     isReadOnly,
     isSdkBuiltInKind
-=======
-    isReadOnly
->>>>>>> 9b8a321f
 } from "@azure-tools/typespec-client-generator-core";
 import { Model } from "@typespec/compiler";
 import { getFullNamespaceString } from "./utils.js";
@@ -141,27 +137,15 @@
                   Kind: InputTypeKind.Dictionary,
                   Name: InputTypeKind.Dictionary,
                   KeyType: {
-<<<<<<< HEAD
-                      Kind: InputTypeKind.Primitive,
-                      Name: InputPrimitiveTypeKind.String,
-                  } as InputPrimitiveType,
-=======
                       Kind: "string",
-                      IsNullable: false
                   },
->>>>>>> 9b8a321f
                   ValueType: fromSdkType(
                       modelType.additionalProperties,
                       context,
                       models,
                       enums
                   ),
-<<<<<<< HEAD
-              } as InputDictionaryType)
-=======
-                  IsNullable: false
               }
->>>>>>> 9b8a321f
             : undefined;
         inputModelType.Properties = modelType.properties
             .filter(
@@ -316,208 +300,17 @@
     return inputEnumType;
 }
 
-<<<<<<< HEAD
-function fromSdkDatetimeType(
-    dateTimeType: SdkDatetimeType
-): InputPrimitiveType {
-    function fromDateTimeKnownEncoding(
-        encoding: DateTimeKnownEncoding
-    ): InputPrimitiveTypeKind {
-        switch (encoding) {
-            case "rfc3339":
-                return InputPrimitiveTypeKind.DateTimeRFC3339;
-            case "rfc7231":
-                return InputPrimitiveTypeKind.DateTimeRFC7231;
-            case "unixTimestamp":
-                return InputPrimitiveTypeKind.DateTimeUnix;
-        }
-    }
-
-    return {
-        Kind: InputTypeKind.Primitive,
-        Name: fromDateTimeKnownEncoding(dateTimeType.encode),
-        IsNullable: false
-    } as InputPrimitiveType;
-}
-
-function fromSdkDurationType(
-    durationType: SdkDurationType
-): InputPrimitiveType {
-    function fromDurationKnownEncoding(
-        encode: DurationKnownEncoding,
-        wireType: SdkBuiltInType
-    ): InputPrimitiveTypeKind {
-        switch (encode) {
-            case "ISO8601":
-                return InputPrimitiveTypeKind.DurationISO8601;
-            case "seconds":
-                if (wireType.kind === "float" || wireType.kind === "float32") {
-                    return InputPrimitiveTypeKind.DurationSecondsFloat;
-                }
-                if (wireType.kind === "float64") {
-                    return InputPrimitiveTypeKind.DurationSecondsDouble;
-                }
-                return InputPrimitiveTypeKind.DurationSeconds;
-            default:
-                Logger.getInstance().warn(
-                    `invalid encode '${encode}' and wireType '${wireType.kind}' for duration.`
-                );
-                return InputPrimitiveTypeKind.DurationISO8601;
-        }
-    }
-
-    return {
-        Kind: InputTypeKind.Primitive,
-        Name: fromDurationKnownEncoding(
-            durationType.encode,
-            durationType.wireType
-        ),
-        IsNullable: false
-    } as InputPrimitiveType;
-}
-
-// TODO: tuple is not officially supported
-function fromTupleType(tupleType: SdkTupleType): InputIntrinsicType {
-    return {
-        Kind: InputTypeKind.Intrinsic,
-        Name: InputIntrinsicTypeKind.Unknown,
-    } as InputIntrinsicType;
-}
-
-function fromBytesType(bytesType: SdkBuiltInType): InputPrimitiveType {
-    function fromBytesEncoding(encode: string): InputPrimitiveTypeKind {
-        switch (encode) {
-            case undefined:
-            case "base64":
-                return InputPrimitiveTypeKind.Bytes;
-            case "base64url":
-                return InputPrimitiveTypeKind.BytesBase64Url;
-            default:
-                Logger.getInstance().warn(
-                    `invalid encode ${encode} for bytes.`
-                );
-                return InputPrimitiveTypeKind.Bytes;
-        }
-    }
-
-    return {
-        Kind: InputTypeKind.Primitive,
-        Name: fromBytesEncoding(bytesType.encode),
-=======
 function fromSdkDateTimeType(dateTimeType: SdkDatetimeType): InputDateTimeType {
     return {
         Kind: dateTimeType.kind,
-        IsNullable: dateTimeType.nullable,
         Encode: dateTimeType.encode,
         WireType: fromSdkBuiltInType(dateTimeType.wireType)
->>>>>>> 9b8a321f
     };
 }
 
 function fromSdkDurationType(durationType: SdkDurationType): InputDurationType {
     return {
-<<<<<<< HEAD
-        Kind: InputTypeKind.Primitive,
-        Name: InputPrimitiveTypeKind.String,
-    };
-}
-
-function fromSdkBuiltInType(builtInType: SdkBuiltInType): InputType {
-    const builtInKind: InputPrimitiveTypeKind =
-        mapTcgcTypeToCSharpInputTypeKind(builtInType);
-    return {
-        Kind: InputTypeKind.Primitive,
-        Name: builtInKind,
-    } as InputPrimitiveType;
-}
-
-function mapTcgcTypeToCSharpInputTypeKind(
-    type: SdkBuiltInType
-): InputPrimitiveTypeKind {
-    switch (type.kind) {
-        case "numeric":
-            return InputPrimitiveTypeKind.Float128;
-        case "integer":
-            return InputPrimitiveTypeKind.Int64;
-        case "safeint":
-            return InputPrimitiveTypeKind.SafeInt;
-        case "int8":
-            return InputPrimitiveTypeKind.SByte;
-        case "int32":
-            return InputPrimitiveTypeKind.Int32;
-        case "int64":
-            return InputPrimitiveTypeKind.Int64;
-        case "uint8":
-            return InputPrimitiveTypeKind.Byte;
-        case "bytes":
-            switch (type.encode) {
-                case undefined:
-                case "":
-                case "base64":
-                    return InputPrimitiveTypeKind.Bytes;
-                case "base64url":
-                    return InputPrimitiveTypeKind.BytesBase64Url;
-                default:
-                    Logger.getInstance().warn(
-                        `invalid encode '${type.encode}' for bytes.`
-                    );
-                    return InputPrimitiveTypeKind.Bytes;
-            }
-        case "float":
-            return InputPrimitiveTypeKind.Float64;
-        case "float32":
-            return InputPrimitiveTypeKind.Float32;
-        case "float64":
-            return InputPrimitiveTypeKind.Float64;
-        case "decimal":
-            return InputPrimitiveTypeKind.Decimal;
-        case "decimal128":
-            return InputPrimitiveTypeKind.Decimal128;
-        case "uuid":
-            return InputPrimitiveTypeKind.Guid;
-        case "eTag":
-            return InputPrimitiveTypeKind.String;
-        case "azureLocation":
-            return InputPrimitiveTypeKind.AzureLocation;
-        case "string":
-            return InputPrimitiveTypeKind.String;
-        case "guid": // TODO: is this the same as uuid?
-            return InputPrimitiveTypeKind.Guid;
-        case "uri":
-        case "url":
-            return InputPrimitiveTypeKind.Uri;
-        case "boolean":
-            return InputPrimitiveTypeKind.Boolean;
-        case "plainDate":
-            return InputPrimitiveTypeKind.Date;
-        case "plainTime":
-            return InputPrimitiveTypeKind.Time;
-        case "any":
-            return InputPrimitiveTypeKind.Object;
-        case "int16": // TODO: add support for those types
-        case "uint16":
-        case "uint32":
-        case "uint64":
-        case "ipV4Address":
-        case "ipV6Address":
-        case "password":
-        case "armId":
-        case "ipAddress":
-        default:
-            throw new Error(`Unsupported built-in type kind '${type.kind}'`);
-    }
-}
-
-function fromScalarType(scalarType: SdkType): InputPrimitiveType {
-    return {
-        Kind: InputTypeKind.Primitive,
-        Name: getCSharpInputTypeKindByPrimitiveModelName(
-            scalarType.kind,
-            undefined // To-DO: encode not compatible
-        ),
-=======
         Kind: durationType.kind,
-        IsNullable: durationType.nullable,
         Encode: durationType.encode,
         WireType: fromSdkBuiltInType(durationType.wireType)
     };
@@ -527,26 +320,16 @@
 function fromTupleType(tupleType: SdkTupleType): InputPrimitiveType {
     return {
         Kind: "any",
-        IsNullable: tupleType.nullable
->>>>>>> 9b8a321f
     };
 }
 
 function fromSdkBuiltInType(builtInType: SdkBuiltInType): InputPrimitiveType {
     return {
-<<<<<<< HEAD
-        Kind: InputTypeKind.Intrinsic,
-        Name: getCSharpInputTypeKindByIntrinsic(
-            scalarType.__raw! as IntrinsicType
-        ),
-=======
         Kind: builtInType.kind,
-        IsNullable: builtInType.nullable,
         Encode:
             builtInType.encode !== builtInType.kind
                 ? builtInType.encode
                 : undefined // In TCGC this is required, and when there is no encoding, it just has the same value as kind, we could remove this when TCGC decides to simplify
->>>>>>> 9b8a321f
     };
 }
 
