// Copyright (c) Microsoft Corporation. All rights reserved.
// Licensed under the MIT License. See License.txt in the project root for license information.

import {
    SdkArrayType,
    SdkBodyModelPropertyType,
    SdkBuiltInType,
    SdkConstantType,
    SdkContext,
    SdkDatetimeType,
    SdkDictionaryType,
    SdkDurationType,
    SdkEnumType,
    SdkEnumValueType,
    SdkModelPropertyType,
    SdkModelType,
    SdkType,
    SdkUnionType,
    UsageFlags,
    getAccessOverride,
    isReadOnly
} from "@azure-tools/typespec-client-generator-core";
import { Model } from "@typespec/compiler";
import { getFullNamespaceString } from "./utils.js";
import { InputEnumTypeValue } from "../type/input-enum-type-value.js";
import { InputModelProperty } from "../type/input-model-property.js";
import {
    InputDateTimeType,
    InputDictionaryType,
    InputDurationType,
    InputEnumType,
    InputArrayType,
    InputLiteralType,
    InputModelType,
    InputNullableType,
    InputPrimitiveType,
    InputType,
    InputUnionType
} from "../type/input-type.js";
import { InputTypeKind } from "../type/input-type-kind.js";
import { LiteralTypeContext } from "../type/literal-type-context.js";
import { Usage } from "../type/usage.js";

export function fromSdkType(
    sdkType: SdkType,
    context: SdkContext,
    models: Map<string, InputModelType>,
    enums: Map<string, InputEnumType>,
    literalTypeContext?: LiteralTypeContext
): InputType {
    if (sdkType.kind === "nullable") {
        const inputType = fromSdkType(sdkType.type, context, models, enums);
        return {
            Kind: "nullable",
            Type: inputType
        } as InputNullableType;
    }
    if (sdkType.kind === "model")
        return fromSdkModelType(sdkType, context, models, enums);
    if (sdkType.kind === "enum")
        return fromSdkEnumType(sdkType, context, enums);
    if (sdkType.kind === "enumvalue")
        return fromSdkEnumValueTypeToConstantType(
            sdkType,
            context,
            enums,
            literalTypeContext
        );
    if (sdkType.kind === "dict")
        return fromSdkDictionaryType(sdkType, context, models, enums);
    if (sdkType.kind === "array")
        return fromSdkArrayType(sdkType, context, models, enums);
    if (sdkType.kind === "constant")
        return fromSdkConstantType(
            sdkType,
            context,
            models,
            enums,
            literalTypeContext
        );
    if (sdkType.kind === "union")
        return fromUnionType(sdkType, context, models, enums);
    if (sdkType.kind === "utcDateTime" || sdkType.kind === "offsetDateTime")
        return fromSdkDateTimeType(sdkType);
    if (sdkType.kind === "duration")
        return fromSdkDurationType(sdkType as SdkDurationType);
    if (sdkType.kind === "tuple") return fromTupleType();
    // TODO -- only in operations we could have these types, considering we did not adopt getAllOperations from TCGC yet, this should be fine.
    // we need to resolve these conversions when we adopt getAllOperations
    if (sdkType.kind === "credential")
        throw new Error("Credential type is not supported yet.");
    if (sdkType.kind === "endpoint")
        throw new Error("Endpoint type is not supported yet.");

    return fromSdkBuiltInType(sdkType);
}

export function fromSdkModelType(
    modelType: SdkModelType,
    context: SdkContext,
    models: Map<string, InputModelType>,
    enums: Map<string, InputEnumType>
): InputModelType {
    const modelTypeName = modelType.name;
    let inputModelType = models.get(modelTypeName);
    if (!inputModelType) {
        inputModelType = {
            Kind: "model",
            Name: modelTypeName,
            Namespace: getFullNamespaceString(
                (modelType.__raw as Model).namespace
<<<<<<< HEAD
            ), // TODO -- use the value from TCGC when this is included in TCGC
            Access: modelType.access,
            Usage: fromUsageFlags(modelType.usage),
            Deprecation: modelType.deprecation,
            Description: modelType.description,
            IsNullable: modelType.nullable,
            DiscriminatorValue: modelType.discriminatorValue
=======
            ),
            Accessibility: getAccessOverride(
                context,
                modelType.__raw as Model
            ) /* when tcgc provide a way to identify if the access is override or not, we can get the accessibility from the modelType.access */,
            Deprecated: modelType.deprecation,
            Description: modelType.description,
            DiscriminatorPropertyName: baseModelHasDiscriminator
                ? undefined
                : getDiscriminatorPropertyNameFromCurrentModel(modelType),
            DiscriminatorValue: modelType.discriminatorValue,
            Usage: fromUsageFlags(modelType.usage)
>>>>>>> 25dabbd4
        } as InputModelType;

        models.set(modelTypeName, inputModelType);

        inputModelType.AdditionalProperties = modelType.additionalProperties
            ? fromSdkType(
                  modelType.additionalProperties,
                  context,
                  models,
                  enums
              )
            : undefined;

        const propertiesDict = new Map<
            SdkModelPropertyType,
            InputModelProperty[]
        >();
        for (const property of modelType.properties) {
            if (property.kind !== "property") {
                continue;
            }
            const ourProperties = fromSdkModelProperty(
                property,
                {
                    ModelName: modelTypeName,
                    Namespace: inputModelType.Namespace
                } as LiteralTypeContext,
                []
            );
            propertiesDict.set(property, ourProperties);
        }

        inputModelType.DiscriminatorProperty = modelType.discriminatorProperty
            ? propertiesDict.get(modelType.discriminatorProperty)![0]
            : undefined;

        inputModelType.BaseModel = modelType.baseModel
            ? fromSdkModelType(modelType.baseModel, context, models, enums)
            : undefined;

<<<<<<< HEAD
        inputModelType.Properties = Array.from(propertiesDict.values()).flat();

        if (modelType.discriminatedSubtypes) {
            const discriminatedSubtypes: Record<string, InputModelType> = {};
            for (const key in modelType.discriminatedSubtypes) {
                const subtype = modelType.discriminatedSubtypes[key];
                discriminatedSubtypes[key] = fromSdkModelType(
                    subtype,
                    context,
                    models,
                    enums
                );
            }
            inputModelType.DiscriminatedSubtypes = discriminatedSubtypes;
        }
=======
        inputModelType.InheritedDictionaryType = modelType.additionalProperties
            ? {
                  Kind: "dict",
                  KeyType: {
                      Kind: "string"
                  },
                  ValueType: fromSdkType(
                      modelType.additionalProperties,
                      context,
                      models,
                      enums
                  )
              }
            : undefined;
        inputModelType.Properties = modelType.properties
            .filter(
                (p) =>
                    !(p as SdkBodyModelPropertyType).discriminator ||
                    !baseModelHasDiscriminator
            )
            .filter(
                (p) =>
                    p.kind !== "header" &&
                    p.kind !== "query" &&
                    p.kind !== "path"
            )
            .map((p) =>
                fromSdkModelProperty(
                    p,
                    {
                        ModelName: inputModelType?.Name,
                        Namespace: inputModelType?.Namespace
                    } as LiteralTypeContext,
                    []
                )
            )
            .flat();
>>>>>>> 25dabbd4
    }

    return inputModelType;

    function fromSdkModelProperty(
        property: SdkBodyModelPropertyType,
        literalTypeContext: LiteralTypeContext,
        flattenedNamePrefixes: string[]
    ): InputModelProperty[] {
        // TODO -- we should consolidate the flatten somewhere else
        if (!property.flatten) {
            const serializedName = property.serializedName;
            literalTypeContext.PropertyName = serializedName;

            const isRequired = !property.optional;
            const isDiscriminator = property.discriminator;
            const modelProperty: InputModelProperty = {
                Name: property.name,
                SerializedName: serializedName,
                Description:
                    property.description ??
                    (isDiscriminator ? "Discriminator" : ""),
                Type: fromSdkType(
                    property.type,
                    context,
                    models,
                    enums,
                    isDiscriminator ? undefined : literalTypeContext // this is a workaround because the type of discriminator property in derived models is always literal and we wrap literal into enums, which leads to a lot of extra enum types, adding this check to avoid them
                ),
                IsRequired: isRequired,
                IsReadOnly: isReadOnly(property),
                IsDiscriminator: isDiscriminator === true ? true : undefined,
                FlattenedNames:
                    flattenedNamePrefixes.length > 0
                        ? flattenedNamePrefixes.concat(property.name)
                        : undefined
            };

            return [modelProperty];
        }

        const flattenedProperties: InputModelProperty[] = [];
        const childPropertiesToFlatten = (property.type as SdkModelType)
            .properties;
        const newFlattenedNamePrefixes = flattenedNamePrefixes.concat(
            property.serializedName
        );
        for (const childProperty of childPropertiesToFlatten) {
            if (childProperty.kind !== "property") continue;
            flattenedProperties.push(
                ...fromSdkModelProperty(
                    childProperty,
                    literalTypeContext,
                    newFlattenedNamePrefixes
                )
            );
        }

        return flattenedProperties;
    }
}

export function fromSdkEnumType(
    enumType: SdkEnumType,
    context: SdkContext,
    enums: Map<string, InputEnumType>,
    addToCollection: boolean = true
): InputEnumType {
    const enumName = enumType.name;
    let inputEnumType = enums.get(enumName);
    if (inputEnumType === undefined) {
        const newInputEnumType: InputEnumType = {
            Kind: "enum",
            Name: enumName,
            ValueType: fromSdkBuiltInType(enumType.valueType),
            Values: enumType.values.map((v) => fromSdkEnumValueType(v)),
            Namespace: getFullNamespaceString(
                // Enum and Union have optional namespace property
                (enumType.__raw! as any).namespace
            ),
            Accessibility: getAccessOverride(
                context,
                enumType.__raw as any
            ) /* when tcgc provide a way to identify if the access is override or not, we can get the accessibility from the enumType.access,*/,
            Deprecated: enumType.deprecation,
            Description: enumType.description,
            IsExtensible: enumType.isFixed ? false : true,
            Usage: fromUsageFlags(enumType.usage)
        };
        if (addToCollection) enums.set(enumName, newInputEnumType);
        inputEnumType = newInputEnumType;
    }
    return inputEnumType;
}

function fromSdkDateTimeType(dateTimeType: SdkDatetimeType): InputDateTimeType {
    return {
        Kind: dateTimeType.kind,
        Encode: dateTimeType.encode,
        WireType: fromSdkBuiltInType(dateTimeType.wireType)
    };
}

function fromSdkDurationType(durationType: SdkDurationType): InputDurationType {
    return {
        Kind: durationType.kind,
        Encode: durationType.encode,
        WireType: fromSdkBuiltInType(durationType.wireType)
    };
}

// TODO: tuple is not officially supported
function fromTupleType(): InputPrimitiveType {
    return {
        Kind: "any"
    };
}

function fromSdkBuiltInType(builtInType: SdkBuiltInType): InputPrimitiveType {
    return {
        Kind: builtInType.kind,
        Encode:
            builtInType.encode !== builtInType.kind
                ? builtInType.encode
                : undefined // In TCGC this is required, and when there is no encoding, it just has the same value as kind, we could remove this when TCGC decides to simplify
    };
}

function fromUnionType(
    union: SdkUnionType,
    context: SdkContext,
    models: Map<string, InputModelType>,
    enums: Map<string, InputEnumType>
): InputUnionType {
    const variantTypes: InputType[] = [];
    for (const value of union.values) {
        const variantType = fromSdkType(value, context, models, enums);
        variantTypes.push(variantType);
    }

    return {
        Kind: "union",
        Name: union.name,
        VariantTypes: variantTypes
    };
}

function fromSdkConstantType(
    constantType: SdkConstantType,
    context: SdkContext,
    models: Map<string, InputModelType>,
    enums: Map<string, InputEnumType>,
    literalTypeContext?: LiteralTypeContext
): InputLiteralType {
    return {
        Kind: constantType.kind,
        ValueType:
            constantType.valueType.kind === "boolean" ||
            literalTypeContext === undefined
                ? fromSdkBuiltInType(constantType.valueType)
                : // TODO: this might change in the near future
                  // we might keep constant as-is, instead of creating an enum for it.
                  convertConstantToEnum(
                      constantType,
                      enums,
                      literalTypeContext
                  ),
        Value: constantType.value
    };

    function convertConstantToEnum(
        constantType: SdkConstantType,
        enums: Map<string, InputEnumType>,
        literalTypeContext: LiteralTypeContext
    ) {
        // otherwise we need to wrap this into an extensible enum
        // we use the model name followed by the property name as the enum name to ensure it is unique
        const enumName = `${literalTypeContext.ModelName}_${literalTypeContext.PropertyName}`;
        const enumValueName =
            constantType.value === null
                ? "Null"
                : constantType.value.toString();
        const allowValues: InputEnumTypeValue[] = [
            {
                Name: enumValueName,
                Value: constantType.value,
                Description: enumValueName
            }
        ];
        const enumType: InputEnumType = {
            Kind: "enum",
            Name: enumName,
            ValueType: fromSdkBuiltInType(constantType.valueType),
            Values: allowValues,
            Namespace: literalTypeContext.Namespace,
            Accessibility: undefined,
            Deprecated: undefined,
            Description: `The ${enumName}`, // TODO -- what should we put here?
            IsExtensible: true,
            Usage: "None" // will be updated later
        };
        enums.set(enumName, enumType);
        return enumType;
    }
}

function fromSdkEnumValueTypeToConstantType(
    enumValueType: SdkEnumValueType,
    context: SdkContext,
    enums: Map<string, InputEnumType>,
    literalTypeContext?: LiteralTypeContext
): InputLiteralType {
    return {
        Kind: "constant",
        ValueType:
            enumValueType.valueType.kind === "boolean" ||
            literalTypeContext === undefined
                ? fromSdkBuiltInType(enumValueType.valueType as SdkBuiltInType) // TODO: TCGC fix
                : fromSdkEnumType(enumValueType.enumType, context, enums),
        Value: enumValueType.value
    };
}

function fromSdkEnumValueType(
    enumValueType: SdkEnumValueType
): InputEnumTypeValue {
    return {
        Name: enumValueType.name,
        Value: enumValueType.value,
        Description: enumValueType.description
    };
}

function fromSdkDictionaryType(
    dictionaryType: SdkDictionaryType,
    context: SdkContext,
    models: Map<string, InputModelType>,
    enums: Map<string, InputEnumType>
): InputDictionaryType {
    return {
        Kind: "dict",
        KeyType: fromSdkType(dictionaryType.keyType, context, models, enums),
        ValueType: fromSdkType(dictionaryType.valueType, context, models, enums)
    };
}

function fromSdkArrayType(
    arrayType: SdkArrayType,
    context: SdkContext,
    models: Map<string, InputModelType>,
    enums: Map<string, InputEnumType>
): InputArrayType {
    return {
        Kind: "array",
        ValueType: fromSdkType(arrayType.valueType, context, models, enums)
    };
}

function fromUsageFlags(usage: UsageFlags): Usage {
    if (usage === UsageFlags.Input) return Usage.Input;
    else if (usage === UsageFlags.Output) return Usage.Output;
    else if (usage === (UsageFlags.Input | UsageFlags.Output))
        return Usage.RoundTrip;
    else return Usage.None;
}<|MERGE_RESOLUTION|>--- conflicted
+++ resolved
@@ -37,7 +37,6 @@
     InputType,
     InputUnionType
 } from "../type/input-type.js";
-import { InputTypeKind } from "../type/input-type-kind.js";
 import { LiteralTypeContext } from "../type/literal-type-context.js";
 import { Usage } from "../type/usage.js";
 
@@ -109,28 +108,15 @@
             Name: modelTypeName,
             Namespace: getFullNamespaceString(
                 (modelType.__raw as Model).namespace
-<<<<<<< HEAD
             ), // TODO -- use the value from TCGC when this is included in TCGC
-            Access: modelType.access,
+            Access: getAccessOverride(
+                context,
+                modelType.__raw as Model
+            ) /* when tcgc provide a way to identify if the access is override or not, we can get the accessibility from the modelType.access */,
             Usage: fromUsageFlags(modelType.usage),
             Deprecation: modelType.deprecation,
             Description: modelType.description,
-            IsNullable: modelType.nullable,
-            DiscriminatorValue: modelType.discriminatorValue
-=======
-            ),
-            Accessibility: getAccessOverride(
-                context,
-                modelType.__raw as Model
-            ) /* when tcgc provide a way to identify if the access is override or not, we can get the accessibility from the modelType.access */,
-            Deprecated: modelType.deprecation,
-            Description: modelType.description,
-            DiscriminatorPropertyName: baseModelHasDiscriminator
-                ? undefined
-                : getDiscriminatorPropertyNameFromCurrentModel(modelType),
             DiscriminatorValue: modelType.discriminatorValue,
-            Usage: fromUsageFlags(modelType.usage)
->>>>>>> 25dabbd4
         } as InputModelType;
 
         models.set(modelTypeName, inputModelType);
@@ -171,7 +157,6 @@
             ? fromSdkModelType(modelType.baseModel, context, models, enums)
             : undefined;
 
-<<<<<<< HEAD
         inputModelType.Properties = Array.from(propertiesDict.values()).flat();
 
         if (modelType.discriminatedSubtypes) {
@@ -187,45 +172,6 @@
             }
             inputModelType.DiscriminatedSubtypes = discriminatedSubtypes;
         }
-=======
-        inputModelType.InheritedDictionaryType = modelType.additionalProperties
-            ? {
-                  Kind: "dict",
-                  KeyType: {
-                      Kind: "string"
-                  },
-                  ValueType: fromSdkType(
-                      modelType.additionalProperties,
-                      context,
-                      models,
-                      enums
-                  )
-              }
-            : undefined;
-        inputModelType.Properties = modelType.properties
-            .filter(
-                (p) =>
-                    !(p as SdkBodyModelPropertyType).discriminator ||
-                    !baseModelHasDiscriminator
-            )
-            .filter(
-                (p) =>
-                    p.kind !== "header" &&
-                    p.kind !== "query" &&
-                    p.kind !== "path"
-            )
-            .map((p) =>
-                fromSdkModelProperty(
-                    p,
-                    {
-                        ModelName: inputModelType?.Name,
-                        Namespace: inputModelType?.Namespace
-                    } as LiteralTypeContext,
-                    []
-                )
-            )
-            .flat();
->>>>>>> 25dabbd4
     }
 
     return inputModelType;
