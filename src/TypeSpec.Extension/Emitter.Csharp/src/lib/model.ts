--- conflicted
+++ resolved
@@ -66,12 +66,7 @@
 import { logger } from "./logger.js";
 import {
     SdkContext,
-<<<<<<< HEAD
     getClientType,
-=======
-    getLibraryName,
-    getSdkSimpleType,
->>>>>>> cd902eb7
     isInternal
 } from "@azure-tools/typespec-client-generator-core";
 import { capitalize, getModelName, getNameForTemplate } from "./utils.js";
