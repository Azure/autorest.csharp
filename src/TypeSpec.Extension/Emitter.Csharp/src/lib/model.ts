// Copyright (c) Microsoft Corporation. All rights reserved.
// Licensed under the MIT License. See License.txt in the project root for license information.

import { isFixed } from "@azure-tools/typespec-azure-core";
import {
    EncodeData,
    Enum,
    EnumMember,
    getDoc,
    getDeprecated,
    getEffectiveModelType,
    getEncode,
    getFormat,
    getFriendlyName,
    getKnownValues,
    getVisibility,
    Model,
    ModelProperty,
    Namespace,
    NeverType,
    Operation,
    Program,
    resolveUsages,
    Type,
    UsageFlags,
    getDiscriminator,
    IntrinsicType,
    isVoidType,
    isArrayModelType,
    isRecordModelType,
    Scalar,
    Union,
    getProjectedNames
} from "@typespec/compiler";
import { getResourceOperation } from "@typespec/rest";
import {
    getHeaderFieldName,
    getPathParamName,
    getQueryParamName,
    HttpOperation,
    isStatusCode
} from "@typespec/http";
import {
    projectedNameClientKey,
    projectedNameCSharpKey,
    projectedNameJsonKey
} from "../constants.js";
import { InputEnumTypeValue } from "../type/inputEnumTypeValue.js";
import { InputModelProperty } from "../type/inputModelProperty.js";
import {
    InputDictionaryType,
    InputEnumType,
    InputListType,
    InputLiteralType,
    InputModelType,
    InputPrimitiveType,
    InputType,
    InputUnionType,
    InputNullType,
    InputIntrinsicType,
    InputUnknownType,
    isInputEnumType,
    isInputLiteralType
} from "../type/inputType.js";
import { InputTypeKind } from "../type/inputTypeKind.js";
import { Usage } from "../type/usage.js";
import { logger } from "./logger.js";
import {
    SdkContext,
    getSdkSimpleType,
    isInternal
} from "@azure-tools/typespec-client-generator-core";
import { capitalize, getNameForTemplate } from "./utils.js";
import { FormattedType } from "../type/formattedType.js";
import { LiteralTypeContext } from "../type/literalTypeContext.js";
/**
 * Map calType to csharp InputTypeKind
 */
export function mapTypeSpecTypeToCSharpInputTypeKind(
    context: SdkContext,
    typespecType: Type,
    format?: string,
    encode?: EncodeData
): InputTypeKind {
    const kind = typespecType.kind;
    switch (kind) {
        case "Model":
            return getCSharpInputTypeKindByIntrinsicModelName(
                typespecType.name,
                format,
                encode
            );
        case "ModelProperty":
            return InputTypeKind.Object;
        case "Enum":
            return InputTypeKind.Enum;
        case "Number":
            let numberValue = typespecType.value;
            if (numberValue % 1 === 0) {
                return InputTypeKind.Int32;
            }
            return InputTypeKind.Float64;
        case "Boolean":
            return InputTypeKind.Boolean;
        case "String":
            if (format === "date") return InputTypeKind.DateTime;
            if (format === "uri") return InputTypeKind.Uri;
            return InputTypeKind.String;
        default:
            return InputTypeKind.UnKnownKind;
    }
}

function getCSharpInputTypeKindByIntrinsicModelName(
    name: string,
    format?: string,
    encode?: EncodeData
): InputTypeKind {
    switch (name) {
        case "bytes":
            switch (encode?.encoding) {
                case undefined:
                case "base64":
                    return InputTypeKind.Bytes;
                case "base64url":
                    return InputTypeKind.BytesBase64Url;
                default:
                    logger.warn(
                        `invalid encode ${encode?.encoding} for bytes.`
                    );
                    return InputTypeKind.Bytes;
            }
        case "int8":
            return InputTypeKind.SByte;
        case "unit8":
            return InputTypeKind.Byte;
        case "int32":
            return InputTypeKind.Int32;
        case "int64":
            return InputTypeKind.Int64;
        case "float32":
            return InputTypeKind.Float32;
        case "float64":
            return InputTypeKind.Float64;
        case "string":
            switch (format?.toLowerCase()) {
                case "date":
                    return InputTypeKind.DateTime;
                case "uri":
                case "url":
                    return InputTypeKind.Uri;
                case "uuid":
                    return InputTypeKind.Guid;
                default:
                    if (format) {
                        logger.warn(`invalid format ${format}`);
                    }
                    return InputTypeKind.String;
            }
        case "boolean":
            return InputTypeKind.Boolean;
        case "date":
            return InputTypeKind.Date;
        case "datetime":
            switch (encode?.encoding) {
                case undefined:
                    return InputTypeKind.DateTime;
                case "rfc3339":
                    return InputTypeKind.DateTimeRFC3339;
                case "rfc7231":
                    return InputTypeKind.DateTimeRFC7231;
                case "unixTimestamp":
                    return InputTypeKind.DateTimeUnix;
                default:
                    logger.warn(
                        `invalid encode ${encode?.encoding} for date time.`
                    );
                    return InputTypeKind.DateTime;
            }
        case "time":
            return InputTypeKind.Time;
        case "duration":
            switch (encode?.encoding) {
                case undefined:
                case "ISO8601":
                    return InputTypeKind.DurationISO8601;
                case "seconds":
                    if (
                        encode.type?.name === "float" ||
                        encode.type?.name === "float32"
                    ) {
                        return InputTypeKind.DurationSecondsFloat;
                    } else {
                        return InputTypeKind.DurationSeconds;
                    }
                default:
                    logger.warn(
                        `invalid encode ${encode?.encoding} for duration.`
                    );
                    return InputTypeKind.DurationISO8601;
            }
        default:
            return InputTypeKind.Object;
    }
}

/**
 * If type is an anonymous model, tries to find a named model that has the same
 * set of properties when non-schema properties are excluded.
 */
export function getEffectiveSchemaType(context: SdkContext, type: Type): Type {
    let target = type;
    if (type.kind === "Model" && !type.name) {
        const effective = getEffectiveModelType(
            context.program,
            type,
            isSchemaPropertyInternal
        );
        if (effective.name) {
            target = effective;
        }
    }

    return target;

    function isSchemaPropertyInternal(property: ModelProperty) {
        return isSchemaProperty(context, property);
    }
}

/**
 * A "schema property" here is a property that is emitted to OpenAPI schema.
 *
 * Headers, parameters, status codes are not schema properties even they are
 * represented as properties in TypeSpec.
 */
function isSchemaProperty(context: SdkContext, property: ModelProperty) {
    const program = context.program;
    const headerInfo = getHeaderFieldName(program, property);
    const queryInfo = getQueryParamName(program, property);
    const pathInfo = getPathParamName(program, property);
    const statusCodeInfo = isStatusCode(program, property);
    return !(headerInfo || queryInfo || pathInfo || statusCodeInfo);
}

export function getDefaultValue(type: Type): any {
    switch (type.kind) {
        case "String":
            return type.value;
        case "Number":
            return type.value;
        case "Boolean":
            return type.value;
        case "Tuple":
            return type.values.map(getDefaultValue);
        default:
            return undefined;
    }
}

export function isNeverType(type: Type): type is NeverType {
    return type.kind === "Intrinsic" && type.name === "never";
}

export function getInputType(
    context: SdkContext,
    formattedType: FormattedType,
    models: Map<string, InputModelType>,
    enums: Map<string, InputEnumType>,
    literalTypeContext?: LiteralTypeContext
): InputType {
    const type = formattedType.type;
    logger.debug(`getInputType for kind: ${type.kind}`);
    const program = context.program;
    if (type.kind === "Model") {
        return getInputModelType(type);
    } else if (
        type.kind === "String" ||
        type.kind === "Number" ||
        type.kind === "Boolean"
    ) {
        return getInputLiteralType(formattedType, literalTypeContext);
    } else if (type.kind === "Enum") {
        return getInputTypeForEnum(type);
    } else if (type.kind === "EnumMember") {
        return getInputTypeForEnum(type.enum);
    } else if (type.kind === "Intrinsic") {
        return getInputModelForIntrinsicType(type);
    } else if (type.kind === "Scalar") {
        let effectiveType = type;
        while (!program.checker.isStdType(effectiveType)) {
            if (type.baseScalar) {
                effectiveType = type.baseScalar;
            } else {
                break;
            }
        }
        const intrinsicName = effectiveType.name;
        switch (intrinsicName) {
            case "string":
                const values = getKnownValues(program, type);
                if (values) {
                    return getInputModelForEnumByKnowValues(type, values);
                }
            // if the model is one of the typespec Intrinsic type.
            // it's a base typespec "primitive" that corresponds directly to an c# data type.
            // In such cases, we don't want to emit a ref and instead just
            // emit the base type directly.
            default:
                const sdkType = getSdkSimpleType(context, type);
                return {
                    Name: type.name,
                    Kind: getCSharpInputTypeKindByIntrinsicModelName(
                        sdkType.kind,
                        sdkType.format ?? formattedType.format,
                        formattedType.encode
                    ),
                    IsNullable: false
                } as InputPrimitiveType;
        }
    } else if (type.kind === "Union") {
        return getInputTypeForUnion(type);
    } else {
        throw new Error(`Unsupported type ${type.kind}`);
    }

    function getInputModelType(m: Model): InputType {
        /* Array and Map Type. */
        if (!isNeverType(m)) {
            if (isArrayModelType(program, m)) {
                return getInputTypeForArray(m.indexer.value);
            } else if (isRecordModelType(program, m)) {
                return getInputTypeForMap(m.indexer.key, m.indexer.value);
            }
        }
        return getInputModelForModel(m);
    }

    function getInputModelForEnumByKnowValues(
        m: Model | Scalar,
        e: Enum
    ): InputEnumType {
        let extensibleEnum = enums.get(m.name);
        if (!extensibleEnum) {
            const innerEnum: InputEnumType = getInputTypeForEnum(e, false);
            if (!innerEnum) {
                throw new Error(
                    `Extensible enum type '${e.name}' has no values defined.`
                );
            }
            extensibleEnum = {
                Name: m.name,
                Namespace: getFullNamespaceString(e.namespace),
                Accessibility: undefined, //TODO: need to add accessibility
                Deprecated: getDeprecated(program, m),
                Description: getDoc(program, m),
                EnumValueType: innerEnum.EnumValueType,
                AllowedValues: innerEnum.AllowedValues,
                IsExtensible: !isFixed(program, e),
                IsNullable: false
            } as InputEnumType;
            enums.set(m.name, extensibleEnum);
        }
        return extensibleEnum;
    }

    function getInputLiteralType(
        formattedType: FormattedType,
        literalContext?: LiteralTypeContext
    ): InputLiteralType {
        // For literal types, we just want to emit them directly as well.
        const type = formattedType.type;
        const builtInKind: InputTypeKind = mapTypeSpecTypeToCSharpInputTypeKind(
            context,
            type,
            formattedType.format,
            formattedType.encode
        );
        const rawValueType = {
            Name: type.kind,
            Kind: builtInKind,
            IsNullable: false
        } as InputPrimitiveType;
        const literalValue = getDefaultValue(type);
        const newValueType = getLiteralValueType();

        if (isInputEnumType(newValueType)) {
            enums.set(newValueType.Name, newValueType);
        }

        return {
            Name: "Literal",
            LiteralValueType: newValueType,
            Value: literalValue,
            IsNullable: false
        } as InputLiteralType;

        function getLiteralValueType(): InputPrimitiveType | InputEnumType {
            // we will not wrap it if it comes from outside a model or it is a boolean
            if (literalContext === undefined || rawValueType.Kind === "Boolean")
                return rawValueType;

            // otherwise we need to wrap this into an extensible enum
            // we use the model name followed by the property name as the enum name to ensure it is unique
            const enumName = `${literalContext.ModelName}_${literalContext.PropertyName}`;
            const enumValueType =
                rawValueType.Kind === "String" ? "String" : "Float32";
            const allowValues: InputEnumTypeValue[] = [
                {
                    Name: literalValue.toString(),
                    Value: literalValue,
                    Description: literalValue.toString()
                } as InputEnumTypeValue
            ];
            const enumType = {
                Name: enumName,
                Namespace: literalContext.Namespace,
                Accessibility: undefined,
                Deprecated: undefined,
                Description: `The ${enumName}`, // TODO -- what should we put here?
                EnumValueType: enumValueType,
                AllowedValues: allowValues,
                IsExtensible: true,
                IsNullable: false
            } as InputEnumType;
            return enumType;
        }
    }

    function getInputTypeForEnum(
        e: Enum,
        addToCollection: boolean = true
    ): InputEnumType {
        let enumType = enums.get(e.name);
        if (!enumType) {
            if (e.members.size === 0) {
                throw new Error(
                    `Enum type '${e.name}' doesn't define any values.`
                );
            }
            const allowValues: InputEnumTypeValue[] = [];
            const enumValueType = enumMemberType(
                e.members.entries().next().value[1]
            );

            for (const key of e.members.keys()) {
                const option = e.members.get(key);
                if (!option) {
                    throw Error(`No member value for $key`);
                }
                if (enumValueType !== enumMemberType(option)) {
                    throw new Error(
                        "The enum member value type is not consistent."
                    );
                }
                const member = {
                    Name: key,
                    Value: option.value ?? option?.name,
                    Description: getDoc(program, option)
                } as InputEnumTypeValue;
                allowValues.push(member);
            }

            enumType = {
                Name: e.name,
                Namespace: getFullNamespaceString(e.namespace),
                Accessibility: undefined, //TODO: need to add accessibility
                Deprecated: getDeprecated(program, e),
                Description: getDoc(program, e) ?? "",
                EnumValueType: enumValueType,
                AllowedValues: allowValues,
                IsExtensible: !isFixed(program, e),
                IsNullable: false
            } as InputEnumType;
            if (addToCollection) enums.set(e.name, enumType);
        }
        return enumType;

        function enumMemberType(member: EnumMember): string {
            if (typeof member.value === "number") {
                return "Float32";
            }
            return "String";
        }
    }

    function getInputTypeForArray(elementType: Type): InputListType {
        return {
            Name: "Array",
            ElementType: getInputType(
                context,
                getFormattedType(program, elementType),
                models,
                enums
            ),
            IsNullable: false
        } as InputListType;
    }

    function getInputTypeForMap(key: Type, value: Type): InputDictionaryType {
        return {
            Name: "Dictionary",
            KeyType: getInputType(
                context,
                getFormattedType(program, key),
                models,
                enums
            ),
            ValueType: getInputType(
                context,
                getFormattedType(program, value),
                models,
                enums
            ),
            IsNullable: false
        } as InputDictionaryType;
    }

    function getInputModelForModel(m: Model): InputModelType {
        m = getEffectiveSchemaType(context, m) as Model;
        const name = getFriendlyName(program, m) ?? getNameForTemplate(m);
        let model = models.get(name);
        if (!model) {
            const baseModel = getInputModelBaseType(m.baseModel);
            const properties: InputModelProperty[] = [];
            const derivedModels: InputModelType[] = [];

            const discriminator = getDiscriminator(program, m);
            model = {
                Name: name,
                Namespace: getFullNamespaceString(m.namespace),
                Accessibility: isInternal(context, m) ? "internal" : undefined,
                Deprecated: getDeprecated(program, m),
                Description: getDoc(program, m),
                IsNullable: false,
                DiscriminatorPropertyName: discriminator?.propertyName,
                DiscriminatorValue: getDiscriminatorValue(m, baseModel),
                BaseModel: baseModel,
                Usage: Usage.None,
                Properties: properties,
                DerivedModels: derivedModels // DerivedModels should be the last assigned to model
            } as InputModelType;

            models.set(name, model);

            // Resolve properties after model is added to the map to resolve possible circular dependencies
            addModelProperties(model, m.properties, properties);

            // Temporary part. Derived types may not be referenced directly by any operation
            // We should be able to remove it when https://github.com/Azure/typespec-azure/issues/1733 is closed
            if (model.DiscriminatorPropertyName && m.derivedModels) {
                for (const dm of m.derivedModels) {
                    const derivedModel = getInputType(
                        context,
                        getFormattedType(program, dm),
                        models,
                        enums
                    );
                    derivedModels.push(derivedModel as InputModelType);
                }
            }
        }

        return model;
    }

    function getDiscriminatorValue(
        m: Model,
        baseModel?: InputModelType
    ): string | undefined {
        const discriminatorPropertyName = baseModel?.DiscriminatorPropertyName;

        if (discriminatorPropertyName) {
            const discriminatorProperty = m.properties.get(
                discriminatorPropertyName
            );
            if (
                discriminatorProperty?.type.kind === "String" ||
                // discriminator property cannot be number, but enum support number values
                // typespec compiler will do the check, but here we do a double check just in case
                (discriminatorProperty?.type.kind === "EnumMember" &&
                    typeof discriminatorProperty?.type.value !== "number")
            ) {
                return String(
                    discriminatorProperty.type.value ??
                        discriminatorProperty.type.name
                );
            }
        }

        return undefined;
    }

    function addModelProperties(
        model: InputModelType,
        inputProperties: Map<string, ModelProperty>,
        outputProperties: InputModelProperty[]
    ): void {
        let discriminatorPropertyDefined = false;
        inputProperties.forEach((value: ModelProperty, key: string) => {
            if (
                value.name !== model.BaseModel?.DiscriminatorPropertyName &&
                isSchemaProperty(context, value)
            ) {
                const vis = getVisibility(program, value);
                let isReadOnly: boolean = false;
                if (vis && vis.includes("read") && vis.length === 1) {
                    isReadOnly = true;
                }
                if (isNeverType(value.type) || isVoidType(value.type)) return;
                const projectedNamesMap = getProjectedNames(program, value);
                const name =
                    projectedNamesMap?.get(projectedNameCSharpKey) ??
                    projectedNamesMap?.get(projectedNameClientKey) ??
                    value.name;
                const serializedName =
                    projectedNamesMap?.get(projectedNameJsonKey) ?? value.name;
                const literalTypeContext = {
                    ModelName: model.Name,
                    PropertyName: name,
                    Namespace: model.Namespace
                } as LiteralTypeContext;
                const inputType = getInputType(
                    context,
                    getFormattedType(program, value),
                    models,
                    enums,
                    literalTypeContext
                );
                const inputProp = {
                    Name: name,
                    SerializedName: serializedName,
                    Description: getDoc(program, value) ?? "",
                    Type: inputType,
                    IsRequired: !value.optional,
                    IsReadOnly: isReadOnly
                } as InputModelProperty;

                if (name === model.DiscriminatorPropertyName) {
                    inputProp.IsDiscriminator = true;
                    discriminatorPropertyDefined = true;
                }
                outputProperties.push(inputProp);
            }
        });

        if (model.DiscriminatorPropertyName && !discriminatorPropertyDefined) {
            logger.info(
                `No specified type for discriminator property '${model.DiscriminatorPropertyName}'. Assume it is a string.`
            );
            const discriminatorProperty = {
                Name: model.DiscriminatorPropertyName,
                SerializedName: model.DiscriminatorPropertyName,
                Description: "Discriminator",
                IsRequired: true,
                IsReadOnly: false,
                IsNullable: false,
                Type: {
                    Name: "string",
                    Kind: InputTypeKind.String,
                    IsNullable: false
                } as InputPrimitiveType,
                IsDiscriminator: true
            } as InputModelProperty;
            // put default discriminator property as the first property to keep previous behavior
            outputProperties.unshift(discriminatorProperty);
        }
    }
    function getInputModelBaseType(m?: Model): InputModelType | undefined {
        if (!m) {
            return undefined;
        }

        // Arrays and dictionaries can't be a base type
        if (m.indexer) {
            return undefined;
        }

        // TypeSpec "primitive" types can't be base types for models
        if (program.checker.isStdType(m)) {
            return undefined;
        }

        return getInputModelForModel(m);
    }

    function getFullNamespaceString(namespace: Namespace | undefined): string {
        if (!namespace || !namespace.name) {
            return "";
        }

        let namespaceString: string = namespace.name;
        let current: Namespace | undefined = namespace.namespace;
        while (current && current.name) {
            namespaceString = `${current.name}.${namespaceString}`;
            current = current.namespace;
        }
        return namespaceString;
    }

    function getInputModelForIntrinsicType(type: IntrinsicType): InputType {
        switch (type.name) {
            case "unknown":
                return {
                    Name: "Intrinsic",
                    Kind: "unknown",
                    IsNullable: false
                } as InputUnknownType;
            case "null":
                return {
                    Name: "Intrinsic",
                    Kind: "null",
                    IsNullable: false
                } as InputNullType;
            default:
                throw new Error(`Unsupported type ${type.name}`);
        }
    }

    function getInputTypeForUnion(union: Union): InputType {
        let ItemTypes: InputType[] = [];
        const variants = Array.from(union.variants.values());

        let hasNullType = false;
        for (const variant of variants) {
            const inputType = getInputType(
                context,
                getFormattedType(program, variant.type),
                models,
                enums
            );
            if (
                inputType.Name === "Intrinsic" &&
                (inputType as InputIntrinsicType).Kind === "null"
            ) {
                hasNullType = true;
                continue;
            }
            ItemTypes.push(inputType);
        }

        if (hasNullType) {
            ItemTypes = ItemTypes.map((i) => {
                i.IsNullable = true;
                return i;
            });
        }

        return ItemTypes.length > 1
            ? ({
                  Name: "Union",
                  UnionItemTypes: ItemTypes,
                  IsNullable: false
              } as InputUnionType)
            : ItemTypes[0];
    }
}

export function getUsages(
    context: SdkContext,
    ops?: HttpOperation[],
    modelMap?: Map<string, InputModelType>
): { inputs: string[]; outputs: string[]; roundTrips: string[] } {
    const program = context.program;
    const result: {
        inputs: string[];
        outputs: string[];
        roundTrips: string[];
    } = { inputs: [], outputs: [], roundTrips: [] };
    if (!ops) {
        return result;
    }

    const operations: Operation[] = ops.map((op) => op.operation);
    const usages = resolveUsages(operations);
    const usagesMap: Map<string, UsageFlags> = new Map<string, UsageFlags>();
    for (const type of usages.types) {
        let typeName = "";
        if ("name" in type) typeName = type.name ?? "";
        let effectiveType = type;
        if (type.kind === "Model") {
            effectiveType = getEffectiveSchemaType(context, type) as Model;
            typeName =
                getFriendlyName(program, effectiveType) ?? effectiveType.name;
        }
        const affectTypes: string[] = [];
        if (typeName !== "") {
            affectTypes.push(typeName);
            if (effectiveType.kind === "Model") {
                if (effectiveType.templateMapper?.args) {
                    for (const arg of effectiveType.templateMapper.args) {
                        if (
                            arg.kind === "Model" &&
                            "name" in arg &&
                            arg.name !== ""
                        ) {
                            affectTypes.push(
                                getFriendlyName(program, arg) ?? arg.name
                            );
                        }
                    }
                }
                /*propagate to sub models and composite models*/
                affectTypes.push(
                    ...getAllEffectedModels(effectiveType, new Set<string>())
                );
            }
        }

        for (const name of affectTypes) {
            let value = usagesMap.get(name);
            if (!value) value = UsageFlags.None;
            if (usages.isUsedAs(type, UsageFlags.Input))
                value = value | UsageFlags.Input;
            if (usages.isUsedAs(type, UsageFlags.Output))
                value = value | UsageFlags.Output;
            usagesMap.set(name, value);
        }
    }

    for (const op of ops) {
        const resourceOperation = getResourceOperation(program, op.operation);
<<<<<<< HEAD
        if (
            op.parameters.body &&
            !op.parameters.body.parameter &&
            op.parameters.body.type
        ) {
            let bodyTypeName = "";
=======
        if (!op.parameters.body?.parameter && op.parameters.body?.type) {
            var effectiveBodyType = undefined;
            var affectedTypes: string[] = [];
>>>>>>> 3b5942cb
            if (resourceOperation) {
                effectiveBodyType = resourceOperation.resourceType;
                affectedTypes.push(effectiveBodyType.name);
            } else {
                effectiveBodyType = getEffectiveSchemaType(
                    context,
                    op.parameters.body.type
                );
                if (effectiveBodyType.kind === "Model") {
                    /* handle spread. */
                    if (effectiveBodyType.name === "") {
                        effectiveBodyType.name = `${capitalize(
                            op.operation.name
                        )}Request`;
                    }
                    affectedTypes.push(
                        getFriendlyName(program, effectiveBodyType) ??
                            effectiveBodyType.name
                    );
                }
            }
            if (effectiveBodyType.kind === "Model") {
                /*propagate to sub models and composite models*/
                affectedTypes.push(
                    ...getAllEffectedModels(
                        effectiveBodyType,
                        new Set<string>()
                    )
                );
            }
            for (const name of affectedTypes) {
                appendUsage(name, UsageFlags.Input);
            }
        }
        /* handle response type usage. */
        var affectedReturnTypes: string[] = [];
        for (const res of op.responses) {
            const resBody = res.responses[0]?.body;
            if (resBody?.type) {
                let returnType = "";
                if (
                    resourceOperation &&
                    resourceOperation.operation !== "list"
                ) {
                    returnType = resourceOperation.resourceType.name;
                } else {
                    const effectiveReturnType = getEffectiveSchemaType(
                        context,
                        resBody.type
                    );
                    if (
                        effectiveReturnType.kind === "Model" &&
                        effectiveReturnType.name !== ""
                    ) {
                        returnType =
                            getFriendlyName(program, effectiveReturnType) ??
                            effectiveReturnType.name;
                    }
                    /*propagate to sub models and composite models*/
                    if (effectiveReturnType.kind === "Model") {
                        affectedReturnTypes.push(
                            ...getAllEffectedModels(
                                effectiveReturnType,
                                new Set<string>()
                            )
                        );
                    }
                }
                affectedReturnTypes.push(returnType);
                for (const name of affectedReturnTypes) {
                    appendUsage(name, UsageFlags.Output);
                }
            }
        }
    }

    // handle the types introduces by us
    if (modelMap) {
        // iterate all models to find if it contains literal type properties
        for (const [name, model] of modelMap) {
            // get the usage of this model
            let usage = usagesMap.get(name);
            for (const prop of model.Properties) {
                const type = prop.Type;
                if (!isInputLiteralType(type)) continue;
                // now type should be a literal type
                // find its corresponding enum type
                const literalValueType = type.LiteralValueType;
                if (!isInputEnumType(literalValueType)) continue;
                // now literalValueType should be an enum type
                // apply the usage on this model to the usagesMap
                appendUsage(literalValueType.Name, usage!);
            }
        }
    }

    for (const [key, value] of usagesMap) {
        if (value === (UsageFlags.Input | UsageFlags.Output)) {
            result.roundTrips.push(key);
        } else if (value === UsageFlags.Input) {
            result.inputs.push(key);
        } else if (value === UsageFlags.Output) {
            result.outputs.push(key);
        }
    }
    return result;

    function appendUsage(name: string, flag: UsageFlags) {
        let value = usagesMap.get(name);
        if (!value) value = flag;
        else value = value | flag;
        usagesMap.set(name, value);
    }

    function getAllEffectedModels(
        model: Model,
        visited: Set<string>
    ): string[] {
        const result: string[] = [];
        if (
            (isArrayModelType(program, model) ||
                isRecordModelType(program, model)) &&
            model.indexer.value.kind === "Model"
        ) {
            result.push(...getAllEffectedModels(model.indexer.value, visited));
        } else {
            const name = getFriendlyName(program, model) ?? model.name;
            if (model.kind !== "Model" || visited.has(name)) return result;
            result.push(name);
            visited.add(name);
            const derivedModels = model.derivedModels;
            for (const derivedModel of derivedModels) {
                result.push(
                    getFriendlyName(program, derivedModel) ?? derivedModel.name
                );
                result.push(...getAllEffectedModels(derivedModel, visited));
            }
            for (const [_, prop] of model.properties) {
                if (prop.type.kind === "Model") {
                    result.push(...getAllEffectedModels(prop.type, visited));
                }
            }
        }

        return result;
    }
}

export function getFormattedType(program: Program, type: Type): FormattedType {
    let targetType = type;
    let format = getFormat(program, type);
    if (type.kind === "ModelProperty") {
        targetType = type.type;
    }
    let encodeData = undefined;
    if (type.kind === "Scalar" || type.kind === "ModelProperty") {
        encodeData = getEncode(program, type);
    }

    return {
        type: targetType,
        format: format,
        encode: encodeData
    } as FormattedType;
}<|MERGE_RESOLUTION|>--- conflicted
+++ resolved
@@ -820,18 +820,9 @@
 
     for (const op of ops) {
         const resourceOperation = getResourceOperation(program, op.operation);
-<<<<<<< HEAD
-        if (
-            op.parameters.body &&
-            !op.parameters.body.parameter &&
-            op.parameters.body.type
-        ) {
-            let bodyTypeName = "";
-=======
         if (!op.parameters.body?.parameter && op.parameters.body?.type) {
             var effectiveBodyType = undefined;
             var affectedTypes: string[] = [];
->>>>>>> 3b5942cb
             if (resourceOperation) {
                 effectiveBodyType = resourceOperation.resourceType;
                 affectedTypes.push(effectiveBodyType.name);
