--- conflicted
+++ resolved
@@ -124,68 +124,6 @@
             enums,
             literalTypeContext
         );
-<<<<<<< HEAD
-    } else if (type.kind === "Tuple") {
-        return {
-            Kind: InputTypeKind.Intrinsic,
-            Name: InputIntrinsicTypeKind.Unknown,
-            IsNullable: false
-        } as InputIntrinsicType;
-    } else {
-        throw new Error(`Unsupported type ${type.kind}`);
-    }
-
-    function getInputModelType(
-        m: Model
-    ): InputListType | InputDictionaryType | InputModelType {
-        /* Array and Map Type. */
-        if (isArrayModelType(program, m)) {
-            return getInputTypeForArray(m.indexer.value);
-        } else if (
-            // not all these checks are necessary, but we just put them here because this just works.
-            // when we adopt `getAllModels` method from TCGC, all these checks will go away therefore it should be fine now.
-            m.sourceModel === undefined &&
-            m.indexer !== undefined &&
-            m.properties.size === 0 &&
-            m.name === "Record" &&
-            isRecordModelType(program, m)
-        ) {
-            // only when the model does not have a source model, it is really a record type
-            // when we have `model Foo is Record<string>` this should be a model with additional properties therefore it should not be parsed into a dictionary type
-            return getInputTypeForMap(m.indexer.key, m.indexer.value);
-        }
-        return getInputModelForModel(m);
-    }
-
-    function getInputModelForEnumByKnowValues(
-        m: Model | Scalar,
-        e: Enum
-    ): InputEnumType {
-        const name = getTypeName(context, m);
-        let extensibleEnum = enums.get(name);
-        if (!extensibleEnum) {
-            const innerEnum: InputEnumType = getInputTypeForEnum(e, false);
-            if (!innerEnum) {
-                throw new Error(
-                    `Extensible enum type '${e.name}' has no values defined.`
-                );
-            }
-            extensibleEnum = {
-                Name: name,
-                EnumValueType: innerEnum.EnumValueType, //EnumValueType and  AllowedValues should be the first field after id and name, so that it can be corrected serialized.
-                AllowedValues: innerEnum.AllowedValues,
-                Namespace: getFullNamespaceString(e.namespace),
-                Accessibility: undefined, //TODO: need to add accessibility
-                Deprecated: getDeprecated(program, m),
-                Description: getDoc(program, m),
-                IsExtensible: !isFixed(program, e),
-                IsNullable: false
-            } as InputEnumType;
-            enums.set(name, extensibleEnum);
-        }
-        return extensibleEnum;
-=======
->>>>>>> 6f4e894f
     }
 
     const sdkType = getClientType(context, type, operation);
