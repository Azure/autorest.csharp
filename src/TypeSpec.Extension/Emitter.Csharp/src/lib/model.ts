// Copyright (c) Microsoft Corporation. All rights reserved.
// Licensed under the MIT License. See License.txt in the project root for license information.

import { isFixed } from "@azure-tools/typespec-azure-core";
import {
    EncodeData,
    Enum,
    EnumMember,
    IntrinsicType,
    Model,
    ModelProperty,
    Namespace,
    NeverType,
    Operation,
    Program,
    Scalar,
    Type,
    Union,
    UsageFlags,
    getDeprecated,
    getDiscriminator,
    getDoc,
    getEffectiveModelType,
    getEncode,
    getFormat,
    getKnownValues,
    getProjectedNames,
    getVisibility,
    isArrayModelType,
    isRecordModelType,
    isGlobalNamespace,
    navigateTypesInNamespace,
    isVoidType,
    resolveUsages
} from "@typespec/compiler";
import {
    HttpOperation,
    getHeaderFieldName,
    getPathParamName,
    getQueryParamName,
    isStatusCode
} from "@typespec/http";
import { getResourceOperation } from "@typespec/rest";
import {
    projectedNameCSharpKey,
    projectedNameClientKey,
    projectedNameJsonKey
} from "../constants.js";
import { FormattedType } from "../type/formattedType.js";
import { InputEnumTypeValue } from "../type/inputEnumTypeValue.js";
import { InputModelProperty } from "../type/inputModelProperty.js";
import {
    InputDictionaryType,
    InputEnumType,
    InputIntrinsicType,
    InputListType,
    InputLiteralType,
    InputModelType,
    InputNullType,
    InputPrimitiveType,
    InputType,
    InputUnionType,
    InputUnknownType,
    isInputEnumType,
    isInputLiteralType,
    isInputModelType
} from "../type/inputType.js";
import { InputTypeKind } from "../type/inputTypeKind.js";
import { LiteralTypeContext } from "../type/literalTypeContext.js";
import { Usage } from "../type/usage.js";
import { logger } from "./logger.js";
import {
    SdkContext,
    getAccess,
    getClientType,
    getUsageOverride,
    isInternal
} from "@azure-tools/typespec-client-generator-core";
<<<<<<< HEAD
import { capitalize, getModelName, getNameForTemplate } from "./utils.js";
import { FormattedType } from "../type/formattedType.js";
import { LiteralTypeContext } from "../type/literalTypeContext.js";
import { InputConstant } from "../type/inputConstant.js";
=======
import { capitalize, getSerializeName, getTypeName } from "./utils.js";
>>>>>>> 314cf99c
/**
 * Map calType to csharp InputTypeKind
 */
export function mapTypeSpecTypeToCSharpInputTypeKind(
    context: SdkContext,
    typespecType: Type,
    format?: string,
    encode?: EncodeData
): InputTypeKind {
    const kind = typespecType.kind;
    switch (kind) {
        case "Model":
            return getCSharpInputTypeKindByIntrinsicModelName(
                typespecType.name,
                format,
                encode
            );
        case "ModelProperty":
            return InputTypeKind.Object;
        case "Enum":
            return InputTypeKind.Enum;
        case "Number":
            let numberValue = typespecType.value;
            if (numberValue % 1 === 0) {
                return InputTypeKind.Int32;
            }
            return InputTypeKind.Float64;
        case "Boolean":
            return InputTypeKind.Boolean;
        case "String":
            if (format === "date") return InputTypeKind.DateTime;
            if (format === "uri") return InputTypeKind.Uri;
            return InputTypeKind.String;
        default:
            return InputTypeKind.UnKnownKind;
    }
}

function getCSharpInputTypeKindByIntrinsicModelName(
    name: string,
    format?: string,
    encode?: EncodeData
): InputTypeKind {
    switch (name) {
        case "bytes":
            switch (encode?.encoding) {
                case undefined:
                case "base64":
                    return InputTypeKind.Bytes;
                case "base64url":
                    return InputTypeKind.BytesBase64Url;
                default:
                    logger.warn(
                        `invalid encode ${encode?.encoding} for bytes.`
                    );
                    return InputTypeKind.Bytes;
            }
        case "int8":
            return InputTypeKind.SByte;
        case "unit8":
            return InputTypeKind.Byte;
        case "int32":
            return InputTypeKind.Int32;
        case "int64":
            return InputTypeKind.Int64;
        case "float32":
            return InputTypeKind.Float32;
        case "float64":
            return InputTypeKind.Float64;
        case "uri":
        case "url":
            return InputTypeKind.Uri;
        case "uuid":
            return InputTypeKind.Guid;
        case "etag":
            return InputTypeKind.String;
        case "string":
            switch (format?.toLowerCase()) {
                case "date":
                    return InputTypeKind.DateTime;
                case "uri":
                case "url":
                    return InputTypeKind.Uri;
                case "uuid":
                    return InputTypeKind.Guid;
                default:
                    if (format) {
                        logger.warn(`invalid format ${format}`);
                    }
                    return InputTypeKind.String;
            }
        case "boolean":
            return InputTypeKind.Boolean;
        case "date":
            return InputTypeKind.Date;
        case "datetime":
            switch (encode?.encoding) {
                case undefined:
                    return InputTypeKind.DateTime;
                case "rfc3339":
                    return InputTypeKind.DateTimeRFC3339;
                case "rfc7231":
                    return InputTypeKind.DateTimeRFC7231;
                case "unixTimestamp":
                    return InputTypeKind.DateTimeUnix;
                default:
                    logger.warn(
                        `invalid encode ${encode?.encoding} for date time.`
                    );
                    return InputTypeKind.DateTime;
            }
        case "time":
            return InputTypeKind.Time;
        case "duration":
            switch (encode?.encoding) {
                case undefined:
                case "ISO8601":
                    return InputTypeKind.DurationISO8601;
                case "seconds":
                    if (
                        encode.type?.name === "float" ||
                        encode.type?.name === "float32"
                    ) {
                        return InputTypeKind.DurationSecondsFloat;
                    } else {
                        return InputTypeKind.DurationSeconds;
                    }
                default:
                    logger.warn(
                        `invalid encode ${encode?.encoding} for duration.`
                    );
                    return InputTypeKind.DurationISO8601;
            }
        default:
            return InputTypeKind.Object;
    }
}

/**
 * If type is an anonymous model, tries to find a named model that has the same
 * set of properties when non-schema properties are excluded.
 */
export function getEffectiveSchemaType(context: SdkContext, type: Type): Type {
    let target = type;
    if (type.kind === "Model" && !type.name) {
        const effective = getEffectiveModelType(
            context.program,
            type,
            isSchemaPropertyInternal
        );
        if (effective.name) {
            target = effective;
        }
    }

    return target;

    function isSchemaPropertyInternal(property: ModelProperty) {
        return isSchemaProperty(context, property);
    }
}

/**
 * A "schema property" here is a property that is emitted to OpenAPI schema.
 *
 * Headers, parameters, status codes are not schema properties even they are
 * represented as properties in TypeSpec.
 */
function isSchemaProperty(context: SdkContext, property: ModelProperty) {
    const program = context.program;
    const headerInfo = getHeaderFieldName(program, property);
    const queryInfo = getQueryParamName(program, property);
    const pathInfo = getPathParamName(program, property);
    const statusCodeInfo = isStatusCode(program, property);
    return !(headerInfo || queryInfo || pathInfo || statusCodeInfo);
}

export function getDefaultValue(type: Type): any {
    switch (type.kind) {
        case "String":
            return type.value;
        case "Number":
            return type.value;
        case "Boolean":
            return type.value;
        case "Tuple":
            return type.values.map(getDefaultValue);
        default:
            return undefined;
    }
}

export function isNeverType(type: Type): type is NeverType {
    return type.kind === "Intrinsic" && type.name === "never";
}

export function getInputType(
    context: SdkContext,
    formattedType: FormattedType,
    models: Map<string, InputModelType>,
    enums: Map<string, InputEnumType>,
    literalTypeContext?: LiteralTypeContext
): InputType {
    const type = formattedType.type;
    logger.debug(`getInputType for kind: ${type.kind}`);
    const program = context.program;
    if (type.kind === "Model") {
        return getInputModelType(type);
    } else if (
        type.kind === "String" ||
        type.kind === "Number" ||
        type.kind === "Boolean"
    ) {
        return getInputLiteralType(formattedType, literalTypeContext);
    } else if (type.kind === "Enum") {
        return getInputTypeForEnum(type);
    } else if (type.kind === "EnumMember") {
        return getInputTypeForEnum(type.enum);
    } else if (type.kind === "Intrinsic") {
        return getInputModelForIntrinsicType(type);
    } else if (type.kind === "Scalar") {
        let effectiveType = type;
        while (!program.checker.isStdType(effectiveType)) {
            if (type.baseScalar) {
                effectiveType = type.baseScalar;
            } else {
                break;
            }
        }
        const intrinsicName = effectiveType.name;
        switch (intrinsicName) {
            case "string":
                const values = getKnownValues(program, type);
                if (values) {
                    return getInputModelForEnumByKnowValues(type, values);
                }
            // if the model is one of the typespec Intrinsic type.
            // it's a base typespec "primitive" that corresponds directly to an c# data type.
            // In such cases, we don't want to emit a ref and instead just
            // emit the base type directly.
            default:
                const sdkType = getClientType(context, type);
                return {
                    Name: getTypeName(context, type),
                    Kind: getCSharpInputTypeKindByIntrinsicModelName(
                        sdkType.kind,
                        formattedType.format,
                        formattedType.encode
                    ),
                    IsNullable: false
                } as InputPrimitiveType;
        }
    } else if (type.kind === "Union") {
        return getInputTypeForUnion(type);
    } else if (type.kind === "Tuple") {
        return {
            Name: "Intrinsic",
            Kind: "unknown",
            IsNullable: false
        } as InputUnknownType;
    } else {
        throw new Error(`Unsupported type ${type.kind}`);
    }

    function getInputModelType(m: Model): InputType {
        /* Array and Map Type. */
        if (!isNeverType(m)) {
            if (isArrayModelType(program, m)) {
                return getInputTypeForArray(m.indexer.value);
            } else if (isRecordModelType(program, m)) {
                return getInputTypeForMap(m.indexer.key, m.indexer.value);
            }
        }
        return getInputModelForModel(m);
    }

    function getInputModelForEnumByKnowValues(
        m: Model | Scalar,
        e: Enum
    ): InputEnumType {
        const name = getTypeName(context, m);
        let extensibleEnum = enums.get(name);
        if (!extensibleEnum) {
            const innerEnum: InputEnumType = getInputTypeForEnum(e, false);
            if (!innerEnum) {
                throw new Error(
                    `Extensible enum type '${e.name}' has no values defined.`
                );
            }
            extensibleEnum = {
                Name: name,
                EnumValueType: innerEnum.EnumValueType, //EnumValueType and  AllowedValues should be the first field after id and name, so that it can be corrected serialized.
                AllowedValues: innerEnum.AllowedValues,
                Namespace: getFullNamespaceString(e.namespace),
                Accessibility: undefined, //TODO: need to add accessibility
                Deprecated: getDeprecated(program, m),
                Description: getDoc(program, m),
                IsExtensible: !isFixed(program, e),
                IsNullable: false
            } as InputEnumType;
            enums.set(name, extensibleEnum);
        }
        return extensibleEnum;
    }

    function getInputLiteralType(
        formattedType: FormattedType,
        literalContext?: LiteralTypeContext
    ): InputLiteralType {
        // For literal types, we just want to emit them directly as well.
        const type = formattedType.type;
        const builtInKind: InputTypeKind = mapTypeSpecTypeToCSharpInputTypeKind(
            context,
            type,
            formattedType.format,
            formattedType.encode
        );
        const rawValueType = {
            Name: type.kind,
            Kind: builtInKind,
            IsNullable: false
        } as InputPrimitiveType;
        const literalValue = getDefaultValue(type);
        const newValueType = getLiteralValueType();

        if (isInputEnumType(newValueType)) {
            enums.set(newValueType.Name, newValueType);
        }

        return {
            Name: "Literal",
            Value: {
                Type: newValueType,
                Value: literalValue
            } as InputConstant,
            IsNullable: false
        } as InputLiteralType;

        function getLiteralValueType(): InputPrimitiveType | InputEnumType {
            // we will not wrap it if it comes from outside a model or it is a boolean
            if (literalContext === undefined || rawValueType.Kind === "Boolean")
                return rawValueType;

            // otherwise we need to wrap this into an extensible enum
            // we use the model name followed by the property name as the enum name to ensure it is unique
            const enumName = `${literalContext.ModelName}_${literalContext.PropertyName}`;
            const enumValueType =
                rawValueType.Kind === "String" ? "String" : "Float32";
            const allowValues: InputEnumTypeValue[] = [
                {
                    Name: literalValue.toString(),
                    Value: literalValue,
                    Description: literalValue.toString()
                } as InputEnumTypeValue
            ];
            const enumType = {
                Name: enumName,
                EnumValueType: enumValueType, //EnumValueType and  AllowedValues should be the first field after id and name, so that it can be corrected serialized.
                AllowedValues: allowValues,
                Namespace: literalContext.Namespace,
                Accessibility: undefined,
                Deprecated: undefined,
                Description: `The ${enumName}`, // TODO -- what should we put here?
                IsExtensible: true,
                IsNullable: false
            } as InputEnumType;
            return enumType;
        }
    }

    function getInputTypeForEnum(
        e: Enum,
        addToCollection: boolean = true
    ): InputEnumType {
        const name = getTypeName(context, e);
        let enumType = enums.get(name);
        if (!enumType) {
            if (e.members.size === 0) {
                throw new Error(
                    `Enum type '${e.name}' doesn't define any values.`
                );
            }
            const allowValues: InputEnumTypeValue[] = [];
            const enumValueType = enumMemberType(
                e.members.entries().next().value[1]
            );

            for (const key of e.members.keys()) {
                const option = e.members.get(key);
                if (!option) {
                    throw Error(`No member value for $key`);
                }
                if (enumValueType !== enumMemberType(option)) {
                    throw new Error(
                        "The enum member value type is not consistent."
                    );
                }
                const member = {
                    Name: getTypeName(context, option),
                    Value: option.value ?? option?.name,
                    Description: getDoc(program, option)
                } as InputEnumTypeValue;
                allowValues.push(member);
            }

            enumType = {
                Name: name,
                EnumValueType: enumValueType, //EnumValueType and  AllowedValues should be the first field after id and name, so that it can be corrected serialized.
                AllowedValues: allowValues,
                Namespace: getFullNamespaceString(e.namespace),
                Accessibility: getAccess(context, e),
                Deprecated: getDeprecated(program, e),
                Description: getDoc(program, e) ?? "",
                IsExtensible: !isFixed(program, e),
                IsNullable: false
            } as InputEnumType;
            setUsage(context, e, enumType);
            if (addToCollection) enums.set(name, enumType);
        }
        return enumType;

        function enumMemberType(member: EnumMember): string {
            if (typeof member.value === "number") {
                return "Float32";
            }
            return "String";
        }
    }

    function getInputTypeForArray(elementType: Type): InputListType {
        return {
            Name: "Array",
            ElementType: getInputType(
                context,
                getFormattedType(program, elementType),
                models,
                enums
            ),
            IsNullable: false
        } as InputListType;
    }

    function getInputTypeForMap(key: Type, value: Type): InputDictionaryType {
        return {
            Name: "Dictionary",
            KeyType: getInputType(
                context,
                getFormattedType(program, key),
                models,
                enums
            ),
            ValueType: getInputType(
                context,
                getFormattedType(program, value),
                models,
                enums
            ),
            IsNullable: false
        } as InputDictionaryType;
    }

    function getInputModelForModel(m: Model): InputModelType {
        m = getEffectiveSchemaType(context, m) as Model;
        const name = getTypeName(context, m);
        let model = models.get(name);
        if (!model) {
            const baseModel = getInputModelBaseType(m.baseModel);
            const properties: InputModelProperty[] = [];

            const discriminator = getDiscriminator(program, m);
            model = {
                Name: name,
                Namespace: getFullNamespaceString(m.namespace),
                Accessibility: isInternal(context, m)
                    ? "internal"
                    : getAccess(context, m),
                Deprecated: getDeprecated(program, m),
                Description: getDoc(program, m),
                IsNullable: false,
                DiscriminatorPropertyName: discriminator?.propertyName,
                DiscriminatorValue: getDiscriminatorValue(m, baseModel),
                BaseModel: baseModel,
                Usage: Usage.None,
                Properties: properties // DerivedModels should be the last assigned to model, if no derived models, properties should be the last
            } as InputModelType;
            setUsage(context, m, model);

            // open generic type model which has un-instanced template parameter will not be generated. e.g.
            // model GenericModel<T> { value: T }
            if (m.isFinished) {
                models.set(name, model);
            }

            // Resolve properties after model is added to the map to resolve possible circular dependencies
            addModelProperties(model, m.properties, properties);

            // add the derived models into the list
            if (m.derivedModels !== undefined && m.derivedModels.length > 0) {
                model.DerivedModels = [];
                for (const dm of m.derivedModels) {
                    // skip open generic type model which has un-instanced template parameter. e.g.
                    // model GenericModel<T> { value: T }
                    if (dm.isFinished) {
                        const derivedModel = getInputType(
                            context,
                            getFormattedType(program, dm),
                            models,
                            enums
                        );
                        model.DerivedModels.push(
                            derivedModel as InputModelType
                        );
                    }
                }
            }
        }

        return model;
    }

    function getDiscriminatorValue(
        m: Model,
        baseModel?: InputModelType
    ): string | undefined {
        const discriminatorPropertyName = baseModel?.DiscriminatorPropertyName;

        if (discriminatorPropertyName) {
            const discriminatorProperty = m.properties.get(
                discriminatorPropertyName
            );
            if (
                discriminatorProperty?.type.kind === "String" ||
                // discriminator property cannot be number, but enum support number values
                // typespec compiler will do the check, but here we do a double check just in case
                (discriminatorProperty?.type.kind === "EnumMember" &&
                    typeof discriminatorProperty?.type.value !== "number")
            ) {
                return String(
                    discriminatorProperty.type.value ??
                        discriminatorProperty.type.name
                );
            }
        }

        return undefined;
    }

    function addModelProperties(
        model: InputModelType,
        inputProperties: Map<string, ModelProperty>,
        outputProperties: InputModelProperty[]
    ): void {
        let discriminatorPropertyDefined = false;
        inputProperties.forEach((value: ModelProperty, key: string) => {
            if (
                value.name !== model.BaseModel?.DiscriminatorPropertyName &&
                isSchemaProperty(context, value)
            ) {
                const vis = getVisibility(program, value);
                let isReadOnly: boolean = false;
                if (vis && vis.includes("read") && vis.length === 1) {
                    isReadOnly = true;
                }
                if (isNeverType(value.type) || isVoidType(value.type)) return;
                const name = getTypeName(context, value);
                const serializedName = getSerializeName(context, value);
                const literalTypeContext = {
                    ModelName: model.Name,
                    PropertyName: name,
                    Namespace: model.Namespace
                } as LiteralTypeContext;
                const inputType = getInputType(
                    context,
                    getFormattedType(program, value),
                    models,
                    enums,
                    literalTypeContext
                );
                if (
                    model.Namespace === "Azure.Core.Foundations" &&
                    model.Name === "Error" &&
                    isInputModelType(inputType)
                ) {
                    inputType.Accessibility = undefined;
                }
                const inputProp = {
                    Name: name,
                    SerializedName: serializedName,
                    Description: getDoc(program, value) ?? "",
                    Type: inputType,
                    IsRequired: !value.optional,
                    IsReadOnly: isReadOnly
                } as InputModelProperty;

                if (name === model.DiscriminatorPropertyName) {
                    inputProp.IsDiscriminator = true;
                    discriminatorPropertyDefined = true;
                }
                outputProperties.push(inputProp);
            }
        });

        if (model.DiscriminatorPropertyName && !discriminatorPropertyDefined) {
            logger.info(
                `No specified type for discriminator property '${model.DiscriminatorPropertyName}'. Assume it is a string.`
            );
            const discriminatorProperty = {
                Name: model.DiscriminatorPropertyName,
                SerializedName: model.DiscriminatorPropertyName,
                Description: "Discriminator",
                IsRequired: true,
                IsReadOnly: false,
                IsNullable: false,
                Type: {
                    Name: "string",
                    Kind: InputTypeKind.String,
                    IsNullable: false
                } as InputPrimitiveType,
                IsDiscriminator: true
            } as InputModelProperty;
            // put default discriminator property as the first property to keep previous behavior
            outputProperties.unshift(discriminatorProperty);
        }
    }
    function getInputModelBaseType(m?: Model): InputModelType | undefined {
        if (!m) {
            return undefined;
        }

        // Arrays and dictionaries can't be a base type
        if (m.indexer) {
            return undefined;
        }

        // TypeSpec "primitive" types can't be base types for models
        if (program.checker.isStdType(m)) {
            return undefined;
        }

        return getInputModelForModel(m);
    }

    function getFullNamespaceString(namespace: Namespace | undefined): string {
        if (!namespace || !namespace.name) {
            return "";
        }

        let namespaceString: string = namespace.name;
        let current: Namespace | undefined = namespace.namespace;
        while (current && current.name) {
            namespaceString = `${current.name}.${namespaceString}`;
            current = current.namespace;
        }
        return namespaceString;
    }

    function getInputModelForIntrinsicType(type: IntrinsicType): InputType {
        switch (type.name) {
            case "unknown":
                return {
                    Name: "Intrinsic",
                    Kind: "unknown",
                    IsNullable: false
                } as InputUnknownType;
            case "null":
                return {
                    Name: "Intrinsic",
                    Kind: "null",
                    IsNullable: false
                } as InputNullType;
            default:
                throw new Error(`Unsupported type ${type.name}`);
        }
    }

    function getInputTypeForUnion(union: Union): InputType {
        let ItemTypes: InputType[] = [];
        const variants = Array.from(union.variants.values());

        let hasNullType = false;
        for (const variant of variants) {
            const inputType = getInputType(
                context,
                getFormattedType(program, variant.type),
                models,
                enums
            );
            if (
                inputType.Name === "Intrinsic" &&
                (inputType as InputIntrinsicType).Kind === "null"
            ) {
                hasNullType = true;
                continue;
            }
            ItemTypes.push(inputType);
        }

        if (hasNullType) {
            ItemTypes = ItemTypes.map((i) => {
                i.IsNullable = true;
                return i;
            });
        }

        return ItemTypes.length > 1
            ? ({
                  Name: "Union",
                  UnionItemTypes: ItemTypes,
                  IsNullable: false
              } as InputUnionType)
            : ItemTypes[0];
    }
}

function setUsage(
    context: SdkContext,
    source: Model | Enum,
    target: InputModelType | InputEnumType
) {
    const sourceUsage = getUsageOverride(context, source);
    if (sourceUsage === UsageFlags.Input) {
        target.Usage = Usage.Input;
    } else if (sourceUsage === UsageFlags.Output) {
        target.Usage = Usage.Output;
    } else if (sourceUsage === (UsageFlags.Input | UsageFlags.Output)) {
        target.Usage = Usage.RoundTrip;
    }
}

export function getUsages(
    context: SdkContext,
    ops?: HttpOperation[],
    modelMap?: Map<string, InputModelType>
): { inputs: string[]; outputs: string[]; roundTrips: string[] } {
    const program = context.program;
    const result: {
        inputs: string[];
        outputs: string[];
        roundTrips: string[];
    } = { inputs: [], outputs: [], roundTrips: [] };
    if (!ops) {
        return result;
    }

    const operations: Operation[] = ops.map((op) => op.operation);
    const usages = resolveUsages(operations);
    const usagesMap: Map<string, UsageFlags> = new Map<string, UsageFlags>();
    for (const type of usages.types) {
        let typeName = "";
        if ("name" in type) typeName = type.name ?? "";
        let effectiveType = type;
        if (type.kind === "Model") {
            effectiveType = getEffectiveSchemaType(context, type) as Model;
            typeName = getTypeName(context, effectiveType);
        }
        const affectTypes: Set<string> = new Set<string>();
        if (typeName !== "") {
            affectTypes.add(typeName);
            if (
                effectiveType.kind === "Model" &&
                (!modelMap || modelMap.has(typeName))
            ) {
                /*propagate to sub models and composite models*/
                getAllEffectedModels(effectiveType, new Set<string>()).forEach(
                    (element) => {
                        affectTypes.add(element);
                    }
                );
            }
        }

        for (const name of affectTypes) {
            let value = usagesMap.get(name);
            if (!value) value = UsageFlags.None;
            if (usages.isUsedAs(type, UsageFlags.Input))
                value = value | UsageFlags.Input;
            if (usages.isUsedAs(type, UsageFlags.Output))
                value = value | UsageFlags.Output;
            usagesMap.set(name, value);
        }
    }

    for (const op of ops) {
        const resourceOperation = getResourceOperation(program, op.operation);
        if (!op.parameters.body?.parameter && op.parameters.body?.type) {
            var effectiveBodyType = undefined;
            const affectTypes: Set<string> = new Set<string>();
            effectiveBodyType = getEffectiveSchemaType(
                context,
                op.parameters.body.type
            );
            if (effectiveBodyType.kind === "Model") {
                /* handle spread. */
                if (effectiveBodyType.name === "") {
                    effectiveBodyType.name = `${capitalize(
                        op.operation.name
                    )}Request`;
                }
            }
            if (effectiveBodyType.kind === "Model") {
                /*propagate to sub models and composite models*/
                getAllEffectedModels(
                    effectiveBodyType,
                    new Set<string>()
                ).forEach((element) => {
                    affectTypes.add(element);
                });
            }
            for (const name of affectTypes) {
                appendUsage(name, UsageFlags.Input);
            }
        }
        /* handle response type usage. */
        const affectedReturnTypes: Set<string> = new Set<string>();
        for (const res of op.responses) {
            const resBody = res.responses[0]?.body;
            if (resBody?.type) {
                let returnType = "";
                const effectiveReturnType = getEffectiveSchemaType(
                    context,
                    resBody.type
                );
                if (
                    effectiveReturnType.kind === "Model" &&
                    effectiveReturnType.name !== ""
                ) {
                    returnType = getTypeName(context, effectiveReturnType);
                }
                /*propagate to sub models and composite models*/
                if (effectiveReturnType.kind === "Model") {
                    getAllEffectedModels(
                        effectiveReturnType,
                        new Set<string>()
                    ).forEach((element) => {
                        affectedReturnTypes.add(element);
                    });
                }
                affectedReturnTypes.add(returnType);
                for (const name of affectedReturnTypes) {
                    appendUsage(name, UsageFlags.Output);
                }
            }
        }
    }

    // handle the types introduces by us
    if (modelMap) {
        // iterate all models to find if it contains literal type properties
        for (const [name, model] of modelMap) {
            // get the usage of this model
            let usage = usagesMap.get(name);
            for (const prop of model.Properties) {
                const type = prop.Type;
                if (!isInputLiteralType(type)) continue;
                // now type should be a literal type
                // find its corresponding enum type
                const literalValueType = type.Value.Type;
                if (!isInputEnumType(literalValueType)) continue;
                // now literalValueType should be an enum type
                // apply the usage on this model to the usagesMap
                appendUsage(literalValueType.Name, usage!);
            }
        }
    }

    for (const [key, value] of usagesMap) {
        if (value === (UsageFlags.Input | UsageFlags.Output)) {
            result.roundTrips.push(key);
        } else if (value === UsageFlags.Input) {
            result.inputs.push(key);
        } else if (value === UsageFlags.Output) {
            result.outputs.push(key);
        }
    }
    return result;

    function appendUsage(name: string, flag: UsageFlags) {
        let value = usagesMap.get(name);
        if (!value) value = flag;
        else value = value | flag;
        usagesMap.set(name, value);
    }

    function getAllEffectedModels(
        model: Model,
        visited: Set<string>
    ): string[] {
        const result: string[] = [];
        if (
            (isArrayModelType(program, model) ||
                isRecordModelType(program, model)) &&
            model.indexer.value.kind === "Model"
        ) {
            result.push(...getAllEffectedModels(model.indexer.value, visited));
        } else {
            const name = getTypeName(context, model);
            if (model.kind !== "Model" || visited.has(name)) return result;
            result.push(name);
            visited.add(name);
            const derivedModels = model.derivedModels;
            for (const derivedModel of derivedModels) {
                result.push(getTypeName(context, derivedModel));
                result.push(...getAllEffectedModels(derivedModel, visited));
            }
            for (const [_, prop] of model.properties) {
                if (prop.type.kind === "Model") {
                    result.push(...getAllEffectedModels(prop.type, visited));
                }
            }
        }

        return result;
    }
}

export function getFormattedType(program: Program, type: Type): FormattedType {
    let targetType = type;
    let format = getFormat(program, type);
    if (type.kind === "ModelProperty") {
        targetType = type.type;
    }
    let encodeData = undefined;
    if (type.kind === "Scalar" || type.kind === "ModelProperty") {
        encodeData = getEncode(program, type);
    }

    return {
        type: targetType,
        format: format,
        encode: encodeData
    } as FormattedType;
}

// This is a temporary solution. After we uptake getAllModels we should delete this.
export function navigateModels(
    context: SdkContext,
    namespace: Namespace,
    models: Map<string, InputModelType>,
    enums: Map<string, InputEnumType>
) {
    const computeModel = (x: Type) =>
        getInputType(
            context,
            getFormattedType(context.program, x),
            models,
            enums
        ) as any;
    const skipSubNamespaces = isGlobalNamespace(context.program, namespace);
    navigateTypesInNamespace(
        namespace,
        {
            model: (x) =>
                x.name !== "" && x.kind === "Model" && computeModel(x),
            enum: computeModel
        },
        { skipSubNamespaces }
    );
}<|MERGE_RESOLUTION|>--- conflicted
+++ resolved
@@ -24,7 +24,6 @@
     getEncode,
     getFormat,
     getKnownValues,
-    getProjectedNames,
     getVisibility,
     isArrayModelType,
     isRecordModelType,
@@ -41,11 +40,6 @@
     isStatusCode
 } from "@typespec/http";
 import { getResourceOperation } from "@typespec/rest";
-import {
-    projectedNameCSharpKey,
-    projectedNameClientKey,
-    projectedNameJsonKey
-} from "../constants.js";
 import { FormattedType } from "../type/formattedType.js";
 import { InputEnumTypeValue } from "../type/inputEnumTypeValue.js";
 import { InputModelProperty } from "../type/inputModelProperty.js";
@@ -76,14 +70,8 @@
     getUsageOverride,
     isInternal
 } from "@azure-tools/typespec-client-generator-core";
-<<<<<<< HEAD
-import { capitalize, getModelName, getNameForTemplate } from "./utils.js";
-import { FormattedType } from "../type/formattedType.js";
-import { LiteralTypeContext } from "../type/literalTypeContext.js";
+import { capitalize, getSerializeName, getTypeName } from "./utils.js";
 import { InputConstant } from "../type/inputConstant.js";
-=======
-import { capitalize, getSerializeName, getTypeName } from "./utils.js";
->>>>>>> 314cf99c
 /**
  * Map calType to csharp InputTypeKind
  */
