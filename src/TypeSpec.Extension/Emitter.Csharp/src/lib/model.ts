// Copyright (c) Microsoft Corporation. All rights reserved.
// Licensed under the MIT License. See License.txt in the project root for license information.

import { getLroMetadata, isFixed } from "@azure-tools/typespec-azure-core";
import {
    EncodeData,
    Enum,
    EnumMember,
    IntrinsicType,
    Model,
    ModelProperty,
    Namespace,
    NeverType,
    Operation,
    Program,
    Scalar,
    Type,
    Union,
    UsageFlags,
    getDeprecated,
    getDoc,
    getEffectiveModelType,
    getEncode,
    getFormat,
    getKnownValues,
    getVisibility,
    isArrayModelType,
    isRecordModelType,
    isGlobalNamespace,
    navigateTypesInNamespace,
    isVoidType,
    resolveUsages,
<<<<<<< HEAD
    NoTarget
=======
    ProjectedProgram
>>>>>>> 48dbf46d
} from "@typespec/compiler";
import {
    HttpOperation,
    getHeaderFieldName,
    getPathParamName,
    getQueryParamName,
    isStatusCode
} from "@typespec/http";
import { getResourceOperation } from "@typespec/rest";
import { FormattedType } from "../type/formattedType.js";
import { InputEnumTypeValue } from "../type/inputEnumTypeValue.js";
import { InputModelProperty } from "../type/inputModelProperty.js";
import {
    InputDictionaryType,
    InputEnumType,
    InputIntrinsicType,
    InputListType,
    InputLiteralType,
    InputModelType,
    InputPrimitiveType,
    InputType,
    InputUnionType,
    isInputDictionaryType,
    isInputEnumType,
    isInputIntrinsicType,
    isInputListType,
    isInputLiteralType,
    isInputModelType
} from "../type/inputType.js";
import { InputPrimitiveTypeKind } from "../type/inputPrimitiveTypeKind.js";
import { LiteralTypeContext } from "../type/literalTypeContext.js";
import { Usage } from "../type/usage.js";
import { logger } from "./logger.js";
import {
    SdkContext,
    SdkEnumType,
    SdkModelType,
    getAccess,
    getClientType,
    getUsageOverride,
    getWireName
} from "@azure-tools/typespec-client-generator-core";
import { capitalize, getFullNamespaceString, getTypeName } from "./utils.js";
import { InputTypeKind } from "../type/inputTypeKind.js";
import { InputIntrinsicTypeKind } from "../type/inputIntrinsicTypeKind.js";
import { fromSdkEnumType, fromSdkModelType } from "../type/converter.js";
import { NetEmitterOptions } from "../options.js";
/**
 * Map calType to csharp InputTypeKind
 */
export function mapTypeSpecTypeToCSharpInputTypeKind(
    typespecType: Type,
    format?: string,
    encode?: EncodeData
): InputPrimitiveTypeKind {
    // TODO: https://github.com/Azure/typespec-azure/issues/201
    if (typespecType === undefined && format === "string") {
        return InputPrimitiveTypeKind.String;
    }
    const kind = typespecType.kind;
    switch (kind) {
        case "Model":
            return getCSharpInputTypeKindByPrimitiveModelName(
                typespecType.name,
                format,
                encode
            );
        case "ModelProperty":
            return InputPrimitiveTypeKind.Object;
        case "Enum":
            return InputPrimitiveTypeKind.Enum;
        case "Number":
            let numberValue = typespecType.value;
            if (numberValue % 1 === 0) {
                return InputPrimitiveTypeKind.Int32;
            }
            return InputPrimitiveTypeKind.Float64;
        case "Boolean":
            return InputPrimitiveTypeKind.Boolean;
        case "String":
            if (format === "date") return InputPrimitiveTypeKind.DateTime;
            if (format === "uri") return InputPrimitiveTypeKind.Uri;
            return InputPrimitiveTypeKind.String;
        default:
            throw new Error(`Unsupported primitive kind ${kind}`);
    }
}

export function getCSharpInputTypeKindByPrimitiveModelName(
    name: string,
    format?: string,
    encode?: EncodeData
): InputPrimitiveTypeKind {
    switch (name) {
        case "bytes":
            switch (encode?.encoding) {
                case undefined:
                case "base64":
                    return InputPrimitiveTypeKind.Bytes;
                case "base64url":
                    return InputPrimitiveTypeKind.BytesBase64Url;
                default:
                    logger.warn(
                        `invalid encode ${encode?.encoding} for bytes.`
                    );
                    return InputPrimitiveTypeKind.Bytes;
            }
        case "int8":
            return InputPrimitiveTypeKind.SByte;
        case "uint8":
            return InputPrimitiveTypeKind.Byte;
        case "int32":
            return InputPrimitiveTypeKind.Int32;
        case "int64":
            return InputPrimitiveTypeKind.Int64;
        case "integer":
            return InputPrimitiveTypeKind.Int64;
        case "safeint":
            return InputPrimitiveTypeKind.SafeInt;
        case "float32":
            return InputPrimitiveTypeKind.Float32;
        case "float64":
            return InputPrimitiveTypeKind.Float64;
        case "decimal":
            return InputPrimitiveTypeKind.Decimal;
        case "decimal128":
            return InputPrimitiveTypeKind.Decimal128;
        case "uri":
        case "url":
            return InputPrimitiveTypeKind.Uri;
        case "uuid":
            return InputPrimitiveTypeKind.Guid;
        case "eTag":
            return InputPrimitiveTypeKind.String;
        case "string":
            switch (format?.toLowerCase()) {
                case "date":
                    return InputPrimitiveTypeKind.DateTime;
                case "uri":
                case "url":
                    return InputPrimitiveTypeKind.Uri;
                case "uuid":
                    return InputPrimitiveTypeKind.Guid;
                default:
                    if (format) {
                        logger.warn(`invalid format ${format}`);
                    }
                    return InputPrimitiveTypeKind.String;
            }
        case "boolean":
            return InputPrimitiveTypeKind.Boolean;
        case "date":
            return InputPrimitiveTypeKind.Date;
        case "plainDate":
            return InputPrimitiveTypeKind.Date;
        case "plainTime":
            return InputPrimitiveTypeKind.Time;
        case "datetime":
        case "utcDateTime":
            switch (encode?.encoding) {
                case undefined:
                    return InputPrimitiveTypeKind.DateTime;
                case "rfc3339":
                    return InputPrimitiveTypeKind.DateTimeRFC3339;
                case "rfc7231":
                    return InputPrimitiveTypeKind.DateTimeRFC7231;
                case "unixTimestamp":
                    return InputPrimitiveTypeKind.DateTimeUnix;
                default:
                    logger.warn(
                        `invalid encode ${encode?.encoding} for date time.`
                    );
                    return InputPrimitiveTypeKind.DateTime;
            }
        case "time":
            return InputPrimitiveTypeKind.Time;
        case "duration":
            switch (encode?.encoding) {
                case undefined:
                case "ISO8601":
                    return InputPrimitiveTypeKind.DurationISO8601;
                case "seconds":
                    if (
                        encode.type?.name === "float" ||
                        encode.type?.name === "float32"
                    ) {
                        return InputPrimitiveTypeKind.DurationSecondsFloat;
                    } else {
                        return InputPrimitiveTypeKind.DurationSeconds;
                    }
                default:
                    logger.warn(
                        `invalid encode ${encode?.encoding} for duration.`
                    );
                    return InputPrimitiveTypeKind.DurationISO8601;
            }
        case "azureLocation":
            return InputPrimitiveTypeKind.AzureLocation;
        default:
            return InputPrimitiveTypeKind.Object;
    }
}

/**
 * If type is an anonymous model, tries to find a named model that has the same
 * set of properties when non-schema properties are excluded.
 */
export function getEffectiveSchemaType(context: SdkContext, type: Type): Type {
    let target = type;
    if (type.kind === "Model" && !type.name) {
        const effective = getEffectiveModelType(
            context.program,
            type,
            isSchemaPropertyInternal
        );
        if (effective.name) {
            target = effective;
        }
    }

    return target;

    function isSchemaPropertyInternal(property: ModelProperty) {
        return isSchemaProperty(context, property);
    }
}

/**
 * A "schema property" here is a property that is emitted to OpenAPI schema.
 *
 * Headers, parameters, status codes are not schema properties even they are
 * represented as properties in TypeSpec.
 */
function isSchemaProperty(context: SdkContext, property: ModelProperty) {
    const program = context.program;
    const headerInfo = getHeaderFieldName(program, property);
    const queryInfo = getQueryParamName(program, property);
    const pathInfo = getPathParamName(program, property);
    const statusCodeInfo = isStatusCode(program, property);
    return !(headerInfo || queryInfo || pathInfo || statusCodeInfo);
}

export function getDefaultValue(type: Type): any {
    switch (type.kind) {
        case "String":
            return type.value;
        case "Number":
            return type.value;
        case "Boolean":
            return type.value;
        case "Tuple":
            return type.values.map(getDefaultValue);
        default:
            return undefined;
    }
}

export function getInputType(
    context: SdkContext<NetEmitterOptions>,
    formattedType: FormattedType,
    models: Map<string, InputModelType>,
    enums: Map<string, InputEnumType>,
    literalTypeContext?: LiteralTypeContext
): InputType {
    const type =
        formattedType.type.kind === "ModelProperty"
            ? formattedType.type.type
            : formattedType.type;
    logger.debug(`getInputType for kind: ${type.kind}`);
    const program = context.program;

    if (type.kind === "Model") {
        return getInputModelType(type);
    } else if (
        type.kind === "String" ||
        type.kind === "Number" ||
        type.kind === "Boolean"
    ) {
        return getInputLiteralType(formattedType, literalTypeContext);
    } else if (type.kind === "Enum") {
        return getInputTypeForEnum(type);
    } else if (type.kind === "EnumMember") {
        return getInputTypeForEnum(type.enum);
    } else if (type.kind === "Intrinsic") {
        return getInputModelForIntrinsicType(type);
    } else if (type.kind === "Scalar") {
        let effectiveType = type;
        while (!program.checker.isStdType(effectiveType)) {
            if (type.baseScalar) {
                effectiveType = type.baseScalar;
            } else {
                break;
            }
        }
        const intrinsicName = effectiveType.name;
        switch (intrinsicName) {
            case "string":
                const values = getKnownValues(program, type);
                if (values) {
                    return getInputModelForEnumByKnowValues(type, values);
                }
            // if the model is one of the typespec Intrinsic type.
            // it's a base typespec "primitive" that corresponds directly to an c# data type.
            // In such cases, we don't want to emit a ref and instead just
            // emit the base type directly.
            default:
                const sdkType = getClientType(context, type);
                return {
                    Kind: InputTypeKind.Primitive,
                    Name: getCSharpInputTypeKindByPrimitiveModelName(
                        sdkType.kind,
                        formattedType.format,
                        formattedType.encode
                    ),
                    IsNullable: false
                } as InputPrimitiveType;
        }
    } else if (type.kind === "Union") {
        return getInputTypeForUnion(type);
    } else if (type.kind === "UnionVariant") {
        return getInputType(
            context,
            getFormattedType(program, type.type),
            models,
            enums,
            literalTypeContext
        );
    } else if (type.kind === "Tuple") {
        return {
            Kind: InputTypeKind.Intrinsic,
            Name: InputIntrinsicTypeKind.Unknown,
            IsNullable: false
        } as InputIntrinsicType;
    } else {
        throw new Error(`Unsupported type ${type.kind}`);
    }

    function getInputModelType(
        m: Model
    ): InputListType | InputDictionaryType | InputModelType {
        /* Array and Map Type. */
        if (isArrayModelType(program, m)) {
            return getInputTypeForArray(m.indexer.value);
        } else if (
            isRecordModelType(program, m) &&
            m.sourceModel === undefined
        ) {
            // only when the model does not have a source model, it is really a record type
            // when we have `model Foo is Record<string>` this should be a model with additional properties therefore it should not be parsed into a dictionary type
            return getInputTypeForMap(m.indexer.key, m.indexer.value);
        }
        return getInputModelForModel(m);
    }

    function getInputModelForEnumByKnowValues(
        m: Model | Scalar,
        e: Enum
    ): InputEnumType {
        const name = getTypeName(context, m);
        let extensibleEnum = enums.get(name);
        if (!extensibleEnum) {
            const innerEnum: InputEnumType = getInputTypeForEnum(e, false);
            if (!innerEnum) {
                throw new Error(
                    `Extensible enum type '${e.name}' has no values defined.`
                );
            }
            extensibleEnum = {
                Name: name,
                EnumValueType: innerEnum.EnumValueType, //EnumValueType and  AllowedValues should be the first field after id and name, so that it can be corrected serialized.
                AllowedValues: innerEnum.AllowedValues,
                Namespace: getFullNamespaceString(e.namespace),
                Accessibility: undefined, //TODO: need to add accessibility
                Deprecated: getDeprecated(program, m),
                Description: getDoc(program, m),
                IsExtensible: !isFixed(program, e),
                IsNullable: false
            } as InputEnumType;
            enums.set(name, extensibleEnum);
        }
        return extensibleEnum;
    }

    function getInputLiteralType(
        formattedType: FormattedType,
        literalContext?: LiteralTypeContext
    ): InputLiteralType {
        // For literal types, we just want to emit them directly as well.
        const type = formattedType.type;
        const builtInKind: InputPrimitiveTypeKind =
            mapTypeSpecTypeToCSharpInputTypeKind(
                type,
                formattedType.format,
                formattedType.encode
            );
        const rawValueType: InputPrimitiveType = {
            Kind: InputTypeKind.Primitive,
            Name: builtInKind,
            IsNullable: false
        };
        const literalValue = getDefaultValue(type);
        const newValueType = getLiteralValueType();

        if (isInputEnumType(newValueType)) {
            enums.set(newValueType.Name, newValueType);
        }

        return {
            Kind: InputTypeKind.Literal,
            Name: InputTypeKind.Literal,
            LiteralValueType: newValueType,
            Value: literalValue,
            IsNullable: false
        };

        function getLiteralValueType(): InputPrimitiveType | InputEnumType {
            // we will not wrap it if it comes from outside a model or it is a boolean
            if (
                literalContext === undefined ||
                rawValueType.Name === InputPrimitiveTypeKind.Boolean
            )
                return rawValueType;

            // otherwise we need to wrap this into an extensible enum
            // we use the model name followed by the property name as the enum name to ensure it is unique
            const enumName = `${literalContext.ModelName}_${literalContext.PropertyName}`;
            const enumValueType =
                rawValueType.Name === InputPrimitiveTypeKind.String
                    ? InputPrimitiveTypeKind.String
                    : InputPrimitiveTypeKind.Float32;
            const allowValues: InputEnumTypeValue[] = [
                {
                    Name: literalValue.toString(),
                    Value: literalValue,
                    Description: literalValue.toString()
                }
            ];
            const enumType: InputEnumType = {
                Kind: InputTypeKind.Enum,
                Name: enumName,
                EnumValueType: enumValueType, //EnumValueType and  AllowedValues should be the first field after id and name, so that it can be corrected serialized.
                AllowedValues: allowValues,
                Namespace: literalContext.Namespace,
                Accessibility: undefined,
                Deprecated: undefined,
                Description: `The ${enumName}`, // TODO -- what should we put here?
                IsExtensible: true,
                IsNullable: false,
                Usage: "None" // will be updated later
            };
            return enumType;
        }
    }

    function getInputTypeForEnum(
        e: Enum,
        addToCollection: boolean = true
    ): InputEnumType {
        const name = getTypeName(context, e);
        let enumType = enums.get(name);

        if (!enumType) {
            // if it's in TCGC model cache, then construct from TCGC
            if (context.modelsMap?.has(e)) {
                return fromSdkEnumType(
                    context.modelsMap!.get(e) as SdkEnumType,
                    context,
                    enums,
                    addToCollection
                );
            }
            // TODO remove the following after https://github.com/Azure/typespec-azure/issues/128 is resolved
            if (e.members.size === 0) {
                throw new Error(
                    `Enum type '${e.name}' doesn't define any values.`
                );
            }
            const allowValues: InputEnumTypeValue[] = [];
            const enumValueType = enumMemberType(
                e.members.entries().next().value[1]
            );

            for (const key of e.members.keys()) {
                const option = e.members.get(key);
                if (!option) {
                    throw Error(`No member value for $key`);
                }
                if (enumValueType !== enumMemberType(option)) {
                    throw new Error(
                        "The enum member value type is not consistent."
                    );
                }
                const member: InputEnumTypeValue = {
                    Name: getTypeName(context, option),
                    Value: option.value ?? option?.name,
                    Description: getDoc(program, option)
                };
                allowValues.push(member);
            }

            enumType = {
                Kind: InputTypeKind.Enum,
                Name: name,
                EnumValueType: enumValueType, //EnumValueType and  AllowedValues should be the first field after id and name, so that it can be corrected serialized.
                AllowedValues: allowValues,
                Namespace: getFullNamespaceString(e.namespace),
                Accessibility: getAccess(context, e),
                Deprecated: getDeprecated(program, e),
                Description: getDoc(program, e) ?? "",
                IsExtensible: false,
                IsNullable: false,
                Usage: "None"
            };
            setUsage(context, e, enumType);
            if (addToCollection) enums.set(name, enumType);
        }

        return enumType;

        function enumMemberType(member: EnumMember): string {
            if (typeof member.value === "number") {
                return "Float32";
            }
            return "String";
        }
    }

    function getInputTypeForArray(elementType: Type): InputListType {
        return {
            Kind: InputTypeKind.Array,
            Name: InputTypeKind.Array,
            ElementType: getInputType(
                context,
                getFormattedType(program, elementType),
                models,
                enums
            ),
            IsNullable: false
        };
    }

    function getInputTypeForMap(key: Type, value: Type): InputDictionaryType {
        return {
            Kind: InputTypeKind.Dictionary,
            Name: InputTypeKind.Dictionary,
            KeyType: getInputType(
                context,
                getFormattedType(program, key),
                models,
                enums
            ),
            ValueType: getInputType(
                context,
                getFormattedType(program, value),
                models,
                enums
            ),
            IsNullable: false
        };
    }

    function getInputModelForModel(m: Model): InputModelType {
        if (context.modelsMap!.has(m)) {
            return fromSdkModelType(
                context.modelsMap!.get(m) as SdkModelType,
                context,
                models,
                enums
            );
        }
        var createdSdkModelType = getClientType(context, m) as SdkModelType;
        context.modelsMap!.set(m, createdSdkModelType);
        return fromSdkModelType(createdSdkModelType, context, models, enums);
    }

    function getInputModelForIntrinsicType(
        type: IntrinsicType
    ): InputIntrinsicType {
        switch (type.name) {
            case "unknown":
                return {
                    Kind: InputTypeKind.Intrinsic,
                    Name: InputIntrinsicTypeKind.Unknown,
                    IsNullable: false
                } as InputIntrinsicType;
            case "null":
                return {
                    Kind: InputTypeKind.Intrinsic,
                    Name: InputIntrinsicTypeKind.Null,
                    IsNullable: false
                } as InputIntrinsicType;
            default:
                throw new Error(`Unsupported type ${type.name}`);
        }
    }

    function getInputTypeForUnion(union: Union): InputUnionType | InputType {
        var clientType = getClientType(context, union);
        if (clientType.kind === "enum" && clientType.isFixed === false) {
            return fromSdkEnumType(clientType, context, enums);
        }

        let itemTypes: InputType[] = [];
        const variants = Array.from(union.variants.values());

        let hasNullType = false;
        for (const variant of variants) {
            const inputType = getInputType(
                context,
                getFormattedType(program, variant.type),
                models,
                enums
            );
            if (
                isInputIntrinsicType(inputType) &&
                inputType.Name === InputIntrinsicTypeKind.Null
            ) {
                hasNullType = true;
                continue;
            }
            itemTypes.push(inputType);
        }

        if (hasNullType) {
            itemTypes = itemTypes.map((i) => {
                i.IsNullable = true;
                return i;
            });
        }

        return itemTypes.length > 1
            ? {
                  Kind: InputTypeKind.Union,
                  Name: InputTypeKind.Union,
                  UnionItemTypes: itemTypes,
                  IsNullable: false
              }
            : itemTypes[0];
    }
}

export function setUsage(
    context: SdkContext,
    source: Model | Enum,
    target: InputModelType | InputEnumType
) {
    const sourceUsage = getUsageOverride(context, source);
    if (sourceUsage === UsageFlags.Input) {
        target.Usage = Usage.Input;
    } else if (sourceUsage === UsageFlags.Output) {
        target.Usage = Usage.Output;
    } else if (sourceUsage === (UsageFlags.Input | UsageFlags.Output)) {
        target.Usage = Usage.RoundTrip;
    }
}

export function getUsages(
    context: SdkContext,
    ops?: HttpOperation[],
    modelMap?: Map<string, InputModelType>
): { inputs: string[]; outputs: string[]; roundTrips: string[] } {
    const program = context.program;
    const result: {
        inputs: string[];
        outputs: string[];
        roundTrips: string[];
    } = { inputs: [], outputs: [], roundTrips: [] };
    if (!ops) {
        return result;
    }

    const operations: Operation[] = ops.map((op) => op.operation);
    const usages = resolveUsages(operations);
    const usagesMap: Map<string, UsageFlags> = new Map<string, UsageFlags>();
    for (const type of usages.types) {
        let typeName = "";
        if ("name" in type) typeName = type.name ?? "";
        let effectiveType = type;
        if (type.kind === "Enum") {
            typeName = getTypeName(context, type);
        }
        if (type.kind === "Model") {
            typeName = getTypeName(context, effectiveType as Model);
        }
        if (type.kind === "Union") {
            let clientType = getClientType(context, type);
            if (clientType.kind === "enum" && clientType.isFixed === false) {
                typeName = clientType.name;
            }
        }
        const affectTypes: Set<string> = new Set<string>();
        if (typeName !== "") {
            affectTypes.add(typeName);
            if (
                effectiveType.kind === "Model" &&
                (!modelMap || modelMap.has(typeName))
            ) {
                /*propagate to sub models and composite models*/
                getAllEffectedModels(effectiveType, new Set<string>()).forEach(
                    (element) => {
                        affectTypes.add(element);
                    }
                );
            }
        }

        for (const name of affectTypes) {
            let value = usagesMap.get(name);
            if (!value) value = UsageFlags.None;
            if (usages.isUsedAs(type, UsageFlags.Input))
                value = value | UsageFlags.Input;
            if (usages.isUsedAs(type, UsageFlags.Output))
                value = value | UsageFlags.Output;
            usagesMap.set(name, value);
        }
    }

    for (const op of ops) {
        const resourceOperation = getResourceOperation(program, op.operation);
        if (!op.parameters.body?.parameter && op.parameters.body?.type) {
            var effectiveBodyType = undefined;
            const affectTypes: Set<string> = new Set<string>();
            effectiveBodyType = getEffectiveSchemaType(
                context,
                op.parameters.body.type
            );
            if (effectiveBodyType.kind === "Model") {
                /* handle spread. */
                if (effectiveBodyType.name === "") {
                    effectiveBodyType.name = `${capitalize(
                        op.operation.name
                    )}Request`;
                }
            }
            if (effectiveBodyType.kind === "Model") {
                /*propagate to sub models and composite models*/
                getAllEffectedModels(
                    effectiveBodyType,
                    new Set<string>()
                ).forEach((element) => {
                    affectTypes.add(element);
                });
            }
            for (const name of affectTypes) {
                appendUsage(name, UsageFlags.Input);
            }
        }
        /* handle response type usage. */
        const affectedReturnTypes: Set<string> = new Set<string>();
        for (const res of op.responses) {
            const resBody = res.responses[0]?.body;
            if (resBody?.type) {
                let returnType = "";
                const effectiveReturnType = getEffectiveSchemaType(
                    context,
                    resBody.type
                );
                if (
                    effectiveReturnType.kind === "Model" &&
                    effectiveReturnType.name !== ""
                ) {
                    returnType = getTypeName(context, effectiveReturnType);
                }
                /*propagate to sub models and composite models*/
                if (effectiveReturnType.kind === "Model") {
                    getAllEffectedModels(
                        effectiveReturnType,
                        new Set<string>()
                    ).forEach((element) => {
                        affectedReturnTypes.add(element);
                    });
                }
                affectedReturnTypes.add(returnType);
                for (const name of affectedReturnTypes) {
                    appendUsage(name, UsageFlags.Output);
                }
            }
            /* calculate the usage of the LRO result type. */
            const metadata = getLroMetadata(program, op.operation);
            if (metadata !== undefined) {
                let bodyType: Model;
                if (
                    op.verb !== "delete" &&
                    metadata.finalResult !== undefined &&
                    metadata.finalResult !== "void"
                ) {
                    bodyType = metadata.finalEnvelopeResult as Model;
                    if (bodyType) {
                        getAllEffectedModels(
                            bodyType,
                            new Set<string>()
                        ).forEach((element) => {
                            affectedReturnTypes.add(element);
                        });
                    }
                }
            }
        }
    }

    // handle the types introduces by us
    if (modelMap) {
        // iterate all models to find if it contains literal type properties
        for (const [name, model] of modelMap) {
            // get the usage of this model
            let usage = usagesMap.get(name);
            for (const prop of model.Properties) {
                const type = prop.Type;
                if (!isInputLiteralType(type)) continue;
                // now type should be a literal type
                // find its corresponding enum type
                const literalValueType = type.LiteralValueType;
                if (!isInputEnumType(literalValueType)) continue;
                // now literalValueType should be an enum type
                // apply the usage on this model to the usagesMap
                appendUsage(literalValueType.Name, usage!);
            }
        }
    }

    for (const [key, value] of usagesMap) {
        if (value === (UsageFlags.Input | UsageFlags.Output)) {
            result.roundTrips.push(key);
        } else if (value === UsageFlags.Input) {
            result.inputs.push(key);
        } else if (value === UsageFlags.Output) {
            result.outputs.push(key);
        }
    }
    return result;

    function appendUsage(name: string, flag: UsageFlags) {
        let value = usagesMap.get(name);
        if (!value) value = flag;
        else value = value | flag;
        usagesMap.set(name, value);
    }

    function getAllEffectedModels(
        model: Model,
        visited: Set<string>
    ): string[] {
        const result: string[] = [];
        if (
            (isArrayModelType(program, model) ||
                isRecordModelType(program, model)) &&
            model.indexer.value.kind === "Model"
        ) {
            result.push(...getAllEffectedModels(model.indexer.value, visited));
        } else {
            const name = getTypeName(context, model);
            if (model.kind !== "Model" || visited.has(name)) return result;
            result.push(name);
            visited.add(name);
            const derivedModels = model.derivedModels;
            for (const derivedModel of derivedModels) {
                result.push(getTypeName(context, derivedModel));
                result.push(...getAllEffectedModels(derivedModel, visited));
            }
            for (const [_, prop] of model.properties) {
                if (prop.type.kind === "Model") {
                    result.push(...getAllEffectedModels(prop.type, visited));
                }
            }
            /*propagate usage to the property type of the base model. */
            if (model.baseModel) {
                for (const [_, prop] of model.baseModel.properties) {
                    if (prop.type.kind === "Model") {
                        result.push(
                            ...getAllEffectedModels(prop.type, visited)
                        );
                    }
                }
            }
        }

        return result;
    }
}

export function getFormattedType(program: Program, type: Type): FormattedType {
    let targetType = type;
    const format = getFormat(program, type);
    if (type.kind === "ModelProperty") {
        targetType = type.type;
    }
    const encodeData =
        type.kind === "Scalar" || type.kind === "ModelProperty"
            ? getEncode(program, type)
            : undefined;

    return {
        type: targetType,
        format: format,
        encode: encodeData
    };
}

// This is a temporary solution. After we uptake getAllModels we should delete this.
export function navigateModels(
    context: SdkContext<NetEmitterOptions>,
    namespace: Namespace,
    models: Map<string, InputModelType>,
    enums: Map<string, InputEnumType>
) {
    const computeType = (x: Type) =>
        getInputType(
            context,
            getFormattedType(context.program, x),
            models,
            enums
        ) as any;
    const skipSubNamespaces = isGlobalNamespace(context.program, namespace);
    navigateTypesInNamespace(
        namespace,
        {
            model: (m) => {
                const realModel = getRealType(m);
                return (
                    realModel.kind === "Model" &&
                    realModel.name != "" &&
                    computeType(realModel)
                );
            },
            enum: (e) => {
                const realEnum = getRealType(e);
                return realEnum.kind === "Enum" && computeType(realEnum);
            }
        },
        { skipSubNamespaces }
    );

    // TODO: we should try to remove this when we adopt getModels
    // we should avoid handling raw type definitions because they could be not correctly projected
    // in the given api version
    function getRealType(type: Type): Type {
        if ("projector" in context.program)
            return (
                (
                    context.program as ProjectedProgram
                ).projector.projectedTypes.get(type) ?? type
            );
        return type;
    }
}<|MERGE_RESOLUTION|>--- conflicted
+++ resolved
@@ -2,6 +2,14 @@
 // Licensed under the MIT License. See License.txt in the project root for license information.
 
 import { getLroMetadata, isFixed } from "@azure-tools/typespec-azure-core";
+import {
+    SdkContext,
+    SdkEnumType,
+    SdkModelType,
+    getAccess,
+    getClientType,
+    getUsageOverride
+} from "@azure-tools/typespec-client-generator-core";
 import {
     EncodeData,
     Enum,
@@ -10,9 +18,9 @@
     Model,
     ModelProperty,
     Namespace,
-    NeverType,
     Operation,
     Program,
+    ProjectedProgram,
     Scalar,
     Type,
     Union,
@@ -23,18 +31,11 @@
     getEncode,
     getFormat,
     getKnownValues,
-    getVisibility,
     isArrayModelType,
+    isGlobalNamespace,
     isRecordModelType,
-    isGlobalNamespace,
     navigateTypesInNamespace,
-    isVoidType,
-    resolveUsages,
-<<<<<<< HEAD
-    NoTarget
-=======
-    ProjectedProgram
->>>>>>> 48dbf46d
+    resolveUsages
 } from "@typespec/compiler";
 import {
     HttpOperation,
@@ -44,9 +45,12 @@
     isStatusCode
 } from "@typespec/http";
 import { getResourceOperation } from "@typespec/rest";
+import { NetEmitterOptions } from "../options.js";
+import { fromSdkEnumType, fromSdkModelType } from "../type/converter.js";
 import { FormattedType } from "../type/formattedType.js";
 import { InputEnumTypeValue } from "../type/inputEnumTypeValue.js";
-import { InputModelProperty } from "../type/inputModelProperty.js";
+import { InputIntrinsicTypeKind } from "../type/inputIntrinsicTypeKind.js";
+import { InputPrimitiveTypeKind } from "../type/inputPrimitiveTypeKind.js";
 import {
     InputDictionaryType,
     InputEnumType,
@@ -57,31 +61,15 @@
     InputPrimitiveType,
     InputType,
     InputUnionType,
-    isInputDictionaryType,
     isInputEnumType,
     isInputIntrinsicType,
-    isInputListType,
-    isInputLiteralType,
-    isInputModelType
+    isInputLiteralType
 } from "../type/inputType.js";
-import { InputPrimitiveTypeKind } from "../type/inputPrimitiveTypeKind.js";
+import { InputTypeKind } from "../type/inputTypeKind.js";
 import { LiteralTypeContext } from "../type/literalTypeContext.js";
 import { Usage } from "../type/usage.js";
 import { logger } from "./logger.js";
-import {
-    SdkContext,
-    SdkEnumType,
-    SdkModelType,
-    getAccess,
-    getClientType,
-    getUsageOverride,
-    getWireName
-} from "@azure-tools/typespec-client-generator-core";
 import { capitalize, getFullNamespaceString, getTypeName } from "./utils.js";
-import { InputTypeKind } from "../type/inputTypeKind.js";
-import { InputIntrinsicTypeKind } from "../type/inputIntrinsicTypeKind.js";
-import { fromSdkEnumType, fromSdkModelType } from "../type/converter.js";
-import { NetEmitterOptions } from "../options.js";
 /**
  * Map calType to csharp InputTypeKind
  */
