// Copyright (c) Microsoft Corporation. All rights reserved.
// Licensed under the MIT License. See License.txt in the project root for license information.

import { getLroMetadata } from "@azure-tools/typespec-azure-core";
import {
    isApiVersion,
    shouldGenerateConvenient,
    shouldGenerateProtocol,
    SdkContext,
    getAccess
} from "@azure-tools/typespec-client-generator-core";
import {
    getDeprecated,
    getDoc,
    getSummary,
    isErrorModel,
    Model,
    ModelProperty,
    Namespace,
    Operation,
    Type
} from "@typespec/compiler";
import { getResourceOperation } from "@typespec/rest";
import {
    HttpOperation,
    HttpOperationParameter,
    HttpOperationResponse
} from "@typespec/http";
import { NetEmitterOptions } from "../options.js";
import { BodyMediaType, typeToBodyMediaType } from "../type/body-media-type.js";
import { collectionFormatToDelimMap } from "../type/collection-format.js";
import { HttpResponseHeader } from "../type/http-response-header.js";
import { InputConstant } from "../type/input-constant.js";
import { InputOperation } from "../type/input-operation.js";
import { InputOperationParameterKind } from "../type/input-operation-parameter-kind.js";
import { InputParameter } from "../type/input-parameter.js";
import {
    InputEnumType,
    InputArrayType,
    InputModelType,
    InputType,
    isInputEnumType,
    isInputLiteralType,
    isInputModelType,
    isInputUnionType
} from "../type/input-type.js";
import { convertLroFinalStateVia } from "../type/operation-final-state-via.js";
import { OperationLongRunning } from "../type/operation-long-running.js";
import { OperationPaging } from "../type/operation-paging.js";
import { OperationResponse } from "../type/operation-response.js";
import {
    RequestLocation,
    requestLocationMap
} from "../type/request-location.js";
import {
    parseHttpRequestMethod,
    RequestMethod
} from "../type/request-method.js";
import { getExternalDocs, getOperationId, hasDecorator } from "./decorators.js";
import { Logger } from "./logger.js";
import {
    getDefaultValue,
    getEffectiveSchemaType,
    getInputType
} from "./model.js";
import {
    capitalize,
    createContentTypeOrAcceptParameter,
    getTypeName
} from "./utils.js";
import { Usage } from "../type/usage.js";
import { getExtensions } from "@typespec/openapi";

export function loadOperation(
    sdkContext: SdkContext<NetEmitterOptions>,
    operation: HttpOperation,
    uri: string,
    urlParameters: InputParameter[] | undefined = undefined,
    serviceNamespaceType: Namespace,
    models: Map<string, InputModelType>,
    enums: Map<string, InputEnumType>
): InputOperation {
    const {
        path: fullPath,
        operation: op,
        verb,
        parameters: typespecParameters
    } = operation;
    const program = sdkContext.program;
    Logger.getInstance().info(`load operation: ${op.name}, path:${fullPath} `);
    const resourceOperation = getResourceOperation(program, op);
    const desc = getDoc(program, op);
    const summary = getSummary(program, op);
    const externalDocs = getExternalDocs(sdkContext, op);

    const parameters: InputParameter[] = [];
    if (urlParameters) {
        for (const param of urlParameters) {
            parameters.push(param);
        }
    }
    for (const p of typespecParameters.parameters) {
        parameters.push(loadOperationParameter(sdkContext, p));
    }

    if (
        typespecParameters.body?.property &&
        !isVoidType(typespecParameters.body.type)
    ) {
        parameters.push(
            loadBodyParameter(sdkContext, typespecParameters.body?.property)
        );
<<<<<<< HEAD
    } else if (typespecParameters.body?.type) {
        const rawBodyType = typespecParameters.body.type;
        if (rawBodyType.kind === "Model") {
            const effectiveBodyType = getEffectiveSchemaType(
                sdkContext,
                typespecParameters.body.type
            ) as Model;
=======
    } else if (
        typespecParameters.body?.type &&
        !isVoidType(typespecParameters.body.type)
    ) {
        const effectiveBodyType = getEffectiveSchemaType(
            sdkContext,
            typespecParameters.body.type
        );
        if (effectiveBodyType.kind === "Model") {
>>>>>>> f09b0deb
            const bodyParameter = loadBodyParameter(
                sdkContext,
                effectiveBodyType
            );
            if (
                effectiveBodyType.name === "" ||
                rawBodyType.sourceModels.some((m) => m.usage === "spread")
            ) {
                bodyParameter.Kind = InputOperationParameterKind.Spread;
            }
            // TODO: remove this after https://github.com/Azure/typespec-azure/issues/69 is resolved
            // workaround for alias model
            if (
                isInputModelType(bodyParameter.Type) &&
                bodyParameter.Type.Name === ""
            ) {
                // give body type a name
                bodyParameter.Type.Name = `${capitalize(op.name)}Request`;
                const bodyModelType = bodyParameter.Type as InputModelType;
                bodyModelType.Usage = Usage.Input;
                // update models cache
                models.delete("");
                models.set(bodyModelType.Name, bodyModelType);

                // give body parameter a name
                bodyParameter.Name = `${capitalize(op.name)}Request`;
            }
            parameters.push(bodyParameter);
        }
    }

    const responses: OperationResponse[] = [];
    for (const res of operation.responses) {
        const operationResponse = loadOperationResponse(sdkContext, res);
        if (operationResponse) {
            responses.push(operationResponse);
        }
        if (
            operationResponse?.ContentTypes &&
            operationResponse.ContentTypes.length > 0
        ) {
            const acceptParameter = createContentTypeOrAcceptParameter(
                [operationResponse.ContentTypes[0]], // We currently only support one content type per response
                "accept",
                "Accept"
            );
            const acceptIndex = parameters.findIndex(
                (p) => p.NameInRequest.toLowerCase() === "accept"
            );
            if (acceptIndex > -1) {
                parameters.splice(acceptIndex, 1, acceptParameter);
            } else {
                parameters.push(acceptParameter);
            }
        }
    }

    const mediaTypes: string[] = [];
    const contentTypeParameter = parameters.find(
        (value) => value.IsContentType
    );
    if (contentTypeParameter) {
        if (isInputLiteralType(contentTypeParameter.Type)) {
            mediaTypes.push(contentTypeParameter.DefaultValue?.Value);
        } else if (isInputUnionType(contentTypeParameter.Type)) {
            for (const unionItem of contentTypeParameter.Type.VariantTypes) {
                if (isInputLiteralType(unionItem)) {
                    mediaTypes.push(unionItem.Value as string);
                } else {
                    throw "Media type of content type should be string.";
                }
            }
        } else if (isInputEnumType(contentTypeParameter.Type)) {
            const mediaTypeValues = contentTypeParameter.Type.Values.map(
                (value) => value.Value
            );
            if (mediaTypeValues.some((item) => item === undefined)) {
                throw "Media type of content type should be string.";
            }
            mediaTypes.push(...mediaTypeValues);
        }
    }
    const requestMethod = parseHttpRequestMethod(verb);
    const generateProtocol: boolean = shouldGenerateProtocol(sdkContext, op);
    const generateConvenience: boolean =
        requestMethod !== RequestMethod.PATCH &&
        shouldGenerateConvenient(sdkContext, op);

    /* handle lro */
    /* handle paging. */
    let paging: OperationPaging | undefined = undefined;
    for (const res of operation.responses) {
        const body = res.responses[0]?.body;
        if (body?.type) {
            const bodyType = getEffectiveSchemaType(sdkContext, body.type);
            if (
                bodyType.kind === "Model" &&
                hasDecorator(bodyType, "$pagedResult")
            ) {
                const itemsProperty = Array.from(
                    bodyType.properties.values()
                ).find((it) => hasDecorator(it, "$items"));
                const nextLinkProperty = Array.from(
                    bodyType.properties.values()
                ).find((it) => hasDecorator(it, "$nextLink"));
                paging = {
                    NextLinkName: nextLinkProperty?.name,
                    ItemName: itemsProperty?.name
                } as OperationPaging;
            }
        }
    }
    /* TODO: handle lro */

    return {
        Name: getTypeName(sdkContext, op),
        ResourceName:
            resourceOperation?.resourceType.name ??
            getOperationGroupName(sdkContext, op, serviceNamespaceType),
        Summary: summary,
        Deprecated: getDeprecated(program, op),
        Description: desc,
        Accessibility: getAccess(sdkContext, op),
        Parameters: parameters,
        Responses: responses,
        HttpMethod: requestMethod,
        RequestBodyMediaType: typeToBodyMediaType(
            typespecParameters.body?.type
        ),
        Uri: uri,
        Path: fullPath,
        ExternalDocsUrl: externalDocs?.url,
        RequestMediaTypes: mediaTypes.length > 0 ? mediaTypes : undefined,
        BufferResponse: true,
        LongRunning: loadLongRunningOperation(sdkContext, operation),
        Paging: paging,
        GenerateProtocolMethod: generateProtocol,
        GenerateConvenienceMethod: generateConvenience
    } as InputOperation;

    function isVoidType(type: Type): boolean {
        return type.kind === "Intrinsic" && type.name === "void";
    }

    function loadOperationParameter(
        context: SdkContext<NetEmitterOptions>,
        parameter: HttpOperationParameter
    ): InputParameter {
        const { type: location, name, param } = parameter;
        const format = parameter.type === "path" ? undefined : parameter.format;
        const typespecType = param.type;
        const inputType: InputType = getInputType(
            context,
            param,
            models,
            enums,
            operation.operation
        );
        let defaultValue: InputConstant | undefined = undefined;
        const value = getDefaultValue(typespecType);
        if (value) {
            defaultValue = {
                Type: inputType,
                Value: value
            };
        }
        const requestLocation = requestLocationMap[location];
        const isApiVer: boolean = isApiVersion(sdkContext, parameter);
        const isContentType: boolean =
            requestLocation === RequestLocation.Header &&
            name.toLowerCase() === "content-type";
        const kind: InputOperationParameterKind =
            isContentType || inputType.Kind === "constant"
                ? InputOperationParameterKind.Constant
                : isApiVer
                ? defaultValue
                    ? InputOperationParameterKind.Constant
                    : InputOperationParameterKind.Client
                : InputOperationParameterKind.Method;
        return {
            Name: getTypeName(sdkContext, param),
            NameInRequest: name,
            Description: getDoc(program, param),
            Type: inputType,
            Location: requestLocation,
            DefaultValue: defaultValue,
            IsRequired: !param.optional,
            IsApiVersion: isApiVer,
            IsResourceParameter: false,
            IsContentType: isContentType,
            IsEndpoint: false,
            SkipUrlEncoding:
                // TODO: update this when https://github.com/Azure/typespec-azure/issues/1022 is resolved
                getExtensions(program, param).get("x-ms-skip-url-encoding") ===
                true,
            Explode:
                (inputType as InputArrayType).ValueType && format === "multi"
                    ? true
                    : false,
            Kind: kind,
            ArraySerializationDelimiter: format
                ? collectionFormatToDelimMap[format]
                : undefined
        } as InputParameter;
    }

    function loadBodyParameter(
        context: SdkContext<NetEmitterOptions>,
        body: ModelProperty | Model
    ): InputParameter {
        const inputType: InputType = getInputType(
            context,
            body,
            models,
            enums,
            operation.operation
        );
        const requestLocation = RequestLocation.Body;
        const kind: InputOperationParameterKind =
            InputOperationParameterKind.Method;
        return {
            Name: getTypeName(context, body),
            NameInRequest: body.name,
            Description: getDoc(program, body),
            Type: inputType,
            Location: requestLocation,
            IsRequired: body.kind === "Model" ? true : !body.optional,
            IsApiVersion: false,
            IsResourceParameter: false,
            IsContentType: false,
            IsEndpoint: false,
            SkipUrlEncoding: false,
            Explode: false,
            Kind: kind
        } as InputParameter;
    }

    function loadOperationResponse(
        context: SdkContext<NetEmitterOptions>,
        response: HttpOperationResponse
    ): OperationResponse | undefined {
        if (!response.statusCode || response.statusCode === "*") {
            return undefined;
        }
        const status: number[] = [];
        status.push(Number(response.statusCode));
        //TODO: what to do if more than 1 response?
        const body = response.responses[0]?.body;

        let type: InputType | undefined = undefined;
        if (body?.type) {
            const typespecType = getEffectiveSchemaType(context, body.type);
            const inputType: InputType = getInputType(
                context,
                typespecType,
                models,
                enums,
                operation.operation
            );
            type = inputType;
        }

        const headers = response.responses[0]?.headers;
        const responseHeaders: HttpResponseHeader[] = [];
        if (headers) {
            for (const key of Object.keys(headers)) {
                responseHeaders.push({
                    Name: key,
                    NameInResponse: headers[key].name,
                    Description: getDoc(program, headers[key]) ?? "",
                    Type: getInputType(
                        context,
                        headers[key].type,
                        models,
                        enums,
                        operation.operation
                    )
                } as HttpResponseHeader);
            }
        }

        return {
            StatusCodes: status,
            BodyType: type,
            BodyMediaType: BodyMediaType.Json,
            Headers: responseHeaders,
            IsErrorResponse: isErrorModel(program, response.type),
            ContentTypes: body?.contentTypes
        } as OperationResponse;
    }

    function loadLongRunningOperation(
        context: SdkContext<NetEmitterOptions>,
        op: HttpOperation
    ): OperationLongRunning | undefined {
        const metadata = getLroMetadata(program, op.operation);
        if (metadata === undefined) {
            return undefined;
        }

        let bodyType = undefined;
        if (
            op.verb !== "delete" &&
            metadata.finalResult !== undefined &&
            metadata.finalResult !== "void"
        ) {
            bodyType = getInputType(
                context,
                metadata.finalEnvelopeResult as Model,
                models,
                enums,
                op.operation
            );
        }

        return {
            FinalStateVia: convertLroFinalStateVia(metadata.finalStateVia),
            FinalResponse: {
                // in swagger, we allow delete to return some meaningful body content
                // for now, let assume we don't allow return type
                StatusCodes: op.verb === "delete" ? [204] : [200],
                BodyType: bodyType,
                BodyMediaType: BodyMediaType.Json
            } as OperationResponse,
            ResultPath: metadata.finalResultPath
        } as OperationLongRunning;
    }
}

function getOperationGroupName(
    context: SdkContext,
    operation: Operation,
    serviceNamespaceType: Namespace
): string {
    const explicitOperationId = getOperationId(context, operation);
    if (explicitOperationId) {
        const ids: string[] = explicitOperationId.split("_");
        if (ids.length > 1) {
            return ids.slice(0, -2).join("_");
        }
    }

    if (operation.interface) {
        return operation.interface.name;
    }
    let namespace = operation.namespace;
    if (!namespace) {
        namespace =
            context.program.checker.getGlobalNamespaceType() ??
            serviceNamespaceType;
    }

    if (namespace) return namespace.name;
    else return "";
}<|MERGE_RESOLUTION|>--- conflicted
+++ resolved
@@ -110,25 +110,16 @@
         parameters.push(
             loadBodyParameter(sdkContext, typespecParameters.body?.property)
         );
-<<<<<<< HEAD
-    } else if (typespecParameters.body?.type) {
+    } else if (
+        typespecParameters.body?.type &&
+        !isVoidType(typespecParameters.body.type)
+    ) {
         const rawBodyType = typespecParameters.body.type;
         if (rawBodyType.kind === "Model") {
             const effectiveBodyType = getEffectiveSchemaType(
                 sdkContext,
                 typespecParameters.body.type
             ) as Model;
-=======
-    } else if (
-        typespecParameters.body?.type &&
-        !isVoidType(typespecParameters.body.type)
-    ) {
-        const effectiveBodyType = getEffectiveSchemaType(
-            sdkContext,
-            typespecParameters.body.type
-        );
-        if (effectiveBodyType.kind === "Model") {
->>>>>>> f09b0deb
             const bodyParameter = loadBodyParameter(
                 sdkContext,
                 effectiveBodyType
