// Copyright (c) Microsoft Corporation. All rights reserved.
// Licensed under the MIT License. See License.txt in the project root for license information.

import {
    SdkClient,
    listClients,
    listOperationGroups,
    listOperationsInOperationGroup,
    SdkOperationGroup,
    SdkContext
} from "@azure-tools/typespec-client-generator-core";
import {
    EmitContext,
    listServices,
    Service,
    getDoc,
    getNamespaceFullName,
    Operation,
    ignoreDiagnostics,
    NoTarget,
    Namespace,
    Interface,
    getLocationContext
} from "@typespec/compiler";
import {
    getAuthentication,
    getServers,
    HttpOperation,
    getAllHttpServices,
    getHttpOperation
} from "@typespec/http";
import { getVersions } from "@typespec/versioning";
import { NetEmitterOptions, resolveOptions } from "../options.js";
import { CodeModel } from "../type/codeModel.js";
import { InputConstant } from "../type/inputConstant.js";
import { InputOperationParameterKind } from "../type/inputOperationParameterKind.js";
import { InputParameter } from "../type/inputParameter.js";
import {
    InputEnumType,
    InputModelType,
    InputPrimitiveType
} from "../type/inputType.js";
import { InputTypeKind } from "../type/inputTypeKind.js";
import { RequestLocation } from "../type/requestLocation.js";
import { getExternalDocs } from "./decorators.js";
import { processServiceAuthentication } from "./serviceAuthentication.js";
import { resolveServers } from "./typespecServer.js";
import { InputClient } from "../type/inputClient.js";
import { ClientKind } from "../type/clientKind.js";
import { InputOperation } from "../type/inputOperation.js";
import { getUsages, navigateModels } from "./model.js";
import { Usage } from "../type/usage.js";
import { loadOperation } from "./operation.js";
import { logger } from "./logger.js";
import { $lib } from "../emitter.js";
import { createContentTypeOrAcceptParameter } from "./utils.js";

export function createModel(
    sdkContext: SdkContext<NetEmitterOptions>
): CodeModel {
    const services = listServices(sdkContext.emitContext.program);
    if (services.length === 0) {
        services.push({
            type: sdkContext.emitContext.program.getGlobalNamespaceType()
        });
    }

    // TODO: support multiple service. Current only chose the first service.
    const service = services[0];
    const serviceNamespaceType = service.type;
    if (serviceNamespaceType === undefined) {
        throw Error("Can not emit yaml for a namespace that doesn't exist.");
    }

    return createModelForService(sdkContext, service);
}

export function createModelForService(
    sdkContext: SdkContext<NetEmitterOptions>,
    service: Service
): CodeModel {
    const emitterOptions = resolveOptions(sdkContext.emitContext);
    const program = sdkContext.emitContext.program;
    const serviceNamespaceType = service.type;

    const apiVersions: Set<string> | undefined = new Set<string>();
    let defaultApiVersion: string | undefined = undefined;
    const versions = getVersions(program, service.type)[1]?.getVersions();
    if (versions && versions.length > 0) {
        for (const ver of versions) {
            apiVersions.add(ver.value);
        }
        defaultApiVersion = versions[versions.length - 1].value;
    }
    const defaultApiVersionConstant: InputConstant | undefined =
        defaultApiVersion
            ? {
                  Type: {
                      Name: "String",
                      Kind: InputTypeKind.String,
                      IsNullable: false
                  } as InputPrimitiveType,
                  Value: defaultApiVersion
              }
            : undefined;

    const description = getDoc(program, serviceNamespaceType);
    const externalDocs = getExternalDocs(sdkContext, serviceNamespaceType);

    const servers = getServers(program, serviceNamespaceType);
    const namespace = getNamespaceFullName(serviceNamespaceType) || "client";
    const authentication = getAuthentication(program, serviceNamespaceType);
    let auth = undefined;
    if (authentication) {
        auth = processServiceAuthentication(authentication);
    }

    const modelMap = new Map<string, InputModelType>();
    const enumMap = new Map<string, InputEnumType>();
    let urlParameters: InputParameter[] | undefined = undefined;
    let url: string = "";
    const convenienceOperations: HttpOperation[] = [];

    //create endpoint parameter from servers
    if (servers !== undefined) {
        const typespecServers = resolveServers(
            sdkContext,
            servers,
            modelMap,
            enumMap
        );
        if (typespecServers.length > 0) {
            /* choose the first server as endpoint. */
            url = typespecServers[0].url;
            urlParameters = typespecServers[0].parameters;
        }
    }
    const [services] = getAllHttpServices(program);
    const routes = services[0].operations;
    if (routes.length === 0) {
        $lib.reportDiagnostic(program, {
            code: "No-Route",
            format: { service: services[0].namespace.name },
            target: NoTarget
        });
    }
    logger.info("routes:" + routes.length);

    const clients: InputClient[] = [];
    const dpgClients = listClients(sdkContext);
    for (const client of dpgClients) {
        clients.push(emitClient(client));
        addChildClients(sdkContext.emitContext, client, clients);
    }

    for (const client of clients) {
        for (const op of client.Operations) {
            const apiVersionIndex = op.Parameters.findIndex(
                (value: InputParameter) => value.IsApiVersion
            );
            if (apiVersionIndex === -1) {
                continue;
            }
            const apiVersionInOperation = op.Parameters[apiVersionIndex];
            if (defaultApiVersionConstant !== undefined) {
                if (!apiVersionInOperation.DefaultValue?.Value) {
                    apiVersionInOperation.DefaultValue =
                        defaultApiVersionConstant;
                }
            } else {
                apiVersionInOperation.Kind = InputOperationParameterKind.Method;
            }
        }
    }

    navigateModels(sdkContext, serviceNamespaceType, modelMap, enumMap);

    const usages = getUsages(sdkContext, convenienceOperations, modelMap);
    setUsage(usages, modelMap);
    setUsage(usages, enumMap);

    const clientModel = {
        Name: namespace,
        Description: description,
        ApiVersions: Array.from(apiVersions.values()),
        Enums: Array.from(enumMap.values()),
        Models: Array.from(modelMap.values()),
        Clients: clients,
        Auth: auth
    } as CodeModel;
    return clientModel;

    function addChildClients(
        context: EmitContext<NetEmitterOptions>,
        client: SdkClient | SdkOperationGroup,
        clients: InputClient[]
    ) {
        const dpgOperationGroups = listOperationGroups(
            sdkContext,
            client as SdkClient
        );
        for (const dpgGroup of dpgOperationGroups) {
<<<<<<< HEAD
            var dotnetOperationGroup = {
                ...dpgGroup,
                name: dpgGroup.type.name
            };
            var subClient = emitClient(dotnetOperationGroup, client);
            clients.push(subClient);
            addChildClients(context, dotnetOperationGroup, clients);
        }
    }

    function getClientName(
        client: SdkClient | DotnetSdkOperationGroup
    ): string {
=======
            var subClient = emitClient(dpgGroup, client);
            clients.push(subClient);
            addChildClients(context, dpgGroup, clients);
        }
    }

    function getClientName(client: SdkClient | SdkOperationGroup): string {
>>>>>>> 50b816e4
        if (client.kind === ClientKind.SdkClient) {
            return client.name;
        }

        var pathParts = client.groupPath.split(".");
<<<<<<< HEAD
        return pathParts?.length >= 3 ? pathParts.slice(pathParts.length - 2).join("") : client.name === "Models" ? "ModelsOps" : client.name;
=======
        return pathParts?.length >= 3
            ? pathParts.slice(pathParts.length - 2).join("")
            : client.type.name === "Models"
            ? "ModelsOps"
            : client.type.name;
>>>>>>> 50b816e4
    }

    function emitClient(
        client: SdkClient | SdkOperationGroup,
        parent?: SdkClient | SdkOperationGroup
    ): InputClient {
        const operations = listOperationsInOperationGroup(sdkContext, client);
        let clientDesc = "";
        if (operations.length > 0) {
            const container = ignoreDiagnostics(
                getHttpOperation(program, operations[0])
            ).container;
            clientDesc = getDoc(program, container) ?? "";
        }

        const inputClient = {
            Name: getClientName(client),
            Description: clientDesc,
            Operations: [],
            Protocol: {},
            Creatable: client.kind === ClientKind.SdkClient,
            Parent: parent === undefined ? undefined : getClientName(parent)
        } as InputClient;
        for (const op of operations) {
            const httpOperation = ignoreDiagnostics(
                getHttpOperation(program, op)
            );
            const inputOperation: InputOperation = loadOperation(
                sdkContext,
                httpOperation,
                url,
                urlParameters,
                serviceNamespaceType,
                modelMap,
                enumMap
            );

            applyDefaultContentTypeAndAcceptParameter(inputOperation);
            inputClient.Operations.push(inputOperation);
            if (inputOperation.GenerateConvenienceMethod)
                convenienceOperations.push(httpOperation);
        }
        return inputClient;
    }
}

function setUsage(
    usages: { inputs: string[]; outputs: string[]; roundTrips: string[] },
    models: Map<string, InputModelType | InputEnumType>
) {
    for (const [name, m] of models) {
        if (m.Usage !== undefined && m.Usage !== Usage.None) continue;
        if (usages.inputs.includes(name)) {
            m.Usage = Usage.Input;
        } else if (usages.outputs.includes(name)) {
            m.Usage = Usage.Output;
        } else if (usages.roundTrips.includes(name)) {
            m.Usage = Usage.RoundTrip;
        } else {
            m.Usage = Usage.None;
        }
    }
}

function applyDefaultContentTypeAndAcceptParameter(
    operation: InputOperation
): void {
    const defaultValue: string = "application/json";
    if (
        operation.Parameters.some(
            (value) => value.Location === RequestLocation.Body
        ) &&
        !operation.Parameters.some((value) => value.IsContentType === true)
    ) {
        operation.Parameters.push(
            createContentTypeOrAcceptParameter(
                [defaultValue],
                "contentType",
                "Content-Type"
            )
        );
        operation.RequestMediaTypes = [defaultValue];
    }

    if (
        !operation.Parameters.some(
            (value) =>
                value.Location === RequestLocation.Header &&
                value.NameInRequest.toLowerCase() === "accept"
        )
    ) {
        operation.Parameters.push(
            createContentTypeOrAcceptParameter(
                [defaultValue],
                "accept",
                "Accept"
            )
        );
    }
}<|MERGE_RESOLUTION|>--- conflicted
+++ resolved
@@ -200,21 +200,6 @@
             client as SdkClient
         );
         for (const dpgGroup of dpgOperationGroups) {
-<<<<<<< HEAD
-            var dotnetOperationGroup = {
-                ...dpgGroup,
-                name: dpgGroup.type.name
-            };
-            var subClient = emitClient(dotnetOperationGroup, client);
-            clients.push(subClient);
-            addChildClients(context, dotnetOperationGroup, clients);
-        }
-    }
-
-    function getClientName(
-        client: SdkClient | DotnetSdkOperationGroup
-    ): string {
-=======
             var subClient = emitClient(dpgGroup, client);
             clients.push(subClient);
             addChildClients(context, dpgGroup, clients);
@@ -222,21 +207,16 @@
     }
 
     function getClientName(client: SdkClient | SdkOperationGroup): string {
->>>>>>> 50b816e4
         if (client.kind === ClientKind.SdkClient) {
             return client.name;
         }
 
         var pathParts = client.groupPath.split(".");
-<<<<<<< HEAD
-        return pathParts?.length >= 3 ? pathParts.slice(pathParts.length - 2).join("") : client.name === "Models" ? "ModelsOps" : client.name;
-=======
         return pathParts?.length >= 3
             ? pathParts.slice(pathParts.length - 2).join("")
             : client.type.name === "Models"
             ? "ModelsOps"
             : client.type.name;
->>>>>>> 50b816e4
     }
 
     function emitClient(
