--- conflicted
+++ resolved
@@ -3,19 +3,13 @@
 
 import {
     SdkClient,
-    SdkContext,
-    SdkOperationGroup,
     getAllModels,
     listClients,
     listOperationGroups,
-<<<<<<< HEAD
-    listOperationsInOperationGroup
-=======
     listOperationsInOperationGroup,
     SdkOperationGroup,
     SdkContext,
     getLibraryName
->>>>>>> 3633830f
 } from "@azure-tools/typespec-client-generator-core";
 import {
     EmitContext,
