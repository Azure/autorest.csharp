// Copyright (c) Microsoft Corporation. All rights reserved.
// Licensed under the MIT License. See License.txt in the project root for license information.

import {
    SdkClient,
    createSdkContext,
    listClients,
    listOperationGroups,
    listOperationsInOperationGroup,
    SdkOperationGroup,
    SdkContext
} from "@azure-tools/typespec-client-generator-core";
import {
    EmitContext,
    listServices,
    Service,
    getDoc,
    getNamespaceFullName,
    Operation,
    ignoreDiagnostics,
    NoTarget,
    Namespace,
    Interface,
    getLocationContext
} from "@typespec/compiler";
import {
    getAuthentication,
    getServers,
    HttpOperation,
    getAllHttpServices,
    getHttpOperation
} from "@typespec/http";
import { getVersions } from "@typespec/versioning";
import { NetEmitterOptions, resolveOptions } from "../options.js";
import { CodeModel } from "../type/codeModel.js";
import { InputConstant } from "../type/inputConstant.js";
import { InputOperationParameterKind } from "../type/inputOperationParameterKind.js";
import { InputParameter } from "../type/inputParameter.js";
import {
    InputEnumType,
    InputModelType,
    InputPrimitiveType,
    InputType
} from "../type/inputType.js";
import { InputTypeKind } from "../type/inputTypeKind.js";
import { RequestLocation } from "../type/requestLocation.js";
import { getExternalDocs } from "./decorators.js";
import { processServiceAuthentication } from "./serviceAuthentication.js";
import { resolveServers } from "./typespecServer.js";
import { InputClient } from "../type/inputClient.js";
import { ClientKind } from "../type/clientKind.js";
import { InputOperation } from "../type/inputOperation.js";
import { getOperationLink } from "@azure-tools/typespec-azure-core";
import { getUsages, navigateModels } from "./model.js";
import { Usage } from "../type/usage.js";
import { loadOperation } from "./operation.js";
import { mockApiVersion } from "../constants.js";
import { logger } from "./logger.js";
import { $lib } from "../emitter.js";

export function createModel(
    context: EmitContext<NetEmitterOptions>
): CodeModel {
    const services = listServices(context.program);
    if (services.length === 0) {
        services.push({ type: context.program.getGlobalNamespaceType() });
    }

    // TODO: support multiple service. Current only chose the first service.
    const service = services[0];
    const serviceNamespaceType = service.type;
    if (serviceNamespaceType === undefined) {
        throw Error("Can not emit yaml for a namespace that doesn't exist.");
    }

    return createModelForService(context, service);
}

export function createModelForService(
    context: EmitContext<NetEmitterOptions>,
    service: Service
): CodeModel {
    const emitterOptions = resolveOptions(context);
    const program = context.program;
<<<<<<< HEAD
    const sdkContext = createSdkContext(context);
=======
    const sdkContext = createSdkContext(
        context,
        "@azure-tools/typespec-csharp"
    );
    const title = service.title;
>>>>>>> 7ee8bdfe
    const serviceNamespaceType = service.type;

    const apiVersions: Set<string> | undefined = new Set<string>();
    let defaultApiVersion: string | undefined = undefined;
    const versions = getVersions(program, service.type)[1]?.getVersions();
    if (versions) {
        for (const ver of versions) {
            apiVersions.add(ver.value);
        }
        defaultApiVersion = versions[versions.length - 1].value;
    }
    const apiVersionParam : InputParameter | undefined = defaultApiVersion ? {
        Name: "apiVersion",
        NameInRequest: "api-version",
        Description: "",
        Type: {
            Name: "String",
            Kind: InputTypeKind.String,
            IsNullable: false
        } as InputPrimitiveType,
        Location: RequestLocation.Query,
        IsRequired: true,
        IsApiVersion: true,
        IsContentType: false,
        IsEndpoint: false,
        IsResourceParameter: false,
        SkipUrlEncoding: false,
        Explode: false,
        Kind: InputOperationParameterKind.Client,
        DefaultValue: {
            Type: {
                Name: "String",
                Kind: InputTypeKind.String,
                IsNullable: false
            } as InputPrimitiveType,
            Value: defaultApiVersion
        } as InputConstant
    } : undefined;

    const description = getDoc(program, serviceNamespaceType);
    const externalDocs = getExternalDocs(sdkContext, serviceNamespaceType);

    const servers = getServers(program, serviceNamespaceType);
    const namespace = getNamespaceFullName(serviceNamespaceType) || "client";
    const authentication = getAuthentication(program, serviceNamespaceType);
    let auth = undefined;
    if (authentication) {
        auth = processServiceAuthentication(authentication);
    }

    const modelMap = new Map<string, InputModelType>();
    const enumMap = new Map<string, InputEnumType>();
    let urlParameters: InputParameter[] | undefined = undefined;
    let url: string = "";
    const convenienceOperations: HttpOperation[] = [];
    let lroMonitorOperations: Set<Operation>;

    //create endpoint parameter from servers
    if (servers !== undefined) {
        const typespecServers = resolveServers(
            sdkContext,
            servers,
            modelMap,
            enumMap
        );
        if (typespecServers.length > 0) {
            /* choose the first server as endpoint. */
            url = typespecServers[0].url;
            urlParameters = typespecServers[0].parameters;
        }
    }
    const [services] = getAllHttpServices(program);
    const routes = services[0].operations;
    if (routes.length === 0) {
        $lib.reportDiagnostic(program, {
            code: "No-Route",
            format: { service: services[0].namespace.name },
            target: NoTarget
        });
    }
    logger.info("routes:" + routes.length);

    lroMonitorOperations = getAllLroMonitorOperations(routes, sdkContext);
    const clients: InputClient[] = [];
    const dpgClients = emitterOptions.branded
        ? listClients(sdkContext)
        : listClientsByNamespace(
              context,
              context.program.getGlobalNamespaceType()
          );
    for (const client of dpgClients) {
        clients.push(emitClient(client));
        addChildClients(context, client, clients);
    }

    for (const client of clients) {
        for (const op of client.Operations) {
            const apiVersionIndex = op.Parameters.findIndex(
                (value: InputParameter) => value.IsApiVersion
            );
            if (apiVersionIndex !== -1) {
                if (apiVersionParam === undefined) {
                    $lib.reportDiagnostic(program, {
                        code: "No-APIVersion",
                        format: { service: service.type.name },
                        target: NoTarget
                    });
                }

                const apiVersionInOperation = op.Parameters[apiVersionIndex];
                if (!apiVersionInOperation.DefaultValue?.Value) {
                    apiVersionInOperation.DefaultValue =
                        apiVersionParam!.DefaultValue;
                }
                /**
                 * replace to the global apiVersion parameter if the apiVersion defined in the operation is the same as the global service apiVersion parameter.
                 * Three checkpoints:
                 * the parameter is query parameter,
                 * it is client parameter
                 * it does not has default value, or the default value is included in the global service apiVersion.
                 */
                if (
                    apiVersions.has(
                        apiVersionInOperation.DefaultValue?.Value
                    ) &&
                    apiVersionInOperation.Kind ===
                        InputOperationParameterKind.Client &&
                    apiVersionInOperation.Location === apiVersionParam!.Location
                ) {
                    op.Parameters[apiVersionIndex] = apiVersionParam!;
                }
            }
        }
    }

    navigateModels(sdkContext, serviceNamespaceType, modelMap, enumMap);

    const usages = getUsages(sdkContext, convenienceOperations, modelMap);
    setUsage(usages, modelMap);
    setUsage(usages, enumMap);

    const clientModel = {
        Name: namespace,
        Description: description,
        ApiVersions: Array.from(apiVersions.values()),
        Enums: Array.from(enumMap.values()),
        Models: Array.from(modelMap.values()),
        Clients: clients,
        Auth: auth
    } as CodeModel;
    return clientModel;

    function addChildClients(
        context: EmitContext<NetEmitterOptions>,
        client: SdkClient | DotnetSdkOperationGroup,
        clients: InputClient[]
    ) {
        if (emitterOptions.branded) {
            const dpgOperationGroups = listOperationGroups(
                sdkContext,
                client as SdkClient
            );
            for (const dpgGroup of dpgOperationGroups) {
                clients.push(
                    emitClient(
                        { ...dpgGroup, name: dpgGroup.type.name },
                        client
                    )
                );
            }
        } else {
            const dpgOperationGroups = listOperationGroupsByClient(
                context,
                client
            );
            for (const dpgGroup of dpgOperationGroups) {
                clients.push(emitClient(dpgGroup, client));
                addChildClients(context, dpgGroup, clients);
            }
        }
    }

    function getClientName(
        client: SdkClient | DotnetSdkOperationGroup
    ): string {
        if (emitterOptions.branded) {
            return client.kind === ClientKind.SdkClient
                ? client.name
                : client.type.name;
        } else {
            return client.kind === ClientKind.SdkClient
                ? `${client.name}Client`
                : client.name === "Models"
                ? "ModelsOps"
                : client.name; //quick fix for reserved namespace need something more robust
        }
    }

    function emitClient(
        client: SdkClient | DotnetSdkOperationGroup,
        parent?: SdkClient | DotnetSdkOperationGroup
    ): InputClient {
        const operations = emitterOptions.branded
            ? listOperationsInOperationGroup(sdkContext, client)
            : listOperations(context, client);
        let clientDesc = "";
        if (operations.length > 0) {
            const container = ignoreDiagnostics(
                getHttpOperation(program, operations[0])
            ).container;
            clientDesc = getDoc(program, container) ?? "";
        }

        const inputClient = {
            Name: getClientName(client),
            Description: clientDesc,
            Operations: [],
            Protocol: {},
            Creatable: client.kind === ClientKind.SdkClient,
            Parent: parent === undefined ? undefined : getClientName(parent)
        } as InputClient;
        for (const op of operations) {
            if (lroMonitorOperations.has(op)) continue;
            const httpOperation = ignoreDiagnostics(
                getHttpOperation(program, op)
            );
            const inputOperation: InputOperation = loadOperation(
                context,
                httpOperation,
                url,
                urlParameters,
                serviceNamespaceType,
                modelMap,
                enumMap
            );

            applyDefaultContentTypeAndAcceptParameter(inputOperation);
            inputClient.Operations.push(inputOperation);
            if (inputOperation.GenerateConvenienceMethod)
                convenienceOperations.push(httpOperation);
        }
        return inputClient;
    }

    function getAllLroMonitorOperations(
        routes: HttpOperation[],
        context: SdkContext
    ): Set<Operation> {
        const lroMonitorOperations = new Set<Operation>();
        for (const operation of routes) {
            const operationLink = getOperationLink(
                context.program,
                operation.operation,
                "polling"
            );
            if (operationLink !== undefined) {
                lroMonitorOperations.add(operationLink.linkedOperation);
            }
        }
        return lroMonitorOperations;
    }
}

function setUsage(
    usages: { inputs: string[]; outputs: string[]; roundTrips: string[] },
    models: Map<string, InputModelType | InputEnumType>
) {
    for (const [name, m] of models) {
        if (m.Usage !== undefined && m.Usage !== Usage.None) continue;
        if (usages.inputs.includes(name)) {
            m.Usage = Usage.Input;
        } else if (usages.outputs.includes(name)) {
            m.Usage = Usage.Output;
        } else if (usages.roundTrips.includes(name)) {
            m.Usage = Usage.RoundTrip;
        } else {
            m.Usage = Usage.None;
        }
    }
}

function applyDefaultContentTypeAndAcceptParameter(
    operation: InputOperation
): void {
    const defaultValue: string = "application/json";
    if (
        operation.Parameters.some(
            (value) => value.Location === RequestLocation.Body
        ) &&
        !operation.Parameters.some((value) => value.IsContentType === true)
    ) {
        operation.Parameters.push(
            createContentTypeOrAcceptParameter(
                [defaultValue],
                "contentType",
                "Content-Type"
            )
        );
        operation.RequestMediaTypes = [defaultValue];
    }

    if (
        !operation.Parameters.some(
            (value) =>
                value.Location === RequestLocation.Header &&
                value.NameInRequest.toLowerCase() === "accept"
        )
    ) {
        operation.Parameters.push(
            createContentTypeOrAcceptParameter(
                [defaultValue],
                "accept",
                "Accept"
            )
        );
    }
}

function createContentTypeOrAcceptParameter(
    mediaTypes: string[],
    name: string,
    nameInRequest: string
): InputParameter {
    const isContentType: boolean =
        nameInRequest.toLowerCase() === "content-type";
    const inputType: InputType = {
        Name: "String",
        Kind: InputTypeKind.String,
        IsNullable: false
    } as InputPrimitiveType;
    return {
        Name: name,
        NameInRequest: nameInRequest,
        Type: inputType,
        Location: RequestLocation.Header,
        IsApiVersion: false,
        IsResourceParameter: false,
        IsContentType: isContentType,
        IsRequired: true,
        IsEndpoint: false,
        SkipUrlEncoding: false,
        Explode: false,
        Kind: InputOperationParameterKind.Constant,
        DefaultValue:
            mediaTypes.length === 1
                ? ({
                      Type: inputType,
                      Value: mediaTypes[0]
                  } as InputConstant)
                : undefined
    } as InputParameter;
}

function processNamespace(
    context: EmitContext<NetEmitterOptions>,
    clients: SdkClient[],
    root: Namespace,
    prefix: string,
    level: number
) {
    if (level > 0) {
        return;
    }

    const name = level > 1 ? prefix + root.name : root.name;

    const contextType = getLocationContext(context.program, root).type;
    if (contextType !== "project" && contextType !== "synthetic") {
        return;
    }

    if (contextType === "project") {
        clients.push({
            kind: "SdkClient",
            name: name,
            service: root,
            type: root,
            arm: false
        } as SdkClient);
    }

    for (const ns of root.namespaces) {
        processNamespace(context, clients, ns[1], name, level + 1);
    }

    for (const i of root.interfaces) {
        processInterface(context, clients, i[1], name, level + 1);
    }
}

function processInterface(
    context: EmitContext<NetEmitterOptions>,
    clients: SdkClient[],
    i: Interface,
    prefix: string,
    level: number
) {
    if (level > 0) {
        return;
    }

    const name = level > 1 ? prefix + i.name : i.name;
    if (i.operations.size > 0) {
        clients.push({
            kind: ClientKind.SdkClient,
            name: name,
            service: i.namespace,
            type: i,
            arm: false
        } as SdkClient);
    }
}

function listClientsByNamespace(
    context: EmitContext<NetEmitterOptions>,
    ns: Namespace
): SdkClient[] {
    var clients: SdkClient[] = [];
    //we start with -1 because there is a synthetic namespace created with no name to contain both the project namespaces and the compiler namespaces like TypeSpec
    processNamespace(context, clients, ns, "", -1);
    return clients;
}

function listOperationGroupsByClient(
    context: EmitContext<NetEmitterOptions>,
    client: SdkClient | DotnetSdkOperationGroup
): DotnetSdkOperationGroup[] {
    var operationGroups: DotnetSdkOperationGroup[] = [];
    //we start with -1 because there is a synthetic namespace created with no name to contain both the project namespaces and the compiler namespaces like TypeSpec
    const prefix = client.kind === ClientKind.SdkClient ? "" : client.name;
    if ("namespaces" in client.type) {
        for (const ns of client.type.namespaces) {
            addChild(context, operationGroups, ns[1], prefix);
        }

        for (const i of client.type.interfaces) {
            addChild(context, operationGroups, i[1], prefix);
        }
    }
    return operationGroups;
}

function addChild(
    context: EmitContext<NetEmitterOptions>,
    operationGroups: DotnetSdkOperationGroup[],
    type: Interface | Namespace,
    prefix: string
) {
    const name = `${prefix}${type.name}`;
    operationGroups.push({
        kind: ClientKind.SdkOperationGroup,
        type: type,
        name: name
    } as DotnetSdkOperationGroup);
}

interface DotnetSdkOperationGroup extends SdkOperationGroup {
    name: string;
}

function listOperations(
    context: EmitContext<NetEmitterOptions>,
    client: SdkClient | DotnetSdkOperationGroup
): Operation[] {
    const operations: Operation[] = [];

    for (const operation of client.type.operations) {
        operations.push(operation[1]);
    }

    return operations;
}<|MERGE_RESOLUTION|>--- conflicted
+++ resolved
@@ -82,15 +82,10 @@
 ): CodeModel {
     const emitterOptions = resolveOptions(context);
     const program = context.program;
-<<<<<<< HEAD
-    const sdkContext = createSdkContext(context);
-=======
     const sdkContext = createSdkContext(
         context,
         "@azure-tools/typespec-csharp"
     );
-    const title = service.title;
->>>>>>> 7ee8bdfe
     const serviceNamespaceType = service.type;
 
     const apiVersions: Set<string> | undefined = new Set<string>();
@@ -198,30 +193,32 @@
                         format: { service: service.type.name },
                         target: NoTarget
                     });
+                    break;
                 }
-
-                const apiVersionInOperation = op.Parameters[apiVersionIndex];
-                if (!apiVersionInOperation.DefaultValue?.Value) {
-                    apiVersionInOperation.DefaultValue =
-                        apiVersionParam!.DefaultValue;
-                }
-                /**
-                 * replace to the global apiVersion parameter if the apiVersion defined in the operation is the same as the global service apiVersion parameter.
-                 * Three checkpoints:
-                 * the parameter is query parameter,
-                 * it is client parameter
-                 * it does not has default value, or the default value is included in the global service apiVersion.
-                 */
-                if (
-                    apiVersions.has(
-                        apiVersionInOperation.DefaultValue?.Value
-                    ) &&
-                    apiVersionInOperation.Kind ===
-                        InputOperationParameterKind.Client &&
-                    apiVersionInOperation.Location === apiVersionParam!.Location
-                ) {
-                    op.Parameters[apiVersionIndex] = apiVersionParam!;
-                }
+                else {
+                    const apiVersionInOperation = op.Parameters[apiVersionIndex];
+                    if (!apiVersionInOperation.DefaultValue?.Value) {
+                        apiVersionInOperation.DefaultValue =
+                            apiVersionParam.DefaultValue;
+                    }
+                    /**
+                     * replace to the global apiVersion parameter if the apiVersion defined in the operation is the same as the global service apiVersion parameter.
+                     * Three checkpoints:
+                     * the parameter is query parameter,
+                     * it is client parameter
+                     * it does not has default value, or the default value is included in the global service apiVersion.
+                     */
+                    if (
+                        apiVersions.has(
+                            apiVersionInOperation.DefaultValue?.Value
+                        ) &&
+                        apiVersionInOperation.Kind ===
+                            InputOperationParameterKind.Client &&
+                        apiVersionInOperation.Location === apiVersionParam.Location
+                    ) {
+                        op.Parameters[apiVersionIndex] = apiVersionParam;
+                    }
+                }                
             }
         }
     }
