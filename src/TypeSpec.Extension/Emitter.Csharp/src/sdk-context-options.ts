// Copyright (c) Microsoft Corporation. All rights reserved.
// Licensed under the MIT License. See License.txt in the project root for license information.

import { CreateSdkContextOptions } from "@azure-tools/typespec-client-generator-core";

export const azureSDKContextOptions: CreateSdkContextOptions = {
    versioning: {},
<<<<<<< HEAD
    // TODO: replace with `@hasJsonConverter` when it is available
    additionalDecorators: ["Azure\\.ClientGenerator\\.Core\\.@clientName"]
=======
    additionalDecorators: [
        "Azure\\.ClientGenerator\\.Core\\.@useSystemTextJsonConverter"
    ]
>>>>>>> 8768ade5
};<|MERGE_RESOLUTION|>--- conflicted
+++ resolved
@@ -5,12 +5,7 @@
 
 export const azureSDKContextOptions: CreateSdkContextOptions = {
     versioning: {},
-<<<<<<< HEAD
-    // TODO: replace with `@hasJsonConverter` when it is available
-    additionalDecorators: ["Azure\\.ClientGenerator\\.Core\\.@clientName"]
-=======
     additionalDecorators: [
         "Azure\\.ClientGenerator\\.Core\\.@useSystemTextJsonConverter"
     ]
->>>>>>> 8768ade5
 };