--- conflicted
+++ resolved
@@ -229,7 +229,6 @@
 }
 @(Model.AccessModifier) async System.Threading.Tasks.Task<@(Model.OperationResponseReturnTypeString)> @(Model.Name)WithHttpMessagesAsync(@(Model.GetAsyncMethodParameterDeclaration(true)))
 {
-<<<<<<< HEAD
     @foreach (ParameterCs parameter in Model.Parameters.Where(p => !p.IsConstant))
     {
         if (parameter.IsRequired && parameter.IsNullable())
@@ -674,20 +673,4 @@
     }
 
     return _result;
-=======
-    @switch (Model.Flavor)
-    {
-        case MethodFlavor.RestCall:
-    @:@(Include(new MethodBodyTemplateRestCall(), Model))
-            break;
-        case MethodFlavor.ForwardTo:
-    @:@(Include(new MethodBodyTemplateForwardTo(), Model))
-            break;
-        case MethodFlavor.Implementation:
-    @:@(Model.GetImplementation("csharp") ?? "throw new System.NotImplementedException();")
-            break;
-        default:
-            throw new System.NotImplementedException();
-    }
->>>>>>> 9466e702
 }