﻿@using System.Linq
@using AutoRest.CSharp
@using AutoRest.CSharp.Model
@using AutoRest.Extensions
@using AutoRest.Core.Model
@using AutoRest.Core.Utilities

@inherits AutoRest.Core.Template<AutoRest.CSharp.Model.CompositeTypeCs>
@Header("// ")
@EmptyLine
namespace @(Settings.Namespace).@(Settings.ModelsName)
{
@EmptyLine
    /// <summary>
    @WrapComment("/// ", "Exception thrown for an invalid response with " + Model.Name + " information.")
    /// </summary>
<<<<<<< HEAD
@{
    var baseModelType = "Microsoft.Rest.HttpRestExceptionBase<" + Model.Name + ">";
}
    public partial class @Model.ExceptionTypeDefinitionName : @baseModelType
=======
@if (Model.Deprecated)
{
    @:[System.Obsolete()]
}
    public partial class @Model.ExceptionTypeDefinitionName : Microsoft.Rest.RestException
>>>>>>> 9466e702
    {
    @EmptyLine
    /// <summary>
    /// Initializes a new instance of the @Model.ExceptionTypeDefinitionName class.
    /// </summary>
    public @(@Model.ExceptionTypeDefinitionName)()
    {
    }
    @EmptyLine
    /// <summary>
    /// Initializes a new instance of the @Model.ExceptionTypeDefinitionName class.
    /// </summary>
    /// <param name="message">The exception message.</param>
    public @(Model.ExceptionTypeDefinitionName)(string message)
    : this(message, null)
    {
    }
    @EmptyLine
    /// <summary>
    /// Initializes a new instance of the @Model.ExceptionTypeDefinitionName class.
    /// </summary>
    /// <param name="message">The exception message.</param>
    /// <param name="innerException">Inner exception.</param>
    public @(Model.ExceptionTypeDefinitionName)(string message, System.Exception innerException)
    : base(message, innerException)
    {
    }
    @EmptyLine

    @{
        var props = Model.InstanceProperties;
        var modelType = Model.BaseModelType;
        while (modelType != null && modelType is CompositeTypeCs)
        {
            props = props.Union((modelType as CompositeTypeCs).InstanceProperties);
            modelType = modelType.BaseModelType;
        }
    }
    @foreach (PropertyCs property in props)
    {
        @:/// <summary>
        @:@WrapComment("/// ", property.GetFormattedPropertySummary())
        @:/// </summary>
        if (!string.IsNullOrEmpty(property.Summary) && !string.IsNullOrEmpty(property.Documentation))
        {
        @:/// <remarks>
        @:@WrapComment("/// ", property.Documentation)
        @:/// </remarks>
        }

        if (property.Name == "Message")
        {
        @:public override string Message
        @:{
            @:get
            @:{
                @:return (string.IsNullOrEmpty(Body?.Message))? base.Message : Body.Message;
            @:}
        @:}
        }
        else
        {
            if (property.IsNullable())
            {
        @:public @property.ModelTypeName @property.Name
        @:{
            @:get
            @:{
                @:return Body?.@property.Name;
            @:}
        @:}
            }
            else
            {
        @:public @property.ModelTypeName @property.Name 
        @:{
            @:get
            @:{ 
                @:return Body?.@property.Name ?? default(@property.ModelTypeName);
            @:}
        @:}
            }
        }
        @EmptyLine
    }
    }
    }<|MERGE_RESOLUTION|>--- conflicted
+++ resolved
@@ -14,18 +14,14 @@
     /// <summary>
     @WrapComment("/// ", "Exception thrown for an invalid response with " + Model.Name + " information.")
     /// </summary>
-<<<<<<< HEAD
 @{
     var baseModelType = "Microsoft.Rest.HttpRestExceptionBase<" + Model.Name + ">";
 }
-    public partial class @Model.ExceptionTypeDefinitionName : @baseModelType
-=======
 @if (Model.Deprecated)
 {
     @:[System.Obsolete()]
 }
-    public partial class @Model.ExceptionTypeDefinitionName : Microsoft.Rest.RestException
->>>>>>> 9466e702
+    public partial class @Model.ExceptionTypeDefinitionName : @baseModelType
     {
     @EmptyLine
     /// <summary>
