# AutoRest.CSharp.V3
> see https://aka.ms/autorest

## Configuration
```yaml
use-extension:
<<<<<<< HEAD
  "@autorest/modelerfour": "4.15.407"
=======
  "@autorest/modelerfour": "4.15.414"
>>>>>>> 8b43c3a9
modelerfour:
  always-create-content-type-parameter: true
  flatten-models: true
  flatten-payloads: true
  group-parameters: true
pipeline:
  csharpgen:
    input: modelerfour/identity
  csharpgen/emitter:
    input: csharpgen
    scope: output-scope
output-scope:
  output-artifact: source-file-csharp
```<|MERGE_RESOLUTION|>--- conflicted
+++ resolved
@@ -4,11 +4,7 @@
 ## Configuration
 ```yaml
 use-extension:
-<<<<<<< HEAD
-  "@autorest/modelerfour": "4.15.407"
-=======
   "@autorest/modelerfour": "4.15.414"
->>>>>>> 8b43c3a9
 modelerfour:
   always-create-content-type-parameter: true
   flatten-models: true
