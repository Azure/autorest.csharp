﻿// Copyright (c) Microsoft Corporation. All rights reserved.
// Licensed under the MIT License. See License.txt in the project root for license information.


using AutoRest.CSharp.V3.Generation.Types;

namespace AutoRest.CSharp.V3.Output.Models.Serialization.Json
{
    internal abstract class JsonSerialization: ObjectSerialization
    {
<<<<<<< HEAD
        public abstract CSharpType Type { get; }
=======
        public abstract TypeReference? Type { get; }
>>>>>>> da163096
    }
}<|MERGE_RESOLUTION|>--- conflicted
+++ resolved
@@ -8,10 +8,6 @@
 {
     internal abstract class JsonSerialization: ObjectSerialization
     {
-<<<<<<< HEAD
-        public abstract CSharpType Type { get; }
-=======
-        public abstract TypeReference? Type { get; }
->>>>>>> da163096
+        public abstract CSharpType? Type { get; }
     }
 }