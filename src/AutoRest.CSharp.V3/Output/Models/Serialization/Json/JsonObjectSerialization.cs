--- conflicted
+++ resolved
@@ -8,22 +8,14 @@
 {
     internal class JsonObjectSerialization: JsonSerialization
     {
-<<<<<<< HEAD
-        public JsonObjectSerialization(CSharpType type, JsonPropertySerialization[] properties, JsonDynamicPropertiesSerialization? additionalProperties)
-=======
-        public JsonObjectSerialization(TypeReference? type, JsonPropertySerialization[] properties, JsonDynamicPropertiesSerialization? additionalProperties)
->>>>>>> da163096
+        public JsonObjectSerialization(CSharpType? type, JsonPropertySerialization[] properties, JsonDynamicPropertiesSerialization? additionalProperties)
         {
             Type = type;
             Properties = properties;
             AdditionalProperties = additionalProperties;
         }
 
-<<<<<<< HEAD
-        public override CSharpType Type { get; }
-=======
-        public override TypeReference? Type { get; }
->>>>>>> da163096
+        public override CSharpType? Type { get; }
         public JsonPropertySerialization[] Properties { get; }
         public JsonDynamicPropertiesSerialization? AdditionalProperties { get; }
     }
