--- conflicted
+++ resolved
@@ -1,21 +1,20 @@
 ﻿// Copyright (c) Microsoft Corporation. All rights reserved.
 // Licensed under the MIT License. See License.txt in the project root for license information.
 
-<<<<<<< HEAD
+
+using System;
 using AutoRest.CSharp.V3.Generation.Types;
-=======
-using System;
->>>>>>> da163096
 
 namespace AutoRest.CSharp.V3.Output.Models.Serialization.Json
 {
     internal class JsonPropertySerialization
     {
-        public JsonPropertySerialization(string name, string? memberName, JsonSerialization valueSerialization)
+        public JsonPropertySerialization(string name, string? memberName, JsonSerialization valueSerialization, CSharpType? initializeType)
         {
             Name = name;
             MemberName = memberName;
             ValueSerialization = valueSerialization;
+            InitializeType = initializeType;
             if ((MemberName == null) != (ValueSerialization.Type == null))
             {
                 throw new InvalidOperationException($"Invalid serialization. {nameof(MemberName)} and {nameof(ValueSerialization.Type)} must either be both populated or both null.");
