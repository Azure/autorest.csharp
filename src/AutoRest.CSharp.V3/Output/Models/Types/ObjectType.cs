﻿// Copyright (c) Microsoft Corporation. All rights reserved.
// Licensed under the MIT License. See License.txt in the project root for license information.

using System;
using System.Collections;
using System.Collections.Generic;
using System.Diagnostics;
using System.Diagnostics.CodeAnalysis;
using System.Linq;
using AutoRest.CSharp.V3.Generation.Types;
using AutoRest.CSharp.V3.Input;
using AutoRest.CSharp.V3.Input.Source;
using AutoRest.CSharp.V3.Output.Builders;
using AutoRest.CSharp.V3.Output.Models.Requests;
using AutoRest.CSharp.V3.Output.Models.Serialization;
using AutoRest.CSharp.V3.Output.Models.Shared;
using AutoRest.CSharp.V3.Utilities;
using Microsoft.CodeAnalysis;

namespace AutoRest.CSharp.V3.Output.Models.Types
{
    internal class ObjectType : ISchemaType
    {
        private readonly ObjectSchema _objectSchema;
        private readonly SerializationBuilder _serializationBuilder;
        private readonly TypeFactory _typeFactory;

        private ObjectTypeProperty[]? _properties;
        private ObjectTypeDiscriminator? _discriminator;
        private CSharpType? _inheritsType;
        private CSharpType? _implementsDictionaryType;
        private ObjectSerialization[]? _serializations;
        private readonly ModelTypeMapping? _sourceTypeMapping;
        private ObjectTypeConstructor[]? _constructors;
        private ObjectTypeProperty? _additionalPropertiesProperty;

        public ObjectType(ObjectSchema objectSchema, BuildContext context)
        {
            _objectSchema = objectSchema;
            _typeFactory = context.TypeFactory;
            _serializationBuilder = new SerializationBuilder();

            Schema = objectSchema;
            var name = objectSchema.CSharpName();
            var ns = $"{context.DefaultNamespace}.Models";
            _sourceTypeMapping = context.SourceInputModel.FindForModel(ns, name);
            Declaration = BuilderHelpers.CreateTypeAttributes(
                name,
                ns,
                "public",
                _sourceTypeMapping?.ExistingType);

            Description = BuilderHelpers.CreateDescription(objectSchema);
            IsStruct = _sourceTypeMapping?.ExistingType.IsValueType == true;

            Type = new CSharpType(this, Declaration.Namespace, Declaration.Name, isValueType: IsStruct);
        }

        public bool IsStruct { get; }

        public TypeDeclarationOptions Declaration { get; }

        public string? Description { get; }

        public Schema Schema { get; }

        public CSharpType? Inherits => _inheritsType ??= CreateInheritedType();

        public ObjectSerialization[] Serializations => _serializations ??= BuildSerializations();

        public ObjectTypeProperty[] Properties => _properties ??= BuildProperties().ToArray();

        public ObjectTypeProperty? AdditionalPropertiesProperty {
            get
            {
                if (_additionalPropertiesProperty != null || ImplementsDictionaryType == null)
                {
                    return _additionalPropertiesProperty;
                }

                SourceMemberMapping? memberMapping = _sourceTypeMapping?.GetForMember("$AdditionalProperties");

                _additionalPropertiesProperty = new ObjectTypeProperty(
                    BuilderHelpers.CreateMemberDeclaration("AdditionalProperties", ImplementsDictionaryType, "internal", memberMapping?.ExistingMember, _typeFactory),
                    string.Empty,
                    true,
                    null,
                    TypeFactory.GetImplementationType(ImplementsDictionaryType),
                    false
                    );

                return _additionalPropertiesProperty;
            }
        }

        public ObjectTypeConstructor[] Constructors => _constructors ??= BuildConstructors().ToArray();

        private IEnumerable<ObjectTypeConstructor> BuildConstructors()
        {
            List<Parameter> serializationConstructorParameters = new List<Parameter>();
            List<Parameter> defaultCtorParameters = new List<Parameter>();
            List<ObjectPropertyInitializer> initializers = new List<ObjectPropertyInitializer>();
            List<ObjectPropertyInitializer> defaultCtorInitializers = new List<ObjectPropertyInitializer>();

            ObjectTypeConstructor? baseCtor = null;
            ObjectTypeConstructor? baseSerializationCtor = null;
            if (Inherits != null && !Inherits.IsFrameworkType && Inherits.Implementation is ObjectType objectType)
            {
                baseCtor = objectType.Constructors.First();
                baseSerializationCtor = objectType.Constructors.Last();

                defaultCtorParameters.AddRange(baseCtor.Parameters);
                serializationConstructorParameters.AddRange(baseSerializationCtor.Parameters);
            }

            bool ownsDiscriminatorProperty = false;
            foreach (var property in Properties)
            {
                var deserializationParameter = new Parameter(
                    property.Declaration.Name.ToVariableName(),
                    property.Description,
                    property.Declaration.Type,
                    null,
                    false
                );

                var initializeWithType = property.InitializeWithType;
                var fallback = initializeWithType != null ?
                    Constant.NewInstanceOf(initializeWithType) : (ReferenceOrConstant?) null;

                serializationConstructorParameters.Add(deserializationParameter);
<<<<<<< HEAD
                initializers.Add(new ObjectPropertyInitializer(property, deserializationParameter, fallback));
=======

                initializers.Add(new ObjectPropertyInitializer(property, deserializationParameter));
>>>>>>> 7de35d4e

                // Only required properties that are not discriminators go into default ctor
                if (property == Discriminator?.Property)
                {
                    ownsDiscriminatorProperty = true;
                    continue;
                }
                // For structs all properties become required
                if (!IsStruct && property.SchemaProperty?.Required != true)
                {
                    // Initialize collection even if it's not required
                    if (fallback != null)
                    {
                        defaultCtorInitializers.Add(new ObjectPropertyInitializer(property, fallback.Value));
                    }
                    continue;
                }

                // Turn constants into initializers
                if (property.SchemaProperty?.Schema is ConstantSchema constantSchema)
                {
                    var constantValue = constantSchema.Value.Value != null ?
                        BuilderHelpers.ParseConstant(constantSchema.Value.Value, property.Declaration.Type) :
                        Constant.NewInstanceOf(property.Declaration.Type);

                    defaultCtorInitializers.Add(new ObjectPropertyInitializer(
                        property,
                        constantValue));

                    continue;
                }

                Constant? defaultValue = null;

                if (property.SchemaProperty?.ClientDefaultValue is object defaultValueObject)
                {
                    defaultValue = BuilderHelpers.ParseConstant(defaultValueObject, property.Declaration.Type);
                }

                var defaultCtorParameter = new Parameter(
                    property.Declaration.Name.ToVariableName(),
                    property.Description,
                    TypeFactory.GetInputType(property.Declaration.Type),
                    defaultValue,
                    true
                );

                defaultCtorParameters.Add(defaultCtorParameter);
                defaultCtorInitializers.Add(new ObjectPropertyInitializer(property, defaultCtorParameter));
            }


            if (Discriminator != null)
            {
                // Add discriminator initializer to constructor at every level of hierarchy
                if (!ownsDiscriminatorProperty &&
                    baseSerializationCtor != null
                    )
                {
                    var discriminatorParameter = baseSerializationCtor.FindParameterByInitializedProperty(Discriminator.Property);
                    Debug.Assert(discriminatorParameter != null);

                    initializers.Add(new ObjectPropertyInitializer(Discriminator.Property, discriminatorParameter, BuilderHelpers.StringConstant(Discriminator.Value)));
                }
                defaultCtorInitializers.Add(new ObjectPropertyInitializer(Discriminator.Property, BuilderHelpers.StringConstant(Discriminator.Value)));
            }

            yield return new ObjectTypeConstructor(
                BuilderHelpers.CreateMemberDeclaration(
                    Type.Name,
                    Type,
                    // inputs have public ctor by default
                    _objectSchema.IsInput ? "public" : "internal",
                    null,
                    _typeFactory),
                defaultCtorParameters.ToArray(),
                defaultCtorInitializers.ToArray(),
                baseCtor);

            // Skip serialization ctor if they are the same
            if (!defaultCtorParameters
                    .Select(p => p.Type)
                    .SequenceEqual(serializationConstructorParameters.Select(p => p.Type)))
            {
                yield return new ObjectTypeConstructor(
                    BuilderHelpers.CreateMemberDeclaration(Type.Name, Type, "internal", null, _typeFactory),
                    serializationConstructorParameters.ToArray(),
                    initializers.ToArray(),
                    baseSerializationCtor
                );
            }
        }

        public ObjectTypeDiscriminator? Discriminator => _discriminator ??= BuildDiscriminator();

        public CSharpType? ImplementsDictionaryType => _implementsDictionaryType ??= CreateInheritedDictionaryType();

        public CSharpType Type { get; }

        public bool IncludeSerializer => _objectSchema.IsInput;
        public bool IncludeDeserializer => _objectSchema.IsOutput;

        public ObjectTypeProperty GetPropertyForSchemaProperty(Property property, bool includeParents = false)
        {
            if (!TryGetPropertyForSchemaProperty(p => p.SchemaProperty == property, out ObjectTypeProperty? objectProperty, includeParents))
            {
                throw new InvalidOperationException($"Unable to find object property for schema property {property.SerializedName} in schema {Schema.Name}");
            }

            return objectProperty;
        }

        public ObjectTypeProperty GetPropertyBySerializedName(string serializedName, bool includeParents = false)
        {
            if (!TryGetPropertyForSchemaProperty(p => p.SchemaProperty?.SerializedName == serializedName, out ObjectTypeProperty? objectProperty, includeParents))
            {
                throw new InvalidOperationException($"Unable to find object property with serialized name {serializedName} in schema {Schema.Name}");
            }

            return objectProperty;
        }

        public ObjectTypeProperty GetPropertyForGroupedParameter(RequestParameter groupedParameter, bool includeParents = false)
        {
            if (!TryGetPropertyForSchemaProperty(
                p => (p.SchemaProperty as GroupProperty)?.OriginalParameter.Contains(groupedParameter) == true,
                out ObjectTypeProperty? objectProperty, includeParents))
            {
                throw new InvalidOperationException($"Unable to find object property for grouped parameter {groupedParameter.Language.Default.Name} in schema {Schema.Name}");
            }

            return objectProperty;
        }

        private bool TryGetPropertyForSchemaProperty(Func<ObjectTypeProperty, bool> propertySelector, [NotNullWhen(true)] out ObjectTypeProperty? objectProperty, bool includeParents = false)
        {
            objectProperty = null;

            foreach (var type in EnumerateHierarchy())
            {
                objectProperty = type.Properties.SingleOrDefault(propertySelector);
                if (objectProperty != null || !includeParents)
                {
                    break;
                }
            }

            return objectProperty != null;
        }

        public IEnumerable<ObjectType> EnumerateHierarchy()
        {
            ObjectType? type = this;
            while (type != null)
            {
                yield return type;

                if (type.Inherits?.IsFrameworkType == false && type.Inherits.Implementation is ObjectType o)
                {
                    type = o;
                }
                else
                {
                    type = null;
                }
            }
        }

        private ObjectTypeDiscriminator? BuildDiscriminator()
        {
            ObjectTypeDiscriminator? discriminator = null;
            Discriminator? schemaDiscriminator = _objectSchema.Discriminator;

            if (schemaDiscriminator == null && _objectSchema.DiscriminatorValue != null)
            {
                schemaDiscriminator = _objectSchema.Parents!.All.OfType<ObjectSchema>().First(p => p.Discriminator != null).Discriminator;

                Debug.Assert(schemaDiscriminator != null);

                discriminator = new ObjectTypeDiscriminator(
                    GetPropertyForSchemaProperty(schemaDiscriminator.Property, includeParents: true),
                    schemaDiscriminator.Property.SerializedName,
                    Array.Empty<ObjectTypeDiscriminatorImplementation>(),
                    _objectSchema.DiscriminatorValue
                );
            }
            else if (schemaDiscriminator != null)
            {
                discriminator = new ObjectTypeDiscriminator(
                    GetPropertyForSchemaProperty(schemaDiscriminator.Property, includeParents: true),
                    schemaDiscriminator.Property.SerializedName,
                    CreateDiscriminatorImplementations(schemaDiscriminator),
                    _objectSchema.DiscriminatorValue
                );
            }

            return discriminator;
        }

        private ObjectSerialization[] BuildSerializations()
        {
            return _objectSchema.SerializationFormats.Select(type => _serializationBuilder.BuildObject(type, _objectSchema, this)).ToArray();
        }

        private ObjectTypeDiscriminatorImplementation[] CreateDiscriminatorImplementations(Discriminator schemaDiscriminator)
        {
            return schemaDiscriminator.All.Select(implementation => new ObjectTypeDiscriminatorImplementation(
                implementation.Key,
                _typeFactory.CreateType(implementation.Value, false)
            )).ToArray();
        }

        private IEnumerable<ObjectTypeProperty> BuildProperties()
        {
            foreach (var objectSchema in GetCombinedSchemas())
            {
                foreach (Property property in objectSchema.Properties!)
                {
                    var name = BuilderHelpers.DisambiguateName(Type, property.CSharpName());
                               SourceMemberMapping? memberMapping = _sourceTypeMapping?.GetForMember(name);
                    bool isReadOnly =
                        IsStruct ||
                        property.IsDiscriminator != true &&
                        (property.ReadOnly == true ||
                         property.Required == true ||
                         !_objectSchema.IsInput);

                    CSharpType type = _typeFactory.CreateType(
                        property.Schema,
                        property.IsNullable());

                    if (!_objectSchema.IsInput)
                    {
                        type = TypeFactory.GetOutputType(type);
                    }

                    var accessibility = property.IsDiscriminator == true ? "internal" : "public";

                    yield return new ObjectTypeProperty(
                        BuilderHelpers.CreateMemberDeclaration(name, type, accessibility, memberMapping?.ExistingMember, _typeFactory),
                        BuilderHelpers.EscapeXmlDescription(property.Language.Default.Description),
                        isReadOnly,
                        property);
                }

<<<<<<< HEAD
                var accessibility = property.IsDiscriminator == true ? "internal" : "public";

                var initializeWithTypeSymbol = memberMapping?.InitializeWithType;
                CSharpType? initializeWithType = initializeWithTypeSymbol != null ? _typeFactory.CreateType(initializeWithTypeSymbol) : null;

                yield return new ObjectTypeProperty(
                    BuilderHelpers.CreateMemberDeclaration(name, type, accessibility, memberMapping?.ExistingMember, _typeFactory),
                    BuilderHelpers.EscapeXmlDescription(property.Language.Default.Description),
                    isReadOnly,
                    property,
                    initializeWithType,
                    memberMapping?.EmptyAsUndefined ?? false);
=======
>>>>>>> 7de35d4e
            }

            if (AdditionalPropertiesProperty is ObjectTypeProperty additionalPropertiesProperty)
            {
                yield return additionalPropertiesProperty;
            }
        }

        // Enumerates all schemas that were merged into this one, excludes the inherited schema
        private IEnumerable<ObjectSchema> GetCombinedSchemas()
        {
            var inherited = EnumerateHierarchy().Select(type => type.Schema).ToHashSet();

            yield return _objectSchema;

            foreach (var parent in _objectSchema.Parents!.All)
            {
                if (parent is ObjectSchema objectParent && !inherited.Contains(objectParent))
                {
                    // WORKAROUND: https://github.com/Azure/autorest.modelerfour/issues/257
                    inherited.Add(parent);
                    yield return objectParent;
                }
            }
        }

        private CSharpType? CreateInheritedType()
        {
            var sourceBaseType = _sourceTypeMapping?.ExistingType?.BaseType;
            if (sourceBaseType != null &&
                sourceBaseType.SpecialType != SpecialType.System_ValueType &&
                sourceBaseType.SpecialType != SpecialType.System_Object &&
                _typeFactory.TryCreateType(sourceBaseType, out CSharpType? baseType))
            {
                return baseType;
            }

            var objectSchemas = _objectSchema.Parents!.Immediate.OfType<ObjectSchema>().ToArray();

            ObjectSchema? selectedSchema = null;

            foreach (var objectSchema in objectSchemas)
            {
                bool skip = false;

                // Filter transitive schemas
                // https://github.com/Azure/autorest.modelerfour/issues/258
                foreach (var otherSchema in objectSchemas)
                {
                    if (otherSchema.Parents!.All.Contains(objectSchema))
                    {
                        skip = true;
                        break;
                    }
                }

                if (skip)
                {
                    continue;
                }

                // Take first schema or the one with discriminator
                selectedSchema ??= objectSchema;

                if (objectSchema.Discriminator != null)
                {
                    selectedSchema = objectSchema;
                    break;
                }
            }

            if (selectedSchema != null)
            {
                CSharpType type = _typeFactory.CreateType(selectedSchema, false);
                Debug.Assert(!type.IsFrameworkType);
                return type;
            }
            return null;
        }

        private CSharpType? CreateInheritedDictionaryType()
        {
            foreach (ComplexSchema complexSchema in _objectSchema.Parents!.Immediate)
            {
                if (complexSchema is DictionarySchema dictionarySchema)
                {
                    return new CSharpType(
                        _objectSchema.IsInput ? typeof(IDictionary<,>) : typeof(IReadOnlyDictionary<,>),
                        typeof(string),
                        _typeFactory.CreateType(dictionarySchema.ElementType, false));
                };
            }

            return null;
        }
    }
}<|MERGE_RESOLUTION|>--- conflicted
+++ resolved
@@ -129,12 +129,8 @@
                     Constant.NewInstanceOf(initializeWithType) : (ReferenceOrConstant?) null;
 
                 serializationConstructorParameters.Add(deserializationParameter);
-<<<<<<< HEAD
+
                 initializers.Add(new ObjectPropertyInitializer(property, deserializationParameter, fallback));
-=======
-
-                initializers.Add(new ObjectPropertyInitializer(property, deserializationParameter));
->>>>>>> 7de35d4e
 
                 // Only required properties that are not discriminators go into default ctor
                 if (property == Discriminator?.Property)
@@ -354,7 +350,7 @@
                 foreach (Property property in objectSchema.Properties!)
                 {
                     var name = BuilderHelpers.DisambiguateName(Type, property.CSharpName());
-                               SourceMemberMapping? memberMapping = _sourceTypeMapping?.GetForMember(name);
+                    SourceMemberMapping? memberMapping = _sourceTypeMapping?.GetForMember(name);
                     bool isReadOnly =
                         IsStruct ||
                         property.IsDiscriminator != true &&
@@ -373,28 +369,17 @@
 
                     var accessibility = property.IsDiscriminator == true ? "internal" : "public";
 
+                    var initializeWithTypeSymbol = memberMapping?.InitializeWithType;
+                    CSharpType? initializeWithType = initializeWithTypeSymbol != null ? _typeFactory.CreateType(initializeWithTypeSymbol) : null;
+
                     yield return new ObjectTypeProperty(
                         BuilderHelpers.CreateMemberDeclaration(name, type, accessibility, memberMapping?.ExistingMember, _typeFactory),
                         BuilderHelpers.EscapeXmlDescription(property.Language.Default.Description),
                         isReadOnly,
-                        property);
-                }
-
-<<<<<<< HEAD
-                var accessibility = property.IsDiscriminator == true ? "internal" : "public";
-
-                var initializeWithTypeSymbol = memberMapping?.InitializeWithType;
-                CSharpType? initializeWithType = initializeWithTypeSymbol != null ? _typeFactory.CreateType(initializeWithTypeSymbol) : null;
-
-                yield return new ObjectTypeProperty(
-                    BuilderHelpers.CreateMemberDeclaration(name, type, accessibility, memberMapping?.ExistingMember, _typeFactory),
-                    BuilderHelpers.EscapeXmlDescription(property.Language.Default.Description),
-                    isReadOnly,
-                    property,
-                    initializeWithType,
-                    memberMapping?.EmptyAsUndefined ?? false);
-=======
->>>>>>> 7de35d4e
+                        property,
+                        initializeWithType,
+                        memberMapping?.EmptyAsUndefined ?? false);
+                }
             }
 
             if (AdditionalPropertiesProperty is ObjectTypeProperty additionalPropertiesProperty)
