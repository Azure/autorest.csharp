--- conflicted
+++ resolved
@@ -47,13 +47,9 @@
                 _sourceTypeMapping?.ExistingType);
 
             Description = BuilderHelpers.CreateDescription(objectSchema);
-<<<<<<< HEAD
-            Type = new CSharpType(this, Declaration.Namespace, Declaration.Name, isValueType: false);
-=======
             IsStruct = _sourceTypeMapping?.ExistingType.IsValueType == true;
 
-            Type = new CSharpType(this, Declaration.Namespace, Declaration.Name, isValueType: IsStruct);;
->>>>>>> 83ff2afa
+            Type = new CSharpType(this, Declaration.Namespace, Declaration.Name, isValueType: IsStruct);
         }
 
         public bool IsStruct { get; }
