﻿// Copyright (c) Microsoft Corporation. All rights reserved.
// Licensed under the MIT License. See License.txt in the project root for license information.

using System;
using System.Collections;
using System.Collections.Generic;
using System.Diagnostics;
using System.Diagnostics.CodeAnalysis;
using System.Linq;
using AutoRest.CSharp.V3.Generation.Types;
using AutoRest.CSharp.V3.Input;
using AutoRest.CSharp.V3.Input.Source;
using AutoRest.CSharp.V3.Output.Builders;
using AutoRest.CSharp.V3.Output.Models.Serialization;
using AutoRest.CSharp.V3.Output.Models.Shared;
using AutoRest.CSharp.V3.Utilities;
using Microsoft.CodeAnalysis;

namespace AutoRest.CSharp.V3.Output.Models.Types
{
    internal class ObjectType : ISchemaType
    {
        private readonly ObjectSchema _objectSchema;
        private readonly SerializationBuilder _serializationBuilder;
        private readonly TypeFactory _typeFactory;

        private ObjectTypeProperty[]? _properties;
        private ObjectTypeDiscriminator? _discriminator;
        private CSharpType? _inheritsType;
        private CSharpType? _implementsDictionaryType;
        private ObjectSerialization[]? _serializations;
        private readonly ModelTypeMapping? _sourceTypeMapping;
        private ObjectTypeConstructor[]? _constructors;
        private ObjectTypeProperty? _additionalPropertiesProperty;

        public ObjectType(ObjectSchema objectSchema, BuildContext context)
        {
            _objectSchema = objectSchema;
            _typeFactory = context.TypeFactory;
            _serializationBuilder = new SerializationBuilder();

            Schema = objectSchema;
            var name = objectSchema.CSharpName();
            var ns = $"{context.DefaultNamespace}.Models";
            _sourceTypeMapping = context.SourceInputModel.FindForModel(ns, name);
            Declaration = BuilderHelpers.CreateTypeAttributes(
                name,
                ns,
                "public",
                _sourceTypeMapping?.ExistingType);

            Description = BuilderHelpers.CreateDescription(objectSchema);
            IsStruct = _sourceTypeMapping?.ExistingType.IsValueType == true;

            Type = new CSharpType(this, Declaration.Namespace, Declaration.Name, isValueType: IsStruct);
        }

        public bool IsStruct { get; }

        public TypeDeclarationOptions Declaration { get; }

        public string? Description { get; }

        public Schema Schema { get; }

        public CSharpType? Inherits => _inheritsType ??= CreateInheritedType();

        public ObjectSerialization[] Serializations => _serializations ??= BuildSerializations();

        public ObjectTypeProperty[] Properties => _properties ??= BuildProperties().ToArray();

        public ObjectTypeProperty? AdditionalPropertiesProperty {
            get
            {
                if (_additionalPropertiesProperty != null || ImplementsDictionaryType == null)
                {
                    return _additionalPropertiesProperty;
                }

                SourceMemberMapping? memberMapping = _sourceTypeMapping?.GetForMember("$AdditionalProperties");

                _additionalPropertiesProperty = new ObjectTypeProperty(
                    BuilderHelpers.CreateMemberDeclaration("AdditionalProperties", ImplementsDictionaryType, "internal", memberMapping?.ExistingMember, _typeFactory),
                    string.Empty,
                    true,
                    null);

                return _additionalPropertiesProperty;
            }
        }

        public ObjectTypeConstructor[] Constructors => _constructors ??= BuildConstructors().ToArray();

        private IEnumerable<ObjectTypeConstructor> BuildConstructors()
        {
            List<Parameter> serializationConstructorParameters = new List<Parameter>();
            List<Parameter> defaultCtorParameters = new List<Parameter>();
            List<ObjectPropertyInitializer> initializers = new List<ObjectPropertyInitializer>();
            List<ObjectPropertyInitializer> defaultCtorInitializers = new List<ObjectPropertyInitializer>();

            ObjectTypeConstructor? baseCtor = null;
            ObjectTypeConstructor? baseSerializationCtor = null;
            if (Inherits != null && !Inherits.IsFrameworkType && Inherits.Implementation is ObjectType objectType)
            {
                baseCtor = objectType.Constructors.First();
                baseSerializationCtor = objectType.Constructors.Last();

                defaultCtorParameters.AddRange(baseCtor.Parameters);
                serializationConstructorParameters.AddRange(baseSerializationCtor.Parameters);
            }

            foreach (var property in Properties)
            {
                var deserializationParameter = new Parameter(
                    property.Declaration.Name.ToVariableName(),
                    property.Description,
                    property.Declaration.Type,
                    null,
                    false
                );

                serializationConstructorParameters.Add(deserializationParameter);

<<<<<<< HEAD
                if (property == Discriminator?.Property)
                {
                    discriminatorParameter = deserializationParameter;
                    continue;
                }

                initializers.Add(new ObjectPropertyInitializer(property, deserializationParameter));

=======
>>>>>>> fff8f7da
                // Only required properties that are not discriminators go into default ctor
                // For structs all properties become required
                if ((!IsStruct && property.SchemaProperty?.Required != true) ||
                    property == Discriminator?.Property)
                {
                    continue;
                }

                // Turn constants into initializers
                if (property.SchemaProperty?.Schema is ConstantSchema constantSchema)
                {
                    var constantValue = constantSchema.Value.Value != null ?
                        BuilderHelpers.ParseConstant(constantSchema.Value.Value, property.Declaration.Type) :
                        Constant.NewInstanceOf(property.Declaration.Type);

                    defaultCtorInitializers.Add(new ObjectPropertyInitializer(
                        property,
                        constantValue));

                    continue;
                }

                Constant? defaultValue = null;

                if (property.SchemaProperty?.ClientDefaultValue is object defaultValueObject)
                {
                    defaultValue = BuilderHelpers.ParseConstant(defaultValueObject, property.Declaration.Type);
                }

                var defaultCtorParameter = new Parameter(
                    property.Declaration.Name.ToVariableName(),
                    property.Description,
                    TypeFactory.GetInputType(property.Declaration.Type),
                    defaultValue,
                    true
                );

                defaultCtorParameters.Add(defaultCtorParameter);
                defaultCtorInitializers.Add(new ObjectPropertyInitializer(property, defaultCtorParameter));
            }


            if (Discriminator != null)
            {
                // Add discriminator initializer to constructor at every level of hierarchy
                if (baseSerializationCtor != null)
                {
                    var discriminatorParameter = baseSerializationCtor.FindParameterByInitializedProperty(Discriminator.Property);
                    Debug.Assert(discriminatorParameter != null);

                    initializers.Add(new ObjectPropertyInitializer(Discriminator.Property, discriminatorParameter));
                }
                defaultCtorInitializers.Add(new ObjectPropertyInitializer(Discriminator.Property, BuilderHelpers.StringConstant(Discriminator.Value)));
            }

            // In structs additional properties would become required and get initialized from parameter
            if (AdditionalPropertiesProperty != null && !IsStruct)
            {
                var implType = new CSharpType(typeof(Dictionary<,>), AdditionalPropertiesProperty.Declaration.Type.Arguments);
                defaultCtorInitializers.Add(new ObjectPropertyInitializer(AdditionalPropertiesProperty, Constant.NewInstanceOf(implType)));
            }

            yield return new ObjectTypeConstructor(
                BuilderHelpers.CreateMemberDeclaration(
                    Type.Name,
                    Type,
                    // inputs have public ctor by default
                    _objectSchema.IsInput ? "public" : "internal",
                    _sourceTypeMapping?.DefaultConstructor,
                    _typeFactory),
                defaultCtorParameters.ToArray(),
                defaultCtorInitializers.ToArray(),
                baseCtor);

            // Skip serialization ctor if they are the same
            if (!defaultCtorParameters
                    .Select(p => p.Type)
                    .SequenceEqual(serializationConstructorParameters.Select(p => p.Type)))
            {
                yield return new ObjectTypeConstructor(
                    BuilderHelpers.CreateMemberDeclaration(Type.Name, Type, "internal", null, _typeFactory),
                    serializationConstructorParameters.ToArray(),
                    initializers.ToArray(),
                    baseSerializationCtor
                );
            }
        }

        public ObjectTypeDiscriminator? Discriminator => _discriminator ??= BuildDiscriminator();

        public CSharpType? ImplementsDictionaryType => _implementsDictionaryType ??= CreateInheritedDictionaryType();

        public CSharpType Type { get; }

        public bool IncludeSerializer => _objectSchema.IsInput;
        public bool IncludeDeserializer => _objectSchema.IsOutput;

        public ObjectTypeProperty GetPropertyForSchemaProperty(Property property, bool includeParents = false)
        {
            if (!TryGetPropertyForSchemaProperty(p => p.SchemaProperty == property, out ObjectTypeProperty? objectProperty, includeParents))
            {
                throw new InvalidOperationException($"Unable to find object property for schema property {property.SerializedName} in schema {Schema.Name}");
            }

            return objectProperty;
        }

        public ObjectTypeProperty GetPropertyBySerializedName(string serializedName, bool includeParents = false)
        {
            if (!TryGetPropertyForSchemaProperty(p => p.SchemaProperty?.SerializedName == serializedName, out ObjectTypeProperty? objectProperty, includeParents))
            {
                throw new InvalidOperationException($"Unable to find object property with serialized name {serializedName} in schema {Schema.Name}");
            }

            return objectProperty;
        }

        public ObjectTypeProperty GetPropertyForGroupedParameter(RequestParameter groupedParameter, bool includeParents = false)
        {
            if (!TryGetPropertyForSchemaProperty(
                p => (p.SchemaProperty as GroupProperty)?.OriginalParameter.Contains(groupedParameter) == true,
                out ObjectTypeProperty? objectProperty, includeParents))
            {
                throw new InvalidOperationException($"Unable to find object property for grouped parameter {groupedParameter.Language.Default.Name} in schema {Schema.Name}");
            }

            return objectProperty;
        }

        private bool TryGetPropertyForSchemaProperty(Func<ObjectTypeProperty, bool> propertySelector, [NotNullWhen(true)] out ObjectTypeProperty? objectProperty, bool includeParents = false)
        {
            objectProperty = null;

            foreach (var type in EnumerateHierarchy())
            {
                objectProperty = type.Properties.SingleOrDefault(propertySelector);
                if (objectProperty != null || !includeParents)
                {
                    break;
                }
            }

            return objectProperty != null;
        }

        public IEnumerable<ObjectType> EnumerateHierarchy()
        {
            ObjectType? type = this;
            while (type != null)
            {
                yield return type;

                if (type.Inherits?.IsFrameworkType == false && type.Inherits.Implementation is ObjectType o)
                {
                    type = o;
                }
                else
                {
                    type = null;
                }
            }
        }

        private ObjectTypeDiscriminator? BuildDiscriminator()
        {
            ObjectTypeDiscriminator? discriminator = null;
            Discriminator? schemaDiscriminator = _objectSchema.Discriminator;

            if (schemaDiscriminator == null && _objectSchema.DiscriminatorValue != null)
            {
                schemaDiscriminator = _objectSchema.Parents!.All.OfType<ObjectSchema>().First(p => p.Discriminator != null).Discriminator;

                Debug.Assert(schemaDiscriminator != null);

                discriminator = new ObjectTypeDiscriminator(
                    GetPropertyForSchemaProperty(schemaDiscriminator.Property, includeParents: true),
                    schemaDiscriminator.Property.SerializedName,
                    Array.Empty<ObjectTypeDiscriminatorImplementation>(),
                    _objectSchema.DiscriminatorValue
                );
            }
            else if (schemaDiscriminator != null)
            {
                discriminator = new ObjectTypeDiscriminator(
                    GetPropertyForSchemaProperty(schemaDiscriminator.Property, includeParents: true),
                    schemaDiscriminator.Property.SerializedName,
                    CreateDiscriminatorImplementations(schemaDiscriminator),
                    _objectSchema.DiscriminatorValue
                );
            }

            return discriminator;
        }

        private ObjectSerialization[] BuildSerializations()
        {
            return _objectSchema.SerializationFormats.Select(type => _serializationBuilder.BuildObject(type, _objectSchema, this)).ToArray();
        }

        private ObjectTypeDiscriminatorImplementation[] CreateDiscriminatorImplementations(Discriminator schemaDiscriminator)
        {
            return schemaDiscriminator.All.Select(implementation => new ObjectTypeDiscriminatorImplementation(
                implementation.Key,
                _typeFactory.CreateType(implementation.Value, false)
            )).ToArray();
        }

        private IEnumerable<ObjectTypeProperty> BuildProperties()
        {
            foreach (var objectSchema in GetCombinedSchemas())
            {
                foreach (Property property in objectSchema.Properties!)
                {
                    var name = BuilderHelpers.DisambiguateName(Type, property.CSharpName());
                               SourceMemberMapping? memberMapping = _sourceTypeMapping?.GetForMember(name);
                    bool isReadOnly =
                        IsStruct ||
                        property.IsDiscriminator != true &&
                        (property.ReadOnly == true ||
                         property.Required == true ||
                         !_objectSchema.IsInput);

                    CSharpType type = _typeFactory.CreateType(
                        property.Schema,
                        property.IsNullable());

                    if (!_objectSchema.IsInput)
                    {
                        type = TypeFactory.GetOutputType(type);
                    }

                    var accessibility = property.IsDiscriminator == true ? "internal" : "public";

                    yield return new ObjectTypeProperty(
                        BuilderHelpers.CreateMemberDeclaration(name, type, accessibility, memberMapping?.ExistingMember, _typeFactory),
                        BuilderHelpers.EscapeXmlDescription(property.Language.Default.Description),
                        isReadOnly,
                        property);
                }

            }

            if (AdditionalPropertiesProperty is ObjectTypeProperty additionalPropertiesProperty)
            {
                yield return additionalPropertiesProperty;
            }
        }

        // Enumerates all schemas that were merged into this one, excludes the inherited schema
        private IEnumerable<ObjectSchema> GetCombinedSchemas()
        {
            var inherited = EnumerateHierarchy().Select(type => type.Schema).ToHashSet();

            yield return _objectSchema;

            foreach (var parent in _objectSchema.Parents!.All)
            {
                if (parent is ObjectSchema objectParent && !inherited.Contains(objectParent))
                {
                    // WORKAROUND: https://github.com/Azure/autorest.modelerfour/issues/257
                    inherited.Add(parent);
                    yield return objectParent;
                }
            }
        }

        private CSharpType? CreateInheritedType()
        {
            var sourceBaseType = _sourceTypeMapping?.ExistingType?.BaseType;
            if (sourceBaseType != null)
            {
                return _typeFactory.CreateType(sourceBaseType);
            }

            var objectSchemas = _objectSchema.Parents!.Immediate.OfType<ObjectSchema>().ToArray();

            ObjectSchema? selectedSchema = null;

            foreach (var objectSchema in objectSchemas)
            {
                bool skip = false;

                // Filter transitive schemas
                // https://github.com/Azure/autorest.modelerfour/issues/258
                foreach (var otherSchema in objectSchemas)
                {
                    if (otherSchema.Parents!.All.Contains(objectSchema))
                    {
                        skip = true;
                        break;
                    }
                }

                if (skip)
                {
                    continue;
                }

                // Take first schema or the one with discriminator
                if (selectedSchema == null || objectSchema.Discriminator != null)
                {
                    selectedSchema = objectSchema;
                }
            }

            if (selectedSchema != null)
            {
                CSharpType type = _typeFactory.CreateType(selectedSchema, false);
                Debug.Assert(!type.IsFrameworkType);
                return type;
            }
            return null;
        }

        private CSharpType? CreateInheritedDictionaryType()
        {
            foreach (ComplexSchema complexSchema in _objectSchema.Parents!.Immediate)
            {
                if (complexSchema is DictionarySchema dictionarySchema)
                {
                    return new CSharpType(
                        _objectSchema.IsInput ? typeof(IDictionary<,>) : typeof(IReadOnlyDictionary<,>),
                        typeof(string),
                        _typeFactory.CreateType(dictionarySchema.ElementType, false));
                };
            }

            return null;
        }
    }
}<|MERGE_RESOLUTION|>--- conflicted
+++ resolved
@@ -109,6 +109,7 @@
                 serializationConstructorParameters.AddRange(baseSerializationCtor.Parameters);
             }
 
+            bool ownsDiscriminatorProperty = false;
             foreach (var property in Properties)
             {
                 var deserializationParameter = new Parameter(
@@ -121,21 +122,16 @@
 
                 serializationConstructorParameters.Add(deserializationParameter);
 
-<<<<<<< HEAD
+                initializers.Add(new ObjectPropertyInitializer(property, deserializationParameter));
+
                 if (property == Discriminator?.Property)
                 {
-                    discriminatorParameter = deserializationParameter;
+                    ownsDiscriminatorProperty = true;
                     continue;
                 }
-
-                initializers.Add(new ObjectPropertyInitializer(property, deserializationParameter));
-
-=======
->>>>>>> fff8f7da
                 // Only required properties that are not discriminators go into default ctor
                 // For structs all properties become required
-                if ((!IsStruct && property.SchemaProperty?.Required != true) ||
-                    property == Discriminator?.Property)
+                if (!IsStruct && property.SchemaProperty?.Required != true)
                 {
                     continue;
                 }
@@ -177,7 +173,9 @@
             if (Discriminator != null)
             {
                 // Add discriminator initializer to constructor at every level of hierarchy
-                if (baseSerializationCtor != null)
+                if (!ownsDiscriminatorProperty &&
+                    baseSerializationCtor != null
+                    )
                 {
                     var discriminatorParameter = baseSerializationCtor.FindParameterByInitializedProperty(Discriminator.Property);
                     Debug.Assert(discriminatorParameter != null);
@@ -401,9 +399,12 @@
         private CSharpType? CreateInheritedType()
         {
             var sourceBaseType = _sourceTypeMapping?.ExistingType?.BaseType;
-            if (sourceBaseType != null)
-            {
-                return _typeFactory.CreateType(sourceBaseType);
+            if (sourceBaseType != null &&
+                sourceBaseType.SpecialType != SpecialType.System_ValueType &&
+                sourceBaseType.SpecialType != SpecialType.System_Object &&
+                _typeFactory.TryCreateType(sourceBaseType, out CSharpType? baseType))
+            {
+                return baseType;
             }
 
             var objectSchemas = _objectSchema.Parents!.Immediate.OfType<ObjectSchema>().ToArray();
