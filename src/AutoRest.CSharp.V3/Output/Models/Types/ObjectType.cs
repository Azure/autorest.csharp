﻿// Copyright (c) Microsoft Corporation. All rights reserved.
// Licensed under the MIT License. See License.txt in the project root for license information.

using System;
using System.Collections.Generic;
using System.Diagnostics;
using System.Diagnostics.CodeAnalysis;
using System.Linq;
using AutoRest.CSharp.V3.Generation.Types;
using AutoRest.CSharp.V3.Input;
using AutoRest.CSharp.V3.Input.Source;
using AutoRest.CSharp.V3.Output.Builders;
using AutoRest.CSharp.V3.Output.Models.Serialization;
using AutoRest.CSharp.V3.Output.Models.Shared;
using AutoRest.CSharp.V3.Utilities;
using Microsoft.CodeAnalysis;

namespace AutoRest.CSharp.V3.Output.Models.Types
{
    internal class ObjectType : ISchemaType
    {
        private readonly ObjectSchema _objectSchema;
        private readonly BuildContext _context;
        private readonly SerializationBuilder _serializationBuilder;
        private readonly TypeFactory _typeFactory;

        private ObjectTypeProperty[]? _properties;
        private ObjectTypeDiscriminator? _discriminator;
        private CSharpType? _inheritsType;
        private CSharpType? _implementsDictionaryType;
        private ObjectSerialization[]? _serializations;
        private readonly ModelTypeMapping? _sourceTypeMapping;
        private ObjectTypeConstructor[]? _constructors;

        public ObjectType(ObjectSchema objectSchema, BuildContext context)
        {
            _objectSchema = objectSchema;
            _sourceTypeMapping = context.SourceInputModel.FindForSchema(_objectSchema.Name);
            _context = context;
            _typeFactory = _context.TypeFactory;
            _serializationBuilder = new SerializationBuilder(_typeFactory);

            Schema = objectSchema;
            Declaration = BuilderHelpers.CreateTypeAttributes(
                objectSchema.CSharpName(),
                $"{context.DefaultNamespace}.Models",
                "public",
                _sourceTypeMapping?.ExistingType);

            Description = BuilderHelpers.CreateDescription(objectSchema);
            Type = new CSharpType(this, Declaration.Namespace, Declaration.Name, isValueType: false);;
        }

        public TypeDeclarationOptions Declaration { get; }

        public string? Description { get; }

        public Schema Schema { get; }

        public CSharpType? Inherits => _inheritsType ??= CreateInheritedType();

        public ObjectSerialization[] Serializations => _serializations ??= BuildSerializations();

        public ObjectTypeProperty[] Properties => _properties ??= BuildProperties().ToArray();

        public ObjectTypeConstructor[] Constructors => _constructors ??= BuildConstructors().ToArray();

        private IEnumerable<ObjectTypeConstructor> BuildConstructors()
        {
            List<Parameter> constructorParameters = new List<Parameter>();
            List<ObjectPropertyInitializer> initializers = new List<ObjectPropertyInitializer>();
            List<ObjectPropertyInitializer> defaultCtorInitializers = new List<ObjectPropertyInitializer>();

            foreach (var property in Properties)
            {
                var parameter = new Parameter(
                    property.Declaration.Name.ToVariableName(),
                    property.Description,
                    property.Declaration.Type,
                    null,
                    false
                );

                constructorParameters.Add(parameter);
                initializers.Add(new ObjectPropertyInitializer(property, parameter));
            }

            ObjectTypeConstructor? baseCtor = null;
            if (Inherits != null && !Inherits.IsFrameworkType && Inherits.Implementation is ObjectType objectType)
            {
                // pick ctor with parameters
                baseCtor = objectType.Constructors.Single(c => c.Parameters.Any());
                constructorParameters.AddRange(baseCtor.Parameters);
            }

            if (Discriminator != null)
            {
                var discriminatorInitializer = new ObjectPropertyInitializer(Discriminator.Property, BuilderHelpers.StringConstant(Discriminator.Value));
                initializers.Add(discriminatorInitializer);
                defaultCtorInitializers.Add(discriminatorInitializer);
            }

            yield return new ObjectTypeConstructor(
<<<<<<< HEAD
                BuilderHelpers.CreateMemberDeclaration(Type.Name, Type, "internal", _sourceTypeMapping?.DefaultConstructor),
=======
                BuilderHelpers.CreateMemberDeclaration(
                    Type.Name,
                    Type,
                    // inputs have public ctor by default
                    _objectSchema.IsInput ? "public" : "internal",
                    _sourceTypeMapping?.DefaultConstructor),
>>>>>>> 1d02b9c5
                Array.Empty<Parameter>(),
                defaultCtorInitializers.ToArray());

            yield return new ObjectTypeConstructor(
                BuilderHelpers.CreateMemberDeclaration(Type.Name, Type, "internal", null),
                constructorParameters.ToArray(),
                initializers.ToArray(),
                baseCtor
            );
        }

        public ObjectTypeDiscriminator? Discriminator => _discriminator ??= BuildDiscriminator();

        public CSharpType? ImplementsDictionaryElementType => _implementsDictionaryType ??= CreateInheritedDictionaryElementType();

        public CSharpType Type { get; }

        public bool IncludeSerializer => _objectSchema.IsInput;
        public bool IncludeDeserializer => _objectSchema.IsOutput;

        public ObjectTypeProperty GetPropertyForSchemaProperty(Property property, bool includeParents = false)
        {
            if (!TryGetPropertyForSchemaProperty(p => p.SchemaProperty == property, out ObjectTypeProperty? objectProperty, includeParents))
            {
                throw new InvalidOperationException($"Unable to find object property for schema property {property.SerializedName} in schema {Schema.Name}");
            }

            return objectProperty;
        }

        public ObjectTypeProperty GetPropertyBySerializedName(string serializedName, bool includeParents = false)
        {
            if (!TryGetPropertyForSchemaProperty(p => p.SchemaProperty.SerializedName == serializedName, out ObjectTypeProperty? objectProperty, includeParents))
            {
                throw new InvalidOperationException($"Unable to find object property with serialized name {serializedName} in schema {Schema.Name}");
            }

            return objectProperty;
        }

        private bool TryGetPropertyForSchemaProperty(Func<ObjectTypeProperty, bool> propertySelector, [NotNullWhen(true)] out ObjectTypeProperty? objectProperty, bool includeParents = false)
        {
            objectProperty = null;
            ObjectType? type = this;


            while (type != null && objectProperty == null)
            {
                objectProperty = type.Properties.SingleOrDefault(propertySelector);
                CSharpType? inheritsType = type.Inherits;
                if (includeParents &&
                    inheritsType != null &&
                    !inheritsType.IsFrameworkType)
                {
                    type = inheritsType.Implementation as ObjectType;
                }
                else
                {
                    type = null;
                }
            }
            return objectProperty != null;
        }

        private ObjectTypeDiscriminator? BuildDiscriminator()
        {
            ObjectTypeDiscriminator? discriminator = null;
            Discriminator? schemaDiscriminator = _objectSchema.Discriminator;

            if (schemaDiscriminator == null && _objectSchema.DiscriminatorValue != null)
            {
                schemaDiscriminator = _objectSchema.Parents!.All.OfType<ObjectSchema>().First(p => p.Discriminator != null).Discriminator;

                Debug.Assert(schemaDiscriminator != null);

                discriminator = new ObjectTypeDiscriminator(
                    GetPropertyForSchemaProperty(schemaDiscriminator.Property, includeParents: true),
                    schemaDiscriminator.Property.SerializedName,
                    Array.Empty<ObjectTypeDiscriminatorImplementation>(),
                    _objectSchema.DiscriminatorValue
                );
            }
            else if (schemaDiscriminator != null)
            {
                discriminator = new ObjectTypeDiscriminator(
                    GetPropertyForSchemaProperty(schemaDiscriminator.Property, includeParents: true),
                    schemaDiscriminator.Property.SerializedName,
                    CreateDiscriminatorImplementations(schemaDiscriminator),
                    _objectSchema.DiscriminatorValue
                );
            }

            return discriminator;
        }

        private ObjectSerialization[] BuildSerializations()
        {
            return _objectSchema.SerializationFormats.Select(type => _serializationBuilder.BuildObject(type, _objectSchema, this)).ToArray();
        }

        private CSharpType CreateDictionaryElementType(DictionarySchema inheritedDictionarySchema)
        {
            return _typeFactory.CreateType(inheritedDictionarySchema.ElementType, false);
        }

        private ObjectTypeDiscriminatorImplementation[] CreateDiscriminatorImplementations(Discriminator schemaDiscriminator)
        {
            return schemaDiscriminator.All.Select(implementation => new ObjectTypeDiscriminatorImplementation(
                implementation.Key,
                _typeFactory.CreateType(implementation.Value, false),
                schemaDiscriminator.Immediate.ContainsKey(implementation.Key)
            )).ToArray();
        }

        private IEnumerable<ObjectTypeProperty> BuildProperties()
        {
            foreach (Property property in _objectSchema.Properties!)
            {
                SourceMemberMapping? memberMapping = _sourceTypeMapping?.GetMemberForSchema(property.SerializedName);
                bool isReadOnly = property.IsDiscriminator == true || property.ReadOnly == true || !_objectSchema.IsInput;

                Constant? defaultValue = null;

                CSharpType type;
                CSharpType? implementationType = null;
                if (property.Schema is ConstantSchema constantSchema)
                {
                    type = _typeFactory.CreateType(constantSchema.ValueType, false);
                    defaultValue = BuilderHelpers.ParseConstant(constantSchema.Value.Value, type);
                }
                else
                {
                    type = _typeFactory.CreateType(property.Schema, property.IsNullable());
                    if (property.ClientDefaultValue != null)
                    {
                        defaultValue = BuilderHelpers.ParseConstant(property.ClientDefaultValue, type);
                    }
                    else if (property.Required == true && (property.Schema is ObjectSchema || property.Schema is ArraySchema || property.Schema is DictionarySchema))
                    {
                        implementationType = _typeFactory.CreateImplementationType(property.Schema, property.IsNullable());
                    }
                }

                yield return new ObjectTypeProperty(
                    BuilderHelpers.CreateMemberDeclaration(property.CSharpName(), type, "public", memberMapping?.ExistingMember),
                    BuilderHelpers.EscapeXmlDescription(property.Language.Default.Description),
                    isReadOnly,
                    implementationType,
                    property,
                    defaultValue);
            }
        }

        private CSharpType? CreateInheritedType()
        {
            foreach (ComplexSchema complexSchema in _objectSchema.Parents!.Immediate)
            {
                if (complexSchema is ObjectSchema parentObjectSchema)
                {
                    CSharpType type = _typeFactory.CreateType(parentObjectSchema, false);
                    Debug.Assert(!type.IsFrameworkType);
                    return type;
                }
            }

            return null;
        }

        private CSharpType? CreateInheritedDictionaryElementType()
        {
            foreach (ComplexSchema complexSchema in _objectSchema.Parents!.Immediate)
            {
                if (complexSchema is DictionarySchema dictionarySchema)
                {
                    return CreateDictionaryElementType(dictionarySchema);
                };
            }

            return null;
        }
    }
}<|MERGE_RESOLUTION|>--- conflicted
+++ resolved
@@ -101,16 +101,12 @@
             }
 
             yield return new ObjectTypeConstructor(
-<<<<<<< HEAD
-                BuilderHelpers.CreateMemberDeclaration(Type.Name, Type, "internal", _sourceTypeMapping?.DefaultConstructor),
-=======
                 BuilderHelpers.CreateMemberDeclaration(
                     Type.Name,
                     Type,
                     // inputs have public ctor by default
                     _objectSchema.IsInput ? "public" : "internal",
                     _sourceTypeMapping?.DefaultConstructor),
->>>>>>> 1d02b9c5
                 Array.Empty<Parameter>(),
                 defaultCtorInitializers.ToArray());
 
