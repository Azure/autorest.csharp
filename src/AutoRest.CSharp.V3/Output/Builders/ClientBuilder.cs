--- conflicted
+++ resolved
@@ -53,7 +53,6 @@
             Dictionary<string, OperationMethod> operationMethods = new Dictionary<string, OperationMethod>(StringComparer.InvariantCultureIgnoreCase);
             foreach (Operation operation in operationGroup.Operations)
             {
-<<<<<<< HEAD
                 foreach (ServiceRequest serviceRequest in operation.Requests)
                 {
                     HttpRequest? httpRequest = serviceRequest.Protocol.Http as HttpRequest;
@@ -65,12 +64,6 @@
 
                     Method method = BuildMethod(operation, clientName, clientParameters, httpRequest, serviceRequest.Parameters);
                     processedMethods.Add(operation.Language.Default.Name, new OperationMethod(operation, method));
-=======
-                RestClientMethod? method = BuildMethod(operation, clientName, clientParameters);
-                if (method != null)
-                {
-                    operationMethods.Add(operation.Language.Default.Name, new OperationMethod(operation, method));
->>>>>>> 4875b07a
                 }
             }
 
@@ -203,11 +196,7 @@
 
         private static Parameter[] OrderParameters(IEnumerable<Parameter> parameters) => parameters.OrderBy(p => p.DefaultValue != null).ToArray();
 
-<<<<<<< HEAD
-        private Method BuildMethod(Operation operation, string clientName, IReadOnlyDictionary<string, Parameter> clientParameters, HttpRequest httpRequest, IEnumerable<RequestParameter> requestParameters)
-=======
-        private RestClientMethod? BuildMethod(Operation operation, string clientName, IReadOnlyDictionary<string, Parameter> clientParameters)
->>>>>>> 4875b07a
+        private RestClientMethod BuildMethod(Operation operation, string clientName, IReadOnlyDictionary<string, Parameter> clientParameters, HttpRequest httpRequest, IEnumerable<RequestParameter> requestParameters)
         {
             //TODO: Handle multiple responses: https://github.com/Azure/autorest.csharp/issues/413
             ServiceResponse? response = operation.Responses.FirstOrDefault();
