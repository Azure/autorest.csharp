﻿// Copyright (c) Microsoft Corporation. All rights reserved.
// Licensed under the MIT License. See License.txt in the project root for license information.

using System;
using System.Collections.Generic;
using System.Diagnostics;
using System.Linq;
using AutoRest.CSharp.V3.Input;
using AutoRest.CSharp.V3.Input.Source;
using AutoRest.CSharp.V3.Output.Models;
using AutoRest.CSharp.V3.Output.Models.Requests;
using AutoRest.CSharp.V3.Output.Models.Responses;
using AutoRest.CSharp.V3.Output.Models.Serialization;
using AutoRest.CSharp.V3.Output.Models.Shared;
using AutoRest.CSharp.V3.Output.Models.TypeReferences;
using AutoRest.CSharp.V3.Utilities;
using Azure.Core;
using Microsoft.CodeAnalysis;
using Diagnostic = AutoRest.CSharp.V3.Output.Models.Requests.Diagnostic;
using Request = AutoRest.CSharp.V3.Output.Models.Requests.Request;

namespace AutoRest.CSharp.V3.Output.Builders
{
    internal class ClientBuilder
    {
        private readonly SourceInputModel _sourceInputModel;
        private readonly string _defaultOperationsNamespace;

        public ClientBuilder(string @namespace, SourceInputModel sourceInputModel)
        {
            _sourceInputModel = sourceInputModel;
            _defaultOperationsNamespace = $"{@namespace}.Operations";
        }

        public Client BuildClient(OperationGroup operationGroup)
        {
            var allClientParameters = operationGroup.Operations
                .SelectMany(op => op.Request.Parameters)
                .Where(p => p.Implementation == ImplementationLocation.Client)
                .Distinct();
            Dictionary<string, Parameter> clientParameters = new Dictionary<string, Parameter>();
            // Deduplication required because of https://github.com/Azure/autorest.modelerfour/issues/100
            foreach (RequestParameter clientParameter in allClientParameters)
            {
                clientParameters[clientParameter.Language.Default.Name] = BuildParameter(clientParameter);
            }

            string clientName = operationGroup.CSharpName();
            Dictionary<string, OperationMethod> processedMethods = new Dictionary<string, OperationMethod>();
            foreach (Operation operation in operationGroup.Operations)
            {
                Method? method = BuildMethod(operation, clientName, clientParameters);
                if (method != null)
                {
                    processedMethods.Add(operation.Language.Default.Name, new OperationMethod(operation, method));
                }
            }

            List<Method> nextPageMethods = new List<Method>();
            List<Paging> pagingMethods = new List<Paging>();
            foreach ((string processedName, OperationMethod processed) in processedMethods)
            {
                IDictionary<object, object>? pageable = processed.Operation.Extensions.GetValue<IDictionary<object, object>>("x-ms-pageable");
                if (pageable != null)
                {
                    //TODO: Assuming operationName is in this operation group: https://github.com/Azure/autorest.modelerfour/issues/85
                    string? extensionOperationName = pageable.GetValue<string>("operationName");
                    string? operationName = extensionOperationName?.Split('_').Last();

                    OperationMethod? next = null;
                    if (operationName != null)
                    {
                        if (!processedMethods.TryGetValue(operationName, out OperationMethod nextOperationMethod))
                        {
                            throw new Exception(
                                $"The x-ms-pageable operationName \"{extensionOperationName}\" for operation {operationGroup.Key}_{processedName} was not found.");
                        }

                        next = nextOperationMethod;
                    }
                    // If there is no operationName or we didn't find an existing operation, we use the original method to construct the nextPageMethod.
                    Method nextPageMethod = next?.Method ?? BuildNextPageMethod(processed.Method);
                    // Only add the method if it didn't previously exist
                    if (next == null)
                    {
                        nextPageMethods.Add(nextPageMethod);
                    }
                    //TODO: This is a hack since we don't have the model information at this point
                    ObjectSchema? schemaForPaging = ((processed.Method.Response.ResponseBody as ObjectResponseBody)?.Type as SchemaTypeReference)?.Schema as ObjectSchema;
                    Paging pagingMethod = GetClientMethodPaging(processed.Method, nextPageMethod, pageable, schemaForPaging);
                    pagingMethods.Add(pagingMethod);
                }
            }

<<<<<<< HEAD
            return new Client(
                BuilderHelpers.CreateTypeAttributes(clientName, _defaultOperationsNamespace, Accessibility.Internal),
=======
            Method[] methods = processedMethods.Select(om => om.Value.Method).Concat(nextPageMethods).ToArray();
            return new Client(clientName,
>>>>>>> 985a2c7a
                operationGroup.Language.Default.Description,
                OrderParameters(clientParameters.Values),
                methods,
                pagingMethods.ToArray());
        }

        private struct OperationMethod
        {
            public OperationMethod(Operation operation, Method method)
            {
                Operation = operation;
                Method = method;
            }

            public Operation Operation { get; }
            public Method Method { get; }
        }

        private static Parameter[] OrderParameters(IEnumerable<Parameter> parameters) => parameters.OrderBy(p => p.DefaultValue != null).ToArray();

        private Method? BuildMethod(Operation operation, string clientName, IReadOnlyDictionary<string, Parameter> clientParameters)
        {
            HttpRequest? httpRequest = operation.Request.Protocol.Http as HttpRequest;
            //TODO: Handle multiple responses
            ServiceResponse? response = operation.Responses.FirstOrDefault();
            HttpResponse? httpResponse = response?.Protocol.Http as HttpResponse;
            if (httpRequest == null || httpResponse == null)
            {
                return null;
            }

            HttpWithBodyRequest? httpRequestWithBody = httpRequest as HttpWithBodyRequest;
            Dictionary<string, PathSegment> uriParameters = new Dictionary<string, PathSegment>();
            Dictionary<string, PathSegment> pathParameters = new Dictionary<string, PathSegment>();
            List<QueryParameter> query = new List<QueryParameter>();
            List<RequestHeader> headers = new List<RequestHeader>();
            List<Parameter> methodParameters = new List<Parameter>();

            RequestBody? body = null;
            foreach (RequestParameter requestParameter in operation.Request.Parameters ?? Array.Empty<RequestParameter>())
            {
                string defaultName = requestParameter.Language.Default.Name;
                string serializedName = requestParameter.Language.Default.SerializedName ?? defaultName;
                ParameterOrConstant constantOrParameter;
                Schema valueSchema = requestParameter.Schema;

                if (requestParameter.Implementation == ImplementationLocation.Method)
                {
                    switch (requestParameter.Schema)
                    {
                        case ConstantSchema constant:
                            constantOrParameter = BuilderHelpers.ParseConstant(constant);
                            valueSchema = constant.ValueType;
                            break;
                        case BinarySchema _:
                            // skip
                            continue;
                        default:
                            constantOrParameter = BuildParameter(requestParameter);
                            break;
                    }

                    if (!constantOrParameter.IsConstant)
                    {
                        methodParameters.Add(constantOrParameter.Parameter);
                    }
                }
                else
                {
                    constantOrParameter = clientParameters[requestParameter.Language.Default.Name];
                }

                if (requestParameter.Protocol.Http is HttpParameter httpParameter)
                {
                    SerializationFormat serializationFormat = BuilderHelpers.GetSerializationFormat(valueSchema);
                    bool skipEncoding = requestParameter.Extensions!.TryGetValue("x-ms-skip-url-encoding", out var value) && Convert.ToBoolean(value);
                    switch (httpParameter.In)
                    {
                        case ParameterLocation.Header:
                            headers.Add(new RequestHeader(serializedName, constantOrParameter, serializationFormat));
                            break;
                        case ParameterLocation.Query:
                            query.Add(new QueryParameter(serializedName, constantOrParameter, GetSerializationStyle(httpParameter, valueSchema), !skipEncoding, serializationFormat));
                            break;
                        case ParameterLocation.Path:
                            pathParameters.Add(serializedName, new PathSegment(constantOrParameter, !skipEncoding, serializationFormat));
                            break;
                        case ParameterLocation.Body:
                            Debug.Assert(httpRequestWithBody != null);
                            var serialization = SerializationBuilder.Build(httpRequestWithBody.KnownMediaType, requestParameter.Schema, requestParameter.IsNullable());
                            body = new RequestBody(constantOrParameter, serialization);
                            break;
                        case ParameterLocation.Uri:
                            if (defaultName == "$host")
                            {
                                skipEncoding = true;
                            }
                            uriParameters[defaultName] = new PathSegment(constantOrParameter, !skipEncoding, serializationFormat);
                            break;
                    }
                }
            }

            if (httpRequestWithBody != null)
            {
                headers.AddRange(httpRequestWithBody.MediaTypes.Select(mediaType => new RequestHeader("Content-Type", BuilderHelpers.StringConstant(mediaType))));
            }

            Request request = new Request(
                ToCoreRequestMethod(httpRequest.Method) ?? RequestMethod.Get,
                ToPathParts(httpRequest.Uri, uriParameters),
                ToPathParts(httpRequest.Path, pathParameters),
                query.ToArray(),
                headers.ToArray(),
                body
            );

            ResponseBody? responseBody = null;
            if (response is SchemaResponse schemaResponse)
            {
                Schema schema = schemaResponse.Schema is ConstantSchema constantSchema ? constantSchema.ValueType : schemaResponse.Schema;
                TypeReference responseType = BuilderHelpers.CreateType(schema, isNullable: false);

                ObjectSerialization serialization = SerializationBuilder.Build(httpResponse.KnownMediaType, schema, isNullable: false);

                responseBody = new ObjectResponseBody(responseType, serialization);
            }
            else if (response is BinaryResponse)
            {
                responseBody = new StreamResponseBody();
            }

            Response clientResponse = new Response(
                responseBody,
                httpResponse.StatusCodes.Select(ToStatusCode).ToArray(),
                BuildResponseHeaderModel(operation, httpResponse)
            );

            string operationName = operation.CSharpName();
            return new Method(
                operationName,
                BuilderHelpers.EscapeXmlDescription(operation.Language.Default.Description),
                request,
                OrderParameters(methodParameters),
                clientResponse,
                new Diagnostic($"{clientName}.{operationName}", Array.Empty<DiagnosticAttribute>())
            );
        }

        private static Method BuildNextPageMethod(Method method)
        {
            var nextPageUrlParameter = new Parameter(
                "nextLink",
                "The URL to the next page of results.",
                new FrameworkTypeReference(typeof(string)),
                null,
                true);
            var headerParameterNames = method.Request.Headers.Where(h => !h.Value.IsConstant).Select(h => h.Value.Parameter.Name).ToArray();
            var parameters = method.Parameters.Where(p =>  headerParameterNames.Contains(p.Name)).Append(nextPageUrlParameter).ToArray();
            var request = new Request(
                method.Request.HttpMethod,
                new[] { new PathSegment(nextPageUrlParameter, false, SerializationFormat.Default),  },
                Array.Empty<PathSegment>(),
                Array.Empty<QueryParameter>(),
                method.Request.Headers,
                null
            );

            return new Method(
                $"{method.Name}NextPage",
                method.Description,
                request,
                parameters,
                method.Response,
                method.Diagnostics);
        }

        private static Paging GetClientMethodPaging(Method method, Method nextPageMethod, IDictionary<object, object> pageable, ObjectSchema? schema)
        {
            var nextLinkName = pageable.GetValue<string>("nextLinkName");
            var itemName = pageable.GetValue<string>("itemName");
            //TODO: Hack to figure out the property name on the model
            var itemProperty = schema?.Properties?.FirstOrDefault(p => p.SerializedName == itemName);
            itemName = itemProperty?.CSharpName() ?? itemName ?? "Value";
            var nextLinkProperty = schema?.Properties?.FirstOrDefault(p => p.SerializedName == nextLinkName);
            nextLinkName = nextLinkProperty?.CSharpName() ?? nextLinkName;
            // If itemName resolves to Value, we can't use itemProperty. So, get the correct property.
            var itemTypeProperty = schema?.Properties?.FirstOrDefault(p => p.CSharpName() == itemName);
            var itemTypeValueSchema = (itemTypeProperty?.Schema as ArraySchema)?.ElementType;
            var itemType = BuilderHelpers.CreateType(itemTypeValueSchema ?? new Schema(), false);
            var name = $"{method.Name}Pageable";
            return new Paging(method, nextPageMethod, name, nextLinkName, itemName, itemType);
        }

        private static Parameter BuildParameter(RequestParameter requestParameter) => new Parameter(
            requestParameter.CSharpName(),
            CreateDescription(requestParameter),
            BuilderHelpers.CreateType(requestParameter.Schema, requestParameter.IsNullable()),
            BuilderHelpers.ParseConstant(requestParameter),
            requestParameter.Required == true);

        private ResponseHeaderGroupType? BuildResponseHeaderModel(Operation operation, HttpResponse httpResponse)
        {
            if (!httpResponse.Headers.Any())
            {
                return null;
            }

            ResponseHeader CreateResponseHeader(HttpResponseHeader header) =>
                new ResponseHeader(header.Header.ToCleanName(), header.Header, BuilderHelpers.CreateType(header.Schema, true));

            string operationName = operation.CSharpName();

            return new ResponseHeaderGroupType(
                BuilderHelpers.CreateTypeAttributes(operationName + "Headers", _defaultOperationsNamespace, Accessibility.Internal),
                $"Header model for {operationName}",
                httpResponse.Headers.Select(CreateResponseHeader).ToArray()
                );
        }

        private static QuerySerializationStyle GetSerializationStyle(HttpParameter httpParameter, Schema valueSchema)
        {
            Debug.Assert(httpParameter.In == ParameterLocation.Query);

            switch (httpParameter.Style)
            {
                case null:
                case SerializationStyle.Form:
                    return valueSchema is ArraySchema ? QuerySerializationStyle.CommaDelimited : QuerySerializationStyle.Simple;
                case SerializationStyle.PipeDelimited:
                    return QuerySerializationStyle.PipeDelimited;
                case SerializationStyle.SpaceDelimited:
                    return QuerySerializationStyle.SpaceDelimited;
                case SerializationStyle.TabDelimited:
                    return QuerySerializationStyle.TabDelimited;
                default:
                    throw new ArgumentOutOfRangeException();
            }
        }

        private static ParameterOrConstant[] ToParts(string httpRequestUri, Dictionary<string, ParameterOrConstant> parameters)
        {
            List<ParameterOrConstant> host = new List<ParameterOrConstant>();
            foreach ((string text, bool isLiteral) in StringExtensions.GetPathParts(httpRequestUri))
            {
                host.Add(isLiteral ? BuilderHelpers.StringConstant(text) : parameters[text]);
            }

            return host.ToArray();
        }

        private static PathSegment[] ToPathParts(string httpRequestUri, Dictionary<string, PathSegment> parameters)
        {
            PathSegment TextSegment(string text)
            {
                return new PathSegment(BuilderHelpers.StringConstant(text), false, SerializationFormat.Default);
            }

            List<PathSegment> host = new List<PathSegment>();
            foreach ((string text, bool isLiteral) in StringExtensions.GetPathParts(httpRequestUri))
            {
                host.Add(isLiteral ? TextSegment(text) : parameters[text]);
            }

            return host.ToArray();
        }

        private static int ToStatusCode(StatusCodes arg) => int.Parse(arg.ToString().Trim('_'));

        private static RequestMethod? ToCoreRequestMethod(HttpMethod method) => method switch
        {
            HttpMethod.Delete => RequestMethod.Delete,
            HttpMethod.Get => RequestMethod.Get,
            HttpMethod.Head => RequestMethod.Head,
            HttpMethod.Options => (RequestMethod?)null,
            HttpMethod.Patch => RequestMethod.Patch,
            HttpMethod.Post => RequestMethod.Post,
            HttpMethod.Put => RequestMethod.Put,
            HttpMethod.Trace => null,
            _ => null
        };

        private static string CreateDescription(RequestParameter requestParameter)
        {
            return string.IsNullOrWhiteSpace(requestParameter.Language.Default.Description) ?
                $"The {requestParameter.Schema.Name} to use." :
                BuilderHelpers.EscapeXmlDescription(requestParameter.Language.Default.Description);
        }
    }
}<|MERGE_RESOLUTION|>--- conflicted
+++ resolved
@@ -92,13 +92,9 @@
                 }
             }
 
-<<<<<<< HEAD
+            Method[] methods = processedMethods.Select(om => om.Value.Method).Concat(nextPageMethods).ToArray();
             return new Client(
                 BuilderHelpers.CreateTypeAttributes(clientName, _defaultOperationsNamespace, Accessibility.Internal),
-=======
-            Method[] methods = processedMethods.Select(om => om.Value.Method).Concat(nextPageMethods).ToArray();
-            return new Client(clientName,
->>>>>>> 985a2c7a
                 operationGroup.Language.Default.Description,
                 OrderParameters(clientParameters.Values),
                 methods,
