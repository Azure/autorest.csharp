--- conflicted
+++ resolved
@@ -192,23 +192,9 @@
                 {
                     foreach (var initializer in constructor.Initializers)
                     {
-<<<<<<< HEAD
-                        writer.Append($"{initializer.Property.Declaration.Name} = ");
-                        if (initializer.Value.IsConstant)
-                        {
-                            writer.WriteConstant(initializer.Value.Constant);
-                        }
-                        else
-                        {
-                            writer.AppendRaw(initializer.Value.Parameter.Name);
-                        }
-
-                        writer.Line($";");
-=======
                         writer.Append($"{initializer.Property.Declaration.Name} = ")
                             .WriteConstantOrParameter(initializer.Value)
                             .Line($";");
->>>>>>> 1d02b9c5
                     }
                 }
 
