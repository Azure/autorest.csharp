﻿// Copyright (c) Microsoft Corporation. All rights reserved.
// Licensed under the MIT License. See License.txt in the project root for license information.

using System;
using System.Linq;
using System.Text.Json;
using System.Threading;
using System.Threading.Tasks;
using System.Xml.Linq;
using AutoRest.CSharp.V3.Generation.Types;
using AutoRest.CSharp.V3.Output.Models;
using AutoRest.CSharp.V3.Output.Models.Requests;
using AutoRest.CSharp.V3.Output.Models.Responses;
using AutoRest.CSharp.V3.Output.Models.Serialization;
using AutoRest.CSharp.V3.Output.Models.Serialization.Json;
using AutoRest.CSharp.V3.Output.Models.Serialization.Xml;
using AutoRest.CSharp.V3.Output.Models.Shared;
using AutoRest.CSharp.V3.Output.Models.Types;
using AutoRest.CSharp.V3.Utilities;
using Azure;
using Azure.Core;
using Azure.Core.Pipeline;
using Response = Azure.Response;

namespace AutoRest.CSharp.V3.Generation.Writers
{
    internal class RestClientWriter
    {
        public void WriteClient(CodeWriter writer, RestClient restClient)
        {
            var cs = restClient.Type;
            var @namespace = cs.Namespace;
            using (writer.Namespace(@namespace))
            {
                writer.WriteXmlDocumentationSummary(restClient.Description);
                using (writer.Scope($"{restClient.DeclaredType.Accessibility} partial class {cs.Name}"))
                {
                    WriteClientFields(writer, restClient);

                    WriteClientCtor(writer, restClient, cs);

                    foreach (var method in restClient.Methods)
                    {
                        WriteRequestCreation(writer, method);
                        WriteOperation(writer, method, true);
                        WriteOperation(writer, method, false);
                    }
                }
            }
        }

        private void WriteClientFields(CodeWriter writer, RestClient restClient)
        {
            foreach (Parameter clientParameter in restClient.Parameters)
            {
                writer.Line($"private {clientParameter.Type} {clientParameter.Name};");
            }

            writer.Line($"private {typeof(ClientDiagnostics)} clientDiagnostics;");
            writer.Line($"private {typeof(HttpPipeline)} pipeline;");
            writer.Line();
        }

        private void WriteClientCtor(CodeWriter writer, RestClient restClient, CSharpType cs)
        {
            writer.WriteXmlDocumentationSummary($"Initializes a new instance of {cs.Name}");
            writer.Append($"public {cs.Name:D}({typeof(ClientDiagnostics)} clientDiagnostics, {typeof(HttpPipeline)} pipeline,");
            foreach (Parameter clientParameter in restClient.Parameters)
            {
                writer.WriteParameter(clientParameter);
            }

            writer.RemoveTrailingComma();
            writer.Line($")");
            using (writer.Scope())
            {
                writer.WriteParameterNullChecks(restClient.Parameters);

                foreach (Parameter clientParameter in restClient.Parameters)
                {
                    writer.Line($"this.{clientParameter.Name} = {clientParameter.Name};");
                }

                writer.Line($"this.clientDiagnostics = clientDiagnostics;");
                writer.Line($"this.pipeline = pipeline;");
            }
            writer.Line();
        }

        private string CreateMethodName(string name, bool async) => $"{name}{(async ? "Async" : string.Empty)}";

        private string CreateRequestMethodName(string name) => $"Create{name}Request";

        private void WriteRequestCreation(CodeWriter writer, RestClientMethod operation)
        {
            using var methodScope = writer.AmbientScope();

            var methodName = CreateRequestMethodName(operation.Name);
            writer.Append($"internal {typeof(HttpMessage)} {methodName}(");
            var parameters = operation.Parameters;
            foreach (Parameter clientParameter in parameters)
            {
                writer.Append($"{clientParameter.Type} {clientParameter.Name:D},");
            }
            writer.RemoveTrailingComma();
            writer.Line($")");
            using (writer.Scope())
            {
                var message = new CodeWriterDeclaration("message");
                var request = new CodeWriterDeclaration("request");
                var uri = new CodeWriterDeclaration("uri");

                writer.Line($"var {message:D} = pipeline.CreateMessage();");
                writer.Line($"var {request:D} = {message}.Request;");
                var method = operation.Request.HttpMethod;
                writer.Line($"{request}.Method = {typeof(RequestMethod)}.{method.ToRequestMethodName()};");

                //TODO: Add logic to escape the strings when specified, using Uri.EscapeDataString(value);
                //TODO: Need proper logic to convert the values to strings. Right now, everything is just using default ToString().
                //TODO: Need logic to trim duplicate slashes (/) so when combined, you don't end  up with multiple // together

                writer.Line($"var {uri:D} = new RawRequestUriBuilder();");
                foreach (var segment in operation.Request.HostSegments)
                {
                    WriteUriFragment(writer, uri, segment);
                }
                writer.RemoveTrailingComma();

                foreach (var segment in operation.Request.PathSegments)
                {
                    WritePathSegment(writer, uri, segment);
                }

                //TODO: Duplicate code between query and header parameter processing logic
                foreach (var queryParameter in operation.Request.Query)
                {
                    WriteQueryParameter(writer, uri, queryParameter);
                }

                writer.Line($"{request}.Uri = {uri};");

                foreach (var header in operation.Request.Headers)
                {
                    WriteHeader(writer, request, header);
                }

                if (operation.Request.Body is SchemaRequestBody body)
                {
                    ParameterOrConstant value = body.Value;
                    switch (body.Serialization)
                    {
                        case JsonSerialization jsonSerialization:
                        {
                            var content = new CodeWriterDeclaration("content");

                            writer.Line($"using var {content:D} = new {typeof(Utf8JsonRequestContent)}();");
                            writer.ToSerializeCall(
                                jsonSerialization,
<<<<<<< HEAD
                                writer => WriteConstantOrParameter(writer, value, ignoreNullability: true),
                                writerName: w => w.Append($"content.{nameof(Utf8JsonRequestContent.JsonWriter)}"));
                            writer.Line($"request.Content = content;");
=======
                                WriteConstantOrParameter(value, ignoreNullability: true),
                                writerName: w => w.Append($"{content}.{nameof(Utf8JsonRequestContent.JsonWriter)}"));
                            writer.Line($"{request}.Content = {content};");
>>>>>>> 403dbed3
                            break;
                        }
                        case XmlElementSerialization xmlSerialization:
                        {
                            var content = new CodeWriterDeclaration("content");

                            writer.Line($"using var {content:D} = new {typeof(XmlWriterContent)}();");
                            writer.ToSerializeCall(
                                xmlSerialization,
<<<<<<< HEAD
                                writer => WriteConstantOrParameter(writer, value, ignoreNullability: true),
                                writerName: w => w.Append($"content.{nameof(XmlWriterContent.XmlWriter)}"));
                            writer.Line($"request.Content = content;");
=======
                                WriteConstantOrParameter(value, ignoreNullability: true),
                                writerName: w => w.Append($"{content}.{nameof(XmlWriterContent.XmlWriter)}"));
                            writer.Line($"{request}.Content = {content};");
>>>>>>> 403dbed3
                            break;
                        }
                        default:
                            throw new NotImplementedException(body.Serialization.ToString());
                    }
                }
                else if (operation.Request.Body is BinaryRequestBody binaryBody)
                {
<<<<<<< HEAD
                    writer.Append($"request.Content = {typeof(RequestContent)}.Create(");
                    WriteConstantOrParameter(writer, binaryBody.Value);
                    writer.Line($");");
=======
                    writer.Line($"{request}.Content = {typeof(RequestContent)}.Create({WriteConstantOrParameter(binaryBody.Value, ignoreNullability: true)});");
>>>>>>> 403dbed3
                }

                writer.Line($"return {message};");
            }
            writer.Line();
        }

        private void WriteUriFragment(CodeWriter writer, CodeWriterDeclaration uri, PathSegment segment)
        {
<<<<<<< HEAD
            writer.Append($"uri.AppendRaw(");
            WriteConstantOrParameter(writer, segment.Value);
=======
            writer.Append($"{uri}.AppendRaw({WriteConstantOrParameter(segment.Value)}");
>>>>>>> 403dbed3
            WriteSerializationFormat(writer, segment.Format);
            writer.Line($", {segment.Escape:L});");
        }

        private void WriteOperation(CodeWriter writer, RestClientMethod operation, bool async)
        {
            using var methodScope = writer.AmbientScope();

            //TODO: Handle multiple responses: https://github.com/Azure/autorest.csharp/issues/413
            var responseBody = operation.Response.ResponseBody;
            CSharpType? bodyType = responseBody?.Type;
            CSharpType? headerModelType = operation.Response.HeaderModel?.Type;
            CSharpType responseType = bodyType switch
            {
                null when headerModelType != null => new CSharpType(typeof(ResponseWithHeaders<>), headerModelType),
                { } when headerModelType == null => new CSharpType(typeof(Response<>), bodyType),
                { } => new CSharpType(typeof(ResponseWithHeaders<>), bodyType, headerModelType),
                _ => new CSharpType(typeof(Response)),
            };
            responseType = async ? new CSharpType(typeof(ValueTask<>), responseType) : responseType;
            var parameters = operation.Parameters;
            writer.WriteXmlDocumentationSummary(operation.Description);

            foreach (Parameter parameter in parameters)
            {
                writer.WriteXmlDocumentationParameter(parameter.Name, parameter.Description);
            }

            writer.WriteXmlDocumentationParameter("cancellationToken", "The cancellation token to use.");

            var methodName = CreateMethodName(operation.Name, async);
            var asyncText = async ? "async" : string.Empty;
            writer.Append($"public {asyncText} {responseType} {methodName}(");

            foreach (Parameter parameter in parameters)
            {
                writer.WriteParameter(parameter);
            }
            writer.Line($"{typeof(CancellationToken)} cancellationToken = default)");

            using (writer.Scope())
            {
                writer.WriteParameterNullChecks(parameters);

                var scopeVariable = new CodeWriterDeclaration("scope");
                writer.Line($"using var {scopeVariable:D} = clientDiagnostics.CreateScope({operation.Diagnostics.ScopeName:L});");
                foreach (DiagnosticAttribute diagnosticScopeAttributes in operation.Diagnostics.Attributes)
                {
<<<<<<< HEAD
                    writer.Append($"scope.AddAttribute({diagnosticScopeAttributes.Name:L},");
                    WriteConstantOrParameter(writer, diagnosticScopeAttributes.Value);
                    writer.Line($");");
=======
                    writer.Line($"{scopeVariable}.AddAttribute({diagnosticScopeAttributes.Name:L}, {WriteConstantOrParameter(diagnosticScopeAttributes.Value)};");
>>>>>>> 403dbed3
                }
                writer.Line($"{scopeVariable}.Start();");

                using (writer.Scope($"try"))
                {
                    var messageVariable = new CodeWriterDeclaration("message");
                    var requestMethodName = CreateRequestMethodName(operation.Name);
                    writer.Append($"using var {messageVariable:D} = {requestMethodName}(");

                    foreach (Parameter parameter in parameters)
                    {
                        writer.Append($"{parameter.Name}, ");
                    }

                    writer.RemoveTrailingComma();
                    writer.Line($");");

                    if (async)
                    {
                        writer.Line($"await pipeline.SendAsync({messageVariable}, cancellationToken).ConfigureAwait(false);");
                    }
                    else
                    {
                        writer.Line($"pipeline.Send({messageVariable}, cancellationToken);");
                    }

                    WriteStatusCodeSwitch(writer, messageVariable, responseBody, headerModelType, operation, async);
                }

                using (writer.Scope($"catch ({typeof(Exception)} e)"))
                {
                    writer.Line($"{scopeVariable}.Failed(e);");
                    writer.Line($"throw;");
                }
            }
            writer.Line();
        }

        private void WriteConstantOrParameter(CodeWriter writer, ParameterOrConstant constantOrParameter, bool ignoreNullability = false, bool enumAsString = false)
        {
            if (constantOrParameter.IsConstant)
            {
                WriteConstant(writer, constantOrParameter.Constant);
            }
            else
            {
                writer.AppendRaw(constantOrParameter.Parameter.Name);
                if (!ignoreNullability)
                {
                    writer.AppendNullableValue(constantOrParameter.Type);
                }
            }

            if (enumAsString &&
                !constantOrParameter.Type.IsFrameworkType &&
                constantOrParameter.Type.Implementation is EnumType enumType)
            {
                writer.AppendEnumToString(enumType);
            }
        }

        private void WriteConstant(CodeWriter writer, Constant constant)
        {
            if (constant.Value == null)
            {
                // Cast helps the overload resolution
                writer.Append($"({constant.Type}){null:L}");
                return;
            }

            Type frameworkType = constant.Type.FrameworkType;
            if (frameworkType == typeof(DateTimeOffset))
            {
                var d = (DateTimeOffset) constant.Value;
                d = d.ToUniversalTime();
                writer.Append($"new {typeof(DateTimeOffset)}({d.Year:L}, {d.Month:L}, {d.Day:L} ,{d.Hour:L}, {d.Minute:L}, {d.Second:L}, {d.Millisecond:L}, {typeof(TimeSpan)}.{nameof(TimeSpan.Zero)})");
            }
            else if (frameworkType == typeof(byte[]))
            {
                var value = (byte[]) constant.Value;
                writer.Append($"new byte[] {{");
                foreach (byte b in value)
                {
                    writer.Append($"{b}, ");
                }

                writer.Append($"}}");
            }
            else
            {
                writer.Literal(constant.Value);
            }
        }

        private void WritePathSegment(CodeWriter writer, CodeWriterDeclaration uri, PathSegment segment)
        {
<<<<<<< HEAD
            writer.Append($"uri.AppendPath(");
            WriteConstantOrParameter(writer, segment.Value, enumAsString: true);
=======
            writer.Append($"{uri}.AppendPath({WriteConstantOrParameter(segment.Value)}");
>>>>>>> 403dbed3
            WriteSerializationFormat(writer, segment.Format);
            writer.Line($", {segment.Escape:L});");
        }

        private void WriteHeader(CodeWriter writer, CodeWriterDeclaration request, RequestHeader header)
        {
            using (WriteValueNullCheck(writer, header.Value))
            {
<<<<<<< HEAD
                writer.Append($"request.Headers.Add({header.Name:L}, ");
                WriteConstantOrParameter(writer, header.Value, enumAsString: true);
=======
                writer.Append($"{request}.Headers.Add({header.Name:L}, {WriteConstantOrParameter(header.Value)}");
>>>>>>> 403dbed3
                WriteSerializationFormat(writer, header.Format);
                writer.Line($");");
            }
        }

        private CodeWriter.CodeWriterScope? WriteValueNullCheck(CodeWriter writer, ParameterOrConstant value)
        {
            if (value.IsConstant)
                return default;

            var type = value.Type;
            if (type.IsNullable)
            {
                return writer.Scope($"if ({value.Parameter.Name} != null)");
            }

            return default;
        }

        private void WriteSerializationFormat(CodeWriter writer, SerializationFormat format)
        {
            if (format == SerializationFormat.Bytes_Base64Url)
            {
                // base64url is the only options for paths ns queries
                return;
            }

            var formatSpecifier = format.ToFormatSpecifier();
            if (formatSpecifier != null)
            {
                writer.Append($", {formatSpecifier:L}");
            }
        }

        private void WriteQueryParameter(CodeWriter writer, CodeWriterDeclaration uri, QueryParameter queryParameter)
        {
            string method;
            string? delimiter = null;
            switch (queryParameter.SerializationStyle)
            {
                case QuerySerializationStyle.PipeDelimited:
                    method = nameof(RequestUriBuilderExtensions.AppendQueryDelimited);
                    delimiter = "|";
                    break;
                case QuerySerializationStyle.TabDelimited:
                    method = nameof(RequestUriBuilderExtensions.AppendQueryDelimited);
                    delimiter = "\t";
                    break;
                case QuerySerializationStyle.SpaceDelimited:
                    method = nameof(RequestUriBuilderExtensions.AppendQueryDelimited);
                    delimiter = " ";
                    break;
                case QuerySerializationStyle.CommaDelimited:
                    method = nameof(RequestUriBuilderExtensions.AppendQueryDelimited);
                    delimiter = ",";
                    break;
                default:
                    method = nameof(RequestUriBuilderExtensions.AppendQuery);
                    break;
            }

            ParameterOrConstant value = queryParameter.Value;
            using (WriteValueNullCheck(writer, value))
            {
<<<<<<< HEAD
                writer.Append($"uri.{method}({queryParameter.Name:L}, ");
                WriteConstantOrParameter(writer, value, enumAsString: true);
=======
                writer.Append($"{uri}.{method}({queryParameter.Name:L}, {WriteConstantOrParameter(value)}");

                // TODO: Hack to support extensible enums in query. https://github.com/Azure/autorest.csharp/issues/325
                var type = value.Type;
                if (!type.IsFrameworkType && type.Implementation is EnumType enumType && enumType.IsStringBased)
                {
                    writer.Append($".ToString()");
                }

>>>>>>> 403dbed3
                if (delimiter != null)
                {
                    writer.Append($", {delimiter:L}");
                }
                WriteSerializationFormat(writer, queryParameter.SerializationFormat);
                writer.Line($", {queryParameter.Escape:L});");
            }
        }

        //TODO: Do multiple status codes
        private void WriteStatusCodeSwitch(CodeWriter writer, CodeWriterDeclaration message, ResponseBody? responseBody, CSharpType? headersModelType, RestClientMethod operation, bool async)
        {
            string responseVariable = $"{message.ActualName}.Response";
            using (writer.Scope($"switch ({responseVariable}.Status)"))
            {
                var statusCodes = operation.Response.SuccessfulStatusCodes;
                foreach (var statusCode in statusCodes)
                {
                    writer.Line($"case {statusCode}:");
                }

                using (responseBody != null ? writer.Scope() : default)
                {
                    string valueVariable = "value";
                    if (responseBody is ObjectResponseBody objectResponseBody)
                    {
                        writer.WriteDeserializationForMethods(objectResponseBody.Serialization, async, ref valueVariable, responseVariable);
                    }
                    else if (responseBody is StreamResponseBody _)
                    {
                        writer.Line($"var {valueVariable:D} = {message}.ExtractResponseContent();");
                    }

                    if (headersModelType != null)
                    {
                        writer.Line($"var headers = new {headersModelType}({responseVariable});");
                    }

                    switch (responseBody)
                    {
                        case null when headersModelType != null:
                            writer.Append($"return {typeof(ResponseWithHeaders)}.FromValue(headers, {responseVariable});");
                            break;
                        case { } when headersModelType != null:
                            writer.Append($"return {typeof(ResponseWithHeaders)}.FromValue({valueVariable}, headers, {responseVariable});");
                            break;
                        case { }:
                            writer.Append($"return {typeof(Response)}.FromValue({valueVariable}, {responseVariable});");
                            break;
                        case null when !statusCodes.Any():
                            break;
                        case null:
                            writer.Append($"return {responseVariable};");
                            break;
                    }
                }

                writer.Line($"default:");
                if (async)
                {
                    writer.Line($"throw await clientDiagnostics.CreateRequestFailedExceptionAsync({responseVariable}).ConfigureAwait(false);");
                }
                else
                {
                    writer.Line($"throw clientDiagnostics.CreateRequestFailedException({responseVariable});");
                }
            }
        }
    }
}<|MERGE_RESOLUTION|>--- conflicted
+++ resolved
@@ -156,15 +156,9 @@
                             writer.Line($"using var {content:D} = new {typeof(Utf8JsonRequestContent)}();");
                             writer.ToSerializeCall(
                                 jsonSerialization,
-<<<<<<< HEAD
                                 writer => WriteConstantOrParameter(writer, value, ignoreNullability: true),
-                                writerName: w => w.Append($"content.{nameof(Utf8JsonRequestContent.JsonWriter)}"));
-                            writer.Line($"request.Content = content;");
-=======
-                                WriteConstantOrParameter(value, ignoreNullability: true),
                                 writerName: w => w.Append($"{content}.{nameof(Utf8JsonRequestContent.JsonWriter)}"));
                             writer.Line($"{request}.Content = {content};");
->>>>>>> 403dbed3
                             break;
                         }
                         case XmlElementSerialization xmlSerialization:
@@ -174,15 +168,9 @@
                             writer.Line($"using var {content:D} = new {typeof(XmlWriterContent)}();");
                             writer.ToSerializeCall(
                                 xmlSerialization,
-<<<<<<< HEAD
                                 writer => WriteConstantOrParameter(writer, value, ignoreNullability: true),
-                                writerName: w => w.Append($"content.{nameof(XmlWriterContent.XmlWriter)}"));
-                            writer.Line($"request.Content = content;");
-=======
-                                WriteConstantOrParameter(value, ignoreNullability: true),
                                 writerName: w => w.Append($"{content}.{nameof(XmlWriterContent.XmlWriter)}"));
                             writer.Line($"{request}.Content = {content};");
->>>>>>> 403dbed3
                             break;
                         }
                         default:
@@ -191,13 +179,9 @@
                 }
                 else if (operation.Request.Body is BinaryRequestBody binaryBody)
                 {
-<<<<<<< HEAD
-                    writer.Append($"request.Content = {typeof(RequestContent)}.Create(");
+                    writer.Append($"{request}.Content = {typeof(RequestContent)}.Create(");
                     WriteConstantOrParameter(writer, binaryBody.Value);
                     writer.Line($");");
-=======
-                    writer.Line($"{request}.Content = {typeof(RequestContent)}.Create({WriteConstantOrParameter(binaryBody.Value, ignoreNullability: true)});");
->>>>>>> 403dbed3
                 }
 
                 writer.Line($"return {message};");
@@ -207,12 +191,8 @@
 
         private void WriteUriFragment(CodeWriter writer, CodeWriterDeclaration uri, PathSegment segment)
         {
-<<<<<<< HEAD
-            writer.Append($"uri.AppendRaw(");
+            writer.Append($"{uri}.AppendRaw(");
             WriteConstantOrParameter(writer, segment.Value);
-=======
-            writer.Append($"{uri}.AppendRaw({WriteConstantOrParameter(segment.Value)}");
->>>>>>> 403dbed3
             WriteSerializationFormat(writer, segment.Format);
             writer.Line($", {segment.Escape:L});");
         }
@@ -261,13 +241,9 @@
                 writer.Line($"using var {scopeVariable:D} = clientDiagnostics.CreateScope({operation.Diagnostics.ScopeName:L});");
                 foreach (DiagnosticAttribute diagnosticScopeAttributes in operation.Diagnostics.Attributes)
                 {
-<<<<<<< HEAD
-                    writer.Append($"scope.AddAttribute({diagnosticScopeAttributes.Name:L},");
+                    writer.Append($"{scopeVariable}.AddAttribute({diagnosticScopeAttributes.Name:L},");
                     WriteConstantOrParameter(writer, diagnosticScopeAttributes.Value);
                     writer.Line($");");
-=======
-                    writer.Line($"{scopeVariable}.AddAttribute({diagnosticScopeAttributes.Name:L}, {WriteConstantOrParameter(diagnosticScopeAttributes.Value)};");
->>>>>>> 403dbed3
                 }
                 writer.Line($"{scopeVariable}.Start();");
 
@@ -364,12 +340,8 @@
 
         private void WritePathSegment(CodeWriter writer, CodeWriterDeclaration uri, PathSegment segment)
         {
-<<<<<<< HEAD
-            writer.Append($"uri.AppendPath(");
+            writer.Append($"{uri}.AppendPath(");
             WriteConstantOrParameter(writer, segment.Value, enumAsString: true);
-=======
-            writer.Append($"{uri}.AppendPath({WriteConstantOrParameter(segment.Value)}");
->>>>>>> 403dbed3
             WriteSerializationFormat(writer, segment.Format);
             writer.Line($", {segment.Escape:L});");
         }
@@ -378,12 +350,8 @@
         {
             using (WriteValueNullCheck(writer, header.Value))
             {
-<<<<<<< HEAD
-                writer.Append($"request.Headers.Add({header.Name:L}, ");
+                writer.Append($"{request}.Headers.Add({header.Name:L}, ");
                 WriteConstantOrParameter(writer, header.Value, enumAsString: true);
-=======
-                writer.Append($"{request}.Headers.Add({header.Name:L}, {WriteConstantOrParameter(header.Value)}");
->>>>>>> 403dbed3
                 WriteSerializationFormat(writer, header.Format);
                 writer.Line($");");
             }
@@ -448,20 +416,8 @@
             ParameterOrConstant value = queryParameter.Value;
             using (WriteValueNullCheck(writer, value))
             {
-<<<<<<< HEAD
-                writer.Append($"uri.{method}({queryParameter.Name:L}, ");
+                writer.Append($"{uri}.{method}({queryParameter.Name:L}, ");
                 WriteConstantOrParameter(writer, value, enumAsString: true);
-=======
-                writer.Append($"{uri}.{method}({queryParameter.Name:L}, {WriteConstantOrParameter(value)}");
-
-                // TODO: Hack to support extensible enums in query. https://github.com/Azure/autorest.csharp/issues/325
-                var type = value.Type;
-                if (!type.IsFrameworkType && type.Implementation is EnumType enumType && enumType.IsStringBased)
-                {
-                    writer.Append($".ToString()");
-                }
-
->>>>>>> 403dbed3
                 if (delimiter != null)
                 {
                     writer.Append($", {delimiter:L}");
