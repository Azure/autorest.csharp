﻿// Copyright (c) Microsoft Corporation. All rights reserved.
// Licensed under the MIT License. See License.txt in the project root for license information.

using System;
using System.Linq;
using System.Text.Json;
using System.Threading;
using System.Threading.Tasks;
using System.Xml.Linq;
using AutoRest.CSharp.V3.Generation.Types;
using AutoRest.CSharp.V3.Output.Models;
using AutoRest.CSharp.V3.Output.Models.Requests;
using AutoRest.CSharp.V3.Output.Models.Responses;
using AutoRest.CSharp.V3.Output.Models.Serialization;
using AutoRest.CSharp.V3.Output.Models.Serialization.Json;
using AutoRest.CSharp.V3.Output.Models.Serialization.Xml;
using AutoRest.CSharp.V3.Output.Models.Shared;
using AutoRest.CSharp.V3.Output.Models.Types;
using AutoRest.CSharp.V3.Utilities;
using Azure;
using Azure.Core;
using Azure.Core.Pipeline;
using Response = Azure.Response;

namespace AutoRest.CSharp.V3.Generation.Writers
{
    internal class RestClientWriter
    {
        public void WriteClient(CodeWriter writer, RestClient restClient)
        {
            var cs = restClient.Type;
            var @namespace = cs.Namespace;
            using (writer.Namespace(@namespace))
            {
                writer.WriteXmlDocumentationSummary(restClient.Description);
                using (writer.Scope($"{restClient.DeclaredType.Accessibility} partial class {cs.Name}"))
                {
                    WriteClientFields(writer, restClient);

                    WriteClientCtor(writer, restClient, cs);

                    foreach (var method in restClient.Methods)
                    {
                        WriteRequestCreation(writer, method);
                        WriteOperation(writer, method, true);
                        WriteOperation(writer, method, false);
                    }
                }
            }
        }

        private void WriteClientFields(CodeWriter writer, RestClient restClient)
        {
            foreach (Parameter clientParameter in restClient.Parameters)
            {
                writer.Line($"private {clientParameter.Type} {clientParameter.Name};");
            }

            writer.Line($"private {typeof(ClientDiagnostics)} clientDiagnostics;");
            writer.Line($"private {typeof(HttpPipeline)} pipeline;");
            writer.Line();
        }

        private void WriteClientCtor(CodeWriter writer, RestClient restClient, CSharpType cs)
        {
            writer.WriteXmlDocumentationSummary($"Initializes a new instance of {cs.Name}");
            writer.Append($"public {cs.Name:D}({typeof(ClientDiagnostics)} clientDiagnostics, {typeof(HttpPipeline)} pipeline,");
            foreach (Parameter clientParameter in restClient.Parameters)
            {
                writer.WriteParameter(clientParameter);
            }

            writer.RemoveTrailingComma();
            writer.Line($")");
            using (writer.Scope())
            {
                writer.WriteParameterNullChecks(restClient.Parameters);

                foreach (Parameter clientParameter in restClient.Parameters)
                {
                    writer.Line($"this.{clientParameter.Name} = {clientParameter.Name};");
                }

                writer.Line($"this.clientDiagnostics = clientDiagnostics;");
                writer.Line($"this.pipeline = pipeline;");
            }
            writer.Line();
        }

        private string CreateMethodName(string name, bool async) => $"{name}{(async ? "Async" : string.Empty)}";

        private string CreateRequestMethodName(string name) => $"Create{name}Request";

        private void WriteRequestCreation(CodeWriter writer, RestClientMethod operation)
        {
            using var methodScope = writer.AmbientScope();

            var methodName = CreateRequestMethodName(operation.Name);
            writer.Append($"internal {typeof(HttpMessage)} {methodName}(");
            var parameters = operation.Parameters;
            foreach (Parameter clientParameter in parameters)
            {
                writer.Append($"{clientParameter.Type} {clientParameter.Name:D},");
            }
            writer.RemoveTrailingComma();
            writer.Line($")");
            using (writer.Scope())
            {
                var message = new CodeWriterDeclaration("message");
                var request = new CodeWriterDeclaration("request");
                var uri = new CodeWriterDeclaration("uri");

                writer.Line($"var {message:D} = pipeline.CreateMessage();");
                writer.Line($"var {request:D} = {message}.Request;");
                var method = operation.Request.HttpMethod;
                writer.Line($"{request}.Method = {typeof(RequestMethod)}.{method.ToRequestMethodName()};");

                //TODO: Add logic to escape the strings when specified, using Uri.EscapeDataString(value);
                //TODO: Need proper logic to convert the values to strings. Right now, everything is just using default ToString().
                //TODO: Need logic to trim duplicate slashes (/) so when combined, you don't end  up with multiple // together

                writer.Line($"var {uri:D} = new RawRequestUriBuilder();");
                foreach (var segment in operation.Request.HostSegments)
                {
                    WriteUriFragment(writer, uri, segment);
                }
                writer.RemoveTrailingComma();

                foreach (var segment in operation.Request.PathSegments)
                {
                    WritePathSegment(writer, uri, segment);
                }

                //TODO: Duplicate code between query and header parameter processing logic
                foreach (var queryParameter in operation.Request.Query)
                {
                    WriteQueryParameter(writer, uri, queryParameter);
                }

                writer.Line($"{request}.Uri = {uri};");

                foreach (var header in operation.Request.Headers)
                {
                    WriteHeader(writer, request, header);
                }

                if (operation.Request.Body is SchemaRequestBody body)
                {
                    ParameterOrConstant value = body.Value;
                    switch (body.Serialization)
                    {
                        case JsonSerialization jsonSerialization:
                        {
                            var content = new CodeWriterDeclaration("content");

                            writer.Line($"using var {content:D} = new {typeof(Utf8JsonRequestContent)}();");
                            writer.ToSerializeCall(
                                jsonSerialization,
                                writer => WriteConstantOrParameter(writer, value, ignoreNullability: true),
                                writerName: w => w.Append($"{content}.{nameof(Utf8JsonRequestContent.JsonWriter)}"));
                            writer.Line($"{request}.Content = {content};");
                            break;
                        }
                        case XmlElementSerialization xmlSerialization:
                        {
                            var content = new CodeWriterDeclaration("content");

                            writer.Line($"using var {content:D} = new {typeof(XmlWriterContent)}();");
                            writer.ToSerializeCall(
                                xmlSerialization,
                                writer => WriteConstantOrParameter(writer, value, ignoreNullability: true),
                                writerName: w => w.Append($"{content}.{nameof(XmlWriterContent.XmlWriter)}"));
                            writer.Line($"{request}.Content = {content};");
                            break;
                        }
                        default:
                            throw new NotImplementedException(body.Serialization.ToString());
                    }
                }
                else if (operation.Request.Body is BinaryRequestBody binaryBody)
                {
                    writer.Append($"{request}.Content = {typeof(RequestContent)}.Create(");
                    WriteConstantOrParameter(writer, binaryBody.Value);
                    writer.Line($");");
                }

                writer.Line($"return {message};");
            }
            writer.Line();
        }

        private void WriteUriFragment(CodeWriter writer, CodeWriterDeclaration uri, PathSegment segment)
        {
            writer.Append($"{uri}.AppendRaw(");
            WriteConstantOrParameter(writer, segment.Value);
            WriteSerializationFormat(writer, segment.Format);
            writer.Line($", {segment.Escape:L});");
        }

        private void WriteOperation(CodeWriter writer, RestClientMethod operation, bool async)
        {
            using var methodScope = writer.AmbientScope();

            //TODO: Handle multiple responses: https://github.com/Azure/autorest.csharp/issues/413
            var responseBody = operation.Response.ResponseBody;
            CSharpType? bodyType = responseBody?.Type;
            CSharpType? headerModelType = operation.Response.HeaderModel?.Type;
            CSharpType responseType = bodyType switch
            {
                null when headerModelType != null => new CSharpType(typeof(ResponseWithHeaders<>), headerModelType),
                { } when headerModelType == null => new CSharpType(typeof(Response<>), bodyType),
                { } => new CSharpType(typeof(ResponseWithHeaders<>), bodyType, headerModelType),
                _ => new CSharpType(typeof(Response)),
            };
            responseType = async ? new CSharpType(typeof(ValueTask<>), responseType) : responseType;
            var parameters = operation.Parameters;
            writer.WriteXmlDocumentationSummary(operation.Description);

            foreach (Parameter parameter in parameters)
            {
                writer.WriteXmlDocumentationParameter(parameter.Name, parameter.Description);
            }

            writer.WriteXmlDocumentationParameter("cancellationToken", "The cancellation token to use.");

            var methodName = CreateMethodName(operation.Name, async);
            var asyncText = async ? "async" : string.Empty;
            writer.Append($"public {asyncText} {responseType} {methodName}(");

            foreach (Parameter parameter in parameters)
            {
                writer.WriteParameter(parameter);
            }
            writer.Line($"{typeof(CancellationToken)} cancellationToken = default)");

            using (writer.Scope())
            {
                writer.WriteParameterNullChecks(parameters);

                var scopeVariable = new CodeWriterDeclaration("scope");
                writer.Line($"using var {scopeVariable:D} = clientDiagnostics.CreateScope({operation.Diagnostics.ScopeName:L});");
                foreach (DiagnosticAttribute diagnosticScopeAttributes in operation.Diagnostics.Attributes)
                {
                    writer.Append($"{scopeVariable}.AddAttribute({diagnosticScopeAttributes.Name:L},");
                    WriteConstantOrParameter(writer, diagnosticScopeAttributes.Value);
                    writer.Line($");");
                }
                writer.Line($"{scopeVariable}.Start();");

                using (writer.Scope($"try"))
                {
                    var messageVariable = new CodeWriterDeclaration("message");
                    var requestMethodName = CreateRequestMethodName(operation.Name);
                    writer.Append($"using var {messageVariable:D} = {requestMethodName}(");

                    foreach (Parameter parameter in parameters)
                    {
                        writer.Append($"{parameter.Name}, ");
                    }

                    writer.RemoveTrailingComma();
                    writer.Line($");");

                    if (async)
                    {
                        writer.Line($"await pipeline.SendAsync({messageVariable}, cancellationToken).ConfigureAwait(false);");
                    }
                    else
                    {
                        writer.Line($"pipeline.Send({messageVariable}, cancellationToken);");
                    }

                    WriteStatusCodeSwitch(writer, messageVariable, responseBody, headerModelType, operation, async);
                }

                using (writer.Scope($"catch ({typeof(Exception)} e)"))
                {
                    writer.Line($"{scopeVariable}.Failed(e);");
                    writer.Line($"throw;");
                }
            }
            writer.Line();
        }

        private void WriteConstantOrParameter(CodeWriter writer, ParameterOrConstant constantOrParameter, bool ignoreNullability = false, bool enumAsString = false)
        {
            if (constantOrParameter.IsConstant)
            {
                writer.WriteConstant(constantOrParameter.Constant);
            }
            else
            {
                writer.AppendRaw(constantOrParameter.Parameter.Name);
                if (!ignoreNullability)
                {
                    writer.AppendNullableValue(constantOrParameter.Type);
                }
            }

            if (enumAsString &&
                !constantOrParameter.Type.IsFrameworkType &&
                constantOrParameter.Type.Implementation is EnumType enumType)
            {
                writer.AppendEnumToString(enumType);
            }
        }

<<<<<<< HEAD
        private void WritePathSegment(CodeWriter writer, PathSegment segment)
=======
        private void WriteConstant(CodeWriter writer, Constant constant)
        {
            if (constant.Value == null)
            {
                // Cast helps the overload resolution
                writer.Append($"({constant.Type}){null:L}");
                return;
            }

            Type frameworkType = constant.Type.FrameworkType;
            if (frameworkType == typeof(DateTimeOffset))
            {
                var d = (DateTimeOffset) constant.Value;
                d = d.ToUniversalTime();
                writer.Append($"new {typeof(DateTimeOffset)}({d.Year:L}, {d.Month:L}, {d.Day:L} ,{d.Hour:L}, {d.Minute:L}, {d.Second:L}, {d.Millisecond:L}, {typeof(TimeSpan)}.{nameof(TimeSpan.Zero)})");
            }
            else if (frameworkType == typeof(byte[]))
            {
                var value = (byte[]) constant.Value;
                writer.Append($"new byte[] {{");
                foreach (byte b in value)
                {
                    writer.Append($"{b}, ");
                }

                writer.Append($"}}");
            }
            else
            {
                writer.Literal(constant.Value);
            }
        }

        private void WritePathSegment(CodeWriter writer, CodeWriterDeclaration uri, PathSegment segment)
>>>>>>> 66b00a3c
        {
            writer.Append($"{uri}.AppendPath(");
            WriteConstantOrParameter(writer, segment.Value, enumAsString: true);
            WriteSerializationFormat(writer, segment.Format);
            writer.Line($", {segment.Escape:L});");
        }

        private void WriteHeader(CodeWriter writer, CodeWriterDeclaration request, RequestHeader header)
        {
            using (WriteValueNullCheck(writer, header.Value))
            {
                writer.Append($"{request}.Headers.Add({header.Name:L}, ");
                WriteConstantOrParameter(writer, header.Value, enumAsString: true);
                WriteSerializationFormat(writer, header.Format);
                writer.Line($");");
            }
        }

        private CodeWriter.CodeWriterScope? WriteValueNullCheck(CodeWriter writer, ParameterOrConstant value)
        {
            if (value.IsConstant)
                return default;

            var type = value.Type;
            if (type.IsNullable)
            {
                return writer.Scope($"if ({value.Parameter.Name} != null)");
            }

            return default;
        }

        private void WriteSerializationFormat(CodeWriter writer, SerializationFormat format)
        {
            if (format == SerializationFormat.Bytes_Base64Url)
            {
                // base64url is the only options for paths ns queries
                return;
            }

            var formatSpecifier = format.ToFormatSpecifier();
            if (formatSpecifier != null)
            {
                writer.Append($", {formatSpecifier:L}");
            }
        }

        private void WriteQueryParameter(CodeWriter writer, CodeWriterDeclaration uri, QueryParameter queryParameter)
        {
            string method;
            string? delimiter = null;
            switch (queryParameter.SerializationStyle)
            {
                case QuerySerializationStyle.PipeDelimited:
                    method = nameof(RequestUriBuilderExtensions.AppendQueryDelimited);
                    delimiter = "|";
                    break;
                case QuerySerializationStyle.TabDelimited:
                    method = nameof(RequestUriBuilderExtensions.AppendQueryDelimited);
                    delimiter = "\t";
                    break;
                case QuerySerializationStyle.SpaceDelimited:
                    method = nameof(RequestUriBuilderExtensions.AppendQueryDelimited);
                    delimiter = " ";
                    break;
                case QuerySerializationStyle.CommaDelimited:
                    method = nameof(RequestUriBuilderExtensions.AppendQueryDelimited);
                    delimiter = ",";
                    break;
                default:
                    method = nameof(RequestUriBuilderExtensions.AppendQuery);
                    break;
            }

            ParameterOrConstant value = queryParameter.Value;
            using (WriteValueNullCheck(writer, value))
            {
                writer.Append($"{uri}.{method}({queryParameter.Name:L}, ");
                WriteConstantOrParameter(writer, value, enumAsString: true);
                if (delimiter != null)
                {
                    writer.Append($", {delimiter:L}");
                }
                WriteSerializationFormat(writer, queryParameter.SerializationFormat);
                writer.Line($", {queryParameter.Escape:L});");
            }
        }

        //TODO: Do multiple status codes
        private void WriteStatusCodeSwitch(CodeWriter writer, CodeWriterDeclaration message, ResponseBody? responseBody, CSharpType? headersModelType, RestClientMethod operation, bool async)
        {
            string responseVariable = $"{message.ActualName}.Response";
            using (writer.Scope($"switch ({responseVariable}.Status)"))
            {
                var statusCodes = operation.Response.SuccessfulStatusCodes;
                foreach (var statusCode in statusCodes)
                {
                    writer.Line($"case {statusCode}:");
                }

                using (responseBody != null ? writer.Scope() : default)
                {
                    string valueVariable = "value";
                    if (responseBody is ObjectResponseBody objectResponseBody)
                    {
                        writer.WriteDeserializationForMethods(objectResponseBody.Serialization, async, ref valueVariable, responseVariable);
                    }
                    else if (responseBody is StreamResponseBody _)
                    {
                        writer.Line($"var {valueVariable:D} = {message}.ExtractResponseContent();");
                    }

                    if (headersModelType != null)
                    {
                        writer.Line($"var headers = new {headersModelType}({responseVariable});");
                    }

                    switch (responseBody)
                    {
                        case null when headersModelType != null:
                            writer.Append($"return {typeof(ResponseWithHeaders)}.FromValue(headers, {responseVariable});");
                            break;
                        case { } when headersModelType != null:
                            writer.Append($"return {typeof(ResponseWithHeaders)}.FromValue({valueVariable}, headers, {responseVariable});");
                            break;
                        case { }:
                            writer.Append($"return {typeof(Response)}.FromValue({valueVariable}, {responseVariable});");
                            break;
                        case null when !statusCodes.Any():
                            break;
                        case null:
                            writer.Append($"return {responseVariable};");
                            break;
                    }
                }

                writer.Line($"default:");
                if (async)
                {
                    writer.Line($"throw await clientDiagnostics.CreateRequestFailedExceptionAsync({responseVariable}).ConfigureAwait(false);");
                }
                else
                {
                    writer.Line($"throw clientDiagnostics.CreateRequestFailedException({responseVariable});");
                }
            }
        }
    }
}<|MERGE_RESOLUTION|>--- conflicted
+++ resolved
@@ -305,44 +305,7 @@
             }
         }
 
-<<<<<<< HEAD
-        private void WritePathSegment(CodeWriter writer, PathSegment segment)
-=======
-        private void WriteConstant(CodeWriter writer, Constant constant)
-        {
-            if (constant.Value == null)
-            {
-                // Cast helps the overload resolution
-                writer.Append($"({constant.Type}){null:L}");
-                return;
-            }
-
-            Type frameworkType = constant.Type.FrameworkType;
-            if (frameworkType == typeof(DateTimeOffset))
-            {
-                var d = (DateTimeOffset) constant.Value;
-                d = d.ToUniversalTime();
-                writer.Append($"new {typeof(DateTimeOffset)}({d.Year:L}, {d.Month:L}, {d.Day:L} ,{d.Hour:L}, {d.Minute:L}, {d.Second:L}, {d.Millisecond:L}, {typeof(TimeSpan)}.{nameof(TimeSpan.Zero)})");
-            }
-            else if (frameworkType == typeof(byte[]))
-            {
-                var value = (byte[]) constant.Value;
-                writer.Append($"new byte[] {{");
-                foreach (byte b in value)
-                {
-                    writer.Append($"{b}, ");
-                }
-
-                writer.Append($"}}");
-            }
-            else
-            {
-                writer.Literal(constant.Value);
-            }
-        }
-
         private void WritePathSegment(CodeWriter writer, CodeWriterDeclaration uri, PathSegment segment)
->>>>>>> 66b00a3c
         {
             writer.Append($"{uri}.AppendPath(");
             WriteConstantOrParameter(writer, segment.Value, enumAsString: true);
