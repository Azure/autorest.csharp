// Copyright (c) Microsoft Corporation. All rights reserved.
// Licensed under the MIT License.

using System.Text.Json;
using System.Threading;
using System.Threading.Tasks;
using System.Xml.Linq;
using AutoRest.CSharp.V3.Generation.Types;
using AutoRest.CSharp.V3.Output.Models;
using AutoRest.CSharp.V3.Output.Models.Requests;
using AutoRest.CSharp.V3.Output.Models.Responses;
using AutoRest.CSharp.V3.Output.Models.Serialization;
using AutoRest.CSharp.V3.Output.Models.Serialization.Json;
using AutoRest.CSharp.V3.Output.Models.Serialization.Xml;
using AutoRest.CSharp.V3.Output.Models.Shared;
using AutoRest.CSharp.V3.Utilities;
using Azure;
using Azure.Core;
using Azure.Core.Pipeline;
using Response = Azure.Response;

namespace AutoRest.CSharp.V3.Generation.Writers
{
    internal class ClientWriter
    {
        public void WriteClient(CodeWriter writer, Client client)
        {
            var cs = client.Type;
            var @namespace = cs.Namespace;
            using (writer.Namespace(@namespace))
            {
                writer.WriteXmlDocumentationSummary(client.Description);
                using (writer.Class(client.DeclaredType.Accessibility, "partial", cs.Name))
                {
                    WriteClientFields(writer, client);
                    WriteClientCtor(writer, client);

                    foreach (var clientMethod in client.Methods)
                    {
                        WriteClientMethod(writer, clientMethod, true);
                        WriteClientMethod(writer, clientMethod, false);
                    }

                    foreach (var pagingMethod in client.PagingMethods)
                    {
                        WritePagingOperation(writer, pagingMethod, true);
                        WritePagingOperation(writer, pagingMethod, false);
                    }

                    foreach (var longRunningOperation in client.LongRunningOperationMethods)
                    {
                        WriteCreateOperationOperation(writer, longRunningOperation);
                        WriteStartOperationOperation(writer, longRunningOperation, true);
                        WriteStartOperationOperation(writer, longRunningOperation, false);
                    }
                }
            }
        }

        private void WriteClientMethod(CodeWriter writer, ClientMethod clientMethod, bool async)
        {
            var responseBody = clientMethod.RestClientMethod.Response.ResponseBody;
            CSharpType? bodyType = responseBody?.Type;
            CSharpType responseType = bodyType != null ?
                new CSharpType(typeof(Response<>), bodyType) :
                new CSharpType(typeof(Response));

            responseType = async ? new CSharpType(typeof(ValueTask<>), responseType) : responseType;

            var parameters = clientMethod.RestClientMethod.Parameters;
            writer.WriteXmlDocumentationSummary(clientMethod.Description);

            foreach (Parameter parameter in parameters)
            {
                writer.WriteXmlDocumentationParameter(parameter.Name, parameter.Description);
            }

            writer.WriteXmlDocumentationParameter("cancellationToken", "The cancellation token to use.");

            var methodName = CreateMethodName(clientMethod.Name, async);
            var asyncText = async ? "async" : string.Empty;
            writer.Append($"public {asyncText} {responseType} {methodName}(");

            foreach (Parameter parameter in parameters)
            {
                writer.WriteParameter(parameter);
            }
            writer.Line($"{typeof(CancellationToken)} cancellationToken = default)");

            using (writer.Scope())
            {
                writer.Append($"return (");
                if (async)
                {
                    writer.Append($"await ");
                }

                writer.Append($"RestClient.{CreateMethodName(clientMethod.RestClientMethod.Name, async)}(");
                foreach (var parameter in clientMethod.RestClientMethod.Parameters)
                {
                    writer.Append($"{parameter.Name}, ");
                }
                writer.Append($"cancellationToken)");

                if (async)
                {
                    writer.Append($".ConfigureAwait(false)");
                }

                writer.Append($")");

                if (bodyType == null && clientMethod.RestClientMethod.Response.HeaderModel != null)
                {
                    writer.Append($".GetRawResponse()");
                }

                writer.Line($";");
            }
        }

        private string CreateRequestMethodName(string name) => $"Create{name}Request";

        private string CreateCreateOperationName(string name) => $"Create{name}";

        private string CreateStartOperationName(string name, bool async) => $"Start{name}{(async ? "Async" : string.Empty)}";

        private string CreateMethodName(string name, bool async) => $"{name}{(async ? "Async" : string.Empty)}";

        private void WriteClientFields(CodeWriter writer, Client client)
        {
            // foreach (Parameter clientParameter in client.RestClient.Parameters)
            // {
            //     writer.Line($"private {clientParameter.Type} {clientParameter.Name};");
            // }

            writer.Append($"internal {client.RestClient.Type} RestClient").LineRaw(" { get; }");
            writer.Line($"private {typeof(ClientDiagnostics)} clientDiagnostics;");
            writer.Line($"private {typeof(HttpPipeline)} pipeline;");
        }

        private void WriteClientCtor(CodeWriter writer, Client client)
        {
            writer.WriteXmlDocumentationSummary($"Initializes a new instance of {client.Type.Name}");
            writer.Append($"internal {client.Type.Name:D}({typeof(ClientDiagnostics)} clientDiagnostics, {typeof(HttpPipeline)} pipeline,");
            foreach (Parameter parameter in client.RestClient.Parameters)
            {
                writer.WriteParameter(parameter);
            }

            writer.RemoveTrailingComma();
            writer.Line($")");
            using (writer.Scope())
            {
                writer.Append($"this.RestClient = new {client.RestClient.Type}(clientDiagnostics, pipeline, ");
                foreach (var parameter in client.RestClient.Parameters)
                {
                    writer.Append($"{parameter.Name}, ");
                }
                writer.RemoveTrailingComma();
                writer.Line($");");

                writer.Line($"this.clientDiagnostics = clientDiagnostics;");
                writer.Line($"this.pipeline = pipeline;");
            }
        }

        private void WritePagingOperation(CodeWriter writer, PagingInfo pagingMethod, bool async)
        {
            var pageType = pagingMethod.ItemType;
            CSharpType responseType = async ? new CSharpType(typeof(AsyncPageable<>), pageType) : new CSharpType(typeof(Pageable<>), pageType);
            var parameters = pagingMethod.Method.Parameters;
            var nextPageParameters = pagingMethod.NextPageMethod.Parameters;

            writer.WriteXmlDocumentationSummary(pagingMethod.Method.Description);

            foreach (Parameter parameter in parameters)
            {
                writer.WriteXmlDocumentationParameter(parameter.Name, parameter.Description);
            }

            writer.WriteXmlDocumentationParameter("cancellationToken", "The cancellation token to use.");

            writer.Append($"public {responseType} {CreateMethodName(pagingMethod.Name, async)}(");
            foreach (Parameter parameter in parameters)
            {
                writer.WriteParameter(parameter);
            }

            writer.Line($"{typeof(CancellationToken)} cancellationToken = default)");

            using (writer.Scope())
            {
                writer.WriteParameterNullChecks(parameters);

                var pageWrappedType = new CSharpType(typeof(Page<>), pageType);
                var funcType = async ? new CSharpType(typeof(Task<>), pageWrappedType) : pageWrappedType;
                var nullableInt = new CSharpType(typeof(int), true);

                var continuationTokenText = pagingMethod.NextLinkName != null ? $"response.Value.{pagingMethod.NextLinkName}" : "null";
                var asyncText = async ? "async" : string.Empty;
                var awaitText = async ? "await" : string.Empty;
                var configureAwaitText = async ? ".ConfigureAwait(false)" : string.Empty;
                using (writer.Scope($"{asyncText} {funcType} FirstPageFunc({nullableInt} pageSizeHint)"))
                {
                    writer.Append($"var response = {awaitText} RestClient.{CreateMethodName(pagingMethod.Method.Name, async)}(");
                    foreach (Parameter parameter in parameters)
                    {
                        writer.Append($"{parameter.Name}, ");
                    }
                    writer.Line($"cancellationToken){configureAwaitText};");
                    writer.Line($"return {typeof(Page)}.FromValues(response.Value.{pagingMethod.ItemName}, {continuationTokenText}, response.GetRawResponse());");
                }

                using (writer.Scope($"{asyncText} {funcType} NextPageFunc({typeof(string)} nextLink, {nullableInt} pageSizeHint)"))
                {
                    writer.Append($"var response = {awaitText} RestClient.{CreateMethodName(pagingMethod.NextPageMethod.Name, async)}(");
                    foreach (Parameter parameter in nextPageParameters)
                    {
                        writer.Append($"{parameter.Name}, ");
                    }
                    writer.Line($"cancellationToken){configureAwaitText};");
                    writer.Line($"return {typeof(Page)}.FromValues(response.Value.{pagingMethod.ItemName}, {continuationTokenText}, response.GetRawResponse());");
                }
                writer.Line($"return {typeof(PageableHelpers)}.Create{(async ? "Async" : string.Empty)}Enumerable(FirstPageFunc, NextPageFunc);");
            }
        }

        private void WriteCreateOperationOperation(CodeWriter writer, LongRunningOperation lroMethod)
        {
            RestClientMethod originalMethod = lroMethod.OriginalMethod;
            CSharpType responseType = new CSharpType(typeof(Operation<>), lroMethod.OriginalResponse.ResponseBody?.Type ?? new CSharpType(typeof(Response)));
            Parameter[] parameters = lroMethod.CreateParameters;

            writer.WriteXmlDocumentationSummary(originalMethod.Description);

            foreach (Parameter parameter in parameters)
            {
                writer.WriteXmlDocumentationParameter(parameter.Name, parameter.Description);
            }

            writer.Append($"public {responseType} {CreateCreateOperationName(lroMethod.Name)}(");
            foreach (Parameter parameter in parameters)
            {
                writer.WriteParameter(parameter);
            }
            writer.RemoveTrailingComma();
            writer.Line($")");

            using (writer.Scope())
            {
                writer.WriteParameterNullChecks(parameters);

                writer.Append($"return {typeof(ArmOperationHelpers)}.Create(");
                writer.Line($"pipeline, clientDiagnostics, originalResponse, {typeof(RequestMethod)}.{originalMethod.Request.HttpMethod.ToRequestMethodName()}, {originalMethod.Diagnostics.ScopeName:L}, {typeof(OperationFinalStateVia)}.{lroMethod.FinalStateVia}, createOriginalHttpMessage,");

                string valueVariable = "value";
                const string document = "document";
                ObjectSerialization? serialization = (lroMethod.OriginalResponse.ResponseBody as ObjectResponseBody)?.Serialization;
                using (writer.Scope($"(response, cancellationToken) =>", "{", "},"))
                {
                    switch (serialization)
                    {
                        case JsonSerialization jsonSerialization:
                            writer.Append($"using var {document:D} = ");
                            writer.Line($"{typeof(JsonDocument)}.Parse(response.ContentStream);");
                            writer.ToDeserializeCall(
                                jsonSerialization,
                                w => w.Append($"document.RootElement"),
                                ref valueVariable
                            );
                            writer.Line($"return {valueVariable};");
                            break;
                        case XmlElementSerialization xmlSerialization:
                            writer.Line($"var {document:D} = {typeof(XDocument)}.Load(response.ContentStream, LoadOptions.PreserveWhitespace);");
                            writer.ToDeserializeCall(
                                xmlSerialization,
                                w => w.Append($"document"),
                                ref valueVariable
                            );
                            writer.Line($"return {valueVariable};");
                            break;
                        default:
                            writer.Line($"return response;");
                            break;
                    }
                }

                using (writer.Scope($"async (response, cancellationToken) =>", "{", "});"))
                {
                    switch (serialization)
                    {
                        case JsonSerialization jsonSerialization:
                            writer.Append($"using var {document:D} = ");
                            writer.Line($"await {typeof(JsonDocument)}.ParseAsync(response.ContentStream, default, cancellationToken).ConfigureAwait(false);");
                            writer.ToDeserializeCall(
                                jsonSerialization,
                                w => w.Append($"document.RootElement"),
                                ref valueVariable
                            );
                            writer.Line($"return {valueVariable};");
                            break;
                        case XmlElementSerialization xmlSerialization:
                            writer.Line($"var {document:D} = {typeof(XDocument)}.Load(response.ContentStream, LoadOptions.PreserveWhitespace);");
                            writer.ToDeserializeCall(
                                xmlSerialization,
                                w => w.Append($"document"),
                                ref valueVariable
                            );
                            writer.Line($"return {valueVariable};");
                            break;
                        default:
                            //TODO: Need this await or it won't compile since we didn't use an await in async lambda.
                            writer.Line($"await Task.CompletedTask;");
                            writer.Line($"return response;");
                            break;
                    }
                }
            }
        }

        private void WriteStartOperationOperation(CodeWriter writer, LongRunningOperation lroMethod, bool async)
        {
            RestClientMethod originalMethod = lroMethod.OriginalMethod;
            CSharpType responseType = new CSharpType(typeof(Operation<>), lroMethod.OriginalResponse.ResponseBody?.Type ?? new CSharpType(typeof(Response)));
            responseType = async ? new CSharpType(typeof(ValueTask<>), responseType) : responseType;
            Parameter[] parameters = originalMethod.Parameters;

            writer.WriteXmlDocumentationSummary(originalMethod.Description);

            foreach (Parameter parameter in parameters)
            {
                writer.WriteXmlDocumentationParameter(parameter.Name, parameter.Description);
            }
            writer.WriteXmlDocumentationParameter("cancellationToken", "The cancellation token to use.");

            string asyncText = async ? "async " : string.Empty;
            writer.Append($"public {asyncText}{responseType} {CreateStartOperationName(lroMethod.Name, async)}(");
            foreach (Parameter parameter in parameters)
            {
                writer.WriteParameter(parameter);
            }
            writer.Line($"{typeof(CancellationToken)} cancellationToken = default)");

            using (writer.Scope())
            {
                writer.WriteParameterNullChecks(parameters);

                string awaitText = async ? "await" : string.Empty;
                string configureText = async ? ".ConfigureAwait(false)" : string.Empty;
                writer.Append($"var originalResponse = {awaitText} RestClient.{CreateMethodName(originalMethod.Name, async)}(");
                foreach (Parameter parameter in parameters)
                {
                    writer.Append($"{parameter.Name}, ");
                }
                writer.Line($"cancellationToken){configureText};");

                writer.Append($"return {CreateCreateOperationName(lroMethod.Name)}(originalResponse, () => RestClient.{CreateRequestMethodName(originalMethod.Name)}(");
                foreach (Parameter parameter in parameters)
                {
                    writer.Append($"{parameter.Name}, ");
                }
                writer.RemoveTrailingComma();
                writer.Line($"));");
            }
        }
<<<<<<< HEAD
=======

        private CodeWriterDelegate WriteConstantOrParameter(ParameterOrConstant constantOrParameter, bool ignoreNullability = false) => writer =>
        {
            if (constantOrParameter.IsConstant)
            {
                WriteConstant(writer, constantOrParameter.Constant);
            }
            else
            {
                writer.AppendRaw(constantOrParameter.Parameter.Name);
                if (!ignoreNullability)
                {
                    writer.AppendNullableValue(constantOrParameter.Type);
                }
            }
        };

        private void WriteParameterNullChecks(CodeWriter writer, IReadOnlyCollection<Parameter> parameters)
        {
            foreach (Parameter parameter in parameters)
            {
                CSharpType cs = parameter.Type;
                if (parameter.IsRequired && (cs.IsNullable || !cs.IsValueType))
                {
                    using (writer.If($"{parameter.Name} == null"))
                    {
                        writer.Line($"throw new {typeof(ArgumentNullException)}(nameof({parameter.Name}));");
                    }
                }
            }

            writer.Line();
        }

        private void WriteConstant(CodeWriter writer, Constant constant)
        {
            if (constant.Value == null)
            {
                // Cast helps the overload resolution
                writer.Append($"({constant.Type}){null:L}");
                return;
            }

            Type? frameworkType = constant.Type.FrameworkType;

            if (frameworkType == typeof(DateTimeOffset))
            {
                var d = (DateTimeOffset) constant.Value;
                d = d.ToUniversalTime();
                writer.Append($"new {typeof(DateTimeOffset)}({d.Year:L}, {d.Month:L}, {d.Day:L} ,{d.Hour:L}, {d.Minute:L}, {d.Second:L}, {d.Millisecond:L}, {typeof(TimeSpan)}.{nameof(TimeSpan.Zero)})");
            }
            else if (frameworkType == typeof(byte[]))
            {
                var value = (byte[]) constant.Value;
                writer.Append($"new byte[] {{");
                foreach (byte b in value)
                {
                    writer.Append($"{b}, ");
                }

                writer.Append($"}}");
            }
            else if (frameworkType != null)
            {
                writer.Literal(constant.Value);
            }
            else
            {
                throw new InvalidOperationException("Unknown constant type");
            }
        }

        private void WritePathSegment(CodeWriter writer, PathSegment segment)
        {
            writer.Append($"uri.AppendPath({WriteConstantOrParameter(segment.Value)}");
            WriteSerializationFormat(writer, segment.Format);
            writer.Line($", {segment.Escape:L});");
        }

        private void WriteHeader(CodeWriter writer, RequestHeader header)
        {
            using (WriteValueNullCheck(writer, header.Value))
            {
                writer.Append($"request.Headers.Add({header.Name:L}, {WriteConstantOrParameter(header.Value)}");
                WriteSerializationFormat(writer, header.Format);
                writer.Line($");");
            }
        }

        private CodeWriter.CodeWriterScope? WriteValueNullCheck(CodeWriter writer, ParameterOrConstant value)
        {
            if (value.IsConstant)
                return default;

            var type = value.Type;
            if (type.IsNullable)
            {
                return writer.If($"{value.Parameter.Name} != null");
            }

            return default;
        }

        private void WriteSerializationFormat(CodeWriter writer, SerializationFormat format)
        {
            if (format == SerializationFormat.Bytes_Base64Url)
            {
                // base64url is the only options for paths ns queries
                return;
            }

            var formatSpecifier = format.ToFormatSpecifier();
            if (formatSpecifier != null)
            {
                writer.Append($", {formatSpecifier:L}");
            }
        }

        private void WriteQueryParameter(CodeWriter writer, QueryParameter queryParameter)
        {
            string method;
            string? delimiter = null;
            switch (queryParameter.SerializationStyle)
            {
                case QuerySerializationStyle.PipeDelimited:
                    method = nameof(RequestUriBuilderExtensions.AppendQueryDelimited);
                    delimiter = "|";
                    break;
                case QuerySerializationStyle.TabDelimited:
                    method = nameof(RequestUriBuilderExtensions.AppendQueryDelimited);
                    delimiter = "\t";
                    break;
                case QuerySerializationStyle.SpaceDelimited:
                    method = nameof(RequestUriBuilderExtensions.AppendQueryDelimited);
                    delimiter = " ";
                    break;
                case QuerySerializationStyle.CommaDelimited:
                    method = nameof(RequestUriBuilderExtensions.AppendQueryDelimited);
                    delimiter = ",";
                    break;

                default:
                    method = nameof(RequestUriBuilderExtensions.AppendQuery);
                    break;
            }

            ParameterOrConstant value = queryParameter.Value;
            using (WriteValueNullCheck(writer, value))
            {
                writer.Append($"uri.{method}({queryParameter.Name:L}, {WriteConstantOrParameter(value)}");

                // TODO: Hack to support extensible enums in query. https://github.com/Azure/autorest.csharp/issues/325
                var type = value.Type;
                if (!type.IsFrameworkType && type.Implementation is EnumType enumType && enumType.IsStringBased)
                {
                    writer.Append($".ToString()");
                }

                if (delimiter != null)
                {
                    writer.Append($", {delimiter:L}");
                }
                WriteSerializationFormat(writer, queryParameter.SerializationFormat);
                writer.Line($", {queryParameter.Escape:L});");
            }
        }

        //TODO: Do multiple status codes
        private void WriteStatusCodeSwitch(CodeWriter writer, ResponseBody? responseBody, CSharpType? headersModelType, Method operation, bool async)
        {
            using (writer.Switch("message.Response.Status"))
            {
                var statusCodes = operation.Response.SuccessfulStatusCodes;
                foreach (var statusCode in statusCodes)
                {
                    writer.Line($"case {statusCode}:");
                }

                using (responseBody != null ? writer.Scope() : default)
                {
                    string valueVariable = "value";

                    if (responseBody is ObjectResponseBody objectResponseBody)
                    {
                        const string document = "document";
                        switch (objectResponseBody.Serialization)
                        {
                            case JsonSerialization jsonSerialization:
                                writer.Append($"using var {document:D} = ");
                                if (async)
                                {
                                    writer.Line($"await {typeof(JsonDocument)}.ParseAsync(message.Response.ContentStream, default, cancellationToken).ConfigureAwait(false);");
                                }
                                else
                                {
                                    writer.Line($"{typeof(JsonDocument)}.Parse(message.Response.ContentStream);");
                                }

                                writer.ToDeserializeCall(
                                    jsonSerialization,
                                    w => w.Append($"document.RootElement"),
                                    ref valueVariable
                                );
                                break;
                            case XmlElementSerialization xmlSerialization:
                                writer.Line($"var {document:D} = {typeof(XDocument)}.Load(message.Response.ContentStream, LoadOptions.PreserveWhitespace);");
                                writer.ToDeserializeCall(
                                    xmlSerialization,
                                    w => w.Append($"document"),
                                    ref valueVariable
                                );
                                break;
                        }
                    }
                    else if (responseBody is StreamResponseBody _)
                    {
                        writer.Line($"var {valueVariable:D} = message.ExtractResponseContent();");
                    }

                    if (headersModelType != null)
                    {
                        writer.Line($"var headers = new {headersModelType}(message.Response);");
                    }

                    switch (responseBody)
                    {
                        case null when headersModelType != null:
                            writer.Append($"return {typeof(ResponseWithHeaders)}.FromValue(headers, message.Response);");
                            break;
                        case { } when headersModelType != null:
                            writer.Append($"return {typeof(ResponseWithHeaders)}.FromValue({valueVariable}, headers, message.Response);");
                            break;
                        case { }:
                            writer.Append($"return {typeof(Response)}.FromValue({valueVariable}, message.Response);");
                            break;
                        case null when !statusCodes.Any():
                            break;
                        case null:
                            writer.Append($"return message.Response;");
                            break;
                    }
                }

                writer.Line($"default:");
                if (async)
                {
                    writer.Line($"throw await clientDiagnostics.CreateRequestFailedExceptionAsync(message.Response).ConfigureAwait(false);");
                }
                else
                {
                    writer.Line($"throw clientDiagnostics.CreateRequestFailedException(message.Response);");
                }
            }
        }
>>>>>>> 5083cd3c
    }
}<|MERGE_RESOLUTION|>--- conflicted
+++ resolved
@@ -1,4 +1,4 @@
-// Copyright (c) Microsoft Corporation. All rights reserved.
+﻿// Copyright (c) Microsoft Corporation. All rights reserved.
 // Licensed under the MIT License.
 
 using System.Text.Json;
@@ -363,262 +363,5 @@
                 writer.Line($"));");
             }
         }
-<<<<<<< HEAD
-=======
-
-        private CodeWriterDelegate WriteConstantOrParameter(ParameterOrConstant constantOrParameter, bool ignoreNullability = false) => writer =>
-        {
-            if (constantOrParameter.IsConstant)
-            {
-                WriteConstant(writer, constantOrParameter.Constant);
-            }
-            else
-            {
-                writer.AppendRaw(constantOrParameter.Parameter.Name);
-                if (!ignoreNullability)
-                {
-                    writer.AppendNullableValue(constantOrParameter.Type);
-                }
-            }
-        };
-
-        private void WriteParameterNullChecks(CodeWriter writer, IReadOnlyCollection<Parameter> parameters)
-        {
-            foreach (Parameter parameter in parameters)
-            {
-                CSharpType cs = parameter.Type;
-                if (parameter.IsRequired && (cs.IsNullable || !cs.IsValueType))
-                {
-                    using (writer.If($"{parameter.Name} == null"))
-                    {
-                        writer.Line($"throw new {typeof(ArgumentNullException)}(nameof({parameter.Name}));");
-                    }
-                }
-            }
-
-            writer.Line();
-        }
-
-        private void WriteConstant(CodeWriter writer, Constant constant)
-        {
-            if (constant.Value == null)
-            {
-                // Cast helps the overload resolution
-                writer.Append($"({constant.Type}){null:L}");
-                return;
-            }
-
-            Type? frameworkType = constant.Type.FrameworkType;
-
-            if (frameworkType == typeof(DateTimeOffset))
-            {
-                var d = (DateTimeOffset) constant.Value;
-                d = d.ToUniversalTime();
-                writer.Append($"new {typeof(DateTimeOffset)}({d.Year:L}, {d.Month:L}, {d.Day:L} ,{d.Hour:L}, {d.Minute:L}, {d.Second:L}, {d.Millisecond:L}, {typeof(TimeSpan)}.{nameof(TimeSpan.Zero)})");
-            }
-            else if (frameworkType == typeof(byte[]))
-            {
-                var value = (byte[]) constant.Value;
-                writer.Append($"new byte[] {{");
-                foreach (byte b in value)
-                {
-                    writer.Append($"{b}, ");
-                }
-
-                writer.Append($"}}");
-            }
-            else if (frameworkType != null)
-            {
-                writer.Literal(constant.Value);
-            }
-            else
-            {
-                throw new InvalidOperationException("Unknown constant type");
-            }
-        }
-
-        private void WritePathSegment(CodeWriter writer, PathSegment segment)
-        {
-            writer.Append($"uri.AppendPath({WriteConstantOrParameter(segment.Value)}");
-            WriteSerializationFormat(writer, segment.Format);
-            writer.Line($", {segment.Escape:L});");
-        }
-
-        private void WriteHeader(CodeWriter writer, RequestHeader header)
-        {
-            using (WriteValueNullCheck(writer, header.Value))
-            {
-                writer.Append($"request.Headers.Add({header.Name:L}, {WriteConstantOrParameter(header.Value)}");
-                WriteSerializationFormat(writer, header.Format);
-                writer.Line($");");
-            }
-        }
-
-        private CodeWriter.CodeWriterScope? WriteValueNullCheck(CodeWriter writer, ParameterOrConstant value)
-        {
-            if (value.IsConstant)
-                return default;
-
-            var type = value.Type;
-            if (type.IsNullable)
-            {
-                return writer.If($"{value.Parameter.Name} != null");
-            }
-
-            return default;
-        }
-
-        private void WriteSerializationFormat(CodeWriter writer, SerializationFormat format)
-        {
-            if (format == SerializationFormat.Bytes_Base64Url)
-            {
-                // base64url is the only options for paths ns queries
-                return;
-            }
-
-            var formatSpecifier = format.ToFormatSpecifier();
-            if (formatSpecifier != null)
-            {
-                writer.Append($", {formatSpecifier:L}");
-            }
-        }
-
-        private void WriteQueryParameter(CodeWriter writer, QueryParameter queryParameter)
-        {
-            string method;
-            string? delimiter = null;
-            switch (queryParameter.SerializationStyle)
-            {
-                case QuerySerializationStyle.PipeDelimited:
-                    method = nameof(RequestUriBuilderExtensions.AppendQueryDelimited);
-                    delimiter = "|";
-                    break;
-                case QuerySerializationStyle.TabDelimited:
-                    method = nameof(RequestUriBuilderExtensions.AppendQueryDelimited);
-                    delimiter = "\t";
-                    break;
-                case QuerySerializationStyle.SpaceDelimited:
-                    method = nameof(RequestUriBuilderExtensions.AppendQueryDelimited);
-                    delimiter = " ";
-                    break;
-                case QuerySerializationStyle.CommaDelimited:
-                    method = nameof(RequestUriBuilderExtensions.AppendQueryDelimited);
-                    delimiter = ",";
-                    break;
-
-                default:
-                    method = nameof(RequestUriBuilderExtensions.AppendQuery);
-                    break;
-            }
-
-            ParameterOrConstant value = queryParameter.Value;
-            using (WriteValueNullCheck(writer, value))
-            {
-                writer.Append($"uri.{method}({queryParameter.Name:L}, {WriteConstantOrParameter(value)}");
-
-                // TODO: Hack to support extensible enums in query. https://github.com/Azure/autorest.csharp/issues/325
-                var type = value.Type;
-                if (!type.IsFrameworkType && type.Implementation is EnumType enumType && enumType.IsStringBased)
-                {
-                    writer.Append($".ToString()");
-                }
-
-                if (delimiter != null)
-                {
-                    writer.Append($", {delimiter:L}");
-                }
-                WriteSerializationFormat(writer, queryParameter.SerializationFormat);
-                writer.Line($", {queryParameter.Escape:L});");
-            }
-        }
-
-        //TODO: Do multiple status codes
-        private void WriteStatusCodeSwitch(CodeWriter writer, ResponseBody? responseBody, CSharpType? headersModelType, Method operation, bool async)
-        {
-            using (writer.Switch("message.Response.Status"))
-            {
-                var statusCodes = operation.Response.SuccessfulStatusCodes;
-                foreach (var statusCode in statusCodes)
-                {
-                    writer.Line($"case {statusCode}:");
-                }
-
-                using (responseBody != null ? writer.Scope() : default)
-                {
-                    string valueVariable = "value";
-
-                    if (responseBody is ObjectResponseBody objectResponseBody)
-                    {
-                        const string document = "document";
-                        switch (objectResponseBody.Serialization)
-                        {
-                            case JsonSerialization jsonSerialization:
-                                writer.Append($"using var {document:D} = ");
-                                if (async)
-                                {
-                                    writer.Line($"await {typeof(JsonDocument)}.ParseAsync(message.Response.ContentStream, default, cancellationToken).ConfigureAwait(false);");
-                                }
-                                else
-                                {
-                                    writer.Line($"{typeof(JsonDocument)}.Parse(message.Response.ContentStream);");
-                                }
-
-                                writer.ToDeserializeCall(
-                                    jsonSerialization,
-                                    w => w.Append($"document.RootElement"),
-                                    ref valueVariable
-                                );
-                                break;
-                            case XmlElementSerialization xmlSerialization:
-                                writer.Line($"var {document:D} = {typeof(XDocument)}.Load(message.Response.ContentStream, LoadOptions.PreserveWhitespace);");
-                                writer.ToDeserializeCall(
-                                    xmlSerialization,
-                                    w => w.Append($"document"),
-                                    ref valueVariable
-                                );
-                                break;
-                        }
-                    }
-                    else if (responseBody is StreamResponseBody _)
-                    {
-                        writer.Line($"var {valueVariable:D} = message.ExtractResponseContent();");
-                    }
-
-                    if (headersModelType != null)
-                    {
-                        writer.Line($"var headers = new {headersModelType}(message.Response);");
-                    }
-
-                    switch (responseBody)
-                    {
-                        case null when headersModelType != null:
-                            writer.Append($"return {typeof(ResponseWithHeaders)}.FromValue(headers, message.Response);");
-                            break;
-                        case { } when headersModelType != null:
-                            writer.Append($"return {typeof(ResponseWithHeaders)}.FromValue({valueVariable}, headers, message.Response);");
-                            break;
-                        case { }:
-                            writer.Append($"return {typeof(Response)}.FromValue({valueVariable}, message.Response);");
-                            break;
-                        case null when !statusCodes.Any():
-                            break;
-                        case null:
-                            writer.Append($"return message.Response;");
-                            break;
-                    }
-                }
-
-                writer.Line($"default:");
-                if (async)
-                {
-                    writer.Line($"throw await clientDiagnostics.CreateRequestFailedExceptionAsync(message.Response).ConfigureAwait(false);");
-                }
-                else
-                {
-                    writer.Line($"throw clientDiagnostics.CreateRequestFailedException(message.Response);");
-                }
-            }
-        }
->>>>>>> 5083cd3c
     }
 }