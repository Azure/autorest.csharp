--- conflicted
+++ resolved
@@ -117,17 +117,7 @@
                         continue;
                     }
 
-<<<<<<< HEAD
-                    writer.Append($"{parameter.Name:I}, ");
-=======
-                    if (ManagementClientWriterHelpers.IsApiVersionParameter(parameter))
-                    {
-                        writer.Append($"{parameter.Name}: options.Version, ");
-                        continue;
-                    }
-
                     writer.Append($"{parameter.Name}: {parameter.Name:I}, ");
->>>>>>> 7a2f6d5d
                 }
                 writer.RemoveTrailingComma();
                 writer.Line($");");
