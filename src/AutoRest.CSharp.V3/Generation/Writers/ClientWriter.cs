--- conflicted
+++ resolved
@@ -161,12 +161,7 @@
 
                     writer.ToSerializeCall(
                         jsonSerialization,
-<<<<<<< HEAD
-                        WriteConstantOrParameter(value),
-=======
-                        _typeFactory,
                         WriteConstantOrParameter(value, ignoreNullability: true),
->>>>>>> 0e59a167
                         writerName: w => w.Append($"content.{nameof(Utf8JsonRequestContent.JsonWriter)}"));
 
                     writer.Line($"request.Content = content;");
@@ -179,12 +174,7 @@
 
                     writer.ToSerializeCall(
                         xmlSerialization,
-<<<<<<< HEAD
-                        WriteConstantOrParameter(value),
-=======
-                        _typeFactory,
                         WriteConstantOrParameter(value, ignoreNullability: true),
->>>>>>> 0e59a167
                         writerName: w => w.Append($"content.{nameof(XmlWriterContent.XmlWriter)}"));
 
                     writer.Line($"request.Content = content;");
@@ -348,16 +338,11 @@
             }
             else
             {
-<<<<<<< HEAD
-                writer.AppendRaw(constantOrParameter.Parameter.Name)
-                    .AppendNullableValue(constantOrParameter.Type);
-=======
                 writer.AppendRaw(constantOrParameter.Parameter.Name);
                 if (!ignoreNullability)
                 {
-                    writer.AppendNullableValue(_typeFactory.CreateType(constantOrParameter.Type));
-                }
->>>>>>> 0e59a167
+                    writer.AppendNullableValue(constantOrParameter.Type);
+                }
             }
         };
 
