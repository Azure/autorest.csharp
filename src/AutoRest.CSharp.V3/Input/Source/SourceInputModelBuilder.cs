// Copyright (c) Microsoft Corporation. All rights reserved.
// Licensed under the MIT License.

using System.Collections.Generic;
using System.Diagnostics.CodeAnalysis;
using System.Linq;
using Azure.Core;
using Microsoft.CodeAnalysis;

namespace AutoRest.CSharp.V3.Input.Source
{
    public class SourceInputModelBuilder
    {
        private readonly Compilation _compilation;
        private readonly INamedTypeSymbol _schemaNameAttribute;
        private readonly INamedTypeSymbol _schemaMemberAttribute;
        private readonly INamedTypeSymbol _clientAttribute;

        private SourceInputModelBuilder(Compilation compilation)
        {
            _compilation = compilation;
<<<<<<< HEAD
            _schemaNameAttribute = compilation.GetTypeByMetadataName(typeof(CodeGenSchemaAttribute).FullName);
            _schemaMemberAttribute = compilation.GetTypeByMetadataName(typeof(CodeGenSchemaMemberAttribute).FullName);
            _clientAttribute = compilation.GetTypeByMetadataName(typeof(CodeGenClientAttribute).FullName);
=======
            _schemaNameAttribute = compilation.GetTypeByMetadataName(typeof(CodeGenSchemaAttribute).FullName!)!;
            _schemaMemberAttribute = compilation.GetTypeByMetadataName(typeof(CodeGenSchemaMemberAttribute).FullName!)!;
>>>>>>> 5083cd3c
        }

        public static SourceInputModel Build(Compilation compilation)
        {
            return new SourceInputModelBuilder(compilation).BuildInternal();
        }

        private SourceInputModel BuildInternal()
        {
            var assembly = _compilation.Assembly;

            var definedSchemas = new List<ModelTypeMapping>();
            var definedClients = new List<ClientTypeMapping>();

            foreach (IModuleSymbol module in assembly.Modules)
            {
                foreach (var type in GetSymbols(module.GlobalNamespace))
                {
                    if (type is INamedTypeSymbol namedTypeSymbol)
                    {
                        if (TryGetName(type, _schemaNameAttribute, out var schemaName))
                        {
                            List<SourceMemberMapping> memberMappings = new List<SourceMemberMapping>();
                            foreach (var member in namedTypeSymbol.GetMembers())
                            {
                                if (TryGetName(member, _schemaMemberAttribute, out var schemaMemberName))
                                {
                                    memberMappings.Add(new SourceMemberMapping(schemaMemberName, member));
                                }
                            }

                            definedSchemas.Add(new ModelTypeMapping(schemaName, namedTypeSymbol, memberMappings.ToArray()));
                        }

                        if (TryGetName(type, _clientAttribute, out var operationName))
                        {
                            definedClients.Add(new ClientTypeMapping(operationName, namedTypeSymbol));
                        }
                    }
                }
            }

            return new SourceInputModel(
                definedSchemas.ToArray(),
                definedClients.ToArray());
        }

        private bool TryGetName(ISymbol symbol, INamedTypeSymbol attributeType, [NotNullWhen(true)] out string? name)
        {
            name = null;
#pragma warning disable RS1024
            var attribute = symbol.GetAttributes().SingleOrDefault(a => a.AttributeClass.Equals(attributeType));
#pragma warning restore
            if (attribute == null)
            {
                return false;
            }

            name = attribute.ConstructorArguments[0].Value as string;
            return name != null;
        }

        private IEnumerable<ITypeSymbol> GetSymbols(INamespaceSymbol namespaceSymbol)
        {
            foreach (var childNamespaceSymbol in namespaceSymbol.GetNamespaceMembers())
            {
                foreach (var symbol in GetSymbols(childNamespaceSymbol))
                {
                    yield return symbol;
                }
            }

            foreach (INamedTypeSymbol symbol in namespaceSymbol.GetTypeMembers())
            {
                yield return symbol;
            }
        }
    }
}<|MERGE_RESOLUTION|>--- conflicted
+++ resolved
@@ -19,14 +19,9 @@
         private SourceInputModelBuilder(Compilation compilation)
         {
             _compilation = compilation;
-<<<<<<< HEAD
-            _schemaNameAttribute = compilation.GetTypeByMetadataName(typeof(CodeGenSchemaAttribute).FullName);
-            _schemaMemberAttribute = compilation.GetTypeByMetadataName(typeof(CodeGenSchemaMemberAttribute).FullName);
-            _clientAttribute = compilation.GetTypeByMetadataName(typeof(CodeGenClientAttribute).FullName);
-=======
             _schemaNameAttribute = compilation.GetTypeByMetadataName(typeof(CodeGenSchemaAttribute).FullName!)!;
             _schemaMemberAttribute = compilation.GetTypeByMetadataName(typeof(CodeGenSchemaMemberAttribute).FullName!)!;
->>>>>>> 5083cd3c
+            _clientAttribute = compilation.GetTypeByMetadataName(typeof(CodeGenClientAttribute).FullName!)!;
         }
 
         public static SourceInputModel Build(Compilation compilation)
