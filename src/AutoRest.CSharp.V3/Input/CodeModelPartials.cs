--- conflicted
+++ resolved
@@ -68,7 +68,7 @@
 
         public string? Accessibility => TryGetValue("x-accessibility", out object? value) ? value?.ToString() : null;
         public string? Namespace => TryGetValue("x-namespace", out object? value) ? value?.ToString() : null;
-<<<<<<< HEAD
+        public string? Usage => TryGetValue("x-csharp-usage", out object? value) ? value?.ToString() : null;
         public bool? XmlText
         {
             get
@@ -80,8 +80,8 @@
                 }
 
                 return null;
-=======
-        public string? Usage => TryGetValue("x-csharp-usage", out object? value) ? value?.ToString() : null;
+            }
+        }
 
         public string[] Formats
         {
@@ -93,7 +93,6 @@
                 }
 
                 return Array.Empty<string>();
->>>>>>> e1b4a3cb
             }
         }
     }
