﻿// Copyright (c) Microsoft Corporation. All rights reserved.
// Licensed under the MIT License. See License.txt in the project root for license information.

using System;
using System.Collections.Generic;
using AutoRest.CSharp.V3.ClientModels;
using AutoRest.CSharp.V3.CodeGen;
using AutoRest.CSharp.V3.Pipeline.Generated;
using Azure.Core;

namespace AutoRest.CSharp.V3.Pipeline
{
    internal static class Extensions
    {
        public static Type? ToFrameworkCSharpType(this AllSchemaTypes schemaType) => schemaType switch
        {
            AllSchemaTypes.Boolean => typeof(bool),
            AllSchemaTypes.ByteArray => null,
            AllSchemaTypes.Char => typeof(char),
<<<<<<< HEAD
            AllSchemaTypes.Choice => null,
            AllSchemaTypes.Constant => null,
            AllSchemaTypes.Credential => null,
            AllSchemaTypes.Date => typeof(DateTimeOffset),
            AllSchemaTypes.DateTime => typeof(DateTimeOffset),
            AllSchemaTypes.Dictionary => null,
=======
            AllSchemaTypes.Date => typeof(DateTimeOffset),
            AllSchemaTypes.DateTime => typeof(DateTimeOffset),
>>>>>>> 195402a4
            AllSchemaTypes.Duration => typeof(TimeSpan),
            AllSchemaTypes.OdataQuery => typeof(string),
            AllSchemaTypes.String => typeof(string),
            AllSchemaTypes.Unixtime => typeof(DateTimeOffset),
            AllSchemaTypes.Uri => typeof(Uri),
            AllSchemaTypes.Uuid => typeof(string),
            _ => null
        };

        //public static FrameworkTypeReferenceFormat? ToFrameworkTypeReferenceFormat(this AllSchemaTypes schemaType) => schemaType switch
        //{
        //    AllSchemaTypes.Any => null,
        //    AllSchemaTypes.Array => null,
        //    AllSchemaTypes.Boolean => null,
        //    AllSchemaTypes.ByteArray => null,
        //    AllSchemaTypes.Char => null,
        //    AllSchemaTypes.Choice => null,
        //    AllSchemaTypes.Constant => null,
        //    AllSchemaTypes.Credential => null,
        //    AllSchemaTypes.Date => FrameworkTypeReferenceFormat.Date,
        //    AllSchemaTypes.DateTime => FrameworkTypeReferenceFormat.DateTimeISO8601,
        //    AllSchemaTypes.Dictionary => null,
        //    AllSchemaTypes.Duration => null,
        //    AllSchemaTypes.Flag => null,
        //    AllSchemaTypes.Integer => null,
        //    AllSchemaTypes.Not => null,
        //    AllSchemaTypes.Number => null,
        //    AllSchemaTypes.Object => null,
        //    AllSchemaTypes.OdataQuery => null,
        //    AllSchemaTypes.Or => null,
        //    AllSchemaTypes.Group => null,
        //    AllSchemaTypes.SealedChoice => null,
        //    AllSchemaTypes.String => null,
        //    AllSchemaTypes.Unixtime => FrameworkTypeReferenceFormat.DateTimeRFC1123,
        //    AllSchemaTypes.Uri => null,
        //    AllSchemaTypes.Uuid => null,
        //    AllSchemaTypes.Xor => null,
        //    _ => (FrameworkTypeReferenceFormat?)null
        //};

        public static FrameworkTypeReferenceFormat ToFrameworkTypeReferenceFormat(this Schema schema) => schema switch
        {
            DateTimeSchema dateTimeSchema when dateTimeSchema.Format == DateTimeSchemaFormat.DateTime => FrameworkTypeReferenceFormat.DateTimeISO8601,
            DateSchema _ => FrameworkTypeReferenceFormat.Date,
            DateTimeSchema dateTimeSchema when dateTimeSchema.Format == DateTimeSchemaFormat.DateTimeRfc1123 => FrameworkTypeReferenceFormat.DateTimeRFC1123,
            _ => FrameworkTypeReferenceFormat.Default,
        };

        public static Type ToFrameworkType(this NumberSchema schema) => schema.Type switch
        {
            AllSchemaTypes.Number => schema.Precision switch
            {
                32 => typeof(float),
                128 => typeof(decimal),
                _ => typeof(double)
            },
            // Assumes AllSchemaTypes.Integer
            _ => schema.Precision switch
            {
                16 => typeof(short),
                64 => typeof(long),
                _ => typeof(int)
            }
        };

        public static RequestMethod? ToCoreRequestMethod(this HttpMethod method) => method switch
        {
            HttpMethod.Delete => RequestMethod.Delete,
            HttpMethod.Get => RequestMethod.Get,
            HttpMethod.Head => RequestMethod.Head,
            HttpMethod.Options => (RequestMethod?)null,
            HttpMethod.Patch => RequestMethod.Patch,
            HttpMethod.Post => RequestMethod.Post,
            HttpMethod.Put => RequestMethod.Put,
            HttpMethod.Trace => null,
            _ => null
        };

        private static readonly Func<string, bool, FrameworkTypeReferenceFormat, string?> NumberSerializer =
            (vn, nu, f) => $"writer.WriteNumberValue({vn}{(nu ? ".Value" : string.Empty)});";
        private static Func<string, bool, FrameworkTypeReferenceFormat, string?> StringSerializer(bool includeToString = false) =>
            (vn, nu, f) => $"writer.WriteStringValue({vn}{(includeToString ? ".ToString()" : string.Empty)});";

        private static string? ToFormatSpecifier(this FrameworkTypeReferenceFormat format) => format switch
        {
            FrameworkTypeReferenceFormat.DateTimeRFC1123 => "R",
            FrameworkTypeReferenceFormat.DateTimeISO8601 => "yyyy-MM-ddTHH:mm:ssZ",
            FrameworkTypeReferenceFormat.Date => "yyyy-MM-dd",
            _ => null
        };

        private static readonly Func<string, bool, FrameworkTypeReferenceFormat, string?> DateTimeSerializer = (vn, nu, f) =>
        {
            var format = f.ToFormatSpecifier();
            return $"writer.WriteStringValue({vn}{(nu ? ".Value" : string.Empty)}.ToString({(format != null ? $"\"{format}\"" : string.Empty)}));";
        };

        //TODO: Do this by AllSchemaTypes so things like Date versus DateTime can be serialized properly.
        private static readonly Dictionary<Type, Func<string, bool, FrameworkTypeReferenceFormat, string?>> TypeSerializers = new Dictionary<Type, Func<string, bool, FrameworkTypeReferenceFormat, string?>>
        {
            { typeof(bool), (vn, nu, f) => $"writer.WriteBooleanValue({vn}{(nu ? ".Value" : string.Empty)});" },
            { typeof(char), StringSerializer() },
            { typeof(short), NumberSerializer },
            { typeof(int), NumberSerializer },
            { typeof(long), NumberSerializer },
            { typeof(float), NumberSerializer },
            { typeof(double), NumberSerializer },
            { typeof(decimal), NumberSerializer },
            { typeof(string), StringSerializer() },
<<<<<<< HEAD
            { typeof(byte[]), (vn, nu, f) => null },
            //{ typeof(DateTime), (vn, nu, f) => $"writer.WriteStringValue({vn}.ToString(\"yyyy-MM-dd\")" },
            { typeof(DateTimeOffset), DateTimeSerializer },
=======
            { typeof(byte[]), (vn, nu) => null },
            { typeof(DateTimeOffset), StringSerializer(true) },
>>>>>>> 195402a4
            { typeof(TimeSpan), StringSerializer(true) },
            { typeof(Uri), StringSerializer(true) }
        };

        //TODO: Figure out the rest of these.
        private static readonly Dictionary<Type, Func<string, string?>> TypeDeserializers = new Dictionary<Type, Func<string, string?>>
        {
            { typeof(bool), n => $"{n}.GetBoolean()" },
            { typeof(char), n => $"{n}.GetString()" },
            { typeof(short), n => $"{n}.GetInt16()" },
            { typeof(int), n => $"{n}.GetInt32()" },
            { typeof(long), n => $"{n}.GetInt64()" },
            { typeof(float), n => $"{n}.GetSingle()" },
            { typeof(double), n => $"{n}.GetDouble()" },
            { typeof(decimal), n => $"{n}.GetDecimal()" },
            { typeof(string), n => $"{n}.GetString()" },
<<<<<<< HEAD
            { typeof(DateTimeOffset), n => $"{n}.GetDateTime()" },
=======
            { typeof(DateTimeOffset), n => $"{n}.GetDateTimeOffset()" },
>>>>>>> 195402a4
            { typeof(TimeSpan), n => $"TimeSpan.Parse({n}.GetString())" },
            { typeof(Uri), n => null } //TODO: Figure out how to get the Uri type here, so we can do 'new Uri(GetString())'
        };

        private static void WriteSerializeClientObject(CodeWriter writer, string name, bool isNullable)
        {
            writer.Append(name);
            writer.Append(isNullable ? "?" : string.Empty);
            writer.Line(".Serialize(writer);");
        }

        private static void WriteSerializeClientEnum(CodeWriter writer, string name, bool isNullable, bool isStringBased)
        {
            writer.Append("writer.WriteStringValue(");
            writer.Append(name);
            if (!isStringBased && isNullable)
            {
                writer.Append(".Value");
            }
            writer.Append(isStringBased ? ".ToString()" : ".ToSerialString()");
            writer.Line(");");
        }

        private static void WriteSerializeSchemaTypeReference(CodeWriter writer, SchemaTypeReference type, TypeFactory typeFactory, string name)
        {
            switch (typeFactory.ResolveReference(type))
            {
                case ClientObject _:
                    WriteSerializeClientObject(writer, name, type.IsNullable);
                    return;
                case ClientEnum clientEnum:
                    WriteSerializeClientEnum(writer, name, type.IsNullable, clientEnum.IsStringBased);
                    return;
                default:
                    writer.Line("// Serialization of this type is not supported");
                    return;
            }
        }

        private static void WriteSerializeBinaryTypeReference(CodeWriter writer, string name)
        {
            writer.Append("writer.WriteBase64StringValue(");
            writer.Append(name);
            writer.Line(");");
        }

        private static void WriteSerializeDefault(CodeWriter writer, ClientTypeReference type, TypeFactory typeFactory, string name)
        {
            var frameworkType = typeFactory.CreateType(type)?.FrameworkType ?? typeof(void);
            var format = (type as FrameworkTypeReference)?.Format ?? FrameworkTypeReferenceFormat.Default;
            writer.Line(TypeSerializers[frameworkType](name, type.IsNullable, format) ?? "writer.WriteNullValue();");
        }

        public static void ToSerializeCall(this CodeWriter writer, ClientTypeReference type, TypeFactory typeFactory, string name, string serializedName, bool includePropertyName = true, bool quoteSerializedName = true)
        {
            if (includePropertyName)
            {
                writer.Append("writer.WritePropertyName(");
                if (quoteSerializedName)
                {
                    writer.Append("\"");
                }
                writer.Append(serializedName);
                if (quoteSerializedName)
                {
                    writer.Append("\"");
                }
                writer.Line(");");
            }

            switch (type)
            {
                case SchemaTypeReference schemaTypeReference:
                    WriteSerializeSchemaTypeReference(writer, schemaTypeReference, typeFactory, name);
                    return;
                case BinaryTypeReference _:
                    WriteSerializeBinaryTypeReference(writer, name);
                    return;
                default:
                    WriteSerializeDefault(writer, type, typeFactory, name);
                    return;
            }
        }

        private static void WriteDeserializeClientObject(CodeWriter writer, CSharpType cSharpType, string name)
        {
            writer.Append(writer.Type(cSharpType));
            writer.Append(".Deserialize(");
            writer.Append(name);
            writer.Append(")");
        }

        private static void WriteDeserializeClientEnum(CodeWriter writer, CSharpType cSharpType, string name, bool isStringBased)
        {
            if (isStringBased)
            {
                writer.Append("new ");
                writer.Append(writer.Type(cSharpType));
                writer.Append("(");
                writer.Append(name);
                writer.Append(".GetString())");
                return;
            }

            writer.Append(name);
            writer.Append(".GetString().To");
            writer.Append(writer.Type(cSharpType));
            writer.Append("()");
        }

        private static void WriteDeserializeSchemaTypeReference(CodeWriter writer, CSharpType cSharpType, SchemaTypeReference type, TypeFactory typeFactory, string name)
        {
            switch (typeFactory.ResolveReference(type))
            {
                case ClientObject _:
                    WriteDeserializeClientObject(writer, cSharpType, name);
                    return;
                case ClientEnum clientEnum:
                    WriteDeserializeClientEnum(writer, cSharpType, name, clientEnum.IsStringBased);
                    return;
                default:
                    writer.Append("/* Deserialization of this type is not supported */");
                    return;
            }
        }

        private static void WriteDeserializeBinaryTypeReference(CodeWriter writer, string name)
        {
            writer.Append(name);
            writer.Append(".GetBytesFromBase64()");
        }

        private static void WriteDeserializeDefault(CodeWriter writer, CSharpType cSharpType, string name)
        {
            var frameworkType = cSharpType?.FrameworkType ?? typeof(void);
            writer.Append(TypeDeserializers[frameworkType](name) ?? "null");
        }

        public static void ToDeserializeCall(this CodeWriter writer, ClientTypeReference type, TypeFactory typeFactory, string name, string typeText, string typeName)
        {
            CSharpType cSharpType = typeFactory.CreateType(type).WithNullable(false);
            switch (type)
            {
                case SchemaTypeReference schemaTypeReference:
                    WriteDeserializeSchemaTypeReference(writer, cSharpType, schemaTypeReference, typeFactory, name);
                    return;
                case BinaryTypeReference _:
                    WriteDeserializeBinaryTypeReference(writer, name);
                    return;
                default:
                    WriteDeserializeDefault(writer, cSharpType, name);
                    return;
            }
        }

        public static string ToValueString(this ClientConstant schema)
        {
            var value = schema.Value;
            return $"{((value is string || value == null) ? $"\"{value}\"" : value)}";
        }
    }
}<|MERGE_RESOLUTION|>--- conflicted
+++ resolved
@@ -17,17 +17,8 @@
             AllSchemaTypes.Boolean => typeof(bool),
             AllSchemaTypes.ByteArray => null,
             AllSchemaTypes.Char => typeof(char),
-<<<<<<< HEAD
-            AllSchemaTypes.Choice => null,
-            AllSchemaTypes.Constant => null,
-            AllSchemaTypes.Credential => null,
             AllSchemaTypes.Date => typeof(DateTimeOffset),
             AllSchemaTypes.DateTime => typeof(DateTimeOffset),
-            AllSchemaTypes.Dictionary => null,
-=======
-            AllSchemaTypes.Date => typeof(DateTimeOffset),
-            AllSchemaTypes.DateTime => typeof(DateTimeOffset),
->>>>>>> 195402a4
             AllSchemaTypes.Duration => typeof(TimeSpan),
             AllSchemaTypes.OdataQuery => typeof(string),
             AllSchemaTypes.String => typeof(string),
@@ -137,14 +128,8 @@
             { typeof(double), NumberSerializer },
             { typeof(decimal), NumberSerializer },
             { typeof(string), StringSerializer() },
-<<<<<<< HEAD
             { typeof(byte[]), (vn, nu, f) => null },
-            //{ typeof(DateTime), (vn, nu, f) => $"writer.WriteStringValue({vn}.ToString(\"yyyy-MM-dd\")" },
             { typeof(DateTimeOffset), DateTimeSerializer },
-=======
-            { typeof(byte[]), (vn, nu) => null },
-            { typeof(DateTimeOffset), StringSerializer(true) },
->>>>>>> 195402a4
             { typeof(TimeSpan), StringSerializer(true) },
             { typeof(Uri), StringSerializer(true) }
         };
@@ -161,11 +146,7 @@
             { typeof(double), n => $"{n}.GetDouble()" },
             { typeof(decimal), n => $"{n}.GetDecimal()" },
             { typeof(string), n => $"{n}.GetString()" },
-<<<<<<< HEAD
-            { typeof(DateTimeOffset), n => $"{n}.GetDateTime()" },
-=======
             { typeof(DateTimeOffset), n => $"{n}.GetDateTimeOffset()" },
->>>>>>> 195402a4
             { typeof(TimeSpan), n => $"TimeSpan.Parse({n}.GetString())" },
             { typeof(Uri), n => null } //TODO: Figure out how to get the Uri type here, so we can do 'new Uri(GetString())'
         };
