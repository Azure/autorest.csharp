﻿// Copyright (c) Microsoft Corporation. All rights reserved.
// Licensed under the MIT License. See License.txt in the project root for license information.

using System.Linq;
using System.Threading.Tasks;
using AutoRest.CSharp.V3.ClientModels;
using AutoRest.CSharp.V3.CodeGen;
using AutoRest.CSharp.V3.JsonRpc.MessageModels;
using AutoRest.CSharp.V3.Pipeline.Generated;

namespace AutoRest.CSharp.V3.Plugins
{
    [PluginName("cs-modeler")]
    internal class Modeler : IPlugin
    {
        public async Task<bool> Execute(IAutoRestInterface autoRest, CodeModel codeModel, Configuration configuration)
        {
            var schemas = (codeModel.Schemas.Choices ?? Enumerable.Empty<ChoiceSchema>()).Cast<Schema>()
                .Concat(codeModel.Schemas.SealedChoices ?? Enumerable.Empty<SealedChoiceSchema>())
                .Concat(codeModel.Schemas.Objects ?? Enumerable.Empty<ObjectSchema>());

            var models = schemas.Select(ModelBuilder.BuildModel).ToArray();
            var clients = codeModel.OperationGroups.Select(ClientBuilder.BuildClient).ToArray();

            var typeProviders = models.OfType<ISchemaTypeProvider>().ToArray();
            var typeFactory = new TypeFactory(configuration.Namespace, typeProviders);

            var modelWriter = new ModelWriter(typeFactory);
            var writer = new ClientWriter(typeFactory);
            var serializeWriter = new SerializationWriter(typeFactory);

            foreach (var model in models)
            {
                var codeWriter = new CodeWriter();
                modelWriter.WriteModel(codeWriter, model);

                var serializerCodeWriter = new CodeWriter();
                serializeWriter.WriteSerialization(serializerCodeWriter, model);

                var name = model.Name;
                await autoRest.WriteFile($"Generated/Models/{name}.cs", codeWriter.ToFormattedCode(), "source-file-csharp");
                await autoRest.WriteFile($"Generated/Models/{name}.Serialization.cs", serializerCodeWriter.ToFormattedCode(), "source-file-csharp");
            }

            foreach (var client in clients)
            {
                var codeWriter = new CodeWriter();
                writer.WriteClient(codeWriter, client);
                await autoRest.WriteFile($"Generated/Operations/{client.Name}.cs", codeWriter.ToFormattedCode(), "source-file-csharp");
            }

            return true;
        }
<<<<<<< HEAD
=======

        private static ServiceClient BuildClient(OperationGroup arg) =>
            new ServiceClient(arg.CSharpName(), arg.Operations.Select(BuildMethod).Where(method => method != null).ToArray()!);

        private static ClientConstant? CreateDefaultValueConstant(Parameter requestParameter) =>
            requestParameter.ClientDefaultValue != null ?
                ParseClientConstant(requestParameter.ClientDefaultValue, (FrameworkTypeReference) CreateType(requestParameter.Schema, requestParameter.IsNullable())) :
                (ClientConstant?)null;

        private static ClientMethod? BuildMethod(Operation operation)
        {
            var httpRequest = operation.Request.Protocol.Http as HttpRequest;
            var response = operation.Responses.FirstOrDefault();
            var httpResponse = response?.Protocol.Http as HttpResponse;

            if (httpRequest == null || httpResponse == null)
            {
                return null;
            }

            Dictionary<string, ConstantOrParameter> uriParameters = new Dictionary<string, ConstantOrParameter>();
            Dictionary<string, PathSegment> pathParameters = new Dictionary<string, PathSegment>();
            List<QueryParameter> query = new List<QueryParameter>();
            List<RequestHeader> headers = new List<RequestHeader>();

            List<ServiceClientMethodParameter> methodParameters = new List<ServiceClientMethodParameter>();

            RequestBody? body = null;
            foreach (Parameter requestParameter in operation.Request.Parameters ?? Array.Empty<Parameter>())
            {
                string defaultName = requestParameter.Language.Default.Name;
                string serializedName = requestParameter.Language.Default.SerializedName ?? defaultName;
                ConstantOrParameter? constantOrParameter;
                Schema valueSchema = requestParameter.Schema;

                switch (requestParameter.Schema)
                {
                    case ConstantSchema constant:
                        constantOrParameter = ParseClientConstant(constant.Value.Value, CreateType(constant.ValueType, constant.Value.Value == null));
                        valueSchema = constant.ValueType;
                        break;
                    case BinarySchema _:
                        // skip
                        continue;
                    //TODO: Workaround for https://github.com/Azure/autorest.csharp/pull/275
                    case ArraySchema arraySchema when arraySchema.ElementType is ConstantSchema constantInnerType:
                        constantOrParameter = new ServiceClientMethodParameter(requestParameter.CSharpName(),
                            new CollectionTypeReference(CreateType(constantInnerType.ValueType, false), false),
                            CreateDefaultValueConstant(requestParameter), false);
                        break;
                    //TODO: Workaround for https://github.com/Azure/autorest.csharp/pull/275
                    case DictionarySchema dictionarySchema when dictionarySchema.ElementType is ConstantSchema constantInnerType:
                        constantOrParameter = new ServiceClientMethodParameter(requestParameter.CSharpName(),
                            new CollectionTypeReference(CreateType(constantInnerType.ValueType, false), false),
                            CreateDefaultValueConstant(requestParameter), false);
                        break;
                    default:
                        constantOrParameter = new ServiceClientMethodParameter(requestParameter.CSharpName(),
                            CreateType(requestParameter.Schema, requestParameter.IsNullable()),
                            CreateDefaultValueConstant(requestParameter), requestParameter.Required == true);
                        break;
                }

                if (requestParameter.Protocol.Http is HttpParameter httpParameter)
                {
                    SerializationFormat serializationFormat = GetSerializationFormat(valueSchema);
                    switch (httpParameter.In)
                    {
                        case ParameterLocation.Header:
                            headers.Add(new RequestHeader(serializedName, constantOrParameter.Value, serializationFormat));
                            break;
                        case ParameterLocation.Query:
                            query.Add(new QueryParameter(serializedName, constantOrParameter.Value, GetSerializationStyle(httpParameter, valueSchema), true, serializationFormat));
                            break;
                        case ParameterLocation.Path:
                            pathParameters.Add(serializedName, new PathSegment(constantOrParameter.Value, true, serializationFormat));
                            break;
                        case ParameterLocation.Body when constantOrParameter is ConstantOrParameter constantOrParameterValue:
                            body = new RequestBody(constantOrParameterValue, serializationFormat);
                            break;
                        case ParameterLocation.Uri:
                            uriParameters[defaultName] = constantOrParameter.Value;
                            break;
                    }
                }

                if (!constantOrParameter.Value.IsConstant)
                {
                    methodParameters.Add(constantOrParameter.Value.Parameter);
                }
            }

            if (httpRequest is HttpWithBodyRequest httpWithBodyRequest)
            {
                headers.AddRange(httpWithBodyRequest.MediaTypes.Select(mediaType => new RequestHeader("Content-Type", new ConstantOrParameter(StringConstant(mediaType)))));
            }

            var request = new ClientMethodRequest(
                httpRequest.Method.ToCoreRequestMethod() ?? RequestMethod.Get,
                ToParts(httpRequest.Uri, uriParameters),
                ToPathParts(httpRequest.Path, pathParameters),
                query.ToArray(),
                headers.ToArray(),
                httpResponse.StatusCodes.Select(ToStatusCode).ToArray(),
                body
            );

            ClientTypeReference? responseType = null;
            if (response is SchemaResponse schemaResponse)
            {
                var schema = schemaResponse.Schema is ConstantSchema constantSchema ? constantSchema.ValueType : schemaResponse.Schema;
                responseType = CreateType(schema, isNullable: false);
            }

            return new ClientMethod(
                operation.CSharpName(),
                request,
                methodParameters.ToArray(),
                responseType
            );
        }

        private static QuerySerializationStyle GetSerializationStyle(HttpParameter httpParameter, Schema valueSchema)
        {
            Debug.Assert(httpParameter.In == ParameterLocation.Query);

            switch (httpParameter.Style)
            {
                case null:
                case SerializationStyle.Form:
                    return valueSchema is ArraySchema ? QuerySerializationStyle.CommaDelimited : QuerySerializationStyle.Simple;
                case SerializationStyle.PipeDelimited:
                    return QuerySerializationStyle.PipeDelimited;
                case SerializationStyle.SpaceDelimited:
                    return QuerySerializationStyle.SpaceDelimited;
                case SerializationStyle.TabDelimited:
                    return QuerySerializationStyle.TabDelimited;
                default:
                    throw new ArgumentOutOfRangeException();
            }
        }

        private static SerializationFormat GetSerializationFormat(Schema schema) => schema switch
        {
            UnixTimeSchema _ => SerializationFormat.DateTimeUnix,
            DateTimeSchema dateTimeSchema when dateTimeSchema.Format == DateTimeSchemaFormat.DateTime => SerializationFormat.DateTimeISO8601,
            DateTimeSchema dateTimeSchema when dateTimeSchema.Format == DateTimeSchemaFormat.DateTimeRfc1123 => SerializationFormat.DateTimeRFC1123,
            DateSchema _ => SerializationFormat.Date,
            _ => SerializationFormat.Default,
        };

        private static ConstantOrParameter[] ToParts(string httpRequestUri, Dictionary<string, ConstantOrParameter> parameters)
        {
            List<ConstantOrParameter> host = new List<ConstantOrParameter>();
            foreach ((string text, bool isLiteral) in GetPathParts(httpRequestUri))
            {
                host.Add(isLiteral ? StringConstant(text) : parameters[text]);
            }

            return host.ToArray();
        }

        private static PathSegment[] ToPathParts(string httpRequestUri, Dictionary<string, PathSegment> parameters)
        {
            PathSegment TextSegment(string text)
            {
                return new PathSegment(StringConstant(text), false, SerializationFormat.Default);
            }

            List<PathSegment> host = new List<PathSegment>();
            foreach ((string text, bool isLiteral) in GetPathParts(httpRequestUri))
            {
                if (!isLiteral)
                {

                    if (!parameters.TryGetValue(text, out var segment))
                    {
                        //TODO: WORKAROUND FOR https://github.com/Azure/autorest.modelerfour/issues/58
                        segment = TextSegment(text);
                    }
                    host.Add(segment);
                }
                else
                {
                    host.Add(TextSegment(text));
                }
            }

            return host.ToArray();
        }

        private static int ToStatusCode(StatusCodes arg) => int.Parse(arg.ToString().Trim('_'));

        private static ClientConstant StringConstant(string s) => ParseClientConstant(s, new FrameworkTypeReference(typeof(string)));

        private static ClientModel BuildClientEnum(SealedChoiceSchema sealedChoiceSchema) => new ClientEnum(
            sealedChoiceSchema,
            sealedChoiceSchema.CSharpName(),
            sealedChoiceSchema.Choices.Select(c => new ClientEnumValue(c.CSharpName(), StringConstant(c.Value))));

        private static ClientModel BuildClientEnum(ChoiceSchema choiceSchema) => new ClientEnum(
            choiceSchema,
            choiceSchema.CSharpName(),
            choiceSchema.Choices.Select(c => new ClientEnumValue(c.CSharpName(), StringConstant(c.Value))),
            true);

        private static ClientModel BuildClientObject(ObjectSchema objectSchema) => new ClientObject(
            objectSchema, objectSchema.CSharpName(),
            objectSchema.Properties.Where(property => !(property.Schema is ConstantSchema)).Select(CreateProperty),
            objectSchema.Properties.Where(property => property.Schema is ConstantSchema).Select(CreateConstant));

        private static ClientModel BuildModel(Schema schema) => schema switch
        {
            SealedChoiceSchema sealedChoiceSchema => BuildClientEnum(sealedChoiceSchema),
            ChoiceSchema choiceSchema => BuildClientEnum(choiceSchema),
            ObjectSchema objectSchema => BuildClientObject(objectSchema),
            _ => throw new NotImplementedException()
        };

        private static ClientObjectConstant CreateConstant(Property property)
        {
            var constantSchema = (ConstantSchema)property.Schema;
            FrameworkTypeReference type = (FrameworkTypeReference)CreateType(constantSchema.ValueType, false);
            return new ClientObjectConstant(property.CSharpName(), type, ParseClientConstant(constantSchema.Value.Value, type));
        }

        private static ClientObjectProperty CreateProperty(Property property) =>
            new ClientObjectProperty(property.CSharpName(), CreateType(property.Schema, property.IsNullable()), property.Schema.IsLazy(), property.SerializedName, GetSerializationFormat(property.Schema));

        //TODO: Handle nullability properly
        private static ClientTypeReference CreateType(Schema schema, bool isNullable) => schema switch
        {
            BinarySchema _ => (ClientTypeReference)new BinaryTypeReference(isNullable),
            ByteArraySchema _ => new BinaryTypeReference(isNullable),
            //https://devblogs.microsoft.com/dotnet/do-more-with-patterns-in-c-8-0/
            { Type: AllSchemaTypes.Binary } => new BinaryTypeReference(false),
            ArraySchema array => new CollectionTypeReference(CreateType(array.ElementType, false), isNullable),
            DictionarySchema dictionary => new DictionaryTypeReference(new FrameworkTypeReference(typeof(string)), CreateType(dictionary.ElementType, isNullable)),
            NumberSchema number => new FrameworkTypeReference(number.ToFrameworkType(), isNullable),
            _ when schema.Type.ToFrameworkCSharpType() is Type type => new FrameworkTypeReference(type, isNullable),
            _ => new SchemaTypeReference(schema, isNullable)
        };

        private static ClientConstant ParseClientConstant(object? value, ClientTypeReference type)
        {
            var normalizedValue = type switch
            {
                BinaryTypeReference _ when value is string base64String => Convert.FromBase64String(base64String),
                FrameworkTypeReference frameworkType when
                    frameworkType.Type == typeof(DateTimeOffset) &&
                    value is string dateTimeString => DateTimeOffset.Parse(dateTimeString, styles: DateTimeStyles.AssumeUniversal),
                FrameworkTypeReference frameworkType => Convert.ChangeType(value, frameworkType.Type),
                _ => null
            };
            return new ClientConstant(normalizedValue, type);
        }

        //TODO: Refactor as this is written quite... ugly.
        private static IEnumerable<(string Text, bool IsLiteral)> GetPathParts(string? path)
        {
            if (path == null)
            {
                yield break;
            }

            var index = 0;
            var currentPart = new StringBuilder();
            var innerPart = new StringBuilder();
            while (index < path.Length)
            {
                if (path[index] == '{')
                {
                    var innerIndex = index + 1;
                    while (innerIndex < path.Length)
                    {
                        if (path[innerIndex] == '}')
                        {
                            if (currentPart.Length > 0)
                            {
                                yield return (currentPart.ToString(), true);
                                currentPart.Clear();
                            }

                            yield return (innerPart.ToString(), false);
                            innerPart.Clear();

                            break;
                        }

                        innerPart.Append(path[innerIndex]);
                        innerIndex++;
                    }

                    if (innerPart.Length > 0)
                    {
                        currentPart.Append('{');
                        currentPart.Append(innerPart);
                    }
                    index = innerIndex + 1;
                    continue;
                }
                currentPart.Append(path[index]);
                index++;
            }

            if (currentPart.Length > 0)
            {
                yield return (currentPart.ToString(), true);
            }
        }
>>>>>>> 18c58a99
    }
}<|MERGE_RESOLUTION|>--- conflicted
+++ resolved
@@ -1,12 +1,20 @@
 ﻿// Copyright (c) Microsoft Corporation. All rights reserved.
 // Licensed under the MIT License. See License.txt in the project root for license information.
 
+using System;
+using System.Collections.Generic;
+using System.Diagnostics;
+using System.Globalization;
 using System.Linq;
+using System.Text;
 using System.Threading.Tasks;
 using AutoRest.CSharp.V3.ClientModels;
 using AutoRest.CSharp.V3.CodeGen;
 using AutoRest.CSharp.V3.JsonRpc.MessageModels;
+using AutoRest.CSharp.V3.Pipeline;
 using AutoRest.CSharp.V3.Pipeline.Generated;
+using Azure.Core;
+using SerializationFormat = System.Data.SerializationFormat;
 
 namespace AutoRest.CSharp.V3.Plugins
 {
@@ -51,318 +59,5 @@
 
             return true;
         }
-<<<<<<< HEAD
-=======
-
-        private static ServiceClient BuildClient(OperationGroup arg) =>
-            new ServiceClient(arg.CSharpName(), arg.Operations.Select(BuildMethod).Where(method => method != null).ToArray()!);
-
-        private static ClientConstant? CreateDefaultValueConstant(Parameter requestParameter) =>
-            requestParameter.ClientDefaultValue != null ?
-                ParseClientConstant(requestParameter.ClientDefaultValue, (FrameworkTypeReference) CreateType(requestParameter.Schema, requestParameter.IsNullable())) :
-                (ClientConstant?)null;
-
-        private static ClientMethod? BuildMethod(Operation operation)
-        {
-            var httpRequest = operation.Request.Protocol.Http as HttpRequest;
-            var response = operation.Responses.FirstOrDefault();
-            var httpResponse = response?.Protocol.Http as HttpResponse;
-
-            if (httpRequest == null || httpResponse == null)
-            {
-                return null;
-            }
-
-            Dictionary<string, ConstantOrParameter> uriParameters = new Dictionary<string, ConstantOrParameter>();
-            Dictionary<string, PathSegment> pathParameters = new Dictionary<string, PathSegment>();
-            List<QueryParameter> query = new List<QueryParameter>();
-            List<RequestHeader> headers = new List<RequestHeader>();
-
-            List<ServiceClientMethodParameter> methodParameters = new List<ServiceClientMethodParameter>();
-
-            RequestBody? body = null;
-            foreach (Parameter requestParameter in operation.Request.Parameters ?? Array.Empty<Parameter>())
-            {
-                string defaultName = requestParameter.Language.Default.Name;
-                string serializedName = requestParameter.Language.Default.SerializedName ?? defaultName;
-                ConstantOrParameter? constantOrParameter;
-                Schema valueSchema = requestParameter.Schema;
-
-                switch (requestParameter.Schema)
-                {
-                    case ConstantSchema constant:
-                        constantOrParameter = ParseClientConstant(constant.Value.Value, CreateType(constant.ValueType, constant.Value.Value == null));
-                        valueSchema = constant.ValueType;
-                        break;
-                    case BinarySchema _:
-                        // skip
-                        continue;
-                    //TODO: Workaround for https://github.com/Azure/autorest.csharp/pull/275
-                    case ArraySchema arraySchema when arraySchema.ElementType is ConstantSchema constantInnerType:
-                        constantOrParameter = new ServiceClientMethodParameter(requestParameter.CSharpName(),
-                            new CollectionTypeReference(CreateType(constantInnerType.ValueType, false), false),
-                            CreateDefaultValueConstant(requestParameter), false);
-                        break;
-                    //TODO: Workaround for https://github.com/Azure/autorest.csharp/pull/275
-                    case DictionarySchema dictionarySchema when dictionarySchema.ElementType is ConstantSchema constantInnerType:
-                        constantOrParameter = new ServiceClientMethodParameter(requestParameter.CSharpName(),
-                            new CollectionTypeReference(CreateType(constantInnerType.ValueType, false), false),
-                            CreateDefaultValueConstant(requestParameter), false);
-                        break;
-                    default:
-                        constantOrParameter = new ServiceClientMethodParameter(requestParameter.CSharpName(),
-                            CreateType(requestParameter.Schema, requestParameter.IsNullable()),
-                            CreateDefaultValueConstant(requestParameter), requestParameter.Required == true);
-                        break;
-                }
-
-                if (requestParameter.Protocol.Http is HttpParameter httpParameter)
-                {
-                    SerializationFormat serializationFormat = GetSerializationFormat(valueSchema);
-                    switch (httpParameter.In)
-                    {
-                        case ParameterLocation.Header:
-                            headers.Add(new RequestHeader(serializedName, constantOrParameter.Value, serializationFormat));
-                            break;
-                        case ParameterLocation.Query:
-                            query.Add(new QueryParameter(serializedName, constantOrParameter.Value, GetSerializationStyle(httpParameter, valueSchema), true, serializationFormat));
-                            break;
-                        case ParameterLocation.Path:
-                            pathParameters.Add(serializedName, new PathSegment(constantOrParameter.Value, true, serializationFormat));
-                            break;
-                        case ParameterLocation.Body when constantOrParameter is ConstantOrParameter constantOrParameterValue:
-                            body = new RequestBody(constantOrParameterValue, serializationFormat);
-                            break;
-                        case ParameterLocation.Uri:
-                            uriParameters[defaultName] = constantOrParameter.Value;
-                            break;
-                    }
-                }
-
-                if (!constantOrParameter.Value.IsConstant)
-                {
-                    methodParameters.Add(constantOrParameter.Value.Parameter);
-                }
-            }
-
-            if (httpRequest is HttpWithBodyRequest httpWithBodyRequest)
-            {
-                headers.AddRange(httpWithBodyRequest.MediaTypes.Select(mediaType => new RequestHeader("Content-Type", new ConstantOrParameter(StringConstant(mediaType)))));
-            }
-
-            var request = new ClientMethodRequest(
-                httpRequest.Method.ToCoreRequestMethod() ?? RequestMethod.Get,
-                ToParts(httpRequest.Uri, uriParameters),
-                ToPathParts(httpRequest.Path, pathParameters),
-                query.ToArray(),
-                headers.ToArray(),
-                httpResponse.StatusCodes.Select(ToStatusCode).ToArray(),
-                body
-            );
-
-            ClientTypeReference? responseType = null;
-            if (response is SchemaResponse schemaResponse)
-            {
-                var schema = schemaResponse.Schema is ConstantSchema constantSchema ? constantSchema.ValueType : schemaResponse.Schema;
-                responseType = CreateType(schema, isNullable: false);
-            }
-
-            return new ClientMethod(
-                operation.CSharpName(),
-                request,
-                methodParameters.ToArray(),
-                responseType
-            );
-        }
-
-        private static QuerySerializationStyle GetSerializationStyle(HttpParameter httpParameter, Schema valueSchema)
-        {
-            Debug.Assert(httpParameter.In == ParameterLocation.Query);
-
-            switch (httpParameter.Style)
-            {
-                case null:
-                case SerializationStyle.Form:
-                    return valueSchema is ArraySchema ? QuerySerializationStyle.CommaDelimited : QuerySerializationStyle.Simple;
-                case SerializationStyle.PipeDelimited:
-                    return QuerySerializationStyle.PipeDelimited;
-                case SerializationStyle.SpaceDelimited:
-                    return QuerySerializationStyle.SpaceDelimited;
-                case SerializationStyle.TabDelimited:
-                    return QuerySerializationStyle.TabDelimited;
-                default:
-                    throw new ArgumentOutOfRangeException();
-            }
-        }
-
-        private static SerializationFormat GetSerializationFormat(Schema schema) => schema switch
-        {
-            UnixTimeSchema _ => SerializationFormat.DateTimeUnix,
-            DateTimeSchema dateTimeSchema when dateTimeSchema.Format == DateTimeSchemaFormat.DateTime => SerializationFormat.DateTimeISO8601,
-            DateTimeSchema dateTimeSchema when dateTimeSchema.Format == DateTimeSchemaFormat.DateTimeRfc1123 => SerializationFormat.DateTimeRFC1123,
-            DateSchema _ => SerializationFormat.Date,
-            _ => SerializationFormat.Default,
-        };
-
-        private static ConstantOrParameter[] ToParts(string httpRequestUri, Dictionary<string, ConstantOrParameter> parameters)
-        {
-            List<ConstantOrParameter> host = new List<ConstantOrParameter>();
-            foreach ((string text, bool isLiteral) in GetPathParts(httpRequestUri))
-            {
-                host.Add(isLiteral ? StringConstant(text) : parameters[text]);
-            }
-
-            return host.ToArray();
-        }
-
-        private static PathSegment[] ToPathParts(string httpRequestUri, Dictionary<string, PathSegment> parameters)
-        {
-            PathSegment TextSegment(string text)
-            {
-                return new PathSegment(StringConstant(text), false, SerializationFormat.Default);
-            }
-
-            List<PathSegment> host = new List<PathSegment>();
-            foreach ((string text, bool isLiteral) in GetPathParts(httpRequestUri))
-            {
-                if (!isLiteral)
-                {
-
-                    if (!parameters.TryGetValue(text, out var segment))
-                    {
-                        //TODO: WORKAROUND FOR https://github.com/Azure/autorest.modelerfour/issues/58
-                        segment = TextSegment(text);
-                    }
-                    host.Add(segment);
-                }
-                else
-                {
-                    host.Add(TextSegment(text));
-                }
-            }
-
-            return host.ToArray();
-        }
-
-        private static int ToStatusCode(StatusCodes arg) => int.Parse(arg.ToString().Trim('_'));
-
-        private static ClientConstant StringConstant(string s) => ParseClientConstant(s, new FrameworkTypeReference(typeof(string)));
-
-        private static ClientModel BuildClientEnum(SealedChoiceSchema sealedChoiceSchema) => new ClientEnum(
-            sealedChoiceSchema,
-            sealedChoiceSchema.CSharpName(),
-            sealedChoiceSchema.Choices.Select(c => new ClientEnumValue(c.CSharpName(), StringConstant(c.Value))));
-
-        private static ClientModel BuildClientEnum(ChoiceSchema choiceSchema) => new ClientEnum(
-            choiceSchema,
-            choiceSchema.CSharpName(),
-            choiceSchema.Choices.Select(c => new ClientEnumValue(c.CSharpName(), StringConstant(c.Value))),
-            true);
-
-        private static ClientModel BuildClientObject(ObjectSchema objectSchema) => new ClientObject(
-            objectSchema, objectSchema.CSharpName(),
-            objectSchema.Properties.Where(property => !(property.Schema is ConstantSchema)).Select(CreateProperty),
-            objectSchema.Properties.Where(property => property.Schema is ConstantSchema).Select(CreateConstant));
-
-        private static ClientModel BuildModel(Schema schema) => schema switch
-        {
-            SealedChoiceSchema sealedChoiceSchema => BuildClientEnum(sealedChoiceSchema),
-            ChoiceSchema choiceSchema => BuildClientEnum(choiceSchema),
-            ObjectSchema objectSchema => BuildClientObject(objectSchema),
-            _ => throw new NotImplementedException()
-        };
-
-        private static ClientObjectConstant CreateConstant(Property property)
-        {
-            var constantSchema = (ConstantSchema)property.Schema;
-            FrameworkTypeReference type = (FrameworkTypeReference)CreateType(constantSchema.ValueType, false);
-            return new ClientObjectConstant(property.CSharpName(), type, ParseClientConstant(constantSchema.Value.Value, type));
-        }
-
-        private static ClientObjectProperty CreateProperty(Property property) =>
-            new ClientObjectProperty(property.CSharpName(), CreateType(property.Schema, property.IsNullable()), property.Schema.IsLazy(), property.SerializedName, GetSerializationFormat(property.Schema));
-
-        //TODO: Handle nullability properly
-        private static ClientTypeReference CreateType(Schema schema, bool isNullable) => schema switch
-        {
-            BinarySchema _ => (ClientTypeReference)new BinaryTypeReference(isNullable),
-            ByteArraySchema _ => new BinaryTypeReference(isNullable),
-            //https://devblogs.microsoft.com/dotnet/do-more-with-patterns-in-c-8-0/
-            { Type: AllSchemaTypes.Binary } => new BinaryTypeReference(false),
-            ArraySchema array => new CollectionTypeReference(CreateType(array.ElementType, false), isNullable),
-            DictionarySchema dictionary => new DictionaryTypeReference(new FrameworkTypeReference(typeof(string)), CreateType(dictionary.ElementType, isNullable)),
-            NumberSchema number => new FrameworkTypeReference(number.ToFrameworkType(), isNullable),
-            _ when schema.Type.ToFrameworkCSharpType() is Type type => new FrameworkTypeReference(type, isNullable),
-            _ => new SchemaTypeReference(schema, isNullable)
-        };
-
-        private static ClientConstant ParseClientConstant(object? value, ClientTypeReference type)
-        {
-            var normalizedValue = type switch
-            {
-                BinaryTypeReference _ when value is string base64String => Convert.FromBase64String(base64String),
-                FrameworkTypeReference frameworkType when
-                    frameworkType.Type == typeof(DateTimeOffset) &&
-                    value is string dateTimeString => DateTimeOffset.Parse(dateTimeString, styles: DateTimeStyles.AssumeUniversal),
-                FrameworkTypeReference frameworkType => Convert.ChangeType(value, frameworkType.Type),
-                _ => null
-            };
-            return new ClientConstant(normalizedValue, type);
-        }
-
-        //TODO: Refactor as this is written quite... ugly.
-        private static IEnumerable<(string Text, bool IsLiteral)> GetPathParts(string? path)
-        {
-            if (path == null)
-            {
-                yield break;
-            }
-
-            var index = 0;
-            var currentPart = new StringBuilder();
-            var innerPart = new StringBuilder();
-            while (index < path.Length)
-            {
-                if (path[index] == '{')
-                {
-                    var innerIndex = index + 1;
-                    while (innerIndex < path.Length)
-                    {
-                        if (path[innerIndex] == '}')
-                        {
-                            if (currentPart.Length > 0)
-                            {
-                                yield return (currentPart.ToString(), true);
-                                currentPart.Clear();
-                            }
-
-                            yield return (innerPart.ToString(), false);
-                            innerPart.Clear();
-
-                            break;
-                        }
-
-                        innerPart.Append(path[innerIndex]);
-                        innerIndex++;
-                    }
-
-                    if (innerPart.Length > 0)
-                    {
-                        currentPart.Append('{');
-                        currentPart.Append(innerPart);
-                    }
-                    index = innerIndex + 1;
-                    continue;
-                }
-                currentPart.Append(path[index]);
-                index++;
-            }
-
-            if (currentPart.Length > 0)
-            {
-                yield return (currentPart.ToString(), true);
-            }
-        }
->>>>>>> 18c58a99
     }
 }