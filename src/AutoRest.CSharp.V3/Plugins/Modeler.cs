﻿// Copyright (c) Microsoft Corporation. All rights reserved.
// Licensed under the MIT License. See License.txt in the project root for license information.

using System;
using System.Collections.Generic;
using System.Linq;
using System.Text;
using System.Threading.Tasks;
using AutoRest.CSharp.V3.ClientModels;
using AutoRest.CSharp.V3.CodeGen;
using AutoRest.CSharp.V3.JsonRpc.MessageModels;
using AutoRest.CSharp.V3.Pipeline;
using AutoRest.CSharp.V3.Pipeline.Generated;
using Azure.Core;
using SerializationFormat = AutoRest.CSharp.V3.ClientModels.SerializationFormat;

namespace AutoRest.CSharp.V3.Plugins
{
    [PluginName("cs-modeler")]
    internal class Modeler : IPlugin
    {
        public async Task<bool> Execute(IAutoRestInterface autoRest, CodeModel codeModel, Configuration configuration)
        {
            var schemas = (codeModel.Schemas.Choices ?? Enumerable.Empty<ChoiceSchema>()).Cast<Schema>()
                .Concat(codeModel.Schemas.SealedChoices ?? Enumerable.Empty<SealedChoiceSchema>())
                .Concat(codeModel.Schemas.Objects ?? Enumerable.Empty<ObjectSchema>());

            var models = schemas.Select(BuildModel).ToArray();
            var clients = codeModel.OperationGroups.Select(BuildClient).ToArray();

            var typeProviders = models.OfType<ISchemaTypeProvider>().ToArray();
            var typeFactory = new TypeFactory(configuration.Namespace, typeProviders);

            foreach (var model in models)
            {
                var name = model.Name;
                var writer = new ModelWriter(typeFactory);
                writer.WriteModel(model);

                var serializeWriter = new SerializationWriter(typeFactory);
                serializeWriter.WriteSerialization(model);

                await autoRest.WriteFile($"Generated/Models/{name}.cs", writer.ToFormattedCode(), "source-file-csharp");
                await autoRest.WriteFile($"Generated/Models/{name}.Serialization.cs", serializeWriter.ToFormattedCode(), "source-file-csharp");
            }

            foreach (var client in clients)
            {
                var writer = new ClientWriter(typeFactory);
                writer.WriteClient(client);
                await autoRest.WriteFile($"Generated/Operations/{client.Name}.cs", writer.ToFormattedCode(), "source-file-csharp");
            }

            return true;
        }

        private static ServiceClient BuildClient(OperationGroup arg) =>
            new ServiceClient(arg.CSharpName(), arg.Operations.Select(BuildMethod).Where(method => method != null).ToArray()!);

        private static ClientConstant? CreateDefaultValueConstant(Parameter requestParameter) =>
            requestParameter.ClientDefaultValue != null ?
                ParseClientConstant(requestParameter.ClientDefaultValue, (FrameworkTypeReference) CreateType(requestParameter.Schema, requestParameter.IsNullable())) :
                (ClientConstant?)null;

        private static ClientMethod? BuildMethod(Operation operation)
        {
            var httpRequest = operation.Request.Protocol.Http as HttpRequest;
            var response = operation.Responses.FirstOrDefault();
            var httpResponse = response?.Protocol.Http as HttpResponse;

            if (httpRequest == null || httpResponse == null)
            {
                return null;
            }

            Dictionary<string, ConstantOrParameter> uriParameters = new Dictionary<string, ConstantOrParameter>();
            Dictionary<string, PathSegment> pathParameters = new Dictionary<string, PathSegment>();
            List<QueryParameter> query = new List<QueryParameter>();
            List<RequestHeader> headers = new List<RequestHeader>();

            List<ServiceClientMethodParameter> methodParameters = new List<ServiceClientMethodParameter>();

            ConstantOrParameter? body = null;
            foreach (Parameter requestParameter in operation.Request.Parameters ?? Array.Empty<Parameter>())
            {
                string defaultName = requestParameter.Language.Default.Name;
                string serializedName = requestParameter.Language.Default.SerializedName ?? defaultName;
                ConstantOrParameter? constantOrParameter;

                switch (requestParameter.Schema)
                {
                    case ConstantSchema constant:
<<<<<<< HEAD
                        constantOrParameter = ParseClientConstant(constant.Value.Value, CreateType(constant.ValueType, false));
=======
                        constantOrParameter = ParseClientConstant(constant.Value.Value, (FrameworkTypeReference)CreateType(constant.ValueType, true));
>>>>>>> 808f6fc1
                        break;
                    case BinarySchema _:
                        // skip
                        continue;
                    //TODO: Workaround for https://github.com/Azure/autorest.csharp/pull/275
                    case ArraySchema arraySchema when arraySchema.ElementType is ConstantSchema constantInnerType:
                        constantOrParameter = new ServiceClientMethodParameter(requestParameter.CSharpName(),
                            new CollectionTypeReference(CreateType(constantInnerType.ValueType, false), false),
                            CreateDefaultValueConstant(requestParameter));
                        break;
                    //TODO: Workaround for https://github.com/Azure/autorest.csharp/pull/275
                    case DictionarySchema dictionarySchema when dictionarySchema.ElementType is ConstantSchema constantInnerType:
                        constantOrParameter = new ServiceClientMethodParameter(requestParameter.CSharpName(),
                            new CollectionTypeReference(CreateType(constantInnerType.ValueType, false), false),
                            CreateDefaultValueConstant(requestParameter));
                        break;
                    default:
                        constantOrParameter = new ServiceClientMethodParameter(requestParameter.CSharpName(),
                            CreateType(requestParameter.Schema, requestParameter.IsNullable()),
                            CreateDefaultValueConstant(requestParameter));
                        break;
                }

                if (requestParameter.Protocol.Http is HttpParameter httpParameter)
                {
                    SerializationFormat serializationFormat = GetSerializationFormat(requestParameter.Schema);
                    switch (httpParameter.In)
                    {
                        case ParameterLocation.Header:
                            headers.Add(new RequestHeader(serializedName, constantOrParameter.Value, serializationFormat));
                            break;
                        case ParameterLocation.Query:
                            query.Add(new QueryParameter(serializedName, constantOrParameter.Value, true, serializationFormat));
                            break;
                        case ParameterLocation.Path:
                            pathParameters.Add(serializedName, new PathSegment(constantOrParameter.Value, true, serializationFormat));
                            break;
                        case ParameterLocation.Body:
                            body = constantOrParameter;
                            break;
                        case ParameterLocation.Uri:
                            uriParameters[defaultName] = constantOrParameter.Value;
                            break;
                    }
                }

                if (!constantOrParameter.Value.IsConstant)
                {
                    methodParameters.Add(constantOrParameter.Value.Parameter);
                }
            }

            if (httpRequest is HttpWithBodyRequest httpWithBodyRequest)
            {
                headers.AddRange(httpWithBodyRequest.MediaTypes.Select(mediaType => new RequestHeader("Content-Type", new ConstantOrParameter(StringConstant(mediaType)))));
            }

            var request = new ClientMethodRequest(
                httpRequest.Method.ToCoreRequestMethod() ?? RequestMethod.Get,
                ToParts(httpRequest.Uri, uriParameters),
                ToPathParts(httpRequest.Path, pathParameters),
                query.ToArray(),
                headers.ToArray(),
                httpResponse.StatusCodes.Select(ToStatusCode).ToArray(),
                body
            );

            ClientTypeReference? responseType = null;
            if (response is SchemaResponse schemaResponse)
            {
                var schema = schemaResponse.Schema is ConstantSchema constantSchema ? constantSchema.ValueType : schemaResponse.Schema;
                responseType = CreateType(schema, isNullable: false);
            }

            return new ClientMethod(
                operation.CSharpName(),
                request,
                methodParameters.ToArray(),
                responseType
            );
        }

        private static SerializationFormat GetSerializationFormat(Schema schema)
        {
            return schema switch
            {
                UnixTimeSchema _ => SerializationFormat.DateTimeUnix,
                DateTimeSchema dateTimeSchema when dateTimeSchema.Format == DateTimeSchemaFormat.DateTime => SerializationFormat.DateTimeISO8601,
                DateSchema _ => SerializationFormat.Date,
                DateTimeSchema dateTimeSchema when dateTimeSchema.Format == DateTimeSchemaFormat.DateTimeRfc1123 => SerializationFormat.DateTimeRFC1123,
                _ => SerializationFormat.Default,
            };
        }

        private static ConstantOrParameter[] ToParts(string httpRequestUri, Dictionary<string, ConstantOrParameter> parameters)
        {
            List<ConstantOrParameter> host = new List<ConstantOrParameter>();
            foreach ((string text, bool isLiteral) in GetPathParts(httpRequestUri))
            {
                host.Add(isLiteral ? StringConstant(text) : parameters[text]);
            }

            return host.ToArray();
        }

        private static PathSegment[] ToPathParts(string httpRequestUri, Dictionary<string, PathSegment> parameters)
        {
            PathSegment TextSegment(string text)
            {
                return new PathSegment(StringConstant(text), false, SerializationFormat.Default);
            }

            List<PathSegment> host = new List<PathSegment>();
            foreach ((string text, bool isLiteral) in GetPathParts(httpRequestUri))
            {
                if (!isLiteral)
                {

                    if (!parameters.TryGetValue(text, out var segment))
                    {
                        //TODO: WORKAROUND FOR https://github.com/Azure/autorest.modelerfour/issues/58
                        segment = TextSegment(text);
                    }
                    host.Add(segment);
                }
                else
                {
                    host.Add(TextSegment(text));
                }
            }

            return host.ToArray();
        }

        private static int ToStatusCode(StatusCodes arg) => int.Parse(arg.ToString().Trim('_'));

        private static ClientConstant StringConstant(string s) => ParseClientConstant(s, new FrameworkTypeReference(typeof(string)));

        private static ClientModel BuildClientEnum(SealedChoiceSchema sealedChoiceSchema) => new ClientEnum(
            sealedChoiceSchema,
            sealedChoiceSchema.CSharpName(),
            sealedChoiceSchema.Choices.Select(c => new ClientEnumValue(c.CSharpName(), StringConstant(c.Value))));

        private static ClientModel BuildClientEnum(ChoiceSchema choiceSchema) => new ClientEnum(
            choiceSchema,
            choiceSchema.CSharpName(),
            choiceSchema.Choices.Select(c => new ClientEnumValue(c.CSharpName(), StringConstant(c.Value))),
            true);

        private static ClientModel BuildClientObject(ObjectSchema objectSchema) => new ClientObject(
            objectSchema, objectSchema.CSharpName(),
            objectSchema.Properties.Where(property => !(property.Schema is ConstantSchema)).Select(CreateProperty),
            objectSchema.Properties.Where(property => property.Schema is ConstantSchema).Select(CreateConstant));

        private static ClientModel BuildModel(Schema schema) => schema switch
        {
            SealedChoiceSchema sealedChoiceSchema => BuildClientEnum(sealedChoiceSchema),
            ChoiceSchema choiceSchema => BuildClientEnum(choiceSchema),
            ObjectSchema objectSchema => BuildClientObject(objectSchema),
            _ => throw new NotImplementedException()
        };

        private static ClientObjectConstant CreateConstant(Property property)
        {
            var constantSchema = (ConstantSchema)property.Schema;
            FrameworkTypeReference type = (FrameworkTypeReference)CreateType(constantSchema.ValueType, false);
            return new ClientObjectConstant(property.CSharpName(), type, ParseClientConstant(constantSchema.Value.Value, type));
        }

        private static ClientObjectProperty CreateProperty(Property property) =>
            new ClientObjectProperty(property.CSharpName(), CreateType(property.Schema, property.IsNullable()), property.Schema.IsLazy(), property.SerializedName);

        //TODO: Handle nullability properly
        private static ClientTypeReference CreateType(Schema schema, bool isNullable) => schema switch
        {
            BinarySchema _ => (ClientTypeReference)new BinaryTypeReference(isNullable),
            ByteArraySchema _ => new BinaryTypeReference(isNullable),
            //https://devblogs.microsoft.com/dotnet/do-more-with-patterns-in-c-8-0/
            { Type: AllSchemaTypes.Binary } => new BinaryTypeReference(false),
            ArraySchema array => new CollectionTypeReference(CreateType(array.ElementType, false), isNullable),
            DictionarySchema dictionary => new DictionaryTypeReference(new FrameworkTypeReference(typeof(string)), CreateType(dictionary.ElementType, isNullable)),
            NumberSchema number => new FrameworkTypeReference(number.ToFrameworkType(), isNullable),
            _ when schema.Type.ToFrameworkCSharpType() is Type type => new FrameworkTypeReference(type, isNullable),
            _ => new SchemaTypeReference(schema, isNullable)
        };

        private static ClientConstant ParseClientConstant(object? value, ClientTypeReference type)
        {
            var normalizedValue = type switch
            {
                BinaryTypeReference _ when value is string base64String => Convert.FromBase64String(base64String),
                FrameworkTypeReference frameworkType => Convert.ChangeType(value, frameworkType.Type),
                _ => null
            };
            return new ClientConstant(normalizedValue, type);
        }

        //TODO: Refactor as this is written quite... ugly.
        private static IEnumerable<(string Text, bool IsLiteral)> GetPathParts(string? path)
        {
            if (path == null)
            {
                yield break;
            }

            var index = 0;
            var currentPart = new StringBuilder();
            var innerPart = new StringBuilder();
            while (index < path.Length)
            {
                if (path[index] == '{')
                {
                    var innerIndex = index + 1;
                    while (innerIndex < path.Length)
                    {
                        if (path[innerIndex] == '}')
                        {
                            if (currentPart.Length > 0)
                            {
                                yield return (currentPart.ToString(), true);
                                currentPart.Clear();
                            }

                            yield return (innerPart.ToString(), false);
                            innerPart.Clear();

                            break;
                        }

                        innerPart.Append(path[innerIndex]);
                        innerIndex++;
                    }

                    if (innerPart.Length > 0)
                    {
                        currentPart.Append('{');
                        currentPart.Append(innerPart);
                    }
                    index = innerIndex + 1;
                    continue;
                }
                currentPart.Append(path[index]);
                index++;
            }

            if (currentPart.Length > 0)
            {
                yield return (currentPart.ToString(), true);
            }
        }
    }
}<|MERGE_RESOLUTION|>--- conflicted
+++ resolved
@@ -90,11 +90,7 @@
                 switch (requestParameter.Schema)
                 {
                     case ConstantSchema constant:
-<<<<<<< HEAD
-                        constantOrParameter = ParseClientConstant(constant.Value.Value, CreateType(constant.ValueType, false));
-=======
                         constantOrParameter = ParseClientConstant(constant.Value.Value, (FrameworkTypeReference)CreateType(constant.ValueType, true));
->>>>>>> 808f6fc1
                         break;
                     case BinarySchema _:
                         // skip
