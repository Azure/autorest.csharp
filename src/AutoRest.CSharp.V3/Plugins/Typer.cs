﻿// Copyright (c) Microsoft Corporation. All rights reserved.
// Licensed under the MIT License. See License.txt in the project root for license information.

using System;
using System.Collections;
using System.Collections.Generic;
using System.Linq;
using System.Reflection;
using System.Threading.Tasks;
using AutoRest.CSharp.V3.JsonRpc;
using AutoRest.CSharp.V3.JsonRpc.MessageModels;
using AutoRest.CSharp.V3.Pipeline;
using AutoRest.CSharp.V3.Pipeline.Generated;
using AutoRest.CSharp.V3.Utilities;
using static AutoRest.CSharp.V3.Pipeline.Extensions;

namespace AutoRest.CSharp.V3.Plugins
{
    [PluginName("cs-typer")]
    internal class Typer : IPlugin
    {
        public Task<bool> Execute(AutoRestInterface autoRest, CodeModel codeModel, Configuration configuration)
        {
            //TODO: Redo this entire processing logic. It is quite complex.
            var allSchemas = codeModel.Schemas.GetAllSchemaNodes();
            AddUniqueIdentifiers(allSchemas);

            var schemaNodes = allSchemas.Select(s => (Schema: s, FrameworkType: s.Type.ToFrameworkCSharpType())).ToArray();
            var frameworkNodes = schemaNodes.Where(sn => sn.FrameworkType != null);
            foreach (var (schema, frameworkType) in frameworkNodes)
            {
                var cs = schema.Language.CSharp ??= new CSharpLanguage();
                cs.Type = frameworkType;
            }

            var nonFrameworkNodes = schemaNodes.Where(sn => sn.FrameworkType == null).Select(sn => sn.Schema).ToArray();
            var orderedNodes = OrderUniqueIdentifiers(nonFrameworkNodes);
            foreach (var schema in orderedNodes)
            {
                var cs = schema.Language.CSharp ??= new CSharpLanguage();
                cs.Type = CreateTypeInfo(schema, configuration);
                if (schema is ArraySchema || schema is DictionarySchema)
                {
                    cs.IsLazy = true;
                    cs.ConcreteType = CreateTypeInfo(schema, configuration, true);
                    cs.InputType = CreateTypeInfo(schema, configuration, false, true);
                }
            }

<<<<<<< HEAD
            return Task.FromResult(true);
=======
            var operationGroups = codeModel.OperationGroups;
            foreach (var operationGroup in operationGroups)
            {
                var cs = operationGroup.Language.CSharp ??= new CSharpLanguage();
                var apiVersion = operationGroup.Operations.Where(o => o.ApiVersions != null).SelectMany(o => o.ApiVersions).FirstOrDefault()?.Version.RemoveNonWordCharacters();
                cs.Type = new CSharpType
                {
                    Name = operationGroup.Language.CSharp?.Name ?? operationGroup.Language.Default.Name,
                    Namespace = new CSharpNamespace
                    {
                        Base = configuration.Namespace.NullIfEmpty(),
                        Category = "Operations",
                        ApiVersion = apiVersion != null ? $"V{apiVersion}" : null
                    }
                };
            }

            return true;
>>>>>>> 50dd2840
        }

        // This unique identifier to objectively compare schemas for processing.
        private static void AddUniqueIdentifiers(IEnumerable<Schema> schemas)
        {
            foreach (var (schema, index) in schemas.Select((s, i) => (Schema: s, Index: i)))
            {
                var cs = schema.Language.CSharp ??= new CSharpLanguage();
                cs.Uid = $"schema:{index}";
            }
        }

        private static Schema[] OrderUniqueIdentifiers(Schema[] schemas)
        {
            var schemaNodes = schemas.Select(s => (Schema: s, HasBranches: HasBranches(s.GetType()))).ToArray();
            var leafNodes = schemaNodes.Where(sn => !sn.HasBranches).Select(sn => sn.Schema);
            foreach (var leafNode in leafNodes)
            {
                // Mark the leaves as 999 so they will be ordered first (when ordered by descending)
                var cs = leafNode.Language.CSharp ??= new CSharpLanguage();
                cs.SchemaOrder = 999;
            }

            var branchNodes = schemaNodes.Where(sn => sn.HasBranches).Select(sn => sn.Schema);
            foreach (var branchNode in branchNodes)
            {
                ProcessBranchOrder(branchNode);
            }

            // Because of how we mark the depth with higher values, order them by descending.
            // Leaves will get processed first, then the deepest branches working up to the shallowest branches.
            return schemas.OrderByDescending(s => s.Language.CSharp?.SchemaOrder ?? 0).ToArray();
        }

        private static readonly string[] SchemaPropertyNames = typeof(Schema).GetProperties(BindingFlags.Public | BindingFlags.Instance).Select(p => p.Name).ToArray();

        private static bool IsBranch(Type type) =>
            type == typeof(Schema)
            || type.IsSubclassOf(typeof(Schema))
            || (type.IsGenericType && (type.GenericTypeArguments.First() == typeof(Schema) || type.GenericTypeArguments.First().IsSubclassOf(typeof(Schema))));

        private static bool HasBranches(Type type) =>
            type.GetProperties(BindingFlags.Public | BindingFlags.Instance)
                // Ignore properties that are part of Schema itself. Only consider properties of any derived types to Schema.
                .Where(p => !SchemaPropertyNames.Contains(p.Name))
                .Select(p => p.PropertyType)
                // Recursively walks generated type properties to find any schemas.
                .Any(t => IsBranch(t) || (GeneratedTypes.Contains(t) && HasBranches(t)));

        // Every branch will look through its children and mark the SchemaOrder as the currentDepth, if it is deeper than the previous depth.
        // Since SchemaOrder starts at 0, it will always set a branches currentDepth to 1 on the first pass.
        // Since the schemas are by reference, the SchemaOrder depth will always be the deepest value among all schema branches.
        private static void ProcessBranchOrder(Schema schema, int currentDepth = 1)
        {
            // CSharp won't be there for choiceType because of https://github.com/Azure/autorest.modelerfour/issues/19
            // For now, we always check and create it if needed.
            var cs = schema.Language.CSharp ??= new CSharpLanguage();
            if (cs.SchemaOrder < currentDepth)
            {
                cs.SchemaOrder = currentDepth;
            }

            currentDepth++;
            var branchSchemas = schema.GetType().GetProperties(BindingFlags.Public | BindingFlags.Instance)
                .Where(p => IsBranch(p.PropertyType))
                .Select(p => (IsGeneric: p.PropertyType.IsGenericType, Value: p.GetValue(schema)))
                .Where(tv => tv.Value != null)
                .SelectMany(tv => tv.IsGeneric ? ((IEnumerable)tv.Value!).Cast<Schema>() : new[] {(Schema)tv.Value!});
            foreach (var branchSchema in branchSchemas)
            {
                ProcessBranchOrder(branchSchema, currentDepth);
            }
        }

        // TODO: Clean this type selection mechanism up
        private static CSharpType CreateTypeInfo(Schema schema, Configuration configuration, bool useConcrete = false, bool useInput = false) =>
            schema switch
            {
                // TODO: Add 'when' condition here for output only types of each
                ArraySchema arraySchema => ArrayTypeInfo(arraySchema, useConcrete, useInput),
                DictionarySchema dictionarySchema => DictionaryTypeInfo(dictionarySchema, useConcrete),
                _ => DefaultTypeInfo(schema, configuration)
            };

        private static CSharpType ArrayTypeInfo(ArraySchema schema, bool useConcrete = false, bool useInput = false) =>
            new CSharpType
            {
                FrameworkType = useConcrete ? typeof(List<>) : (useInput ? typeof(IEnumerable<>) : typeof(ICollection<>)),
                SubType1 = schema.ElementType.Language.CSharp?.Type
            };

        private static CSharpType DictionaryTypeInfo(DictionarySchema schema, bool useConcrete = false) =>
            new CSharpType
            {
                // The generic type arguments are not used when assigning them via FrameworkType.
                FrameworkType = useConcrete ? typeof(Dictionary<string, object>) : typeof(IDictionary<string, object>),
                SubType1 = new CSharpType { FrameworkType = typeof(string) },
                SubType2 = schema.ElementType.Language.CSharp?.Type
            };

        private static CSharpType DefaultTypeInfo(Schema schema, Configuration configuration)
        {
            var apiVersion = schema.ApiVersions?.FirstOrDefault()?.Version.RemoveNonWordCharacters();
            return new CSharpType
            {
                Name = schema.Language.CSharp?.Name ?? schema.Language.Default.Name,
                Namespace = new CSharpNamespace
                {
                    Base = configuration.Namespace.NullIfEmpty(),
                    Category = "Models",
                    ApiVersion = apiVersion != null ? $"V{apiVersion}" : schema.Language.Default.Namespace
                }
            };
        }
    }
}<|MERGE_RESOLUTION|>--- conflicted
+++ resolved
@@ -47,9 +47,6 @@
                 }
             }
 
-<<<<<<< HEAD
-            return Task.FromResult(true);
-=======
             var operationGroups = codeModel.OperationGroups;
             foreach (var operationGroup in operationGroups)
             {
@@ -67,8 +64,7 @@
                 };
             }
 
-            return true;
->>>>>>> 50dd2840
+            return Task.FromResult(true);
         }
 
         // This unique identifier to objectively compare schemas for processing.
