--- conflicted
+++ resolved
@@ -5,21 +5,14 @@
 {
     internal class ClientMethod
     {
-<<<<<<< HEAD
-        public ClientMethod(string name, string? description, ClientMethodRequest request, ServiceClientParameter[] parameters, ClientMethodResponse responseType)
-=======
-        public ClientMethod(string name, ClientMethodRequest request, ServiceClientParameter[] parameters, ClientMethodResponse responseType, ClientMethodDiagnostics diagnostics)
->>>>>>> 3eefb33b
+        public ClientMethod(string name, string? description, ClientMethodRequest request, ServiceClientParameter[] parameters, ClientMethodResponse responseType, ClientMethodDiagnostics diagnostics)
         {
             Name = name;
             Request = request;
             Parameters = parameters;
             Response = responseType;
-<<<<<<< HEAD
             Description = description;
-=======
             Diagnostics = diagnostics;
->>>>>>> 3eefb33b
         }
 
         public string Name { get; }
