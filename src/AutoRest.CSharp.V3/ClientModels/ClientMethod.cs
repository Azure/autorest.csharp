﻿// Copyright (c) Microsoft Corporation. All rights reserved.
// Licensed under the MIT License. See License.txt in the project root for license information.

namespace AutoRest.CSharp.V3.ClientModels
{
    internal class ClientMethod
    {
<<<<<<< HEAD
        public ClientMethod(string name, ClientMethodRequest request, ServiceClientMethodParameter[] parameters, ResponseBody[] responseBodies)
=======
        public ClientMethod(string name, ClientMethodRequest request, ServiceClientMethodParameter[] parameters, ClientMethodResponse responseType)
>>>>>>> eda30a29
        {
            Name = name;
            Request = request;
            Parameters = parameters;
<<<<<<< HEAD
            ResponseBodies = responseBodies;
=======
            Response = responseType;
>>>>>>> eda30a29
        }

        public string Name { get; }

        public ClientMethodRequest Request { get; }
        public ServiceClientMethodParameter[] Parameters { get; }
<<<<<<< HEAD
        public ResponseBody[] ResponseBodies { get; }
=======
        public ClientMethodResponse Response { get; }
>>>>>>> eda30a29
    }
}<|MERGE_RESOLUTION|>--- conflicted
+++ resolved
@@ -5,30 +5,18 @@
 {
     internal class ClientMethod
     {
-<<<<<<< HEAD
-        public ClientMethod(string name, ClientMethodRequest request, ServiceClientMethodParameter[] parameters, ResponseBody[] responseBodies)
-=======
         public ClientMethod(string name, ClientMethodRequest request, ServiceClientMethodParameter[] parameters, ClientMethodResponse responseType)
->>>>>>> eda30a29
         {
             Name = name;
             Request = request;
             Parameters = parameters;
-<<<<<<< HEAD
-            ResponseBodies = responseBodies;
-=======
             Response = responseType;
->>>>>>> eda30a29
         }
 
         public string Name { get; }
 
         public ClientMethodRequest Request { get; }
         public ServiceClientMethodParameter[] Parameters { get; }
-<<<<<<< HEAD
-        public ResponseBody[] ResponseBodies { get; }
-=======
         public ClientMethodResponse Response { get; }
->>>>>>> eda30a29
     }
 }