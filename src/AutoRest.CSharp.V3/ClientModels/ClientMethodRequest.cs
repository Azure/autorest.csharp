﻿// Copyright (c) Microsoft Corporation. All rights reserved.
// Licensed under the MIT License. See License.txt in the project root for license information.

using Azure.Core;

namespace AutoRest.CSharp.V3.ClientModels
{
    internal class ClientMethodRequest
    {
<<<<<<< HEAD
        public ClientMethodRequest(RequestMethod method, ConstantOrParameter[] hostSegments, PathSegment[] pathSegments, QueryParameter[] query, RequestHeader[] headers, ConstantOrParameter? body)
=======
        public ClientMethodRequest(RequestMethod method, ConstantOrParameter[] hostSegments, PathSegment[] pathSegments, QueryParameter[] query, RequestHeader[] headers, int[] successfulStatusCodes, RequestBody? body)
>>>>>>> 1812b6ab
        {
            Method = method;
            HostSegments = hostSegments;
            PathSegments = pathSegments;
            Query = query;
            Headers = headers;
            Body = body;
        }

        public RequestMethod Method { get; }
        public ConstantOrParameter[] HostSegments { get; }
        public PathSegment[] PathSegments { get; }
        public QueryParameter[] Query { get; }
        public RequestHeader[] Headers { get; }
<<<<<<< HEAD
        public ConstantOrParameter? Body { get; set; }
=======
        public int[] SuccessfulStatusCodes { get; set; }
        public RequestBody? Body { get; set; }
>>>>>>> 1812b6ab
    }
}<|MERGE_RESOLUTION|>--- conflicted
+++ resolved
@@ -7,11 +7,7 @@
 {
     internal class ClientMethodRequest
     {
-<<<<<<< HEAD
-        public ClientMethodRequest(RequestMethod method, ConstantOrParameter[] hostSegments, PathSegment[] pathSegments, QueryParameter[] query, RequestHeader[] headers, ConstantOrParameter? body)
-=======
-        public ClientMethodRequest(RequestMethod method, ConstantOrParameter[] hostSegments, PathSegment[] pathSegments, QueryParameter[] query, RequestHeader[] headers, int[] successfulStatusCodes, RequestBody? body)
->>>>>>> 1812b6ab
+        public ClientMethodRequest(RequestMethod method, ConstantOrParameter[] hostSegments, PathSegment[] pathSegments, QueryParameter[] query, RequestHeader[] headers, RequestBody? body)
         {
             Method = method;
             HostSegments = hostSegments;
@@ -26,11 +22,6 @@
         public PathSegment[] PathSegments { get; }
         public QueryParameter[] Query { get; }
         public RequestHeader[] Headers { get; }
-<<<<<<< HEAD
-        public ConstantOrParameter? Body { get; set; }
-=======
-        public int[] SuccessfulStatusCodes { get; set; }
         public RequestBody? Body { get; set; }
->>>>>>> 1812b6ab
     }
 }