{
  "profiles": {
    "additionalProperties": {
      "commandName": "Project",
      "commandLineArgs": "--standalone $(SolutionDir)\\test\\TestServerProjects\\additionalProperties"
    },
    "AdditionalPropertiesEx": {
      "commandName": "Project",
      "commandLineArgs": "--standalone $(SolutionDir)\\test\\TestProjects\\AdditionalPropertiesEx"
    },
    "AppConfiguration": {
      "commandName": "Project",
      "commandLineArgs": "--standalone $(SolutionDir)\\samples\\AppConfiguration\\AppConfiguration"
    },
    "Azure.AI.FormRecognizer": {
      "commandName": "Project",
      "commandLineArgs": "--standalone $(SolutionDir)\\samples\\Azure.AI.FormRecognizer\\Azure.AI.FormRecognizer"
    },
    "Azure.Storage.Management": {
      "commandName": "Project",
      "commandLineArgs": "--standalone $(SolutionDir)\\samples\\Azure.Storage.Management\\Azure.Storage.Management"
    },
    "Azure.Storage.Tables": {
      "commandName": "Project",
      "commandLineArgs": "--standalone $(SolutionDir)\\samples\\Azure.Storage.Tables\\Azure.Storage.Tables"
    },
    "azure-parameter-grouping": {
      "commandName": "Project",
      "commandLineArgs": "--standalone $(SolutionDir)\\test\\TestServerProjects\\azure-parameter-grouping"
    },
    "body-array": {
      "commandName": "Project",
      "commandLineArgs": "--standalone $(SolutionDir)\\test\\TestServerProjects\\body-array"
    },
    "body-boolean": {
      "commandName": "Project",
      "commandLineArgs": "--standalone $(SolutionDir)\\test\\TestServerProjects\\body-boolean"
    },
    "body-byte": {
      "commandName": "Project",
      "commandLineArgs": "--standalone $(SolutionDir)\\test\\TestServerProjects\\body-byte"
    },
    "body-complex": {
      "commandName": "Project",
      "commandLineArgs": "--standalone $(SolutionDir)\\test\\TestServerProjects\\body-complex"
    },
    "body-date": {
      "commandName": "Project",
      "commandLineArgs": "--standalone $(SolutionDir)\\test\\TestServerProjects\\body-date"
    },
    "body-datetime": {
      "commandName": "Project",
      "commandLineArgs": "--standalone $(SolutionDir)\\test\\TestServerProjects\\body-datetime"
    },
    "body-datetime-rfc1123": {
      "commandName": "Project",
      "commandLineArgs": "--standalone $(SolutionDir)\\test\\TestServerProjects\\body-datetime-rfc1123"
    },
    "body-dictionary": {
      "commandName": "Project",
      "commandLineArgs": "--standalone $(SolutionDir)\\test\\TestServerProjects\\body-dictionary"
    },
    "body-duration": {
      "commandName": "Project",
      "commandLineArgs": "--standalone $(SolutionDir)\\test\\TestServerProjects\\body-duration"
    },
    "body-file": {
      "commandName": "Project",
      "commandLineArgs": "--standalone $(SolutionDir)\\test\\TestServerProjects\\body-file"
    },
    "body-integer": {
      "commandName": "Project",
      "commandLineArgs": "--standalone $(SolutionDir)\\test\\TestServerProjects\\body-integer"
    },
    "body-number": {
      "commandName": "Project",
      "commandLineArgs": "--standalone $(SolutionDir)\\test\\TestServerProjects\\body-number"
    },
    "body-string": {
      "commandName": "Project",
      "commandLineArgs": "--standalone $(SolutionDir)\\test\\TestServerProjects\\body-string"
    },
    "body-time": {
      "commandName": "Project",
      "commandLineArgs": "--standalone $(SolutionDir)\\test\\TestServerProjects\\body-time"
    },
    "CognitiveSearch": {
      "commandName": "Project",
      "commandLineArgs": "--standalone $(SolutionDir)\\samples\\CognitiveSearch\\CognitiveSearch"
    },
    "CognitiveServices.TextAnalytics": {
      "commandName": "Project",
      "commandLineArgs": "--standalone $(SolutionDir)\\samples\\CognitiveServices.TextAnalytics\\CognitiveServices.TextAnalytics"
    },
    "custom-baseUrl": {
      "commandName": "Project",
      "commandLineArgs": "--standalone $(SolutionDir)\\test\\TestServerProjects\\custom-baseUrl"
    },
    "custom-baseUrl-more-options": {
      "commandName": "Project",
      "commandLineArgs": "--standalone $(SolutionDir)\\test\\TestServerProjects\\custom-baseUrl-more-options"
    },
    "custom-baseUrl-paging": {
      "commandName": "Project",
      "commandLineArgs": "--standalone $(SolutionDir)\\test\\TestServerProjects\\custom-baseUrl-paging"
    },
    "extensible-enums-swagger": {
      "commandName": "Project",
      "commandLineArgs": "--standalone $(SolutionDir)\\test\\TestServerProjects\\extensible-enums-swagger"
    },
    "ExtensionClientName": {
      "commandName": "Project",
      "commandLineArgs": "--standalone $(SolutionDir)\\test\\TestProjects\\ExtensionClientName"
    },
    "header": {
      "commandName": "Project",
      "commandLineArgs": "--standalone $(SolutionDir)\\test\\TestServerProjects\\header"
    },
    "httpInfrastructure": {
      "commandName": "Project",
      "commandLineArgs": "--standalone $(SolutionDir)\\test\\TestServerProjects\\httpInfrastructure"
    },
    "Inheritance": {
      "commandName": "Project",
      "commandLineArgs": "--standalone $(SolutionDir)\\test\\TestProjects\\Inheritance"
    },
    "lro": {
      "commandName": "Project",
      "commandLineArgs": "--standalone $(SolutionDir)\\test\\TestServerProjects\\lro"
    },
    "media_types": {
      "commandName": "Project",
      "commandLineArgs": "--standalone $(SolutionDir)\\test\\TestServerProjects\\media_types"
    },
    "model-flattening": {
      "commandName": "Project",
      "commandLineArgs": "--standalone $(SolutionDir)\\test\\TestServerProjects\\model-flattening"
    },
    "NameConflicts": {
      "commandName": "Project",
      "commandLineArgs": "--standalone $(SolutionDir)\\test\\TestProjects\\NameConflicts"
    },
    "non-string-enum": {
      "commandName": "Project",
      "commandLineArgs": "--standalone $(SolutionDir)\\test\\TestServerProjects\\non-string-enum"
    },
    "paging": {
      "commandName": "Project",
      "commandLineArgs": "--standalone $(SolutionDir)\\test\\TestServerProjects\\paging"
    },
<<<<<<< HEAD
    "required-optional": {
      "commandName": "Project",
      "commandLineArgs": "--standalone $(SolutionDir)\\test\\TestServerProjects\\required-optional"
=======
    "SerializationCustomization": {
      "commandName": "Project",
      "commandLineArgs": "--standalone $(SolutionDir)\\test\\TestProjects\\SerializationCustomization"
>>>>>>> 545283d6
    },
    "SignalR": {
      "commandName": "Project",
      "commandLineArgs": "--standalone $(SolutionDir)\\samples\\SignalR\\SignalR"
    },
    "TypeSchemaMapping": {
      "commandName": "Project",
      "commandLineArgs": "--standalone $(SolutionDir)\\test\\TestProjects\\TypeSchemaMapping"
    },
    "url": {
      "commandName": "Project",
      "commandLineArgs": "--standalone $(SolutionDir)\\test\\TestServerProjects\\url"
    },
    "url-multi-collectionFormat": {
      "commandName": "Project",
      "commandLineArgs": "--standalone $(SolutionDir)\\test\\TestServerProjects\\url-multi-collectionFormat"
    },
    "validation": {
      "commandName": "Project",
      "commandLineArgs": "--standalone $(SolutionDir)\\test\\TestServerProjects\\validation"
    },
    "xml-service": {
      "commandName": "Project",
      "commandLineArgs": "--standalone $(SolutionDir)\\test\\TestServerProjects\\xml-service"
    }
  }
}<|MERGE_RESOLUTION|>--- conflicted
+++ resolved
@@ -148,15 +148,13 @@
       "commandName": "Project",
       "commandLineArgs": "--standalone $(SolutionDir)\\test\\TestServerProjects\\paging"
     },
-<<<<<<< HEAD
+    "SerializationCustomization": {
+      "commandName": "Project",
+      "commandLineArgs": "--standalone $(SolutionDir)\\test\\TestProjects\\SerializationCustomization"
+    },
     "required-optional": {
       "commandName": "Project",
       "commandLineArgs": "--standalone $(SolutionDir)\\test\\TestServerProjects\\required-optional"
-=======
-    "SerializationCustomization": {
-      "commandName": "Project",
-      "commandLineArgs": "--standalone $(SolutionDir)\\test\\TestProjects\\SerializationCustomization"
->>>>>>> 545283d6
     },
     "SignalR": {
       "commandName": "Project",
