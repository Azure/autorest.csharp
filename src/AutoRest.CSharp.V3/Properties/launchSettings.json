--- conflicted
+++ resolved
@@ -16,13 +16,10 @@
       "commandName": "Project",
       "commandLineArgs": "--standalone $(SolutionDir)\\samples\\Azure.AI.FormRecognizer\\Azure.AI.FormRecognizer"
     },
-<<<<<<< HEAD
-=======
     "Azure.Network.Management.Interface": {
       "commandName": "Project",
       "commandLineArgs": "--standalone $(SolutionDir)\\samples\\Azure.Network.Management.Interface\\Azure.Network.Management.Interface"
     },
->>>>>>> 5be77d93
     "Azure.Storage.Management": {
       "commandName": "Project",
       "commandLineArgs": "--standalone $(SolutionDir)\\samples\\Azure.Storage.Management\\Azure.Storage.Management"
@@ -127,10 +124,6 @@
       "commandName": "Project",
       "commandLineArgs": "--standalone $(SolutionDir)\\test\\TestServerProjects\\httpInfrastructure"
     },
-    "Inheritance": {
-      "commandName": "Project",
-      "commandLineArgs": "--standalone --input-codemodel=$(SolutionDir)\\test\\TestProjects\\Inheritance\\CodeModel.yaml --plugin=csharpgen --output-folder=$(SolutionDir)\\test\\TestProjects\\Inheritance --namespace=Inheritance --shared-source-folder=$(SolutionDir)\\src\\assets --save-code-model=true"
-    },
     "lro": {
       "commandName": "Project",
       "commandLineArgs": "--standalone $(SolutionDir)\\test\\TestServerProjects\\lro"
