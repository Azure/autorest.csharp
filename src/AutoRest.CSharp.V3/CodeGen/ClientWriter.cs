--- conflicted
+++ resolved
@@ -152,31 +152,8 @@
                     var dateTimeValue = (DateTimeOffset)constant.Value;
                     dateTimeValue = dateTimeValue.ToUniversalTime();
 
-<<<<<<< HEAD
-                    Append("new ");
-                    Append(Type(typeof(DateTimeOffset)));
-                    Append("(");
-                    Literal(dateTimeValue.Year);
-                    Append(", ");
-                    Literal(dateTimeValue.Month);
-                    Append(", ");
-                    Literal(dateTimeValue.Day);
-                    Append(", ");
-                    Literal(dateTimeValue.Hour);
-                    Append(", ");
-                    Literal(dateTimeValue.Minute);
-                    Append(", ");
-                    Literal(dateTimeValue.Second);
-                    Append(", ");
-                    Literal(dateTimeValue.Millisecond);
-                    Append(", ");
-                    Append(Type(typeof(TimeSpan)));
-                    Append(".");
-                    Append(nameof(TimeSpan.Zero));
-                    Append(")");
-=======
                     writer.Append("new ");
-                    writer.Append(writer.Type(typeof(DateTime)));
+                    writer.Append(Type(typeof(DateTimeOffset)));
                     writer.Append("(");
                     writer.Literal(dateTimeValue.Year);
                     writer.Comma();
@@ -192,11 +169,10 @@
                     writer.Comma();
                     writer.Literal(dateTimeValue.Millisecond);
                     writer.Comma();
-                    writer.Append(writer.Type(typeof(DateTimeKind)));
+                    writer.Append(Type(typeof(TimeSpan)));
                     writer.Append(".");
-                    writer.Append(nameof(DateTimeKind.Utc));
+                    writer.Append(nameof(TimeSpan.Zero));
                     writer.Append(")");
->>>>>>> 2ad96b78
                     break;
                 case FrameworkTypeReference _:
                     writer.Literal(constant.Value);
