--- conflicted
+++ resolved
@@ -47,13 +47,6 @@
         private void WriteOperation(CodeWriter writer, ClientMethod operation, CSharpNamespace @namespace)
         {
             //TODO: Handle multiple responses
-<<<<<<< HEAD
-            ResponseBody? responseBody = operation.ResponseBodies.FirstOrDefault();
-            CSharpType? responseType = responseBody != null ? _typeFactory.CreateType(responseBody.Value) : null;
-            CSharpType returnType = responseBody != null && responseType != null
-                ? new CSharpType(typeof(ValueTask<>), new CSharpType(typeof(Response<>), responseType))
-                : new CSharpType(typeof(ValueTask<>), new CSharpType(typeof(Response)));
-=======
             var schemaResponse = operation.Response.Type;
             CSharpType? bodyType = schemaResponse != null ? _typeFactory.CreateType(schemaResponse) : null;
             CSharpType? headerModelType = operation.Response.HeaderModel != null ? _typeFactory.CreateType(operation.Response.HeaderModel.Name) : null;
@@ -67,7 +60,6 @@
             };
 
             CSharpType returnType = new CSharpType(typeof(ValueTask<>), responseType);
->>>>>>> eda30a29
 
             var parametersText = new[] { writer.Pair(writer.Type(typeof(ClientDiagnostics)), "clientDiagnostics"), writer.Pair(typeof(HttpPipeline), "pipeline") }
                 .Concat(operation.Parameters
@@ -132,18 +124,7 @@
 
                     writer.Line("var response = await pipeline.SendRequestAsync(request, cancellationToken).ConfigureAwait(false);");
 
-<<<<<<< HEAD
-                    if (responseBody != null && responseType != null)
-                    {
-                        WriteStatusCodeSwitch(writer, responseBody, responseType, operation);
-                    }
-                    else
-                    {
-                        writer.Line("return response;");
-                    }
-=======
                     WriteStatusCodeSwitch(writer, responseType, schemaResponse, headerModelType, operation);
->>>>>>> eda30a29
                 }
 
                 var exceptionParameter = writer.Pair(typeof(Exception), "e");
@@ -364,11 +345,7 @@
         }
 
         //TODO: Do multiple status codes
-<<<<<<< HEAD
-        private void WriteStatusCodeSwitch(CodeWriter writer, ResponseBody responseBody, CSharpType responseType, ClientMethod operation)
-=======
         private void WriteStatusCodeSwitch(CodeWriter writer, CSharpType responseType, ClientTypeReference? bodyType, CSharpType? headersModelType, ClientMethod operation)
->>>>>>> eda30a29
         {
             using (writer.Switch("response.Status"))
             {
@@ -378,11 +355,6 @@
                     writer.Line($"case {statusCode}:");
                 }
 
-<<<<<<< HEAD
-                writer.Append($"return {writer.Type(typeof(Response))}.FromValue(");
-                writer.ToDeserializeCall(responseBody.Value, responseBody.Format, _typeFactory, "document.RootElement", writer.Type(responseType), responseType.Name ?? "[NO TYPE NAME]");
-                writer.Line(", response);");
-=======
                 using (bodyType != null ? writer.Scope() : default)
                 {
                     if (bodyType != null)
@@ -419,7 +391,6 @@
                 }
 
 
->>>>>>> eda30a29
                 writer.Line("default:");
                 //TODO: Handle actual exception responses
                 writer.Line($"throw new {writer.Type(typeof(Exception))}();");
