--- conflicted
+++ resolved
@@ -29,15 +29,10 @@
         {
             _operationGroup = operationGroup;
             _context = context;
-<<<<<<< HEAD
-            DefaultAccessibility = "public";
-            var clientPrefix = GetClientPrefix(operationGroup.Language.Default.Name, Context);
-            DefaultName = clientPrefix + ClientSuffix;
-=======
+            DefaultAccessibility = "public"; 
             var clientPrefix = ClientBuilder.GetClientPrefix(operationGroup.Language.Default.Name, context);
             var clientSuffix = ClientBuilder.GetClientSuffix(context);
             DefaultName = clientPrefix + clientSuffix;
->>>>>>> 95889c8b
             ClientShortName = string.IsNullOrEmpty(clientPrefix) ? DefaultName : clientPrefix;
         }
 
