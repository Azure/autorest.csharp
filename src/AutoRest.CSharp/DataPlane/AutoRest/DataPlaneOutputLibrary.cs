--- conflicted
+++ resolved
@@ -28,7 +28,6 @@
         private IReadOnlyDictionary<InputModelType, ModelTypeProvider> _models;
         private Lazy<IReadOnlyDictionary<string, List<string>>> _protocolMethodsDictionary;
 
-        private readonly CodeModelConverter _converter;
         private readonly InputNamespace _input;
         private readonly SourceInputModel? _sourceInputModel;
         private readonly Lazy<ModelFactoryTypeProvider?> _modelFactory;
@@ -46,13 +45,8 @@
             SchemaUsageTransformer.Transform(codeModel);
             ConstantSchemaTransformer.Transform(codeModel);
             ModelPropertyClientDefaultValueTransformer.Transform(codeModel);
-<<<<<<< HEAD
-            _converter = new CodeModelConverter(codeModel);
-            _input = _converter.CreateNamespace();
-=======
 
             _input = new CodeModelConverter(codeModel, schemaUsageProvider).CreateNamespace();
->>>>>>> a5ccf603
 
             _libraryName = Configuration.LibraryName;
 
@@ -105,69 +99,12 @@
                 ? typeProvider.Type.WithNullable(enumType.IsNullable)
                 : throw new InvalidOperationException($"No {nameof(EnumType)} has been created for `{enumType.Name}` {nameof(InputEnumType)}.");
 
-<<<<<<< HEAD
-        public override CSharpType? FindTypeByName(string originalName)
-        {
-            foreach (var model in Models)
-            {
-                if (originalName == model.Type.Name)
-                {
-                    return model.Type;
-                }
-            }
-            return null;
-        }
-
-        private Dictionary<InputEnumType, EnumType> BuildEnums()
-        {
-            var dictionary = new Dictionary<InputEnumType, EnumType>(InputEnumType.IgnoreNullabilityComparer);
-            foreach (var (schema, typeProvider) in _models.Value)
-            {
-                switch (schema)
-                {
-                    case SealedChoiceSchema sealedChoiceSchema:
-                        dictionary.Add(CodeModelConverter.CreateEnumType(sealedChoiceSchema), (EnumType)typeProvider);
-                        break;
-                    case ChoiceSchema choiceSchema:
-                        dictionary.Add(CodeModelConverter.CreateEnumType(choiceSchema), (EnumType)typeProvider);
-                        break;
-                }
-            }
-
-            return dictionary;
-        }
-
-        private Dictionary<Schema, TypeProvider> BuildModels(CodeModel codeModel)
-            => codeModel.AllSchemas.ToDictionary(schema => schema, BuildModel);
-
-        private TypeProvider BuildModel(Schema schema)
-        {
-            return schema switch
-            {
-                SealedChoiceSchema sealedChoiceSchema => CreateEnumType(CodeModelConverter.CreateEnumType(sealedChoiceSchema)),
-                ChoiceSchema choiceSchema => CreateEnumType(CodeModelConverter.CreateEnumType(choiceSchema)),
-                ObjectSchema objectSchema => new SchemaObjectType(objectSchema, Configuration.Namespace, _typeFactory, _sourceInputModel, _converter),
-                _ => throw new NotImplementedException()
-            };
-
-            EnumType CreateEnumType(InputEnumType inputEnumType)
-            {
-                var accessibility = _schemaUsageProvider.GetUsage(schema).HasFlag(SchemaTypeUsage.Model) ? "public" : "internal";
-                return new EnumType(inputEnumType, TypeProvider.GetDefaultModelNamespace(inputEnumType.Namespace, Configuration.Namespace), accessibility, _typeFactory, _sourceInputModel);
-            }
-        }
-=======
         public override CSharpType ResolveModel(InputModelType model)
             => _models.TryGetValue(model with { IsNullable = false }, out var modelTypeProvider)
                 ? modelTypeProvider.Type.WithNullable(model.IsNullable)
                 : new CSharpType(typeof(object), model.IsNullable);
 
-        public override CSharpType FindTypeForSchema(Schema schema) => throw new NotImplementedException($"{nameof(FindTypeForSchema)} shouldn't be called for HLC!");
-
-        public override TypeProvider FindTypeProviderForSchema(Schema schema) => throw new NotImplementedException($"{nameof(FindTypeProviderForSchema)} shouldn't be called for HLC!");
-
         public override CSharpType? FindTypeByName(string originalName) => Models.Where(m => m.Declaration.Name == originalName).Select(m => m.Type).FirstOrDefault();
->>>>>>> a5ccf603
 
         public LongRunningOperation FindLongRunningOperation(InputOperation operation)
         {
