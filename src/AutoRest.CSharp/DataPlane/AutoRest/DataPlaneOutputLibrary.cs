--- conflicted
+++ resolved
@@ -207,10 +207,6 @@
             var restClients = new Dictionary<InputClient, DataPlaneRestClient>();
             foreach (var client in _input.Clients)
             {
-<<<<<<< HEAD
-                //var clientParameters = RestClientBuilder.GetParametersFromClient(client).ToList();
-=======
->>>>>>> caf834c7
                 var restClientBuilder = new RestClientBuilder(client.Parameters, client.Operations, _typeFactory, this);
                 restClients.Add(client, new DataPlaneRestClient(client, restClientBuilder, GetRestClientDefaultName(client), this, _typeFactory, _sourceInputModel));
             }
