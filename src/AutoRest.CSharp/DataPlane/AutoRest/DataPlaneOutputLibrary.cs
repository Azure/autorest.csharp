// Copyright (c) Microsoft Corporation. All rights reserved.
// Licensed under the MIT License.

using System;
using System.Collections.Generic;
using System.Diagnostics;
using System.Linq;
using AutoRest.CSharp.Common.Decorator;
using AutoRest.CSharp.Common.Input;
using AutoRest.CSharp.Common.Output.Builders;
using AutoRest.CSharp.Common.Output.Models;
using AutoRest.CSharp.Common.Output.Models.Types;
using AutoRest.CSharp.Generation.Types;
using AutoRest.CSharp.Input;
using AutoRest.CSharp.Input.Source;
using AutoRest.CSharp.Output.Models.Requests;
using AutoRest.CSharp.Output.Models.Responses;
using Microsoft.CodeAnalysis.CSharp;

namespace AutoRest.CSharp.Output.Models.Types
{
    internal class DataPlaneOutputLibrary : OutputLibrary
    {
        private Lazy<IReadOnlyDictionary<InputClient, DataPlaneRestClient>> _restClients;
        private Lazy<IReadOnlyDictionary<InputClient, DataPlaneClient>> _clients;
        private Lazy<IReadOnlyDictionary<InputOperation, LongRunningOperation>> _operations;
        private Lazy<IReadOnlyDictionary<InputOperation, DataPlaneResponseHeaderGroupType>> _headerModels;
        private Lazy<IReadOnlyDictionary<InputEnumType, EnumType>> _enums;
        private Lazy<IReadOnlyDictionary<Schema, TypeProvider>> _models;
        private Lazy<IReadOnlyDictionary<string, List<string>>> _protocolMethodsDictionary;

        private readonly CodeModelConverter _converter;
        private readonly InputNamespace _input;
        private readonly SourceInputModel? _sourceInputModel;
        private readonly Lazy<ModelFactoryTypeProvider?> _modelFactory;
        private readonly string _defaultNamespace;
        private readonly string _libraryName;
        private readonly TypeFactory _typeFactory;
        private readonly SchemaUsageProvider _schemaUsageProvider;

        public DataPlaneOutputLibrary(CodeModel codeModel, SourceInputModel? sourceInputModel)
        {
            _schemaUsageProvider = new SchemaUsageProvider(codeModel); // Create schema usage before transformation applied

            _typeFactory = new TypeFactory(this);
            _sourceInputModel = sourceInputModel;

            // schema usage transformer must run first
            SchemaUsageTransformer.Transform(codeModel);
            DefaultDerivedSchema.AddDefaultDerivedSchemas(codeModel);
            ConstantSchemaTransformer.Transform(codeModel);
            ModelPropertyClientDefaultValueTransformer.Transform(codeModel);
            _converter = new CodeModelConverter(codeModel);
            _input = _converter.CreateNamespace();

            _defaultNamespace = Configuration.Namespace;
            _libraryName = Configuration.LibraryName;

            _restClients = new Lazy<IReadOnlyDictionary<InputClient, DataPlaneRestClient>>(EnsureRestClients);
            _clients = new Lazy<IReadOnlyDictionary<InputClient, DataPlaneClient>>(EnsureClients);
            _operations = new Lazy<IReadOnlyDictionary<InputOperation, LongRunningOperation>>(EnsureLongRunningOperations);
            _headerModels = new Lazy<IReadOnlyDictionary<InputOperation, DataPlaneResponseHeaderGroupType>>(EnsureHeaderModels);
            _enums = new Lazy<IReadOnlyDictionary<InputEnumType, EnumType>>(BuildEnums);
            _models = new Lazy<IReadOnlyDictionary<Schema, TypeProvider>>(() => BuildModels(codeModel));
            _modelFactory = new Lazy<ModelFactoryTypeProvider?>(() => ModelFactoryTypeProvider.TryCreate(Models, _typeFactory, _sourceInputModel));
            _protocolMethodsDictionary = new Lazy<IReadOnlyDictionary<string, List<string>>>(GetProtocolMethodsDictionary);

            ClientOptions = CreateClientOptions();
            Authentication = _input.Auth;
        }

        private ClientOptionsTypeProvider? CreateClientOptions()
        {
            if (!Configuration.PublicClients || !_input.Clients.Any())
            {
                return null;
            }

            var clientPrefix = ClientBuilder.GetClientPrefix(_libraryName, _input.Name);
            return new ClientOptionsTypeProvider(_sourceInputModel?.GetServiceVersionOverrides() ?? _input.ApiVersions, $"{clientPrefix}ClientOptions", Configuration.Namespace, $"Client options for {clientPrefix}Client.", _sourceInputModel);
        }

        public ModelFactoryTypeProvider? ModelFactory => _modelFactory.Value;
        public ClientOptionsTypeProvider? ClientOptions { get; }
        public InputAuth Authentication { get; }
        public IEnumerable<DataPlaneClient> Clients => _clients.Value.Values;
        public IEnumerable<LongRunningOperation> LongRunningOperations => _operations.Value.Values;
        public IEnumerable<DataPlaneResponseHeaderGroupType> HeaderModels => _headerModels.Value.Values;
        public IEnumerable<TypeProvider> Models => _models.Value.Values;
        public IReadOnlyDictionary<string, List<string>> ProtocolMethodsDictionary => _protocolMethodsDictionary.Value;

        public override CSharpType ResolveEnum(InputEnumType enumType) => _enums.Value[enumType].Type;
        public override CSharpType ResolveModel(InputModelType model) => throw new NotImplementedException($"{nameof(ResolveModel)} is not implemented for HLC yet.");

<<<<<<< HEAD
=======
        public override CSharpType FindTypeForSchema(Schema schema) => _models.Value[schema].Type;

        public override TypeProvider FindTypeProviderForSchema(Schema schema) => _models.Value[schema];

>>>>>>> 2b203376
        public override CSharpType? FindTypeByName(string originalName)
        {
            foreach (var model in Models)
            {
                if (originalName == model.Type.Name)
                {
                    return model.Type;
                }
            }
            return null;
        }

        private Dictionary<InputEnumType, EnumType> BuildEnums()
        {
            var dictionary = new Dictionary<InputEnumType, EnumType>(InputEnumType.IgnoreNullabilityComparer);
            foreach (var (schema, typeProvider) in _models.Value)
            {
                switch (schema)
                {
                    case SealedChoiceSchema sealedChoiceSchema:
                        dictionary.Add(CodeModelConverter.CreateEnumType(sealedChoiceSchema), (EnumType)typeProvider);
                        break;
                    case ChoiceSchema choiceSchema:
                        dictionary.Add(CodeModelConverter.CreateEnumType(choiceSchema), (EnumType)typeProvider);
                        break;
                }
            }

            return dictionary;
        }

        private Dictionary<Schema, TypeProvider> BuildModels(CodeModel codeModel)
            => codeModel.AllSchemas.ToDictionary(schema => schema, BuildModel);

        private TypeProvider BuildModel(Schema schema)
        {
            return schema switch
            {
                SealedChoiceSchema sealedChoiceSchema => CreateEnumType(CodeModelConverter.CreateEnumType(sealedChoiceSchema)),
                ChoiceSchema choiceSchema => CreateEnumType(CodeModelConverter.CreateEnumType(choiceSchema)),
                ObjectSchema objectSchema => new SchemaObjectType(objectSchema, Configuration.Namespace, _typeFactory, _sourceInputModel, _converter),
                _ => throw new NotImplementedException()
            };

            EnumType CreateEnumType(InputEnumType inputEnumType)
            {
                var accessibility = _schemaUsageProvider.GetUsage(schema).HasFlag(SchemaTypeUsage.Model) ? "public" : "internal";
                return new EnumType(inputEnumType, TypeProvider.GetDefaultModelNamespace(inputEnumType.Namespace, Configuration.Namespace), accessibility, _typeFactory, _sourceInputModel);
            }
        }

        public LongRunningOperation FindLongRunningOperation(InputOperation operation)
        {
            Debug.Assert(operation.LongRunning != null);

            return _operations.Value[operation];
        }

        public DataPlaneClient? FindClient(InputClient inputClient)
        {
            _clients.Value.TryGetValue(inputClient, out var client);
            return client;
        }

        public DataPlaneResponseHeaderGroupType? FindHeaderModel(InputOperation operation)
        {
            _headerModels.Value.TryGetValue(operation, out var model);
            return model;
        }

        private LongRunningOperationInfo FindLongRunningOperationInfo(InputClient inputClient, InputOperation operation)
        {
            var client = FindClient(inputClient);

            Debug.Assert(client != null, "client != null, LROs should be disabled when public clients are disabled.");

            var nextOperationMethod = operation.Paging != null
                ? client.RestClient.GetNextOperationMethod(operation)
                : null;

            return new LongRunningOperationInfo(
                client.Declaration.Accessibility,
                ClientBuilder.GetClientPrefix(client.RestClient.Declaration.Name, string.Empty),
                nextOperationMethod);
        }

        public IEnumerable<DataPlaneRestClient> RestClients => _restClients.Value.Values;

        private Dictionary<InputOperation, DataPlaneResponseHeaderGroupType> EnsureHeaderModels()
        {
            var headerModels = new Dictionary<InputOperation, DataPlaneResponseHeaderGroupType>();
            if (Configuration.GenerateResponseHeaderModels)
            {
                foreach (var inputClient in _input.Clients)
                {
                    var clientPrefix = ClientBuilder.GetClientPrefix(GetClientDeclarationName(inputClient), _input.Name);
                    foreach (var operation in inputClient.Operations)
                    {
                        var headers = DataPlaneResponseHeaderGroupType.TryCreate(operation, _typeFactory, clientPrefix, _sourceInputModel);
                        if (headers != null)
                        {
                            headerModels.Add(operation, headers);
                        }
                    }
                }
            }

            return headerModels;
        }

        private Dictionary<InputOperation, LongRunningOperation> EnsureLongRunningOperations()
        {
            var operations = new Dictionary<InputOperation, LongRunningOperation>();

            if (Configuration.PublicClients && Configuration.GenerateLongRunningOperationTypes)
            {
                foreach (var client in _input.Clients)
                {
                    var clientName = _clients.Value[client].Declaration.Name;
                    var clientPrefix = ClientBuilder.GetClientPrefix(clientName, _input.Name);

                    foreach (var operation in client.Operations)
                    {
                        if (operation.LongRunning is null)
                        {
                            continue;
                        }

                        var existingType = _sourceInputModel?.FindForType(_defaultNamespace, clientName);
                        var accessibility = existingType is not null
                            ? SyntaxFacts.GetText(existingType.DeclaredAccessibility)
                            : "public";

                        operations.Add(operation, new LongRunningOperation(operation, _typeFactory, accessibility, clientPrefix, FindLongRunningOperationInfo(client, operation), _sourceInputModel));
                    }
                }
            }

            return operations;
        }

        private Dictionary<InputClient, DataPlaneClient> EnsureClients()
        {
            var clients = new Dictionary<InputClient, DataPlaneClient>();

            if (Configuration.PublicClients)
            {
                foreach (var inputClient in _input.Clients)
                {
                    clients.Add(inputClient, new DataPlaneClient(inputClient, _restClients.Value[inputClient], GetClientDefaultName(inputClient), this, _sourceInputModel));
                }
            }

            return clients;
        }

        private Dictionary<InputClient, DataPlaneRestClient> EnsureRestClients()
        {
            var restClients = new Dictionary<InputClient, DataPlaneRestClient>();
            foreach (var client in _input.Clients)
            {
                var clientParameters = RestClientBuilder.GetParametersFromOperations(client.Operations).ToList();
                var restClientBuilder = new RestClientBuilder(clientParameters, _typeFactory, this);
                restClients.Add(client, new DataPlaneRestClient(client, restClientBuilder, GetRestClientDefaultName(client), this, _typeFactory, _sourceInputModel));
            }

            return restClients;
        }

        // Get a Dictionary<operationGroupName, List<methodNames>> based on the "protocol-method-list" config
        private static Dictionary<string, List<string>> GetProtocolMethodsDictionary()
        {
            Dictionary<string, List<string>> protocolMethodsDictionary = new();
            foreach (var operationId in Configuration.ProtocolMethodList)
            {
                var operationGroupKeyAndIdArr = operationId.Split('_');

                // If "operationGroup_operationId" passed in the config
                if (operationGroupKeyAndIdArr.Length > 1)
                {
                    var operationGroupKey = operationGroupKeyAndIdArr[0];
                    var methodName = operationGroupKeyAndIdArr[1];
                    AddToProtocolMethodsDictionary(protocolMethodsDictionary, operationGroupKey, methodName);
                }
                // If operationGroup is not present, only operationId is passed in the config
                else
                {
                    AddToProtocolMethodsDictionary(protocolMethodsDictionary, "", operationId);
                }
            }

            return protocolMethodsDictionary;
        }

        private static void AddToProtocolMethodsDictionary(Dictionary<string, List<string>> protocolMethodsDictionary, string operationGroupKey, string methodName)
        {
            if (!protocolMethodsDictionary.ContainsKey(operationGroupKey))
            {
                List<string> methodList = new();
                methodList.Add(methodName);
                protocolMethodsDictionary.Add(operationGroupKey, methodList);
            }
            else
            {
                var methodList = protocolMethodsDictionary[operationGroupKey];
                methodList.Add(methodName);
            }
        }

        private string GetRestClientDefaultName(InputClient inputClient)
        {
            var clientPrefix = ClientBuilder.GetClientPrefix(GetClientDeclarationName(inputClient), _input.Name);
            return clientPrefix + "Rest" + ClientBuilder.GetClientSuffix();
        }

        private string GetClientDeclarationName(InputClient inputClient)
        {
            var defaultName = GetClientDefaultName(inputClient);
            var existingType = _sourceInputModel?.FindForType(_defaultNamespace, defaultName);
            return existingType != null ? existingType.Name : defaultName;
        }

        private string GetClientDefaultName(InputClient inputClient)
        {
            var clientPrefix = ClientBuilder.GetClientPrefix(inputClient.Name, _input.Name);
            var clientSuffix = ClientBuilder.GetClientSuffix();
            return clientPrefix + clientSuffix;
        }
    }
}<|MERGE_RESOLUTION|>--- conflicted
+++ resolved
@@ -92,13 +92,6 @@
         public override CSharpType ResolveEnum(InputEnumType enumType) => _enums.Value[enumType].Type;
         public override CSharpType ResolveModel(InputModelType model) => throw new NotImplementedException($"{nameof(ResolveModel)} is not implemented for HLC yet.");
 
-<<<<<<< HEAD
-=======
-        public override CSharpType FindTypeForSchema(Schema schema) => _models.Value[schema].Type;
-
-        public override TypeProvider FindTypeProviderForSchema(Schema schema) => _models.Value[schema];
-
->>>>>>> 2b203376
         public override CSharpType? FindTypeByName(string originalName)
         {
             foreach (var model in Models)
