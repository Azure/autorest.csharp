// Copyright (c) Microsoft Corporation. All rights reserved.
// Licensed under the MIT License. See License.txt in the project root for license information.

using AutoRest.CSharp.Common.Output.Models.Types;
using AutoRest.CSharp.Generation.Writers;
using AutoRest.CSharp.Input;
using AutoRest.CSharp.Input.Source;
using AutoRest.CSharp.Output.Models.Responses;
using AutoRest.CSharp.Output.Models.Types;

namespace AutoRest.CSharp.AutoRest.Plugins
{
    internal class DataPlaneTarget
    {
        public static void Execute(GeneratedCodeWorkspace project, CodeModel codeModel, SourceInputModel? sourceInputModel)
        {
            var library = new DataPlaneOutputLibrary(codeModel, sourceInputModel);
            var modelWriter = new ModelWriter();
            var clientWriter = new DataPlaneClientWriter();
            var restClientWriter = new RestClientWriter();
            var serializeWriter = new SerializationWriter();
            var headerModelModelWriter = new DataPlaneResponseHeaderGroupWriter();
            var longRunningOperationWriter = new LongRunningOperationWriter();

<<<<<<< HEAD
=======
            foreach (var helper in ExpressionTypeProvider.GetHelperProviders())
            {
                var helperWriter = new CodeWriter();
                new ExpressionTypeProviderWriter(helperWriter, helper).Write();
                project.AddGeneratedFile($"Internal/{helper.Type.Name}.cs", helperWriter.ToString());
            }

>>>>>>> bdf44309
            foreach (var model in library.Models)
            {
                var codeWriter = new CodeWriter();
                modelWriter.WriteModel(codeWriter, model);

                var serializerCodeWriter = new CodeWriter();
                serializeWriter.WriteSerialization(serializerCodeWriter, model);

                var name = model.Type.Name;
                project.AddGeneratedFile($"Models/{name}.cs", codeWriter.ToString());
                project.AddGeneratedFile($"Models/{name}.Serialization.cs", serializerCodeWriter.ToString());
            }

            var modelFactoryType = library.ModelFactory;
            if (modelFactoryType != default)
            {
                var modelFactoryWriter = new ModelFactoryWriter(modelFactoryType);
                modelFactoryWriter.Write();
                project.AddGeneratedFile($"{modelFactoryType.Type.Name}.cs", modelFactoryWriter.ToString());
            }

            foreach (var client in library.RestClients)
            {
                var restCodeWriter = new CodeWriter();
                restClientWriter.WriteClient(restCodeWriter, client);

                project.AddGeneratedFile($"{client.Type.Name}.cs", restCodeWriter.ToString());
            }

            foreach (DataPlaneResponseHeaderGroupType responseHeaderModel in library.HeaderModels)
            {
                var headerModelCodeWriter = new CodeWriter();
                headerModelModelWriter.WriteHeaderModel(headerModelCodeWriter, responseHeaderModel);

                project.AddGeneratedFile($"{responseHeaderModel.Type.Name}.cs", headerModelCodeWriter.ToString());
            }

            if (library.ClientOptions is not null)
            {
                var codeWriter = new CodeWriter();
                ClientOptionsWriter.WriteClientOptions(codeWriter, library.ClientOptions);
                project.AddGeneratedFile($"{library.ClientOptions.Type.Name}.cs", codeWriter.ToString());
            }

            foreach (var client in library.Clients)
            {
                var codeWriter = new CodeWriter();
                clientWriter.WriteClient(codeWriter, client, library);
                project.AddGeneratedFile($"{client.Type.Name}.cs", codeWriter.ToString());
            }

            foreach (var operation in library.LongRunningOperations)
            {
                var codeWriter = new CodeWriter();
                longRunningOperationWriter.Write(codeWriter, operation);

                project.AddGeneratedFile($"{operation.Type.Name}.cs", codeWriter.ToString());
            }

            foreach (var helper in library.StaticHelpers)
            {
                var writer = new CodeWriter();
                new ExpressionTypeProviderWriter(writer, helper).Write();
                project.AddGeneratedFile($"Internal/{helper.Type.Name}.cs", writer.ToString());
            }
        }
    }
}<|MERGE_RESOLUTION|>--- conflicted
+++ resolved
@@ -22,8 +22,6 @@
             var headerModelModelWriter = new DataPlaneResponseHeaderGroupWriter();
             var longRunningOperationWriter = new LongRunningOperationWriter();
 
-<<<<<<< HEAD
-=======
             foreach (var helper in ExpressionTypeProvider.GetHelperProviders())
             {
                 var helperWriter = new CodeWriter();
@@ -31,7 +29,6 @@
                 project.AddGeneratedFile($"Internal/{helper.Type.Name}.cs", helperWriter.ToString());
             }
 
->>>>>>> bdf44309
             foreach (var model in library.Models)
             {
                 var codeWriter = new CodeWriter();
@@ -90,13 +87,6 @@
 
                 project.AddGeneratedFile($"{operation.Type.Name}.cs", codeWriter.ToString());
             }
-
-            foreach (var helper in library.StaticHelpers)
-            {
-                var writer = new CodeWriter();
-                new ExpressionTypeProviderWriter(writer, helper).Write();
-                project.AddGeneratedFile($"Internal/{helper.Type.Name}.cs", writer.ToString());
-            }
         }
     }
 }