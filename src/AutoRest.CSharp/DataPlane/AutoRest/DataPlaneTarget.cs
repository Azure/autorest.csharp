--- conflicted
+++ resolved
@@ -1,10 +1,7 @@
 // Copyright (c) Microsoft Corporation. All rights reserved.
 // Licensed under the MIT License. See License.txt in the project root for license information.
 
-<<<<<<< HEAD
 using AutoRest.CSharp.Common.Output.Models.Types;
-=======
->>>>>>> e4d646ef
 using AutoRest.CSharp.Generation.Writers;
 using AutoRest.CSharp.Input;
 using AutoRest.CSharp.Input.Source;
@@ -25,15 +22,11 @@
             var headerModelModelWriter = new DataPlaneResponseHeaderGroupWriter();
             var longRunningOperationWriter = new LongRunningOperationWriter();
 
-<<<<<<< HEAD
-            var writer = new CodeWriter();
+            var helperWriter = new CodeWriter();
             new ExpressionTypeProviderWriter(writer, ChangeTrackingListProvider.Instance).Write();
             project.AddGeneratedFile($"Internal/{ChangeTrackingListProvider.Instance.Type.Name}.cs", writer.ToString());
-=======
-            var helperWriter = new CodeWriter();
             new ExpressionTypeProviderWriter(helperWriter, OptionalTypeProvider.Instance).Write();
             project.AddGeneratedFile($"Internal/{OptionalTypeProvider.Instance.Type.Name}.cs", helperWriter.ToString());
->>>>>>> e4d646ef
 
             foreach (var model in library.Models)
             {
