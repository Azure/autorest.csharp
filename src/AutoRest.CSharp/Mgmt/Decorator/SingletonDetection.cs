// Copyright (c) Microsoft Corporation. All rights reserved.
// Licensed under the MIT License

using System.Collections.Concurrent;
using System.Diagnostics.CodeAnalysis;
using System.Linq;
using AutoRest.CSharp.Input;
using AutoRest.CSharp.Mgmt.Models;

namespace AutoRest.CSharp.Mgmt.Decorator;

internal static class SingletonDetection
{
    private static string[] SingletonKeywords = { "default", "latest", "current" };

    private static ConcurrentDictionary<OperationSet, string?> _singletonResourceCache = new ConcurrentDictionary<OperationSet, string?>();

    public static bool IsSingletonResource(this OperationSet operationSet)
    {
        return operationSet.TryGetSingletonResourceSuffix(out _);
    }

    public static bool TryGetSingletonResourceSuffix(this OperationSet operationSet, [MaybeNullWhen(false)] out string singletonIdSuffix)
    {
        singletonIdSuffix = null;
        if (_singletonResourceCache.TryGetValue(operationSet, out singletonIdSuffix))
            return singletonIdSuffix != null;

        bool result = IsSingleton(operationSet, out singletonIdSuffix);
        _singletonResourceCache.TryAdd(operationSet, singletonIdSuffix);
        return result;
    }

    private static bool IsSingleton(OperationSet operationSet, [MaybeNullWhen(false)] out string singletonIdSuffix)
    {
        // we should first check the configuration for the singleton settings
        if (Configuration.MgmtConfiguration.RequestPathToSingletonResource.TryGetValue(operationSet.RequestPath, out singletonIdSuffix))
        {
            // ensure the singletonIdSuffix does not have a slash at the beginning
            singletonIdSuffix = singletonIdSuffix.TrimStart('/');
            return true;
        }

        // we cannot find the corresponding request path in the configuration, trying to deduce from the path
        // return false if this is not a resource
        if (!operationSet.IsResource())
            return false;
        // get the request path
        var currentRequestPath = operationSet.GetRequestPath();
        // if we are a singleton resource,
        // we need to find the suffix which should be the difference between our path and our parent resource
        var parentRequestPath = currentRequestPath.ParentRequestPath();
        var diff = parentRequestPath.TrimAncestorFrom(currentRequestPath);
        // if not all of the segment in difference are constant, we cannot be a singleton resource
        if (!diff.Any() || !diff.All(s => s.IsConstant))
            return false;
        // see if the configuration says that we need to honor the dictionary for singletons
        if (!Configuration.MgmtConfiguration.DoesSingletonRequiresKeyword)
        {
            singletonIdSuffix = string.Join('/', diff.Select(s => s.ConstantValue));
            return true;
        }
        // now we can ensure the last segment of the path is a constant
        var lastSegment = currentRequestPath.Last();
        if (lastSegment.Constant.Type.Equals(typeof(string)) && SingletonKeywords.Any(w => lastSegment.ConstantValue == w))
        {
<<<<<<< HEAD
            // we should first check the configuration for the singleton settings
            if (Configuration.MgmtConfiguration.RequestPathToSingletonResource.TryGetValue(operationSet.RequestPath, out singletonIdSuffix))
            {
                // ensure the singletonIdSuffix does not have a slash at the beginning
                singletonIdSuffix = singletonIdSuffix.TrimStart('/');
                return true;
            }

            // we cannot find the corresponding request path in the configuration, trying to deduce from the path
            // return false if this is not a resource
            if (!operationSet.IsResource())
                return false;
            // get the request path
            var currentRequestPath = operationSet.GetRequestPath();
            // if we are a singleton resource,
            // we need to find the suffix which should be the difference between our path and our parent resource
            var parentRequestPath = currentRequestPath.ParentRequestPath();
            var diff = parentRequestPath.TrimAncestorFrom(currentRequestPath);
            // if not all of the segment in difference are constant, we cannot be a singleton resource
            if (!diff.Any() || !diff.All(s => s.IsConstant))
                return false;
            // see if the configuration says that we need to honor the dictionary for singletons
            if (!Configuration.MgmtConfiguration.DoesSingletonRequiresKeyword)
            {
                singletonIdSuffix = string.Join('/', diff.Select(s => s.ConstantValue));
                return true;
            }
            // now we can ensure the last segment of the path is a constant
            var lastSegment = currentRequestPath.Last();
            if (lastSegment.Constant.Type.Equals(typeof(string)) && SingletonKeywords.Any(w => lastSegment.ConstantValue == w))
            {
                singletonIdSuffix = string.Join('/', diff.Select(s => s.ConstantValue));
                return true;
            }

            return false;
=======
            singletonIdSuffix = string.Join('/', diff.Select(s => s.ConstantValue));
            return true;
>>>>>>> a97b3e41
        }

        return false;
    }
}<|MERGE_RESOLUTION|>--- conflicted
+++ resolved
@@ -64,47 +64,8 @@
         var lastSegment = currentRequestPath.Last();
         if (lastSegment.Constant.Type.Equals(typeof(string)) && SingletonKeywords.Any(w => lastSegment.ConstantValue == w))
         {
-<<<<<<< HEAD
-            // we should first check the configuration for the singleton settings
-            if (Configuration.MgmtConfiguration.RequestPathToSingletonResource.TryGetValue(operationSet.RequestPath, out singletonIdSuffix))
-            {
-                // ensure the singletonIdSuffix does not have a slash at the beginning
-                singletonIdSuffix = singletonIdSuffix.TrimStart('/');
-                return true;
-            }
-
-            // we cannot find the corresponding request path in the configuration, trying to deduce from the path
-            // return false if this is not a resource
-            if (!operationSet.IsResource())
-                return false;
-            // get the request path
-            var currentRequestPath = operationSet.GetRequestPath();
-            // if we are a singleton resource,
-            // we need to find the suffix which should be the difference between our path and our parent resource
-            var parentRequestPath = currentRequestPath.ParentRequestPath();
-            var diff = parentRequestPath.TrimAncestorFrom(currentRequestPath);
-            // if not all of the segment in difference are constant, we cannot be a singleton resource
-            if (!diff.Any() || !diff.All(s => s.IsConstant))
-                return false;
-            // see if the configuration says that we need to honor the dictionary for singletons
-            if (!Configuration.MgmtConfiguration.DoesSingletonRequiresKeyword)
-            {
-                singletonIdSuffix = string.Join('/', diff.Select(s => s.ConstantValue));
-                return true;
-            }
-            // now we can ensure the last segment of the path is a constant
-            var lastSegment = currentRequestPath.Last();
-            if (lastSegment.Constant.Type.Equals(typeof(string)) && SingletonKeywords.Any(w => lastSegment.ConstantValue == w))
-            {
-                singletonIdSuffix = string.Join('/', diff.Select(s => s.ConstantValue));
-                return true;
-            }
-
-            return false;
-=======
             singletonIdSuffix = string.Join('/', diff.Select(s => s.ConstantValue));
             return true;
->>>>>>> a97b3e41
         }
 
         return false;
