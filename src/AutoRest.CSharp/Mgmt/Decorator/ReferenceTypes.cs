--- conflicted
+++ resolved
@@ -12,11 +12,7 @@
         {
             return frameworkType.IsSubclassOf(typeof(ResourceIdentifier)) ||
                 frameworkType == typeof(ResourceType) ||
-<<<<<<< HEAD
-                // frameworkType == typeof(LocationData) ||
-=======
                 frameworkType == typeof(Location) ||
->>>>>>> 937189dd
                 frameworkType == typeof(ResourceIdentifier);
         }
     }
