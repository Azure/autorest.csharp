--- conflicted
+++ resolved
@@ -8,12 +8,9 @@
 {
     internal static class StringExtensions
     {
-<<<<<<< HEAD
         private const string ResourceSuffix = "Resource";
-=======
         private static HashSet<char> _vowels = new HashSet<char>(new char[] { 'a', 'e', 'i', 'o', 'u' });
 
->>>>>>> ab22d0bd
         /// <summary>
         /// This function changes a resource name to its plural form. If it has the same plural and singular form, it will add "All" prefix before the resource name.
         /// </summary>
@@ -28,7 +25,6 @@
                 $"All{pluralResourceName}";
         }
 
-<<<<<<< HEAD
         /// <summary>
         /// Add `Resource` suffix to a resource name if that resource doesn't end with `Resource`.
         /// </summary>
@@ -37,11 +33,11 @@
         public static string AddResourceSuffixToResourceName(this string resourceName)
         {
             return resourceName.EndsWith(ResourceSuffix) ? resourceName : resourceName + ResourceSuffix;
-=======
+        }
+
         public static bool StartsWithVowel(this string resourceName)
         {
             return !string.IsNullOrEmpty(resourceName) && _vowels.Contains(char.ToLower(resourceName[0]));
->>>>>>> ab22d0bd
         }
     }
 }