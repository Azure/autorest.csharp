--- conflicted
+++ resolved
@@ -50,11 +50,7 @@
 
         public static CSharpType WrapResponse(this CSharpType type, bool isAsync, bool isNullable)
         {
-<<<<<<< HEAD
-            var response = new CSharpType(Configuration.ApiTypes.ResponseOfTType, type);
-=======
-            var response = new CSharpType(isNullable ? typeof(NullableResponse<>) : typeof(Response<>), type);
->>>>>>> d38bf33e
+            var response = new CSharpType(isNullable ? typeof(NullableResponse<>) : Configuration.ApiTypes.ResponseOfTType, type);
             return isAsync ? new CSharpType(typeof(Task<>), response) : response;
         }
 
