--- conflicted
+++ resolved
@@ -109,68 +109,11 @@
                 return false;
 
             // we need to verify this schema has ID, type and name so that this is a resource model
-<<<<<<< HEAD
-            if (!CheckSchemaIsResourceModel(schema))
-=======
-            if (!schema.IsResourceModel(config))
->>>>>>> beac1df7
+            if (!schema.IsResourceModel())
                 return false;
 
             resourceName = schema.Name;
             return true;
         }
-<<<<<<< HEAD
-
-        private static Operation? FindOperation(this OperationSet set, HttpMethod method)
-        {
-            foreach (var operation in set)
-            {
-                var request = operation.GetHttpRequest();
-                if (request?.Method == method)
-                    return operation;
-            }
-
-            return null;
-        }
-
-        private static bool CheckSchemaIsResourceModel(Schema schema)
-        {
-            if (schema is not ObjectSchema objSchema)
-                return false;
-
-            // union all the property on myself and all the properties from my parents
-            var allProperties = objSchema.Parents!.All.OfType<ObjectSchema>().SelectMany(parentSchema => parentSchema.Properties)
-                .Concat(objSchema.Properties);
-            bool idPropertyFound = false;
-            bool typePropertyFound = !MgmtContext.MgmtConfiguration.DoesResourceModelRequireType;
-            bool namePropertyFound = !MgmtContext.MgmtConfiguration.DoesResourceModelRequireName;
-
-            foreach (var property in allProperties)
-            {
-                // check if this property is flattened from lower level, we should only consider first level properties in this model
-                // therefore if flattenedNames is not empty, this property is flattened, we skip this property
-                if (property.FlattenedNames.Any())
-                    continue;
-                switch (property.SerializedName)
-                {
-                    case "id":
-                        if (property.Schema.Type == AllSchemaTypes.String)
-                            idPropertyFound = true;
-                        continue;
-                    case "type":
-                        if (property.Schema.Type == AllSchemaTypes.String)
-                            typePropertyFound = true;
-                        continue;
-                    case "name":
-                        if (property.Schema.Type == AllSchemaTypes.String)
-                            namePropertyFound = true;
-                        continue;
-                }
-            }
-
-            return idPropertyFound && typePropertyFound && namePropertyFound;
-        }
-=======
->>>>>>> beac1df7
     }
 }