﻿// Copyright (c) Microsoft Corporation. All rights reserved.
// Licensed under the MIT License

using System;
using System.Collections.Concurrent;
using System.Diagnostics.CodeAnalysis;
using System.Linq;
using AutoRest.CSharp.Common.Input;
using AutoRest.CSharp.Mgmt.Models;
using AutoRest.CSharp.Mgmt.Report;
using AutoRest.CSharp.Utilities;
using Azure.Core;

namespace AutoRest.CSharp.Mgmt.Decorator
{
    internal static class ResourceDetection
    {
        private const string ProvidersSegment = "/providers/";
<<<<<<< HEAD
        private static ConcurrentDictionary<string, InputModelType?> _resourceDataSchemaCache = new ConcurrentDictionary<string, InputModelType?>();
=======
        private static ConcurrentDictionary<string, (string Name, ObjectSchema? Schema)?> _resourceDataSchemaCache = new ConcurrentDictionary<string, (string Name, ObjectSchema? Schema)?>();
>>>>>>> 00903520

        public static bool IsResource(this OperationSet set, InputNamespace? inputNamespace = null)
        {
<<<<<<< HEAD
            return set.TryGetResourceDataSchema(out _, inputNamespace);
=======
            return set.TryGetResourceDataSchema(out _, out _);
>>>>>>> 00903520
        }

        private static InputModelType? FindObjectSchemaWithName(string name, InputNamespace? inputNamespace = null)
            => inputNamespace?.Models.OfType<InputModelType>().FirstOrDefault(inputModel => inputModel.GetOriginalName() == name);

<<<<<<< HEAD
        public static bool TryGetResourceDataSchema(this OperationSet set, [MaybeNullWhen(false)] out InputModelType resourceType, InputNamespace? intputNamespace = null)
        {
            resourceType = null;
            // get the result from cache
            if (_resourceDataSchemaCache.TryGetValue(set.RequestPath, out resourceType))
            {
                return resourceType != null;
            }

            // try to get result from configuration
            if (Configuration.MgmtConfiguration.RequestPathToResourceData.TryGetValue(set.RequestPath, out var resourceTypeName))
=======
        public static bool TryGetResourceDataSchema(this OperationSet set, [MaybeNullWhen(false)]out string resourceSchemaName, out ObjectSchema? resourceSchema)
        {
            resourceSchemaName = null;
            resourceSchema = null;

            // get the result from cache
            if (_resourceDataSchemaCache.TryGetValue(set.RequestPath, out var resourceSchemaTuple))
            {
                resourceSchemaName = resourceSchemaTuple?.Name;
                resourceSchema = resourceSchemaTuple?.Schema;
                return resourceSchemaTuple != null;
            }

            // try to get result from configuration
            if (Configuration.MgmtConfiguration.RequestPathToResourceData.TryGetValue(set.RequestPath, out resourceSchemaName))
>>>>>>> 00903520
            {
                // find a schema with this name
                resourceType = FindObjectSchemaWithName(resourceTypeName, intputNamespace);
                if (resourceType == null)
                {
                    throw new ErrorHelpers.ErrorException($"cannot find an object schema with name {resourceTypeName} in the request-path-to-resource-data configuration");
                }
<<<<<<< HEAD
                _resourceDataSchemaCache.TryAdd(set.RequestPath, resourceType);
=======
                _resourceDataSchemaCache.TryAdd(set.RequestPath, (resourceSchemaName, resourceSchema));
>>>>>>> 00903520
                return true;
            }

            // try to find it in the partial resource list
            if (Configuration.MgmtConfiguration.PartialResources.TryGetValue(set.RequestPath, out resourceTypeName))
            {
<<<<<<< HEAD
                resourceType = FindObjectSchemaWithName(resourceTypeName, intputNamespace);
                if (resourceType == null)
                {
                    throw new ErrorHelpers.ErrorException($"cannot find an object schema with name {resourceTypeName} in the request-path-to-resource-data configuration");
                }
                _resourceDataSchemaCache.TryAdd(set.RequestPath, resourceType);
=======
                resourceSchema = null;
>>>>>>> 00903520
                return true;
            }

            // try to get another configuration to see if this is marked as not a resource
            if (Configuration.MgmtConfiguration.RequestPathIsNonResource.Contains(set.RequestPath))
            {
                MgmtReport.Instance.TransformSection.AddTransformLog(
                    new TransformItem(TransformTypeName.RequestPathIsNonResource, set.RequestPath), set.RequestPath, "Path marked as non-resource: " + set.RequestPath);
                _resourceDataSchemaCache.TryAdd(set.RequestPath, null);
                return false;
            }

            // Check if the request path has even number of segments after the providers segment
            if (!CheckEvenSegments(set.RequestPath))
                return false;

            // before we are finding any operations, we need to ensure this operation set has a GET request.
            if (set.FindOperation(RequestMethod.Get) is null)
                return false;

            // try put operation to get the resource name
            if (set.TryOperationWithMethod(RequestMethod.Put, out resourceType))
            {
<<<<<<< HEAD
                _resourceDataSchemaCache.TryAdd(set.RequestPath, resourceType);
=======
                resourceSchemaName = resourceSchema.Name;
                _resourceDataSchemaCache.TryAdd(set.RequestPath, (resourceSchemaName, resourceSchema));
>>>>>>> 00903520
                return true;
            }

            // try get operation to get the resource name
            if (set.TryOperationWithMethod(RequestMethod.Get, out resourceType))
            {
<<<<<<< HEAD
                _resourceDataSchemaCache.TryAdd(set.RequestPath, resourceType);
=======
                resourceSchemaName = resourceSchema.Name;
                _resourceDataSchemaCache.TryAdd(set.RequestPath, (resourceSchemaName, resourceSchema));
>>>>>>> 00903520
                return true;
            }

            // We tried everything, this is not a resource
            _resourceDataSchemaCache.TryAdd(set.RequestPath, null);
            return false;
        }

        private static bool CheckEvenSegments(string requestPath)
        {
            var index = requestPath.LastIndexOf(ProvidersSegment);
            // this request path does not have providers segment - it can be a "ById" request, skip to next criteria
            if (index < 0)
                return true;
            // get whatever following the providers
            var following = requestPath.Substring(index);
            var segments = following.Split("/", StringSplitOptions.RemoveEmptyEntries);
            return segments.Length % 2 == 0;
        }

        private static bool TryOperationWithMethod(this OperationSet set, RequestMethod method, [MaybeNullWhen(false)] out InputModelType resourceType)
        {
            resourceType = null;

            var operation = set.FindOperation(method);
            if (operation is null)
                return false;
            // find the response with code 200
            var response = operation.GetServiceResponse();
            if (response is null)
                return false;
            // find the response schema
            var responseType = response.BodyType as InputModelType;
            if (responseType is null)
                return false;

            // we need to verify this schema has ID, type and name so that this is a resource model
            if (!responseType.IsResourceModel())
                return false;

            resourceType = responseType;
            return true;
        }
    }
}<|MERGE_RESOLUTION|>--- conflicted
+++ resolved
@@ -16,38 +16,17 @@
     internal static class ResourceDetection
     {
         private const string ProvidersSegment = "/providers/";
-<<<<<<< HEAD
-        private static ConcurrentDictionary<string, InputModelType?> _resourceDataSchemaCache = new ConcurrentDictionary<string, InputModelType?>();
-=======
-        private static ConcurrentDictionary<string, (string Name, ObjectSchema? Schema)?> _resourceDataSchemaCache = new ConcurrentDictionary<string, (string Name, ObjectSchema? Schema)?>();
->>>>>>> 00903520
+        private static ConcurrentDictionary<string, (string Name, InputModelType? Schema)?> _resourceDataSchemaCache = new ConcurrentDictionary<string, (string Name, InputModelType? Schema)?>();
 
         public static bool IsResource(this OperationSet set, InputNamespace? inputNamespace = null)
         {
-<<<<<<< HEAD
-            return set.TryGetResourceDataSchema(out _, inputNamespace);
-=======
-            return set.TryGetResourceDataSchema(out _, out _);
->>>>>>> 00903520
+            return set.TryGetResourceDataSchema(out _, out _, inputNamespace);
         }
 
         private static InputModelType? FindObjectSchemaWithName(string name, InputNamespace? inputNamespace = null)
             => inputNamespace?.Models.OfType<InputModelType>().FirstOrDefault(inputModel => inputModel.GetOriginalName() == name);
 
-<<<<<<< HEAD
-        public static bool TryGetResourceDataSchema(this OperationSet set, [MaybeNullWhen(false)] out InputModelType resourceType, InputNamespace? intputNamespace = null)
-        {
-            resourceType = null;
-            // get the result from cache
-            if (_resourceDataSchemaCache.TryGetValue(set.RequestPath, out resourceType))
-            {
-                return resourceType != null;
-            }
-
-            // try to get result from configuration
-            if (Configuration.MgmtConfiguration.RequestPathToResourceData.TryGetValue(set.RequestPath, out var resourceTypeName))
-=======
-        public static bool TryGetResourceDataSchema(this OperationSet set, [MaybeNullWhen(false)]out string resourceSchemaName, out ObjectSchema? resourceSchema)
+        public static bool TryGetResourceDataSchema(this OperationSet set, [MaybeNullWhen(false)]out string resourceSchemaName, out InputModelType? resourceSchema, InputNamespace? inputNamespace)
         {
             resourceSchemaName = null;
             resourceSchema = null;
@@ -62,35 +41,21 @@
 
             // try to get result from configuration
             if (Configuration.MgmtConfiguration.RequestPathToResourceData.TryGetValue(set.RequestPath, out resourceSchemaName))
->>>>>>> 00903520
             {
                 // find a schema with this name
-                resourceType = FindObjectSchemaWithName(resourceTypeName, intputNamespace);
-                if (resourceType == null)
+                resourceSchema = FindObjectSchemaWithName(resourceSchemaName, inputNamespace);
+                if (resourceSchema == null)
                 {
-                    throw new ErrorHelpers.ErrorException($"cannot find an object schema with name {resourceTypeName} in the request-path-to-resource-data configuration");
+                    throw new ErrorHelpers.ErrorException($"cannot find an object schema with name {resourceSchemaName} in the request-path-to-resource-data configuration");
                 }
-<<<<<<< HEAD
-                _resourceDataSchemaCache.TryAdd(set.RequestPath, resourceType);
-=======
                 _resourceDataSchemaCache.TryAdd(set.RequestPath, (resourceSchemaName, resourceSchema));
->>>>>>> 00903520
                 return true;
             }
 
             // try to find it in the partial resource list
-            if (Configuration.MgmtConfiguration.PartialResources.TryGetValue(set.RequestPath, out resourceTypeName))
+            if (Configuration.MgmtConfiguration.PartialResources.TryGetValue(set.RequestPath, out resourceSchemaName))
             {
-<<<<<<< HEAD
-                resourceType = FindObjectSchemaWithName(resourceTypeName, intputNamespace);
-                if (resourceType == null)
-                {
-                    throw new ErrorHelpers.ErrorException($"cannot find an object schema with name {resourceTypeName} in the request-path-to-resource-data configuration");
-                }
-                _resourceDataSchemaCache.TryAdd(set.RequestPath, resourceType);
-=======
                 resourceSchema = null;
->>>>>>> 00903520
                 return true;
             }
 
@@ -112,26 +77,18 @@
                 return false;
 
             // try put operation to get the resource name
-            if (set.TryOperationWithMethod(RequestMethod.Put, out resourceType))
+            if (set.TryOperationWithMethod(RequestMethod.Put, out resourceSchema))
             {
-<<<<<<< HEAD
-                _resourceDataSchemaCache.TryAdd(set.RequestPath, resourceType);
-=======
                 resourceSchemaName = resourceSchema.Name;
                 _resourceDataSchemaCache.TryAdd(set.RequestPath, (resourceSchemaName, resourceSchema));
->>>>>>> 00903520
                 return true;
             }
 
             // try get operation to get the resource name
-            if (set.TryOperationWithMethod(RequestMethod.Get, out resourceType))
+            if (set.TryOperationWithMethod(RequestMethod.Get, out resourceSchema))
             {
-<<<<<<< HEAD
-                _resourceDataSchemaCache.TryAdd(set.RequestPath, resourceType);
-=======
                 resourceSchemaName = resourceSchema.Name;
                 _resourceDataSchemaCache.TryAdd(set.RequestPath, (resourceSchemaName, resourceSchema));
->>>>>>> 00903520
                 return true;
             }
 
