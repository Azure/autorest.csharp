--- conflicted
+++ resolved
@@ -226,7 +226,6 @@
             if (_operationToResourceCache.TryGetValue(operation, out var cacheResult))
                 return cacheResult;
 
-<<<<<<< HEAD
             // we expand the path here to ensure the resource types we are dealing with here are all constants (at least ensure they are constants when we are expecting to find a resource)
             var requestPaths = operation.GetRequestPath().Expand();
             var candidates = new List<Resource>();
@@ -235,11 +234,6 @@
                 var resourceType = path.GetResourceType();
                 candidates.AddRange(MgmtContext.Library.ArmResources.Where(resource => resource.ResourceType.DoesMatch(resourceType)));
             }
-=======
-            var requestPath = operation.GetRequestPath();
-            var resourceType = requestPath.GetResourceType();
-            var candidates = MgmtContext.Library.ArmResources.Where(resource => resource.ResourceType.DoesMatch(resourceType));
->>>>>>> 23db21fc
 
             // When more than one candidate is found and all the segments in ResourceType is constant, it's possible that some unexpected resources are included.
             // If this happen, We determine the right candidate by doing a further check on the scope request path.
