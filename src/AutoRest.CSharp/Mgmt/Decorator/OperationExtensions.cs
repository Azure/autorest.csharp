﻿// Copyright (c) Microsoft Corporation. All rights reserved.
// Licensed under the MIT License.

using System;
using System.Collections.Concurrent;
using System.Collections.Generic;
using System.Diagnostics.CodeAnalysis;
using System.Linq;
using AutoRest.CSharp.Common.Input;
using AutoRest.CSharp.Input;
using AutoRest.CSharp.Mgmt.AutoRest;
using AutoRest.CSharp.Mgmt.Models;
using AutoRest.CSharp.Mgmt.Output;
using AutoRest.CSharp.Mgmt.Report;
using AutoRest.CSharp.Output.Builders;
using AutoRest.CSharp.Utilities;

namespace AutoRest.CSharp.Mgmt.Decorator
{
    internal static class OperationExtensions
    {
        private static readonly ConcurrentDictionary<InputOperation, string> _operationIdCache = new ConcurrentDictionary<InputOperation, string>();

        private static readonly ConcurrentDictionary<(InputOperation, ResourceTypeSegment?), RequestPath> _operationToRequestPathCache = new ConcurrentDictionary<(InputOperation, ResourceTypeSegment?), RequestPath>();

        private static readonly ConcurrentDictionary<InputOperation, IEnumerable<Resource>> _operationToResourceCache = new ConcurrentDictionary<InputOperation, IEnumerable<Resource>>();

        /// <summary>
        /// Returns the CSharpName of an operation in management plane pattern where we replace the word List with Get or GetAll depending on if there are following words
        /// </summary>
        /// <param name="operation"></param>
        /// <param name="hasSuffix"></param>
        /// <returns></returns>
        public static string MgmtCSharpName(this InputOperation operation, bool hasSuffix)
        {
            var originalName = operation.CleanName;
            var words = originalName.SplitByCamelCase();
            if (!words.First().Equals("List", StringComparison.InvariantCultureIgnoreCase))
                return originalName;
            words = words.Skip(1); // remove the word List
            if (words.Any() && words.First().Equals("All", StringComparison.InvariantCultureIgnoreCase))
                words = words.Skip(1);
            hasSuffix = hasSuffix || words.Any();
            var wordToReplace = hasSuffix ? "Get" : "GetAll";
            var replacedWords = wordToReplace.AsIEnumerable().Concat(words);
            return string.Join("", replacedWords);
        }

        /// <summary>
        /// Search the configuration for an overridden of this operation's name
        /// </summary>
        /// <param name="operation"></param>
        /// <param name="context"></param>
        /// <param name="name"></param>
        /// <returns></returns>
        public static bool TryGetConfigOperationName(this InputOperation operation, [MaybeNullWhen(false)] out string name)
        {
<<<<<<< HEAD
            return Configuration.MgmtConfiguration.OverrideOperationName.TryGetValue(operation.Name!, out name);
=======
            if (Configuration.MgmtConfiguration.OverrideOperationName.TryGetValue(operation.OperationId!, out name))
            {
                MgmtReport.Instance.TransformSection.AddTransformLogForApplyChange(
                    new TransformItem(TransformTypeName.OverrideOperationName, operation.OperationId!, name),
                    operation.GetFullSerializedName(),
                    "OverrideOperationName", operation.Language.Default.Name, name);
                return true;
            }
            return false;
>>>>>>> c8d40b50
        }

        public static RequestPath GetRequestPath(this InputOperation operation, ResourceTypeSegment? hint = null)
        {
            if (_operationToRequestPathCache.TryGetValue((operation, hint), out var requestPath))
                return requestPath;

            requestPath = MgmtContext.Library.GetRequestPath(operation);
            if (hint.HasValue)
                requestPath = requestPath.ApplyHint(hint.Value);

            _operationToRequestPathCache.TryAdd((operation, hint), requestPath);
            return requestPath;
        }

        public static bool IsResourceCollectionOperation(this InputOperation operation, [MaybeNullWhen(false)] out OperationSet operationSetOfResource)
        {
            operationSetOfResource = null;
            // first we need to ensure this operation at least returns a collection of something
            if (!operation.IsListMethod(out var valueType))
                return false;

            // then check if its path is a prefix of which resource's operationSet
            // if there are multiple resources that share the same prefix of request path, we choose the shortest one
            var requestPath = operation.GetRequestPath();
            operationSetOfResource = FindOperationSetOfResource(requestPath);
            // if we find none, this cannot be a resource collection operation
            if (operationSetOfResource is null)
                return false;

            // then check if this method returns a collection of the corresponding resource data
            // check if valueType is the current resource data type
            var resourceData = MgmtContext.Library.GetResourceData(operationSetOfResource.RequestPath);
            return valueType.EqualsByName(resourceData.Type);
        }

        private static OperationSet? FindOperationSetOfResource(RequestPath requestPath)
        {
            if (Configuration.MgmtConfiguration.RequestPathToParent.TryGetValue(requestPath, out var rawPath))
                return MgmtContext.Library.GetOperationSet(rawPath);
            var candidates = new List<OperationSet>();
            // we need to iterate all resources to find if this is the parent of that
            foreach (var operationSet in MgmtContext.Library.ResourceOperationSets)
            {
                var resourceRequestPath = operationSet.GetRequestPath();
                // we compare the request with the resource request in two parts:
                // 1. Compare if they have the same scope
                // 2. Compare if they have the "compatible" remaining path
                // check if they have compatible scopes
                if (!RequestPath.IsScopeCompatible(requestPath, resourceRequestPath))
                    continue;
                // check the remaining path
                var trimmedRequestPath = requestPath.TrimScope();
                var trimmedResourceRequestPath = resourceRequestPath.TrimScope();
                // For a path of a scope like /subscriptions/{subscriptionId}/resourcegroups, the trimmed path is empty. The path of its resource should also be a scope, its trimmed path should also be empty.
                if (trimmedRequestPath.Count == 0 && trimmedResourceRequestPath.Count != 0)
                    continue;
                // In the case that the full path of requestPath and resourceRequestPath are both scopes (trimmed path is empty), comparing the scope part is enough.
                // We should not compare the remaining paths as both will be empty path and Tenant.IsAncestorOf(Tenant) always returns false.
                else if (trimmedRequestPath.Count != 0 || trimmedResourceRequestPath.Count != 0)
                {
                    if (!trimmedRequestPath.IsAncestorOf(trimmedResourceRequestPath))
                        continue;
                }
                candidates.Add(operationSet);
            }

            if (candidates.Count == 0)
                return null;

            // choose the toppest of the rank
            return candidates.OrderBy(operationSet => RankRequestPath(operationSet.GetRequestPath())).First();
        }

        /// <summary>
        /// Rank the request path to serve that which request path to choose.
        /// For normal request paths, we just return its count, and we choose the shortest one.
        /// For request paths with parameterized scope, we rank it as 0 so that it will always be the first.
        /// For request paths that only accepts an Id, we rank it as int.MaxValue so that it will always be our last choice
        /// </summary>
        /// <param name="requestPath"></param>
        /// <returns></returns>
        private static int RankRequestPath(RequestPath requestPath)
        {
            if (requestPath.IsById)
                return int.MaxValue;
            if (requestPath.GetScopePath().IsParameterizedScope())
                return 0;
            return requestPath.Count;
        }

        public static string GetHttpPath(this InputOperation operation)
        {
            var path = operation.Path;
            // Do not trim the tenant resource path '/'.
            return (path?.Length == 1 ? path : path?.TrimEnd('/')) ??
                throw new InvalidOperationException($"Cannot get HTTP path from operation {operation.CleanName}");
        }

        public static HttpRequest? GetHttpRequest(this Operation operation)
        {
            foreach (var request in operation.Requests)
            {
                var httpRequest = request.Protocol.Http as HttpRequest;
                if (httpRequest is not null)
                    return httpRequest;
            }

            return null;
        }

        public static RequestParameter? GetBodyParameter(this Operation operation)
        {
            var serviceRequest = operation.GetServiceRequest();
            return serviceRequest?.Parameters.FirstOrDefault(parameter => parameter.In == HttpParameterIn.Body);
        }

        public static ServiceRequest? GetServiceRequest(this Operation operation)
        {
            return operation.Requests.FirstOrDefault();
        }

        public static OperationResponse? GetServiceResponse(this InputOperation operation, int code = 200)
        {
            return operation.Responses.FirstOrDefault(r => r.StatusCodes.Contains(code));
        }

        internal static IEnumerable<Resource> GetResourceFromResourceType(this InputOperation operation)
        {
            if (_operationToResourceCache.TryGetValue(operation, out var cacheResult))
                return cacheResult;

            // we expand the path here to ensure the resource types we are dealing with here are all constants (at least ensure they are constants when we are expecting to find a resource)
            var requestPaths = operation.GetRequestPath().Expand();
            var candidates = new List<Resource>();
            foreach (var path in requestPaths)
            {
                var resourceType = path.GetResourceType();
                // we find the resource with the same type of this operation, and under the same scope
                var resources = MgmtContext.Library.ArmResources.Where(resource => resource.ResourceType.DoesMatch(resourceType) && resource.RequestPath.GetScopePath().Equals(path.GetScopePath()));
                candidates.AddRange(resources);
            }

            return candidates;
        }

        internal static string GetFullSerializedName(this OperationGroup operationGroup)
        {
            return operationGroup.Language.Default.SerializedName ?? operationGroup.Language.Default.Name;
        }

        internal static string GetFullSerializedName(this Operation operation)
        {
            return operation.OperationId ?? operation.Language.Default.SerializedName ?? operation.Language.Default.Name;
        }

        internal static string GetFullSerializedName(this Operation operation, RequestParameter parameter)
        {
            return $"{operation.GetFullSerializedName()}.{parameter.GetOriginalName()}";
        }
    }
}<|MERGE_RESOLUTION|>--- conflicted
+++ resolved
@@ -55,9 +55,6 @@
         /// <returns></returns>
         public static bool TryGetConfigOperationName(this InputOperation operation, [MaybeNullWhen(false)] out string name)
         {
-<<<<<<< HEAD
-            return Configuration.MgmtConfiguration.OverrideOperationName.TryGetValue(operation.Name!, out name);
-=======
             if (Configuration.MgmtConfiguration.OverrideOperationName.TryGetValue(operation.OperationId!, out name))
             {
                 MgmtReport.Instance.TransformSection.AddTransformLogForApplyChange(
@@ -67,7 +64,6 @@
                 return true;
             }
             return false;
->>>>>>> c8d40b50
         }
 
         public static RequestPath GetRequestPath(this InputOperation operation, ResourceTypeSegment? hint = null)
