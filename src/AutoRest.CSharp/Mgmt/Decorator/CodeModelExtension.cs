﻿// Copyright (c) Microsoft Corporation. All rights reserved.
// Licensed under the MIT License.

using System;
using System.Collections.Concurrent;
using System.Collections.Generic;
using AutoRest.CSharp.Input;
using AutoRest.CSharp.Mgmt.Models;
<<<<<<< HEAD
using AutoRest.CSharp.Output.Builders;
using AutoRest.CSharp.Utilities;
=======
>>>>>>> 86bef0b0

namespace AutoRest.CSharp.Mgmt.Decorator
{
    internal static class CodeModelExtension
    {
        private static readonly IEnumerable<string> EnumValuesShouldBePrompted = new[]
        {
            "None", "NotSet", "Unknown", "NotSpecified", "Unspecified", "Undefined"
        };

        public static void UpdateSealChoiceTypes(this IEnumerable<Schema> allSchemas)
        {
            foreach (var schema in allSchemas)
            {
                if (schema is not SealedChoiceSchema choiceSchema)
                    continue;

                // rearrange the sequence in the choices
                choiceSchema.Choices = RearrangeChoices(choiceSchema.Choices);
            }
        }

        private static ICollection<ChoiceValue> RearrangeChoices(ICollection<ChoiceValue> originalValues)
        {
            IEnumerable<ChoiceValue> whateverLeft = originalValues;
            var result = new List<ChoiceValue>();

            var words = EnumValuesShouldBePrompted.Concat(MgmtContext.MgmtConfiguration.PromptedEnumValues);

            static Func<ChoiceValue, bool> GetFilter(string word)
            {
                return v => v.CSharpName().Equals(word);
            }

            foreach (var word in words)
            {
                var filtered = whateverLeft.Where(GetFilter(word));
                whateverLeft = whateverLeft.Except(filtered);
                result.AddRange(filtered);
            }

            result.AddRange(whateverLeft);

            return result;
        }

        public static void UpdateFrameworkTypes(this IEnumerable<Schema> allSchemas)
        {
            foreach (var schema in allSchemas)
            {
                if (schema is not ObjectSchema objSchema)
                    continue;

                foreach (var property in objSchema.Properties)
                {
                    if (property.Language.Default.Name.EndsWith("Uri", StringComparison.Ordinal) ||
                        property.Language.Default.Name.Equals("uri", StringComparison.Ordinal))
                        property.Schema.Type = AllSchemaTypes.Uri;
                }
            }
        }

        public static void UpdateSubscriptionIdForAllResource(this CodeModel codeModel)
        {
            bool setSubParam = false;
            foreach (var operationGroup in codeModel.OperationGroups)
            {
                foreach (var op in operationGroup.Operations)
                {
                    foreach (var p in op.Parameters)
                    {
                        //updater the first subscriptionId to be 'method'
                        if (!setSubParam && p.Language.Default.Name.Equals("subscriptionId", StringComparison.OrdinalIgnoreCase))
                        {
                            setSubParam = true;
                            p.Implementation = ImplementationLocation.Method;
                        }
                        //updater the first subscriptionId to be 'method'
                        if (p.Language.Default.Name.Equals("apiVersion", StringComparison.OrdinalIgnoreCase))
                        {
                            p.Implementation = ImplementationLocation.Client;
                        }
                    }
                }
            }
        }

        public static void UpdateAcronyms(this CodeModel codeModel)
        {
            if (Configuration.MgmtConfiguration.RenameRules.Count == 0)
                return;
            var transformer = new NameTransformer(Configuration.MgmtConfiguration.RenameRules);
            var wordCache = new ConcurrentDictionary<string, string>();
            // first transform all the name of schemas, properties
            UpdateAcronyms(codeModel.AllSchemas, transformer, wordCache);
            // transform all the parameter names
            UpdateAcronyms(codeModel.OperationGroups, transformer, wordCache);
        }

        private static void UpdateAcronyms(IEnumerable<Schema> allSchemas, NameTransformer transformer, ConcurrentDictionary<string, string> wordCache)
        {
            foreach (var schema in allSchemas)
            {
                TransformSchema(schema, transformer, wordCache);
            }
        }

        private static void UpdateAcronyms(IEnumerable<OperationGroup> operationGroups, NameTransformer transformer, ConcurrentDictionary<string, string> wordCache)
        {
            foreach (var operationGroup in operationGroups)
            {
                foreach (var operation in operationGroup.Operations)
                {
                    TransformOperation(operation, transformer, wordCache);
                }
            }
        }

        private static void TransformOperation(Operation operation, NameTransformer transformer, ConcurrentDictionary<string, string> wordCache)
        {
            TransformLanguage(operation.Language, transformer, wordCache);
            foreach (var parameter in operation.Parameters)
            {
                TransformLanguage(parameter.Language, transformer, wordCache);
            }
        }

        private static void TransformSchema(Schema schema, NameTransformer transformer, ConcurrentDictionary<string, string> wordCache)
        {
            switch (schema)
            {
                case ChoiceSchema choiceSchema:
                    TransformChoiceSchema(choiceSchema.Language, choiceSchema.Choices, transformer, wordCache);
                    break;
                case SealedChoiceSchema sealedChoiceSchema:
                    TransformChoiceSchema(sealedChoiceSchema.Language, sealedChoiceSchema.Choices, transformer, wordCache);
                    break;
                case ObjectSchema objSchema: // GroupSchema inherits ObjectSchema, therefore we do not need to handle that
                    TransformObjectSchema(objSchema, transformer, wordCache);
                    break;
                default:
                    throw new InvalidOperationException($"Unknown schema type {schema.GetType()}");
            }
        }

        private static void TransformChoiceSchema(Languages languages, ICollection<ChoiceValue> choiceValues, NameTransformer transformer, ConcurrentDictionary<string, string> wordCache)
        {
            TransformLanguage(languages, transformer, wordCache);
            TransformChoices(choiceValues, transformer, wordCache);
        }

        private static void TransformChoices(ICollection<ChoiceValue> choiceValues, NameTransformer transformer, ConcurrentDictionary<string, string> wordCache)
        {
            foreach (var choiceValue in choiceValues)
            {
                TransformLanguage(choiceValue.Language, transformer, wordCache);
            }
        }

        private static void TransformLanguage(Languages languages, NameTransformer transformer, ConcurrentDictionary<string, string> wordCache)
        {
            var originalName = languages.Default.Name;
            if (wordCache.TryGetValue(originalName, out var result))
            {
                languages.Default.Name = result;
                return;
            }
            result = transformer.EnsureNameCase(originalName);
            languages.Default.Name = result;
            wordCache.TryAdd(originalName, result);
        }

        private static void TransformObjectSchema(ObjectSchema objSchema, NameTransformer transformer, ConcurrentDictionary<string, string> wordCache)
        {
            // transform the name of this schema
            TransformLanguage(objSchema.Language, transformer, wordCache);
            foreach (var property in objSchema.Properties)
            {
                TransformLanguage(property.Language, transformer, wordCache);
            }
        }
    }
}<|MERGE_RESOLUTION|>--- conflicted
+++ resolved
@@ -4,13 +4,10 @@
 using System;
 using System.Collections.Concurrent;
 using System.Collections.Generic;
+using System.Linq;
 using AutoRest.CSharp.Input;
 using AutoRest.CSharp.Mgmt.Models;
-<<<<<<< HEAD
 using AutoRest.CSharp.Output.Builders;
-using AutoRest.CSharp.Utilities;
-=======
->>>>>>> 86bef0b0
 
 namespace AutoRest.CSharp.Mgmt.Decorator
 {
@@ -38,7 +35,7 @@
             IEnumerable<ChoiceValue> whateverLeft = originalValues;
             var result = new List<ChoiceValue>();
 
-            var words = EnumValuesShouldBePrompted.Concat(MgmtContext.MgmtConfiguration.PromptedEnumValues);
+            var words = EnumValuesShouldBePrompted.Concat(Configuration.MgmtConfiguration.PromptedEnumValues);
 
             static Func<ChoiceValue, bool> GetFilter(string word)
             {
