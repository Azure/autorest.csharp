﻿// Copyright (c) Microsoft Corporation. All rights reserved.
// Licensed under the MIT License.

using System;
using System.Collections.Concurrent;
using System.Collections.Generic;
using System.Linq;
using AutoRest.CSharp.Input;
using AutoRest.CSharp.Mgmt.Models;
using AutoRest.CSharp.Output.Builders;
using AutoRest.CSharp.Utilities;

namespace AutoRest.CSharp.Mgmt.Decorator
{
    internal static class CodeModelExtension
    {
        private static readonly List<string> EnumValuesShouldBePrompted = new()
        {
            "None", "NotSet", "Unknown", "NotSpecified", "Unspecified", "Undefined"
        };

        public static void UpdateSealChoiceTypes(this IEnumerable<Schema> allSchemas)
        {
            var wordCandidates = new List<string>(EnumValuesShouldBePrompted.Concat(Configuration.MgmtConfiguration.PromptedEnumValues));
            foreach (var schema in allSchemas)
            {
                if (schema is not SealedChoiceSchema choiceSchema)
                    continue;

                // rearrange the sequence in the choices
                choiceSchema.Choices = RearrangeChoices(choiceSchema.Choices, wordCandidates);
            }
        }

        internal static ICollection<ChoiceValue> RearrangeChoices(ICollection<ChoiceValue> originalValues, List<string> wordCandidates)
        {
            return originalValues.OrderBy(choice =>
            {
                var name = choice.CSharpName();
                var index = wordCandidates.IndexOf(name);
                return index >= 0 ? index : wordCandidates.Count;
            }).ToList();
        }

        public static void UpdatePatchOperations(this CodeModel codeModel)
        {
            foreach (var operationGroup in codeModel.OperationGroups)
            {
                foreach (var operation in operationGroup.Operations)
                {
                    if (operation.GetHttpMethod() == HttpMethod.Patch)
                    {
                        var bodyParameter = operation.GetBodyParameter();
                        if (bodyParameter != null)
                            bodyParameter.Required = true;
                    }
                }
            }
        }

        public static void VerifyAndUpdateFrameworkTypes(this IEnumerable<Schema> allSchemas)
        {
            foreach (var schema in allSchemas)
            {
                if (schema is not ObjectSchema objSchema)
                    continue;

                foreach (var property in objSchema.Properties)
                {
                    if (property.CSharpName().EndsWith("Uri", StringComparison.Ordinal))
                        property.Schema.Type = AllSchemaTypes.Uri;
<<<<<<< HEAD
                    if (property.Language.Default.Name.SplitByCamelCase().Last().Equals("Duration") && property.Schema.Type == AllSchemaTypes.String && property.Schema.Extensions?.Format == null)
                        throw new InvalidOperationException($"The {property.Language.Default.Name} property of {objSchema.Name} ends with \"Duration\" but does not use the duration format to be generated as TimeSpan type. Add \"format\": \"duration\" with directive in autorest.md for the property if it's ISO 8601 format like P1DT2H59M59S. Add \"x-ms-format\": \"{XMsFormat.DurationConstant}\" if it's the constant format like 1.2:59:59.5000000. If the property does not conform to a TimeSpan format, please use \"x-ms-client-name\" to rename the property for the client.");
=======
                    if (property.CSharpName().EndsWith("Duration", StringComparison.Ordinal) && property.Schema.Type == AllSchemaTypes.String)
                        throw new InvalidOperationException($"The {property.Language.Default.Name} property of {objSchema.Name} ends with \"Duration\" but does not use the duration format to be generated as TimeSpan type. Add \"format\": \"duration\" with directive in autorest.md for the property if it's ISO 8601 format like P1DT2H59M59S. Add both \"format\": \"duration\" and \"x-ms-format\": \"duration-constant\" if it's the constant format like 1.2:59:59.5000000. If the property does not conform to a TimeSpan format, please use \"x-ms-client-name\" to rename the property for the client.");
                    // Do not use property.SerializedName=="type" so that we can still use x-ms-client-name to override the auto-renaming here if there is some edge case.
                    if (property.CSharpName().Equals("Type", StringComparison.Ordinal))
                    {
                        if (objSchema.IsResourceData() || objSchema.CSharpName().Contains("NameAvailability", StringComparison.Ordinal))
                        {
                            property.Language.Default.Name = "resourceType";
                        }
                        else if (property.Schema.Name.EndsWith("Type", StringComparison.Ordinal) && property.Schema.Name.Length != 4)
                        {
                            property.Language.Default.Name = property.Schema.Name;
                        }
                        else if (property.Schema.Name.EndsWith("Types", StringComparison.Ordinal) && property.Schema.Name.Length != 5)
                        {
                            property.Language.Default.Name = property.Schema.Name.TrimEnd('s');
                        }
                        else
                        {
                            throw new InvalidOperationException($"{objSchema.Name} has a property named \"Type\" which is not allowed. Please use \"x-ms-client-name\" to rename the property for the client.");
                        }
                    }
>>>>>>> 7084b9b6
                }
            }
        }

        public static void UpdateSubscriptionIdForAllResource(this CodeModel codeModel)
        {
            bool setSubParam = false;
            foreach (var operationGroup in codeModel.OperationGroups)
            {
                foreach (var op in operationGroup.Operations)
                {
                    foreach (var p in op.Parameters)
                    {
                        // update the first subscriptionId parameter to be 'method' parameter
                        if (!setSubParam && p.Language.Default.Name.Equals("subscriptionId", StringComparison.OrdinalIgnoreCase))
                        {
                            setSubParam = true;
                            p.Implementation = ImplementationLocation.Method;
                        }
                        // update the apiVersion parameter to be 'client' method
                        if (p.Language.Default.Name.Equals("apiVersion", StringComparison.OrdinalIgnoreCase))
                        {
                            p.Implementation = ImplementationLocation.Client;
                        }
                    }
                }
            }
        }

        public static void UpdateAcronyms(this CodeModel codeModel)
        {
            if (Configuration.MgmtConfiguration.RenameRules.Count == 0)
                return;
            var transformer = new NameTransformer(Configuration.MgmtConfiguration.RenameRules);
            var wordCache = new ConcurrentDictionary<string, string>();
            // first transform all the name of schemas, properties
            UpdateAcronyms(codeModel.AllSchemas, transformer, wordCache);
            // transform all the parameter names
            UpdateAcronyms(codeModel.OperationGroups, transformer, wordCache);
        }

        private static void UpdateAcronyms(IEnumerable<Schema> allSchemas, NameTransformer transformer, ConcurrentDictionary<string, string> wordCache)
        {
            foreach (var schema in allSchemas)
            {
                TransformSchema(schema, transformer, wordCache);
            }
        }

        private static void UpdateAcronyms(IEnumerable<OperationGroup> operationGroups, NameTransformer transformer, ConcurrentDictionary<string, string> wordCache)
        {
            foreach (var operationGroup in operationGroups)
            {
                foreach (var operation in operationGroup.Operations)
                {
                    TransformOperation(operation, transformer, wordCache);
                }
            }
        }

        private static void TransformOperation(Operation operation, NameTransformer transformer, ConcurrentDictionary<string, string> wordCache)
        {
            TransformLanguage(operation.Language, transformer, wordCache);
            // this iteration only applies to path and query parameter (maybe headers?) but not to body parameter
            foreach (var parameter in operation.Parameters)
            {
                TransformLanguage(parameter.Language, transformer, wordCache);
            }

            // we need to iterate over the parameters in each request (actually only one request) to ensure the name of body parameters are also taken care of
            foreach (var request in operation.Requests)
            {
                foreach (var parameter in request.Parameters)
                {
                    TransformLanguage(parameter.Language, transformer, wordCache);
                }
            }
        }

        private static void TransformSchema(Schema schema, NameTransformer transformer, ConcurrentDictionary<string, string> wordCache)
        {
            switch (schema)
            {
                case ChoiceSchema choiceSchema:
                    TransformChoiceSchema(choiceSchema.Language, choiceSchema.Choices, transformer, wordCache);
                    break;
                case SealedChoiceSchema sealedChoiceSchema:
                    TransformChoiceSchema(sealedChoiceSchema.Language, sealedChoiceSchema.Choices, transformer, wordCache);
                    break;
                case ObjectSchema objSchema: // GroupSchema inherits ObjectSchema, therefore we do not need to handle that
                    TransformObjectSchema(objSchema, transformer, wordCache);
                    break;
                default:
                    throw new InvalidOperationException($"Unknown schema type {schema.GetType()}");
            }
        }

        private static void TransformChoiceSchema(Languages languages, ICollection<ChoiceValue> choiceValues, NameTransformer transformer, ConcurrentDictionary<string, string> wordCache)
        {
            TransformLanguage(languages, transformer, wordCache);
            TransformChoices(choiceValues, transformer, wordCache);
        }

        private static void TransformChoices(ICollection<ChoiceValue> choiceValues, NameTransformer transformer, ConcurrentDictionary<string, string> wordCache)
        {
            foreach (var choiceValue in choiceValues)
            {
                TransformLanguage(choiceValue.Language, transformer, wordCache);
            }
        }

        private static void TransformLanguage(Languages languages, NameTransformer transformer, ConcurrentDictionary<string, string> wordCache)
        {
            var originalName = languages.Default.Name;
            if (wordCache.TryGetValue(originalName, out var result))
            {
                languages.Default.Name = result;
                return;
            }
            result = transformer.EnsureNameCase(originalName);
            languages.Default.Name = result;
            wordCache.TryAdd(originalName, result);
        }

        private static void TransformObjectSchema(ObjectSchema objSchema, NameTransformer transformer, ConcurrentDictionary<string, string> wordCache)
        {
            // transform the name of this schema
            TransformLanguage(objSchema.Language, transformer, wordCache);
            foreach (var property in objSchema.Properties)
            {
                TransformLanguage(property.Language, transformer, wordCache);
            }
        }
    }
}<|MERGE_RESOLUTION|>--- conflicted
+++ resolved
@@ -69,12 +69,8 @@
                 {
                     if (property.CSharpName().EndsWith("Uri", StringComparison.Ordinal))
                         property.Schema.Type = AllSchemaTypes.Uri;
-<<<<<<< HEAD
-                    if (property.Language.Default.Name.SplitByCamelCase().Last().Equals("Duration") && property.Schema.Type == AllSchemaTypes.String && property.Schema.Extensions?.Format == null)
+                    if (property.CSharpName().EndsWith("Duration", StringComparison.Ordinal) && property.Schema.Type == AllSchemaTypes.String && property.Schema.Extensions?.Format == null)
                         throw new InvalidOperationException($"The {property.Language.Default.Name} property of {objSchema.Name} ends with \"Duration\" but does not use the duration format to be generated as TimeSpan type. Add \"format\": \"duration\" with directive in autorest.md for the property if it's ISO 8601 format like P1DT2H59M59S. Add \"x-ms-format\": \"{XMsFormat.DurationConstant}\" if it's the constant format like 1.2:59:59.5000000. If the property does not conform to a TimeSpan format, please use \"x-ms-client-name\" to rename the property for the client.");
-=======
-                    if (property.CSharpName().EndsWith("Duration", StringComparison.Ordinal) && property.Schema.Type == AllSchemaTypes.String)
-                        throw new InvalidOperationException($"The {property.Language.Default.Name} property of {objSchema.Name} ends with \"Duration\" but does not use the duration format to be generated as TimeSpan type. Add \"format\": \"duration\" with directive in autorest.md for the property if it's ISO 8601 format like P1DT2H59M59S. Add both \"format\": \"duration\" and \"x-ms-format\": \"duration-constant\" if it's the constant format like 1.2:59:59.5000000. If the property does not conform to a TimeSpan format, please use \"x-ms-client-name\" to rename the property for the client.");
                     // Do not use property.SerializedName=="type" so that we can still use x-ms-client-name to override the auto-renaming here if there is some edge case.
                     if (property.CSharpName().Equals("Type", StringComparison.Ordinal))
                     {
@@ -95,7 +91,6 @@
                             throw new InvalidOperationException($"{objSchema.Name} has a property named \"Type\" which is not allowed. Please use \"x-ms-client-name\" to rename the property for the client.");
                         }
                     }
->>>>>>> 7084b9b6
                 }
             }
         }
