// Copyright (c) Microsoft Corporation. All rights reserved.
// Licensed under the MIT License. See License.txt in the project root for license information.

using System.Diagnostics.CodeAnalysis;
using System.Linq;
using AutoRest.CSharp.Common.Output.Models;
using AutoRest.CSharp.Generation.Types;
using AutoRest.CSharp.Input;
using AutoRest.CSharp.Mgmt.AutoRest;
using AutoRest.CSharp.Mgmt.Output;
using AutoRest.CSharp.Output.Models.Types;

namespace AutoRest.CSharp.Mgmt.Decorator
{
    internal static class LongRunningOperationExtensions
    {
        public static LongRunningOperationInfo FindLongRunningOperationInfo(this Operation operation, BuildContext<MgmtOutputLibrary> context)
        {
            var mgmtRestClient = context.Library.GetRestClient(operation);

            var nextOperationMethod = operation?.Language?.Default?.Paging != null
                ? mgmtRestClient.GetNextOperationMethod(operation.Requests.Single())
                : null;

            return new LongRunningOperationInfo(
                "public",
                mgmtRestClient.ClientPrefix,
                nextOperationMethod);
        }

        /// <summary>
        /// Decides if we want to wrap the LRO result type with a [Resource] type.
        /// </summary>
        /// <param name="operation"></param>
        /// <param name="resultType">Result type of the LRO.</param>
        /// <param name="context"></param>
        /// <returns></returns>
        public static bool ShouldWrapResultType(this Operation operation, CSharpType? resultType, BuildContext<MgmtOutputLibrary> context, [MaybeNullWhen(false)] out Resource resource)
        {
            resource = null;
            var httpRequest = operation.GetHttpRequest();
            if (resultType != null && httpRequest != null
                && (httpRequest.Method == HttpMethod.Put || httpRequest.Method == HttpMethod.Patch))
            {
                var requestPath = operation.GetRequestPath(context);
                // first we should ensure this request path corresponds to a resource data (which is potentially a resource)
                if (!context.Library.TryGetResourceData(requestPath, out var resourceData))
                    return false;
                // then we ensure the return type is this resource data
                if (!resultType.Name.Equals(resourceData.Type.Name))
                    return false;
                // try to get the resource corresponds to the request path of this operation, and ensure the resource data of this resource is the same one if any
                if (context.Library.TryGetArmResource(requestPath, out resource))
                {
<<<<<<< HEAD
                    // also we need to check the resource corresponding to this resource data.
                    // It is possible that one resource data could have multiple corresponding resources, in this case we should not wrap the result type
                    return resultType.Name.Equals(resourceData.Type.Name) && context.Library.GetArmResources(operation.GetHttpPath()).Count() == 1;
=======
                    return resourceData == resource.ResourceData;
>>>>>>> bb01c050
                }
            }
            return false;
        }
    }
}<|MERGE_RESOLUTION|>--- conflicted
+++ resolved
@@ -52,13 +52,7 @@
                 // try to get the resource corresponds to the request path of this operation, and ensure the resource data of this resource is the same one if any
                 if (context.Library.TryGetArmResource(requestPath, out resource))
                 {
-<<<<<<< HEAD
-                    // also we need to check the resource corresponding to this resource data.
-                    // It is possible that one resource data could have multiple corresponding resources, in this case we should not wrap the result type
-                    return resultType.Name.Equals(resourceData.Type.Name) && context.Library.GetArmResources(operation.GetHttpPath()).Count() == 1;
-=======
                     return resourceData == resource.ResourceData;
->>>>>>> bb01c050
                 }
             }
             return false;
