﻿// Copyright (c) Microsoft Corporation. All rights reserved.
// Licensed under the MIT License. See License.txt in the project root for license information.

using System;
using System.Collections.Generic;
using System.Linq;
using System.Runtime.CompilerServices;
using System.Text;
using AutoRest.CSharp.Generation.Writers;
using AutoRest.CSharp.Output.Models.Shared;
using Azure.Core;

namespace AutoRest.CSharp.Mgmt.Decorator
{
    internal static class CodeWriterExtensions
    {
        public static CodeWriter WriteParameterNullOrEmptyChecks(this CodeWriter writer, IReadOnlyList<Parameter> parameters)
        {
            foreach (var parameter in parameters)
            {
                writer.WriteParameterNullOrEmptyCheck(parameter);
            }

            writer.Line();
            return writer;
        }

        private static CodeWriter WriteParameterNullOrEmptyCheck(this CodeWriter writer, Parameter parameter)
        {
            if (HasEmptyCheck(parameter) && CSharp.Generation.Writers.CodeWriterExtensions.HasNullCheck(parameter))
                writer.WriteVariableNullOrEmptyCheck(parameter.Name);
            else
                writer.WriteVariableAssignmentWithNullCheck(parameter.Name, parameter);
            return writer;
        }

        public static CodeWriter WriteXmlDocumentationMgmtRequiredParametersException(this CodeWriter writer, IReadOnlyList<Parameter> parameters)
        {
            if (parameters.TryGetRequiredParameters(out var requiredParameters))
            {
                // filter the parameters that cannot be empty
                var nonEmptyParameters = requiredParameters.Where(p => HasEmptyCheck(p)).ToArray();
                if (nonEmptyParameters.Any())
                {
                    var nonEmptyDescription = GetExceptionDescription(nonEmptyParameters, "empty");
                    writer.WriteXmlDocumentationException(typeof(ArgumentException), nonEmptyDescription);
                }

                var nonNullParameters = requiredParameters;
                if (nonNullParameters.Any())
                {
                    var nullDescription = GetExceptionDescription(nonNullParameters, "null");
                    writer.WriteXmlDocumentationException(typeof(ArgumentNullException), nullDescription);
                }
            }

            return writer;
        }

        private static FormattableString GetExceptionDescription(IReadOnlyList<Parameter> parameters, string nullOrEmpty)
        {
            static string FormatParameters(IReadOnlyList<Parameter> parameters, string nullOrEmpty)
            {
                var sb = new StringBuilder();

                var i = 0;
                for (; i < parameters.Count - 1; ++i)
                {
                    sb.Append($"<paramref name=\"{{{i}}}\"/>, ");
                }

                sb.Append($"or <paramref name=\"{{{i}}}\"/> is {nullOrEmpty}.");
                return sb.ToString();
            }

            var delimitedParameters = parameters.Count switch
            {
                1 => "<paramref name=\"{0}\"/> is " + nullOrEmpty + ".",
                2 => "<paramref name=\"{0}\"/> or <paramref name=\"{1}\"/> is " + nullOrEmpty + ".",
                _ => FormatParameters(parameters, nullOrEmpty),
            };

            return FormattableStringFactory.Create(delimitedParameters, parameters.Select(p => (object)p.Name).ToArray());
        }

        public static CodeWriter WriteVariableNullOrEmptyCheck(this CodeWriter writer, string parameterName)
        {
<<<<<<< HEAD
            writer.Line($"{typeof(Argument)}.AssertNotNullOrEmpty({parameter.Name}, nameof({parameter.Name}));");
=======
            writer.Line($"{typeof(Argument)}.AssertNotNullOrEmpty({parameterName}, nameof({parameterName}));");
>>>>>>> 33e84fb2

            return writer;
        }

        private static bool HasEmptyCheck(Parameter parameter) => parameter.RequestLocation == RequestLocation.Path && parameter.Type.IsStringLike() && !parameter.SkipUrlEncoding;
    }
}<|MERGE_RESOLUTION|>--- conflicted
+++ resolved
@@ -85,11 +85,7 @@
 
         public static CodeWriter WriteVariableNullOrEmptyCheck(this CodeWriter writer, string parameterName)
         {
-<<<<<<< HEAD
-            writer.Line($"{typeof(Argument)}.AssertNotNullOrEmpty({parameter.Name}, nameof({parameter.Name}));");
-=======
             writer.Line($"{typeof(Argument)}.AssertNotNullOrEmpty({parameterName}, nameof({parameterName}));");
->>>>>>> 33e84fb2
 
             return writer;
         }
