﻿// Copyright (c) Microsoft Corporation. All rights reserved.
// Licensed under the MIT License.

using System;
using System.Linq;
using AutoRest.CSharp.Input;

namespace AutoRest.CSharp.Mgmt.Decorator.Transformer;

internal static class RearrangeParameterOrder
{
    public static void Update(CodeModel codeModel)
    {
<<<<<<< HEAD
        foreach (var operationGroup in codeModel!.OperationGroups)
=======
        foreach (var operationGroup in codeModel.OperationGroups)
>>>>>>> e956c836
        {
            foreach (var operation in operationGroup.Operations)
            {
                var httpRequest = operation.GetHttpRequest();
                if (httpRequest != null)
                {
                    var orderedParams = operation.Parameters
                        .Where(p => p.In == HttpParameterIn.Path)
                        .OrderBy(
                            p => httpRequest.Path.IndexOf(
                                "{" + p.GetOriginalName() + "}",
                                StringComparison.InvariantCultureIgnoreCase));
                    operation.Parameters = orderedParams.Concat(operation.Parameters
                            .Where(p => p.In != HttpParameterIn.Path).ToList())
                        .ToList();
                }
            }
        }
    }
}<|MERGE_RESOLUTION|>--- conflicted
+++ resolved
@@ -11,11 +11,7 @@
 {
     public static void Update(CodeModel codeModel)
     {
-<<<<<<< HEAD
-        foreach (var operationGroup in codeModel!.OperationGroups)
-=======
         foreach (var operationGroup in codeModel.OperationGroups)
->>>>>>> e956c836
         {
             foreach (var operation in operationGroup.Operations)
             {
