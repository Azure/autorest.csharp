--- conflicted
+++ resolved
@@ -20,21 +20,6 @@
                 var httpRequest = operation.GetHttpRequest();
                 if (httpRequest != null)
                 {
-<<<<<<< HEAD
-                    var httpRequest = operation.GetHttpRequest();
-                    if (httpRequest != null)
-                    {
-                        var orderedParams = operation.Parameters
-                            .Where(p => p.In == HttpParameterIn.Path)
-                            .OrderBy(
-                                p => httpRequest.Path.IndexOf(
-                                    "{" + p.GetOriginalName() + "}",
-                                    StringComparison.InvariantCultureIgnoreCase));
-                        operation.Parameters = orderedParams.Concat(operation.Parameters
-                                .Where(p => p.In != HttpParameterIn.Path).ToList())
-                            .ToList();
-                    }
-=======
                     var orderedParams = operation.Parameters
                         .Where(p => p.In == HttpParameterIn.Path)
                         .OrderBy(
@@ -44,7 +29,6 @@
                     operation.Parameters = orderedParams.Concat(operation.Parameters
                             .Where(p => p.In != HttpParameterIn.Path).ToList())
                         .ToList();
->>>>>>> a97b3e41
                 }
             }
         }
