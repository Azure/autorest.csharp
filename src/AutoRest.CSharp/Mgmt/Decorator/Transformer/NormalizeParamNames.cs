--- conflicted
+++ resolved
@@ -14,33 +14,6 @@
 {
     internal static class NormalizeParamNames
     {
-<<<<<<< HEAD
-        public static void Update(CachedDictionary<string, HashSet<OperationSet>> dataSchemaDict)
-        {
-            foreach (var operationGroup in MgmtContext.CodeModel.OperationGroups)
-            {
-                foreach (var operation in operationGroup.Operations)
-                {
-                    foreach (var request in operation.Requests)
-                    {
-                        foreach (var param in request.SignatureParameters)
-                        {
-                            if (param.In != HttpParameterIn.Body)
-                                continue;
-
-                            if (param.Schema is not ObjectSchema objectSchema)
-                                continue;
-
-                            param.Language.Default.SerializedName ??= param.Language.Default.Name;
-                            param.Language.Default.Name = GetNewName(param.Language.Default.Name, objectSchema.Name, dataSchemaDict);
-                        }
-                    }
-                }
-            }
-        }
-=======
->>>>>>> 73c2bd8c
-
         internal static string GetNewName(string paramName, string schemaName, CachedDictionary<string, HashSet<OperationSet>> dataSchemaHash)
         {
             if (schemaName.EndsWith("Options", StringComparison.Ordinal))
