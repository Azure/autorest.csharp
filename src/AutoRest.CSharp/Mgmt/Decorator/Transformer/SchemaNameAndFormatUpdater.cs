﻿// Copyright (c) Microsoft Corporation. All rights reserved.
// Licensed under the MIT License.

using System;
using System.Collections.Generic;
using System.Diagnostics;
using System.Linq;
using AutoRest.CSharp.Common.Input;
using AutoRest.CSharp.Input;
using AutoRest.CSharp.Mgmt.Models;
using AutoRest.CSharp.Mgmt.Report;
using static AutoRest.CSharp.Mgmt.Decorator.Transformer.SchemaFormatByNameTransformer;

namespace AutoRest.CSharp.Mgmt.Decorator.Transformer;

internal static class SchemaNameAndFormatUpdater
{
    private const char NameFormatSeparator = '|';
    private const string EmptyName = "-";

    public static void ApplyRenameMapping(CodeModel codeModel)
    {
        var renameTargets = GetRenameAndReformatTargets().ToList();
        // apply them one by one
        foreach (var schema in codeModel.AllSchemas)
        {
            ApplyRenameTargets(schema, renameTargets);
        }

        var parameterRenameTargets = new Dictionary<string, IReadOnlyDictionary<string, RenameAndReformatTarget>>();
        foreach ((var operationId, var values) in Configuration.MgmtConfiguration.ParameterRenameMapping)
        {
            parameterRenameTargets.Add(operationId, GetParameterRenameTargets(values));
        }

        foreach (var operationGroup in codeModel.OperationGroups)
        {
            foreach (var operation in operationGroup.Operations)
            {
                if (parameterRenameTargets.TryGetValue(operation.OperationId ?? string.Empty, out var parameterTargets))
                {
                    ApplyRenameTargets(operation, parameterTargets);
                }
            }
        }
    }

    private static IEnumerable<RenameAndReformatTarget> GetRenameAndReformatTargets()
    {
        foreach ((var key, var value) in Configuration.MgmtConfiguration.RenameMapping)
        {
            yield return new RenameAndReformatTarget(TransformTypeName.RenameMapping, key, value);
        }
    }

    private static IReadOnlyDictionary<string, RenameAndReformatTarget> GetParameterRenameTargets(IReadOnlyDictionary<string, string> rawMapping)
    {
        var result = new Dictionary<string, RenameAndReformatTarget>();
        foreach ((var key, var value) in rawMapping)
        {
            result.Add(key, new RenameAndReformatTarget(TransformTypeName.ParameterRenameMapping, key, value));
        }

        return result;
    }

    private static void ApplyRenameTargets(Operation operation, IReadOnlyDictionary<string, RenameAndReformatTarget> renameTargets)
    {
        // temporarily we only support change name of the parameter
        // change the path and query parameters
        foreach (var parameter in operation.Parameters)
        {
            ApplyRenameTarget(operation, parameter, renameTargets);
        }

        // body parameter is not included above
        var bodyParameter = operation.GetBodyParameter();
        if (bodyParameter != null)
        {
            ApplyRenameTarget(operation, bodyParameter, renameTargets);
        }
    }

    private static void ApplyRenameTarget(Operation operation, RequestParameter parameter, IReadOnlyDictionary<string, RenameAndReformatTarget> renameTargets)
    {
        if (renameTargets.TryGetValue(parameter.GetOriginalName(), out var target))
        {
            // apply the rename
            string oriName = parameter.Language.Default.Name;
            parameter.Language.Default.SerializedName ??= parameter.Language.Default.Name;
            parameter.Language.Default.Name = target.NewName;
            MgmtReport.Instance.TransformSection.AddTransformLogForApplyChange(
                new TransformItem(target.Source, target.Key, operation.OperationId!, target.Value),
                operation.GetFullSerializedName(parameter),
                "ApplyRenameParameter", oriName, parameter.Language.Default.Name);
        }
    }

    private static void ApplyRenameTargets(Schema schema, IEnumerable<RenameAndReformatTarget> renameTargets)
    {
        foreach (var target in renameTargets)
        {
            ApplyRenameTarget(schema, target);
        }
    }

    private static void ApplyRenameTarget(Schema schema, RenameAndReformatTarget renameTarget)
    {
        switch (schema)
        {
            case ChoiceSchema choiceSchema:
                ApplyChoiceSchema(choiceSchema, renameTarget);
                break;
            case SealedChoiceSchema sealedChoiceSchema:
                ApplySealedChoiceSchema(sealedChoiceSchema, renameTarget);
                break;
            case ObjectSchema objectSchema: // GroupSchema inherits from ObjectSchema, therefore this line changes both
                ApplyObjectSchema(objectSchema, renameTarget);
                break;
        }
    }

    private static void ApplyChoiceSchema(ChoiceSchema choiceSchema, RenameAndReformatTarget renameTarget)
    {
        switch (renameTarget.RenameType)
        {
            case RenameType.Type:
                ApplyToType(choiceSchema, renameTarget);
                break;
            case RenameType.Property:
                ApplyToChoiceValue(choiceSchema, choiceSchema.Choices, renameTarget);
                break;
        }
    }

    private static void ApplySealedChoiceSchema(SealedChoiceSchema sealedChoiceSchema, RenameAndReformatTarget renameTarget)
    {
        switch (renameTarget.RenameType)
        {
            case RenameType.Type:
                ApplyToType(sealedChoiceSchema, renameTarget);
                break;
            case RenameType.Property:
                ApplyToChoiceValue(sealedChoiceSchema, sealedChoiceSchema.Choices, renameTarget);
                break;
        }
    }

    private static void ApplyObjectSchema(ObjectSchema objectSchema, RenameAndReformatTarget renameTarget)
    {
        switch (renameTarget.RenameType)
        {
            case RenameType.Type:
                ApplyToType(objectSchema, renameTarget);
                break;
            case RenameType.Property:
                ApplyToProperty(objectSchema, objectSchema.Properties, renameTarget);
                break;
        }
    }

    private static void ApplyToType(Schema schema, RenameAndReformatTarget renameTarget)
    {
        if (schema.GetOriginalName() != renameTarget.TypeName)
            return;
        if (!string.IsNullOrEmpty(renameTarget.NewName))
        {
            ApplyNewName(schema.Language, renameTarget, schema.GetFullSerializedName());
        }
        // we just ignore the format information on this
    }

    private static void ApplyToChoiceValue(Schema schema, IEnumerable<ChoiceValue> choices, RenameAndReformatTarget renameTarget)
    {
        if (schema.GetOriginalName() != renameTarget.TypeName)
            return;
        var choiceValue = choices.FirstOrDefault(choice => choice.Value == renameTarget.PropertyName);
        if (choiceValue == null)
            return;
        ApplyNewName(choiceValue.Language, renameTarget, schema.GetFullSerializedName(choiceValue));
        // we just ignore the format information on this
    }

    private static void ApplyToProperty(ObjectSchema schema, IEnumerable<Property> properties, RenameAndReformatTarget renameTarget)
    {
        Debug.Assert(renameTarget.PropertyName != null);
        if (schema.GetOriginalName() != renameTarget.TypeName)
            return;
        // check if the property renaming is targeting a flattened property
        var flattenedNames = Array.Empty<string>();
        if (renameTarget.PropertyName.Contains('.'))
        {
            flattenedNames = renameTarget.PropertyName.Split('.');
        }
        var propertySerializedName = flattenedNames.LastOrDefault() ?? renameTarget.PropertyName;
        // filter the property name by the serialized name
        var filteredProperties = properties.Where(p => p.SerializedName == propertySerializedName);
        var property = filteredProperties.FirstOrDefault(p => p.FlattenedNames.SequenceEqual(flattenedNames));
        if (property == null)
            return;
        ApplyNewName(property.Language, renameTarget, schema.GetFullSerializedName(property));

        if (property.Schema is ArraySchema arraySchema)
        {
            ApplyNewFormat(arraySchema.ElementType, renameTarget, schema.GetFullSerializedName(property));
        }
        else
        {
            ApplyNewFormat(property.Schema, renameTarget, schema.GetFullSerializedName(property));
        }
    }

    public static void UpdateAcronyms(CodeModel codeModel)
    {
        if (Configuration.MgmtConfiguration.AcronymMapping.Count == 0)
            return;
        // first transform all the name of schemas, properties
<<<<<<< HEAD
        UpdateAcronyms(codeModel!.AllSchemas);
=======
        UpdateAcronyms(codeModel.AllSchemas);
>>>>>>> e956c836
        // transform all the parameter names
        UpdateAcronyms(codeModel.OperationGroups);
    }

    private static void ApplyNewName(Languages language, RenameAndReformatTarget rrt, string targetFullSerializedName)
    {
        string? value = rrt.NewName;
        if (value == null)
            return;
        string oriName = language.Default.Name;
        language.Default.SerializedName ??= language.Default.Name;
        language.Default.Name = value;
        MgmtReport.Instance.TransformSection.AddTransformLogForApplyChange(rrt.Source, rrt.Key, rrt.Value, targetFullSerializedName,
            "ApplyNewName", oriName, value);
    }

    private static void ApplyNewFormat(Schema schema, RenameAndReformatTarget rrt, string targetFullSerializedName)
    {
        FormatPattern? formatPattern = rrt.NewFormat;
        if (formatPattern == null)
            return;
        if (formatPattern.IsPrimitiveType)
        {
            AllSchemaTypes oriType = schema.Type;
            schema.Type = formatPattern.PrimitiveType!.Value;
            MgmtReport.Instance.TransformSection.AddTransformLogForApplyChange(rrt.Source, rrt.Key, rrt.Value, targetFullSerializedName,
                "ApplyNewType", oriType.ToString(), schema.Type.ToString());
        }
        else
        {
            if (schema.Extensions == null)
                schema.Extensions = new RecordOfStringAndAny();
            string? oriFormat = schema.Extensions.Format;
            schema.Extensions.Format = formatPattern.ExtensionType!;
            MgmtReport.Instance.TransformSection.AddTransformLogForApplyChange(rrt.Source, rrt.Key, rrt.Value, targetFullSerializedName,
                "ApplyNewFormat", oriFormat, schema.Extensions.Format);
        }
    }

    private record RenameAndReformatTarget
    {
        internal string Source { get; }
        internal string Key { get; }
        internal string Value { get; }

        internal RenameType RenameType { get; }
        internal string TypeName { get; }
        internal string? PropertyName { get; }
        internal string? NewName { get; }
        internal FormatPattern? NewFormat { get; }

        internal RenameAndReformatTarget(string source, string renameKey, string value)
        {
            this.Source = source;
            Key = renameKey;
            Value = value;
            // we do not support escape the character dot right now. In case in the future some swagger might have dot inside a property name, we need to support this. Really?
            if (renameKey.Contains('.'))
            {
                // this should be a renaming of property
                var segments = renameKey.Split('.', 2); // split at the first dot
                RenameType = RenameType.Property;
                TypeName = segments[0];
                PropertyName = segments[1];
            }
            else
            {
                // this should be a renaming of type
                RenameType = RenameType.Type;
                TypeName = renameKey;
                PropertyName = null;
            }
            if (value.Contains(NameFormatSeparator))
            {
                var segments = value.Split(NameFormatSeparator);
                if (segments.Length > 2)
                    throw new InvalidOperationException($"value for rename-mapping can only contains one |, but get `{value}`");

                NewName = IsEmptyName(segments[0]) ? null : segments[0];
                NewFormat = FormatPattern.Parse(segments[1]);
            }
            else
            {
                NewName = value;
                NewFormat = null;
            }
        }

        private static bool IsEmptyName(string name) => string.IsNullOrEmpty(name) || name == EmptyName;
    }

    private enum RenameType
    {
        Type = 0, Property = 1
    }

    public static void UpdateAcronym(InputType schema)
    {
        if (Configuration.MgmtConfiguration.AcronymMapping.Count == 0)
            return;
        TransformSchema(schema);
    }

    private static void UpdateAcronyms(IEnumerable<Schema> allSchemas)
    {
        foreach (var schema in allSchemas)
        {
            TransformSchema(schema);
        }
    }

    private static void UpdateAcronyms(IEnumerable<OperationGroup> operationGroups)
    {
        foreach (var operationGroup in operationGroups)
        {
            foreach (var operation in operationGroup.Operations)
            {
                TransformOperation(operation);
            }
        }
    }

    private static void TransformOperation(Operation operation)
    {
        TransformLanguage(operation.Language, operation.GetFullSerializedName());
        // this iteration only applies to path and query parameter (maybe headers?) but not to body parameter
        foreach (var parameter in operation.Parameters)
        {
            TransformLanguage(parameter.Language, operation.GetFullSerializedName(parameter));
        }

        // we need to iterate over the parameters in each request (actually only one request) to ensure the name of body parameters are also taken care of
        foreach (var request in operation.Requests)
        {
            foreach (var parameter in request.Parameters)
            {
                TransformLanguage(parameter.Language, operation.GetFullSerializedName(parameter));
            }
        }
    }

    private static void TransformSchema(InputType schema)
    {
        switch (schema)
        {
            case InputEnumType inputEnum:
                TransformChoiceSchema(inputEnum, inputEnum.AllowedValues);
                break;
            case InputModelType inputModel: // GroupSchema inherits ObjectSchema, therefore we do not need to handle that
                TransformInputModel(inputModel);
                break;
            default:
                throw new InvalidOperationException($"Unknown schema type {schema.GetType()}");
        }
    }

    private static void TransformChoiceSchema(InputEnumType inputEnum, IReadOnlyList<InputEnumTypeValue> choiceValues)
    {
        TransformInputType(inputEnum, inputEnum.GetFullSerializedName());
        TransformChoices(inputEnum, choiceValues);
    }

    private static void TransformChoices(InputEnumType schema, IReadOnlyList<InputEnumTypeValue> choiceValues)
    {
        foreach (var choiceValue in choiceValues)
        {
            var originalName = choiceValue.Name;
            var tempName = originalName;
            var result = NameTransformer.Instance.EnsureNameCase(originalName, (applyStep) =>
            {
                MgmtReport.Instance.TransformSection.AddTransformLogForApplyChange(TransformTypeName.AcronymMapping, applyStep.MappingKey, applyStep.MappingValue.RawValue, schema.GetFullSerializedName(choiceValue),
                    "ApplyAcronymMapping", tempName, applyStep.NewName.Name);
                tempName = applyStep.NewName.Name;
            });
            choiceValue.Name = result.Name;
            choiceValue.OriginalName ??= originalName;
        }
    }

    private static void TransformInputType(InputType inputType, string targetFullSerializedName)
    {
        var originalName = inputType.Name;
        var tempName = originalName;
        var result = NameTransformer.Instance.EnsureNameCase(originalName, (applyStep) =>
        {
            MgmtReport.Instance.TransformSection.AddTransformLogForApplyChange(TransformTypeName.AcronymMapping, applyStep.MappingKey, applyStep.MappingValue.RawValue, targetFullSerializedName,
                "ApplyAcronymMapping", tempName, applyStep.NewName.Name);
            tempName = applyStep.NewName.Name;
        });
        inputType.Name = result.Name;
        inputType.OriginalName ??= originalName;
    }

    private static void TransformInputModel(InputModelType inputModel)
    {
        // transform the name of this schema
        TransformInputType(inputModel, inputModel.GetFullSerializedName());
        foreach (var property in inputModel.Properties)
        {
            TransformInputType(property.Type, inputModel.GetFullSerializedName(property));
        }
    }

    private static void TransformSchema(Schema schema)
    {
        switch (schema)
        {
            case ChoiceSchema choiceSchema:
                TransformChoiceSchema(choiceSchema, choiceSchema.Choices);
                break;
            case SealedChoiceSchema sealedChoiceSchema:
                TransformChoiceSchema(sealedChoiceSchema, sealedChoiceSchema.Choices);
                break;
            case ObjectSchema objSchema: // GroupSchema inherits ObjectSchema, therefore we do not need to handle that
                TransformObjectSchema(objSchema);
                break;
            default:
                throw new InvalidOperationException($"Unknown schema type {schema.GetType()}");
        }
    }

    private static void TransformChoiceSchema(Schema schema, ICollection<ChoiceValue> choiceValues)
    {
        TransformLanguage(schema.Language, schema.GetFullSerializedName());
        TransformChoices(schema, choiceValues);
    }

    private static void TransformChoices(Schema schema, ICollection<ChoiceValue> choiceValues)
    {
        foreach (var choiceValue in choiceValues)
        {
            TransformLanguage(choiceValue.Language, schema.GetFullSerializedName(choiceValue));
        }
    }

    private static void TransformLanguage(Languages languages, string targetFullSerializedName)
    {
        var originalName = languages.Default.Name;
        var tempName = originalName;
        var result = NameTransformer.Instance.EnsureNameCase(originalName, (applyStep) =>
        {
            MgmtReport.Instance.TransformSection.AddTransformLogForApplyChange(TransformTypeName.AcronymMapping, applyStep.MappingKey, applyStep.MappingValue.RawValue, targetFullSerializedName,
                "ApplyAcronymMapping", tempName, applyStep.NewName.Name);
            tempName = applyStep.NewName.Name;
        });
        languages.Default.Name = result.Name;
        languages.Default.SerializedName ??= originalName;
    }

    private static void TransformObjectSchema(ObjectSchema objSchema)
    {
        // transform the name of this schema
        TransformLanguage(objSchema.Language, objSchema.GetFullSerializedName());
        foreach (var property in objSchema.Properties)
        {
            TransformLanguage(property.Language, objSchema.GetFullSerializedName(property));
        }
    }
}<|MERGE_RESOLUTION|>--- conflicted
+++ resolved
@@ -215,11 +215,7 @@
         if (Configuration.MgmtConfiguration.AcronymMapping.Count == 0)
             return;
         // first transform all the name of schemas, properties
-<<<<<<< HEAD
-        UpdateAcronyms(codeModel!.AllSchemas);
-=======
         UpdateAcronyms(codeModel.AllSchemas);
->>>>>>> e956c836
         // transform all the parameter names
         UpdateAcronyms(codeModel.OperationGroups);
     }
