--- conflicted
+++ resolved
@@ -23,71 +23,7 @@
         // apply them one by one
         foreach (var schema in MgmtContext.CodeModel.AllSchemas)
         {
-<<<<<<< HEAD
-            var renameTargets = GetRenameAndReformatTargets().ToList();
-            // apply them one by one
-            foreach (var schema in MgmtContext.CodeModel.AllSchemas)
-            {
-                ApplyRenameTargets(schema, renameTargets);
-            }
-
-            var parameterRenameTargets = new Dictionary<string, IReadOnlyDictionary<string, RenameAndReformatTarget>>();
-            foreach ((var operationId, var values) in Configuration.MgmtConfiguration.ParameterRenameMapping)
-            {
-                parameterRenameTargets.Add(operationId, GetParameterRenameTargets(values));
-            }
-
-            foreach (var operationGroup in MgmtContext.CodeModel.OperationGroups)
-            {
-                foreach (var operation in operationGroup.Operations)
-                {
-                    if (parameterRenameTargets.TryGetValue(operation.OperationId ?? string.Empty, out var parameterTargets))
-                    {
-                        ApplyRenameTargets(operation, parameterTargets);
-                    }
-                }
-            }
-        }
-
-        private static IEnumerable<RenameAndReformatTarget> GetRenameAndReformatTargets()
-        {
-            foreach ((var key, var value) in Configuration.MgmtConfiguration.RenameMapping)
-            {
-                yield return new RenameAndReformatTarget(key, value);
-            }
-        }
-
-        private static IReadOnlyDictionary<string, RenameAndReformatTarget> GetParameterRenameTargets(IReadOnlyDictionary<string, string> rawMapping)
-        {
-            var result = new Dictionary<string, RenameAndReformatTarget>();
-            foreach ((var key, var value) in rawMapping)
-            {
-                result.Add(key, new RenameAndReformatTarget(key, value));
-            }
-
-            return result;
-        }
-
-        private static void ApplyRenameTargets(Operation operation, IReadOnlyDictionary<string, RenameAndReformatTarget> renameTargets)
-        {
-            // temporarily we only support change name of the parameter
-            foreach (var parameter in operation.Parameters)
-            {
-                ApplyRenameTarget(parameter, renameTargets);
-            }
-        }
-
-        private static void ApplyRenameTarget(RequestParameter parameter, IReadOnlyDictionary<string, RenameAndReformatTarget> renameTargets)
-        {
-            if (renameTargets.TryGetValue(parameter.GetOriginalName(), out var target))
-            {
-                // apply the rename
-                parameter.Language.Default.SerializedName ??= parameter.Language.Default.Name;
-                parameter.Language.Default.Name = target.NewName;
-            }
-=======
             ApplyRenameTargets(schema, renameTargets);
->>>>>>> a97b3e41
         }
 
         var parameterRenameTargets = new Dictionary<string, IReadOnlyDictionary<string, RenameAndReformatTarget>>();
