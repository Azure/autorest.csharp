﻿// Copyright (c) Microsoft Corporation. All rights reserved.
// Licensed under the MIT License.

using System;
using System.Collections.Concurrent;
using System.Collections.Generic;
using System.Linq;
using System.Reflection;
using AutoRest.CSharp.Common.Input;
using AutoRest.CSharp.Generation.Types;
using AutoRest.CSharp.Mgmt.AutoRest;
using AutoRest.CSharp.Mgmt.Output;
<<<<<<< HEAD
=======
using AutoRest.CSharp.Mgmt.Report;
using AutoRest.CSharp.Output.Builders;
>>>>>>> c8d40b50
using AutoRest.CSharp.Output.Models.Types;
using Azure.ResourceManager.Models;

namespace AutoRest.CSharp.Mgmt.Decorator
{
    internal static class ReferenceTypePropertyChooser
    {
        internal const string OptionalPropertiesName = "OptionalProperties";

        private static ConcurrentDictionary<InputModelType, CSharpType?> _valueCache = new ConcurrentDictionary<InputModelType, CSharpType?>();

        private static readonly Type _locationType = typeof(Azure.Core.AzureLocation);
        private static readonly Type _resourceIdentifierType = typeof(Azure.Core.ResourceIdentifier);
        private static readonly Type _resourceTypeType = typeof(Azure.Core.ResourceType);

        public static ObjectTypeProperty? GetExactMatchForReferenceType(ObjectTypeProperty originalType, Type frameworkType, BuildContext context)
        {
            return FindSimpleReplacements(originalType, frameworkType);
        }

        public static bool TryGetCachedExactMatch(InputModelType inputModel, out CSharpType? result)
        {
            return _valueCache.TryGetValue(inputModel, out result);
        }

        public static CSharpType? GetExactMatch(MgmtObjectType typeToReplace)
        {
            if (_valueCache.TryGetValue(typeToReplace.InputModel, out var result))
                return result;

            if (!typeToReplace.ShouldNotReplaceForProperty())
            {
                foreach (Type replacementType in ReferenceClassFinder.GetPropertyReferenceClassCollection())
                {
                    var typeToReplacePropertyNames = typeToReplace.MyProperties.Select(p => p.Declaration.Name).ToHashSet();
                    var attributeObj = replacementType.GetCustomAttributes()?.Where(a => a.GetType().Name == ReferenceClassFinder.PropertyReferenceTypeAttributeName).First();
                    var optionalPropertiesForMatch = new HashSet<string>((attributeObj?.GetType().GetProperty(OptionalPropertiesName)?.GetValue(attributeObj) as string[])!);
                    List<PropertyInfo> replacementTypeProperties = replacementType.GetProperties(BindingFlags.Public | BindingFlags.Instance).Where(p => !optionalPropertiesForMatch.Contains(p.Name) || typeToReplacePropertyNames.Contains(p.Name)).ToList();
                    List<ObjectTypeProperty> typeToReplaceProperties = typeToReplace.MyProperties.ToList();

                    if (PropertyMatchDetection.IsEqual(replacementType, typeToReplace, replacementTypeProperties, typeToReplaceProperties, new Dictionary<Type, CSharpType> { { replacementType, typeToReplace.Type } }))
                    {
                        result = CSharpType.FromSystemType(MgmtContext.Context, replacementType);
                        _valueCache.TryAdd(typeToReplace.InputModel, result);
                        return result;
                    }
                }
            }
<<<<<<< HEAD
            _valueCache.TryAdd(typeToReplace.InputModel, null);
=======
            else
            {
                MgmtReport.Instance.TransformSection.AddTransformLog(new TransformItem(TransformTypeName.NoPropertyTypeReplacement, typeToReplace.Type.Name), typeToReplace.Type.Name, "NoReplaceForType:" + typeToReplace.Type.Name);
            }
            _valueCache.TryAdd(typeToReplace.ObjectSchema, null);
>>>>>>> c8d40b50
            return null;
        }

        private static ObjectTypeProperty? FindSimpleReplacements(ObjectTypeProperty originalType, Type frameworkType)
        {
            //TODO for core generation this list is small enough we can simply define each of them here.
            //eventually we might want to come up with a more robust way of doing this

            bool isString = frameworkType == typeof(string);

            if (originalType.Declaration.Name == "Location" && (isString || frameworkType.Name == _locationType.Name))
                return GetObjectTypeProperty(originalType, _locationType);

            if (originalType.Declaration.Name == "ResourceType" && (isString || frameworkType.Name == _resourceTypeType.Name))
                return GetObjectTypeProperty(originalType, _resourceTypeType);

            if (originalType.Declaration.Name == "Id" && (isString || frameworkType.Name == _resourceIdentifierType.Name))
                return GetObjectTypeProperty(originalType, _resourceIdentifierType);

            return null;
        }

        public static ObjectTypeProperty GetObjectTypeProperty(ObjectTypeProperty originalType, CSharpType replacementCSharpType)
        {
            var extraDescription = IsReplacementTypeManagedServiceIdentity(replacementCSharpType) ? originalType.CreateExtraDescriptionWithManagedServiceIdentity() : string.Empty;
            var originalDescription = originalType.Description;
            var periodAndSpace = originalDescription.ToString().EndsWith(".") ? " " : ". ";
            var description = string.IsNullOrEmpty(extraDescription) ? originalDescription : $"{originalDescription}{periodAndSpace}{extraDescription}";
            return new ObjectTypeProperty(
                    new MemberDeclarationOptions(originalType.Declaration.Accessibility, originalType.Declaration.Name, replacementCSharpType),
                    description,
                    originalType.IsReadOnly,
                    originalType.InputModelProperty
                    );
        }

        private static bool IsReplacementTypeManagedServiceIdentity(CSharpType replacementCSharpType)
        {
            return !replacementCSharpType.IsFrameworkType && replacementCSharpType.Implementation is SystemObjectType systemObjectType && systemObjectType.SystemType == typeof(ManagedServiceIdentity);
        }
    }
}<|MERGE_RESOLUTION|>--- conflicted
+++ resolved
@@ -10,11 +10,8 @@
 using AutoRest.CSharp.Generation.Types;
 using AutoRest.CSharp.Mgmt.AutoRest;
 using AutoRest.CSharp.Mgmt.Output;
-<<<<<<< HEAD
-=======
 using AutoRest.CSharp.Mgmt.Report;
 using AutoRest.CSharp.Output.Builders;
->>>>>>> c8d40b50
 using AutoRest.CSharp.Output.Models.Types;
 using Azure.ResourceManager.Models;
 
@@ -63,15 +60,11 @@
                     }
                 }
             }
-<<<<<<< HEAD
-            _valueCache.TryAdd(typeToReplace.InputModel, null);
-=======
             else
             {
                 MgmtReport.Instance.TransformSection.AddTransformLog(new TransformItem(TransformTypeName.NoPropertyTypeReplacement, typeToReplace.Type.Name), typeToReplace.Type.Name, "NoReplaceForType:" + typeToReplace.Type.Name);
             }
             _valueCache.TryAdd(typeToReplace.ObjectSchema, null);
->>>>>>> c8d40b50
             return null;
         }
 
