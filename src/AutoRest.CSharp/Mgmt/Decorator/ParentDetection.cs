--- conflicted
+++ resolved
@@ -148,21 +148,13 @@
                 return result;
             }
 
-<<<<<<< HEAD
-            result = requestPath.GetParent(context);
-=======
-            result = GetParent(requestPath);
->>>>>>> eddb0b97
+            result = requestPath.GetParent();
             _requestPathToParentCache.TryAdd(requestPath, result);
 
             return result;
         }
 
-<<<<<<< HEAD
-        public static RequestPath GetParent(this RequestPath requestPath, BuildContext<MgmtOutputLibrary> context)
-=======
-        private static RequestPath GetParent(this RequestPath requestPath)
->>>>>>> eddb0b97
+        public static RequestPath GetParent(this RequestPath requestPath)
         {
             // find a parent resource in the resource list
             // we are taking the resource with a path that is the child of this operationSet and taking the longest candidate
@@ -170,13 +162,8 @@
             // NOTE that we are always using fuzzy match in the IsAncestorOf method, we need to block the ById operations - they literally can be anyone's ancestor when there is no better choice.
             // We will never want this
             var scope = requestPath.GetScopePath();
-<<<<<<< HEAD
-            var candidates = context.Library.ResourceOperationSets.Select(operationSet => operationSet.GetRequestPath(context))
+            var candidates = MgmtContext.Library.ResourceOperationSets.Select(operationSet => operationSet.GetRequestPath())
                 .Concat(new List<RequestPath> { RequestPath.ResourceGroup, RequestPath.Subscription, RequestPath.ManagementGroup }) // When generating management group in management.json, the path is /providers/Microsoft.Management/managementGroups/{groupId} while RequestPath.ManagementGroup is /providers/Microsoft.Management/managementGroups/{managementGroupId}. We pick the first one.
-=======
-            var candidates = MgmtContext.Library.ResourceOperationSets.Select(operationSet => operationSet.GetRequestPath())
-                .Concat(new List<RequestPath>{RequestPath.ResourceGroup, RequestPath.Subscription, RequestPath.ManagementGroup}) // When generating management group in management.json, the path is /providers/Microsoft.Management/managementGroups/{groupId} while RequestPath.ManagementGroup is /providers/Microsoft.Management/managementGroups/{managementGroupId}. We pick the first one.
->>>>>>> eddb0b97
                 .Where(r => r.IsAncestorOf(requestPath)).OrderByDescending(r => r.Count);
             if (candidates.Any())
             {
