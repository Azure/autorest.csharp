--- conflicted
+++ resolved
@@ -62,11 +62,7 @@
             if (scope.IsParameterizedScope())
             {
                 // we already verified that the scope is parameterized, therefore we assert the type can never be null
-<<<<<<< HEAD
-                var types = resourceOperationSet.GetRequestPath().GetParameterizedScopeResourceTypes(MgmtContext.MgmtConfiguration)!;
-=======
                 var types = resourceOperationSet.GetRequestPath().GetParameterizedScopeResourceTypes()!;
->>>>>>> 736d2204
                 return FindScopeParents(types);
             }
             return MgmtContext.Library.TenantExtensions.AsIEnumerable();
@@ -152,21 +148,13 @@
                 return result;
             }
 
-<<<<<<< HEAD
             result = requestPath.GetParent();
-=======
-            result = GetParent(requestPath);
->>>>>>> 736d2204
             _requestPathToParentCache.TryAdd(requestPath, result);
 
             return result;
         }
 
-<<<<<<< HEAD
         public static RequestPath GetParent(this RequestPath requestPath)
-=======
-        private static RequestPath GetParent(this RequestPath requestPath)
->>>>>>> 736d2204
         {
             // find a parent resource in the resource list
             // we are taking the resource with a path that is the child of this operationSet and taking the longest candidate
@@ -175,11 +163,7 @@
             // We will never want this
             var scope = requestPath.GetScopePath();
             var candidates = MgmtContext.Library.ResourceOperationSets.Select(operationSet => operationSet.GetRequestPath())
-<<<<<<< HEAD
                 .Concat(new List<RequestPath> { RequestPath.ResourceGroup, RequestPath.Subscription, RequestPath.ManagementGroup }) // When generating management group in management.json, the path is /providers/Microsoft.Management/managementGroups/{groupId} while RequestPath.ManagementGroup is /providers/Microsoft.Management/managementGroups/{managementGroupId}. We pick the first one.
-=======
-                .Concat(new List<RequestPath>{RequestPath.ResourceGroup, RequestPath.Subscription, RequestPath.ManagementGroup}) // When generating management group in management.json, the path is /providers/Microsoft.Management/managementGroups/{groupId} while RequestPath.ManagementGroup is /providers/Microsoft.Management/managementGroups/{managementGroupId}. We pick the first one.
->>>>>>> 736d2204
                 .Where(r => r.IsAncestorOf(requestPath)).OrderByDescending(r => r.Count);
             if (candidates.Any())
             {
