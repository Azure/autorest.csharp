--- conflicted
+++ resolved
@@ -11,29 +11,13 @@
 {
     internal static class CodeModelTransformer
     {
-<<<<<<< HEAD
-        private static void TransfromDataPlane(CodeModel codeModel)
-=======
         public static void TransfromForDataPlane(CodeModel codeModel)
->>>>>>> e956c836
         {
             SchemaUsageTransformer.Transform(codeModel);
             ConstantSchemaTransformer.Transform(codeModel);
             ModelPropertyClientDefaultValueTransformer.Transform(codeModel);
         }
 
-<<<<<<< HEAD
-        public static void Transform(CodeModel codeModel)
-        {
-            if (!Configuration.AzureArm)
-            {
-                TransfromDataPlane(codeModel);
-                return;
-            }
-
-            // schema usage transformer must run first
-            SchemaUsageTransformer.Transform(codeModel);
-=======
         private static void ApplyGlobalConfigurations()
         {
             foreach ((var word, var plural) in Configuration.MgmtConfiguration.IrregularPluralWords)
@@ -49,7 +33,6 @@
             // schema usage transformer must run first
             SchemaUsageTransformer.Transform(codeModel);
             DefaultDerivedSchema.AddDefaultDerivedSchemas(codeModel);
->>>>>>> e956c836
             OmitOperationGroups.RemoveOperationGroups(codeModel);
             PartialResourceResolver.Update(codeModel);
             SubscriptionIdUpdater.Update(codeModel);
