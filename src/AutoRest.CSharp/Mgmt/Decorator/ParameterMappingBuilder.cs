--- conflicted
+++ resolved
@@ -26,21 +26,16 @@
         /// method using their "value expression"s
         /// </summary>
         /// <param name="requestPath">The contextual path, which is usually the path creating a resource</param>
-        /// <param name="idVariableName">The variable name of the Id variable</param>
+        /// <param name="idVariable">The reference to the Id variable</param>
         /// <returns></returns>
-        public static IEnumerable<ContextualParameterMapping> BuildContextualParameters(this RequestPath requestPath, FormattableString idVariableName)
+        public static IEnumerable<ContextualParameterMapping> BuildContextualParameters(this RequestPath requestPath, ResourceIdentifierExpression idVariable)
         {
             var stack = new Stack<ContextualParameterMapping>();
-            var idVariable = ResourceIdentifierExpression.ReferenceField(idVariableName);
             BuildContextualParameterMappingHierarchy(requestPath, stack, idVariable, idVariable);
             return stack;
         }
 
-<<<<<<< HEAD
         private static void BuildContextualParameterMappingHierarchy(RequestPath current, Stack<ContextualParameterMapping> parameterMappingStack, ResourceIdentifierExpression idVariable, ResourceIdentifierExpression invocation)
-=======
-        private static void BuildContextualParameterMappingHierarchy(RequestPath current, Stack<ContextualParameterMapping> parameterMappingStack, FormattableString idVariableName, string invocationSuffix = "")
->>>>>>> 87723dd8
         {
             // Check if the current path is a scope parameter
             if (current.IsRawParameterizedScope())
