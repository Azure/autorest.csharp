--- conflicted
+++ resolved
@@ -96,11 +96,7 @@
                                 }
                                 else
                                 {
-<<<<<<< HEAD
                                     parameterMappingStack.Push(new ContextualParameterMapping(keySegment.ConstantValue, valueSegment, new MemberReference(new MemberReference(idVariable, "ResourceType"), "Namespace")));
-=======
-                                    parameterMappingStack.Push(new ContextualParameterMapping(keySegment.ConstantValue, valueSegment, $"{resourceTypeIdVariableName}.ResourceType.Namespace"));
->>>>>>> 1b980a91
                                 }
                                 // do not append a new .Parent to the id
                             }
@@ -120,13 +116,8 @@
                         }
                         if (keySegment.IsReference)
                         {
-<<<<<<< HEAD
                             var callGetLastType = new InstanceMethodCallExpression(new MemberReference(invocation, "ResourceType"), nameof(Azure.Core.ResourceType.GetLastType), Array.Empty<ValueExpression>(), false);
                             parameterMappingStack.Push(new ContextualParameterMapping(string.Empty, keySegment, callGetLastType, new[] { "System.Linq" }));
-=======
-                            parameterMappingStack.Push(new ContextualParameterMapping(string.Empty, keySegment, $"{idVariableName}{invocationSuffix}.ResourceType.GetLastType()", new[] { "System.Linq" }));
-                            resourceTypeIdVariableName = $"{idVariableName}{invocationSuffix}";
->>>>>>> 1b980a91
                             appendParent = true;
                         }
                         else if (keySegment.IsExpandable)
