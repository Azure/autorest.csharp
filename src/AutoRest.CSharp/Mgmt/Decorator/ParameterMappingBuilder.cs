--- conflicted
+++ resolved
@@ -334,12 +334,7 @@
                 contextualParameterMappings.Remove(result);
             if (result is null && pathParameter.Type.IsEnum)
             {
-<<<<<<< HEAD
-                foreach (var keySegment in requestPath.Where(s => s.IsExpandable && s.Type.Equals(pathParameter.Type)))
-=======
-                var requestSegment = requestPath.Where(s => s.IsExpandable && s.Type.Equals(pathParameter.Type) && s.IsConstant);
-                if (requestSegment.Any())
->>>>>>> b775ac85
+                foreach (var keySegment in requestPath.Where(s => s.IsExpandable && s.Type.Equals(pathParameter.Type) && s.IsConstant))
                 {
                     var keyParam = keySegment.Type.Name.ToVariableName();
                     return new ContextualParameterMapping(keyParam, keyParam, keySegment.Type, Literal(keySegment.ConstantValue), Enumerable.Empty<string>());
