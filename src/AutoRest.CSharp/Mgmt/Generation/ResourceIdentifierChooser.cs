--- conflicted
+++ resolved
@@ -18,20 +18,15 @@
     {
         internal static Type GetResourceIdentifierType(this OperationGroup operation, MgmtObjectType mgmtObjectType, MgmtConfiguration config, bool skipResourceIdentifier)
         {
-<<<<<<< HEAD
-            //TODO: remove hard coded value during 5779
-            ObjectType? obj = GetObjectTypeBase(resourceData);
-            return IsSubclassOf(obj, typeof(SubResource)) ? "TenantResourceIdentifier" : "TenantResourceIdentifier";
-=======
             if (operation.ParentResourceType(config) == ResourceTypeBuilder.Subscriptions)
                 return typeof(SubscriptionResourceIdentifier);
             else if (operation.IsTenantResource(config))
                 return typeof(TenantResourceIdentifier);
             else if (!skipResourceIdentifier && IsSubclassOf(GetObjectTypeBase(mgmtObjectType), typeof(SubResource)))
-                return typeof(ResourceIdentifier);
+                return typeof(TenantResourceIdentifier);
+                // todo: return ResourceIdentifier after we lose constraint of TIdentifier of ResourceContainerBase
             else
                 return typeof(ResourceGroupResourceIdentifier);
->>>>>>> 7324ab32
         }
 
         private static ObjectType? GetObjectTypeBase(ObjectType obj)
