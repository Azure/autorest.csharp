﻿// Copyright (c) Microsoft Corporation. All rights reserved.
// Licensed under the MIT License. See License.txt in the project root for license information.

using System;
using System.Collections.Generic;
using System.Text;
using AutoRest.CSharp.AutoRest.Plugins;
using AutoRest.CSharp.Generation.Types;
using AutoRest.CSharp.Input;
using AutoRest.CSharp.Mgmt.Decorator;
using AutoRest.CSharp.Mgmt.Output;
using AutoRest.CSharp.Output.Models.Types;
using Azure.ResourceManager.Core;

namespace AutoRest.CSharp.Mgmt.Generation
{
    internal static class ResourceIdentifierChooser
    {
        internal static Type GetResourceIdentifierType(this OperationGroup operation, MgmtObjectType mgmtObjectType, MgmtConfiguration config, bool skipResourceIdentifier)
        {
            if (operation.ParentResourceType(config) == ResourceTypeBuilder.Subscriptions)
                return typeof(SubscriptionResourceIdentifier);
            else if (operation.IsTenantResource(config))
                return typeof(TenantResourceIdentifier);
<<<<<<< HEAD
            else if (!skipResourceIdentifier && IsSubclassOf(GetObjectTypeBase(mgmtObjectType), typeof(SubResource)))
                return typeof(TenantResourceIdentifier);
                // todo: return ResourceIdentifier after we lose constraint of TIdentifier of ResourceContainerBase
=======
            else if (!skipResourceIdentifier && (IsSubclassOf(GetObjectTypeBase(mgmtObjectType), typeof(SubResource)) || IsSubclassOf(GetObjectTypeBase(mgmtObjectType), typeof(SubResourceWritable))))
                return typeof(ResourceIdentifier);
>>>>>>> 5c00d8fc
            else
                return typeof(ResourceGroupResourceIdentifier);
        }

        private static ObjectType? GetObjectTypeBase(ObjectType obj)
        {
            return obj.Inherits != null ? obj.Inherits.Implementation as ObjectType : null;
        }

        private static bool IsSubclassOf(ObjectType? obj, Type type)
        {
            if (obj == null)
                return false;

            if (obj.Declaration.Name == type.Name)
                return true;

            var baseObj = GetObjectTypeBase(obj);
            return IsSubclassOf(baseObj, type);
        }
    }
}<|MERGE_RESOLUTION|>--- conflicted
+++ resolved
@@ -22,14 +22,8 @@
                 return typeof(SubscriptionResourceIdentifier);
             else if (operation.IsTenantResource(config))
                 return typeof(TenantResourceIdentifier);
-<<<<<<< HEAD
-            else if (!skipResourceIdentifier && IsSubclassOf(GetObjectTypeBase(mgmtObjectType), typeof(SubResource)))
-                return typeof(TenantResourceIdentifier);
-                // todo: return ResourceIdentifier after we lose constraint of TIdentifier of ResourceContainerBase
-=======
             else if (!skipResourceIdentifier && (IsSubclassOf(GetObjectTypeBase(mgmtObjectType), typeof(SubResource)) || IsSubclassOf(GetObjectTypeBase(mgmtObjectType), typeof(SubResourceWritable))))
                 return typeof(ResourceIdentifier);
->>>>>>> 5c00d8fc
             else
                 return typeof(ResourceGroupResourceIdentifier);
         }
