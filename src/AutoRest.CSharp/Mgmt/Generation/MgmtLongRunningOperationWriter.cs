--- conflicted
+++ resolved
@@ -59,10 +59,7 @@
                     _writer.Line($"private readonly {_operationInternalType} _operation;");
                     _writer.Line($"private readonly {typeof(RehydrationToken?)} _completeRehydrationToken;");
                     _writer.Line($"private readonly {typeof(NextLinkOperationImplementation)}? _nextLinkOperation;");
-<<<<<<< HEAD
-=======
                     _writer.Line($"private readonly {typeof(string)} _operationId;");
->>>>>>> c93c6b86
                     _writer.Line();
 
                     _writer.WriteXmlDocumentationSummary($"Initializes a new instance of {_name} for mocking.");
@@ -75,10 +72,7 @@
                     {
                         _writer.Line($"_operation = {_operationInternalType}.Succeeded({_responseString});");
                         _writer.Line($"_completeRehydrationToken = rehydrationToken;");
-<<<<<<< HEAD
-=======
                         _writer.Line($"_operationId = GetOperationId(rehydrationToken);");
->>>>>>> c93c6b86
                     }
                     _writer.Line();
 
@@ -88,25 +82,16 @@
                         _writer.Line($"var {nextLinkOperation:D} = {typeof(NextLinkOperationImplementation)}.{nameof(NextLinkOperationImplementation.Create)}(pipeline, request.Method, request.Uri.ToUri(), {Configuration.ApiTypes.ResponseParameterName}, finalStateVia, skipApiVersionOverride, apiVersionOverrideValue);");
                         using (_writer.Scope($"if (nextLinkOperation is NextLinkOperationImplementation nextLinkOperationValue)"))
                         {
-<<<<<<< HEAD
-                            // If nextLinkOperatino is NextLinkOperationImplementation, this implies that the operation is not complete
-                            // we need to store the nextLinkOperation to get lateset rehydration token
-                            _writer.Line($"_nextLinkOperation = nextLinkOperationValue;");
-=======
                             // If nextLinkOperation is NextLinkOperationImplementation, this implies that the operation is not complete
                             // we need to store the nextLinkOperation to get lateset rehydration token
                             _writer.Line($"_nextLinkOperation = nextLinkOperationValue;");
                             _writer.Line($"_operationId = _nextLinkOperation.OperationId;");
->>>>>>> c93c6b86
                         }
                         using (_writer.Scope($"else"))
                         {
                             // This implies the operation is complete and we can cache the rehydration token since it won't change anymore
                             _writer.Line($"_completeRehydrationToken = {typeof(NextLinkOperationImplementation)}.{nameof(NextLinkOperationImplementation.GetRehydrationToken)}(request.Method, request.Uri.ToUri(), {Configuration.ApiTypes.ResponseParameterName}, finalStateVia, skipApiVersionOverride, apiVersionOverrideValue);");
-<<<<<<< HEAD
-=======
                             _writer.Line($"_operationId = GetOperationId(_completeRehydrationToken);");
->>>>>>> c93c6b86
                         }
                         if (_isGeneric)
                         {
@@ -122,11 +107,6 @@
                     _writer.WriteXmlDocumentationInheritDoc();
                     _writer
                         .LineRaw("public override string Id => _operationId ?? null;")
-                        .Line();
-
-                    _writer.WriteXmlDocumentationInheritDoc();
-                    _writer
-                        .LineRaw("public override RehydrationToken? GetRehydrationToken() => _nextLinkOperation?.GetRehydrationToken() ?? _completeRehydrationToken;")
                         .Line();
 
                     _writer.WriteXmlDocumentationInheritDoc();
