// Copyright (c) Microsoft Corporation. All rights reserved.
// Licensed under the MIT License. See License.txt in the project root for license information.

using System;
using System.ComponentModel;
using System.Linq;
using System.Threading;
using System.Threading.Tasks;
using AutoRest.CSharp.Generation.Writers;
using AutoRest.CSharp.Mgmt.AutoRest;
using AutoRest.CSharp.Output.Models.Types;
using Azure;
using Azure.Core;
using Azure.Core.Pipeline;
using Azure.ResourceManager;
using Request = Azure.Core.Request;

namespace AutoRest.CSharp.Mgmt.Generation
{
    internal class MgmtLongRunningOperationWriter
    {
        private readonly CodeWriter _writer;
        private readonly string _name;
        private readonly string _genericString;
        private readonly bool _isGeneric;
        private readonly string _waitMethod;
        private readonly Type _operationType;
        private readonly Type _responseType;
        private readonly Type _operationInternalType;
        private readonly FormattableString _operationSourceString;
        private readonly string _responseString;
        private readonly string _sourceString;

        public string Filename { get; }

        public MgmtLongRunningOperationWriter(bool isGeneric)
        {
            _writer = new CodeWriter();
            _isGeneric = isGeneric;
            _name = $"{MgmtContext.Context.DefaultNamespace.Split('.').Last()}ArmOperation";
            _genericString = isGeneric ? "<T>" : string.Empty;
            Filename = isGeneric ? $"LongRunningOperation/{_name}OfT.cs" : $"LongRunningOperation/{_name}.cs";
            _waitMethod = isGeneric ? "WaitForCompletion" : "WaitForCompletionResponse";
            _operationType = isGeneric ? typeof(ArmOperation<>) : typeof(ArmOperation);
            _responseType = isGeneric ? typeof(Response<>) : typeof(Response);
            _operationInternalType = isGeneric ? typeof(OperationInternal<>) : typeof(OperationInternal);
            _operationSourceString = isGeneric ? (FormattableString)$"{typeof(IOperationSource<>)} source, " : (FormattableString)$"";
            _responseString = isGeneric ? "response.GetRawResponse(), response.Value" : "response";
            _sourceString = isGeneric ? "source, " : string.Empty;
        }

        public void Write()
        {
            using (_writer.Namespace(MgmtContext.Context.DefaultNamespace))
            {
                _writer.Line($"#pragma warning disable SA1649 // File name should match first type name");
                _writer.Line($"internal class {_name}{_genericString} : {_operationType}");
                _writer.Line($"#pragma warning restore SA1649 // File name should match first type name");
                using (_writer.Scope())
                {
                    _writer.Line($"private readonly {_operationInternalType} _operation;");
                    _writer.Line();

                    _writer.WriteXmlDocumentationSummary($"Initializes a new instance of {_name} for mocking.");
                    using (_writer.Scope($"protected {_name}()"))
                    {
                    }
                    _writer.Line();

                    using (_writer.Scope($"internal {_name}({_responseType} response)"))
                    {
                        _writer.Line($"_operation = {_operationInternalType}.Succeeded({_responseString});");
                    }
                    _writer.Line();

                    using (_writer.Scope($"internal {_name}({_operationSourceString}{typeof(ClientDiagnostics)} clientDiagnostics, {typeof(HttpPipeline)} pipeline, {typeof(Request)} request, {typeof(Response)} response, {typeof(OperationFinalStateVia)} finalStateVia, bool skipApiVersionOverride = false)"))
                    {
                        var nextLinkOperation = new CodeWriterDeclaration("nextLinkOperation");
<<<<<<< HEAD
                        _writer.Line($"var {nextLinkOperation:D} = {typeof(NextLinkOperationImplementation)}.{nameof(NextLinkOperationImplementation.Create)}({_sourceString}pipeline, request.Method, request.Uri.ToUri(), response, finalStateVia, skipApiVersionOverride);");
                        _writer.Line($"_operation = new {_operationInternalType}(clientDiagnostics, {nextLinkOperation}, response, {_name:L}, fallbackStrategy: new {typeof(ExponentialDelayStrategy)}());");
=======
                        _writer.Line($"var {nextLinkOperation:D} = {typeof(NextLinkOperationImplementation)}.{nameof(NextLinkOperationImplementation.Create)}({_sourceString}pipeline, request.Method, request.Uri.ToUri(), response, finalStateVia);");
                        _writer.Line($"_operation = new {_operationInternalType}({nextLinkOperation}, clientDiagnostics, response, {_name:L}, fallbackStrategy: new {typeof(SequentialDelayStrategy)}());");
>>>>>>> 4fd31dcd
                    }
                    _writer.Line();

                    _writer.WriteXmlDocumentationInheritDoc();
                    _writer
                        .LineRaw("#pragma warning disable CA1822")
                        .LineRaw($"[{typeof(EditorBrowsableAttribute)}({typeof(EditorBrowsableState)}.{nameof(EditorBrowsableState.Never)})]")
                        .LineRaw("public override string Id => throw new NotImplementedException();")
                        .LineRaw("#pragma warning restore CA1822")
                        .Line();

                    if (_isGeneric)
                    {
                        _writer.WriteXmlDocumentationInheritDoc();
                        _writer.Line($"public override T Value => _operation.Value;");
                        _writer.Line();

                        _writer.WriteXmlDocumentationInheritDoc();
                        _writer.Line($"public override bool HasValue => _operation.HasValue;");
                        _writer.Line();
                    }

                    _writer.WriteXmlDocumentationInheritDoc();
                    _writer.Line($"public override bool HasCompleted => _operation.HasCompleted;");
                    _writer.Line();

                    _writer.WriteXmlDocumentationInheritDoc();
                    _writer.Line($"public override {typeof(Response)} GetRawResponse() => _operation.RawResponse;");
                    _writer.Line();

                    _writer.WriteXmlDocumentationInheritDoc();
                    _writer.Line($"public override {typeof(Response)} UpdateStatus({typeof(CancellationToken)} cancellationToken = default) => _operation.UpdateStatus(cancellationToken);");
                    _writer.Line();

                    _writer.WriteXmlDocumentationInheritDoc();
                    _writer.Line($"public override {typeof(ValueTask<>).MakeGenericType(typeof(Response))} UpdateStatusAsync({typeof(CancellationToken)} cancellationToken = default) => _operation.UpdateStatusAsync(cancellationToken);");
                    _writer.Line();

                    _writer.WriteXmlDocumentationInheritDoc();
                    _writer.Line($"public override {_responseType} {_waitMethod}({typeof(CancellationToken)} cancellationToken = default) => _operation.{_waitMethod}(cancellationToken);");
                    _writer.Line();

                    _writer.WriteXmlDocumentationInheritDoc();
                    _writer.Line($"public override {_responseType} {_waitMethod}({typeof(TimeSpan)} pollingInterval, {typeof(CancellationToken)} cancellationToken = default) => _operation.{_waitMethod}(pollingInterval, cancellationToken);");
                    _writer.Line();

                    _writer.WriteXmlDocumentationInheritDoc();
                    _writer.Line($"public override {typeof(ValueTask<>).MakeGenericType(_responseType)} {_waitMethod}Async({typeof(CancellationToken)} cancellationToken = default) => _operation.{_waitMethod}Async(cancellationToken);");
                    _writer.Line();

                    _writer.WriteXmlDocumentationInheritDoc();
                    _writer.Line($"public override {typeof(ValueTask<>).MakeGenericType(_responseType)} {_waitMethod}Async({typeof(TimeSpan)} pollingInterval, {typeof(CancellationToken)} cancellationToken = default) => _operation.{_waitMethod}Async(pollingInterval, cancellationToken);");
                    _writer.Line();
                }
            }
        }

        public override string ToString()
        {
            return _writer.ToString();
        }
    }
}<|MERGE_RESOLUTION|>--- conflicted
+++ resolved
@@ -76,13 +76,8 @@
                     using (_writer.Scope($"internal {_name}({_operationSourceString}{typeof(ClientDiagnostics)} clientDiagnostics, {typeof(HttpPipeline)} pipeline, {typeof(Request)} request, {typeof(Response)} response, {typeof(OperationFinalStateVia)} finalStateVia, bool skipApiVersionOverride = false)"))
                     {
                         var nextLinkOperation = new CodeWriterDeclaration("nextLinkOperation");
-<<<<<<< HEAD
                         _writer.Line($"var {nextLinkOperation:D} = {typeof(NextLinkOperationImplementation)}.{nameof(NextLinkOperationImplementation.Create)}({_sourceString}pipeline, request.Method, request.Uri.ToUri(), response, finalStateVia, skipApiVersionOverride);");
-                        _writer.Line($"_operation = new {_operationInternalType}(clientDiagnostics, {nextLinkOperation}, response, {_name:L}, fallbackStrategy: new {typeof(ExponentialDelayStrategy)}());");
-=======
-                        _writer.Line($"var {nextLinkOperation:D} = {typeof(NextLinkOperationImplementation)}.{nameof(NextLinkOperationImplementation.Create)}({_sourceString}pipeline, request.Method, request.Uri.ToUri(), response, finalStateVia);");
                         _writer.Line($"_operation = new {_operationInternalType}({nextLinkOperation}, clientDiagnostics, response, {_name:L}, fallbackStrategy: new {typeof(SequentialDelayStrategy)}());");
->>>>>>> 4fd31dcd
                     }
                     _writer.Line();
 
