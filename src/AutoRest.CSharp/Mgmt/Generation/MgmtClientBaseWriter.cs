--- conflicted
+++ resolved
@@ -267,22 +267,9 @@
 
         protected virtual void WriteSingletonResourceEntry(Resource resource, string singletonResourceIdSuffix, MethodSignature signature)
         {
-<<<<<<< HEAD
-            _writer.Line();
-            // write protected default constructor
-            var mockingConstructor = new ConstructorSignature(
-                Name: TypeOfThis.Name,
-                Description: $"Initializes a new instance of the <see cref=\"{TypeOfThis.Name}\"/> class for mocking.",
-                Modifiers: "protected",
-                Parameters: Array.Empty<Parameter>());
-            _writer.WriteMethodDocumentation(mockingConstructor);
-            using (_writer.WriteMethodDeclaration(mockingConstructor))
-            { }
-=======
             // we cannot guarantee that the singleResourceSuffix can only have two segments (it has many different cases),
             // therefore instead of using the extension method of ResourceIdentifier, we are just concatting this as a string
             _writer.Line($"return new {resource.Type.Name}({ArmClientReference}, new {typeof(Azure.Core.ResourceIdentifier)}(Id.ToString() + \"/{singletonResourceIdSuffix}\"));");
->>>>>>> 0679c905
         }
 
         protected virtual Parameter[] GetParametersForSingletonEntry()
