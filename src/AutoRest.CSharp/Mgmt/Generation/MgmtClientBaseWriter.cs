--- conflicted
+++ resolved
@@ -538,12 +538,8 @@
             var lroObjectType = GetLROObjectType(clientOperation.First().Operation, async);
             var responseType = lroObjectType.WrapAsync(async);
 
-<<<<<<< HEAD
+            _writer.WriteXmlDocumentationSummary($"{clientOperation.Description}");
             WriteLROMethodSignature(responseType, methodName, methodParameters, async, clientOperation.Accessibility, true);
-=======
-            _writer.WriteXmlDocumentationSummary($"{clientOperation.Description}");
-            WriteLROMethodSignature(responseType, methodName, methodParameters, async, isSLRO, clientOperation.Accessibility, true);
->>>>>>> 8436f4e9
 
             using (_writer.Scope())
             {
@@ -620,13 +616,8 @@
             WriteLROResponse(lroObjectType, ClientDiagnosticsField, PipelineProperty, operation, parameterMapping, async);
         }
 
-<<<<<<< HEAD
-        protected virtual void WriteLROMethodSignature(CSharpType responseType, string methodName, IEnumerable<Parameter> methodParameters, bool async,
+        protected virtual void WriteLROMethodSignature(CSharpType responseType, string methodName, IReadOnlyList<Parameter> methodParameters, bool async,
             string accessibility = "public", bool isVirtual = true)
-=======
-        protected virtual void WriteLROMethodSignature(CSharpType responseType, string methodName, IReadOnlyList<Parameter> methodParameters, bool async,
-            bool isSLRO, string accessibility = "public", bool isVirtual = true)
->>>>>>> 8436f4e9
         {
             foreach (var parameter in methodParameters)
             {
