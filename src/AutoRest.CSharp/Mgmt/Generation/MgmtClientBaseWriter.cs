--- conflicted
+++ resolved
@@ -376,10 +376,7 @@
                 });
                 CodeWriterDelegate selectBody;
                 if (wrapResource.ResourceData.ShouldSetResourceIdentifier)
-<<<<<<< HEAD
-=======
-                {
->>>>>>> 37a00b13
+                {
                     selectBody = w =>
                     {
                         using (w.Scope())
@@ -388,16 +385,11 @@
                             w.Line($"return {newInstanceExpression};");
                         }
                     };
-<<<<<<< HEAD
+                }
                 else
+                {
                     selectBody = newInstanceExpression;
-=======
-                }
-                else
-                {
-                    selectBody = newInstanceExpression;
-                }
->>>>>>> 37a00b13
+                }
 
                 _writer.UseNamespace("System.Linq");
                 converter = $".Select({dataExpression} => {selectBody})";
@@ -444,27 +436,46 @@
                 if (parameterInvocations.Count < methodWithLeastParameters.Parameters.Length)
                 {
                     if (resource.ResourceData.GetTypeOfName() != null)
-<<<<<<< HEAD
+                    {
+                        parameterInvocations.Add(w => w.Append($"{dataExpression}.Name"));
+                    }
+                    else
+                    {
+                        throw new ErrorHelpers.ErrorException($"The resource data {resource.ResourceData.Type.Name} does not have a `Name` property, which is required when assigning non-resource as resources");
+                    }
+                }
+                foreach (var invocation in parameterInvocations)
+                {
+                    w.Append($"{invocation}, ");
+                }
+                w.RemoveTrailingCharacter();
+                w.Append($")");
+            };
+        }
+
+        protected CodeWriterDelegate CreateResourceIdentifierExpression(Resource resource, RequestPath requestPath, IEnumerable<ParameterMapping> parameterMappings, CodeWriterDelegate dataExpression)
+        {
+            var methodWithLeastParameters = resource.CreateResourceIdentifierMethodSignature().Values.OrderBy(method => method.Parameters.Length).First();
+            var cache = new List<ParameterMapping>(parameterMappings);
+            return w =>
+            {
+                w.Append($"{resource.Type.Name}.CreateResourceIdentifier(");
+                var parameterInvocations = new List<CodeWriterDelegate>();
+                foreach (var reference in requestPath.Where(s => s.IsReference).Select(s => s.Reference))
+                {
+                    var match = cache.First(p => reference.Name.Equals(p.Parameter.Name, StringComparison.InvariantCultureIgnoreCase) && reference.Type.Equals(p.Parameter.Type));
+                    cache.Remove(match);
+                    parameterInvocations.Add(match.IsPassThru ? w => w.Append($"{match.Parameter.Name}") : w => w.Append(match.ValueExpression));
+                }
+                if (parameterInvocations.Count < methodWithLeastParameters.Parameters.Length)
+                {
+                    if (resource.ResourceData.GetTypeOfName() != null)
                         parameterInvocations.Add(w => w.Append($"{dataExpression}.Name"));
                     else
                         throw new ErrorHelpers.ErrorException($"The resource data {resource.ResourceData.Type.Name} does not have a `Name` property, which is required when assigning non-resource as resources");
                 }
                 foreach (var invocation in parameterInvocations)
                     w.Append($"{invocation}, ");
-=======
-                    {
-                        parameterInvocations.Add(w => w.Append($"{dataExpression}.Name"));
-                    }
-                    else
-                    {
-                        throw new ErrorHelpers.ErrorException($"The resource data {resource.ResourceData.Type.Name} does not have a `Name` property, which is required when assigning non-resource as resources");
-                    }
-                }
-                foreach (var invocation in parameterInvocations)
-                {
-                    w.Append($"{invocation}, ");
-                }
->>>>>>> 37a00b13
                 w.RemoveTrailingCharacter();
                 w.Append($")");
             };
@@ -747,11 +758,7 @@
 
             if (operation.Operation.IsLongRunning)
             {
-<<<<<<< HEAD
                 var longRunningOperation = Context.Library.GetLongRunningOperation(lroObjectType);
-=======
-                var longRunningOperation = AsMgmtOperation(Context.Library.GetLongRunningOperation(operation.Operation));
->>>>>>> 37a00b13
                 if (longRunningOperation.WrapperResource != null)
                 {
                     _writer.Append($"{ContextProperty}, ");
@@ -855,12 +862,8 @@
             CSharpType? returnType = null;
             if (operation.IsLongRunning)
             {
-<<<<<<< HEAD
-                var longRunningOperation = Context.Library.GetLongRunningOperation(lroObjectType);
-=======
-                LongRunningOperation lro = Context.Library.GetLongRunningOperation(operation);
-                MgmtLongRunningOperation longRunningOperation = AsMgmtOperation(lro);
->>>>>>> 37a00b13
+                LongRunningOperation lro = Context.Library.GetLongRunningOperation(lroObjectType);
+                MgmtLongRunningOperation longRunningOperation = AsMgmtOperation(lro); 
                 returnType = longRunningOperation.WrapperResource?.Type ?? longRunningOperation.ResultType;
             }
             else
