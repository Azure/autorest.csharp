--- conflicted
+++ resolved
@@ -63,11 +63,7 @@
             This = provider;
             FileName = This.Type.Name;
             IsArmCore = context.Configuration.MgmtConfiguration.IsArmCore;
-<<<<<<< HEAD
-=======
-            ShowRequestPathAndOperationId = Context.Configuration.MgmtConfiguration.MgmtDebug.ShowRequestPath;
             LibraryArmOperation = $"{context.DefaultNamespace.Split('.').Last()}ArmOperation";
->>>>>>> ff1ceb00
         }
 
         public virtual void Write()
