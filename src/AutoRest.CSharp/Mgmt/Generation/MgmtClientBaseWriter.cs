--- conflicted
+++ resolved
@@ -305,7 +305,8 @@
             {
                 if (IsMandatory(parameter.Parameter) && !parameter.IsPassThru && string.IsNullOrEmpty(parameter.ValueExpression))
                 {
-                    parameter.ValueExpression = parentNameStack.Pop();
+                    var parentName = parentNameStack.Pop();
+                    parameter.ValueExpression = parameter.Parameter.Name == "scope" ? parentName.Substring(0, parentName.LastIndexOf(".Name")) : parentName;
                 }
             }
 
@@ -314,7 +315,6 @@
 
         protected abstract void MakeResourceNameParamPassThrough(RestClientMethod method, List<ParameterMapping> parameterMapping, Stack<string> parentNameStack);
 
-<<<<<<< HEAD
         protected virtual void MakeByIdParamPassThrough(RestClientMethod method, List<ParameterMapping> parameterMapping, Stack<string> parentNameStack)
         {
             var request = method.Operation?.Requests.FirstOrDefault(r => r.Protocol.Http is HttpRequest);
@@ -329,26 +329,7 @@
             }
         }
 
-        protected virtual bool ShouldPassThrough(ref string dotParent, Stack<string> parentNameStack, Parameter parameter, ref string valueExpression)
-        {
-            bool passThru = false;
-            if (string.Equals(parameter.Name, "resourceGroupName", StringComparison.InvariantCultureIgnoreCase))
-            {
-                valueExpression = "Id.ResourceGroupName";
-            }
-            else
-            {
-                // container.Id is the ID of parent resource, so the first name should just be `Id.Name` except when it's the scope parameter in /{scope} paths
-                var parentName = parameter.Name.Equals("scope", StringComparison.InvariantCultureIgnoreCase) ? $"Id{dotParent}" : $"Id{dotParent}.Name";
-                parentNameStack.Push($"{parentName}");
-                dotParent += ".Parent";
-            }
-
-            return passThru;
-        }
-=======
         protected abstract bool ShouldPassThrough(ref string dotParent, Stack<string> parentNameStack, Parameter parameter, ref string valueExpression);
->>>>>>> 8d30f887
 
         protected bool IsMandatory(Parameter parameter) => parameter.DefaultValue is null;
 
@@ -758,9 +739,10 @@
             else
             {
                 var nonLongRunningOperation = context.Library.GetNonLongRunningOperation(clientMethod.Operation);
-                if (nonLongRunningOperation.ResultType != null)
-                {
-                    writer.Append($"{ContextProperty}, ");
+                // TODO: temporary workaround to deal with delete operations that return a data response
+                if (nonLongRunningOperation.ResultType != null && !nonLongRunningOperation.ResultType.Name.EndsWith("Data"))
+                {
+                    writer.Append($"this, ");
                 }
             }
             writer.Append($"{response});");
