--- conflicted
+++ resolved
@@ -246,13 +246,8 @@
         private void WriteSingletonResourceGetMethod(Resource resource)
         {
             var signature = new MethodSignature(
-<<<<<<< HEAD
                 $"Get{resource.ResourceName}",
-                $"Gets an object representing a {resource.Type.Name} along with the instance operations that can be performed on it in the {This.Type.Name}.",
-=======
-                $"Get{resource.Type.Name}",
                 $"Gets an object representing a {resource.Type.Name} along with the instance operations that can be performed on it in the {This.ResourceName}.",
->>>>>>> 445661ed
                 GetMethodModifiers(),
                 resource.Type,
                 $"Returns a <see cref=\"{resource.Type}\" /> object.",
