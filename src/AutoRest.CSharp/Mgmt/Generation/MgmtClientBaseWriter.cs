--- conflicted
+++ resolved
@@ -623,11 +623,7 @@
             var lroObjectType = clientOperation.ReturnType!; // the LRO operation cannot be null
 
             _writer.WriteXmlDocumentationSummary($"{clientOperation.Description}");
-<<<<<<< HEAD
-            WriteLROMethodSignature(lroObjectType, methodName, methodParameters, async, isSLRO, clientOperation.Accessibility, true);
-=======
-            WriteLROMethodSignature(responseType, methodName, methodParameters, async, clientOperation.Accessibility, true);
->>>>>>> 12814b72
+            WriteLROMethodSignature(lroObjectType, methodName, methodParameters, async, clientOperation.Accessibility, true);
 
             using (_writer.Scope())
             {
@@ -704,13 +700,8 @@
             WriteLROResponse(lroObjectType, ClientDiagnosticsField, PipelineProperty, operation, parameterMapping, async);
         }
 
-<<<<<<< HEAD
         protected virtual void WriteLROMethodSignature(CSharpType returnType, string methodName, IReadOnlyList<Parameter> methodParameters, bool async,
-            bool isSLRO, string accessibility = "public", bool isVirtual = true)
-=======
-        protected virtual void WriteLROMethodSignature(CSharpType responseType, string methodName, IReadOnlyList<Parameter> methodParameters, bool async,
             string accessibility = "public", bool isVirtual = true)
->>>>>>> 12814b72
         {
             foreach (var parameter in methodParameters)
             {
@@ -719,12 +710,8 @@
             _writer.WriteXmlDocumentationParameter("waitForCompletion", $"Waits for the completion of the long running operations.");
             _writer.WriteXmlDocumentationParameter("cancellationToken", $"The cancellation token to use.");
             _writer.WriteXmlDocumentationRequiredParametersException(methodParameters);
-<<<<<<< HEAD
             _writer.Append($"{accessibility} {GetAsyncKeyword(async)} {GetVirtual(isVirtual)} {returnType.WrapAsync(async)} {CreateMethodName(methodName, async)}(");
-=======
-            _writer.Append($"{accessibility} {GetAsyncKeyword(async)} {GetVirtual(isVirtual)} {responseType} {CreateMethodName(methodName, async)}(");
             _writer.Append($"bool waitForCompletion, ");
->>>>>>> 12814b72
             foreach (var parameter in methodParameters)
             {
                 _writer.WriteParameter(parameter);
