--- conflicted
+++ resolved
@@ -169,34 +169,20 @@
             _writer.Line();
         }
 
-        private string GetEnumerableArgValue()
-        {
-            string value = string.Empty;
-            if (This is ResourceCollection collection)
-            {
-                if (collection.GetAllOperation?.IsPropertyBagOperation == true)
-                {
-                    value = "options: null";
-                }
-            }
-            return value;
-        }
-
         private void WriteIEnumerable(CSharpType type)
         {
             _writer.Line();
             var enumeratorType = new CSharpType(typeof(IEnumerator<>), type.Arguments);
             _writer.Line($"{enumeratorType:I} {type:I}.GetEnumerator()");
-            string argValue = GetEnumerableArgValue();
             using (_writer.Scope())
             {
-                _writer.Line($"return GetAll({argValue}).GetEnumerator();");
+                _writer.Line($"return GetAll().GetEnumerator();");
             }
             _writer.Line();
             _writer.Line($"{typeof(IEnumerator)} {typeof(IEnumerable)}.GetEnumerator()");
             using (_writer.Scope())
             {
-                _writer.Line($"return GetAll({argValue}).GetEnumerator();");
+                _writer.Line($"return GetAll().GetEnumerator();");
             }
         }
 
@@ -205,10 +191,9 @@
             _writer.Line();
             var enumeratorType = new CSharpType(typeof(IAsyncEnumerator<>), type.Arguments);
             _writer.Line($"{enumeratorType:I} {type:I}.GetAsyncEnumerator({KnownParameters.CancellationTokenParameter.Type:I} {KnownParameters.CancellationTokenParameter.Name})");
-            string argValue = GetEnumerableArgValue();
             using (_writer.Scope())
             {
-                _writer.Line($"return GetAllAsync({(argValue == string.Empty ? string.Empty : argValue + ", ")}{KnownParameters.CancellationTokenParameter.Name}: {KnownParameters.CancellationTokenParameter.Name}).GetAsyncEnumerator({KnownParameters.CancellationTokenParameter.Name});");
+                _writer.Line($"return GetAllAsync({KnownParameters.CancellationTokenParameter.Name}: {KnownParameters.CancellationTokenParameter.Name}).GetAsyncEnumerator({KnownParameters.CancellationTokenParameter.Name});");
             }
         }
 
@@ -828,26 +813,13 @@
                         else
                         {
                             Console.Error.WriteLine($"WARNING: Parameter '{parameter.Parameter.Name}' is like a page size parameter, but it's not a numeric type. Fix it or overwrite it if necessary.");
-<<<<<<< HEAD
-                            if (parameter.Parameter.IsPropertyBag)
-                                writer.Append($"{parameter.ValueExpression}, ");
-                            else
-                                writer.Append($"{parameter.Parameter.Name}, ");
-=======
                             args.Add($"{parameter.Parameter.Name}");
->>>>>>> 3cfbac5e
                         }
                     }
                     else
                     {
                         if (passNullForOptionalParameters && parameter.Parameter.Validation == ValidationType.None)
-<<<<<<< HEAD
-                            writer.Append($"null, ");
-                        else if (parameter.Parameter.IsPropertyBag)
-                            writer.Append($"{parameter.ValueExpression}, ");
-=======
                             args.Add($"null");
->>>>>>> 3cfbac5e
                         else
                             args.Add($"{parameter.Parameter.Name}");
                     }
