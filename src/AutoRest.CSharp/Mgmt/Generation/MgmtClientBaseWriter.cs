--- conflicted
+++ resolved
@@ -231,13 +231,7 @@
         {
             // TODO -- since we are combining multiple operations under different parents, which description should we leave here
             // TODO -- find a better way to get this type
-<<<<<<< HEAD
-            var itemType = clientOperation.First(restOperation => restOperation.IsPagingOperation(Context)).GetPagingMethod(Context)!.PagingResponse.ItemType;
             var actualItemType = WrapResourceDataType(itemType, clientOperation.First())?.Type ?? itemType;
-            _writer.WriteXmlDocumentationReturns($"{(async ? "An async" : "A")} collection of <see cref=\"{actualItemType.Name}\" /> that may take multiple service requests to iterate over.");
-=======
-            var actualItemType = WrapResourceDataType(itemType, clientOperation.First())!;
->>>>>>> 8436f4e9
 
             _writer.WriteXmlDocumentationSummary($"{clientOperation.Description}");
             WritePagingMethodSignature(actualItemType, methodName, methodParameters, async, clientOperation.Accessibility, true);
@@ -304,14 +298,9 @@
 
         protected virtual void WritePagingMethodBranch(CSharpType itemType, Diagnostic diagnostic, string diagnosticVariable, MgmtRestOperation operation, IEnumerable<ParameterMapping> parameterMappings, bool async)
         {
-<<<<<<< HEAD
-            var pagingMethod = operation.GetPagingMethod(Context)!;
+            var pagingMethod = GetPagingMethod(operation);
             var actualType = WrapResourceDataType(itemType, operation)?.Type ?? itemType;
             var returnType = new CSharpType(typeof(Page<>), actualType).WrapAsync(async);
-=======
-            var pagingMethod = GetPagingMethod(operation);
-            var returnType = new CSharpType(typeof(Page<>), WrapResourceDataType(itemType, operation)!).WrapAsync(async);
->>>>>>> 8436f4e9
 
             using (_writer.Scope($"{GetAsyncKeyword(async)} {returnType} FirstPageFunc({typeof(int?)} pageSizeHint)"))
             {
@@ -350,15 +339,8 @@
         protected void WritePageFunctionBody(CSharpType itemType, PagingMethodWrapper pagingMethod, MgmtRestOperation operation, IEnumerable<ParameterMapping> parameterMappings,
             bool isAsync, bool isNextPageFunc)
         {
-<<<<<<< HEAD
             var wrapResource = WrapResourceDataType(itemType, operation);
-            var nextLinkName = pagingMethod.PagingResponse.NextLinkProperty?.Declaration.Name;
-            var itemName = pagingMethod.PagingResponse.ItemProperty.Declaration.Name;
-            var continuationTokenText = nextLinkName != null ? $"response.Value.{nextLinkName}" : "null";
-=======
-            var actualItemType = WrapResourceDataType(itemType, operation);
             var continuationTokenText = pagingMethod.NextLinkName != null ? $"response.Value.{pagingMethod.NextLinkName}" : "null";
->>>>>>> 8436f4e9
 
             _writer.Append($"var response = {GetAwait(isAsync)} {GetRestClientVariableName(operation.RestClient)}.{CreateMethodName(isNextPageFunc ? pagingMethod.NextPageMethod!.Name : pagingMethod.Method.Name, isAsync)}({GetNextLink(isNextPageFunc)}");
             WriteArguments(_writer, parameterMappings);
@@ -460,14 +442,7 @@
             }
             _writer.WriteXmlDocumentationParameter("cancellationToken", $"The cancellation token to use.");
             _writer.WriteXmlDocumentationRequiredParametersException(methodParameters);
-<<<<<<< HEAD
-            var wrapResource = WrapResourceDataType(clientOperation.ReturnType, clientOperation.First());
-            var returnType = wrapResource?.Type ?? clientOperation.ReturnType;
-
-            WriteNormalMethodSignature(GetResponseType(returnType, async), methodName, methodParameters, async, clientOperation.Accessibility, true);
-=======
             _writer.Append($"{accessibility} {GetAsyncKeyword(async)} {GetVirtual(isVirtual)} {responseType} {CreateMethodName(methodName, async)}(");
->>>>>>> 8436f4e9
 
             foreach (var parameter in methodParameters)
             {
@@ -492,19 +467,7 @@
             string methodName, bool async, bool shouldThrowExceptionWhenNull = false)
         {
             // TODO -- since we are combining multiple operations under different parents, which description should we leave here?
-<<<<<<< HEAD
-            _writer.WriteXmlDocumentationSummary($"{clientOperation.Description}");
-            foreach (var parameter in methodParameters)
-            {
-                _writer.WriteXmlDocumentationParameter(parameter);
-            }
-            _writer.WriteXmlDocumentationParameter("cancellationToken", $"The cancellation token to use.");
-            _writer.WriteXmlDocumentationRequiredParametersException(methodParameters);
-            var wrapResource = WrapResourceDataType(itemType, clientOperation.First());
-            var returnType = new CSharpType(typeof(IReadOnlyList<>), wrapResource?.Type ?? itemType);
-=======
-            var returnType = WrapResourceDataType(clientOperation.ReturnType, clientOperation.First());
->>>>>>> 8436f4e9
+            var returnType = WrapResourceDataType(clientOperation.ReturnType, clientOperation.First())?.Type ?? clientOperation.ReturnType;
 
             _writer.WriteXmlDocumentationSummary($"{clientOperation.Description}");
             WriteNormalMethodSignature(GetResponseType(returnType, async), methodName, methodParameters, async, clientOperation.Accessibility, true);
@@ -521,63 +484,6 @@
             }
         }
 
-<<<<<<< HEAD
-        protected virtual void WriteNormalListMethodBody(CodeWriter writer, CSharpType itemType, IDictionary<RequestPath, MgmtRestOperation> operationMappings,
-            IDictionary<RequestPath, IEnumerable<ParameterMapping>> parameterMappings, bool async)
-        {
-            // we need to write multiple branches for a normal method
-            if (operationMappings.Count == 1)
-            {
-                // if we only have one branch, we would not need those if-else statements
-                var branch = operationMappings.Keys.First();
-                WriteNormalListMethodBranch(writer, itemType, operationMappings[branch], parameterMappings[branch], async);
-            }
-            else
-            {
-                // branches go here
-                throw new NotImplementedException("multi-branch normal method not supported yet");
-            }
-        }
-
-        protected virtual void WriteNormalListMethodBranch(CodeWriter writer, CSharpType itemType, MgmtRestOperation operation, IEnumerable<ParameterMapping> parameterMappings, bool async)
-        {
-            writer.Append($"var response = {GetAwait(async)} ");
-            writer.Append($"{GetRestClientVariableName(operation.RestClient)}.{CreateMethodName(operation.Method.Name, async)}(");
-            WriteArguments(writer, parameterMappings);
-            writer.Line($"cancellationToken){GetConfigureAwait(async)};");
-
-            WriteNormalListMethodResponse(writer, itemType, operation, async);
-        }
-
-        protected virtual void WriteNormalListMethodResponse(CodeWriter writer, CSharpType itemType, MgmtRestOperation operation, bool async)
-        {
-            // only when we are listing ourselves, we use Select to convert XXXResourceData to XXXResource
-            var wrapResource = WrapResourceDataType(itemType, operation);
-            FormattableString converter = $"";
-            if (wrapResource != null)
-            {
-                FormattableString dataExpression = $"value";
-                FormattableString idExpression = $"{dataExpression}.Id";
-                if (wrapResource.ResourceData.IsIdString())
-                    idExpression = $"new {typeof(ResourceIdentifier)}({idExpression})";
-
-                writer.UseNamespace("System.Linq");
-                var newInstanceExpression = wrapResource.NewInstanceExpression(new[]
-                {
-                    new ParameterInvocation(wrapResource.OptionsParameter, w => w.Append($"{ContextProperty}")),
-                    new ParameterInvocation(wrapResource.ResourceIdentifierParameter, w => w.Append($"value.Id")),
-                    new ParameterInvocation(wrapResource.ResourceDataParameter, w => w.Append($"value")),
-                });
-                converter = $".Select(value => {newInstanceExpression}).ToArray() as IReadOnlyList<{wrapResource.Type.Name}>";
-            }
-            var valueProperty = ".Value";
-            if (operation.ReturnType!.IsFrameworkType && operation.ReturnType.FrameworkType == typeof(IReadOnlyList<>))
-                valueProperty = string.Empty;
-            writer.Line($"return {typeof(Response)}.FromValue(response.Value{valueProperty}{converter}, response.GetRawResponse());");
-        }
-
-=======
->>>>>>> 8436f4e9
         protected virtual void WriteNormalMethodBody(IDictionary<RequestPath, MgmtRestOperation> operationMappings, IDictionary<RequestPath, IEnumerable<ParameterMapping>> parameterMappings,
             bool async, bool shouldThrowExceptionWhenNull = false)
         {
