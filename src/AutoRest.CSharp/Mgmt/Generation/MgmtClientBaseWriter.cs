--- conflicted
+++ resolved
@@ -154,11 +154,7 @@
                 // no null-checks because all are optional
                 WriteDiagnosticScope(writer, pagingMethod.Diagnostics, clientDiagnosticsName, writer =>
                 {
-<<<<<<< HEAD
-                    writer.Append($"var response = {AwaitKeyword(async)} {RestClientField}.{CreateMethodName(pagingMethod.Method.Name, async)}(");
-=======
-                    writer.Append($"var response = {awaitText} {restClientName}.{CreateMethodName(pagingMethod.Method.Name, async)}(");
->>>>>>> 5df3c2ae
+                    writer.Append($"var response = {AwaitKeyword(async)} {restClientName}.{CreateMethodName(pagingMethod.Method.Name, async)}(");
                     foreach (var parameter in BuildParameterMapping(pagingMethod.Method).Where(p => IsMandatory(p.Parameter)))
                     {
                         writer.Append($"{parameter.ValueExpression}, ");
@@ -182,11 +178,7 @@
                 {
                     WriteDiagnosticScope(writer, pagingMethod.Diagnostics, clientDiagnosticsName, writer =>
                     {
-<<<<<<< HEAD
-                        writer.Append($"var response = {AwaitKeyword(async)} {RestClientField}.{CreateMethodName(pagingMethod.NextPageMethod.Name, async)}(nextLink, ");
-=======
-                        writer.Append($"var response = {awaitText} {restClientName}.{CreateMethodName(pagingMethod.NextPageMethod.Name, async)}(nextLink, ");
->>>>>>> 5df3c2ae
+                        writer.Append($"var response = {AwaitKeyword(async)} {restClientName}.{CreateMethodName(pagingMethod.NextPageMethod.Name, async)}(nextLink, ");
                         foreach (var parameter in BuildParameterMapping(pagingMethod.NextPageMethod).Where(p => IsMandatory(p.Parameter)))
                         {
                             writer.Append($"{parameter.ValueExpression}, ");
