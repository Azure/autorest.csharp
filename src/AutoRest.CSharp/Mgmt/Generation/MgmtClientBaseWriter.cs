--- conflicted
+++ resolved
@@ -153,6 +153,11 @@
             return isAsync ? "await " : string.Empty;
         }
 
+        protected internal string GetNextLink(bool isNextPageFunc)
+        {
+            return isNextPageFunc ? "nextLink, " : string.Empty;
+        }
+
         protected internal string GetOverride(bool isInheritedMethod, bool isVirtual = false)
         {
             return isInheritedMethod ? "override" : GetVirtual(isVirtual);
@@ -167,11 +172,7 @@
         /// <param name="resourceType">The reource type that is being written.</param>
         /// <param name="converter">Optional convertor for modifying the result of the rest client call.</param>
         protected void WritePagingOperationBody(CodeWriter writer, PagingMethod pagingMethod, CSharpType resourceType,
-<<<<<<< HEAD
-            string restClientName, Diagnostic diagnostic, string clientDiagnosticsName, FormattableString converter, bool async, List<PagingMethod>? pagingMethods = null)
-=======
-            string restClientName, Diagnostic diagnostic, string clientDiagnosticsName, FormattableString converter, bool isAsync)
->>>>>>> 64afaccf
+            string restClientName, Diagnostic diagnostic, string clientDiagnosticsName, FormattableString converter, bool isAsync, List<PagingMethod>? pagingMethods = null)
         {
             var parameters = pagingMethod.Method.Parameters;
 
@@ -186,22 +187,7 @@
                 // no null-checks because all are optional
                 WriteDiagnosticScope(writer, diagnostic, clientDiagnosticsName, writer =>
                 {
-<<<<<<< HEAD
-                    WritePageFunction(writer, pagingMethod, restClientName, converter, async, false, pagingMethods);
-=======
-                    writer.Append($"var response = {GetAwait(isAsync)} {restClientName}.{CreateMethodName(pagingMethod.Method.Name, isAsync)}(");
-                    BuildAndWriteParameters(writer, pagingMethod.Method);
-                    writer.Line($"cancellationToken: cancellationToken){GetConfigureAwait(isAsync)};");
-
-                    // need the Select() for converting XXXResourceData to XXXResource
-                    if (!string.IsNullOrEmpty(converter.ToString()))
-                    {
-                        writer.UseNamespace("System.Linq");
-                    }
-                    writer.Append($"return {typeof(Page)}.FromValues(response.Value.{itemName}");
-                    writer.Append($"{converter}");
-                    writer.Line($", {continuationTokenText}, response.GetRawResponse());");
->>>>>>> 64afaccf
+                    WritePageFunction(writer, pagingMethod, restClientName, converter, isAsync, false, pagingMethods);
                 });
             }
 
@@ -214,16 +200,7 @@
                 {
                     WriteDiagnosticScope(writer, diagnostic, clientDiagnosticsName, writer =>
                     {
-<<<<<<< HEAD
-                        WritePageFunction(writer, pagingMethod, restClientName, converter, async, true, pagingMethods);
-=======
-                        writer.Append($"var response = {GetAwait(isAsync)} {restClientName}.{CreateMethodName(pagingMethod.NextPageMethod.Name, isAsync)}(nextLink, ");
-                        BuildAndWriteParameters(writer, pagingMethod.Method);
-                        writer.Line($"cancellationToken: cancellationToken){GetConfigureAwait(isAsync)};");
-                        writer.Append($"return {typeof(Page)}.FromValues(response.Value.{itemName}");
-                        writer.Append($"{converter}");
-                        writer.Line($", {continuationTokenText}, response.GetRawResponse());");
->>>>>>> 64afaccf
+                        WritePageFunction(writer, pagingMethod, restClientName, converter, isAsync, true, pagingMethods);
                     });
                 }
             }
@@ -337,9 +314,8 @@
 
         }
 
-        private void WritePageFunctionBody(CodeWriter writer, PagingMethod pagingMethod, string restClientName, FormattableString converter, bool async, bool isNextPageFunc, bool isResourceLevel = false)
-        {
-            var configureAwaitText = async ? ".ConfigureAwait(false)" : string.Empty;
+        private void WritePageFunctionBody(CodeWriter writer, PagingMethod pagingMethod, string restClientName, FormattableString converter, bool isAsync, bool isNextPageFunc, bool isResourceLevel = false)
+        {
             var nextLinkName = pagingMethod.PagingResponse.NextLinkProperty?.Declaration.Name;
             var itemName = pagingMethod.PagingResponse.ItemProperty.Declaration.Name;
             var continuationTokenText = nextLinkName != null ? $"response.Value.{nextLinkName}" : "null";
@@ -357,23 +333,16 @@
                 writer.Line($"var parentResourcePath = parentParts.Count > 0 ? string.Join(\"/\", parentParts) : \"\";");
                 writer.Line($"Id.TryGetSubscriptionId(out var subscriptionId);");
             }
-            writer.Append($"var response = {AwaitKeyword(async)} {restClientName}.{CreateMethodName(isNextPageFunc ? pagingMethod.NextPageMethod!.Name : pagingMethod.Method.Name, async)}(");
-            if (isNextPageFunc)
-            {
-                writer.Append($"nextLink, ");
-            }
-            BuildAndWriteParameters(writer, pagingMethod.Method, isResourceLevel);
-            writer.Line($"cancellationToken: cancellationToken){configureAwaitText};");
+            writer.Append($"var response = {GetAwait(isAsync)} {restClientName}.{CreateMethodName(isNextPageFunc ? pagingMethod.NextPageMethod!.Name : pagingMethod.Method.Name, isAsync)}({GetNextLink(isNextPageFunc)}");
+            BuildAndWriteParameters(writer, pagingMethod.Method, isResourceLevel: isResourceLevel);
+            writer.Line($"cancellationToken: cancellationToken){GetConfigureAwait(isAsync)};");
 
             // need the Select() for converting XXXResourceData to XXXResource
             if (!string.IsNullOrEmpty(converter.ToString()))
             {
                 writer.UseNamespace("System.Linq");
             }
-            writer.Append($"return {typeof(Page)}.FromValues(response.Value.{itemName}");
-            writer.Append($"{converter}");
-            writer.Line($", {continuationTokenText}, response.GetRawResponse());");
-
+            writer.Line($"return {typeof(Page)}.FromValues(response.Value.{itemName}{converter}, {continuationTokenText}, response.GetRawResponse());");
         }
 
         protected void WriteArguments(CodeWriter writer, IEnumerable<ParameterMapping> mapping)
@@ -407,9 +376,9 @@
             }
         }
 
-        protected void BuildAndWriteParameters(CodeWriter writer, RestClientMethod method, bool isResourceLevel = false)
-        {
-            var parameterMappings = BuildParameterMapping(method);
+        protected void BuildAndWriteParameters(CodeWriter writer, RestClientMethod method, IEnumerable<ParameterMapping>? parameterMappings = null, bool isResourceLevel = false)
+        {
+            parameterMappings = parameterMappings ?? BuildParameterMapping(method);
             if (isResourceLevel)
             {
                 // Parameter mapping for a path like /subscriptions/{subscriptionId}/resourceGroups/{resourceGroupName}/providers/{resourceProviderNamespace}/{parentResourcePath}/{resourceType}/{resourceName}
@@ -565,35 +534,10 @@
                 writer.WriteParameterNullChecks(nonPathParameters);
                 WriteDiagnosticScope(writer, diagnostic, ClientDiagnosticsField, writer =>
                 {
-<<<<<<< HEAD
-                    writer.Append($"var response = ");
-                    if (async)
-                    {
-                        writer.Append($"await ");
-                    }
-                    writer.Append($"{restClientName ?? RestClientField}.{CreateMethodName(restClientMethod.Name, async)}(");
+                    writer.Append($"var response = {GetAwait(isAsync)}");
+                    writer.Append($"{restClientName ?? RestClientField}.{CreateMethodName(restClientMethod.Name, isAsync)}(");
                     BuildAndWriteParameters(writer, restClientMethod);
-                    writer.Append($"cancellationToken)");
-
-                    if (async)
-                    {
-                        writer.Append($".ConfigureAwait(false)");
-                    }
-
-                    writer.Line($";");
-=======
-                    writer.Append($"var response = {GetAwait(isAsync)}");
-
-                    var parameterNames = GetParametersName(restClientMethod, operationGroup, context);
-                    writer.Append($"{restClientName ?? RestClientField}.{CreateMethodName(restClientMethod.Name, isAsync)}(");
-                    // TODO -- we need to change this to BuildAndWriteParameters(writer, clientMethod) to make it be able to handle more cases
-                    // but directly replace the following logic by this function is causing issues
-                    foreach (var parameter in parameterNames)
-                    {
-                        writer.Append($"{parameter:I}, ");
-                    }
                     writer.Line($"cancellationToken){GetConfigureAwait(isAsync)};");
->>>>>>> 64afaccf
 
                     if (isListFunction)
                     {
@@ -840,12 +784,8 @@
             }
         }
 
-<<<<<<< HEAD
-        protected void WriteStartLROMethod(CodeWriter writer, RestClientMethod method, BuildContext<MgmtOutputLibrary> context, bool async,
+        protected void WriteStartLROMethod(CodeWriter writer, RestClientMethod method, BuildContext<MgmtOutputLibrary> context, bool isAsync,
             bool isVirtual = false, string? methodName = null, List<RestClientMethod>? methods = null)
-=======
-        protected void WriteStartLROMethod(CodeWriter writer, RestClientMethod clientMethod, BuildContext<MgmtOutputLibrary> context, bool isAsync, bool isVirtual = false, string? methodName = null)
->>>>>>> 64afaccf
         {
             Debug.Assert(method.Operation != null);
 
@@ -865,17 +805,10 @@
             writer.WriteXmlDocumentationParameter("cancellationToken", $"The cancellation token to use.");
             writer.WriteXmlDocumentationRequiredParametersException(passThruParameters.ToArray());
 
-<<<<<<< HEAD
             CSharpType lroObjectType = method.Operation.IsLongRunning
                 ? context.Library.GetLongRunningOperation(method.Operation).Type
                 : context.Library.GetNonLongRunningOperation(method.Operation).Type;
-            CSharpType responseType = lroObjectType.WrapAsync(async);
-=======
-            CSharpType lroObjectType = clientMethod.Operation.IsLongRunning
-                ? context.Library.GetLongRunningOperation(clientMethod.Operation).Type
-                : context.Library.GetNonLongRunningOperation(clientMethod.Operation).Type;
             CSharpType responseType = lroObjectType.WrapAsync(isAsync);
->>>>>>> 64afaccf
 
             writer.Append($"public {GetAsyncKeyword(isAsync)} {GetVirtual(isVirtual)} {responseType} {CreateMethodName($"Start{methodName}", isAsync)}(");
             foreach (var parameter in passThruParameters)
@@ -891,11 +824,10 @@
                 WriteDiagnosticScope(writer, diagnostic, ClientDiagnosticsField, writer =>
                 {
                     var response = new CodeWriterDeclaration("response");
-<<<<<<< HEAD
                     response.SetActualName(response.RequestedName);
                     if (method.Operation.IsAncestorScope() || methods == null || methods.Count < 2)
                     {
-                        WriteStartLROMethodBody(writer, method, lroObjectType, context, response, parameterMapping, async);
+                        WriteStartLROMethodBody(writer, method, lroObjectType, context, response, parameterMapping, isAsync);
                     }
                     else
                     {
@@ -924,16 +856,16 @@
                                 {
                                     using (writer.Scope($"if (Id.ResourceType.Equals(ResourceGroupOperations.ResourceType))"))
                                     {
-                                        WriteStartLROMethodBody(writer, resourceGroupMethod, lroObjectType, context, response, BuildParameterMapping(resourceGroupMethod), async);
+                                        WriteStartLROMethodBody(writer, resourceGroupMethod, lroObjectType, context, response, BuildParameterMapping(resourceGroupMethod), isAsync);
                                     }
                                     using (writer.Scope($"else"))
                                     {
-                                        WriteStartLROMethodBody(writer, resourceGroupMethod, lroObjectType, context, response, BuildParameterMapping(resourceGroupMethod), async, isResourceLevel: true);
+                                        WriteStartLROMethodBody(writer, resourceGroupMethod, lroObjectType, context, response, BuildParameterMapping(resourceGroupMethod), isAsync, isResourceLevel: true);
                                     }
                                 }
                                 else
                                 {
-                                    WriteStartLROMethodBody(writer, resourceGroupMethod, lroObjectType, context, response, BuildParameterMapping(resourceGroupMethod), async);
+                                    WriteStartLROMethodBody(writer, resourceGroupMethod, lroObjectType, context, response, BuildParameterMapping(resourceGroupMethod), isAsync);
                                 }
                             }
                         } // No else clause with the assumption that resourceMethod only exists when resourceGroupMethod exists.
@@ -946,7 +878,7 @@
                             methodDict.Remove(subscriptionMethod);
                             using (writer.Scope($"{elseStr} (Id.TryGetSubscriptionId(out _))"))
                             {
-                                WriteStartLROMethodBody(writer, subscriptionMethod, lroObjectType, context, response, BuildParameterMapping(subscriptionMethod), async);
+                                WriteStartLROMethodBody(writer, subscriptionMethod, lroObjectType, context, response, BuildParameterMapping(subscriptionMethod), isAsync);
                             }
                         }
 
@@ -968,16 +900,16 @@
                                     writer.UseNamespace("Azure.ResourceManager.Management");
                                     using (writer.Scope($"if (parent.ResourceType.Equals(ManagementGroupOperations.ResourceType))"))
                                     {
-                                        WriteStartLROMethodBody(writer, managementGroupMethod, lroObjectType, context, response, BuildParameterMapping(managementGroupMethod), async);
+                                        WriteStartLROMethodBody(writer, managementGroupMethod, lroObjectType, context, response, BuildParameterMapping(managementGroupMethod), isAsync);
                                     }
                                     using (writer.Scope($"else"))
                                     {
-                                        WriteStartLROMethodBody(writer, tenantMethod, lroObjectType, context, response, BuildParameterMapping(tenantMethod), async);
+                                        WriteStartLROMethodBody(writer, tenantMethod, lroObjectType, context, response, BuildParameterMapping(tenantMethod), isAsync);
                                     }
                                 }
                                 else
                                 {
-                                    WriteStartLROMethodBody(writer, managementGroupMethod, lroObjectType, context, response, BuildParameterMapping(managementGroupMethod), async);
+                                    WriteStartLROMethodBody(writer, managementGroupMethod, lroObjectType, context, response, BuildParameterMapping(managementGroupMethod), isAsync);
                                 }
                             }
                         }
@@ -986,15 +918,9 @@
                             methodDict.Remove(tenantMethod);
                             using (writer.Scope($"{elseStr}"))
                             {
-                                WriteStartLROMethodBody(writer, tenantMethod, lroObjectType, context, response, BuildParameterMapping(tenantMethod), async);
+                                WriteStartLROMethodBody(writer, tenantMethod, lroObjectType, context, response, BuildParameterMapping(tenantMethod), isAsync);
                             }
                         }
-=======
-                    writer.Append($"var {response:D} = {GetAwait(isAsync)}");
-                    writer.Append($"{RestClientField}.{CreateMethodName(clientMethod.Name, isAsync)}( ");
-                    WriteArguments(writer, parameterMapping);
-                    writer.Line($"cancellationToken){GetConfigureAwait(isAsync)};");
->>>>>>> 64afaccf
 
                         if (methodDict.Count() > 0)
                         {
@@ -1006,7 +932,7 @@
             }
         }
 
-        private void WriteStartLROMethodBody(CodeWriter writer, RestClientMethod clientMethod, CSharpType lroObjectType, BuildContext<MgmtOutputLibrary> context, CodeWriterDeclaration response, IEnumerable<ParameterMapping> parameterMapping, bool async, bool isResourceLevel = false)
+        private void WriteStartLROMethodBody(CodeWriter writer, RestClientMethod clientMethod, CSharpType lroObjectType, BuildContext<MgmtOutputLibrary> context, CodeWriterDeclaration response, IEnumerable<ParameterMapping> parameterMapping, bool isAsync, bool isResourceLevel = false)
         {
             if (isResourceLevel)
             {
@@ -1021,22 +947,13 @@
                 writer.Line($"var parentResourcePath = parentParts.Count > 0 ? string.Join(\"/\", parentParts) : \"\";");
                 writer.Line($"Id.TryGetSubscriptionId(out var subscriptionId);");
             }
-            writer.Append($"var {response} = ");
-            if (async)
-            {
-                writer.Append($"await ");
-            }
-            writer.Append($"{RestClientField}.{CreateMethodName(clientMethod.Name, async)}( ");
-            BuildAndWriteParameters(writer, clientMethod, isResourceLevel);
-            writer.Append($"cancellationToken)");
-
-            if (async)
-            {
-                writer.Append($".ConfigureAwait(false)");
-            }
-            writer.Line($";");
+            writer.Append($"var {response} = {GetAwait(isAsync)}");
+            writer.Append($"{RestClientField}.{CreateMethodName(clientMethod.Name, isAsync)}( ");
+            BuildAndWriteParameters(writer, clientMethod, isResourceLevel: isResourceLevel);
+            writer.Line($"cancellationToken){GetConfigureAwait(isAsync)};");
 
             WriteStartLROResponse(writer, clientMethod, lroObjectType, context, response, parameterMapping);
+
         }
 
         protected void WriteStartLROResponse(CodeWriter writer, RestClientMethod clientMethod, CSharpType lroObjectType, BuildContext<MgmtOutputLibrary> context, CodeWriterDeclaration response, IEnumerable<ParameterMapping> parameterMapping)
