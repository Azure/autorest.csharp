﻿// Copyright (c) Microsoft Corporation. All rights reserved.
// Licensed under the MIT License. See License.txt in the project root for license information.

using System;
using System.Collections;
using System.Collections.Generic;
using System.Globalization;
using System.Linq;
using AutoRest.CSharp.Common.Generation.Writers;
using AutoRest.CSharp.Generation.Types;
using AutoRest.CSharp.Generation.Writers;
using AutoRest.CSharp.Input;
using AutoRest.CSharp.Mgmt.AutoRest;
using AutoRest.CSharp.Mgmt.Decorator;
using AutoRest.CSharp.Mgmt.Models;
using AutoRest.CSharp.Mgmt.Output;
using AutoRest.CSharp.Mgmt.Output.Models;
using AutoRest.CSharp.Output.Models;
using AutoRest.CSharp.Output.Models.Requests;
using AutoRest.CSharp.Output.Models.Shared;
using AutoRest.CSharp.Utilities;
using Azure;
using Azure.Core;
using Azure.Core.Pipeline;
using Azure.ResourceManager;
using Azure.ResourceManager.ManagementGroups;
using Azure.ResourceManager.Resources;
using static AutoRest.CSharp.Mgmt.Decorator.ParameterMappingBuilder;
using static AutoRest.CSharp.Output.Models.MethodSignatureModifiers;

namespace AutoRest.CSharp.Mgmt.Generation
{
    internal abstract class MgmtClientBaseWriter : ClientWriter
    {
        protected const string EndpointProperty = "Endpoint";
        protected delegate void WriteMethodDelegate(MgmtClientOperation clientOperation, Diagnostic diagnostic, bool isAsync);
        private string LibraryArmOperation { get; }
        protected bool IsArmCore { get; }
        protected CodeWriter _writer;
        protected override string RestClientAccessibility => "private";

        private MgmtTypeProvider This { get; }

        protected virtual string ArmClientReference { get; } = "Client";

        protected virtual bool UseField => true;

        public string FileName { get; }

        protected MgmtClientBaseWriter(CodeWriter writer, MgmtTypeProvider provider)
        {
            _writer = writer;
            This = provider;
            FileName = This.Type.Name;
            IsArmCore = Configuration.MgmtConfiguration.IsArmCore;
            LibraryArmOperation = $"{MgmtContext.Context.DefaultNamespace.Split('.').Last()}ArmOperation";
        }

        public virtual void Write()
        {
            using (_writer.Namespace(This.Namespace))
            {
                WriteClassDeclaration();
                using (_writer.Scope())
                {
                    WriteImplementations();
                }
            }
        }

        protected internal virtual void WriteImplementations()
        {
            WriteStaticMethods();

            WriteFields();

            WriteCtors();

            WriteProperties();

            WritePrivateHelpers();

            WriteChildResourceEntries();

            WriteOperations();

            if (This.EnumerableInterfaces.Any())
                WriteEnumerables();
        }

        protected virtual void WritePrivateHelpers() { }
        protected virtual void WriteProperties() { }
        protected virtual void WriteStaticMethods() { }

        protected virtual void WriteOperations()
        {
            foreach (var clientOperation in This.AllOperations)
            {
                WriteMethod(clientOperation, true);
                WriteMethod(clientOperation, false);
            }
        }

        protected void WriteClassDeclaration()
        {
            _writer.WriteXmlDocumentationSummary(This.Description);
            _writer.AppendRaw(This.Accessibility)
                .AppendRawIf(" static", This.IsStatic)
                .Append($" partial class {This.Type.Name}");
            if (This.GetImplements().Any())
            {
                _writer.Append($" : ");
                foreach (var type in This.GetImplements())
                {
                    _writer.Append($"{type:D},");
                }
                _writer.RemoveTrailingComma();
            }
            _writer.Line();
        }

        protected virtual void WriteCtors()
        {
            if (This.IsStatic)
                return;

            if (This.MockingCtor is not null)
            {
                _writer.WriteMethodDocumentation(This.MockingCtor);
                using (_writer.WriteMethodDeclaration(This.MockingCtor))
                {
                }
            }

            _writer.Line();
            if (This.ResourceDataCtor is not null)
            {
                _writer.WriteMethodDocumentation(This.ResourceDataCtor);
                using (_writer.WriteMethodDeclaration(This.ResourceDataCtor))
                {
                    _writer.Line($"HasData = true;");
                    _writer.Line($"_data = {This.DefaultResource!.ResourceDataParameter.Name};");
                }
            }

            _writer.Line();
            if (This.ArmClientCtor is not null)
            {
                _writer.Line();
                _writer.WriteMethodDocumentation(This.ArmClientCtor);
                using (_writer.WriteMethodDeclaration(This.ArmClientCtor))
                {
                    if (!This.IsInitializedByProperties)
                    {
                        foreach (var param in This.ExtraConstructorParameters)
                        {
                            _writer.Line($"_{param.Name} = {param.Name};");
                        }

                        foreach (var set in This.UniqueSets)
                        {
                            WriteRestClientConstructorPair(set.RestClient, set.Resource);
                        }
                        if (This.CanValidateResourceType)
                            WriteDebugValidate();
                    }
                }
            }
            _writer.Line();
        }

        private string GetEnumerableArgValue()
        {
            string value = string.Empty;
            if (This is ResourceCollection collection)
            {
                if (collection.GetAllOperation?.IsPropertyBagOperation == true)
                {
                    value = "options: null";
                }
            }
            return value;
        }

        private void WriteIEnumerable(CSharpType type)
        {
            _writer.Line();
            var enumeratorType = new CSharpType(typeof(IEnumerator<>), type.Arguments);
            _writer.Line($"{enumeratorType:I} {type:I}.GetEnumerator()");
            string argValue = GetEnumerableArgValue();
            using (_writer.Scope())
            {
                _writer.Line($"return GetAll({argValue}).GetEnumerator();");
            }
            _writer.Line();
            _writer.Line($"{typeof(IEnumerator)} {typeof(IEnumerable)}.GetEnumerator()");
            using (_writer.Scope())
            {
                _writer.Line($"return GetAll({argValue}).GetEnumerator();");
            }
        }

        private void WriteIAsyncEnumerable(CSharpType type)
        {
            _writer.Line();
            var enumeratorType = new CSharpType(typeof(IAsyncEnumerator<>), type.Arguments);
            _writer.Line($"{enumeratorType:I} {type:I}.GetAsyncEnumerator({KnownParameters.CancellationTokenParameter.Type:I} {KnownParameters.CancellationTokenParameter.Name})");
            string argValue = GetEnumerableArgValue();
            using (_writer.Scope())
            {
                _writer.Line($"return GetAllAsync({(argValue == string.Empty ? string.Empty : argValue + ", ")}{KnownParameters.CancellationTokenParameter.Name}: {KnownParameters.CancellationTokenParameter.Name}).GetAsyncEnumerator({KnownParameters.CancellationTokenParameter.Name});");
            }
        }

        private void WriteEnumerables()
        {
            foreach (var type in This.EnumerableInterfaces)
            {
                if (type.Name.StartsWith("IEnumerable"))
                    WriteIEnumerable(type);
                if (type.Name.StartsWith("IAsyncEnumerable"))
                    WriteIAsyncEnumerable(type);
            }
        }

        private void WriteRestClientConstructorPair(MgmtRestClient restClient, Resource? resource)
        {
            var resourceTypeExpression = ConstructResourceTypeExpression(resource);
            var ctorString = ConstructClientDiagnostic(_writer, $"{GetProviderNamespaceFromReturnType(resourceTypeExpression)}", DiagnosticsProperty);
            var diagFieldName = GetDiagnosticFieldName(restClient, resource);
            _writer.Line($"{diagFieldName} = {ctorString};");
            FormattableString? apiVersionExpression = null;
            if (resourceTypeExpression is not null)
            {
                string apiVersionVariable = GetApiVersionVariableName(restClient, resource);
                _writer.Line($"TryGetApiVersion({resourceTypeExpression}, out string {apiVersionVariable});");
                apiVersionExpression = $"{apiVersionVariable}";
            }
            _writer.Line($"{GetRestFieldName(restClient, resource)} = {GetRestConstructorString(restClient, apiVersionExpression)};");
        }

        protected FormattableString? ConstructResourceTypeExpression(Resource? resource)
        {
            if (resource != null)
                return $"{resource.Type.Name}.ResourceType";
            return null;
        }

        protected virtual void WriteChildResourceEntries()
        {
            foreach (var resource in This.ChildResources)
            {
                _writer.Line();
                if (resource.IsSingleton)
                {
                    WriteSingletonResourceGetMethod(resource);
                }
                else if (resource.ResourceCollection is not null)
                {
                    WriteResourceCollectionGetMethod(resource);

<<<<<<< HEAD
                    if (This.HasChildResourceGetMethods) // we don't need to generate `Get{Resource}` methods in ExtensionClient
=======
                    if (This.HasChildResourceGetMethods)
>>>>>>> 5fe6a37d
                    {
                        WriteChildResourceGetMethod(resource.ResourceCollection, true);
                        WriteChildResourceGetMethod(resource.ResourceCollection, false);
                    }
                }
            }
            _writer.Line();
        }

        protected virtual void WriteSingletonResourceGetMethod(Resource resource)
        {
            var signature = new MethodSignature(
                $"Get{resource.ResourceName}",
                null,
                $"Gets an object representing a {resource.Type.Name} along with the instance operations that can be performed on it in the {This.ResourceName}.",
                GetMethodModifiers(),
                resource.Type,
                $"Returns a <see cref=\"{resource.Type}\" /> object.",
                GetParametersForSingletonEntry());
            using (_writer.WriteCommonMethod(signature, null, false, This.Accessibility == "public"))
            {
                WriteSingletonResourceEntry(resource, resource.SingletonResourceIdSuffix!, signature);
            }
        }

        protected virtual void WriteResourceCollectionGetMethod(Resource resource)
        {
            var resourceCollection = resource.ResourceCollection!;
            var signature = new MethodSignature(
                $"{GetResourceCollectionMethodName(resourceCollection)}",
                null,
                $"Gets a collection of {resource.Type.Name.LastWordToPlural()} in the {This.ResourceName}.",
                GetMethodModifiers(),
                resourceCollection.Type,
                $"An object representing collection of {resource.Type.Name.LastWordToPlural()} and their operations over a {resource.Type.Name}.",
                GetParametersForCollectionEntry(resourceCollection));
            using (_writer.WriteCommonMethod(signature, null, false, This.Accessibility == "public"))
            {
                WriteResourceCollectionEntry(resourceCollection, signature);
            }
        }

        protected virtual void WriteChildResourceGetMethod(ResourceCollection resourceCollection, bool isAsync)
        {
            var getOperation = resourceCollection.GetOperation;
            // Copy the original method signature with changes in name and modifier (e.g. when adding into extension class, the modifier should be static)
            var methodSignature = getOperation.MethodSignature with
            {
                // name after `Get{ResourceName}`
                Name = $"{getOperation.MethodSignature.Name}{resourceCollection.Resource.ResourceName}",
                Modifiers = GetMethodModifiers(),
                // There could be parameters to get resource collection
                Parameters = GetParametersForCollectionEntry(resourceCollection).Concat(GetParametersForResourceEntry(resourceCollection)).Distinct().ToArray(),
                Attributes = new[] { new CSharpAttribute(typeof(ForwardsClientCallsAttribute)) }
            };

            _writer.Line();
            using (_writer.WriteCommonMethodWithoutValidation(methodSignature, getOperation.ReturnsDescription?.Invoke(isAsync), isAsync, This.Accessibility == "public"))
            {
                WriteResourceEntry(resourceCollection, isAsync);
            }
        }

        protected virtual void WriteResourceEntry(ResourceCollection resourceCollection, bool isAsync)
        {
            var operation = resourceCollection.GetOperation;
            string awaitText = isAsync & !operation.IsPagingOperation ? " await" : string.Empty;
            string configureAwait = isAsync & !operation.IsPagingOperation ? ".ConfigureAwait(false)" : string.Empty;
            var arguments = string.Join(", ", operation.MethodSignature.Parameters.Select(p => p.Name));
            _writer.Line($"return{awaitText} {GetResourceCollectionMethodName(resourceCollection)}({GetResourceCollectionMethodArgumentList(resourceCollection)}).{operation.MethodSignature.WithAsync(isAsync).Name}({arguments}){configureAwait};");
        }

        protected string GetResourceCollectionMethodName(ResourceCollection resourceCollection)
        {
            return $"Get{resourceCollection.Resource.ResourceName.ResourceNameToPlural()}";
        }

        protected string GetResourceCollectionMethodArgumentList(ResourceCollection resourceCollection)
        {
            return string.Join(", ", GetParametersForCollectionEntry(resourceCollection).Select(p => p.Name));
        }

        protected virtual void WriteSingletonResourceEntry(Resource resource, SingletonResourceSuffix singletonResourceIdSuffix, MethodSignature signature)
        {
            // we cannot guarantee that the singleResourceSuffix can only have two segments (it has many different cases),
            // therefore instead of using the extension method of ResourceIdentifier, we are just concatting this as a string
            _writer.UseNamespace(typeof(ResourceIdentifier).Namespace!);
            _writer.Line($"return new {resource.Type.Name}({ArmClientReference}, {singletonResourceIdSuffix.BuildResourceIdentifier($"Id")});");
        }

        protected virtual MethodSignatureModifiers GetMethodModifiers() => Public | Virtual;

        protected virtual Parameter[] GetParametersForSingletonEntry() => Array.Empty<Parameter>();

        protected virtual Parameter[] GetParametersForCollectionEntry(ResourceCollection resourceCollection)
        {
            return resourceCollection.ExtraConstructorParameters.ToArray();
        }

        protected Parameter[] GetParametersForResourceEntry(ResourceCollection resourceCollection)
        {
            return resourceCollection.GetOperation.MethodSignature.Parameters.ToArray();
        }

        protected virtual void WriteResourceCollectionEntry(ResourceCollection resourceCollection, MethodSignature signature)
        {
            // TODO: can we cache collection with extra constructor parameters
            if (resourceCollection.ExtraConstructorParameters.Any())
            {
                _writer.Append($"return new {resourceCollection.Type.Name}({ArmClientReference}, Id, ");
                foreach (var parameter in resourceCollection.ExtraConstructorParameters)
                {
                    _writer.Append($"{parameter.Name}, ");
                }
                _writer.RemoveTrailingComma();
                _writer.Line($");");
            }
            else
            {
                // for collections without extra constructor parameter, we can return a cached instance
                _writer.Line($"return GetCachedClient({ArmClientReference} => new {resourceCollection.Type.Name}({ArmClientReference}, Id));");
            }
        }

        protected void WriteStaticValidate(FormattableString validResourceType)
        {
            using (_writer.Scope($"internal static void ValidateResourceId({typeof(Azure.Core.ResourceIdentifier)} id)"))
            {
                _writer.Line($"if (id.ResourceType != {validResourceType})");
                _writer.Line($"throw new {typeof(ArgumentException)}(string.Format({typeof(CultureInfo)}.CurrentCulture, \"Invalid resource type {{0}} expected {{1}}\", id.ResourceType, {validResourceType}), nameof(id));");
            }
        }

        protected void WriteDebugValidate()
        {
            _writer.Line($"#if DEBUG");
            _writer.Line($"\t\t\tValidateResourceId(Id);");
            _writer.Line($"#endif");
        }

        protected void WriteFields()
        {
            foreach (var field in This.Fields)
            {
                _writer.WriteField(field);
            }
            _writer.Line();
        }

        protected FormattableString GetProviderNamespaceFromReturnType(FormattableString? resourceTypeExpression)
        {
            if (resourceTypeExpression is not null)
                return $"{resourceTypeExpression}.Namespace";

            return $"ProviderConstants.DefaultProviderNamespace";
        }

        protected FormattableString ConstructClientDiagnostic(CodeWriter writer, FormattableString providerNamespace, string diagnosticsOptionsVariable)
        {
            return $"new {typeof(ClientDiagnostics)}(\"{This.Type.Namespace}\", {providerNamespace}, {diagnosticsOptionsVariable})";
        }

        protected FormattableString GetRestConstructorString(MgmtRestClient restClient, FormattableString? apiVersionExpression)
        {
            var paramList = new List<FormattableString>()
            {
                $"{PipelineProperty}",
                $"{DiagnosticsProperty}.ApplicationId"
            };

            if (restClient.Parameters.Any(p => p.Name.Equals("subscriptionId")))
            {
                paramList.Add($"Id.SubscriptionId");
            }
            paramList.Add($"{EndpointProperty}");
            if (apiVersionExpression != null)
            {
                paramList.Add(apiVersionExpression);
            }
            return $"new {restClient.Type}({paramList.Join(", ")})";
        }

        protected string GetRestClientName(MgmtRestOperation operation) => GetRestClientName(operation.RestClient, operation.Resource);
        private string GetRestClientName(MgmtRestClient client, Resource? resource)
        {
            var names = This.GetRestDiagNames(new NameSetKey(client, resource));
            return UseField ? names.RestField : names.RestProperty;
        }

        protected Reference GetDiagnosticReference(MgmtRestOperation operation) => new Reference(GetDiagnosticName(operation.RestClient, operation.Resource), typeof(ClientDiagnostics));
        private string GetDiagnosticName(MgmtRestClient client, Resource? resource)
        {
            var names = This.GetRestDiagNames(new NameSetKey(client, resource));
            return UseField ? names.DiagnosticField : names.DiagnosticProperty;
        }

        protected string GetRestPropertyName(MgmtRestClient client, Resource? resource) => This.GetRestDiagNames(new NameSetKey(client, resource)).RestProperty;
        protected string GetRestFieldName(MgmtRestClient client, Resource? resource) => This.GetRestDiagNames(new NameSetKey(client, resource)).RestField;
        protected string GetDiagnosticsPropertyName(MgmtRestClient client, Resource? resource) => This.GetRestDiagNames(new NameSetKey(client, resource)).DiagnosticProperty;
        protected string GetDiagnosticFieldName(MgmtRestClient client, Resource? resource) => This.GetRestDiagNames(new NameSetKey(client, resource)).DiagnosticField;
        protected virtual string GetApiVersionVariableName(MgmtRestClient client, Resource? resource) => This.GetRestDiagNames(new NameSetKey(client, resource)).ApiVersionVariable;

        protected internal static string GetConfigureAwait(bool isAsync)
        {
            return isAsync ? ".ConfigureAwait(false)" : string.Empty;
        }

        protected internal static string GetAsyncKeyword(bool isAsync)
        {
            return isAsync ? "async" : string.Empty;
        }

        protected internal static string GetAwait(bool isAsync)
        {
            return isAsync ? "await " : string.Empty;
        }

        protected internal static string GetNextLink(bool isNextPageFunc)
        {
            return isNextPageFunc ? "nextLink, " : string.Empty;
        }

        protected FormattableString GetResourceTypeExpression(ResourceTypeSegment resourceType)
        {
            if (resourceType == ResourceTypeSegment.ResourceGroup)
                return $"{typeof(ResourceGroupResource)}.ResourceType";
            if (resourceType == ResourceTypeSegment.Subscription)
                return $"{typeof(SubscriptionResource)}.ResourceType";
            if (resourceType == ResourceTypeSegment.Tenant)
                return $"{typeof(TenantResource)}.ResourceType";
            if (resourceType == ResourceTypeSegment.ManagementGroup)
                return $"{typeof(ManagementGroupResource)}.ResourceType";

            if (!resourceType.IsConstant)
                throw new NotImplementedException($"ResourceType that contains variables are not supported yet");

            // find the corresponding class of this resource type. If we find only one, use the constant inside that class. If we have multiple, use the hard-coded magic string
            var candidates = MgmtContext.Library.ArmResources.Where(resource => resource.ResourceType == resourceType);
            if (candidates.Count() == 1)
            {
                return $"{candidates.First().Type}.ResourceType";
            }
            return $"\"{resourceType.SerializedType}\"";
        }

        protected virtual void WriteMethod(MgmtClientOperation clientOperation, bool isAsync)
        {
            var writeBody = GetMethodDelegate(clientOperation);
            using (WriteCommonMethod(clientOperation, isAsync))
            {
                var diagnostic = new Diagnostic($"{This.Type.Name}.{clientOperation.Name}", Array.Empty<DiagnosticAttribute>());
                writeBody(clientOperation, diagnostic, isAsync);
            }
        }

        protected Dictionary<string, WriteMethodDelegate> _customMethods = new Dictionary<string, WriteMethodDelegate>();
        private WriteMethodDelegate GetMethodDelegate(MgmtClientOperation clientOperation)
        {
            if (!_customMethods.TryGetValue($"Write{clientOperation.Name}Body", out var function))
            {
                function = GetMethodDelegate(clientOperation.IsLongRunningOperation, clientOperation.IsPagingOperation);
            }

            return function;
        }

        protected virtual WriteMethodDelegate GetMethodDelegate(bool isLongRunning, bool isPaging)
            => (isLongRunning, isPaging) switch
            {
                (true, false) => WriteLROMethodBody,
                (false, true) => WritePagingMethodBody,
                (false, false) => WriteNormalMethodBody,
                (true, true) => WritePagingLROMethodBody,
            };

        private void WritePagingLROMethodBody(MgmtClientOperation clientOperation, Diagnostic diagnostic, bool isAsync)
        {
            throw new NotImplementedException($"Pageable LRO is not implemented yet, please use `remove-operation` directive to remove the following operationIds: {string.Join(", ", clientOperation.Select(o => o.OperationId))}");
        }

        protected IDisposable WriteCommonMethod(MgmtClientOperation clientOperation, bool isAsync)
        {
            _writer.Line();
            var returnDescription = clientOperation.ReturnsDescription?.Invoke(isAsync);
            return _writer.WriteCommonMethod(clientOperation.MethodSignature, returnDescription, isAsync, This.Accessibility == "public");
        }

        #region PagingMethod
        protected virtual void WritePagingMethodBody(MgmtClientOperation clientOperation, Diagnostic diagnostic, bool isAsync)
        {
            // TODO -- since we are combining multiple operations under different parents, which description should we leave here
            // TODO -- find a better way to get this type
            var clientDiagField = GetDiagnosticReference(clientOperation.OperationMappings.First().Value);
            // we need to write multiple branches for a paging method
            if (clientOperation.OperationMappings.Count == 1)
            {
                // if we only have one branch, we would not need those if-else statements
                var branch = clientOperation.OperationMappings.Keys.First();
                WritePagingMethodBranch(clientOperation.ReturnType, diagnostic, clientDiagField, clientOperation.OperationMappings[branch], clientOperation.ParameterMappings[branch], isAsync);
            }
            else
            {
                var keyword = "if";
                var escapeBranches = new List<RequestPath>();
                foreach (var (branch, operation) in clientOperation.OperationMappings)
                {
                    // we need to identify the correct branch using the resource type, therefore we need first to determine the resource type is a constant
                    var resourceType = This.GetBranchResourceType(branch);
                    if (!resourceType.IsConstant)
                    {
                        escapeBranches.Add(branch);
                        continue;
                    }
                    using (_writer.Scope($"{keyword} ({This.BranchIdVariableName}.ResourceType == {GetResourceTypeExpression(resourceType)})"))
                    {
                        WritePagingMethodBranch(clientOperation.ReturnType, diagnostic, clientDiagField, operation, clientOperation.ParameterMappings[branch], isAsync);
                    }
                    keyword = "else if";
                }
                if (escapeBranches.Count == 0)
                {
                    using (_writer.Scope($"else"))
                    {
                        _writer.Line($"throw new {typeof(InvalidOperationException)}($\"{{{This.BranchIdVariableName}.ResourceType}} is not supported here\");");
                    }
                }
                else if (escapeBranches.Count == 1)
                {
                    var branch = escapeBranches.First();
                    using (_writer.Scope($"else"))
                    {
                        WritePagingMethodBranch(clientOperation.ReturnType, diagnostic, clientDiagField, clientOperation.OperationMappings[branch], clientOperation.ParameterMappings[branch], isAsync);
                    }
                }
                else
                {
                    throw new InvalidOperationException($"It is impossible to identify which branch to go here using Id for request paths: [{string.Join(", ", escapeBranches)}]");
                }
            }
        }

        protected void WritePagingMethodBranch(CSharpType itemType, Diagnostic diagnostic, Reference clientDiagnosticsReference, MgmtRestOperation operation, IEnumerable<ParameterMapping> parameterMappings, bool async)
        {
            var pagingMethod = operation.PagingMethod!;
            var firstPageRequestArguments = GetArguments(_writer, parameterMappings);
            var nextPageRequestArguments = firstPageRequestArguments.IsEmpty() ? $"{KnownParameters.NextLink.Name}" : $"{KnownParameters.NextLink.Name}, {firstPageRequestArguments}";

            FormattableString firstPageRequest = $"{GetRestClientName(operation)}.Create{pagingMethod.Method.Name}Request({firstPageRequestArguments})";
            FormattableString? nextPageRequest = pagingMethod.NextPageMethod != null ? $"{GetRestClientName(operation)}.Create{pagingMethod.NextPageMethod.Name}Request({nextPageRequestArguments})" : (FormattableString?)null;
            var pipelineReference = new Reference("Pipeline", typeof(HttpPipeline));
            var scopeName = diagnostic.ScopeName;
            var itemName = pagingMethod.ItemName;
            var nextLinkName = pagingMethod.NextLinkName;

            _writer.WritePageableBody(parameterMappings.Select(p => p.Parameter).Append(KnownParameters.CancellationTokenParameter).ToList(), itemType, firstPageRequest, nextPageRequest, clientDiagnosticsReference, pipelineReference, scopeName, itemName, nextLinkName, async);
        }

        protected FormattableString CreateResourceIdentifierExpression(Resource resource, RequestPath requestPath, IEnumerable<ParameterMapping> parameterMappings, FormattableString dataExpression)
        {
            var methodWithLeastParameters = resource.CreateResourceIdentifierMethodSignature;
            var cache = new List<ParameterMapping>(parameterMappings);

            var parameterInvocations = new List<FormattableString>();
            foreach (var reference in requestPath.Where(s => s.IsReference).Select(s => s.Reference))
            {
                var match = cache.First(p => reference.Name.Equals(p.Parameter.Name, StringComparison.InvariantCultureIgnoreCase) && reference.Type.Equals(p.Parameter.Type));
                cache.Remove(match);
                parameterInvocations.Add(match.IsPassThru ? $"{match.Parameter.Name}" : match.ValueExpression);
            }

            if (parameterInvocations.Count < methodWithLeastParameters.Parameters.Count)
            {
                if (resource.ResourceData.GetTypeOfName() != null)
                {
                    parameterInvocations.Add($"{dataExpression}.Name");
                }
                else
                {
                    throw new ErrorHelpers.ErrorException($"The resource data {resource.ResourceData.Type.Name} does not have a `Name` property, which is required when assigning non-resource as resources");
                }
            }

            return $"{resource.Type.Name}.CreateResourceIdentifier({parameterInvocations.Join(", ")})";
        }
        #endregion

        #region NormalMethod
        protected virtual void WriteNormalMethodBody(MgmtClientOperation clientOperation, Diagnostic diagnostic, bool async)
        {
            // we need to write multiple branches for a normal method
            if (clientOperation.OperationMappings.Count == 1)
            {
                // if we only have one branch, we would not need those if-else statements
                var branch = clientOperation.OperationMappings.Keys.First();
                WriteNormalMethodBranch(clientOperation.OperationMappings[branch], clientOperation.ParameterMappings[branch], diagnostic, async);
            }
            else
            {
                // branches go here
                throw new NotImplementedException("multi-branch normal method not supported yet");
            }
        }

        protected virtual void WriteNormalMethodBranch(MgmtRestOperation operation, IEnumerable<ParameterMapping> parameterMappings, Diagnostic diagnostic, bool async)
        {
            using (_writer.WriteDiagnosticScope(diagnostic, GetDiagnosticReference(operation)))
            {
                var response = new CodeWriterDeclaration("response");
                _writer
                    .Append($"var {response:D} = {GetAwait(async)} ")
                    .Append($"{GetRestClientName(operation)}.{CreateMethodName(operation.Method.Name, async)}(");
                WriteArguments(_writer, parameterMappings);
                _writer.Line($"cancellationToken){GetConfigureAwait(async)};");

                if (operation.ThrowIfNull)
                {
                    _writer
                        .Line($"if ({response}.Value == null)")
                        .Line($"throw new {typeof(RequestFailedException)}({response}.GetRawResponse());");
                }
                var realReturnType = operation.MgmtReturnType;
                if (realReturnType != null && realReturnType.TryCastResource(out var resource) && resource.ResourceData.ShouldSetResourceIdentifier)
                {
                    _writer.Line($"{response}.Value.Id = {CreateResourceIdentifierExpression(resource, operation.RequestPath, parameterMappings, $"{response}.Value")};");
                }

                // the case that we did not need to wrap the result
                var valueConverter = operation.GetValueConverter($"{ArmClientReference}", $"{response}.Value");
                if (valueConverter != null)
                {
                    _writer.Line($"return {typeof(Response)}.FromValue({valueConverter}, {response}.GetRawResponse());");
                }
                else
                {
                    _writer.Line($"return {response};");
                }
            }
        }
        #endregion

        #region LROMethod
        protected virtual void WriteLROMethodBody(MgmtClientOperation clientOperation, Diagnostic diagnostic, bool async)
        {
            // TODO -- since we are combining multiple operations under different parents, which description should we leave here?
            // TODO -- find a way to properly get the LRO response type here. Temporarily we are using the first one
            // TODO -- we need to write multiple branches for a LRO operation
            using (_writer.WriteDiagnosticScope(diagnostic, GetDiagnosticReference(clientOperation.OperationMappings.Values.First())))
            {
                if (clientOperation.OperationMappings.Count == 1)
                {
                    // if we only have one branch, we would not need those if-else statements
                    var branch = clientOperation.OperationMappings.Keys.First();
                    WriteLROMethodBranch(clientOperation.OperationMappings[branch], clientOperation.ParameterMappings[branch], async);
                }
                else
                {
                    var keyword = "if";
                    var escapeBranches = new List<RequestPath>();
                    foreach ((var branch, var operation) in clientOperation.OperationMappings)
                    {
                        // we need to identify the correct branch using the resource type, therefore we need first to determine the resource type is a constant
                        var resourceType = This.GetBranchResourceType(branch);
                        if (!resourceType.IsConstant)
                        {
                            escapeBranches.Add(branch);
                            continue;
                        }
                        using (_writer.Scope($"{keyword} ({This.BranchIdVariableName}.ResourceType == {GetResourceTypeExpression(resourceType)})"))
                        {
                            WriteLROMethodBranch(operation, clientOperation.ParameterMappings[branch], async);
                        }
                        keyword = "else if";
                    }
                    if (escapeBranches.Count == 0)
                    {
                        using (_writer.Scope($"else"))
                        {
                            _writer.Line($"throw new InvalidOperationException($\"{{{This.BranchIdVariableName}.ResourceType}} is not supported here\");");
                        }
                    }
                    else if (escapeBranches.Count == 1)
                    {
                        var branch = escapeBranches.First();
                        using (_writer.Scope($"else"))
                        {
                            WriteLROMethodBranch(clientOperation.OperationMappings[branch], clientOperation.ParameterMappings[branch], async);
                        }
                    }
                    else
                    {
                        throw new InvalidOperationException($"It is impossible to identify which branch to go here using Id for request paths: [{string.Join(", ", escapeBranches)}]");
                    }
                }
            }
        }

        protected virtual void WriteLROMethodBranch(MgmtRestOperation operation, IEnumerable<ParameterMapping> parameterMapping, bool async)
        {
            _writer.Append($"var response = {GetAwait(async)} ");
            _writer.Append($"{GetRestClientName(operation)}.{CreateMethodName(operation.Method.Name, async)}(");
            WriteArguments(_writer, parameterMapping);
            _writer.Line($"cancellationToken){GetConfigureAwait(async)};");

            WriteLROResponse(GetDiagnosticReference(operation).Name, PipelineProperty, operation, parameterMapping, async);
        }

        protected virtual void WriteLROResponse(string diagnosticsVariableName, string pipelineVariableName, MgmtRestOperation operation, IEnumerable<ParameterMapping> parameterMapping, bool isAsync)
        {
            if (operation.InterimOperation is not null)
            {
                _writer.Append($"var operation = new {operation.InterimOperation.TypeName}");
            }
            else
            {
                _writer.Append($"var operation = new {LibraryArmOperation}");
                if (operation.ReturnType.IsGenericType)
                {
                    _writer.Append($"<{operation.MgmtReturnType}>");
                }
            }
            _writer.Append($"(");
            if (operation.IsFakeLongRunningOperation)
            {
                var valueConverter = operation.GetValueConverter($"{ArmClientReference}", $"response");
                if (valueConverter != null)
                {
                    _writer.Append($"{typeof(Response)}.FromValue({valueConverter}, response.GetRawResponse())");
                }
                else
                {
                    _writer.Append($"response");
                }
            }
            else
            {
                if (operation.OperationSource is not null)
                {
                    _writer.Append($"new {operation.OperationSource.TypeName}(")
                        .AppendIf($"{ArmClientReference}", operation.MgmtReturnType!.TryCastResource(out _))
                        .Append($"), ");
                }

                _writer.Append($"{diagnosticsVariableName}, {pipelineVariableName}, {GetRestClientName(operation)}.{RequestWriterHelpers.CreateRequestMethodName(operation.Method.Name)}(");
                WriteArguments(_writer, parameterMapping);
                _writer.RemoveTrailingComma();
                _writer.Append($").Request, response, {typeof(OperationFinalStateVia)}.{operation.FinalStateVia!}");
            }
            _writer.Line($");");
            var waitForCompletionMethod = operation.MgmtReturnType is null ?
                    "WaitForCompletionResponse" :
                    "WaitForCompletion";
            _writer.Line($"if (waitUntil == {typeof(WaitUntil)}.Completed)");
            _writer.Line($"{GetAwait(isAsync)} operation.{CreateMethodName(waitForCompletionMethod, isAsync)}(cancellationToken){GetConfigureAwait(isAsync)};");
            _writer.Line($"return operation;");
        }
        #endregion

        protected void WriteArguments(CodeWriter writer, IEnumerable<ParameterMapping> mapping, bool passNullForOptionalParameters = false)
        {
            var arguments = GetArguments(writer, mapping, passNullForOptionalParameters);
            if (!arguments.IsEmpty())
            {
                writer.Append(arguments).AppendRaw(", ");
            }
        }

        private static FormattableString GetArguments(CodeWriter writer, IEnumerable<ParameterMapping> mapping, bool passNullForOptionalParameters = false)
        {
            var args = new List<FormattableString>();
            foreach (var parameter in mapping)
            {
                if (parameter.IsPassThru)
                {
                    if (PagingMethod.IsPageSizeName(parameter.Parameter.Name))
                    {
                        // always use the `pageSizeHint` parameter from `AsPages(pageSizeHint)`
                        if (PagingMethod.IsPageSizeType(parameter.Parameter.Type.FrameworkType))
                        {
                            args.Add($"pageSizeHint");
                        }
                        else
                        {
                            Console.Error.WriteLine($"WARNING: Parameter '{parameter.Parameter.Name}' is like a page size parameter, but it's not a numeric type. Fix it or overwrite it if necessary.");
                            if (parameter.Parameter.IsPropertyBag)
                                args.Add($"{parameter.ValueExpression}");
                            else
                                args.Add($"{parameter.Parameter.Name}");
                        }
                    }
                    else
                    {
                        if (passNullForOptionalParameters && parameter.Parameter.Validation == ValidationType.None)
                            args.Add($"null");
                        else if (parameter.Parameter.IsPropertyBag)
                            args.Add($"{parameter.ValueExpression}");
                        else
                            args.Add($"{parameter.Parameter.Name}");
                    }
                }
                else
                {
                    if (parameter.Parameter.Type.IsEnum)
                    {
                        writer.UseNamespace(parameter.Parameter.Type.Namespace);
                    }

                    foreach (var @namespace in parameter.Usings)
                    {
                        writer.UseNamespace(@namespace);
                    }

                    args.Add($"{parameter.ValueExpression}");
                }
            }

            return args.Join(", ");
        }

        public override string ToString()
        {
            return _writer.ToString();
        }
    }
}<|MERGE_RESOLUTION|>--- conflicted
+++ resolved
@@ -259,11 +259,7 @@
                 {
                     WriteResourceCollectionGetMethod(resource);
 
-<<<<<<< HEAD
-                    if (This.HasChildResourceGetMethods) // we don't need to generate `Get{Resource}` methods in ExtensionClient
-=======
                     if (This.HasChildResourceGetMethods)
->>>>>>> 5fe6a37d
                     {
                         WriteChildResourceGetMethod(resource.ResourceCollection, true);
                         WriteChildResourceGetMethod(resource.ResourceCollection, false);
