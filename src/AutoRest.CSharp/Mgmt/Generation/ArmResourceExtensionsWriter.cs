--- conflicted
+++ resolved
@@ -133,11 +133,7 @@
             };
 
             _writer.Line();
-<<<<<<< HEAD
-            using (WriteCommonMethodWithoutValidation(methodSignature, getOperation.ReturnsDescription != null ? getOperation.ReturnsDescription(isAsync) : null, isAsync, new List<Attribute> { new ForwardsClientCallsAttribute() }))
-=======
             using (_writer.WriteCommonMethodWithoutValidation(methodSignature, getOperation.ReturnsDescription != null ? getOperation.ReturnsDescription(isAsync) : null, isAsync, This.Accessibility == "public", true, new List<Attribute> { new ForwardsClientCallsAttribute() }))
->>>>>>> 200a18be
             {
                 WriteResourceEntry(resourceCollection, isAsync);
             }
