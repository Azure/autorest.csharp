--- conflicted
+++ resolved
@@ -74,29 +74,12 @@
                         if (operation.ResultType != null && operation.WrapperResource != null)
                         {
                             var resource = operation.WrapperResource;
-<<<<<<< HEAD
-=======
-
-                            CodeWriterDelegate optionsExpression = w => w.Append($"armClient");
-                            CodeWriterDelegate dataExpression = w => w.Append($"{responseVariable}.Value");
-
->>>>>>> 0ad8bd0d
                             if (resource.ResourceData.ShouldSetResourceIdentifier)
                             {
-<<<<<<< HEAD
-                                writer.Line($"{responseVariable}.Value.Id = operationsBase.Id;");
+                                writer.Line($"{responseVariable}.Value.Id = armClient.Id;");
                             }
 
-                            writer.Append($"{typeof(Response)}.FromValue(new {operation.WrapperResource.Type}(operationsBase, {responseVariable}.Value), {responseVariable}.GetRawResponse())");
-=======
-                                new ParameterInvocation(resource.ResourceParameter, optionsExpression),
-                                new ParameterInvocation(resource.ResourceDataParameter, dataExpression),
-                            });
-                            writer.Append($"{typeof(Response)}.FromValue(");
-                            writer.Append($"{newInstanceExpression}, ");
-                            writer.Append($"{responseVariable}.GetRawResponse()");
-                            writer.Append($")");
->>>>>>> 0ad8bd0d
+                            writer.Append($"{typeof(Response)}.FromValue(new {operation.WrapperResource.Type}(armClient, {responseVariable}.Value), {responseVariable}.GetRawResponse())");
                         }
                         else
                         {
