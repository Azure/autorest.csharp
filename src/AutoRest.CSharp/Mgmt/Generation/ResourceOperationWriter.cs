--- conflicted
+++ resolved
@@ -145,22 +145,12 @@
                 if (!isSingleton)
                 {
                     writer.Line($"{ClientDiagnosticsField} = new {typeof(ClientDiagnostics)}(ClientOptions);");
-<<<<<<< HEAD
                     var subscriptionValue = (resourceOperation.ResourceIdentifierType == typeof(TenantResourceIdentifier)) ? string.Empty : "Id.SubscriptionId, ";
                     writer.Line($"{RestClientField} = new {resourceOperation.RestClient.Type}({ClientDiagnosticsField}, {PipelineProperty}, {subscriptionValue}BaseUri);");
-=======
-                    var subscriptionValue = "Id.SubscriptionId";
-                    if (resourceOperation.ResourceIdentifierType == typeof(TenantResourceIdentifier))
-                    {
-                        subscriptionValue = "subscriptionId";
-                        writer.Line($"Id.TryGetSubscriptionId(out var subscriptionId);");
-                    }
-                    writer.Line($"{RestClientField} = new {resourceOperation.RestClient.Type}({ClientDiagnosticsField}, {PipelineProperty}, {subscriptionValue}, BaseUri);");
                     foreach (var operationGroup in resourceOperation.ChildOperations.Keys)
                     {
                         writer.Line($"{GetRestClientName(operationGroup)} = new {context.Library.GetRestClient(operationGroup).Type}({ClientDiagnosticsField}, {PipelineProperty}, {subscriptionValue}, BaseUri);");
                     }
->>>>>>> f723e23e
                 }
             }
         }
