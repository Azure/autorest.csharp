--- conflicted
+++ resolved
@@ -279,11 +279,7 @@
                 if (item.ParentResourceType(context.Configuration.MgmtConfiguration).Equals(resourceOperation.OperationGroup.ResourceType(context.Configuration.MgmtConfiguration))
                     && !item.IsSingletonResource(context.Configuration.MgmtConfiguration))
                 {
-<<<<<<< HEAD
                     var container = context.Library.GetResourceContainer(item);
-=======
-                    var container = context.Library.ResourceContainers.FirstOrDefault(x => item.TryGetResourceName(context.Configuration.MgmtConfiguration, out var name) && x.ResourceName.Equals(name));
->>>>>>> f723e23e
                     if (container == null)
                         continue;
                     writer.Line();
