--- conflicted
+++ resolved
@@ -597,19 +597,6 @@
             {
                 writer.Append($"await ");
             }
-<<<<<<< HEAD
-        }
-
-        private void WriteTaggableMethodRestCall(CodeWriter writer, ResourceOperation resourceOperation, RestClientMethod clientMethod, BuildContext<MgmtOutputLibrary> context, CSharpType lroObjectType, bool async)
-        {
-            var parameterMapping = BuildParameterMapping(clientMethod);
-            // the last parameter should be the body parameter in this case, we are changing that to `patchable`
-            var last = parameterMapping.Last();
-            last.IsPassThru = false;
-            last.ValueExpression = "patchable";
-            var response = new CodeWriterDeclaration("response");
-            writer.Append($"var {response:D} = ");
-=======
             writer.Append($"TagContainer.{CreateMethodName("CreateOrUpdate", async)}(originalTags.Value.Data, cancellationToken)");
             if (async)
             {
@@ -617,17 +604,10 @@
             }
             writer.Line($";");
             writer.Append($"var originalResponse = ");
->>>>>>> ec5e109a
             if (async)
             {
                 writer.Append($"await ");
             }
-<<<<<<< HEAD
-
-            writer.Append($"{RestClientField}.{CreateMethodName(clientMethod.Name, async)}( ");
-            WriteArguments(writer, parameterMapping);
-            writer.Append($"cancellationToken)");
-=======
 #pragma warning disable CS8602
             var pathParamNames = GetPathParametersName(resourceOperation.GetMethod.RestClientMethod, resource.OperationGroup, context).ToList();
 #pragma warning restore CS8602
@@ -649,18 +629,12 @@
             }
             writer.Append($"cancellationToken)");
 
->>>>>>> ec5e109a
             if (async)
             {
                 writer.Append($".ConfigureAwait(false)");
             }
             writer.Line($";");
-<<<<<<< HEAD
-
-            WriteStartLROResponse(writer, clientMethod, GetLROObjectType(clientMethod, context), context, response, parameterMapping);
-=======
             writer.Line($"return {typeof(Response)}.FromValue(new {resource.Type}(this, originalResponse.Value), originalResponse.GetRawResponse());");
->>>>>>> ec5e109a
         }
 
         private void WriteLRO(CodeWriter writer, RestClientMethod clientMethod, ResourceOperation resourceOperation, BuildContext<MgmtOutputLibrary> context)
@@ -696,65 +670,7 @@
 
         protected override void MakeResourceNameParamPassThrough(RestClientMethod method, List<ParameterMapping> parameterMapping, Stack<string> parentNameStack)
         {
-<<<<<<< HEAD
             // operations.Id is the ID of the resource itself, therefore we do not need to make the resource name pass through
-=======
-            Debug.Assert(clientMethod.Operation != null);
-            writer.Line();
-            writer.WriteXmlDocumentationSummary(clientMethod.Description);
-
-            var nonPathParameters = clientMethod.NonPathParameters;
-            foreach (Parameter parameter in nonPathParameters)
-            {
-                writer.WriteXmlDocumentationParameter(parameter.Name, parameter.Description);
-            }
-
-            writer.WriteXmlDocumentationParameter("cancellationToken", "The cancellation token to use.");
-            writer.WriteXmlDocumentationRequiredParametersException(nonPathParameters);
-
-            CSharpType lroObjectType = clientMethod.Operation.IsLongRunning
-                ? context.Library.GetLongRunningOperation(clientMethod.Operation).Type
-                : context.Library.GetNonLongRunningOperation(clientMethod.Operation).Type;
-            CSharpType responseType = lroObjectType.WrapAsync(async);
-
-            writer.Append($"public {AsyncKeyword(async)} {responseType} {CreateMethodName($"Start{clientMethod.Name}", async)}(");
-            foreach (Parameter parameter in nonPathParameters)
-            {
-                writer.WriteParameter(parameter);
-            }
-            writer.Line($"{typeof(CancellationToken)} cancellationToken = default)");
-            using (writer.Scope())
-            {
-                writer.WriteParameterNullChecks(nonPathParameters);
-
-                Diagnostic diagnostic = new Diagnostic($"{resourceOperation.Type.Name}.Start{clientMethod.Name}", Array.Empty<DiagnosticAttribute>());
-                WriteDiagnosticScope(writer, diagnostic, ClientDiagnosticsField, writer =>
-                {
-                    var response = new CodeWriterDeclaration("response");
-                    var parameterNames = GetParametersName(clientMethod, resourceOperation.OperationGroup, context);
-                    writer.Append($"var {response:D} = ");
-                    if (async)
-                    {
-                        writer.Append($"await ");
-                    }
-                    writer.Append($"{RestClientField}.{CreateMethodName(clientMethod.Name, async)}( ");
-                    foreach (string paramNames in parameterNames)
-                    {
-                        writer.Append($"{paramNames:I}, ");
-                    }
-                    writer.Append($"cancellationToken)");
-
-                    if (async)
-                    {
-                        writer.Append($".ConfigureAwait(false)");
-                    }
-                    writer.Line($";");
-
-                    WriteStartLROResponse(writer, clientMethod, context, response, parameterNames);
-                });
-                writer.Line();
-            }
->>>>>>> ec5e109a
         }
 
         protected override bool ShouldPassThrough(ref string dotParent, Stack<string> parentNameStack, Parameter parameter, ref string valueExpression)
