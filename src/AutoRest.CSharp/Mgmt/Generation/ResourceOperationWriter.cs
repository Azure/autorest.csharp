--- conflicted
+++ resolved
@@ -38,22 +38,7 @@
 
         private void WriteClientCtors(CodeWriter writer, ResourceOperation resourceOperation)
         {
-<<<<<<< HEAD
             var typeOfThis = resourceOperation.Type.Name;
-=======
-            writer.WriteXmlDocumentationSummary($"Initializes a new instance of {resourceOperation.Type.Name} for mocking.");
-            using (writer.Scope($"protected {resourceOperation.Type.Name}()"))
-            {
-
-            }
-
-            writer.Line();
-            writer.WriteXmlDocumentationSummary($"Initializes a new instance of <see cref = \"{resourceOperation.Type.Name}\"/> class.");
-            writer.WriteXmlDocumentationParameter("options", "The client parameters to use in these operations.");
-            writer.WriteXmlDocumentationParameter("id", "The identifier of the resource that is the target of operations.");
-            using (writer.Scope($"protected {resourceOperation.Type.Name}({typeof(ResourceOperationsBase)} options, {resourceOperation.ResourceIdentifierType} id) : base(options, id)"))
-            {
->>>>>>> e106a95f
 
             // write an internal default constructor
             writer.WriteXmlDocumentationSummary($"Initializes a new instance of the <see cref=\"{typeOfThis}\"/> class for mocking.");
@@ -70,9 +55,9 @@
             // write "resource + id" constructor
             writer.Line();
             writer.WriteXmlDocumentationSummary($"Initializes a new instance of the <see cref=\"{typeOfThis}\"/> class.");
-            writer.WriteXmlDocumentationParameter("options", "The client parameters to use in these operations."); //todo: revise
+            writer.WriteXmlDocumentationParameter("options", "The client parameters to use in these operations.");
             writer.WriteXmlDocumentationParameter("id", "The identifier of the resource that is the target of operations.");
-            using (writer.Scope($"protected {typeOfThis}(ResourceOperationsBase options, {typeof(ResourceIdentifier)} id) : base(options, id)"))
+            using (writer.Scope($"protected {typeOfThis}({typeof(ResourceOperationsBase)} options, {resourceOperation.ResourceIdentifierType} id) : base(options, id)"))
             { }
         }
 
