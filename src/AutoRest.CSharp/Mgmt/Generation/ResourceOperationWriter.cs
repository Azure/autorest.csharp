--- conflicted
+++ resolved
@@ -8,11 +8,7 @@
 using System.Threading.Tasks;
 using AutoRest.CSharp.AutoRest.Plugins;
 using AutoRest.CSharp.Generation.Writers;
-<<<<<<< HEAD
-using AutoRest.CSharp.Input;
-=======
 using AutoRest.CSharp.Mgmt.Decorator;
->>>>>>> 747cc954
 using AutoRest.CSharp.Mgmt.Output;
 using Azure.ResourceManager.Core;
 using AutoRest.CSharp.Output.Models.Types;
@@ -26,11 +22,7 @@
         private const string ClientDiagnosticsVariable = "clientDiagnostics";
         private const string PipelineVariable = "pipeline";
 
-<<<<<<< HEAD
-        public void WriteClient(CodeWriter writer, ResourceOperation resourceOperation, BuildContext<MgmtOutputLibrary> context)
-=======
         public void WriteClient(CodeWriter writer, ResourceOperation resourceOperation, MgmtConfiguration config)
->>>>>>> 747cc954
         {
             var cs = resourceOperation.Type;
             var @namespace = cs.Namespace;
@@ -40,13 +32,8 @@
                 using (writer.Scope($"{resourceOperation.Declaration.Accessibility} partial class {cs.Name} : ResourceOperationsBase<{resourceOperation.ResourceIdentifierType}, {resourceOperation.ResourceName}>"))
                 {
                     WriteClientCtors(writer, resourceOperation);
-<<<<<<< HEAD
-                    WriteClientProperties(writer, resourceOperation);
-                    WriteClientMethods(writer, resourceOperation, context);
-=======
                     WriteClientProperties(writer, resourceOperation, config);
                     WriteClientMethods(writer, resourceOperation);
->>>>>>> 747cc954
                 }
             }
         }
