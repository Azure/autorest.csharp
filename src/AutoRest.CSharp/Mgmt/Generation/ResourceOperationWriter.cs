--- conflicted
+++ resolved
@@ -181,26 +181,11 @@
             writer.Line();
             if (_inheritResourceOperationsBase && resourceOperation.GetMethod != null)
             {
-<<<<<<< HEAD
                 // write inherited get method
-                WriteGetMethod(writer, resourceOperation.GetMethod, resource, context, true, true, resourceOperation.GetMethods, "Get");
-                WriteGetMethod(writer, resourceOperation.GetMethod, resource, context, true, false, resourceOperation.GetMethods, "Get");
-
-                var nonPathParameters = resourceOperation.GetMethod.RestClientMethod.NonPathParameters;
-                if (nonPathParameters.Count > 0)
-                {
-                    // write get method
-                    WriteGetMethod(writer, resourceOperation.GetMethod, resource, context, false, true, resourceOperation.GetMethods, "Get");
-                    WriteGetMethod(writer, resourceOperation.GetMethod, resource, context, false, false, resourceOperation.GetMethods, "Get");
-                }
+                WriteGetMethod(writer, resourceOperation.GetMethod, resource, context, true, resourceOperation.GetMethods, "Get");
+                WriteGetMethod(writer, resourceOperation.GetMethod, resource, context, false, resourceOperation.GetMethods, "Get");
+
                 clientMethodsList.AddRange(resourceOperation.GetMethods.Select(m => m.RestClientMethod).ToList());
-=======
-                // write main get method
-                WriteGetMethod(writer, resourceOperation.GetMethod, resource, context, true);
-                WriteGetMethod(writer, resourceOperation.GetMethod, resource, context, false);
-
-                clientMethodsList.Add(resourceOperation.GetMethod.RestClientMethod);
->>>>>>> 411efb8c
 
                 WriteListAvailableLocationsMethod(writer, true);
                 WriteListAvailableLocationsMethod(writer, false);
@@ -358,43 +343,19 @@
             return $"_{operationGroup.Key.ToVariableName()}RestClient";
         }
 
-<<<<<<< HEAD
-        private void WriteGetMethod(CodeWriter writer, ClientMethod method, Output.Resource resource, BuildContext<MgmtOutputLibrary> context, bool isInheritedMethod, bool async, List<ClientMethod> methods, string? methodName = null)
-=======
-        private void WriteGetMethod(CodeWriter writer, ClientMethod clientMethod, Output.Resource resource, BuildContext<MgmtOutputLibrary> context, bool async)
->>>>>>> 411efb8c
+        private void WriteGetMethod(CodeWriter writer, ClientMethod method, Output.Resource resource, BuildContext<MgmtOutputLibrary> context, bool async, List<ClientMethod> methods, string? methodName = null)
         {
             methodName = methodName ?? method.Name;
             writer.Line();
-<<<<<<< HEAD
             var nonPathParameters = method.RestClientMethod.NonPathParameters;
-            if (isInheritedMethod)
-            {
-                writer.WriteXmlDocumentationInheritDoc();
-            }
-            else
-            {
-                writer.WriteXmlDocumentationSummary($"{method.Description}");
-                foreach (Parameter parameter in nonPathParameters)
-                {
-                    writer.WriteXmlDocumentationParameter(parameter.Name, $"{parameter.Description}");
-                }
-                writer.WriteXmlDocumentationParameter("cancellationToken", $"The cancellation token to use.");
-=======
-            var nonPathParameters = clientMethod.RestClientMethod.NonPathParameters;
-            writer.WriteXmlDocumentationSummary($"{clientMethod.Description}");
+            writer.WriteXmlDocumentationSummary($"{method.Description}");
             foreach (Parameter parameter in nonPathParameters)
             {
                 writer.WriteXmlDocumentationParameter(parameter.Name, $"{parameter.Description}");
->>>>>>> 411efb8c
             }
             writer.WriteXmlDocumentationParameter("cancellationToken", $"The cancellation token to use.");
             var responseType = resource.Type.WrapAsyncResponse(async);
-<<<<<<< HEAD
-            writer.Append($"public {AsyncKeyword(async)} {OverrideKeyword(isInheritedMethod, true)} {responseType} {CreateMethodName($"{methodName}", async)}(");
-=======
-            writer.Append($"public {AsyncKeyword(async)} {OverrideKeyword(false, true)} {responseType} {CreateMethodName("Get", async)}(");
->>>>>>> 411efb8c
+            writer.Append($"public {AsyncKeyword(async)} {OverrideKeyword(false, true)} {responseType} {CreateMethodName($"{methodName}", async)}(");
 
             foreach (Parameter parameter in nonPathParameters)
             {
@@ -411,11 +372,10 @@
                     response.SetActualName(response.RequestedName);
                     if (method.RestClientMethod.Operation.IsAncestorScope() || methods.Count < 2)
                     {
-                        WriteGetMethodBody(writer, method, resource, context, response, isInheritedMethod, async, nonPathParameters);
+                        WriteGetMethodBody(writer, method, resource, context, response, async, nonPathParameters);
                     }
                     else
                     {
-<<<<<<< HEAD
                         var methodDict = methods.ToDictionary(m => m, m => m.RestClientMethod.Operation.AncestorResourceType());
                         // There could be methods at resource group scope and at resource scope, both with ResourceGroups AncestorResourceType.
                         ClientMethod? resourceMethod = null;
@@ -441,16 +401,16 @@
                                 {
                                     using (writer.Scope($"if (Id.ResourceType.Equals(ResourceGroupOperations.ResourceType))"))
                                     {
-                                        WriteGetMethodBody(writer, resourceGroupMethod, resource, context, response, isInheritedMethod, async, resourceGroupMethod.RestClientMethod.NonPathParameters);
+                                        WriteGetMethodBody(writer, resourceGroupMethod, resource, context, response, async, resourceGroupMethod.RestClientMethod.NonPathParameters);
                                     }
                                     using (writer.Scope($"else"))
                                     {
-                                        WriteGetMethodBody(writer, resourceMethod, resource, context, response, isInheritedMethod, async, resourceMethod.RestClientMethod.NonPathParameters, isResourceLevel: true);
+                                        WriteGetMethodBody(writer, resourceMethod, resource, context, response, async, resourceMethod.RestClientMethod.NonPathParameters, isResourceLevel: true);
                                     }
                                 }
                                 else
                                 {
-                                    WriteGetMethodBody(writer, resourceGroupMethod, resource, context, response, isInheritedMethod, async, resourceGroupMethod.RestClientMethod.NonPathParameters);
+                                    WriteGetMethodBody(writer, resourceGroupMethod, resource, context, response, async, resourceGroupMethod.RestClientMethod.NonPathParameters);
                                 }
                             }
                         } // No else clause with the assumption that resourceMethod only exists when resourceGroupMethod exists.
@@ -463,7 +423,7 @@
                             methodDict.Remove(subscriptionMethod);
                             using (writer.Scope($"{elseStr} (Id.TryGetSubscriptionId(out _))"))
                             {
-                                WriteGetMethodBody(writer, subscriptionMethod, resource, context, response, isInheritedMethod, async, subscriptionMethod.RestClientMethod.NonPathParameters);
+                                WriteGetMethodBody(writer, subscriptionMethod, resource, context, response, async, subscriptionMethod.RestClientMethod.NonPathParameters);
                             }
                         }
 
@@ -485,16 +445,16 @@
                                     writer.UseNamespace("Azure.ResourceManager.Management");
                                     using (writer.Scope($"if (parent.ResourceType.Equals(ManagementGroupOperations.ResourceType))"))
                                     {
-                                        WriteGetMethodBody(writer, managementGroupMethod, resource, context, response, isInheritedMethod, async, managementGroupMethod.RestClientMethod.NonPathParameters);
+                                        WriteGetMethodBody(writer, managementGroupMethod, resource, context, response, async, managementGroupMethod.RestClientMethod.NonPathParameters);
                                     }
                                     using (writer.Scope($"else"))
                                     {
-                                        WriteGetMethodBody(writer, tenantMethod, resource, context, response, isInheritedMethod, async, tenantMethod.RestClientMethod.NonPathParameters);
+                                        WriteGetMethodBody(writer, tenantMethod, resource, context, response, async, tenantMethod.RestClientMethod.NonPathParameters);
                                     }
                                 }
                                 else
                                 {
-                                    WriteGetMethodBody(writer, managementGroupMethod, resource, context, response, isInheritedMethod, async, managementGroupMethod.RestClientMethod.NonPathParameters);
+                                    WriteGetMethodBody(writer, managementGroupMethod, resource, context, response, async, managementGroupMethod.RestClientMethod.NonPathParameters);
                                 }
                             }
                         }
@@ -503,14 +463,9 @@
                             methodDict.Remove(tenantMethod);
                             using (writer.Scope($"{elseStr}"))
                             {
-                                WriteGetMethodBody(writer, tenantMethod, resource, context, response, isInheritedMethod, async, tenantMethod.RestClientMethod.NonPathParameters);
+                                WriteGetMethodBody(writer, tenantMethod, resource, context, response, async, tenantMethod.RestClientMethod.NonPathParameters);
                             }
                         }
-=======
-                        writer.Append($"{parameter.Name}, ");
-                    }
-                    writer.Append($"cancellationToken)");
->>>>>>> 411efb8c
 
                         if (methodDict.Count() > 0)
                         {
@@ -522,7 +477,7 @@
             }
         }
 
-        private void WriteGetMethodBody(CodeWriter writer, ClientMethod clientMethod, Output.Resource resource, BuildContext<MgmtOutputLibrary> context, CodeWriterDeclaration response, bool isInheritedMethod, bool async, List<Parameter> nonPathParameters, bool isResourceLevel = false)
+        private void WriteGetMethodBody(CodeWriter writer, ClientMethod clientMethod, Output.Resource resource, BuildContext<MgmtOutputLibrary> context, CodeWriterDeclaration response, bool async, List<Parameter> nonPathParameters, bool isResourceLevel = false)
         {
             if (isResourceLevel)
             {
