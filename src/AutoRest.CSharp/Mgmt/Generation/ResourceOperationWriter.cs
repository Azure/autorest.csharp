--- conflicted
+++ resolved
@@ -37,22 +37,16 @@
                 writer.WriteXmlDocumentationSummary(resourceOperation.Description);
                 using (writer.Scope($"{resourceOperation.Declaration.Accessibility} partial class {cs.Name} : {baseClass}<{resourceOperation.ResourceIdentifierType}, {resourceOperation.ResourceName}>"))
                 {
-<<<<<<< HEAD
                     WriteClientCtors(writer, resourceOperation, isSingleton);
                     WriteClientProperties(writer, resourceOperation, config);
 
                     // TODO Write singleton operations
                     if (!isSingleton)
                     {
-                        WriteClientMethods(writer, resourceOperation);
+                        WriteClientMethods(writer, resourceOperation, context);
                     }
 
                     WriteChildSingletonGetOperationMethods(writer, resourceOperation, context);
-=======
-                    WriteClientCtors(writer, resourceOperation);
-                    WriteClientProperties(writer, resourceOperation, context.Configuration.MgmtConfiguration);
-                    WriteClientMethods(writer, resourceOperation, context);
->>>>>>> 1cedf1d2
                 }
             }
         }
@@ -68,27 +62,13 @@
             using (writer.Scope($"protected {typeOfThis}()"))
             { }
 
-<<<<<<< HEAD
-            // write "generic resource" constructor
-            writer.Line();
-            writer.WriteXmlDocumentationSummary($"Initializes a new instance of the <see cref=\"{typeOfThis}\"/> class.");
-            writer.WriteXmlDocumentationParameter("genericOperations", $"An instance of <see cref=\"{constructorType}\"/> that has an id for a {resourceOperation.ResourceName}.");
-            using (writer.Scope($"internal {typeOfThis}({constructorType} genericOperations) : {baseConstructorCall}"))
-            { }
-
-=======
->>>>>>> 1cedf1d2
             // write "resource + id" constructor
             writer.Line();
             writer.WriteXmlDocumentationSummary($"Initializes a new instance of the <see cref=\"{typeOfThis}\"/> class.");
             writer.WriteXmlDocumentationParameter("options", "The client parameters to use in these operations.");
             writer.WriteXmlDocumentationParameter("id", "The identifier of the resource that is the target of operations.");
-<<<<<<< HEAD
             baseConstructorCall = isSingleton ? "base(options)" : "base(options, id)";
-            using (writer.Scope($"protected {typeOfThis}({typeof(ResourceOperationsBase)} options, {resourceOperation.ResourceIdentifierType} id) : {baseConstructorCall}"))
-=======
-            using (writer.Scope($"internal protected {typeOfThis}({typeof(ResourceOperationsBase)} options, {resourceOperation.ResourceIdentifierType} id) : base(options, id)"))
->>>>>>> 1cedf1d2
+            using (writer.Scope($"internal {typeOfThis}({typeof(ResourceOperationsBase)} options, {resourceOperation.ResourceIdentifierType} id) : {baseConstructorCall}"))
             { }
         }
 
