﻿// Copyright (c) Microsoft Corporation. All rights reserved.
// Licensed under the MIT License. See License.txt in the project root for license information.

using System;
using System.Collections.Generic;
using System.Linq;
using System.Threading;
using AutoRest.CSharp.AutoRest.Plugins;
using AutoRest.CSharp.Generation.Types;
using AutoRest.CSharp.Generation.Writers;
using AutoRest.CSharp.Input;
using AutoRest.CSharp.Mgmt.AutoRest;
using AutoRest.CSharp.Mgmt.Decorator;
using AutoRest.CSharp.Mgmt.Output;
using AutoRest.CSharp.Output.Models;
using AutoRest.CSharp.Output.Models.Requests;
using AutoRest.CSharp.Output.Models.Shared;
using AutoRest.CSharp.Output.Models.Types;
using AutoRest.CSharp.Utilities;
using Azure;
using Azure.Core;
using Azure.Core.Pipeline;
using Azure.ResourceManager;
using Azure.ResourceManager.Core;
using Azure.ResourceManager.Resources.Models;

namespace AutoRest.CSharp.Mgmt.Generation
{
    internal class ResourceOperationWriter : MgmtClientBaseWriter
    {
        private CodeWriter _writer;
        private ResourceOperation _resourceOperation;
        private BuildContext<MgmtOutputLibrary> _context;
        private bool _inheritResourceOperationsBase = false;
        private bool _isITaggableResource = false;
        private bool _isDeletableResource = false;

        protected virtual Type BaseClass => typeof(ResourceOperationsBase);

        protected override string ContextProperty => "this";

        protected CSharpType TypeOfThis => _resourceOperation.Type;
        protected override string TypeNameOfThis => TypeOfThis.Name;

        public ResourceOperationWriter(CodeWriter writer, ResourceOperation resourceOperation, BuildContext<MgmtOutputLibrary> context)
        {
            _writer = writer;
            _resourceOperation = resourceOperation;
            _context = context;
        }

        public void WriteClient()
        {
            var config = _context.Configuration.MgmtConfiguration;
            var isSingleton = _resourceOperation.OperationGroup.IsSingletonResource(config);
            var baseClass = isSingleton ? typeof(SingletonOperationsBase) : typeof(ResourceOperationsBase);

            WriteUsings(_writer);

            using (_writer.Namespace(TypeOfThis.Namespace))
            {
                _writer.WriteXmlDocumentationSummary($"{_resourceOperation.Description}");

                var operationGroup = _resourceOperation.OperationGroup;
                var resource = _context.Library.GetArmResource(operationGroup);
                var resourceData = _context.Library.GetResourceData(operationGroup);
                _writer.Append($"{_resourceOperation.Declaration.Accessibility} partial class {TypeNameOfThis}: ");

                _inheritResourceOperationsBase = _resourceOperation.GetMethod != null;
                CSharpType[] arguments = { resource.Type };
                CSharpType type = new CSharpType(baseClass, arguments);
                _writer.Append($"{type}, ");

                if (_resourceOperation.GetMethod == null && baseClass == typeof(ResourceOperationsBase))
                    ErrorHelpers.ThrowError($@"Get operation is missing for '{resource.Type.Name}' resource under operation group '{operationGroup.Key}'.
Check the swagger definition, and use 'operation-group-to-resource' directive to specify the correct resource if necessary.");

                CSharpType inheritType = new CSharpType(typeof(TrackedResource));
                if (resourceData.Inherits != null && resourceData.Inherits.Name == inheritType.Name)
                {
                    _isITaggableResource = true;
                }

                var httpMethodsMap = _resourceOperation.OperationGroup.OperationHttpMethodMapping();
                httpMethodsMap.TryGetValue(HttpMethod.Delete, out var deleteMethods);
                if (deleteMethods != null && deleteMethods.Count > 0)
                {
                    _isDeletableResource = true;
                }
                _writer.RemoveTrailingCharacter();

                using (_writer.Scope())
                {
                    if (!isSingleton)
                    {
                        WriteClientFields(_writer, _resourceOperation.RestClient, false);
                        WriteChildRestClients(_writer, _resourceOperation, _context);
                    }
                    WriteClientCtors(_writer, _resourceOperation, _context, isSingleton);
                    WriteClientProperties(_writer, _resourceOperation, _context.Configuration.MgmtConfiguration);
                    // TODO Write singleton operations
                    if (!isSingleton)
                    {
                        WriteClientMethods(_writer, _resourceOperation, resource, resourceData, _context);
                    }
                    else
                    {
                        WriteChildSingletonGetOperationMethods(_writer, _resourceOperation, _context);
                    }
                }
            }
        }

        private void WriteChildRestClients(CodeWriter writer, ResourceOperation resourceOperation, BuildContext<MgmtOutputLibrary> context)
        {
            foreach (var operationGroup in resourceOperation.ChildOperations.Keys)
            {
                writer.Append($"private {context.Library.GetRestClient(operationGroup).Type} {GetRestClientName(operationGroup)}").LineRaw(" { get; }");
            }
        }

        private RestClientMethod? GetMethod(ResourceOperation resourceOperation, ResourceData resourceData)
        {
            var getMethods = resourceOperation.RestClient.Methods.Where(m => m.Request.HttpMethod == RequestMethod.Get);
            var getMethodWithResourceDataResponse = getMethods.Where(m => m.Responses[0].ResponseBody?.Type.Name == resourceData.Type.Name);
            RestClientMethod? getMethod = null;
            if (getMethodWithResourceDataResponse != null && getMethodWithResourceDataResponse.Count() > 0)
            {
                getMethod = getMethodWithResourceDataResponse.First();
            }
            return getMethod;
        }

        private void WriteClientCtors(CodeWriter writer, ResourceOperation resourceOperation, BuildContext<MgmtOutputLibrary> context, bool isSingleton = false)
        {
            var typeOfThis = resourceOperation.Type.Name;
            var constructorIdParam = isSingleton ? "" : $", {resourceOperation.ResourceIdentifierType} id";

            writer.Line();
            // write an internal default constructor
            writer.WriteXmlDocumentationSummary($"Initializes a new instance of the <see cref=\"{typeOfThis}\"/> class for mocking.");
            using (writer.Scope($"protected {typeOfThis}()"))
            { }

            // write "resource + id" constructor
            writer.Line();
            writer.WriteXmlDocumentationSummary($"Initializes a new instance of the <see cref=\"{typeOfThis}\"/> class.");
            writer.WriteXmlDocumentationParameter("options", $"The client parameters to use in these operations.");
            if (!isSingleton)
            {
                writer.WriteXmlDocumentationParameter("id", $"The identifier of the resource that is the target of operations.");
            }
            var baseConstructorCall = isSingleton ? "base(options)" : "base(options, id)";
            using (writer.Scope($"protected internal {typeOfThis}({typeof(OperationsBase)} options{constructorIdParam}) : {baseConstructorCall}"))
            {
                if (!isSingleton)
                {
                    writer.Line($"{ClientDiagnosticsField} = new {typeof(ClientDiagnostics)}(ClientOptions);");
                    var subscriptionParamString = resourceOperation.RestClient.Parameters.Any(p => p.Name.Equals("subscriptionId")) ? ", Id.SubscriptionId" : string.Empty;
                    writer.Line($"{RestClientField} = new {resourceOperation.RestClient.Type}({ClientDiagnosticsField}, {PipelineProperty}{subscriptionParamString}, BaseUri);");
                    foreach (var operationGroup in resourceOperation.ChildOperations.Keys)
                    {
                        writer.Line($"{GetRestClientName(operationGroup)} = new {context.Library.GetRestClient(operationGroup).Type}({ClientDiagnosticsField}, {PipelineProperty}{subscriptionParamString}, BaseUri);");
                    }
                }
            }
        }

        private void WriteClientProperties(CodeWriter writer, ResourceOperation resourceOperation, MgmtConfiguration config)
        {
            writer.Line();
            writer.WriteXmlDocumentationSummary($"Gets the resource type for the operations");
            writer.Line($"public static readonly {typeof(ResourceType)} ResourceType = \"{resourceOperation.OperationGroup.ResourceType(config)}\";");
            writer.WriteXmlDocumentationSummary($"Gets the valid resource type for the operations");
            writer.Line($"protected override {typeof(ResourceType)} ValidResourceType => ResourceType;");
        }

        private void WriteClientMethods(CodeWriter writer, ResourceOperation resourceOperation, Output.Resource resource, ResourceData resourceData, BuildContext<MgmtOutputLibrary> context)
        {
            var clientMethodsList = new List<RestClientMethod>();

            writer.Line();
            if (_inheritResourceOperationsBase && resourceOperation.GetMethod != null)
            {
                // write inherited get method
                WriteGetMethod(writer, resourceOperation.GetMethod, resource, context, true, true, resourceOperation.GetMethods, "Get");
                WriteGetMethod(writer, resourceOperation.GetMethod, resource, context, true, false, resourceOperation.GetMethods, "Get");

                var nonPathParameters = resourceOperation.GetMethod.RestClientMethod.NonPathParameters;
                if (nonPathParameters.Count > 0)
                {
                    // write get method
                    WriteGetMethod(writer, resourceOperation.GetMethod, resource, context, false, true, resourceOperation.GetMethods, "Get");
                    WriteGetMethod(writer, resourceOperation.GetMethod, resource, context, false, false, resourceOperation.GetMethods, "Get");
                }
                clientMethodsList.AddRange(resourceOperation.GetMethods.Select(m => m.RestClientMethod).ToList());

                WriteListAvailableLocationsMethod(writer, true);
                WriteListAvailableLocationsMethod(writer, false);
            }

            if (_isDeletableResource)
            {
                var deleteMethod = resourceOperation.RestClient.Methods.Where(m => m.Request.HttpMethod == RequestMethod.Delete && m.Parameters.FirstOrDefault()?.Name.Equals("scope") == true).FirstOrDefault() ?? resourceOperation.RestClient.Methods.Where(m => m.Request.HttpMethod == RequestMethod.Delete).OrderBy(m => m.Name.Length).FirstOrDefault();
                var deleteMethods = resourceOperation.IsScopeOrExtension ? resourceOperation.RestClient.Methods.Where(m => m.Request.HttpMethod == RequestMethod.Delete).ToList() : new List<RestClientMethod>{deleteMethod};
                // write delete method
                WriteFirstLROMethod(writer, deleteMethod, context, true, true, "Delete");
                WriteFirstLROMethod(writer, deleteMethod, context, false, true, "Delete");

                WriteStartLROMethod(writer, deleteMethod, context, true, true, "Delete", deleteMethods);
                WriteStartLROMethod(writer, deleteMethod, context, false, true, "Delete", deleteMethods);
                clientMethodsList.AddRange(deleteMethods);
            }

            if (_isITaggableResource)
            {
                // write update method
                WriteAddTagMethod(writer, resourceOperation, context);
                WriteSetTagsMethod(writer, resourceOperation, context);
                WriteRemoveTagMethod(writer, resourceOperation, context);
            }

            // 1. Listing myself at parent scope -> on the container named list
            // 2. Listing myself at ancestor scope -> extension method if the ancestor is not in this RP, or follow #3 by listing myself as the children of the ancestor in the operations of the ancestor
            // 3. Listing children (might be resource or not) -> on the operations

            // write rest of the methods
            var resourceContainer = context.Library.GetResourceContainer(resourceOperation.OperationGroup);
            foreach (var clientMethod in resourceOperation.ResourceOperationsClientMethods)
            {
                if (!clientMethodsList.Contains(clientMethod.RestClientMethod))
                {
                    WriteClientMethod(writer, clientMethod, clientMethod.Name, clientMethod.Diagnostics, resourceOperation.OperationGroup, context, true);
                    WriteClientMethod(writer, clientMethod, clientMethod.Name, clientMethod.Diagnostics, resourceOperation.OperationGroup, context, false);
                }
            }

            // write paging methods
            foreach (var listMethod in resourceOperation.ResourceOperationsListMethods)
            {
                if (listMethod.PagingMethod != null)
                {
                    WritePagingMethod(writer, resourceOperation.OperationGroup, listMethod.PagingMethod, RestClientField, false);
                    WritePagingMethod(writer, resourceOperation.OperationGroup, listMethod.PagingMethod, RestClientField, true);
                }
            }

            // write child methods
            foreach (var pair in resourceOperation.ChildOperations)
            {
                var restClientName = GetRestClientName(pair.Key);
                foreach (var clientMethod in pair.Value.ClientMethods)
                {
                    WriteClientMethod(writer, clientMethod, clientMethod.Name, clientMethod.Diagnostics, pair.Key, context, true, restClientName);
                    WriteClientMethod(writer, clientMethod, clientMethod.Name, clientMethod.Diagnostics, pair.Key, context, false, restClientName);
                }
                foreach (var pagingMethod in pair.Value.PagingMethods)
                {
                    WritePagingMethod(writer, pair.Key, pagingMethod, GetRestClientName(pair.Key), false);
                    WritePagingMethod(writer, pair.Key, pagingMethod, GetRestClientName(pair.Key), true);
                }
            }

            // write rest of the LRO methods
            var mergedMethods = new Dictionary<string, List<RestClientMethod>>();
            foreach (var clientMethod in resourceOperation.ResourceOperationsLROMethods)
            {
                if (!clientMethodsList.Contains(clientMethod))
                {
                    if (_context.Library.TryGetMethodForMergedOperation($"{_resourceOperation.OperationGroup.Key}_{clientMethod.Name}_{clientMethod.Request.HttpMethod}", out var mergedMethodName))
                    {
                        if (mergedMethods.TryGetValue(mergedMethodName, out var methods))
                        {
                            methods.Add(clientMethod);
                        }
                        else
                        {
                            mergedMethods.Add(mergedMethodName, new List<RestClientMethod>{clientMethod});
                        }
                        continue;
                    }
                    WriteLRO(writer, clientMethod, resourceOperation, context);
                }
            }

            foreach ( var kv in mergedMethods)
            {
                WriteLRO(writer, kv.Value.OrderBy(m => m.Name.Length).First(), resourceOperation, context, kv.Key, kv.Value);
            }

            foreach (var item in context.CodeModel.OperationGroups)
            {
                if (item.ParentResourceType(context.Configuration.MgmtConfiguration).Equals(resourceOperation.OperationGroup.ResourceType(context.Configuration.MgmtConfiguration))
                    && !item.IsSingletonResource(context.Configuration.MgmtConfiguration))
                {
                    var container = context.Library.GetResourceContainer(item);
                    if (container == null)
                        continue;
                    writer.Line();
                    writer.WriteXmlDocumentationSummary($"Gets a list of {container.ResourceName.ToPlural()} in the {resourceOperation.ResourceName}.");
                    writer.WriteXmlDocumentationReturns($"An object representing collection of {container.ResourceName.ToPlural()} and their operations over a {resourceOperation.ResourceName}.");
                    using (writer.Scope($"public {container.Type} Get{container.ResourceName.ToPlural()}()"))
                    {
                        writer.Line($"return new {container.Type}(this);");
                    }
                }
            }
        }

        private void WritePagingMethod(CodeWriter writer, OperationGroup operationGroup, PagingMethod pagingMethod, string restClientName, bool async)
        {
            writer.Line();
            var nonPathParameters = pagingMethod.Method.NonPathParameters;

            writer.WriteXmlDocumentationSummary($"{pagingMethod.Method.Description}");
            foreach (var param in nonPathParameters)
            {
                writer.WriteXmlDocumentationParameter(param);
            }
            writer.WriteXmlDocumentationParameter("cancellationToken", $"The cancellation token to use.");

            CSharpType itemType = pagingMethod.PagingResponse.ItemType;
            FormattableString returnText = $"{(async ? "An async" : "A")} collection of <see cref=\"{itemType.Name}\" /> that may take multiple service requests to iterate over.";
            writer.WriteXmlDocumentationReturns(returnText);

            var returnType = itemType.WrapPageable(async);

            var methodName = CreateMethodName(pagingMethod.Name, async);
            writer.Append($"public virtual {returnType} {methodName}(");
            foreach (var param in nonPathParameters)
            {
                writer.WriteParameter(param);
            }
            writer.Line($"{typeof(CancellationToken)} cancellationToken = default)");

            using (writer.Scope())
            {
                WritePagingOperationBody(writer, pagingMethod, itemType, restClientName, pagingMethod.Diagnostics,
                    ClientDiagnosticsField, $"", async);
            }
        }

        private string GetRestClientName(OperationGroup operationGroup)
        {
            return $"_{operationGroup.Key.ToVariableName()}RestClient";
        }

<<<<<<< HEAD
        private void WriteGetMethod(CodeWriter writer, ClientMethod clientMethod, Resource resource, BuildContext<MgmtOutputLibrary> context, bool isInheritedMethod, bool async, List<ClientMethod> clientMethods, string? methodName = null)
=======
        private void WriteGetMethod(CodeWriter writer, ClientMethod clientMethod, Output.Resource resource, BuildContext<MgmtOutputLibrary> context, bool isInheritedMethod, bool async)
>>>>>>> 655df223
        {
            methodName = methodName ?? clientMethod.Name;
            writer.Line();
            var nonPathParameters = clientMethod.RestClientMethod.NonPathParameters;
            if (isInheritedMethod)
            {
                writer.WriteXmlDocumentationInheritDoc();
            }
            else
            {
                writer.WriteXmlDocumentationSummary($"{clientMethod.Description}");
                foreach (Parameter parameter in nonPathParameters)
                {
                    writer.WriteXmlDocumentationParameter(parameter.Name, $"{parameter.Description}");
                }
                writer.WriteXmlDocumentationParameter("cancellationToken", $"The cancellation token to use.");
            }
            var responseType = resource.Type.WrapAsyncResponse(async);
            writer.Append($"public {AsyncKeyword(async)} {OverrideKeyword(isInheritedMethod, true)} {responseType} {CreateMethodName($"{methodName}", async)}(");

            if (!isInheritedMethod)
            {
                foreach (Parameter parameter in nonPathParameters)
                {
                    writer.Append($"{parameter.Type} {parameter.Name}, ");
                }
            }
            writer.Line($"{typeof(CancellationToken)} cancellationToken = default)");
            using (writer.Scope())
            {
                writer.WriteParameterNullChecks(nonPathParameters);

                WriteDiagnosticScope(writer, clientMethod.Diagnostics, ClientDiagnosticsField, writer =>
                {
                    var response = new CodeWriterDeclaration("response");
                    response.SetActualName(response.RequestedName);
                    if (clientMethod.RestClientMethod.Operation.IsAncestorScope() || clientMethods.Count < 2)
                    {
                        WriteGetMethodBody(writer, clientMethod, resource, context, response, isInheritedMethod, async, nonPathParameters);
                    }
                    else
                    {
                        var methodDict = clientMethods.ToDictionary(m => m, m => m.RestClientMethod.Operation.AncestorResourceType());
                        var managementGroupMethod = methodDict.FirstOrDefault(kv => kv.Value == ResourceTypeBuilder.ManagementGroups).Key;
                        if (managementGroupMethod != null)
                        {
                            methodDict.Remove(managementGroupMethod);
                            using (writer.Scope($"if (Id.GetType() == typeof(TenantResourceIdentifier))"))
                            {
                                var parent = new CodeWriterDeclaration("parent");
                                writer.Line($"var {parent:D} = Id;");
                                using (writer.Scope($"while ({parent}.Parent != ResourceIdentifier.RootResourceIdentifier)"))
                                {
                                    writer.Line($"{parent} = {parent}.Parent as TenantResourceIdentifier;");
                                }
                                using (writer.Scope($"if (parent.ResourceType.Equals(ManagementGroupOperations.ResourceType))"))
                                {
                                    WriteGetMethodBody(writer, managementGroupMethod, resource, context, response, isInheritedMethod, async, managementGroupMethod.RestClientMethod.NonPathParameters);
                                }
                                using (writer.Scope($"else"))
                                {
                                    var tenantMethod = methodDict.FirstOrDefault(kv => kv.Value == ResourceTypeBuilder.Tenant).Key;
                                    if (tenantMethod != null)
                                    {
                                        methodDict.Remove(tenantMethod);
                                        WriteGetMethodBody(writer, tenantMethod, resource, context, response, isInheritedMethod, async, tenantMethod.RestClientMethod.NonPathParameters);
                                    }
                                    else
                                    {
                                        writer.Line($"throw new ArgumentException($\"Invalid Id: {{Id}}.\");");
                                    }
                                }
                            }
                        }
                        var elseStr = managementGroupMethod != null ? "else " : "";
                        var subscriptionMethod = methodDict.FirstOrDefault(kv => kv.Value == ResourceTypeBuilder.Subscriptions).Key;
                        if (subscriptionMethod != null)
                        {
                            methodDict.Remove(subscriptionMethod);
                            using (writer.Scope($"{elseStr}if (Id.GetType() == typeof(SubscriptionResourceIdentifier))"))
                            {
                                WriteGetMethodBody(writer, subscriptionMethod, resource, context, response, isInheritedMethod, async, subscriptionMethod.RestClientMethod.NonPathParameters);
                            }
                        }

                        elseStr = (!elseStr.IsNullOrEmpty() || subscriptionMethod != null) ? "else " : string.Empty;
                        var resourceGroupMethod = methodDict.FirstOrDefault(kv => kv.Value == ResourceTypeBuilder.ResourceGroups).Key;
                        if (resourceGroupMethod != null)
                        {
                            methodDict.Remove(resourceGroupMethod);
                            using (writer.Scope($"{elseStr}if (Id.GetType() == typeof(ResourceGroupResourceIdentifier))"))
                            {
                                WriteGetMethodBody(writer, resourceGroupMethod, resource, context, response, isInheritedMethod, async, resourceGroupMethod.RestClientMethod.NonPathParameters);
                            }
                        }
                        using (writer.Scope($"else"))
                        {
                            if (methodDict.Count() > 0)
                            {
                                throw new Exception($"When trying to merge methods, multiple methods can be mapped to the same scope. The methods not handled: {String.Join(", ", methodDict.Select(kv => kv.Key.Name).ToList())}.");
                            }
                            writer.Line($"throw new ArgumentException($\"Invalid Id: {{Id}}.\");");
                        }
                    }
                });
                writer.Line();
            }
        }

        private void WriteGetMethodBody(CodeWriter writer, ClientMethod clientMethod, Resource resource, BuildContext<MgmtOutputLibrary> context, CodeWriterDeclaration response, bool isInheritedMethod, bool async, List<Parameter> nonPathParameters)
        {
            writer.Append($"var {response} = ");
            if (async)
            {
                writer.Append($"await ");
            }
            var pathParamNames = GetPathParametersName(clientMethod.RestClientMethod, resource.OperationGroup, context).ToList();
            writer.Append($"{RestClientField}.{CreateMethodName(clientMethod.Name, async)}( ");
            foreach (string paramNames in pathParamNames)
            {
                writer.Append($"{paramNames:I}, ");
            }
            foreach (Parameter parameter in nonPathParameters)
            {
                if (isInheritedMethod)
                {
                    if (parameter.DefaultValue != null)
                    {
                        if (TypeFactory.CanBeInitializedInline(parameter.Type, parameter.DefaultValue))
                        {
                            writer.WriteConstant(parameter.DefaultValue.Value);
                            writer.Append($", ");
                        }
                        else
                        {
                            writer.Append($"null, ");
                        }
                    }
                }
                else
                {
                    writer.Append($"{parameter.Name}, ");
                }
            }
            writer.Append($"cancellationToken)");

            if (async)
            {
                writer.Append($".ConfigureAwait(false)");
            }
            writer.Line($";");
            writer.Line($"return {typeof(Response)}.FromValue(new {resource.Type}(this, response.Value), response.GetRawResponse());");
        }

        private void WriteListAvailableLocationsMethod(CodeWriter writer, bool async)
        {
            writer.Line();
            writer.WriteXmlDocumentationSummary($"Lists all available geo-locations.");
            writer.WriteXmlDocumentationParameter("cancellationToken", $"A token to allow the caller to cancel the call to the service. The default value is <see cref=\"CancellationToken.None\" />.");
            writer.WriteXmlDocumentationReturns($"A collection of locations that may take multiple service requests to iterate over.");

            var responseType = new CSharpType(typeof(IEnumerable<Location>)).WrapAsync(async);

            using (writer.Scope($"public {AsyncKeyword(async)} {VirtualKeyword(true)} {responseType} {CreateMethodName("ListAvailableLocations", async)}({typeof(CancellationToken)} cancellationToken = default)"))
            {
                writer.Append($"return {AwaitKeyword(async)} {CreateMethodName("ListAvailableLocations", async)}(ResourceType, cancellationToken)");
                if (async)
                {
                    writer.Append($".ConfigureAwait(false)");
                }
                writer.Append($";");
            }
        }

        private void WriteAddTagMethod(CodeWriter writer, ResourceOperation resourceOperation, BuildContext<MgmtOutputLibrary> context)
        {
            WriteAddTag(writer, resourceOperation, context, true);
            WriteAddTag(writer, resourceOperation, context, false);
        }

        private void WriteAddTag(CodeWriter writer, ResourceOperation resourceOperation, BuildContext<MgmtOutputLibrary> context, bool async)
        {
            writer.Line();
            writer.WriteXmlDocumentationSummary($"Add a tag to the current resource.");
            writer.WriteXmlDocumentationParameter("key", $"The key for the tag.");
            writer.WriteXmlDocumentationParameter("value", $"The value for the tag.");
            writer.WriteXmlDocumentationParameter("cancellationToken", $"A token to allow the caller to cancel the call to the service. The default value is <see cref=\"CancellationToken.None\" />.");
            writer.WriteXmlDocumentationReturns($"The updated resource with the tag added.");

            var resource = context.Library.GetArmResource(resourceOperation.OperationGroup);
            var responseType = resource.Type.WrapAsyncResponse(async);

            writer.Append($"public {AsyncKeyword(async)} {VirtualKeyword(true)} {responseType} {CreateMethodName("AddTag", async)}(string key, string value, {typeof(CancellationToken)} cancellationToken = default)");
            using (writer.Scope())
            {
                using (writer.Scope($"if (string.IsNullOrWhiteSpace(key))"))
                {
                    writer.Line($"throw new {typeof(ArgumentNullException)}($\"{{nameof(key)}} provided cannot be null or a whitespace.\", nameof(key));");
                }
                writer.Line();

                Diagnostic diagnostic = new Diagnostic($"{resourceOperation.Type.Name}.AddTag", Array.Empty<DiagnosticAttribute>());
                WriteDiagnosticScope(writer, diagnostic, ClientDiagnosticsField, writer =>
                {
                    writer.Append($"var originalTags = ");
                    if (async)
                    {
                        writer.Append($"await ");
                    }
                    writer.Append($"TagResourceOperations.{CreateMethodName("Get", async)}(cancellationToken)");
                    if (async)
                    {
                        writer.Append($".ConfigureAwait(false)");
                    }
                    writer.Line($";");
                    writer.Line($"originalTags.Value.Data.Properties.TagsValue[key] = value;");
                    WriteTaggableCommonMethod(writer, resource, resourceOperation, context, async);
                });
                writer.Line();
            }
        }

        private void WriteSetTagsMethod(CodeWriter writer, ResourceOperation resourceOperation, BuildContext<MgmtOutputLibrary> context)
        {
            WriteSetTags(writer, resourceOperation, context, true);
            WriteSetTags(writer, resourceOperation, context, false);
        }

        private void WriteSetTags(CodeWriter writer, ResourceOperation resourceOperation, BuildContext<MgmtOutputLibrary> context, bool async)
        {
            writer.Line();
            writer.WriteXmlDocumentationSummary($"Replace the tags on the resource with the given set.");
            writer.WriteXmlDocumentationParameter("tags", $"The set of tags to use as replacement.");
            writer.WriteXmlDocumentationParameter("cancellationToken", $"A token to allow the caller to cancel the call to the service. The default value is <see cref=\"CancellationToken.None\" />.");
            writer.WriteXmlDocumentationReturns($"The updated resource with the tags replaced.");

            var resource = context.Library.GetArmResource(resourceOperation.OperationGroup);
            var responseType = resource.Type.WrapAsyncResponse(async);

            writer.Append($"public {AsyncKeyword(async)} {VirtualKeyword(true)} {responseType} {CreateMethodName("SetTags", async)}({typeof(IDictionary<string, string>)} tags, {typeof(CancellationToken)} cancellationToken = default)");
            using (writer.Scope())
            {
                using (writer.Scope($"if (tags == null)"))
                {
                    writer.Line($"throw new {typeof(ArgumentNullException)}($\"{{nameof(tags)}} provided cannot be null.\", nameof(tags));");
                }
                writer.Line();

                Diagnostic diagnostic = new Diagnostic($"{resourceOperation.Type.Name}.SetTags", Array.Empty<DiagnosticAttribute>());
                WriteDiagnosticScope(writer, diagnostic, ClientDiagnosticsField, writer =>
                {
                    if (async)
                    {
                        writer.Append($"await ");
                    }
                    writer.Append($"TagResourceOperations.{CreateMethodName("Delete", async)}(cancellationToken)");
                    if (async)
                    {
                        writer.Append($".ConfigureAwait(false)");
                    }
                    writer.Line($";");
                    writer.Append($"var originalTags  = ");
                    if (async)
                    {
                        writer.Append($"await ");
                    }
                    writer.Append($"TagResourceOperations.{CreateMethodName("Get", async)}(cancellationToken)");
                    if (async)
                    {
                        writer.Append($".ConfigureAwait(false)");
                    }
                    writer.Line($";");
                    writer.Line($"originalTags.Value.Data.Properties.TagsValue.ReplaceWith(tags);");
                    WriteTaggableCommonMethod(writer, resource, resourceOperation, context, async);
                });
                writer.Line();
            }
        }

        private void WriteRemoveTagMethod(CodeWriter writer, ResourceOperation resourceOperation, BuildContext<MgmtOutputLibrary> context)
        {
            WriteRemoveTag(writer, resourceOperation, context, true);
            WriteRemoveTag(writer, resourceOperation, context, false);
        }

        private void WriteRemoveTag(CodeWriter writer, ResourceOperation resourceOperation, BuildContext<MgmtOutputLibrary> context, bool async)
        {
            writer.Line();
            writer.WriteXmlDocumentationSummary($"Removes a tag by key from the resource.");
            writer.WriteXmlDocumentationParameter("key", $"The key of the tag to remove.");
            writer.WriteXmlDocumentationParameter("cancellationToken", $"A token to allow the caller to cancel the call to the service. The default value is <see cref=\"CancellationToken.None\" />.");
            writer.WriteXmlDocumentationReturns($"The updated resource with the tag removed.");

            var resource = context.Library.GetArmResource(resourceOperation.OperationGroup);
            var responseType = resource.Type.WrapAsyncResponse(async);

            writer.Append($"public {AsyncKeyword(async)} {VirtualKeyword(true)} {responseType} {CreateMethodName("RemoveTag", async)}(string key, {typeof(CancellationToken)} cancellationToken = default)");
            using (writer.Scope())
            {
                using (writer.Scope($"if (string.IsNullOrWhiteSpace(key))"))
                {
                    writer.Line($"throw new {typeof(ArgumentNullException)}($\"{{nameof(key)}} provided cannot be null or a whitespace.\", nameof(key));");
                }
                writer.Line();

                Diagnostic diagnostic = new Diagnostic($"{resourceOperation.Type.Name}.RemoveTag", Array.Empty<DiagnosticAttribute>());
                WriteDiagnosticScope(writer, diagnostic, ClientDiagnosticsField, writer =>
                {
                    writer.Append($"var originalTags = ");
                    if (async)
                    {
                        writer.Append($"await ");
                    }
                    writer.Append($"TagResourceOperations.{CreateMethodName("Get", async)}(cancellationToken)");
                    if (async)
                    {
                        writer.Append($".ConfigureAwait(false)");
                    }
                    writer.Line($";");
                    writer.Line($"originalTags.Value.Data.Properties.TagsValue.Remove(key);");
                    WriteTaggableCommonMethod(writer, resource, resourceOperation, context, async);
                });
                writer.Line();
            }
        }

        private void WriteTaggableCommonMethod(CodeWriter writer, Output.Resource resource, ResourceOperation resourceOperation, BuildContext<MgmtOutputLibrary> context, bool async)
        {
            if (async)
            {
                writer.Append($"await ");
            }
            writer.Append($"TagContainer.{CreateMethodName("CreateOrUpdate", async)}(originalTags.Value.Data, cancellationToken)");
            if (async)
            {
                writer.Append($".ConfigureAwait(false)");
            }
            writer.Line($";");
            writer.Append($"var originalResponse = ");
            if (async)
            {
                writer.Append($"await ");
            }
#pragma warning disable CS8602
            var pathParamNames = GetPathParametersName(resourceOperation.GetMethod.RestClientMethod, resource.OperationGroup, context).ToList();
#pragma warning restore CS8602
            writer.Append($"{RestClientField}.{CreateMethodName(resourceOperation.GetMethod.Name, async)}( ");
            foreach (string paramNames in pathParamNames)
            {
                writer.Append($"{paramNames:I}, ");
            }
            foreach (Parameter parameter in resourceOperation.GetMethod.RestClientMethod.NonPathParameters)
            {
                if (parameter.ValidateNotNull)
                {
                    writer.Append($"{parameter.Name}, ");
                }
                else
                {
                    writer.Append($"null, ");
                }
            }
            writer.Append($"cancellationToken)");

            if (async)
            {
                writer.Append($".ConfigureAwait(false)");
            }
            writer.Line($";");
            writer.Line($"return {typeof(Response)}.FromValue(new {resource.Type}(this, originalResponse.Value), originalResponse.GetRawResponse());");
        }

        private void WriteLRO(CodeWriter writer, RestClientMethod clientMethod, ResourceOperation resourceOperation, BuildContext<MgmtOutputLibrary> context, string? methodName = null, List<RestClientMethod>? clientMethods = null)
        {
            WriteFirstLROMethod(writer, clientMethod, context, true, true, methodName: methodName);
            WriteFirstLROMethod(writer, clientMethod, context, false, true, methodName: methodName);

            WriteStartLROMethod(writer, clientMethod, context, true, true, methodName: methodName, clientMethods: clientMethods);
            WriteStartLROMethod(writer, clientMethod, context, false, true, methodName: methodName, clientMethods: clientMethods);
        }

        private void WriteChildSingletonGetOperationMethods(CodeWriter writer, ResourceOperation currentOperation, BuildContext<MgmtOutputLibrary> context)
        {
            var config = context.Configuration.MgmtConfiguration;
            foreach (var operation in context.Library.ResourceOperations)
            {
                if (operation.OperationGroup.IsSingletonResource(config)
                    && operation.OperationGroup.ParentResourceType(config).Equals(currentOperation.OperationGroup.ResourceType(config)))
                {
                    writer.Line($"#region Get {operation.Type.Name}s operation");

                    writer.WriteXmlDocumentationSummary($"Gets an object representing a {operation.Type.Name} along with the instance operations that can be performed on it.");
                    writer.WriteXmlDocumentationReturns($"Returns a <see cref=\"{operation.Type.Name}\" /> object.");
                    using (writer.Scope($"public {operation.Type} Get{operation.Type.Name}s()"))
                    {
                        writer.Line($"return new {operation.Type.Name}(this);");
                    }
                    writer.LineRaw("#endregion");
                    writer.Line();
                }
            }
        }

        protected override void MakeResourceNameParamPassThrough(RestClientMethod method, List<ParameterMapping> parameterMapping, Stack<string> parentNameStack)
        {
            // operations.Id is the ID of the resource itself, therefore we do not need to make the resource name pass through
        }

        protected override bool ShouldPassThrough(ref string dotParent, Stack<string> parentNameStack, Parameter parameter, ref string valueExpression)
        {
            bool passThru = false;
            var isAncestorResourceTypeTenant = _resourceOperation.OperationGroup.IsAncestorResourceTypeTenant(_context);
            if (string.Equals(parameter.Name, "resourceGroupName", StringComparison.InvariantCultureIgnoreCase) && !isAncestorResourceTypeTenant)
            {
                valueExpression = "Id.ResourceGroupName";
            }
            else if (string.Equals(parameter.Name, "subscriptionId", StringComparison.InvariantCultureIgnoreCase) && !isAncestorResourceTypeTenant)
            {
                valueExpression = "Id.SubscriptionId";
            }
            else
            {
                parentNameStack.Push($"Id{dotParent}.Name");
                dotParent += ".Parent";
            }

            return passThru;
        }
    }
}<|MERGE_RESOLUTION|>--- conflicted
+++ resolved
@@ -345,11 +345,7 @@
             return $"_{operationGroup.Key.ToVariableName()}RestClient";
         }
 
-<<<<<<< HEAD
-        private void WriteGetMethod(CodeWriter writer, ClientMethod clientMethod, Resource resource, BuildContext<MgmtOutputLibrary> context, bool isInheritedMethod, bool async, List<ClientMethod> clientMethods, string? methodName = null)
-=======
-        private void WriteGetMethod(CodeWriter writer, ClientMethod clientMethod, Output.Resource resource, BuildContext<MgmtOutputLibrary> context, bool isInheritedMethod, bool async)
->>>>>>> 655df223
+        private void WriteGetMethod(CodeWriter writer, ClientMethod clientMethod, Output.Resource resource, BuildContext<MgmtOutputLibrary> context, bool isInheritedMethod, bool async, List<ClientMethod> clientMethods, string? methodName = null)
         {
             methodName = methodName ?? clientMethod.Name;
             writer.Line();
@@ -459,7 +455,7 @@
             }
         }
 
-        private void WriteGetMethodBody(CodeWriter writer, ClientMethod clientMethod, Resource resource, BuildContext<MgmtOutputLibrary> context, CodeWriterDeclaration response, bool isInheritedMethod, bool async, List<Parameter> nonPathParameters)
+        private void WriteGetMethodBody(CodeWriter writer, ClientMethod clientMethod, Output.Resource resource, BuildContext<MgmtOutputLibrary> context, CodeWriterDeclaration response, bool isInheritedMethod, bool async, List<Parameter> nonPathParameters)
         {
             writer.Append($"var {response} = ");
             if (async)
