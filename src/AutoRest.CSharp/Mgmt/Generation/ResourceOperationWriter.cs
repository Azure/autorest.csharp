--- conflicted
+++ resolved
@@ -261,12 +261,9 @@
             }
 
             // write rest of the LRO methods
-<<<<<<< HEAD
             var mergedMethods = new Dictionary<string, List<RestClientMethod>>();
-            foreach (var clientMethod in resourceOperation.RestClient.Methods)
-=======
+            // foreach (var clientMethod in resourceOperation.RestClient.Methods)
             foreach (var clientMethod in resourceOperation.ResourceOperationsLROMethods)
->>>>>>> f01fd3bc
             {
                 if (!clientMethodsList.Contains(clientMethod))
                 {
