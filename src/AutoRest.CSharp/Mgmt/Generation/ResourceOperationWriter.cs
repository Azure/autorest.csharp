﻿// Copyright (c) Microsoft Corporation. All rights reserved.
// Licensed under the MIT License. See License.txt in the project root for license information.

using System;
using System.Linq;
using System.Collections.Generic;
using System.Diagnostics;
using System.Reflection;
using System.Threading;
using System.Threading.Tasks;
using AutoRest.CSharp.AutoRest.Plugins;
using AutoRest.CSharp.Common.Generation.Writers;
using AutoRest.CSharp.Generation.Types;
using AutoRest.CSharp.Generation.Writers;
using AutoRest.CSharp.Input;
using AutoRest.CSharp.Mgmt.AutoRest;
using AutoRest.CSharp.Mgmt.Decorator;
using AutoRest.CSharp.Mgmt.Output;
using AutoRest.CSharp.Output.Models;
using AutoRest.CSharp.Output.Models.Requests;
using AutoRest.CSharp.Output.Models.Shared;
using AutoRest.CSharp.Output.Models.Types;
using Azure.Core;
using Azure.Core.Pipeline;
using Azure.ResourceManager.Core;
using System.Text.RegularExpressions;
<<<<<<< HEAD
using Azure;
=======
using AutoRest.CSharp.Utilities;
>>>>>>> 1191103f

namespace AutoRest.CSharp.Mgmt.Generation
{
    internal class ResourceOperationWriter : ClientWriter
    {
        private bool _inheritResourceOperationsBase = false;
        private bool _isITaggableResource = false;
        private bool _isDeletableResource = false;
        public void WriteClient(CodeWriter writer, ResourceOperation resourceOperation, BuildContext<MgmtOutputLibrary> context)
        {
            var config = context.Configuration.MgmtConfiguration;
            var cs = resourceOperation.Type;
            var @namespace = cs.Namespace;
            var isSingleton = resourceOperation.OperationGroup.IsSingletonResource(config);
            var baseClass = isSingleton ? typeof(SingletonOperationsBase) : typeof(ResourceOperationsBase);
            using (writer.Namespace(@namespace))
            {
                writer.WriteXmlDocumentationSummary(resourceOperation.Description);

                var operationGroup = resourceOperation.OperationGroup;
                var resource = context.Library.GetArmResource(operationGroup);
                var resourceData = context.Library.GetResourceData(operationGroup);
                writer.Append($"{resourceOperation.Declaration.Accessibility} partial class {cs.Name}: ");

                RestClientMethod? getMethod = GetMethod(resourceOperation, resourceData);

                if (getMethod != null)
                {
                    _inheritResourceOperationsBase = true;
                    CSharpType[] arguments = { resourceOperation.ResourceIdentifierType, resource.Type };
                    CSharpType type = new CSharpType(baseClass, arguments);
                    writer.Append($"{type}, ");
                }
                else
                {
                    throw new Exception($"Get operation is missing for {resource.Type.Name} resource.");
                }

                CSharpType inheritType = new CSharpType(typeof(TrackedResource<>), resourceOperation.ResourceIdentifierType);
                if (resourceData.Inherits != null && resourceData.Inherits.Name == inheritType.Name)
                {
                    _isITaggableResource = true;
                }

                var httpMethodsMap = resourceOperation.OperationGroup.OperationHttpMethodMapping();
                httpMethodsMap.TryGetValue(HttpMethod.Delete, out var deleteMethods);
                if (deleteMethods != null && deleteMethods.Count > 0)
                {
                    _isDeletableResource = true;
                }
                writer.RemoveTrailingCharacter();

                using (writer.Scope())
                {
                    if (!isSingleton)
                    {
                        WriteClientFields(writer, resourceOperation.RestClient);
                    }
                    WriteClientCtors(writer, resourceOperation, isSingleton);
                    WriteClientProperties(writer, resourceOperation, context.Configuration.MgmtConfiguration);
                    // TODO Write singleton operations
                    if (!isSingleton)
                    {
                        WriteClientMethods(writer, resourceOperation, resource, resourceData, context);
                    }

                    else
                    {
                        WriteChildSingletonGetOperationMethods(writer, resourceOperation, context);
                    }
                }
            }
        }
        private RestClientMethod? GetMethod(ResourceOperation resourceOperation, ResourceData resourceData)
        {
            var getMethods = resourceOperation.RestClient.Methods.Where(m => m.Request.HttpMethod == RequestMethod.Get);
            var getMethodWithResourceDataResponse = getMethods.Where(m => m.Responses[0].ResponseBody?.Type.Name == resourceData.Type.Name);
            RestClientMethod? getMethod = null;
            if (getMethodWithResourceDataResponse != null && getMethodWithResourceDataResponse.Count() > 0)
            {
                getMethod = getMethodWithResourceDataResponse.First();
            }
            return getMethod;
        }

        private void WriteClientCtors(CodeWriter writer, ResourceOperation resourceOperation, bool isSingleton = false)
        {
            var typeOfThis = resourceOperation.Type.Name;
            var constructorIdParam = isSingleton ? "" : $", {resourceOperation.ResourceIdentifierType} id";

            writer.Line();
            // write an internal default constructor
            writer.WriteXmlDocumentationSummary($"Initializes a new instance of the <see cref=\"{typeOfThis}\"/> class for mocking.");
            using (writer.Scope($"protected {typeOfThis}()"))
            { }

            // write "resource + id" constructor
            writer.Line();
            writer.WriteXmlDocumentationSummary($"Initializes a new instance of the <see cref=\"{typeOfThis}\"/> class.");
            writer.WriteXmlDocumentationParameter("options", "The client parameters to use in these operations.");
            if (!isSingleton)
            {
                writer.WriteXmlDocumentationParameter("id", "The identifier of the resource that is the target of operations.");
            }
            var baseConstructorCall = isSingleton ? "base(options)" : "base(options, id)";
            using (writer.Scope($"protected internal {typeOfThis}({typeof(ResourceOperationsBase)} options{constructorIdParam}) : {baseConstructorCall}"))
            {
                if (!isSingleton)
                {
                    writer.Line($"{ClientDiagnosticsField} = new {typeof(ClientDiagnostics)}(ClientOptions);");
                    writer.Line($"{PipelineField} = Pipeline;");
                    var subscriptionValue = "Id.SubscriptionId";
                    if (resourceOperation.ResourceIdentifierType == typeof(TenantResourceIdentifier))
                    {
                        subscriptionValue = "subscriptionId";
                        writer.Line($"Id.TryGetSubscriptionId(out var subscriptionId);");
                    }
                    writer.Line($"this.RestClient = new {resourceOperation.RestClient.Type}({ClientDiagnosticsField}, {PipelineField}, {subscriptionValue}, BaseUri);");
                }
            }
        }

        private void WriteClientProperties(CodeWriter writer, ResourceOperation resourceOperation, MgmtConfiguration config)
        {
            writer.Line();
            writer.Line($"public static readonly {typeof(ResourceType)} ResourceType = \"{resourceOperation.OperationGroup.ResourceType(config)}\";");
            if (_inheritResourceOperationsBase)
            {
                writer.Line($"protected override {typeof(ResourceType)} ValidResourceType => ResourceType;");
                if (resourceOperation.ResourceIdentifierType == typeof(ResourceIdentifier))
                {
                    writer.Line($"public new {typeof(ResourceGroupResourceIdentifier)} Id => base.Id as {typeof(ResourceGroupResourceIdentifier)};");
                }
            }
        }

        private void WriteClientMethods(CodeWriter writer, ResourceOperation resourceOperation, Resource resource, ResourceData resourceData, BuildContext<MgmtOutputLibrary> context)
        {
            var clientMethodsList = new List<RestClientMethod>();

            writer.Line();
            RestClientMethod? method = GetMethod(resourceOperation, resourceData);
            if (_inheritResourceOperationsBase && method != null)
            {
                ClientMethod getMethod = resourceOperation.Methods.Where(m => m.RestClientMethod == method).FirstOrDefault();
                // write inherited get method
                WriteGetMethod(writer, getMethod, resource, context, true, true);
                WriteGetMethod(writer, getMethod, resource, context, true, false);

                var nonPathParameters = GetNonPathParameters(getMethod.RestClientMethod);
                if (nonPathParameters.Length > 0)
                {
                    // write get method
                    WriteGetMethod(writer, getMethod, resource, context, false, true);
                    WriteGetMethod(writer, getMethod, resource, context, false, false);
                }
                clientMethodsList.Add(getMethod.RestClientMethod);

                WriteListAvailableLocationsMethod(writer, true);
                WriteListAvailableLocationsMethod(writer, false);
            }

            if (_isDeletableResource)
            {
                var deleteMethod = resourceOperation.RestClient.Methods.Where(m => m.Request.HttpMethod == RequestMethod.Delete).FirstOrDefault();
                // write delete method
                WriteFirstLROMethod(writer, deleteMethod, resourceOperation, context, true);
                WriteFirstLROMethod(writer, deleteMethod, resourceOperation, context, false);

                WriteStartLROMethod(writer, deleteMethod, resourceOperation, context, true);
                WriteStartLROMethod(writer, deleteMethod, resourceOperation, context, false);
                clientMethodsList.Add(deleteMethod);
            }

            if (_isITaggableResource)
            {
                var updateMethods = resourceOperation.RestClient.Methods.Where(m => m.Request.HttpMethod == RequestMethod.Patch);
                if (updateMethods == null || updateMethods.Count() == 0)
                {
                    updateMethods = resourceOperation.RestClient.Methods.Where(m => m.Request.HttpMethod == RequestMethod.Put);
                }

                RestClientMethod updateMethod;
                if (updateMethods != null && updateMethods.Count() == 1)
                {
                    updateMethod = updateMethods.FirstOrDefault();
                }
                else if (updateMethods != null && updateMethods.Count() > 1)
                {
                    updateMethod = updateMethods.Where(m => m.Name == "Update").FirstOrDefault();
                }
                else
                {
                    throw new Exception($"Please update the swagger for {resource.Type.Name} to add the update operation.");
                }

                // write update method
                WriteAddTagMethod(writer, resource, updateMethod, context);
                WriteSetTagsMethod(writer, resource, updateMethod, context);
                WriteRemoveTagMethod(writer, resource, updateMethod, context);
                clientMethodsList.Add(updateMethod);
            }

            // write rest of the methods
            foreach (var clientMethod in resourceOperation.Methods)
            {
                if (!clientMethodsList.Contains(clientMethod.RestClientMethod) && clientMethod.RestClientMethod.Request.HttpMethod != RequestMethod.Put)
                {
                    WriteClientMethod(writer, clientMethod, resourceOperation, context, true);
                    WriteClientMethod(writer, clientMethod, resourceOperation, context, false);
                }
            }

            // write rest of the LRO methods
            foreach (var clientMethod in resourceOperation.RestClient.Methods)
            {
                if (clientMethod.Operation != null && clientMethod.Operation.IsLongRunning &&
                    !clientMethodsList.Contains(clientMethod) && clientMethod.Request.HttpMethod != RequestMethod.Put)
                {
                    WriteLRO(writer, clientMethod, resourceOperation, context);
                }
            }

            foreach (var item in context.CodeModel.OperationGroups)
            {
                if (item.ParentResourceType(context.Configuration.MgmtConfiguration).Equals(resourceOperation.OperationGroup.ResourceType(context.Configuration.MgmtConfiguration))
                    && !item.IsSingletonResource(context.Configuration.MgmtConfiguration))
                {
                    var container = context.Library.ResourceContainers.FirstOrDefault(x => x.ResourceName.Equals(item.Resource(context.Configuration.MgmtConfiguration)));
                    if (container == null)
                        return;
                    writer.Line();
                    writer.WriteXmlDocumentationSummary($"Gets a list of {container.ResourceName} in the {resourceOperation.ResourceName}.");
                    writer.WriteXmlDocumentationReturns($"An object representing collection of {StringExtensions.Pluralization(container.ResourceName)} and their operations over a {resourceOperation.ResourceName}.");
                    using (writer.Scope($"public {container.Type} Get{StringExtensions.Pluralization(container.ResourceName)}()"))
                    {
                        writer.Line($"return new {container.Type}(this);");
                    }
                }
            }
        }

<<<<<<< HEAD
        private void WriteGetMethod(CodeWriter writer, ClientMethod clientMethod, Resource resource, BuildContext<MgmtOutputLibrary> context, bool isInheritedMethod, bool async)
        {
            writer.Line();
            Parameter[] nonPathParameters = GetNonPathParameters(clientMethod.RestClientMethod);
            if (isInheritedMethod)
            {
                writer.WriteXmlDocumentationInheritDoc();
            }
            else
            {
                writer.WriteXmlDocumentationSummary(clientMethod.Description);
                foreach (Parameter parameter in nonPathParameters)
                {
                    writer.WriteXmlDocumentationParameter(parameter.Name, parameter.Description);
                }
                writer.WriteXmlDocumentationParameter("cancellationToken", "The cancellation token to use.");
            }
            CSharpType responseType = new CSharpType(typeof(Azure.Response<>), resource.Type);
            responseType = async ? new CSharpType(typeof(Task<>), responseType) : responseType;
            var asyncText = async ? "async" : string.Empty;
            var overrideText = isInheritedMethod ? "override" : string.Empty;
            writer.Append($"public {asyncText} {overrideText} {responseType} {CreateMethodName("Get", async)}(");

            if (!isInheritedMethod)
            {
                foreach (Parameter parameter in nonPathParameters)
                {
                    writer.Append($"{parameter.Type} {parameter.Name}, ");
                }
            }
            writer.Line($"{typeof(CancellationToken)} cancellationToken = default)");
            using (writer.Scope())
            {
                writer.WriteParameterNullChecks(nonPathParameters);

                WriteDiagnosticScope(writer, clientMethod.Diagnostics, ClientDiagnosticsField, writer =>
                {
                    var response = new CodeWriterDeclaration("response");
                    writer.Append($"var {response:D} = ");
                    if (async)
                    {
                        writer.Append($"await ");
                    }
                    var pathParamNames = GetPathParametersName(clientMethod.RestClientMethod, resource.OperationGroup, context).ToList();
                    writer.Append($"RestClient.{CreateMethodName(clientMethod.Name, async)}( ");
                    foreach (string paramNames in pathParamNames)
                    {
                        writer.Append($"{paramNames:I}, ");
                    }
                    foreach (Parameter parameter in nonPathParameters)
                    {
                        if (isInheritedMethod)
                        {
                            if (parameter.DefaultValue != null)
                            {
                                if (TypeFactory.CanBeInitializedInline(parameter.Type, parameter.DefaultValue))
                                {
                                    writer.WriteConstant(parameter.DefaultValue.Value);
                                    writer.Append($", ");
                                }
                                else
                                {
                                    writer.Append($"null, ");
                                }
                            }
                        }
                        else
                        {
                            writer.Append($"{parameter.Name}, ");
                        }
                    }
                    writer.Append($"cancellationToken)");

                    if (async)
                    {
                        writer.Append($".ConfigureAwait(false)");
                    }
                    writer.Line($";");
                    writer.Line($"return {typeof(Response)}.FromValue(new {resource.Type}(this, response.Value), response.GetRawResponse());");
                });
                writer.Line();
            }
        }

        private void WriteListAvailableLocationsMethod(CodeWriter writer, bool async)
        {
            writer.Line();
            writer.WriteXmlDocumentationSummary($"Lists all available geo-locations.");
            writer.WriteXmlDocumentationParameter("cancellationToken", "A token to allow the caller to cancel the call to the service. The default value is <see cref=\"P: System.Threading.CancellationToken.None\" />.");
            writer.WriteXmlDocumentationReturns("A collection of location that may take multiple service requests to iterate over.");

            CSharpType responseType = new CSharpType(typeof(IEnumerable<LocationData>));
            responseType = async ? new CSharpType(typeof(Task<>), responseType) : responseType;
            var asyncText = async ? "async" : string.Empty;
            var awaitText = async ? "await" : string.Empty;
            using (writer.Scope($"public {asyncText} {responseType} {CreateMethodName("ListAvailableLocations", async)}({typeof(CancellationToken)} cancellationToken = default)"))
            {
                writer.Append($"return {awaitText} {CreateMethodName("ListAvailableLocations", async)}(ResourceType, cancellationToken)");
                if (async)
                {
                    writer.Append($".ConfigureAwait(false)");
                }
                writer.Append($";");
            }
        }

        private void WriteAddTagMethod(CodeWriter writer, Resource resource, RestClientMethod clientMethod, BuildContext<MgmtOutputLibrary> context)
        {
            WriteAddTag(writer, resource, clientMethod, context, true);
            WriteAddTag(writer, resource, clientMethod, context, false);

            WriteStartAddTag(writer, resource, clientMethod, context, true);
            WriteStartAddTag(writer, resource, clientMethod, context, false);
        }

        private void WriteAddTag(CodeWriter writer, Resource resource, RestClientMethod clientMethod, BuildContext<MgmtOutputLibrary> context, bool async)
        {
            writer.Line();
            writer.WriteXmlDocumentationInheritDoc();

            CSharpType responseType = new CSharpType(typeof(Response<>), resource.Type);
            responseType = async ? new CSharpType(typeof(Task<>), responseType) : responseType;

            var asyncText = async ? "async" : string.Empty;
            writer.Append($"public {asyncText} {responseType} {CreateMethodName("AddTag", async)}(string key, string value, {typeof(CancellationToken)} cancellationToken = default)");
            using (writer.Scope())
            {
                var resourceOperation = context.Library.GetResourceOperation(resource.OperationGroup);
                Diagnostic diagnostic = new Diagnostic($"{resourceOperation.Type.Name}.{CreateMethodName("AddTag", async)}", Array.Empty<DiagnosticAttribute>());
                WriteDiagnosticScope(writer, diagnostic, ClientDiagnosticsField, writer =>
                {
                    var operation = new CodeWriterDeclaration("operation");
                    writer.Append($"var {operation:D} = ");
                    if (async)
                    {
                        writer.Append($"await ");
                    }
                    writer.Append($"{CreateMethodName("StartAddTag", async)}(key, value, cancellationToken)");
                    if (async)
                    {
                        writer.Append($".ConfigureAwait(false)");
                    }
                    writer.Line($";");
                    writer.Append($"return ");
                    if (async)
                    {
                        writer.Append($"await ");
                    }
                    writer.Append($"{operation}.{CreateMethodName("WaitForCompletion", async)}(cancellationToken)");
                    if (async)
                    {
                        writer.Append($".ConfigureAwait(false)");
                    }
                    writer.Line($";");
                });
                writer.Line();
            }
        }

        private void WriteStartAddTag(CodeWriter writer, Resource resource, RestClientMethod clientMethod, BuildContext<MgmtOutputLibrary> context, bool async)
        {
            Debug.Assert(clientMethod.Operation != null);
            writer.Line();
            writer.WriteXmlDocumentationInheritDoc();

            CSharpType lroObjectType = clientMethod.Operation.IsLongRunning
                ? context.Library.GetLongRunningOperation(clientMethod.Operation).Type
                : context.Library.GetNonLongRunningOperation(clientMethod.Operation).Type;
            CSharpType responseType = async ? new CSharpType(typeof(Task<>), lroObjectType) : lroObjectType;

            var asyncText = async ? "async" : string.Empty;
            writer.Append($"public {asyncText} {responseType} {CreateMethodName("StartAddTag", async)}(string key, string value, {typeof(CancellationToken)} cancellationToken = default) ");
            using (writer.Scope())
            {
                using (writer.Scope($"if (key == null)"))
                {
                    writer.Line($"throw new {typeof(ArgumentNullException)}(nameof(key));");
                }

                writer.Line();
                var resourceOperation = context.Library.GetResourceOperation(resource.OperationGroup);
                Diagnostic diagnostic = new Diagnostic($"{ resourceOperation.Type.Name}.{CreateMethodName("StartAddTag", async)}", Array.Empty<DiagnosticAttribute>());
                WriteDiagnosticScope(writer, diagnostic, ClientDiagnosticsField, writer =>
                {
                    var updateParameterType = GetNonPathParameters(clientMethod).FirstOrDefault().Type;
                    var resourceVar = new CodeWriterDeclaration("resource");
                    writer.Line($"var {resourceVar:D} = GetResource();");
                    var patchable = new CodeWriterDeclaration("patchable");
                    if (clientMethod.Request.HttpMethod == RequestMethod.Put)
                    {
                        writer.Line($"Id.TryGetLocation(out LocationData locationData);");
                    }
                    writer.Append($"var {patchable:D} = new {updateParameterType}(");
                    if (clientMethod.Request.HttpMethod == RequestMethod.Put)
                    {
                        writer.Append($"locationData");
                    }
                    writer.Line($");");
                    writer.Line($"{patchable}.Tags.ReplaceWith({resourceVar}.Data.Tags);");
                    writer.Line($"{patchable}.Tags[key] = value;");

                    WriteTaggableMethodRestCall(writer, resourceOperation, clientMethod, context, lroObjectType, async);
                });
                writer.Line();
            }
        }

        private void WriteSetTagsMethod(CodeWriter writer, Resource resource, RestClientMethod clientMethod, BuildContext<MgmtOutputLibrary> context)
        {
            WriteSetTags(writer, resource, clientMethod, context, true);
            WriteSetTags(writer, resource, clientMethod, context, false);

            WriteStartSetTags(writer, resource, clientMethod, context, true);
            WriteStartSetTags(writer, resource, clientMethod, context, false);
        }

        private void WriteSetTags(CodeWriter writer, Resource resource, RestClientMethod clientMethod, BuildContext<MgmtOutputLibrary> context, bool async)
        {
            writer.Line();
            writer.WriteXmlDocumentationInheritDoc();

            CSharpType responseType = new CSharpType(typeof(Response<>), resource.Type);
            responseType = async ? new CSharpType(typeof(Task<>), responseType) : responseType;

            var asyncText = async ? "async" : string.Empty;
            writer.Append($"public {asyncText} {responseType} {CreateMethodName("SetTags", async)}({typeof(IDictionary<string, string>)} tags, {typeof(CancellationToken)} cancellationToken = default)");
            using (writer.Scope())
            {
                var resourceOperation = context.Library.GetResourceOperation(resource.OperationGroup);
                Diagnostic diagnostic = new Diagnostic($"{resourceOperation.Type.Name}.{CreateMethodName("SetTags", async)}", Array.Empty<DiagnosticAttribute>());
                WriteDiagnosticScope(writer, diagnostic, ClientDiagnosticsField, writer =>
                {
                    var operation = new CodeWriterDeclaration("operation");
                    writer.Append($"var {operation:D} = ");
                    if (async)
                    {
                        writer.Append($"await ");
                    }
                    writer.Append($"{CreateMethodName("StartSetTags", async)}(tags, cancellationToken)");
                    if (async)
                    {
                        writer.Append($".ConfigureAwait(false)");
                    }
                    writer.Line($";");
                    writer.Append($"return ");
                    if (async)
                    {
                        writer.Append($"await ");
                    }
                    writer.Append($"{operation}.{CreateMethodName("WaitForCompletion", async)}(cancellationToken)");
                    if (async)
                    {
                        writer.Append($".ConfigureAwait(false)");
                    }
                    writer.Line($";");
                });
                writer.Line();
            }
        }

        private void WriteStartSetTags(CodeWriter writer, Resource resource, RestClientMethod clientMethod, BuildContext<MgmtOutputLibrary> context, bool async)
        {
            Debug.Assert(clientMethod.Operation != null);
            writer.Line();
            writer.WriteXmlDocumentationInheritDoc();

            CSharpType lroObjectType = clientMethod.Operation.IsLongRunning
                ? context.Library.GetLongRunningOperation(clientMethod.Operation).Type
                : context.Library.GetNonLongRunningOperation(clientMethod.Operation).Type;
            CSharpType responseType = async ? new CSharpType(typeof(Task<>), lroObjectType) : lroObjectType;

            var asyncText = async ? "async" : string.Empty;
            writer.Append($"public {asyncText} {responseType} {CreateMethodName("StartSetTags", async)}({typeof(IDictionary<string, string>)} tags, {typeof(CancellationToken)} cancellationToken = default)");
            using (writer.Scope())
            {
                using (writer.Scope($"if (tags == null)"))
                {
                    writer.Line($"throw new {typeof(ArgumentNullException)}(nameof(tags));");
                }
                writer.Line();

                var resourceOperation = context.Library.GetResourceOperation(resource.OperationGroup);
                Diagnostic diagnostic = new Diagnostic($"{resourceOperation.Type.Name}.{CreateMethodName("StartSetTags", async)}", Array.Empty<DiagnosticAttribute>());
                WriteDiagnosticScope(writer, diagnostic, ClientDiagnosticsField, writer =>
                {
                    var updateParameterType = GetNonPathParameters(clientMethod).FirstOrDefault().Type;
                    var patchable = new CodeWriterDeclaration("patchable");
                    if (clientMethod.Request.HttpMethod == RequestMethod.Put)
                    {
                        writer.Line($"Id.TryGetLocation(out LocationData locationData);");
                    }
                    writer.Append($"var {patchable:D} = new {updateParameterType}(");
                    if (clientMethod.Request.HttpMethod == RequestMethod.Put)
                    {
                        writer.Append($"locationData");
                    }
                    writer.Line($");");
                    writer.Line($"{patchable}.Tags.ReplaceWith(tags);");

                    WriteTaggableMethodRestCall(writer, resourceOperation, clientMethod, context, lroObjectType, async);
                });
                writer.Line();
            }
        }

        private void WriteRemoveTagMethod(CodeWriter writer, Resource resource, RestClientMethod clientMethod, BuildContext<MgmtOutputLibrary> context)
        {
            WriteRemoveTag(writer, resource, clientMethod, context, true);
            WriteRemoveTag(writer, resource, clientMethod, context, false);

            WriteStartRemoveTag(writer, resource, clientMethod, context, true);
            WriteStartRemoveTag(writer, resource, clientMethod, context, false);
        }

        private void WriteRemoveTag(CodeWriter writer, Resource resource, RestClientMethod clientMethod, BuildContext<MgmtOutputLibrary> context, bool async)
        {
            writer.Line();
            writer.WriteXmlDocumentationInheritDoc();

            CSharpType responseType = new CSharpType(typeof(Response<>), resource.Type);
            responseType = async ? new CSharpType(typeof(Task<>), responseType) : responseType;

            var asyncText = async ? "async" : string.Empty;
            writer.Append($"public {asyncText} {responseType} {CreateMethodName("RemoveTag", async)}(string key, {typeof(CancellationToken)} cancellationToken = default)");
            using (writer.Scope())
            {
                var resourceOperation = context.Library.GetResourceOperation(resource.OperationGroup);
                Diagnostic diagnostic = new Diagnostic($"{resourceOperation.Type.Name}.{CreateMethodName("RemoveTag", async)}", Array.Empty<DiagnosticAttribute>());
                WriteDiagnosticScope(writer, diagnostic, ClientDiagnosticsField, writer =>
                {
                    var operation = new CodeWriterDeclaration("operation");
                    writer.Append($"var {operation:D} = ");
                    if (async)
                    {
                        writer.Append($"await ");
                    }
                    writer.Append($"{CreateMethodName("StartRemoveTag", async)}(key, cancellationToken)");
                    if (async)
                    {
                        writer.Append($".ConfigureAwait(false)");
                    }
                    writer.Line($";");
                    writer.Append($"return ");
                    if (async)
                    {
                        writer.Append($"await ");
                    }
                    writer.Append($"{operation}.{CreateMethodName("WaitForCompletion", async)}(cancellationToken)");
                    if (async)
                    {
                        writer.Append($".ConfigureAwait(false)");
                    }
                    writer.Line($";");
                });
                writer.Line();
            }
        }

        private void WriteStartRemoveTag(CodeWriter writer, Resource resource, RestClientMethod clientMethod, BuildContext<MgmtOutputLibrary> context, bool async)
        {
            Debug.Assert(clientMethod.Operation != null);
            writer.Line();
            writer.WriteXmlDocumentationInheritDoc();

            CSharpType lroObjectType = clientMethod.Operation.IsLongRunning
                ? context.Library.GetLongRunningOperation(clientMethod.Operation).Type
                : context.Library.GetNonLongRunningOperation(clientMethod.Operation).Type;
            CSharpType responseType = async ? new CSharpType(typeof(Task<>), lroObjectType) : lroObjectType;

            var asyncText = async ? "async" : string.Empty;
            writer.Append($"public {asyncText} {responseType} {CreateMethodName("StartRemoveTag", async)}(string key, {typeof(CancellationToken)} cancellationToken = default)");
            using (writer.Scope())
            {
                using (writer.Scope($"if (key == null)"))
                {
                    writer.Line($"throw new {typeof(ArgumentNullException)}(nameof(key));");
                }
                writer.Line();

                var resourceOperation = context.Library.GetResourceOperation(resource.OperationGroup);
                Diagnostic diagnostic = new Diagnostic($"{resourceOperation.Type.Name}.{CreateMethodName("StartRemoveTag", async)}", Array.Empty<DiagnosticAttribute>());
                WriteDiagnosticScope(writer, diagnostic, ClientDiagnosticsField, writer =>
                {
                    var updateParameterType = GetNonPathParameters(clientMethod).FirstOrDefault().Type;
                    var resourceVar = new CodeWriterDeclaration("resource");
                    writer.Line($"var {resourceVar:D} = GetResource();");
                    var patchable = new CodeWriterDeclaration("patchable");
                    if (clientMethod.Request.HttpMethod == RequestMethod.Put)
                    {
                        writer.Line($"Id.TryGetLocation(out LocationData locationData);");
                    }
                    writer.Append($"var {patchable:D} = new {updateParameterType}(");
                    if (clientMethod.Request.HttpMethod == RequestMethod.Put)
                    {
                        writer.Append($"locationData");
                    }
                    writer.Line($");");
                    writer.Line($"{patchable}.Tags.ReplaceWith({resourceVar}.Data.Tags);");
                    writer.Line($"{patchable}.Tags.Remove(key);");

                    WriteTaggableMethodRestCall(writer, resourceOperation, clientMethod, context, lroObjectType, async);
                });
                writer.Line();
            }
        }

        private void WriteTaggableMethodRestCall(CodeWriter writer, ResourceOperation resourceOperation, RestClientMethod clientMethod, BuildContext<MgmtOutputLibrary> context, CSharpType lroObjectType, bool async)
        {
            var pathParamNames = GetPathParametersName(clientMethod, resourceOperation.OperationGroup, context);
            var response = new CodeWriterDeclaration("response");
            writer.Append($"var {response:D} = ");
            if (async)
            {
                writer.Append($"await ");
            }

            writer.Append($"RestClient.{CreateMethodName(clientMethod.Name, async)}( ");
            foreach (string paramNames in pathParamNames)
            {
                writer.Append($"{paramNames:I}, ");
            }
            writer.Append($"patchable, cancellationToken)");
            if (async)
            {
                writer.Append($".ConfigureAwait(false)");
            }
            writer.Line($";");

            var parameters = pathParamNames.ToList();
            parameters.Add("patchable");
            WriteStartLROResponse(writer, clientMethod, resourceOperation, context, response, parameters.ToArray());
        }

        private void WriteLRO(CodeWriter writer, RestClientMethod clientMethod, ResourceOperation resourceOperation, BuildContext<MgmtOutputLibrary> context)
        {
            WriteFirstLROMethod(writer, clientMethod, resourceOperation, context, true);
            WriteFirstLROMethod(writer, clientMethod, resourceOperation, context, false);

            WriteStartLROMethod(writer, clientMethod, resourceOperation, context, true);
            WriteStartLROMethod(writer, clientMethod, resourceOperation, context, false);
        }

        private void WriteFirstLROMethod(CodeWriter writer, RestClientMethod clientMethod, ResourceOperation resourceOperation, BuildContext<MgmtOutputLibrary> context, bool async)
        {
            Debug.Assert(clientMethod.Operation != null);
            writer.Line();
            writer.WriteXmlDocumentationSummary(clientMethod.Description);

            Parameter[] nonPathParameters = GetNonPathParameters(clientMethod);
            foreach (Parameter parameter in nonPathParameters)
            {
                writer.WriteXmlDocumentationParameter(parameter.Name, parameter.Description);
            }

            writer.WriteXmlDocumentationParameter("cancellationToken", "The cancellation token to use.");
            writer.WriteXmlDocumentationRequiredParametersException(nonPathParameters);

            CSharpType? returnType = GetLROReturnType(clientMethod, context);
            CSharpType responseType = returnType != null ?
                new CSharpType(typeof(Response<>), returnType) :
                typeof(Response);
            responseType = async ? new CSharpType(typeof(Task<>), responseType) : responseType;

            var asyncText = async ? "async" : string.Empty;

            writer.Append($"public {asyncText} {responseType} {CreateMethodName(clientMethod.Name, async)}(");
            foreach (Parameter parameter in nonPathParameters)
            {
                writer.WriteParameter(parameter);
            }
            writer.Line($"{typeof(CancellationToken)} cancellationToken = default)");

            using (writer.Scope())
            {
                writer.WriteParameterNullChecks(nonPathParameters);

                Diagnostic diagnostic = new Diagnostic($"{resourceOperation.Type.Name}.{CreateMethodName($"Start{clientMethod.Name}", async)}", Array.Empty<DiagnosticAttribute>());
                WriteDiagnosticScope(writer, diagnostic, ClientDiagnosticsField, writer =>
                {
                    var operation = new CodeWriterDeclaration("operation");
                    writer.Append($"var {operation:D} = ");
                    if (async)
                    {
                        writer.Append($"await ");
                    }
                    writer.Append($"{CreateMethodName($"Start{clientMethod.Name}", async)}(");
                    foreach (Parameter parameter in nonPathParameters)
                    {
                        writer.Append($"{parameter.Name:I}, ");
                    }
                    writer.Append($"cancellationToken)");

                    if (async)
                    {
                        writer.Append($".ConfigureAwait(false)");
                    }
                    writer.Line($";");
                    writer.Append($"return ");
                    if (async)
                    {
                        writer.Append($"await ");
                    }

                    var waitForCompletionMethod = returnType == null && async ?
                    "WaitForCompletionResponse" :
                    "WaitForCompletion";
                    writer.Append($"{operation}.{CreateMethodName(waitForCompletionMethod, async)}(cancellationToken)");
                    if (async)
                    {
                        writer.Append($".ConfigureAwait(false)");
                    }
                    writer.Line($";");
                });
                writer.Line();
            }
        }

        private void WriteStartLROMethod(CodeWriter writer, RestClientMethod clientMethod, ResourceOperation resourceOperation, BuildContext<MgmtOutputLibrary> context, bool async)
        {
            Debug.Assert(clientMethod.Operation != null);
            writer.Line();
            writer.WriteXmlDocumentationSummary(clientMethod.Description);

            Parameter[] nonPathParameters = GetNonPathParameters(clientMethod);
            foreach (Parameter parameter in nonPathParameters)
            {
                writer.WriteXmlDocumentationParameter(parameter.Name, parameter.Description);
            }

            writer.WriteXmlDocumentationParameter("cancellationToken", "The cancellation token to use.");
            writer.WriteXmlDocumentationRequiredParametersException(nonPathParameters);

            CSharpType? returnType = GetLROReturnType(clientMethod, context);
            CSharpType lroObjectType = clientMethod.Operation.IsLongRunning
                ? context.Library.GetLongRunningOperation(clientMethod.Operation).Type
                : context.Library.GetNonLongRunningOperation(clientMethod.Operation).Type;
            CSharpType responseType = returnType != null ?
                lroObjectType : typeof(Azure.Operation);
            responseType = async ? new CSharpType(typeof(Task<>), responseType) : responseType;

            var asyncText = async ? "async" : string.Empty;
            writer.Append($"public {asyncText} {responseType} {CreateMethodName($"Start{clientMethod.Name}", async)}(");
            foreach (Parameter parameter in nonPathParameters)
            {
                writer.WriteParameter(parameter);
            }
            writer.Line($"{typeof(CancellationToken)} cancellationToken = default)");
            using (writer.Scope())
            {
                writer.WriteParameterNullChecks(nonPathParameters);

                Diagnostic diagnostic = new Diagnostic($"{resourceOperation.Type.Name}.{CreateMethodName($"Start{clientMethod.Name}", async)}", Array.Empty<DiagnosticAttribute>());
                WriteDiagnosticScope(writer, diagnostic, ClientDiagnosticsField, writer =>
                {
                    var response = new CodeWriterDeclaration("response");
                    var parameterNames = GetParametersName(clientMethod, resourceOperation.OperationGroup, context);
                    writer.Append($"var {response:D} = ");
                    if (async)
                    {
                        writer.Append($"await ");
                    }
                    writer.Append($"RestClient.{CreateMethodName(clientMethod.Name, async)}( ");
                    foreach (string paramNames in parameterNames)
                    {
                        writer.Append($"{paramNames:I}, ");
                    }
                    writer.Append($"cancellationToken)");

                    if (async)
                    {
                        writer.Append($".ConfigureAwait(false)");
                    }
                    writer.Line($";");

                    WriteStartLROResponse(writer, clientMethod, resourceOperation, context, response, parameterNames);
                });
                writer.Line();
            }
        }

        private void WriteStartLROResponse(CodeWriter writer, RestClientMethod clientMethod, ResourceOperation resourceOperation, BuildContext<MgmtOutputLibrary> context, CodeWriterDeclaration response, string[] parameterNames)
        {
            Debug.Assert(clientMethod.Operation != null);

            CSharpType lroObjectType = clientMethod.Operation.IsLongRunning
                ? context.Library.GetLongRunningOperation(clientMethod.Operation).Type
                : context.Library.GetNonLongRunningOperation(clientMethod.Operation).Type;

            writer.Append($"return new {lroObjectType}(");

            if (clientMethod.Operation.IsLongRunning)
            {
                LongRunningOperation operation = context.Library.GetLongRunningOperation(clientMethod.Operation);
                MgmtLongRunningOperation longRunningOperation = AsMgmtOperation(operation);
                if (longRunningOperation.WrapperType != null)
                {
                    writer.Append($"this, ");
                }
                writer.Append($"{ClientDiagnosticsField}, {PipelineField}, RestClient.{RequestWriterHelpers.CreateRequestMethodName(clientMethod.Name)}(");
                foreach (string paramNames in parameterNames)
                {
                    writer.Append($"{paramNames:I}, ");
                }
                writer.RemoveTrailingComma();
                writer.Append($").Request, ");
            }
            else
            {
                NonLongRunningOperation nonLongRunningOperation = context.Library.GetNonLongRunningOperation(clientMethod.Operation);
                if (nonLongRunningOperation.ResultType != null)
                {
                    writer.Append($"this, ");
                }
            }
            writer.Append($"{response});");
        }

        private CSharpType? GetLROReturnType(RestClientMethod clientMethod, BuildContext<MgmtOutputLibrary> context)
        {
            Debug.Assert(clientMethod.Operation != null);

            CSharpType? returnType = null;
            if (clientMethod.Operation.IsLongRunning)
            {
                LongRunningOperation operation = context.Library.GetLongRunningOperation(clientMethod.Operation);
                MgmtLongRunningOperation longRunningOperation = AsMgmtOperation(operation);
                returnType = longRunningOperation.WrapperType != null ? longRunningOperation.WrapperType : longRunningOperation.ResultType;
            }
            else
            {
                NonLongRunningOperation nonLongRunningOperation = context.Library.GetNonLongRunningOperation(clientMethod.Operation);
                returnType = nonLongRunningOperation.ResultType;
            }

            return returnType;
        }

        private MgmtLongRunningOperation AsMgmtOperation(LongRunningOperation operation)
        {
            var mgmtOperation = operation as MgmtLongRunningOperation;
            Debug.Assert(mgmtOperation != null);
            return mgmtOperation;
        }

        private void WriteClientMethod(CodeWriter writer, ClientMethod clientMethod, ResourceOperation resourceOperation, BuildContext<MgmtOutputLibrary> context, bool async)
        {
            CSharpType? bodyType = clientMethod.RestClientMethod.ReturnType;
            CSharpType responseType = bodyType != null ?
                new CSharpType(typeof(Response<>), bodyType) :
                typeof(Response);

            responseType = async ? new CSharpType(typeof(Task<>), responseType) : responseType;

            writer.WriteXmlDocumentationSummary(clientMethod.Description);

            Parameter[] nonPathParameters = GetNonPathParameters(clientMethod.RestClientMethod);
            foreach (Parameter parameter in nonPathParameters)
            {
                writer.WriteXmlDocumentationParameter(parameter.Name, parameter.Description);
            }

            writer.WriteXmlDocumentationParameter("cancellationToken", "The cancellation token to use.");
            writer.WriteXmlDocumentationRequiredParametersException(nonPathParameters);

            var methodName = CreateMethodName(clientMethod.Name, async);
            var asyncText = async ? "async" : string.Empty;
            writer.Append($"{clientMethod.Accessibility} virtual {asyncText} {responseType} {methodName}(");

            foreach (Parameter parameter in nonPathParameters)
            {
                writer.WriteParameter(parameter);
            }
            writer.Line($"{typeof(CancellationToken)} cancellationToken = default)");

            using (writer.Scope())
            {
                writer.WriteParameterNullChecks(nonPathParameters);
                WriteDiagnosticScope(writer, clientMethod.Diagnostics, ClientDiagnosticsField, writer =>
                {
                    writer.Append($"return (");
                    if (async)
                    {
                        writer.Append($"await ");
                    }

                    var parameterNames = GetParametersName(clientMethod.RestClientMethod, resourceOperation.OperationGroup, context);
                    writer.Append($"RestClient.{CreateMethodName(clientMethod.RestClientMethod.Name, async)}(");
                    foreach (var parameter in parameterNames)
                    {
                        writer.Append($"{parameter:I}, ");
                    }
                    writer.Append($"cancellationToken)");

                    if (async)
                    {
                        writer.Append($".ConfigureAwait(false)");
                    }

                    writer.Append($")");

                    if (bodyType == null && clientMethod.RestClientMethod.HeaderModel != null)
                    {
                        writer.Append($".GetRawResponse()");
                    }

                    writer.Line($";");
                });
            }

            writer.Line();
        }

        private Parameter[] GetNonPathParameters(RestClientMethod clientMethod)
        {
            var pathParameters = GetPathParameters(clientMethod);

            List<Parameter> nonPathParameters = new List<Parameter>();
            foreach (Parameter parameter in clientMethod.Parameters)
            {
                if (!pathParameters.Contains(parameter))
                {
                    nonPathParameters.Add(parameter);
                }
            }

            return nonPathParameters.ToArray();
        }

        private Parameter[] GetPathParameters(RestClientMethod clientMethod)
        {
            var pathParameters = clientMethod.Request.PathSegments.Where(m => m.Value.IsConstant == false && m.IsRaw == false);
            List<Parameter> pathParametersList = new List<Parameter>();
            foreach (var parameter in clientMethod.Parameters)
            {
                if (pathParameters.Any(p => p.Value.Reference.Type.Name == parameter.Type.Name &&
                p.Value.Reference.Name == parameter.Name))
                {
                    pathParametersList.Add(parameter);
                }
            }

            return pathParametersList.ToArray();
        }

        // This method returns an array of path and non-path parameters name
        private string[] GetParametersName(RestClientMethod clientMethod, OperationGroup operationGroup, BuildContext<MgmtOutputLibrary> context)
        {
            var paramNames = GetPathParametersName(clientMethod, operationGroup, context).ToList();
            var nonPathParams = GetNonPathParameters(clientMethod);
            foreach (Parameter parameter in nonPathParams)
            {
                paramNames.Add(parameter.Name);
            }

            return paramNames.ToArray();
        }

        private string[] GetPathParametersName(RestClientMethod clientMethod, OperationGroup operationGroup, BuildContext<MgmtOutputLibrary> context)
        {
            List<string> paramNameList = new List<string>();
            var pathParamsLength = GetPathParameters(clientMethod).Length;
            if (pathParamsLength > 0)
            {
                if (pathParamsLength > 1)
                {
                    paramNameList.Add("Id.Name");
                    pathParamsLength--;
                }
                BuildPathParameterNames(paramNameList, pathParamsLength, "Id", operationGroup, context);

                paramNameList.Reverse();
            }

            return paramNameList.ToArray();
        }

        // This method builds the path parameters names
        private void BuildPathParameterNames(List<string> paramNames, int paramLength, string name, OperationGroup operationGroup, BuildContext<MgmtOutputLibrary> context)
        {
            var config = context.Configuration.MgmtConfiguration;
            var resourceType = operationGroup.ResourceType(config);

            if (IsTerminalState(operationGroup, context) && paramLength == 1)
            {
                paramNames.Add(GetParentValue(operationGroup, context));
                paramLength--;
            }
            else if (paramLength == 1)
            {
                var parentOperationGroup = ParentOperationGroup(operationGroup, context);
                if (parentOperationGroup != null)
                    BuildPathParameterNames(paramNames, paramLength, name, parentOperationGroup, context);
                else
                    BuildPathParameterNames(paramNames, paramLength, name, operationGroup, context);
            }
            else
            {
                name = $"{name}.Parent";
                paramNames.Add($"{name}.Name");
                paramLength--;

                var parentOperationGroup = ParentOperationGroup(operationGroup, context);
                if (parentOperationGroup != null)
                    BuildPathParameterNames(paramNames, paramLength, name, parentOperationGroup, context);
                else
                    BuildPathParameterNames(paramNames, paramLength, name, operationGroup, context);
            }
        }

        private static OperationGroup? ParentOperationGroup(OperationGroup operationGroup, BuildContext<MgmtOutputLibrary> context)
        {
            var config = context.Configuration.MgmtConfiguration;
            var parentResourceType = operationGroup.ParentResourceType(config);
            OperationGroup? parentOperationGroup = null;

            foreach (var opGroup in context.CodeModel.OperationGroups)
            {
                if (opGroup.ResourceType(context.Configuration.MgmtConfiguration).Equals(parentResourceType))
                {
                    parentOperationGroup = opGroup;
                    break;
                }
            }

            return parentOperationGroup;
        }

        private static bool IsTerminalState(OperationGroup operationGroup, BuildContext<MgmtOutputLibrary> context)
        {
            return ParentOperationGroup(operationGroup, context) == null;
        }

        public string GetParentValue(OperationGroup operationGroup, BuildContext<MgmtOutputLibrary> context)
        {
            var parentResourceType = operationGroup.ParentResourceType(context.Configuration.MgmtConfiguration);

            switch (parentResourceType)
            {
                case ResourceTypeBuilder.ResourceGroups:
                    return "Id.ResourceGroupName";
                case ResourceTypeBuilder.Subscriptions:
                    return "Id.SubscriptionId";
                case ResourceTypeBuilder.Locations:
                    return "Id.Tenant";
                case ResourceTypeBuilder.Tenant:
                    return "Id.Name";
                default:
                    throw new Exception($"{operationGroup.Key} parent is not valid: {parentResourceType}.");
            }
        }

        internal static string Pluralization(string single)
        {
            if (new Regex("([^aeiou])y$").IsMatch(single))
            {
                single = Regex.Replace(single, "([^aeiou])y$", "ie");
            }
            else if (new Regex("fe?$").IsMatch(single))
            {
                single = Regex.Replace(single, "fe?$", "ve");
            }
            else if (new Regex("([^aeiou]o|[sxz]|[cs]h)$").IsMatch(single))
            {
                single = Regex.Replace(single, "([^aeiou]o|[sxz]|[cs]h)$", "e");
            }
            return single + "s";
        }


=======
>>>>>>> 1191103f
        private void WriteChildSingletonGetOperationMethods(CodeWriter writer, ResourceOperation currentOperation, BuildContext<MgmtOutputLibrary> context)
        {
            var config = context.Configuration.MgmtConfiguration;
            foreach (var operation in context.Library.ResourceOperations)
            {
                if (operation.OperationGroup.IsSingletonResource(config)
                    && operation.OperationGroup.ParentResourceType(config).Equals(currentOperation.OperationGroup.ResourceType(config)))
                {
                    writer.Line($"#region Get {operation.Type.Name}s operation");

                    writer.WriteXmlDocumentationSummary($"Gets an object representing a {operation.Type.Name} along with the instance operations that can be performed on it.");
                    writer.WriteXmlDocumentationReturns($"Returns a <see cref=\"{operation.Type.Name}\" /> object.");
                    using (writer.Scope($"public {operation.Type} Get{operation.Type.Name}s()"))
                    {
                        writer.Line($"return new {operation.Type.Name}(this);");
                    }
                    writer.LineRaw("#endregion");
                    writer.Line();
                }
            }
        }
    }
}<|MERGE_RESOLUTION|>--- conflicted
+++ resolved
@@ -24,11 +24,8 @@
 using Azure.Core.Pipeline;
 using Azure.ResourceManager.Core;
 using System.Text.RegularExpressions;
-<<<<<<< HEAD
 using Azure;
-=======
 using AutoRest.CSharp.Utilities;
->>>>>>> 1191103f
 
 namespace AutoRest.CSharp.Mgmt.Generation
 {
@@ -271,7 +268,6 @@
             }
         }
 
-<<<<<<< HEAD
         private void WriteGetMethod(CodeWriter writer, ClientMethod clientMethod, Resource resource, BuildContext<MgmtOutputLibrary> context, bool isInheritedMethod, bool async)
         {
             writer.Line();
@@ -1123,26 +1119,6 @@
             }
         }
 
-        internal static string Pluralization(string single)
-        {
-            if (new Regex("([^aeiou])y$").IsMatch(single))
-            {
-                single = Regex.Replace(single, "([^aeiou])y$", "ie");
-            }
-            else if (new Regex("fe?$").IsMatch(single))
-            {
-                single = Regex.Replace(single, "fe?$", "ve");
-            }
-            else if (new Regex("([^aeiou]o|[sxz]|[cs]h)$").IsMatch(single))
-            {
-                single = Regex.Replace(single, "([^aeiou]o|[sxz]|[cs]h)$", "e");
-            }
-            return single + "s";
-        }
-
-
-=======
->>>>>>> 1191103f
         private void WriteChildSingletonGetOperationMethods(CodeWriter writer, ResourceOperation currentOperation, BuildContext<MgmtOutputLibrary> context)
         {
             var config = context.Configuration.MgmtConfiguration;
