--- conflicted
+++ resolved
@@ -85,9 +85,8 @@
             _writer.WriteXmlDocumentationParameter($"{ExtensionOperationVariableName}", $"The <see cref=\"{ExtensionOperationVariableType}\" /> instance the method will execute against.");
             _writer.WriteXmlDocumentationParameters(collection.ExtraConstructorParameters);
             _writer.WriteXmlDocumentationReturns($"Returns a <see cref=\"{collection.Type}\" /> object.");
-<<<<<<< HEAD
-
-            _writer.Append($"public static {collection.Type.Name} Get{resource.Type.Name.ToPlural()}(this {ExtensionOperationVariableType} {ExtensionOperationVariableName}, ");
+
+            _writer.Append($"public static {collection.Type.Name} Get{resource.Type.Name.ResourceNameToPlural()}(this {ExtensionOperationVariableType} {ExtensionOperationVariableName}, ");
             foreach (var parameter in collection.ExtraConstructorParameters)
             {
                 _writer.WriteParameter(parameter);
@@ -95,9 +94,6 @@
             _writer.RemoveTrailingComma();
             _writer.Line($")");
             using (_writer.Scope())
-=======
-            using (_writer.Scope($"public static {collection.Type.Name} Get{resource.Type.Name.ResourceNameToPlural()}(this {ExtensionOperationVariableType} {ExtensionOperationVariableName})"))
->>>>>>> 5474a412
             {
                 _writer.Append($"return new {collection.Type.Name}({ExtensionOperationVariableName}, ");
                 foreach (var parameter in collection.ExtraConstructorParameters)
