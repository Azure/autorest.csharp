--- conflicted
+++ resolved
@@ -201,8 +201,10 @@
                     var diagnostic = new Diagnostic($"{TypeNameOfThis}.{methodName}", Array.Empty<DiagnosticAttribute>());
                     WriteClientDiagnosticsAssignment(_writer, "options");
 
-                    WriteDiagnosticScope(_writer, diagnostic, ClientDiagnosticsVariable,
-                        writer => WriteLROMethodBody(writer, lroObjectType, operationMappings, parameterMappings, async));
+                    using (WriteDiagnosticScope(_writer, diagnostic, ClientDiagnosticsVariable))
+                    {
+                        WriteLROMethodBody(writer, lroObjectType, operationMappings, parameterMappings, async);
+                    }
                     _writer.Line();
                 }, async);
             }
@@ -318,13 +320,12 @@
             using (writer.Scope($"{GetAsyncKeyword(async)} {returnType} FirstPageFunc({typeof(int?)} pageSizeHint)"))
             {
                 // no null-checks because all are optional
-                WriteDiagnosticScope(writer, diagnostic, ClientDiagnosticsVariable, writer =>
+                using (WriteDiagnosticScope(writer, diagnostic, ClientDiagnosticsVariable))
                 {
                     WritePageFunctionBody(writer, itemType, pagingMethod, operation, parameterMappings, async, false);
-                });
-            }
-
-<<<<<<< HEAD
+                }
+            }
+
             var nextPageFunctionName = "null";
             if (pagingMethod.NextPageMethod != null)
             {
@@ -332,56 +333,10 @@
                 var nextPageParameters = pagingMethod.NextPageMethod.Parameters;
                 using (writer.Scope($"{GetAsyncKeyword(async)} {returnType} {nextPageFunctionName}({typeof(string)} nextLink, {typeof(int?)} pageSizeHint)"))
                 {
-                    WriteDiagnosticScope(writer, diagnostic, ClientDiagnosticsVariable, writer =>
+                    using (WriteDiagnosticScope(writer, diagnostic, ClientDiagnosticsVariable))
                     {
                         WritePageFunctionBody(writer, itemType, pagingMethod, operation, parameterMappings, async, true);
-                    });
-=======
-                    using (WriteDiagnosticScope(writer, new Diagnostic($"{TypeNameOfThis}.{methodName}"), clientDiagnostics.ActualName))
-                    {
-                        writer.Append($"var response = {GetAwait(async)} ");
-
-                        writer.Append($"{restOperations}.{CreateMethodName(clientMethod.RestClientMethod.Name, async)}(");
-                        BuildAndWriteParameters(writer, clientMethod.RestClientMethod);
-                        writer.Append($"cancellationToken)");
-
-                        if (async)
-                        {
-                            writer.Append($".ConfigureAwait(false)");
-                        }
-
-                        if (clientMethod.GetBodyType() == null && clientMethod.RestClientMethod.HeaderModel != null)
-                        {
-                            writer.Append($".GetRawResponse()");
-                        }
-
-                        writer.Line($";");
-
-                        if (isResourceList)
-                        {
-                            // first we need to validate that is this function listing this resource itself, or list something else
-                            var elementType = bodyType!.Arguments.First();
-                            if (Context.Library.TryGetArmResource(operationGroup, out var resource)
-                                && resource.Type.EqualsByName(elementType))
-                            {
-                                writer.UseNamespace("System.Linq");
-
-                                var converter = $".Select(data => new {Context.Library.GetArmResource(operationGroup).Declaration.Name}(subscription, data)).ToArray()";
-                                writer.Append($"return {typeof(Response)}.FromValue(response.Value.Value{converter} as {bodyType}, response.GetRawResponse())");
-                            }
-                            else
-                            {
-                                writer.Append($"return {typeof(Response)}.FromValue(response.Value.Value, response.GetRawResponse())");
-                            }
-                        }
-                        else
-                        {
-                            writer.Append($"return response");
-                        }
-
-                        writer.Line($";");
                     }
->>>>>>> 78c5c38c
                 }
             }
             writer.Line($"return {typeof(PageableHelpers)}.{CreateMethodName("Create", async)}Enumerable(FirstPageFunc, {nextPageFunctionName});");
@@ -462,8 +417,10 @@
                     var diagnostic = new Diagnostic($"{TypeOfThis.Name}.{methodName}", Array.Empty<DiagnosticAttribute>());
                     WriteClientDiagnosticsAssignment(_writer, "options");
 
-                    WriteDiagnosticScope(_writer, diagnostic, ClientDiagnosticsVariable,
-                        writer => WriteNormalListMethodBody(writer, itemType, operationMappings, parameterMappings, async));
+                    using (WriteDiagnosticScope(_writer, diagnostic, ClientDiagnosticsVariable))
+                    {
+                        WriteNormalListMethodBody(writer, itemType, operationMappings, parameterMappings, async);
+                    }
                     _writer.Line();
                 }, async);
             }
@@ -515,8 +472,10 @@
                     var diagnostic = new Diagnostic($"{TypeOfThis.Name}.{methodName}", Array.Empty<DiagnosticAttribute>());
                     WriteClientDiagnosticsAssignment(_writer, "options");
 
-                    WriteDiagnosticScope(_writer, diagnostic, ClientDiagnosticsVariable,
-                        writer => WriteNormalMethodBody(writer, operationMappings, parameterMappings, async, shouldThrowExceptionWhenNull: shouldThrowExceptionWhenNull));
+                    using (WriteDiagnosticScope(_writer, diagnostic, ClientDiagnosticsVariable))
+                    {
+                        WriteNormalMethodBody(writer, operationMappings, parameterMappings, async, shouldThrowExceptionWhenNull: shouldThrowExceptionWhenNull);
+                    }
                     _writer.Line();
                 }, async);
             }
