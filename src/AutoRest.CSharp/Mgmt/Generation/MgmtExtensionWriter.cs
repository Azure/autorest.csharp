﻿// Copyright (c) Microsoft Corporation. All rights reserved.
// Licensed under the MIT License. See License.txt in the project root for license information.

using System;
using System.Collections.Generic;
using System.Diagnostics;
using System.Linq;
using System.Threading;
using AutoRest.CSharp.Generation.Types;
using AutoRest.CSharp.Generation.Writers;
using AutoRest.CSharp.Mgmt.AutoRest;
using AutoRest.CSharp.Mgmt.Decorator;
using AutoRest.CSharp.Mgmt.Models;
using AutoRest.CSharp.Mgmt.Output;
using AutoRest.CSharp.Output.Models;
using AutoRest.CSharp.Output.Models.Requests;
using AutoRest.CSharp.Output.Models.Shared;
using AutoRest.CSharp.Output.Models.Types;
using AutoRest.CSharp.Utilities;
using Azure;
using Azure.Core;
using Azure.Core.Pipeline;
using Azure.ResourceManager;
using static AutoRest.CSharp.Mgmt.Decorator.ParameterMappingBuilder;

namespace AutoRest.CSharp.Mgmt.Generation
{
    internal abstract class MgmtExtensionWriter : MgmtClientBaseWriter
    {
        protected MgmtExtensions _extensions;
        public MgmtExtensionWriter(CodeWriter writer, MgmtExtensions extensions, BuildContext<MgmtOutputLibrary> context) : base(writer, extensions, context)
        {
            _extensions = extensions;
        }

        protected abstract string Description { get; }
        protected abstract string ExtensionOperationVariableName { get; }
        protected abstract Type ExtensionOperationVariableType { get; }

        protected override string IdVariableName => $"{ExtensionOperationVariableName}.Id";

        protected override string BranchIdVariableName => $"{ExtensionOperationVariableName}.Id";

        protected override string ContextProperty => ExtensionOperationVariableName;

        protected void WriteGetRestOperations(MgmtRestClient restClient)
        {
            _writer.Line();
            _writer.Append($"private static {restClient.Type} Get{restClient.Type.Name}({typeof(ClientDiagnostics)} clientDiagnostics, {typeof(TokenCredential)} credential, {typeof(ArmClientOptions)} clientOptions, {typeof(HttpPipeline)} pipeline, ");
            // TODO: Use https://dev.azure.com/azure-mgmt-ex/DotNET%20Management%20SDK/_workitems/edit/5783 rest client parameters
            foreach (var parameter in restClient.Parameters)
            {
                if (parameter.IsApiVersionParameter)
                {
                    continue;
                }
                _writer.WriteParameter(parameter);
            }
            _writer.RemoveTrailingComma();
            _writer.Append($")");

            using (_writer.Scope())
            {
                _writer.Append($"return new {restClient.Type}(clientDiagnostics, pipeline, clientOptions, ");
                foreach (var parameter in restClient.Parameters)
                {
                    if (parameter.IsApiVersionParameter)
                    {
                        continue;
                    }
                    _writer.Append($"{parameter.Name}, ");
                }
                _writer.RemoveTrailingComma();
                _writer.Line($");");
            }
            _writer.Line();
        }

        protected override void WriteResourceCollectionEntry(Resource resource)
        {
            var collection = resource.ResourceCollection;
            if (collection == null)
                throw new InvalidOperationException($"We are about to write a {resource.Type.Name} resource entry, but it does not have a collection, this cannot happen");
            _writer.WriteXmlDocumentationSummary($"Gets an object representing a {collection.Type.Name} along with the instance operations that can be performed on it.");
            _writer.WriteXmlDocumentationParameter($"{ExtensionOperationVariableName}", $"The <see cref=\"{ExtensionOperationVariableType}\" /> instance the method will execute against.");
            _writer.WriteXmlDocumentationParameters(collection.ExtraConstructorParameters);
            _writer.WriteXmlDocumentationReturns($"Returns a <see cref=\"{collection.Type}\" /> object.");

            _writer.Append($"public static {collection.Type.Name} Get{resource.Type.Name.ResourceNameToPlural()}(this {ExtensionOperationVariableType} {ExtensionOperationVariableName}, ");
            foreach (var parameter in collection.ExtraConstructorParameters)
            {
                _writer.WriteParameter(parameter);
            }
            _writer.RemoveTrailingComma();
            _writer.Line($")");
            using (_writer.Scope())
            {
                _writer.Append($"return new {collection.Type.Name}({ExtensionOperationVariableName}, ");
                foreach (var parameter in collection.ExtraConstructorParameters)
                {
                    _writer.Append($"{parameter.Name}, ");
                }
                _writer.RemoveTrailingComma();
                _writer.Line($");");
            }
        }

        protected override void WriteSingletonResourceEntry(Resource resource, string singletonResourceSuffix)
        {
            _writer.WriteXmlDocumentationSummary($"Gets an object representing a {resource.Type.Name} along with the instance operations that can be performed on it.");
            _writer.WriteXmlDocumentationParameter($"{ExtensionOperationVariableName}", $"The <see cref=\"{ExtensionOperationVariableType}\" /> instance the method will execute against.");
            _writer.WriteXmlDocumentationReturns($"Returns a <see cref=\"{resource.Type.Name}\" /> object.");
            using (_writer.Scope($"public static {resource.Type.Name} Get{resource.Type.Name}(this {ExtensionOperationVariableType} {ExtensionOperationVariableName})"))
            {
                _writer.Line($"return new {resource.Type.Name}({ExtensionOperationVariableName}, new {typeof(Azure.Core.ResourceIdentifier)}({ExtensionOperationVariableName}.Id + \"/{singletonResourceSuffix}\"));");
            }
        }

        /// <summary>
        /// The RestClients in the extension classes are all local variables
        /// </summary>
        /// <param name="client"></param>
        /// <returns></returns>
        protected override string GetRestClientVariableName(RestClient client)
        {
            return "restOperations";
        }

        protected override void WriteLROMethod(MgmtClientOperation clientOperation, Dictionary<RequestPath, MgmtRestOperation> operationMappings,
            Dictionary<RequestPath, IEnumerable<ParameterMapping>> parameterMappings, IReadOnlyList<Parameter> methodParameters,
            string methodName, bool async)
        {
            // we can only make this an SLRO when all of the methods are not really long
            bool isSLRO = !clientOperation.IsLongRunningReallyLong();
            methodName = isSLRO ? methodName : $"Start{methodName}";

            // TODO -- since we are combining multiple operations under different parents, which description should we leave here?
            // TODO -- find a way to properly get the LRO response type here. Temporarily we are using the first one
            var lroObjectType = GetLROObjectType(clientOperation.First().Operation, async);
            var responseType = lroObjectType.WrapAsync(async);

            _writer.WriteXmlDocumentationSummary($"{clientOperation.Description}");
            WriteLROMethodSignature(responseType, methodName, methodParameters, async, isSLRO, clientOperation.Accessibility, true);

            using (_writer.Scope())
            {
                _writer.WriteParameterNullChecks(methodParameters);

                using (WriteExtensionContextScope(_writer, ExtensionOperationVariableName, async))
                {
                    var diagnostic = new Diagnostic($"{TypeNameOfThis}.{methodName}", Array.Empty<DiagnosticAttribute>());
                    WriteClientDiagnosticsAssignment("options");

                    using (WriteDiagnosticScope(_writer, diagnostic, ClientDiagnosticsVariable))
                    {
                        WriteLROMethodBody(lroObjectType, operationMappings, parameterMappings, async);
                    }
                    _writer.Line();
                }
            }
        }

        protected override void WriteLROMethodBranch(CSharpType lroObjectType, MgmtRestOperation operation, IEnumerable<ParameterMapping> parameterMapping, bool async)
        {
            WriteRestOperationAssignment(operation.RestClient);
            _writer.Append($"var response = {GetAwait(async)} ");
            _writer.Append($"{GetRestClientVariableName(operation.RestClient)}.{CreateMethodName(operation.Method.Name, async)}(");
            WriteArguments(_writer, parameterMapping);
            _writer.Line($"cancellationToken){GetConfigureAwait(async)};");

            WriteLROResponse(lroObjectType, ClientDiagnosticsVariable, "pipeline", operation, parameterMapping, async);
        }

        protected override void WritePagingMethod(MgmtClientOperation clientOperation, CSharpType itemType, Dictionary<RequestPath, MgmtRestOperation> operationMappings,
            Dictionary<RequestPath, IEnumerable<ParameterMapping>> parameterMappings, IReadOnlyList<Parameter> methodParameters,
            string methodName, bool async)
        {
<<<<<<< HEAD
            var pagingMethod = clientOperation.First().GetPagingMethod(Context)!;
            var itemType = pagingMethod.PagingResponse.ItemType;
            var wrapResource = WrapResourceDataType(itemType, clientOperation.First());
            var actualItemType = wrapResource?.Type ?? itemType;
=======
            var actualItemType = WrapResourceDataType(itemType, clientOperation.First())!;
>>>>>>> 8436f4e9

            _writer.WriteXmlDocumentationSummary($"Lists the {actualItemType.Name.LastWordToPlural()} for this <see cref=\"{ExtensionOperationVariableType}\" />.");
            WritePagingMethodSignature(actualItemType, methodName, methodParameters, async, clientOperation.Accessibility, false);

            using (_writer.Scope())
            {
                _writer.WriteParameterNullChecks(methodParameters);

                // the wrapper for paging method will never be async
                using (WriteExtensionContextScope(_writer, ExtensionOperationVariableName, false))
                {
                    var diagnostic = new Diagnostic($"{TypeOfThis.Name}.{methodName}", Array.Empty<DiagnosticAttribute>());
                    WritePagingMethodBody(itemType, diagnostic, operationMappings, parameterMappings, async);
                }
            }
            _writer.Line();
        }

        protected override void WritePagingMethodBody(CSharpType itemType, Diagnostic diagnostic, IDictionary<RequestPath, MgmtRestOperation> operationMappings, IDictionary<RequestPath, IEnumerable<ParameterMapping>> parameterMappings, bool async)
        {
<<<<<<< HEAD
            var pagingMethod = operation.GetPagingMethod(Context)!;
            var wrapResource = WrapResourceDataType(itemType, operation);
            var actualItemType = wrapResource?.Type ?? itemType;
            var returnType = new CSharpType(typeof(Page<>), actualItemType).WrapAsync(async);

            var nextLinkName = pagingMethod.PagingResponse.NextLinkProperty?.Declaration.Name;
            var itemName = pagingMethod.PagingResponse.ItemProperty.Declaration.Name;

            var continuationTokenText = nextLinkName != null ? $"response.Value.{nextLinkName}" : "null";
=======
            // if we only have one branch, we would not need those if-else statements
            var branch = operationMappings.Keys.First();
            WritePagingMethodBranch(itemType, diagnostic, ClientDiagnosticsVariable, operationMappings[branch], parameterMappings[branch], async);
        }
>>>>>>> 8436f4e9

        protected override void WritePagingMethodBranch(CSharpType itemType, Diagnostic diagnostic, string diagnosticVariable, MgmtRestOperation operation, IEnumerable<ParameterMapping> parameterMappings, bool async)
        {
            WriteClientDiagnosticsAssignment("options");

            WriteRestOperationAssignment(operation.RestClient);

            base.WritePagingMethodBranch(itemType, diagnostic, diagnosticVariable, operation, parameterMappings, async);
        }

        protected override void WritePagingMethodSignature(CSharpType actualItemType, string methodName, IReadOnlyList<Parameter> methodParameters,
            bool async, string accessibility = "public", bool isVirtual = true)
        {
            _writer.WriteXmlDocumentationParameter($"{ExtensionOperationVariableName}", $"The <see cref=\"{ExtensionOperationVariableType}\" /> instance the method will execute against.");
            foreach (var parameter in methodParameters)
            {
                _writer.WriteXmlDocumentationParameter(parameter);
            }
            _writer.WriteXmlDocumentationParameter("cancellationToken", $"The cancellation token to use.");
            _writer.WriteXmlDocumentationRequiredParametersException(methodParameters);
            _writer.WriteXmlDocumentationReturns($"A collection of resource operations that may take multiple service requests to iterate over.");

            var responseType = actualItemType.WrapPageable(async);
            _writer.Append($"{accessibility} static {responseType} {CreateMethodName(methodName, async)}(this {ExtensionOperationVariableType} {ExtensionOperationVariableName}, ");
            foreach (var parameter in methodParameters)
            {
                _writer.WriteParameter(parameter);
            }
            _writer.Line($"{typeof(CancellationToken)} cancellationToken = default)");
        }

        protected override void WriteLROMethodSignature(CSharpType responseType, string methodName, IReadOnlyList<Parameter> methodParameters, bool async,
            bool isSLRO, string accessibility = "public", bool isVirtual = true)
        {
            _writer.WriteXmlDocumentationParameter($"{ExtensionOperationVariableName}", $"The <see cref=\"{ExtensionOperationVariableType}\" /> instance the method will execute against.");
            foreach (var parameter in methodParameters)
            {
                _writer.WriteXmlDocumentationParameter(parameter);
            }
            _writer.WriteXmlDocumentationParameter("waitForCompletion", $"Waits for the completion of the long running operations.");
            _writer.WriteXmlDocumentationParameter("cancellationToken", $"The cancellation token to use.");
            _writer.WriteXmlDocumentationRequiredParametersException(methodParameters);
            _writer.Append($"{accessibility} static {GetAsyncKeyword(async)} {responseType} {CreateMethodName(methodName, async)}(this {ExtensionOperationVariableType} {ExtensionOperationVariableName}, ");
            foreach (var parameter in methodParameters)
            {
                _writer.WriteParameter(parameter);
            }

            var defaultWaitForCompletion = isSLRO ? "true" : "false";
            _writer.Line($"bool waitForCompletion = {defaultWaitForCompletion}, {typeof(CancellationToken)} cancellationToken = default)");
        }

        protected override void WriteNormalMethodSignature(CSharpType responseType, string methodName, IReadOnlyList<Parameter> methodParameters,
            bool async, string accessibility = "public", bool isVirtual = true)
        {
            _writer.WriteXmlDocumentationParameter($"{ExtensionOperationVariableName}", $"The <see cref=\"{ExtensionOperationVariableType}\" /> instance the method will execute against.");
            foreach (var parameter in methodParameters)
            {
                _writer.WriteXmlDocumentationParameter(parameter);
            }
            _writer.WriteXmlDocumentationParameter("cancellationToken", $"The cancellation token to use.");
            _writer.WriteXmlDocumentationRequiredParametersException(methodParameters);
<<<<<<< HEAD
            var wrapResource = WrapResourceDataType(itemType, clientOperation.First());
            var actualItemType = wrapResource?.Type ?? itemType;
            var returnType = new CSharpType(typeof(IReadOnlyList<>), actualItemType);

            WriteNormalMethodSignature(GetResponseType(returnType, async), methodName, methodParameters, async, clientOperation.Accessibility, true);
=======
            _writer.Append($"{accessibility} static {GetAsyncKeyword(async)} {responseType} {CreateMethodName(methodName, async)}(this {ExtensionOperationVariableType} {ExtensionOperationVariableName}, ");
>>>>>>> 8436f4e9

            foreach (var parameter in methodParameters)
            {
                _writer.WriteParameter(parameter);
            }
            _writer.Line($"{typeof(CancellationToken)} cancellationToken = default)");
        }

        protected override void WriteNormalMethod(MgmtClientOperation clientOperation, Dictionary<RequestPath, MgmtRestOperation> operationMappings,
            Dictionary<RequestPath, IEnumerable<ParameterMapping>> parameterMappings, IReadOnlyList<Parameter> methodParameters,
            string methodName, bool async, bool shouldThrowExceptionWhenNull = false)
        {
            // TODO -- since we are combining multiple operations under different parents, which description should we leave here?
<<<<<<< HEAD
            _writer.WriteXmlDocumentationSummary($"{clientOperation.Description}");
            _writer.WriteXmlDocumentationParameter($"{ExtensionOperationVariableName}", $"The <see cref=\"{ExtensionOperationVariableType}\" /> instance the method will execute against.");
            foreach (var parameter in methodParameters)
            {
                _writer.WriteXmlDocumentationParameter(parameter);
            }
            _writer.WriteXmlDocumentationParameter("cancellationToken", $"The cancellation token to use.");
            _writer.WriteXmlDocumentationRequiredParametersException(methodParameters);
            var returnType = WrapResourceDataType(clientOperation.ReturnType, clientOperation.First())?.Type ?? clientOperation.ReturnType;
=======
            var returnType = WrapResourceDataType(clientOperation.ReturnType, clientOperation.First());
>>>>>>> 8436f4e9

            _writer.WriteXmlDocumentationSummary($"{clientOperation.Description}");
            WriteNormalMethodSignature(GetResponseType(returnType, async), methodName, methodParameters, async, clientOperation.Accessibility, true);

            using (_writer.Scope())
            {
                _writer.WriteParameterNullChecks(methodParameters);

                using (WriteExtensionContextScope(_writer, ExtensionOperationVariableName, async))
                {
                    var diagnostic = new Diagnostic($"{TypeOfThis.Name}.{methodName}", Array.Empty<DiagnosticAttribute>());
                    WriteClientDiagnosticsAssignment("options");

                    using (WriteDiagnosticScope(_writer, diagnostic, ClientDiagnosticsVariable))
                    {
                        WriteNormalMethodBody(operationMappings, parameterMappings, async, shouldThrowExceptionWhenNull: shouldThrowExceptionWhenNull);
                    }
                    _writer.Line();
                }
            }
        }

        protected override void WriteNormalMethodBranch(MgmtRestOperation operation, IEnumerable<ParameterMapping> parameterMappings, bool async, bool shouldThrowExceptionWhenNull = false)
        {
            WriteRestOperationAssignment(operation.RestClient);

            base.WriteNormalMethodBranch(operation, parameterMappings, async, shouldThrowExceptionWhenNull);
        }

        /// <summary>
        /// In the extension class, we need to find the correct resource class that links to this resource data, if this is a resource data
        /// </summary>
        /// <param name="type"></param>
        /// <param name="operation"></param>
        /// <returns></returns>
        protected override Resource? WrapResourceDataType(CSharpType? type, MgmtRestOperation operation)
        {
            if (!IsResourceDataType(type, operation))
                return null;

            // we need to find the correct resource type that links with this resource data
            var candidates = new List<RequestPath>();
            foreach (var resource in Context.Library.ArmResources)
            {
                foreach (var operationSet in resource.OperationSets)
                {
                    var resourceRequestPath = operationSet.GetRequestPath(Context);
                    // TODO -- verify if this has the same prefix after the scope is trimeed
                    if (operation.RequestPath.TrimScope().IsAncestorOf(resourceRequestPath.TrimScope()))
                        candidates.Add(resourceRequestPath);
                }
            }

            // we should have a list of candidates, return the original type if there is no candidates
            if (candidates.Count == 0)
                return null;

            var selectedResourcePath = candidates.OrderBy(path => path.Count).First();

            return Context.Library.GetArmResource(selectedResourcePath);
        }

        /// <summary>
        /// In the extension class, we need to check the type is a resource data or not
        /// </summary>
        /// <param name="type"></param>
        /// <param name="operation"></param>
        /// <returns></returns>
        protected override bool IsResourceDataType(CSharpType? type, MgmtRestOperation operation)
        {
            if (type == null || type.IsFrameworkType)
                return false;

            return Context.Library.TryGetTypeProvider(type.Name, out var provider)
                && provider is ResourceData;
        }

        private void WriteClientDiagnosticsAssignment(string optionsVariable)
        {
            _writer.Line($"var {ClientDiagnosticsVariable} = new {typeof(ClientDiagnostics)}({optionsVariable});");
        }

        private void WriteRestOperationAssignment(MgmtRestClient restClient)
        {
            var subIdIfNeeded = restClient.Parameters.FirstOrDefault()?.Name == "subscriptionId" ? $", {ExtensionOperationVariableName}.Id.SubscriptionId" : "";
            _writer.Line($"var {GetRestClientVariableName(restClient)} = Get{restClient.Type.Name}({ClientDiagnosticsVariable}, credential, options, pipeline{subIdIfNeeded}, baseUri);");
        }

        protected override ResourceTypeSegment GetBranchResourceType(RequestPath branch)
        {
            // we should never have a branch in the operations in an extension class, therefore throwing an exception here
            throw new InvalidOperationException();
        }

        protected static IDisposable WriteExtensionContextScope(CodeWriter writer, string extensionVariableName, bool async)
        {
            writer.Append($"return {GetAwait(async)} {extensionVariableName}.UseClientContext({GetAsyncKeyword(async)} (baseUri, credential, options, pipeline) =>");
            return new ExtensionContextScope(writer.Scope(), writer, async);
        }

        private class ExtensionContextScope : IDisposable
        {
            private readonly CodeWriter.CodeWriterScope _scope;
            private readonly CodeWriter _writer;
            private readonly bool _async;

            public ExtensionContextScope(CodeWriter.CodeWriterScope scope, CodeWriter writer, bool async)
            {
                _scope = scope;
                _writer = writer;
                _async = async;
            }

            public void Dispose()
            {
                _scope.Dispose();

                _writer.Line($"){GetConfigureAwait(_async)};");
            }
        }
    }
}<|MERGE_RESOLUTION|>--- conflicted
+++ resolved
@@ -175,14 +175,9 @@
             Dictionary<RequestPath, IEnumerable<ParameterMapping>> parameterMappings, IReadOnlyList<Parameter> methodParameters,
             string methodName, bool async)
         {
-<<<<<<< HEAD
             var pagingMethod = clientOperation.First().GetPagingMethod(Context)!;
-            var itemType = pagingMethod.PagingResponse.ItemType;
             var wrapResource = WrapResourceDataType(itemType, clientOperation.First());
             var actualItemType = wrapResource?.Type ?? itemType;
-=======
-            var actualItemType = WrapResourceDataType(itemType, clientOperation.First())!;
->>>>>>> 8436f4e9
 
             _writer.WriteXmlDocumentationSummary($"Lists the {actualItemType.Name.LastWordToPlural()} for this <see cref=\"{ExtensionOperationVariableType}\" />.");
             WritePagingMethodSignature(actualItemType, methodName, methodParameters, async, clientOperation.Accessibility, false);
@@ -203,22 +198,10 @@
 
         protected override void WritePagingMethodBody(CSharpType itemType, Diagnostic diagnostic, IDictionary<RequestPath, MgmtRestOperation> operationMappings, IDictionary<RequestPath, IEnumerable<ParameterMapping>> parameterMappings, bool async)
         {
-<<<<<<< HEAD
-            var pagingMethod = operation.GetPagingMethod(Context)!;
-            var wrapResource = WrapResourceDataType(itemType, operation);
-            var actualItemType = wrapResource?.Type ?? itemType;
-            var returnType = new CSharpType(typeof(Page<>), actualItemType).WrapAsync(async);
-
-            var nextLinkName = pagingMethod.PagingResponse.NextLinkProperty?.Declaration.Name;
-            var itemName = pagingMethod.PagingResponse.ItemProperty.Declaration.Name;
-
-            var continuationTokenText = nextLinkName != null ? $"response.Value.{nextLinkName}" : "null";
-=======
             // if we only have one branch, we would not need those if-else statements
             var branch = operationMappings.Keys.First();
             WritePagingMethodBranch(itemType, diagnostic, ClientDiagnosticsVariable, operationMappings[branch], parameterMappings[branch], async);
         }
->>>>>>> 8436f4e9
 
         protected override void WritePagingMethodBranch(CSharpType itemType, Diagnostic diagnostic, string diagnosticVariable, MgmtRestOperation operation, IEnumerable<ParameterMapping> parameterMappings, bool async)
         {
@@ -281,15 +264,7 @@
             }
             _writer.WriteXmlDocumentationParameter("cancellationToken", $"The cancellation token to use.");
             _writer.WriteXmlDocumentationRequiredParametersException(methodParameters);
-<<<<<<< HEAD
-            var wrapResource = WrapResourceDataType(itemType, clientOperation.First());
-            var actualItemType = wrapResource?.Type ?? itemType;
-            var returnType = new CSharpType(typeof(IReadOnlyList<>), actualItemType);
-
-            WriteNormalMethodSignature(GetResponseType(returnType, async), methodName, methodParameters, async, clientOperation.Accessibility, true);
-=======
             _writer.Append($"{accessibility} static {GetAsyncKeyword(async)} {responseType} {CreateMethodName(methodName, async)}(this {ExtensionOperationVariableType} {ExtensionOperationVariableName}, ");
->>>>>>> 8436f4e9
 
             foreach (var parameter in methodParameters)
             {
@@ -303,19 +278,7 @@
             string methodName, bool async, bool shouldThrowExceptionWhenNull = false)
         {
             // TODO -- since we are combining multiple operations under different parents, which description should we leave here?
-<<<<<<< HEAD
-            _writer.WriteXmlDocumentationSummary($"{clientOperation.Description}");
-            _writer.WriteXmlDocumentationParameter($"{ExtensionOperationVariableName}", $"The <see cref=\"{ExtensionOperationVariableType}\" /> instance the method will execute against.");
-            foreach (var parameter in methodParameters)
-            {
-                _writer.WriteXmlDocumentationParameter(parameter);
-            }
-            _writer.WriteXmlDocumentationParameter("cancellationToken", $"The cancellation token to use.");
-            _writer.WriteXmlDocumentationRequiredParametersException(methodParameters);
             var returnType = WrapResourceDataType(clientOperation.ReturnType, clientOperation.First())?.Type ?? clientOperation.ReturnType;
-=======
-            var returnType = WrapResourceDataType(clientOperation.ReturnType, clientOperation.First());
->>>>>>> 8436f4e9
 
             _writer.WriteXmlDocumentationSummary($"{clientOperation.Description}");
             WriteNormalMethodSignature(GetResponseType(returnType, async), methodName, methodParameters, async, clientOperation.Accessibility, true);
