--- conflicted
+++ resolved
@@ -10,10 +10,6 @@
 using AutoRest.CSharp.Output.Models;
 using AutoRest.CSharp.Output.Models.Requests;
 using AutoRest.CSharp.Output.Models.Shared;
-<<<<<<< HEAD
-=======
-using AutoRest.CSharp.Utilities;
->>>>>>> 5fe6a37d
 using Azure.Core;
 using Azure.ResourceManager;
 using static AutoRest.CSharp.Output.Models.MethodSignatureModifiers;
@@ -52,23 +48,13 @@
         private void GetMethodWrapperImpl(MgmtClientOperation clientOperation, Diagnostic diagnostic, bool isAsync)
             => WriteMethodBodyWrapper(clientOperation.Resource?.Type, clientOperation.MethodSignature, isAsync, clientOperation.IsPagingOperation);
 
-<<<<<<< HEAD
         private void WriteMethodBodyWrapper(CSharpType? resourceType, MethodSignature signature, bool isAsync, bool isPaging)
         {
             var extensionClient = This.GetExtensionClient(resourceType);
 
             _writer.AppendRaw("return ")
                 .AppendRawIf("await ", isAsync && !isPaging)
-                .Append($"Get{extensionClient.Type.Name}({This.ExtensionParameter.Name}).{CreateMethodName(signature.Name, isAsync)}(");
-=======
-        private void WriteMethodBodyWrapper(MethodSignature signature, bool isAsync, bool isPaging)
-        {
-            var extensionClient = This.GetExtensionClient(null);
-
-            _writer.AppendRaw("return ")
-                .AppendRawIf("await ", isAsync && !isPaging)
                 .Append($"{extensionClient.FactoryMethodName}({This.ExtensionParameter.Name}).{CreateMethodName(signature.Name, isAsync)}(");
->>>>>>> 5fe6a37d
 
             foreach (var parameter in signature.Parameters.Skip(1))
             {
