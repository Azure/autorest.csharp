--- conflicted
+++ resolved
@@ -135,12 +135,8 @@
             var lroObjectType = GetLROObjectType(clientOperation.First().Operation, async);
             var responseType = lroObjectType.WrapAsync(async);
 
-<<<<<<< HEAD
+            _writer.WriteXmlDocumentationSummary($"{clientOperation.Description}");
             WriteLROMethodSignature(responseType, methodName, methodParameters, async, clientOperation.Accessibility, true);
-=======
-            _writer.WriteXmlDocumentationSummary($"{clientOperation.Description}");
-            WriteLROMethodSignature(responseType, methodName, methodParameters, async, isSLRO, clientOperation.Accessibility, true);
->>>>>>> 8436f4e9
 
             using (_writer.Scope())
             {
@@ -231,13 +227,8 @@
             _writer.Line($"{typeof(CancellationToken)} cancellationToken = default)");
         }
 
-<<<<<<< HEAD
-        protected override void WriteLROMethodSignature(CSharpType responseType, string methodName, IEnumerable<Parameter> methodParameters, bool async,
+        protected override void WriteLROMethodSignature(CSharpType responseType, string methodName, IReadOnlyList<Parameter> methodParameters, bool async,
             string accessibility = "public", bool isVirtual = true)
-=======
-        protected override void WriteLROMethodSignature(CSharpType responseType, string methodName, IReadOnlyList<Parameter> methodParameters, bool async,
-            bool isSLRO, string accessibility = "public", bool isVirtual = true)
->>>>>>> 8436f4e9
         {
             _writer.WriteXmlDocumentationParameter($"{ExtensionOperationVariableName}", $"The <see cref=\"{ExtensionOperationVariableType}\" /> instance the method will execute against.");
             foreach (var parameter in methodParameters)
