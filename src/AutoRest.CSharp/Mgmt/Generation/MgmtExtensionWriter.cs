﻿// Copyright (c) Microsoft Corporation. All rights reserved.
// Licensed under the MIT License. See License.txt in the project root for license information.

using System;
using System.Collections.Generic;
using System.Diagnostics;
using System.Diagnostics.CodeAnalysis;
using System.Linq;
using System.Threading;
using AutoRest.CSharp.Generation.Types;
using AutoRest.CSharp.Generation.Writers;
using AutoRest.CSharp.Mgmt.AutoRest;
using AutoRest.CSharp.Mgmt.Decorator;
using AutoRest.CSharp.Mgmt.Models;
using AutoRest.CSharp.Mgmt.Output;
using AutoRest.CSharp.Output.Models;
using AutoRest.CSharp.Output.Models.Requests;
using AutoRest.CSharp.Output.Models.Shared;
using AutoRest.CSharp.Output.Models.Types;
using AutoRest.CSharp.Utilities;
using Azure;
using Azure.Core;
using Azure.Core.Pipeline;
using Azure.ResourceManager;
using static AutoRest.CSharp.Mgmt.Decorator.ParameterMappingBuilder;

namespace AutoRest.CSharp.Mgmt.Generation
{
    internal abstract class MgmtExtensionWriter : MgmtClientBaseWriter
    {
        protected MgmtExtensions _extensions;
        public MgmtExtensionWriter(CodeWriter writer, MgmtExtensions extensions, BuildContext<MgmtOutputLibrary> context) : base(writer, extensions, context)
        {
            _extensions = extensions;
        }

        protected abstract string Description { get; }
        protected abstract string ExtensionOperationVariableName { get; }
        protected abstract Type ExtensionOperationVariableType { get; }

        protected override string IdVariableName => $"{ExtensionOperationVariableName}.Id";

        protected override string BranchIdVariableName => $"{ExtensionOperationVariableName}.Id";

        protected override string ContextProperty => ExtensionOperationVariableName;

        protected void WriteGetRestOperations(MgmtRestClient restClient)
        {
            _writer.Line();
            _writer.Append($"private static {restClient.Type} Get{restClient.Type.Name}({typeof(ClientDiagnostics)} clientDiagnostics, {typeof(TokenCredential)} credential, {typeof(ArmClientOptions)} clientOptions, {typeof(HttpPipeline)} pipeline, ");
            // TODO: Use https://dev.azure.com/azure-mgmt-ex/DotNET%20Management%20SDK/_workitems/edit/5783 rest client parameters
            foreach (var parameter in restClient.Parameters)
            {
                if (parameter.IsApiVersionParameter)
                {
                    continue;
                }
                _writer.WriteParameter(parameter);
            }
            _writer.RemoveTrailingComma();
            _writer.Append($")");

            using (_writer.Scope())
            {
                _writer.Append($"return new {restClient.Type}(clientDiagnostics, pipeline, clientOptions, ");
                foreach (var parameter in restClient.Parameters)
                {
                    if (parameter.IsApiVersionParameter)
                    {
                        continue;
                    }
                    _writer.Append($"{parameter.Name}, ");
                }
                _writer.RemoveTrailingComma();
                _writer.Line($");");
            }
            _writer.Line();
        }

        protected override void WriteResourceCollectionEntry(Resource resource)
        {
            var collection = resource.ResourceCollection;
            if (collection == null)
                throw new InvalidOperationException($"We are about to write a {resource.Type.Name} resource entry, but it does not have a collection, this cannot happen");
            _writer.WriteXmlDocumentationSummary($"Gets an object representing a {collection.Type.Name} along with the instance operations that can be performed on it.");
            _writer.WriteXmlDocumentationParameter($"{ExtensionOperationVariableName}", $"The <see cref=\"{ExtensionOperationVariableType}\" /> instance the method will execute against.");
            _writer.WriteXmlDocumentationParameters(collection.ExtraConstructorParameters);
            _writer.WriteXmlDocumentationReturns($"Returns a <see cref=\"{collection.Type}\" /> object.");

            _writer.Append($"public static {collection.Type.Name} Get{resource.Type.Name.ResourceNameToPlural()}(this {ExtensionOperationVariableType} {ExtensionOperationVariableName}, ");
            foreach (var parameter in collection.ExtraConstructorParameters)
            {
                _writer.WriteParameter(parameter);
            }
            _writer.RemoveTrailingComma();
            _writer.Line($")");
            using (_writer.Scope())
            {
                _writer.Append($"return new {collection.Type.Name}({ExtensionOperationVariableName}, ");
                foreach (var parameter in collection.ExtraConstructorParameters)
                {
                    _writer.Append($"{parameter.Name}, ");
                }
                _writer.RemoveTrailingComma();
                _writer.Line($");");
            }
        }

        protected override void WriteSingletonResourceEntry(Resource resource, string singletonResourceSuffix)
        {
            _writer.WriteXmlDocumentationSummary($"Gets an object representing a {resource.Type.Name} along with the instance operations that can be performed on it.");
            _writer.WriteXmlDocumentationParameter($"{ExtensionOperationVariableName}", $"The <see cref=\"{ExtensionOperationVariableType}\" /> instance the method will execute against.");
            _writer.WriteXmlDocumentationReturns($"Returns a <see cref=\"{resource.Type.Name}\" /> object.");
            using (_writer.Scope($"public static {resource.Type.Name} Get{resource.Type.Name}(this {ExtensionOperationVariableType} {ExtensionOperationVariableName})"))
            {
                _writer.Line($"return new {resource.Type.Name}({ExtensionOperationVariableName}, new {typeof(Azure.Core.ResourceIdentifier)}({ExtensionOperationVariableName}.Id + \"/{singletonResourceSuffix}\"));");
            }
        }

        /// <summary>
        /// The RestClients in the extension classes are all local variables
        /// </summary>
        /// <param name="client"></param>
        /// <returns></returns>
        protected override string GetRestClientVariableName(RestClient client)
        {
            return "restOperations";
        }

        protected override void WriteLROMethod(MgmtClientOperation clientOperation, Dictionary<RequestPath, MgmtRestOperation> operationMappings,
            Dictionary<RequestPath, IEnumerable<ParameterMapping>> parameterMappings, IReadOnlyList<Parameter> methodParameters,
            string methodName, bool async)
        {
            // TODO -- since we are combining multiple operations under different parents, which description should we leave here?
            // TODO -- find a way to properly get the LRO response type here. Temporarily we are using the first one
            var lroObjectType = GetLROObjectType(clientOperation.First().Operation, async);
            var responseType = lroObjectType.WrapAsync(async);

            _writer.WriteXmlDocumentationSummary($"{clientOperation.Description}");
            WriteLROMethodSignature(responseType, methodName, methodParameters, async, clientOperation.Accessibility, true);

            using (_writer.Scope())
            {
                _writer.WriteParameterNullChecks(methodParameters);

                using (WriteExtensionContextScope(_writer, ExtensionOperationVariableName, async))
                {
                    var diagnostic = new Diagnostic($"{TypeNameOfThis}.{methodName}", Array.Empty<DiagnosticAttribute>());
                    WriteClientDiagnosticsAssignment("options");

                    using (WriteDiagnosticScope(_writer, diagnostic, ClientDiagnosticsVariable))
                    {
                        WriteLROMethodBody(lroObjectType, operationMappings, parameterMappings, async);
                    }
                    _writer.Line();
                }
            }
        }

        protected override void WriteLROMethodBranch(CSharpType lroObjectType, MgmtRestOperation operation, IEnumerable<ParameterMapping> parameterMapping, bool async)
        {
            WriteRestOperationAssignment(operation.RestClient);
            _writer.Append($"var response = {GetAwait(async)} ");
            _writer.Append($"{GetRestClientVariableName(operation.RestClient)}.{CreateMethodName(operation.Method.Name, async)}(");
            WriteArguments(_writer, parameterMapping);
            _writer.Line($"cancellationToken){GetConfigureAwait(async)};");

            WriteLROResponse(lroObjectType, ClientDiagnosticsVariable, "pipeline", operation, parameterMapping, async);
        }

        protected override void WritePagingMethod(MgmtClientOperation clientOperation, CSharpType itemType, Dictionary<RequestPath, MgmtRestOperation> operationMappings,
            Dictionary<RequestPath, IEnumerable<ParameterMapping>> parameterMappings, IReadOnlyList<Parameter> methodParameters,
            string methodName, bool async)
        {
            var pagingMethod = clientOperation.First().GetPagingMethod(Context)!;
            var wrapResource = WrapResourceDataType(itemType, clientOperation.First());
            var actualItemType = wrapResource?.Type ?? itemType;

            _writer.WriteXmlDocumentationSummary($"Lists the {actualItemType.Name.LastWordToPlural()} for this <see cref=\"{ExtensionOperationVariableType}\" />.");
            WritePagingMethodSignature(actualItemType, methodName, methodParameters, async, clientOperation.Accessibility, false);

            using (_writer.Scope())
            {
                _writer.WriteParameterNullChecks(methodParameters);

                // the wrapper for paging method will never be async
                using (WriteExtensionContextScope(_writer, ExtensionOperationVariableName, false))
                {
                    var diagnostic = new Diagnostic($"{TypeOfThis.Name}.{methodName}", Array.Empty<DiagnosticAttribute>());
                    WritePagingMethodBody(itemType, diagnostic, operationMappings, parameterMappings, async);
                }
            }
            _writer.Line();
        }

        protected override void WritePagingMethodBody(CSharpType itemType, Diagnostic diagnostic, IDictionary<RequestPath, MgmtRestOperation> operationMappings, IDictionary<RequestPath, IEnumerable<ParameterMapping>> parameterMappings, bool async)
        {
            // if we only have one branch, we would not need those if-else statements
            var branch = operationMappings.Keys.First();
            WritePagingMethodBranch(itemType, diagnostic, ClientDiagnosticsVariable, operationMappings[branch], parameterMappings[branch], async);
        }

        protected override void WritePagingMethodBranch(CSharpType itemType, Diagnostic diagnostic, string diagnosticVariable, MgmtRestOperation operation, IEnumerable<ParameterMapping> parameterMappings, bool async)
        {
            WriteClientDiagnosticsAssignment("options");

            WriteRestOperationAssignment(operation.RestClient);

            base.WritePagingMethodBranch(itemType, diagnostic, diagnosticVariable, operation, parameterMappings, async);
        }

        protected override void WritePagingMethodSignature(CSharpType actualItemType, string methodName, IReadOnlyList<Parameter> methodParameters,
            bool async, string accessibility = "public", bool isVirtual = true)
        {
            _writer.WriteXmlDocumentationParameter($"{ExtensionOperationVariableName}", $"The <see cref=\"{ExtensionOperationVariableType}\" /> instance the method will execute against.");
            foreach (var parameter in methodParameters)
            {
                _writer.WriteXmlDocumentationParameter(parameter);
            }
            _writer.WriteXmlDocumentationParameter("cancellationToken", $"The cancellation token to use.");
            _writer.WriteXmlDocumentationRequiredParametersException(methodParameters);
            _writer.WriteXmlDocumentationReturns($"A collection of resource operations that may take multiple service requests to iterate over.");

            var responseType = actualItemType.WrapPageable(async);
            _writer.Append($"{accessibility} static {responseType} {CreateMethodName(methodName, async)}(this {ExtensionOperationVariableType} {ExtensionOperationVariableName}, ");
            foreach (var parameter in methodParameters)
            {
                _writer.WriteParameter(parameter);
            }
            _writer.Line($"{typeof(CancellationToken)} cancellationToken = default)");
        }

        protected override void WriteLROMethodSignature(CSharpType responseType, string methodName, IReadOnlyList<Parameter> methodParameters, bool async,
            string accessibility = "public", bool isVirtual = true)
        {
            _writer.WriteXmlDocumentationParameter($"{ExtensionOperationVariableName}", $"The <see cref=\"{ExtensionOperationVariableType}\" /> instance the method will execute against.");
            foreach (var parameter in methodParameters)
            {
                _writer.WriteXmlDocumentationParameter(parameter);
            }
            _writer.WriteXmlDocumentationParameter("waitForCompletion", $"Waits for the completion of the long running operations.");
            _writer.WriteXmlDocumentationParameter("cancellationToken", $"The cancellation token to use.");
            _writer.WriteXmlDocumentationRequiredParametersException(methodParameters);
            _writer.Append($"{accessibility} static {GetAsyncKeyword(async)} {responseType} {CreateMethodName(methodName, async)}(this {ExtensionOperationVariableType} {ExtensionOperationVariableName}, ");
            _writer.Append($"bool waitForCompletion, ");
            foreach (var parameter in methodParameters)
            {
                _writer.WriteParameter(parameter);
            }

            _writer.Line($"{typeof(CancellationToken)} cancellationToken = default)");
        }

        protected override void WriteNormalMethodSignature(CSharpType responseType, string methodName, IReadOnlyList<Parameter> methodParameters,
            bool async, string accessibility = "public", bool isVirtual = true)
        {
            _writer.WriteXmlDocumentationParameter($"{ExtensionOperationVariableName}", $"The <see cref=\"{ExtensionOperationVariableType}\" /> instance the method will execute against.");
            foreach (var parameter in methodParameters)
            {
                _writer.WriteXmlDocumentationParameter(parameter);
            }
            _writer.WriteXmlDocumentationParameter("cancellationToken", $"The cancellation token to use.");
            _writer.WriteXmlDocumentationRequiredParametersException(methodParameters);
            _writer.Append($"{accessibility} static {GetAsyncKeyword(async)} {responseType} {CreateMethodName(methodName, async)}(this {ExtensionOperationVariableType} {ExtensionOperationVariableName}, ");

            foreach (var parameter in methodParameters)
            {
                _writer.WriteParameter(parameter);
            }
            _writer.Line($"{typeof(CancellationToken)} cancellationToken = default)");
        }

        protected override void WriteNormalMethod(MgmtClientOperation clientOperation, Dictionary<RequestPath, MgmtRestOperation> operationMappings,
            Dictionary<RequestPath, IEnumerable<ParameterMapping>> parameterMappings, IReadOnlyList<Parameter> methodParameters,
            string methodName, bool async, bool shouldThrowExceptionWhenNull = false)
        {
            // TODO -- since we are combining multiple operations under different parents, which description should we leave here?
            var returnType = WrapResourceDataType(clientOperation.ReturnType, clientOperation.First())?.Type ?? clientOperation.ReturnType;

            _writer.WriteXmlDocumentationSummary($"{clientOperation.Description}");
            WriteNormalMethodSignature(GetResponseType(returnType, async), methodName, methodParameters, async, clientOperation.Accessibility, true);

            using (_writer.Scope())
            {
                _writer.WriteParameterNullChecks(methodParameters);

                using (WriteExtensionContextScope(_writer, ExtensionOperationVariableName, async))
                {
                    var diagnostic = new Diagnostic($"{TypeOfThis.Name}.{methodName}", Array.Empty<DiagnosticAttribute>());
                    WriteClientDiagnosticsAssignment("options");

                    using (WriteDiagnosticScope(_writer, diagnostic, ClientDiagnosticsVariable))
                    {
                        WriteNormalMethodBody(operationMappings, parameterMappings, async, shouldThrowExceptionWhenNull: shouldThrowExceptionWhenNull);
                    }
                    _writer.Line();
                }
            }
        }

        protected override void WriteNormalMethodBranch(MgmtRestOperation operation, IEnumerable<ParameterMapping> parameterMappings, bool async, bool shouldThrowExceptionWhenNull = false)
        {
            WriteRestOperationAssignment(operation.RestClient);

            base.WriteNormalMethodBranch(operation, parameterMappings, async, shouldThrowExceptionWhenNull);
        }

        /// <summary>
        /// In the extension class, we need to find the correct resource class that links to this resource data, if this is a resource data
        /// </summary>
        /// <param name="type"></param>
        /// <param name="operation"></param>
        /// <returns></returns>
        protected override Resource? WrapResourceDataType(CSharpType? type, MgmtRestOperation operation)
        {
<<<<<<< HEAD
            if (!IsResourceDataType(type, operation, out var data))
                return type;
=======
            if (!IsResourceDataType(type, operation))
                return null;
>>>>>>> 12814b72

            // we need to find the correct resource type that links with this resource data
            var candidates = new List<Resource>();
            foreach (var resource in Context.Library.ArmResources)
            {
                if (resource.ResourceData == data)
                    candidates.Add(resource);
            }

            // when we only find one result, just return it.
            if (candidates.Count == 1)
                return candidates.Single().Type;

            // we should have a list of candidates, return the original type if there is no candidates
            if (candidates.Count == 0)
                return null;

            // if there is more candidates than one, we are going to some more matching to see if we could determine one
            var resourceType = operation.RequestPath.GetResourceType(Config);
            var filteredResources = candidates.Where(resource => resource.ResourceType == resourceType);

<<<<<<< HEAD
            if (filteredResources.Count() == 1)
                return filteredResources.Single().Type;

            return type;
=======
            return Context.Library.GetArmResource(selectedResourcePath);
>>>>>>> 12814b72
        }

        /// <summary>
        /// In the extension class, we need to check the type is a resource data or not
        /// </summary>
        /// <param name="type"></param>
        /// <param name="operation"></param>
        /// <returns></returns>
        protected override bool IsResourceDataType(CSharpType? type, MgmtRestOperation operation, [MaybeNullWhen(false)] out ResourceData data)
        {
            data = null;
            if (type == null || type.IsFrameworkType)
                return false;

            if (Context.Library.TryGetTypeProvider(type.Name, out var provider))
            {
                data = provider as ResourceData;
                return data != null;
            }
            return false;
        }

        private void WriteClientDiagnosticsAssignment(string optionsVariable)
        {
            _writer.Line($"var {ClientDiagnosticsVariable} = new {typeof(ClientDiagnostics)}({optionsVariable});");
        }

        private void WriteRestOperationAssignment(MgmtRestClient restClient)
        {
            var subIdIfNeeded = restClient.Parameters.FirstOrDefault()?.Name == "subscriptionId" ? $", {ExtensionOperationVariableName}.Id.SubscriptionId" : "";
            _writer.Line($"var {GetRestClientVariableName(restClient)} = Get{restClient.Type.Name}({ClientDiagnosticsVariable}, credential, options, pipeline{subIdIfNeeded}, baseUri);");
        }

        protected override ResourceTypeSegment GetBranchResourceType(RequestPath branch)
        {
            // we should never have a branch in the operations in an extension class, therefore throwing an exception here
            throw new InvalidOperationException();
        }

        protected static IDisposable WriteExtensionContextScope(CodeWriter writer, string extensionVariableName, bool async)
        {
            writer.Append($"return {GetAwait(async)} {extensionVariableName}.UseClientContext({GetAsyncKeyword(async)} (baseUri, credential, options, pipeline) =>");
            return new ExtensionContextScope(writer.Scope(), writer, async);
        }

        private class ExtensionContextScope : IDisposable
        {
            private readonly CodeWriter.CodeWriterScope _scope;
            private readonly CodeWriter _writer;
            private readonly bool _async;

            public ExtensionContextScope(CodeWriter.CodeWriterScope scope, CodeWriter writer, bool async)
            {
                _scope = scope;
                _writer = writer;
                _async = async;
            }

            public void Dispose()
            {
                _scope.Dispose();

                _writer.Line($"){GetConfigureAwait(_async)};");
            }
        }
    }
}<|MERGE_RESOLUTION|>--- conflicted
+++ resolved
@@ -313,13 +313,8 @@
         /// <returns></returns>
         protected override Resource? WrapResourceDataType(CSharpType? type, MgmtRestOperation operation)
         {
-<<<<<<< HEAD
             if (!IsResourceDataType(type, operation, out var data))
-                return type;
-=======
-            if (!IsResourceDataType(type, operation))
                 return null;
->>>>>>> 12814b72
 
             // we need to find the correct resource type that links with this resource data
             var candidates = new List<Resource>();
@@ -331,7 +326,7 @@
 
             // when we only find one result, just return it.
             if (candidates.Count == 1)
-                return candidates.Single().Type;
+                return candidates.Single();
 
             // we should have a list of candidates, return the original type if there is no candidates
             if (candidates.Count == 0)
@@ -341,14 +336,10 @@
             var resourceType = operation.RequestPath.GetResourceType(Config);
             var filteredResources = candidates.Where(resource => resource.ResourceType == resourceType);
 
-<<<<<<< HEAD
             if (filteredResources.Count() == 1)
-                return filteredResources.Single().Type;
-
-            return type;
-=======
-            return Context.Library.GetArmResource(selectedResourcePath);
->>>>>>> 12814b72
+                return filteredResources.Single();
+
+            return null;
         }
 
         /// <summary>
