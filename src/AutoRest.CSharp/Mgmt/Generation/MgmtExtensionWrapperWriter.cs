﻿// Copyright (c) Microsoft Corporation. All rights reserved.
// Licensed under the MIT License. See License.txt in the project root for license information.

using System.Linq;
using AutoRest.CSharp.Generation.Writers;
using AutoRest.CSharp.Mgmt.Output;
using AutoRest.CSharp.Output.Models;
using AutoRest.CSharp.Output.Models.Shared;
using AutoRest.CSharp.Utilities;
using Azure.Core;
using Azure.ResourceManager;
using static AutoRest.CSharp.Output.Models.MethodSignatureModifiers;

namespace AutoRest.CSharp.Mgmt.Generation
{
    internal class MgmtExtensionWrapperWriter : MgmtClientBaseWriter
    {
        private MgmtExtensionWrapper This { get; }
<<<<<<< HEAD
        public MgmtExtensionWrapperWriter(MgmtExtensionWrapper extensionsWrapper) : base(new CodeWriter(), extensionsWrapper)
        {
            This = extensionsWrapper;
        }

        protected override void WritePrivateHelpers()
        {
=======

        public MgmtExtensionWrapperWriter(MgmtExtensionWrapper extensionWrapper) : base(new CodeWriter(), extensionWrapper)
        {
            This = extensionWrapper;
        }

        protected override void WritePrivateHelpers()
        {
>>>>>>> 5fe6a37d
            foreach (var extensionClient in This.ExtensionClients)
            {
                if (extensionClient.IsEmpty)
                    continue;

                foreach (var method in extensionClient.FactoryMethods)
                {
                    _writer.Line();

                    using (_writer.WriteMethodDeclaration(method.Signature))
                    {
                        method.MethodBodyImplementation(_writer);
                    }
                }
            }

            base.WritePrivateHelpers();
        }

        protected internal override void WriteImplementations()
        {
            WritePrivateHelpers();

            foreach (var extension in This.Extensions)
            {
                if (extension.IsEmpty)
                    continue;

                MgmtExtensionWriter.GetWriter(_writer, extension).WriteImplementations();
                _writer.Line();
            }
        }
    }
}<|MERGE_RESOLUTION|>--- conflicted
+++ resolved
@@ -16,15 +16,6 @@
     internal class MgmtExtensionWrapperWriter : MgmtClientBaseWriter
     {
         private MgmtExtensionWrapper This { get; }
-<<<<<<< HEAD
-        public MgmtExtensionWrapperWriter(MgmtExtensionWrapper extensionsWrapper) : base(new CodeWriter(), extensionsWrapper)
-        {
-            This = extensionsWrapper;
-        }
-
-        protected override void WritePrivateHelpers()
-        {
-=======
 
         public MgmtExtensionWrapperWriter(MgmtExtensionWrapper extensionWrapper) : base(new CodeWriter(), extensionWrapper)
         {
@@ -33,7 +24,6 @@
 
         protected override void WritePrivateHelpers()
         {
->>>>>>> 5fe6a37d
             foreach (var extensionClient in This.ExtensionClients)
             {
                 if (extensionClient.IsEmpty)
