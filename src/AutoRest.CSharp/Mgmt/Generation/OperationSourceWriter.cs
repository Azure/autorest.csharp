--- conflicted
+++ resolved
@@ -7,23 +7,15 @@
 using System.Linq;
 using System.Threading;
 using System.Threading.Tasks;
-<<<<<<< HEAD
-using AutoRest.CSharp.Common.Input;
-=======
 using AutoRest.CSharp.Common.Output.Builders;
 using AutoRest.CSharp.Common.Output.Expressions.KnownValueExpressions;
 using AutoRest.CSharp.Common.Output.Expressions.Statements;
 using AutoRest.CSharp.Common.Output.Expressions.ValueExpressions;
 using AutoRest.CSharp.Common.Output.Models;
->>>>>>> 7a9fb18e
 using AutoRest.CSharp.Generation.Types;
 using AutoRest.CSharp.Generation.Writers;
 using AutoRest.CSharp.Mgmt.AutoRest;
 using AutoRest.CSharp.Mgmt.Output;
-<<<<<<< HEAD
-using AutoRest.CSharp.Output.Models.Serialization.Json;
-=======
->>>>>>> 7a9fb18e
 using AutoRest.CSharp.Utilities;
 using Azure.Core;
 using static AutoRest.CSharp.Common.Output.Models.Snippets;
@@ -133,13 +125,8 @@
 
         private void WriteCreateResult()
         {
-<<<<<<< HEAD
-            var responseVariable = new CodeWriterDeclaration("response");
-            using (_writer.Scope($"{_opSource.ReturnType} {_opSource.Interface}.CreateResult({Configuration.ApiTypes.ResponseType} {responseVariable:D}, {typeof(CancellationToken)} cancellationToken)"))
-=======
             var responseVariable = new VariableReference(typeof(Response), "response");
             using (_writer.Scope($"{_opSource.ReturnType} {_opSource.Interface}.CreateResult({typeof(Response)} {responseVariable.Declaration:D}, {typeof(CancellationToken)} cancellationToken)"))
->>>>>>> 7a9fb18e
             {
                 _writer.WriteMethodBodyStatement(BuildCreateResultBody(new ResponseExpression(responseVariable), false).AsStatement());
             }
@@ -147,13 +134,8 @@
 
         private void WriteCreateResultAsync()
         {
-<<<<<<< HEAD
-            var responseVariable = new CodeWriterDeclaration("response");
-            using (_writer.Scope($"async {new CSharpType(typeof(ValueTask<>), _opSource.ReturnType)} {_opSource.Interface}.CreateResultAsync({Configuration.ApiTypes.ResponseType} {responseVariable:D}, {typeof(CancellationToken)} cancellationToken)"))
-=======
             var responseVariable = new VariableReference(typeof(Response), "response");
             using (_writer.Scope($"async {new CSharpType(typeof(ValueTask<>), _opSource.ReturnType)} {_opSource.Interface}.CreateResultAsync({typeof(Response)} {responseVariable.Declaration:D}, {typeof(CancellationToken)} cancellationToken)"))
->>>>>>> 7a9fb18e
             {
                 _writer.WriteMethodBodyStatement(BuildCreateResultBody(new ResponseExpression(responseVariable), true).AsStatement());
             }
