﻿// Copyright (c) Microsoft Corporation. All rights reserved.
// Licensed under the MIT License.

using System;
using System.Collections.Generic;
using System.Linq;
using System.Text;
using System.Threading;
using System.Threading.Tasks;
using AutoRest.CSharp.Common.Generation.Writers;
using AutoRest.CSharp.Common.Output.Builders;
using AutoRest.CSharp.Generation.Types;
using AutoRest.CSharp.Generation.Writers;
using AutoRest.CSharp.Input;
using AutoRest.CSharp.Mgmt.AutoRest;
using AutoRest.CSharp.Mgmt.Decorator;
using AutoRest.CSharp.Mgmt.Generation;
using AutoRest.CSharp.Mgmt.Output;
using AutoRest.CSharp.Output.Models;
using AutoRest.CSharp.Output.Models.Requests;
using AutoRest.CSharp.Output.Models.Shared;
using AutoRest.CSharp.Output.Models.Types;
using AutoRest.CSharp.Utilities;
using Azure;
using Azure.Core;
using Azure.Core.Pipeline;
using Azure.ResourceManager.Core;
using Azure.ResourceManager.Core.Resources;

namespace AutoRest.CSharp.Mgmt.Generation
{
<<<<<<< HEAD
    internal class SubscriptionExtensionsWriter : MgmtExtensionWriter
=======
    internal class SubscriptionExtensionsWriter : MgmtClientBaseWriter
>>>>>>> 5df3c2ae
    {
        protected override string ExtensionOperationVariableName => "subscription";

        protected override Type ExtensionOperationVariableType => typeof(SubscriptionOperations);

        public override void WriteExtension(CodeWriter writer, BuildContext<MgmtOutputLibrary> context)
        {
            var @namespace = context.DefaultNamespace;
            using (writer.Namespace(@namespace))
            {
                writer.WriteXmlDocumentationSummary("Extension methods for convenient access on SubscriptionOperations in a client");
                using (writer.Scope($"public static partial class SubscriptionExtensions"))
                {
                    foreach (var resource in context.Library.ArmResource)
                    {
                        if (ParentDetection.ParentResourceType(resource.OperationGroup, context.Configuration.MgmtConfiguration).Equals(ResourceTypeBuilder.Subscriptions))
                        {
                            if (resource.OperationGroup.IsSingletonResource(context.Configuration.MgmtConfiguration))
                            {
                                var resourceOperation = context.Library.GetResourceOperation(resource.OperationGroup);
                                WriteChildSingletonGetOperationMethods(writer, resourceOperation);
                            }
                            else
                            {
                                writer.Line($"#region {resource.Type.Name}");
                                var resourceContainer = context.Library.GetResourceContainer(resource.OperationGroup);
                                WriteGetResourceContainerMethod(writer, resourceContainer);
                                writer.LineRaw("#endregion");
                            }
                        }
                        else
                        {
                            var resourceOperation = context.Library.GetResourceOperation(resource.OperationGroup);
                            PagingMethod? pagingMethod = default;
                            foreach (var method in resourceOperation.PagingMethods)
                            {
                                if (method.Name == "ListAll" || method.Name == "ListBySubscription")
                                {
                                    pagingMethod = method;
                                    break;
                                }
                            }
                            if (pagingMethod != null)
                            {
                                writer.Line($"#region {resource.Type.Name}");
                                WriteGetRestOperations(writer, resourceOperation.RestClient);

<<<<<<< HEAD
                                WriteListMethod(writer, resource.Type, resourceOperation.RestClient, pagingMethod, true, true);
                                WritePagingOperation(writer, resourceOperation.RestClient, pagingMethod, true);

                                WriteListMethod(writer, resource.Type, resourceOperation.RestClient, pagingMethod, false, true);
                                WritePagingOperation(writer, resourceOperation.RestClient, pagingMethod, false);
=======
                                WriteListResourceMethod(writer, resource, resourceOperation, pagingMethod, true);
                                WriteListResourceMethod(writer, resource, resourceOperation, pagingMethod, false);
>>>>>>> 5df3c2ae

                                WriteListResourceByNameMethod(writer, resourceOperation, true);
                                WriteListResourceByNameMethod(writer, resourceOperation, false);
                                writer.LineRaw("#endregion");
                            }
                        }
                        writer.Line();
                    }

                    // write the standalone list operations with the parent of a subscription
                    var mgmtExtensionOperations = context.Library.GetMgmtExtensionOperations(ResourceTypeBuilder.Subscriptions);

                    foreach (var mgmtExtensionOperation in mgmtExtensionOperations)
                    {
                        writer.Line($"#region {mgmtExtensionOperation.SchemaName}");
                        WriteGetRestOperations(writer, mgmtExtensionOperation.RestClient);

                        // despite that we should only have one method, but we still using an IEnumerable
                        foreach (var pagingMethod in mgmtExtensionOperation.PagingMethods)
                        {
                            WriteListMethod(writer, pagingMethod.PagingResponse.ItemType, mgmtExtensionOperation.RestClient, pagingMethod, true, false);
                            WritePagingOperation(writer, mgmtExtensionOperation.RestClient, pagingMethod, true);

                            WriteListMethod(writer, pagingMethod.PagingResponse.ItemType, mgmtExtensionOperation.RestClient, pagingMethod, false, false);
                            WritePagingOperation(writer, mgmtExtensionOperation.RestClient, pagingMethod, false);
                        }

                        foreach (var clientMethod in mgmtExtensionOperation.ClientMethods)
                        {
                            WriteClientMethod(writer, mgmtExtensionOperation.RestClient, clientMethod, true);
                            WriteClientOperation(writer, mgmtExtensionOperation.RestClient, clientMethod, true);
                            WriteClientMethod(writer, mgmtExtensionOperation.RestClient, clientMethod, false);
                            WriteClientOperation(writer, mgmtExtensionOperation.RestClient, clientMethod, false);
                        }

                        writer.LineRaw("#endregion");
                        writer.Line();
                    }

                }
            }
        }

        private void WriteGetResourceContainerMethod(CodeWriter writer, ResourceContainer resourceContainer)
        {
            writer.WriteXmlDocumentationSummary($"Gets an object representing a {resourceContainer.Type.Name} along with the instance operations that can be performed on it.");
            writer.WriteXmlDocumentationParameter("subscription", $"The <see cref=\"{typeof(SubscriptionOperations)}\" /> instance the method will execute against.");

            using (writer.Scope($"public static {resourceContainer.Type} Get{resourceContainer.Type.Name}(this {typeof(SubscriptionOperations)} subscription)"))
            {
                writer.Line($"return new {resourceContainer.Type}(subscription);");
            }
        }

        private void WriteClientMethod(CodeWriter writer, MgmtRestClient restClient, ClientMethod clientMethod, bool async)
        {
            WriteClientMethod(
                writer, restClient, clientMethod,
                Enumerable.Empty<string>(),
                clientMethod.RestClientMethod.Parameters,
                async);
        }

<<<<<<< HEAD
        private void WriteListMethod(CodeWriter writer, CSharpType pageType, MgmtRestClient restClient, PagingMethod pagingMethod, bool async, bool needResourceWrapper)
        {
            WriteListMethod(writer, pageType, restClient, pagingMethod,
                new string[0],
                pagingMethod.Method.Parameters,
                async,
                needResourceWrapper);
=======
        private void WriteListResourceMethod(CodeWriter writer, Resource resource, ResourceOperation resourceOperation, PagingMethod pagingMethod, bool async)
        {
            Parameter[] nonPathParameters = GetNonPathParameters(pagingMethod.Method);
            writer.WriteXmlDocumentationSummary($"Lists the {resource.Type.Name}s for this {typeof(SubscriptionOperations)}.");
            writer.WriteXmlDocumentationParameter("subscription", $"The <see cref=\"{typeof(SubscriptionOperations)}\" /> instance the method will execute against.");
            foreach (var param in nonPathParameters)
            {
                writer.WriteXmlDocumentationParameter(param);
            }
            writer.WriteXmlDocumentationParameter("cancellationToken", "The cancellation token to use.");
            writer.WriteXmlDocumentation("return", $"A collection of resource operations that may take multiple service requests to iterate over.");

            var pageType = resource.Type;
            CSharpType responseType = async ? new CSharpType(typeof(AsyncPageable<>), pageType) : new CSharpType(typeof(Pageable<>), pageType);
            var methodName = $"List{resource.Type.Name}";
            writer.Append($"public static {responseType} {CreateMethodName(methodName, async)}(this {typeof(SubscriptionOperations)} subscription, ");
            foreach (var param in nonPathParameters)
            {
                writer.WriteParameter(param);
            }
            writer.Line($"{typeof(CancellationToken)} cancellationToken = default)");
            using (writer.Scope())
            {
                writer.Append($"return subscription.UseClientContext((baseUri, credential, options, pipeline) =>");
                using (writer.Scope())
                {
                    var clientDiagnostics = new CodeWriterDeclaration("clientDiagnostics");
                    var restOperations = new CodeWriterDeclaration("restOperations");
                    var result = new CodeWriterDeclaration("result");

                    writer.Line($"var {clientDiagnostics:D} = new {typeof(ClientDiagnostics)}(options);");
                    // TODO: Remove hard coded rest client parameters after https://dev.azure.com/azure-mgmt-ex/DotNET%20Management%20SDK/_workitems/edit/5783
                    writer.Line($"var {restOperations:D} = Get{resourceOperation.RestClient.Type.Name}(clientDiagnostics, credential, options, pipeline, subscription.Id.SubscriptionId, baseUri);");

                    WritePagingOperationBody(writer, pagingMethod, async, resource.Type, restOperations.ActualName, clientDiagnostics.ActualName, $".Select(value => new {resource.Type.Name}(subscription, value))");
                }
                writer.Append($");");
            }
            writer.Line();
>>>>>>> 5df3c2ae
        }

        private void WriteListResourceByNameMethod(CodeWriter writer, ResourceOperation resourceOperation, bool async)
        {
            writer.Line();
            writer.WriteXmlDocumentationSummary($"Filters the list of {resourceOperation.Type.Name.ToPlural()} for a {typeof(SubscriptionOperations)} represented as generic resources.");
            writer.WriteXmlDocumentationParameter("subscription", $"The <see cref=\"{typeof(SubscriptionOperations)}\" /> instance the method will execute against.");
            writer.WriteXmlDocumentationParameter("filter", "The string to filter the list.");
            writer.WriteXmlDocumentationParameter("top", "The number of results to return.");
            writer.WriteXmlDocumentationParameter("cancellationToken", "The cancellation token to use.");
            writer.WriteXmlDocumentationReturns($"A collection of resource operations that may take multiple service requests to iterate over.");

            var responseType = typeof(GenericResource).WrapPageable(async);
            using (writer.Scope($"public static {responseType} {CreateMethodName($"List{resourceOperation.ResourceName}ByName", async)}(this {typeof(SubscriptionOperations)} subscription, {typeof(string)} filter, {typeof(int?)} top, {typeof(CancellationToken)} cancellationToken = default)"))
            {
                var filters = new CodeWriterDeclaration("filters");
                writer.Line($"{typeof(ResourceFilterCollection)} {filters:D} = new({resourceOperation.Type}.ResourceType);");
                writer.Line($"{filters}.SubstringFilter = filter;");
                writer.Line($"return {typeof(ResourceListOperations)}.{CreateMethodName("ListAtContext", async)}(subscription, {filters}, top, cancellationToken);");
            }
        }

        private void WriteChildSingletonGetOperationMethods(CodeWriter writer, ResourceOperation resourceOperation)
        {
            writer.Line($"#region Get {resourceOperation.Type.Name.ToPlural()} operation");

            writer.WriteXmlDocumentationSummary($"Gets an object representing a {resourceOperation.Type.Name} along with the instance operations that can be performed on it.");
            writer.WriteXmlDocumentationReturns($"Returns a <see cref=\"{resourceOperation.Type.Name}\" /> object.");
            using (writer.Scope($"public static {resourceOperation.Type} Get{resourceOperation.Type.Name.ToPlural()}(this {typeof(SubscriptionOperations)} subscriptionOperations)"))
            {
                writer.Line($"return new {resourceOperation.Type.Name}(subscriptionOperations);");
            }
            writer.LineRaw("#endregion");
            writer.Line();
        }
    }
}<|MERGE_RESOLUTION|>--- conflicted
+++ resolved
@@ -29,11 +29,7 @@
 
 namespace AutoRest.CSharp.Mgmt.Generation
 {
-<<<<<<< HEAD
     internal class SubscriptionExtensionsWriter : MgmtExtensionWriter
-=======
-    internal class SubscriptionExtensionsWriter : MgmtClientBaseWriter
->>>>>>> 5df3c2ae
     {
         protected override string ExtensionOperationVariableName => "subscription";
 
@@ -81,16 +77,8 @@
                                 writer.Line($"#region {resource.Type.Name}");
                                 WriteGetRestOperations(writer, resourceOperation.RestClient);
 
-<<<<<<< HEAD
-                                WriteListMethod(writer, resource.Type, resourceOperation.RestClient, pagingMethod, true, true);
-                                WritePagingOperation(writer, resourceOperation.RestClient, pagingMethod, true);
-
-                                WriteListMethod(writer, resource.Type, resourceOperation.RestClient, pagingMethod, false, true);
-                                WritePagingOperation(writer, resourceOperation.RestClient, pagingMethod, false);
-=======
                                 WriteListResourceMethod(writer, resource, resourceOperation, pagingMethod, true);
                                 WriteListResourceMethod(writer, resource, resourceOperation, pagingMethod, false);
->>>>>>> 5df3c2ae
 
                                 WriteListResourceByNameMethod(writer, resourceOperation, true);
                                 WriteListResourceByNameMethod(writer, resourceOperation, false);
@@ -154,7 +142,6 @@
                 async);
         }
 
-<<<<<<< HEAD
         private void WriteListMethod(CodeWriter writer, CSharpType pageType, MgmtRestClient restClient, PagingMethod pagingMethod, bool async, bool needResourceWrapper)
         {
             WriteListMethod(writer, pageType, restClient, pagingMethod,
@@ -162,7 +149,8 @@
                 pagingMethod.Method.Parameters,
                 async,
                 needResourceWrapper);
-=======
+        }
+
         private void WriteListResourceMethod(CodeWriter writer, Resource resource, ResourceOperation resourceOperation, PagingMethod pagingMethod, bool async)
         {
             Parameter[] nonPathParameters = GetNonPathParameters(pagingMethod.Method);
@@ -202,7 +190,6 @@
                 writer.Append($");");
             }
             writer.Line();
->>>>>>> 5df3c2ae
         }
 
         private void WriteListResourceByNameMethod(CodeWriter writer, ResourceOperation resourceOperation, bool async)
