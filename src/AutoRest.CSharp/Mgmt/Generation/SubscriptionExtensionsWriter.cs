--- conflicted
+++ resolved
@@ -145,13 +145,6 @@
 
         private void WriteChildSingletonGetOperationMethods(CodeWriter writer, ResourceOperation resourceOperation)
         {
-<<<<<<< HEAD
-            writer.Line($"#region Get {resourceOperation.Type.Name.ToPlural()} operation");
-
-            writer.WriteXmlDocumentationSummary($"Gets an object representing a {resourceOperation.Type.Name} along with the instance operations that can be performed on it.");
-            writer.WriteXmlDocumentationReturns($"Returns a <see cref=\"{resourceOperation.Type.Name}\" /> object.");
-            using (writer.Scope($"public static {resourceOperation.Type} Get{resourceOperation.Type.Name.ToPlural()}(this {typeof(SubscriptionOperations)} subscriptionOperations)"))
-=======
             // The resourceOperation already has a suffix "Operations" therefore it is already in plural form
             // there we do not need to change it to plural again
             writer.Line($"#region Get {resourceOperation.Type.Name} operation");
@@ -159,7 +152,6 @@
             writer.WriteXmlDocumentationSummary($"Gets an object representing a {resourceOperation.Type.Name} along with the instance operations that can be performed on it.");
             writer.WriteXmlDocumentationReturns($"Returns a <see cref=\"{resourceOperation.Type.Name}\" /> object.");
             using (writer.Scope($"public static {resourceOperation.Type} Get{resourceOperation.Type.Name}(this {typeof(SubscriptionOperations)} subscriptionOperations)"))
->>>>>>> 1ca1542a
             {
                 writer.Line($"return new {resourceOperation.Type.Name}(subscriptionOperations);");
             }
