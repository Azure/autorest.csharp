﻿// Copyright (c) Microsoft Corporation. All rights reserved.
// Licensed under the MIT License.

using System;
using System.Collections.Generic;
using System.Text;
using System.Threading;
using AutoRest.CSharp.Common.Generation.Writers;
using AutoRest.CSharp.Generation.Types;
using AutoRest.CSharp.Input;
using AutoRest.CSharp.Mgmt.AutoRest;
using AutoRest.CSharp.Mgmt.Decorator;
using AutoRest.CSharp.Mgmt.Output;
using AutoRest.CSharp.Output.Models;
using AutoRest.CSharp.Output.Models.Requests;
using AutoRest.CSharp.Output.Models.Shared;
using AutoRest.CSharp.Output.Models.Types;
using AutoRest.CSharp.Utilities;
using Azure;
using Azure.Core.Pipeline;
using Azure.ResourceManager.Core;
using Azure.ResourceManager.Core.Resources;

namespace AutoRest.CSharp.Generation.Writers
{
    internal class SubscriptionExtensionsWriter : ClientWriter
    {
        public void WriteExtension(CodeWriter writer, BuildContext<MgmtOutputLibrary> context, IEnumerable<Resource> resources)
        {
            var @namespace = context.DefaultNamespace;
            using (writer.Namespace(@namespace))
            {
                writer.WriteXmlDocumentationSummary("Extension methods for convenient access on SubscriptionOperations in a client");
                using (writer.Scope($"public static partial class SubscriptionExtensions"))
                {
                    foreach (var resource in resources)
                    {
                        if (ParentDetection.ParentResourceType(resource.OperationGroup, context.Configuration.MgmtConfiguration).Equals(ResourceTypeBuilder.Subscriptions))
                        {
                            if (resource.OperationGroup.IsSingletonResource(context.Configuration.MgmtConfiguration))
                            {
                                var resourceOperation = context.Library.GetResourceOperation(resource.OperationGroup);
                                WriteChildSingletonGetOperationMethods(writer, resourceOperation);
                            }
                            else
                            {
                                writer.Line($"#region {resource.Type.Name}");
                                var resourceContainer = context.Library.GetResourceContainer(resource.OperationGroup);
                                WriteGetResourceContainerMethod(writer, resourceContainer);
                                writer.LineRaw("#endregion");
                            }
                        }
                        else
                        {
                            var resourceOperation = context.Library.GetResourceOperation(resource.OperationGroup);
                            PagingMethod? pagingMethod = default;
                            foreach (var method in resourceOperation.PagingMethods)
                            {
                                if (method.Name == "ListAll" || method.Name == "ListBySubscription")
                                {
                                    pagingMethod = method;
                                    break;
                                }
                            }
                            if (pagingMethod != null)
                            {
                                writer.Line($"#region {resource.Type.Name}");
                                WriteGetResourceRestOperations(writer, resourceOperation);

                                WriteListResourceMethod(writer, resource, resourceOperation, pagingMethod, true);
                                WritePagingOperation(writer, pagingMethod, resourceOperation.RestClient, true);

                                WriteListResourceMethod(writer, resource, resourceOperation, pagingMethod, false);
                                WritePagingOperation(writer, pagingMethod, resourceOperation.RestClient, false);

                                WriteListResourceByNameMethod(writer, resourceOperation, true);
                                WriteListResourceByNameMethod(writer, resourceOperation, false);
                                writer.LineRaw("#endregion");
                            }
                        }
                        writer.Line();
                    }
                }
            }
        }

        private void WriteGetResourceContainerMethod(CodeWriter writer, ResourceContainer resourceContainer)
        {
            writer.WriteXmlDocumentationSummary($"Gets an object representing a {resourceContainer.Type.Name} along with the instance operations that can be performed on it.");
            writer.WriteXmlDocumentationParameter("subscription", $"The <see cref=\"{typeof(SubscriptionOperations)}\" /> instance the method will execute against.");

            using (writer.Scope($"public static {resourceContainer.Type} Get{resourceContainer.Type.Name}(this {typeof(SubscriptionOperations)} subscription)"))
            {
                writer.Line($"return new {resourceContainer.Type}(subscription);");
            }
        }

        private void WriteGetResourceRestOperations(CodeWriter writer, ResourceOperation resourceOperation)
        {
            writer.Append($"private static {resourceOperation.RestClient.Type} Get{resourceOperation.RestClient.Type.Name}({typeof(ClientDiagnostics)} clientDiagnostics, TokenCredential credential, ArmClientOptions clientOptions, HttpPipeline pipeline, ");
            // TODO: Use https://dev.azure.com/azure-mgmt-ex/DotNET%20Management%20SDK/_workitems/edit/5783 rest client parameters
            foreach (Parameter parameter in resourceOperation.RestClient.Parameters)
            {
                if (parameter.IsApiVersionParameter)
                {
                    continue;
                }
                writer.WriteParameter(parameter);
            }
            writer.RemoveTrailingComma();
            writer.Append($")");

            using (writer.Scope())
            {
                writer.Append($"return new {resourceOperation.RestClient.Type}(clientDiagnostics, pipeline, ");
                foreach (var parameter in resourceOperation.RestClient.Parameters)
                {
                    if (parameter.IsApiVersionParameter)
                    {
                        continue;
                    }
                    writer.Append($"{parameter.Name}, ");
                }
                writer.RemoveTrailingComma();
                writer.Line($");");
            }
            writer.Line();
        }

        private void WritePagingOperation(CodeWriter writer, PagingMethod pagingMethod, MgmtRestClient RestClient, bool async)
        {
            // Paging method signature
            var pageType = pagingMethod.PagingResponse.ItemType;
            CSharpType responseType = async ? new CSharpType(typeof(AsyncPageable<>), pageType) : new CSharpType(typeof(Pageable<>), pageType);
            var parameters = pagingMethod.Method.Parameters;

            writer.WriteXmlDocumentationSummary(pagingMethod.Method.Description);
            writer.WriteXmlDocumentationParameter("clientDiagnostics", "The handler for diagnostic messaging in the client.");
            writer.WriteXmlDocumentationParameter("restOperations", "Resource client operations.");

            foreach (Parameter parameter in parameters)
            {
                writer.WriteXmlDocumentationParameter(parameter.Name, parameter.Description);
            }

            writer.WriteXmlDocumentationParameter("cancellationToken", "The cancellation token to use.");
            writer.WriteXmlDocumentationRequiredParametersException(parameters);

            writer.Append($"private static {responseType} {CreateMethodName(pagingMethod.Name, async)}({typeof(ClientDiagnostics)} clientDiagnostics, {RestClient.Type} restOperations,");

            foreach (Parameter parameter in parameters)
            {
                writer.WriteParameter(parameter);
            }

            writer.Line($"{typeof(CancellationToken)} cancellationToken = default)");

            // Paging method definiton
            WritePagingOperationDefinition(writer, pagingMethod, async, "restOperations", "clientDiagnostics");
        }

        private void WriteListResourceMethod(CodeWriter writer, Resource resource, ResourceOperation resourceOperation, PagingMethod pagingMethod, bool async)
        {
            writer.WriteXmlDocumentationSummary($"Lists the {resource.Type.Name}s for this {typeof(SubscriptionOperations)}.");
            writer.WriteXmlDocumentationParameter("subscription", $"The <see cref=\"{typeof(SubscriptionOperations)}\" /> instance the method will execute against.");
            writer.WriteXmlDocumentationParameter("cancellationToken", "The cancellation token to use.");
            writer.WriteXmlDocumentation("return", $"A collection of resource operations that may take multiple service requests to iterate over.");

            var pageType = resource.Type;
            CSharpType responseType = async ? new CSharpType(typeof(AsyncPageable<>), pageType) : new CSharpType(typeof(Pageable<>), pageType);
            var methodName = $"List{resource.Type.Name}";
            using (writer.Scope($"public static {responseType} {CreateMethodName(methodName, async)}(this {typeof(SubscriptionOperations)} subscription, {typeof(CancellationToken)} cancellationToken = default)"))
            {
<<<<<<< HEAD
                var stringReplace = async?"Async":string.Empty;
                writer.Append($"return subscription.ListResources{stringReplace}((baseUri, credential, options, pipeline) =>");
=======
                writer.Append($"return subscription.UseClientContext((baseUri, credential, options, pipeline) =>");
>>>>>>> 7f5655b7
                using (writer.Scope())
                {
                    var clientDiagnostics = new CodeWriterDeclaration("clientDiagnostics");
                    var restOperations = new CodeWriterDeclaration("restOperations");
                    var result = new CodeWriterDeclaration("result");

                    writer.Line($"var {clientDiagnostics:D} = new {typeof(ClientDiagnostics)}(options);");
                    // TODO: Remove hard coded rest client parameters after https://dev.azure.com/azure-mgmt-ex/DotNET%20Management%20SDK/_workitems/edit/5783
                    writer.Line($"var {restOperations:D} = Get{resourceOperation.RestClient.Type.Name}(clientDiagnostics, credential, options, pipeline, subscription.Id.SubscriptionId, baseUri);");
                    writer.Line($"var {result:D} = {CreateMethodName(pagingMethod.Name, async)}({clientDiagnostics}, {restOperations});");

                    CSharpType[] arguments = { pagingMethod.PagingResponse.ItemType, resource.Type };
                    CSharpType returnType = async ? new CSharpType(typeof(PhWrappingAsyncPageable<,>), arguments) : new CSharpType(typeof(PhWrappingPageable<,>), arguments);
                    writer.Line($"return new {returnType}(");
                    writer.Line($"{result},");
                    writer.Line($"s => new {resource.Type}(subscription, s));");
                }
                writer.Append($");");
            }
            writer.Line();
        }

        private void WriteListResourceByNameMethod(CodeWriter writer, ResourceOperation resourceOperation, bool async)
        {
            writer.Line();
            writer.WriteXmlDocumentationSummary($"Filters the list of {resourceOperation.ResourceName}s for a {typeof(SubscriptionOperations)} represented as generic resources.");
            writer.WriteXmlDocumentationParameter("subscription", $"The <see cref=\"{typeof(SubscriptionOperations)}\" /> instance the method will execute against.");
            writer.WriteXmlDocumentationParameter("filter", "The string to filter the list.");
            writer.WriteXmlDocumentationParameter("top", "The number of results to return.");
            writer.WriteXmlDocumentationParameter("cancellationToken", "The cancellation token to use.");
            writer.WriteXmlDocumentation("return", $"A collection of resource operations that may take multiple service requests to iterate over.");

            CSharpType responseType = async ? new CSharpType(typeof(AsyncPageable<>), typeof(GenericResource)) : new CSharpType(typeof(Pageable<>), typeof(GenericResource));
            using (writer.Scope($"public static {responseType} {CreateMethodName($"List{resourceOperation.ResourceName}ByName", async)}(this {typeof(SubscriptionOperations)} subscription, {typeof(string)} filter, {typeof(int?)} top, {typeof(CancellationToken)} cancellationToken = default)"))
            {
                var filters = new CodeWriterDeclaration("filters");
                writer.Line($"{typeof(ResourceFilterCollection)} {filters:D} = new({resourceOperation.Type}.ResourceType);");
                writer.Line($"{filters}.SubstringFilter = filter;");
                writer.Line($"return {typeof(ResourceListOperations)}.{CreateMethodName("ListAtContext", async)}(subscription, {filters}, top, cancellationToken);");
            }
        }

        private void WriteChildSingletonGetOperationMethods(CodeWriter writer, ResourceOperation resourceOperation)
        {
            writer.Line($"#region Get {StringExtensions.Pluralization(resourceOperation.Type.Name)} operation");

            writer.WriteXmlDocumentationSummary($"Gets an object representing a {resourceOperation.Type.Name} along with the instance operations that can be performed on it.");
            writer.WriteXmlDocumentationReturns($"Returns a <see cref=\"{resourceOperation.Type.Name}\" /> object.");
            using (writer.Scope($"public static {resourceOperation.Type} Get{StringExtensions.Pluralization(resourceOperation.Type.Name)}(this {typeof(SubscriptionOperations)} subscriptionOperations)"))
            {
                writer.Line($"return new {resourceOperation.Type.Name}(subscriptionOperations);");
            }
            writer.LineRaw("#endregion");
            writer.Line();
        }
    }
}<|MERGE_RESOLUTION|>--- conflicted
+++ resolved
@@ -171,12 +171,7 @@
             var methodName = $"List{resource.Type.Name}";
             using (writer.Scope($"public static {responseType} {CreateMethodName(methodName, async)}(this {typeof(SubscriptionOperations)} subscription, {typeof(CancellationToken)} cancellationToken = default)"))
             {
-<<<<<<< HEAD
-                var stringReplace = async?"Async":string.Empty;
-                writer.Append($"return subscription.ListResources{stringReplace}((baseUri, credential, options, pipeline) =>");
-=======
                 writer.Append($"return subscription.UseClientContext((baseUri, credential, options, pipeline) =>");
->>>>>>> 7f5655b7
                 using (writer.Scope())
                 {
                     var clientDiagnostics = new CodeWriterDeclaration("clientDiagnostics");
