--- conflicted
+++ resolved
@@ -104,19 +104,6 @@
             { }
 
             _writer.Line();
-<<<<<<< HEAD
-            _writer.WriteXmlDocumentationSummary($"Initializes a new instance of the <see cref=\"{TypeNameOfThis}\"/> class.");
-            _writer.WriteXmlDocumentationParameter("parent", $"The resource representing the parent resource.");
-            _writer.WriteXmlDocumentationParameters(_resourceCollection.ExtraConstructorParameters);
-            _writer.Append($"internal {TypeNameOfThis}({typeof(ArmResource)} parent, ");
-            foreach (var reference in _resourceCollection.ExtraConstructorParameters)
-            {
-                _writer.Append($"{reference.Type} {reference.Name}, ");
-            }
-            _writer.RemoveTrailingComma();
-            _writer.Line($") : base(parent)");
-            using (_writer.Scope())
-=======
             // write "parent resource" constructor
             var parentResourceConstructor = new MethodSignature(
                 name: TypeOfThis.Name,
@@ -132,7 +119,6 @@
 
             _writer.WriteMethodDocumentation(parentResourceConstructor);
             using (_writer.WriteMethodDeclaration(parentResourceConstructor))
->>>>>>> c1caf310
             {
                 var allPossibleTypes = _resourceCollection.ResourceTypes.SelectMany(p => p.Value).Distinct();
                 _writer.Line($"{ClientDiagnosticsField} = new {typeof(ClientDiagnostics)}(ClientOptions);");
