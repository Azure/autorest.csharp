--- conflicted
+++ resolved
@@ -104,7 +104,6 @@
             { }
 
             _writer.Line();
-<<<<<<< HEAD
             // write "parent resource" constructor
             var parentResourceConstructor = new MethodSignature(
                 name: TypeOfThis.Name,
@@ -120,21 +119,8 @@
 
             _writer.WriteMethodDocumentation(parentResourceConstructor);
             using (_writer.WriteMethodDeclaration(parentResourceConstructor))
-=======
-            _writer.WriteXmlDocumentationSummary($"Initializes a new instance of {TypeNameOfThis} class.");
-            _writer.WriteXmlDocumentationParameter("parent", $"The resource representing the parent resource.");
-            _writer.WriteXmlDocumentationParameters(_resourceCollection.ExtraConstructorParameters);
-            _writer.Append($"internal {TypeNameOfThis}({typeof(ArmResource)} parent, ");
-            foreach (var reference in _resourceCollection.ExtraConstructorParameters)
-            {
-                _writer.Append($"{reference.Type} {reference.Name}, ");
-            }
-            _writer.RemoveTrailingComma();
-            _writer.Line($") : base(parent)");
-            var allPossibleTypes = _resourceCollection.ResourceTypes.SelectMany(p => p.Value).Distinct();
-            using (_writer.Scope())
->>>>>>> 475f10f6
-            {
+            {
+                var allPossibleTypes = _resourceCollection.ResourceTypes.SelectMany(p => p.Value).Distinct();
                 _writer.Line($"{ClientDiagnosticsField} = new {typeof(ClientDiagnostics)}(ClientOptions);");
                 WriteRestClientAssignments();
                 foreach (var parameter in _resourceCollection.ExtraConstructorParameters)
