--- conflicted
+++ resolved
@@ -285,7 +285,6 @@
 
             writer.Line($"return response.Value == null");
             writer.Line($"\t? {typeof(Response)}.FromValue<{_resource.Type.Name}>(null, response.GetRawResponse())");
-<<<<<<< HEAD
 
             FormattableString dataExpression = $"response.Value";
             FormattableString idExpression = $"{dataExpression}.Id";
@@ -299,9 +298,6 @@
                 new ParameterInvocation(_resource.ResourceDataParameter, w => w.Append(dataExpression)),
             });
             writer.Line($"\t: {typeof(Response)}.FromValue({newInstanceExpression}, response.GetRawResponse());");
-=======
-            writer.Line($"\t: {typeof(Response)}.FromValue(new {_resource.Type.Name}(this, response.Value), response.GetRawResponse());");
->>>>>>> 8436f4e9
         }
 
         /// <summary>
