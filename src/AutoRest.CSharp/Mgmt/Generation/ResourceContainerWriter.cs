﻿// Copyright (c) Microsoft Corporation. All rights reserved.
// Licensed under the MIT License. See License.txt in the project root for license information.

using System;
using System.Collections.Generic;
using System.Diagnostics;
using System.Linq;
using System.Threading;
using System.Threading.Tasks;
using AutoRest.CSharp.Generation.Types;
using AutoRest.CSharp.Generation.Writers;
using AutoRest.CSharp.Mgmt.AutoRest;
using AutoRest.CSharp.Mgmt.Output;
using AutoRest.CSharp.Output.Models.Requests;
using AutoRest.CSharp.Output.Models.Shared;
using AutoRest.CSharp.Output.Models.Types;
using Azure;
using Azure.Core;
using Azure.ResourceManager.Core;
using Azure.ResourceManager.Core.Resources;

namespace AutoRest.CSharp.Mgmt.Generation
{
    /// <summary>
    /// Code writer for resource container.
    /// A resource container should have 3 operations:
    /// 1. CreateOrUpdate (4 variants)
    /// 2. Get (2 variants)
    /// 3. List (4 variants)
    /// and the following builder methods:
    /// 1. Construct
    /// </summary>
    internal class ResourceContainerWriter : MgmtClientBaseWriter
    {
<<<<<<< HEAD
=======
        private const string RestClientField = "_restClient";
>>>>>>> 2d32ff21
        private const string _parentProperty = "Parent";
        private CodeWriter _writer;
        private ResourceContainer _resourceContainer;
        private ResourceData _resourceData;
        private Resource _resource;
        private ResourceOperation _resourceOperation;
        private MgmtOutputLibrary _library;

        public ResourceContainerWriter(CodeWriter writer, ResourceContainer resourceContainer, MgmtOutputLibrary library)
        {
            _writer = writer;
            _resourceContainer = resourceContainer;
            var operationGroup = resourceContainer.OperationGroup;
            _resourceData = library.GetResourceData(operationGroup);
            _restClient = library.GetRestClient(operationGroup);
            _resource = library.GetArmResource(operationGroup);
            _resourceOperation = library.GetResourceOperation(operationGroup);
            _library = library;
        }

        public void WriteContainer()
        {
            _writer.UseNamespace(typeof(Task).Namespace!); // Explicitly adding `System.Threading.Tasks` because
                                                           // at build time I don't have the type information inside Task<>

            var cs = _resourceContainer.Type;
            var @namespace = cs.Namespace;
            using (_writer.Namespace(@namespace))
            {
                _writer.WriteXmlDocumentationSummary(_resourceContainer.Description);
                string baseClass = FindRestClientMethodByPrefix("Get", out _)
                    ? $"ResourceContainerBase<{_resourceContainer.ResourceIdentifierType}, {_resource.Type.Name}, {_resourceData.Type.Name}>"
                    : $"ContainerBase";
                using (_writer.Scope($"{_resourceContainer.Declaration.Accessibility} partial class {cs.Name:D} : {baseClass}"))
                {
                    WriteContainerCtors(_writer, _resourceContainer.Type.Name, typeof(ResourceOperationsBase));
                    WriteFields(_writer, _restClient!);
                    WriteIdProperty();
                    WriteContainerProperties(_writer, _resourceContainer.GetValidResourceValue());
                    WriteResourceOperations();
                    WriteBuilders();
                }
            }
        }

        private void WriteIdProperty()
        {
            _writer.Line();
            _writer.WriteXmlDocumentationSummary($"Typed Resource Identifier for the container.");
            _writer.Line($"public new {typeof(ResourceGroupResourceIdentifier)} Id => base.Id as {typeof(ResourceGroupResourceIdentifier)};");
        }

        private void WriteResourceOperations()
        {
            _writer.Line();
            _writer.LineRaw($"// Container level operations.");

            // To generate resource operations, we need to find out the correct REST client methods to call.
            // We must look for CreateOrUpdate by HTTP method because it may be named differently from `CreateOrUpdate`.
            if (FindRestClientMethodByHttpMethod(RequestMethod.Put, out var restClientMethod))
            {
                WriteCreateOrUpdateVariants(restClientMethod);
            }

            // We must look for Get by method name because HTTP GET may map to >1 methods (get/list)
            if (FindRestClientMethodByPrefix("Get", out restClientMethod))
            {
                WriteGetVariants(restClientMethod);
            }

            WriteListVariants();
        }

        private bool FindRestClientMethodByHttpMethod(RequestMethod httpMethod, out RestClientMethod restMethod)
        {
            restMethod = _restClient!.Methods.FirstOrDefault(m => m.Request.HttpMethod.Equals(httpMethod));
            return restMethod != null;
        }

        private bool FindRestClientMethodByPrefix(string prefix, out RestClientMethod restMethod)
        {
            restMethod = _restClient!.Methods.FirstOrDefault(method => method.Name.StartsWith(prefix, StringComparison.InvariantCultureIgnoreCase));
            return restMethod != null;
        }

        private void WriteCreateOrUpdateVariants(RestClientMethod restClientMethod)
        {
            Debug.Assert(restClientMethod.Operation != null);
            var parameterMapping = BuildParameterMapping(restClientMethod);
            IEnumerable<Parameter> passThruParameters = parameterMapping.Where(p => p.IsPassThru).Select(p => p.Parameter);

            _writer.Line();
            _writer.WriteXmlDocumentationSummary($"The operation to create or update a {_resource.Type.Name}. Please note some properties can be set only during creation.");
            WriteContainerMethodScope(false, $"{typeof(Response)}<{_resource.Type.Name}>", "CreateOrUpdate", passThruParameters, writer =>
            {
                _writer.Append($"return StartCreateOrUpdate(");
                foreach (var parameter in passThruParameters)
                {
                    _writer.AppendRaw($"{parameter.Name}, ");
                }
                _writer.Line($"cancellationToken: cancellationToken).WaitForCompletion(cancellationToken);");
            });

            _writer.Line();
            _writer.WriteXmlDocumentationSummary($"The operation to create or update a {_resource.Type.Name}. Please note some properties can be set only during creation.");
            WriteContainerMethodScope(true, $"{typeof(Task)}<{typeof(Response)}<{_resource.Type.Name}>>", "CreateOrUpdate", passThruParameters, writer =>
            {
                _writer.Append($"var operation = await StartCreateOrUpdateAsync(");
                foreach (var parameter in passThruParameters)
                {
                    _writer.AppendRaw($"{parameter.Name}, ");
                }
                _writer.Line($"cancellationToken: cancellationToken).ConfigureAwait(false);");
                _writer.Line($"return await operation.WaitForCompletionAsync(cancellationToken).ConfigureAwait(false);");
            });

            var isLongRunning = restClientMethod.Operation.IsLongRunning;
            CSharpType lroObjectType = isLongRunning
                ? _library.GetLongRunningOperation(restClientMethod.Operation).Type
                : _library.GetNonLongRunningOperation(restClientMethod.Operation).Type;

            _writer.Line();
            _writer.WriteXmlDocumentationSummary($"The operation to create or update a {_resource.Type.Name}. Please note some properties can be set only during creation.");
            WriteContainerMethodScope(false, $"{lroObjectType.Name}", "StartCreateOrUpdate", passThruParameters, writer =>
            {
                _writer.Append($"var originalResponse = {RestClientField}.{restClientMethod.Name}(");
                foreach (var parameter in parameterMapping)
                {
                    _writer.AppendRaw(parameter.IsPassThru ? parameter.Parameter.Name : parameter.ValueExpression);
                    _writer.AppendRaw(", ");
                }
                _writer.Line($"cancellationToken: cancellationToken);");
                if (isLongRunning)
                {
                    _writer.Append($"return new {lroObjectType}(");
                    _writer.Append($"{_parentProperty}, {ClientDiagnosticsField}, {PipelineField}, {RestClientField}.Create{restClientMethod.Name}Request(");
                    foreach (var parameter in parameterMapping)
                    {
                        _writer.AppendRaw(parameter.IsPassThru ? parameter.Parameter.Name : parameter.ValueExpression);
                        _writer.AppendRaw(", ");
                    }
                    _writer.RemoveTrailingComma();
                    _writer.Append($").Request,");
                    _writer.Line($"originalResponse);");
                }
                else
                {
                    _writer.Append($"return new {lroObjectType}(");
                    _writer.Append($"{_parentProperty},");
                    _writer.Line($"originalResponse);");
                }
            });

            _writer.Line();
            _writer.WriteXmlDocumentationSummary($"The operation to create or update a {_resource.Type.Name}. Please note some properties can be set only during creation.");
            WriteContainerMethodScope(true, $"{typeof(Task)}<{lroObjectType.Name}>", "StartCreateOrUpdate", passThruParameters, writer =>
            {
                _writer.Append($"var originalResponse = await {RestClientField}.{restClientMethod.Name}Async(");
                foreach (var parameter in parameterMapping)
                {
                    _writer.AppendRaw(parameter.IsPassThru ? parameter.Parameter.Name : parameter.ValueExpression);
                    _writer.AppendRaw(", ");
                }
                _writer.Line($"cancellationToken: cancellationToken).ConfigureAwait(false);");
                if (isLongRunning)
                {
                    _writer.Append($"return new {lroObjectType}(");
                    _writer.Append($"{_parentProperty}, {ClientDiagnosticsField}, {PipelineField}, {RestClientField}.Create{restClientMethod.Name}Request(");
                    foreach (var parameter in parameterMapping)
                    {
                        _writer.AppendRaw(parameter.IsPassThru ? parameter.Parameter.Name : parameter.ValueExpression);
                        _writer.AppendRaw(", ");
                    }
                    _writer.RemoveTrailingComma();
                    _writer.Append($").Request,");
                    _writer.Line($"originalResponse);");
                }
                else
                {
                    _writer.Append($"return new {lroObjectType}(");
                    _writer.Append($"{_parentProperty},");
                    _writer.Line($"originalResponse);");
                }
            });
        }

        /// <summary>
        /// Write some scaffolding for container operation methods.
        /// </summary>
        /// <param name="isAsync"></param>
        /// <param name="returnType">Must be string.</param>
        /// <param name="syncMethodName">Method name in its sync form.</param>
        /// <param name="parameters">Must not contain cancellationToken.</param>
        /// <param name="inner">Main logic of the method writer.</param>
        /// <param name="isOverride"></param>
        private void WriteContainerMethodScope(bool isAsync, FormattableString returnType, string syncMethodName, IEnumerable<Parameter> parameters, CodeWriterDelegate inner, bool isOverride = false)
        {
            if (isOverride)
            {
                _writer.WriteXmlDocumentationInheritDoc();
            }
            foreach (var parameter in parameters)
            {
                _writer.WriteXmlDocumentationParameter(parameter);
            }

            const string cancellationTokenParameter = "cancellationToken";
            _writer.WriteXmlDocumentationParameter(cancellationTokenParameter, @"A token to allow the caller to cancel the call to the service. The default value is <see cref=""P:System.Threading.CancellationToken.None"" />.");

            _writer.Append($"public {(isAsync ? "async " : string.Empty)}{(isOverride ? "override " : string.Empty)}{returnType} {CreateMethodName(syncMethodName, isAsync)}(");
            foreach (var parameter in parameters)
            {
                _writer.WriteParameter(parameter);
            }
            _writer.Append($"{typeof(CancellationToken)} {cancellationTokenParameter} = default)");
            using var _ = _writer.Scope();
            WriteDiagnosticScope(_writer, new Diagnostic($"{_resourceContainer.Type.Name}.{syncMethodName}"), ClientDiagnosticsField, writer =>
            {
                _writer.WriteParameterNullChecks(parameters.ToList());
                inner(_writer);
            });
        }

        /// <summary>
        /// Builds the mapping between resource operations in Container class and that in RestOperations class.
        /// For example `DedicatedHostRestClient.CreateOrUpdate()`
        /// | resourceGroupName      | hostGroupName    | hostName | parameters |
        /// | ---------------------- | ---------------- | -------- | ---------- |
        /// | "Id.ResourceGroupName" | "Id.Parent.Name" | hostName | parameters |
        /// </summary>
        /// <param name="method">Represents a method in RestOperations class.</param>
        private IEnumerable<ParameterMapping> BuildParameterMapping(RestClientMethod method)
        {
            var parameterMapping = new List<ParameterMapping>();
            var dotParent = string.Empty;
            var parentNameStack = new Stack<string>();

            // loop through parameters of REST client method, map the leading string-like parameters to
            // Id.ResourceGroupName, Id.Name, Id.Parent.Name...
            // special case: type is enum and you can convert string to it (model-as-string), we should handle it as string
            // special case 2: in paging scenarios, `nextLink` needs to be handled specially, so here we just ignore it
            foreach (var parameter in method.Parameters)
            {
                bool passThru = true;
                string valueExpression = string.Empty;
                if (string.Equals(parameter.Name, "nextLink", StringComparison.InvariantCultureIgnoreCase))
                {
                    continue;
                }
                else if (IsStringLike(parameter.Type) && IsMandatory(parameter))
                {
                    passThru = false;
                    if (string.Equals(parameter.Name, "resourceGroupName", StringComparison.InvariantCultureIgnoreCase))
                    {
                        valueExpression = "Id.ResourceGroupName";
                    }
                    else
                    {
                        // container.Id is the ID of parent resource, so the first name should just be `Id.Name`
                        parentNameStack.Push($"Id{dotParent}.Name");
                        dotParent += ".Parent";
                    }
                }
                else
                {
                    passThru = true;
                }
                parameterMapping.Add(new ParameterMapping(parameter, passThru, valueExpression));
            }

            // if the method needs resource name (typically all non-list methods), we should make it pass-thru
            // 1. make last string-like parameter (typically the resource name) pass-through from container method
            // 2. ignoring optional parameters such as `expand`
            if (!method.Name.StartsWith("List", StringComparison.InvariantCultureIgnoreCase))
            {
                var lastString = parameterMapping.LastOrDefault(parameter => IsStringLike(parameter.Parameter.Type) && IsMandatory(parameter.Parameter));
                if (lastString?.Parameter != null && !lastString.Parameter.Name.Equals("resourceGroupName", StringComparison.InvariantCultureIgnoreCase))
                {
                    lastString.IsPassThru = true;
                    parentNameStack.Pop();
                }
            }

            // set the arguments for name parameters reversely: Id.Parent.Name, Id.Parent.Parent.Name, ...
            foreach (var parameter in parameterMapping)
            {
                if (IsMandatory(parameter.Parameter) && !parameter.IsPassThru && string.IsNullOrEmpty(parameter.ValueExpression))
                {
                    parameter.ValueExpression = parentNameStack.Pop();
                }
            }

            return parameterMapping;
        }

        private bool IsMandatory(Parameter parameter) => parameter.DefaultValue is null;

        /// <summary>
        /// Represents how a parameter of rest operation is mapped to a parameter of a container method or an expression.
        /// </summary>
        private class ParameterMapping
        {
            /// <summary>
            /// The parameter object in <see cref="RestClientMethod"/>.
            /// </summary>
            public Parameter Parameter;
            /// <summary>
            /// Should the parameter be passed through from the method in container class?
            /// </summary>
            public bool IsPassThru;
            /// <summary>
            /// if not pass-through, this is the value to pass in <see cref="RestClientMethod"/>.
            /// </summary>
            public string ValueExpression;

            public ParameterMapping(Parameter parameter, bool isPassThru, string valueExpression)
            {
                Parameter = parameter;
                IsPassThru = isPassThru;
                ValueExpression = valueExpression;
            }
        }

        /// <summary>
        /// Is the input type string or an Enum that is modeled as string.
        /// </summary>
        /// <param name="type">Type to check.</param>
        /// <returns>Is the input type string or an Enum that is modeled as string.</returns>
        private bool IsStringLike(CSharp.Generation.Types.CSharpType type)
        {
            return type.Equals(typeof(string)) || type.Implementation is EnumType enumType && enumType.BaseType.Equals(typeof(string));
        }

        private void WriteGetVariants(RestClientMethod method)
        {
            var parameterMapping = BuildParameterMapping(method);
            // some Get() contains extra non-name parameters which if added to method signature,
            // would break the inheritance to ResourceContainerBase
            // e.g. `expand` when getting image in compute RP
            parameterMapping = parameterMapping.Where(mapping => IsMandatory(mapping.Parameter));

            var methodName = "Get";
            var scopeName = methodName;

            IEnumerable<Parameter> passThruParameters = parameterMapping.Where(p => p.IsPassThru).Select(parameter =>
            {
                if (IsStringLike(parameter.Parameter.Type))
                {
                    // for string-like parameters, we shall write them as string as base class
                    return new Parameter(
                        parameter.Parameter.Name,
                        parameter.Parameter.Description,
                        new CSharp.Generation.Types.CSharpType(typeof(string)),
                        parameter.Parameter.DefaultValue,
                        parameter.Parameter.ValidateNotNull,
                        parameter.Parameter.IsApiVersionParameter
                    );
                }
                else
                {
                    return parameter.Parameter;
                }
            });

            _writer.Line();
            WriteContainerMethodScope(false, $"{typeof(Response)}<{_resource.Type.Name}>", "Get", passThruParameters, writer =>
            {
                _writer.Append($"var response = {RestClientField}.{method.Name}(");
                foreach (var parameter in parameterMapping)
                {
                    _writer.AppendRaw(parameter.IsPassThru ? parameter.Parameter.Name : parameter.ValueExpression);
                    _writer.AppendRaw(", ");
                }
                _writer.Line($"cancellationToken: cancellationToken);");
                _writer.Line($"return {typeof(Response)}.FromValue(new {_resource.Type}({_parentProperty}, response.Value), response.GetRawResponse());");
            }, isOverride: true);

            _writer.Line();
            WriteContainerMethodScope(true, $"{typeof(Task)}<{typeof(Response)}<{_resource.Type.Name}>>", "Get", passThruParameters, writer =>
            {
                _writer.Append($"var response = await {RestClientField}.{method.Name}Async(");
                foreach (var parameter in parameterMapping)
                {
                    _writer.AppendRaw(parameter.IsPassThru ? parameter.Parameter.Name : parameter.ValueExpression);
                    _writer.AppendRaw(", ");
                }
                _writer.Line($"cancellationToken: cancellationToken).ConfigureAwait(false);");
                _writer.Line($"return {typeof(Response)}.FromValue(new {_resource.Type}({_parentProperty}, response.Value), response.GetRawResponse());");
            }, isOverride: true);
        }

        private void WriteListVariants()
        {
            WriteList(async: false);
            WriteList(async: true);
            WriteListAsGenericResource(async: false);
            WriteListAsGenericResource(async: true);
        }

        private void WriteList(bool async)
        {
            // if we find a proper *list* method that supports *paging*,
            // we should generate paging logic (PageableHelpers.CreateEnumerable)
            // else we just call ListAsGenericResource to get the list then call Get on every resource
            PagingMethod list = FindListPagingMethod();

            var methodName = CreateMethodName("List", async);
            _writer.Line();
            _writer.WriteXmlDocumentationSummary($"Filters the list of <see cref=\"{_resource.Type.Name}\" /> for this resource group.");
            _writer.WriteXmlDocumentationParameter("top", "The number of results to return.");
            _writer.WriteXmlDocumentationParameter("cancellationToken", "A token to allow the caller to cancel the call to the service. The default value is <see cref=\"P:System.Threading.CancellationToken.None\" />.");
            string returnText = $"{(async ? "An async" : "A")} collection of <see cref=\"{_resource.Type.Name}\" /> that may take multiple service requests to iterate over.";
            _writer.WriteXmlDocumentation("returns", returnText);
            var returnType = async
                ? new CSharpType(typeof(AsyncPageable<>), _resource.Type)
                : new CSharpType(typeof(Pageable<>), _resource.Type);
            var asyncText = async ? "Async" : string.Empty;
            using (_writer.Scope($"public {returnType} {methodName}(int? top = null, {typeof(CancellationToken)} cancellationToken = default)"))
            {
                if (list != null)
                {
                    WriteContainerPagingOperation(list, async);
                }
                else
                {
                    _writer.Line($"var results = ListAsGenericResource{asyncText}(null, top, cancellationToken);");
                    _writer.Append($"return new PhWrapping{asyncText}Pageable<GenericResource, {_resource.Type}>(");
                    _writer.Line($"results, genericResource => new {_resourceOperation.Type}(genericResource, genericResource.Id as {_resourceOperation.ResourceIdentifierType}).Get().Value);");
                }
            }

            _writer.Line();
            _writer.WriteXmlDocumentationSummary($"Filters the list of <see cref=\"{_resource.Type.Name}\" /> for this resource group. Makes an additional network call to retrieve the full data model for each resource group.");
            _writer.WriteXmlDocumentationParameter("nameFilter", "The filter used in this operation.");
            _writer.WriteXmlDocumentationParameter("top", "The number of results to return.");
            _writer.WriteXmlDocumentationParameter("cancellationToken", "A token to allow the caller to cancel the call to the service. The default value is <see cref=\"P:System.Threading.CancellationToken.None\" />.");
            _writer.WriteXmlDocumentation("returns", returnText);
            using (_writer.Scope($"public {returnType} {methodName}(string nameFilter, int? top = null, {typeof(CancellationToken)} cancellationToken = default)"))
            {
                _writer.Line($"var results = ListAsGenericResource{asyncText}(null, top, cancellationToken);");
                _writer.Append($"return new PhWrapping{asyncText}Pageable<GenericResource, {_resource.Type}>(");
                _writer.Line($"results, genericResource => new {_resourceOperation.Type}(genericResource, genericResource.Id as {_resourceOperation.ResourceIdentifierType}).Get().Value);");
            }
        }

        private PagingMethod FindListPagingMethod()
        {
            return _resourceContainer.PagingMethods.FirstOrDefault(m => m.Name.Equals("ListByResourceGroup", StringComparison.InvariantCultureIgnoreCase))
                ?? _resourceContainer.PagingMethods.FirstOrDefault(m => m.Name.Equals("List", StringComparison.InvariantCultureIgnoreCase))
                ?? _resourceContainer.PagingMethods.FirstOrDefault(m => m.Name.StartsWith("List", StringComparison.InvariantCultureIgnoreCase));
        }

        /// <summary>
        /// Write paging method using `PageableHelpers.CreateEnumerable(FirstPageFunc, NextPageFunction)` pattern.
        /// </summary>
        /// <param name="pagingMethod">Paging method that contains rest methods.</param>
        /// <param name="async">Should the method be written sync or async.</param>
        private void WriteContainerPagingOperation(PagingMethod pagingMethod, bool async)
        {
            var parameters = pagingMethod.Method.Parameters;

            var pagedResourceType = new CSharpType(typeof(Page<>), _resource.Type);
            var returnType = async ? new CSharpType(typeof(Task<>), pagedResourceType) : pagedResourceType;

            var nextLinkName = pagingMethod.PagingResponse.NextLinkProperty?.Declaration.Name;
            var itemName = pagingMethod.PagingResponse.ItemProperty.Declaration.Name;

            var continuationTokenText = nextLinkName != null ? $"response.Value.{nextLinkName}" : "null";
            var asyncText = async ? "async" : string.Empty;
            var awaitText = async ? "await" : string.Empty;
            var configureAwaitText = async ? ".ConfigureAwait(false)" : string.Empty;
            using (_writer.Scope($"{asyncText} {returnType} FirstPageFunc({typeof(int?)} pageSizeHint)"))
            {
                // no null-checks because all are optional
                WriteDiagnosticScope(_writer, pagingMethod.Diagnostics, ClientDiagnosticsField, writer =>
                {
                    writer.Append($"var response = {awaitText} {RestClientField}.{CreateMethodName(pagingMethod.Method.Name, async)}(");
                    foreach (var parameter in BuildParameterMapping(pagingMethod.Method).Where(p => IsMandatory(p.Parameter)))
                    {
                        writer.Append($"{parameter.ValueExpression}, ");
                    }

                    writer.Line($"cancellationToken: cancellationToken){configureAwaitText};");

                    this._writer.UseNamespace("System.Linq");
                    // need the Select() for converting XXXResourceData to XXXResource
                    writer.Line($"return {typeof(Page)}.FromValues(response.Value.{itemName}.Select(value => new {_resource.Type}({_parentProperty}, value)), {continuationTokenText}, response.GetRawResponse());");
                });
            }

            var nextPageFunctionName = "null";
            if (pagingMethod.NextPageMethod != null)
            {
                nextPageFunctionName = "NextPageFunc";
                var nextPageParameters = pagingMethod.NextPageMethod.Parameters;
                using (_writer.Scope($"{asyncText} {returnType} {nextPageFunctionName}({typeof(string)} nextLink, {typeof(int?)} pageSizeHint)"))
                {
                    WriteDiagnosticScope(_writer, pagingMethod.Diagnostics, ClientDiagnosticsField, writer =>
                    {
                        writer.Append($"var response = {awaitText} {RestClientField}.{CreateMethodName(pagingMethod.NextPageMethod.Name, async)}(nextLink, ");
                        foreach (var parameter in BuildParameterMapping(pagingMethod.NextPageMethod).Where(p => IsMandatory(p.Parameter)))
                        {
                            writer.Append($"{parameter.ValueExpression}, ");
                        }
                        writer.Line($"cancellationToken: cancellationToken){configureAwaitText};");
                        writer.Line($"return {typeof(Page)}.FromValues(response.Value.{itemName}.Select(value => new {_resource.Type}({_parentProperty}, value)), {continuationTokenText}, response.GetRawResponse());");
                    });
                }
            }
            _writer.Line($"return {typeof(PageableHelpers)}.Create{(async ? "Async" : string.Empty)}Enumerable(FirstPageFunc, {nextPageFunctionName});");
        }

        private void WriteListAsGenericResource(bool async)
        {
            const string syncMethodName = "ListAsGenericResource";
            var methodName = CreateMethodName(syncMethodName, async);
            _writer.Line();
            _writer.WriteXmlDocumentationSummary($"Filters the list of {_resource.Type.Name} for this resource group represented as generic resources.");
            _writer.WriteXmlDocumentationParameter("nameFilter", "The filter used in this operation.");
            _writer.WriteXmlDocumentationParameter("top", "The number of results to return.");
            _writer.WriteXmlDocumentationParameter("cancellationToken", "A token to allow the caller to cancel the call to the service. The default value is <see cref=\"P:System.Threading.CancellationToken.None\" />.");
            _writer.WriteXmlDocumentation("returns", $"{(async ? "An async" : "A")} collection of resource that may take multiple service requests to iterate over.");
            CSharpType returnType = new CSharpType(async ? typeof(AsyncPageable<>) : typeof(Pageable<>), typeof(GenericResource));
            using (_writer.Scope($"public {returnType} {methodName}(string nameFilter, int? top = null, {typeof(CancellationToken)} cancellationToken = default)"))
            {
                WriteDiagnosticScope(_writer, new Diagnostic($"{_resourceContainer.Type.Name}.{syncMethodName}"), ClientDiagnosticsField, writer =>
                {
                    _writer.Line($"var filters = new {typeof(ResourceFilterCollection)}({_resource.Type}.ResourceType);");
                    _writer.Line($"filters.SubstringFilter = nameFilter;");
                    string asyncText = async ? "Async" : string.Empty;
                    _writer.Line($"return {typeof(ResourceListOperations)}.ListAtContext{asyncText}({_parentProperty} as {typeof(ResourceGroupOperations)}, filters, top, cancellationToken);");
                });
            }
        }

        private void WriteListAsGenericResourceAsync()
        {
            var methodName = CreateMethodName("ListAsGenericResource", true);
            _writer.Line();
            _writer.WriteXmlDocumentationSummary($"Filters the list of {_resource.Type.Name} for this resource group represented as generic resources.");
            _writer.WriteXmlDocumentationParameter("nameFilter", "The filter used in this operation.");
            _writer.WriteXmlDocumentationParameter("top", "The number of results to return.");
            _writer.WriteXmlDocumentationParameter("cancellationToken", "A token to allow the caller to cancel the call to the service. The default value is <see cref=\"P:System.Threading.CancellationToken.None\" />.");
            _writer.WriteXmlDocumentation("returns", $"An async collection of resource that may take multiple service requests to iterate over.");
            using (_writer.Scope($"public {typeof(AsyncPageable<GenericResource>)} {methodName}(string nameFilter, int? top = null, {typeof(CancellationToken)} cancellationToken = default)"))
            {
                WriteDiagnosticScope(_writer, new Diagnostic($"{_resourceContainer.Type.Name}.{"ListAsGenericResource"}"), ClientDiagnosticsField, writer =>
                {
                    _writer.Line($"var filters = new {typeof(ResourceFilterCollection)}({_resource.Type}.ResourceType);");
                    _writer.Line($"filters.SubstringFilter = nameFilter;");
                    _writer.Line($"return {typeof(ResourceListOperations)}.ListAtContextAsync({_parentProperty} as {typeof(ResourceGroupOperations)}, filters, top, cancellationToken);");
                });
            }
        }

        private void WriteBuilders()
        {
            _writer.Line();
            _writer.Line($"// Builders.");
            _writer.LineRaw($"// public ArmBuilder<{_resourceContainer.ResourceIdentifierType.Name}, {_resource.Type.Name}, {_resourceData.Type.Name}> Construct() {{ }}");
        }
    }
}<|MERGE_RESOLUTION|>--- conflicted
+++ resolved
@@ -32,10 +32,6 @@
     /// </summary>
     internal class ResourceContainerWriter : MgmtClientBaseWriter
     {
-<<<<<<< HEAD
-=======
-        private const string RestClientField = "_restClient";
->>>>>>> 2d32ff21
         private const string _parentProperty = "Parent";
         private CodeWriter _writer;
         private ResourceContainer _resourceContainer;
