--- conflicted
+++ resolved
@@ -67,22 +67,13 @@
                 string baseClass = GetBaseType();
                 using (_writer.Scope($"{_resourceContainer.Declaration.Accessibility} partial class {TypeNameOfThis:D} : {baseClass}"))
                 {
-<<<<<<< HEAD
-                    var isParentTenant = _resourceContainer.OperationGroup.IsParentResourceTypeTenant(_context.Configuration.MgmtConfiguration);
-                    WriteContainerCtors(_writer, _resourceContainer.Type.Name, "OperationsBase", "parent");
-                    if (!isParentTenant)
-                    {
-                        WriteParent();
-                    }
+                    WriteContainerCtors(_writer, typeof(OperationsBase), "parent");
                     //TODO: this is a workaround to allow resource container to accept multiple parent resource types
                     //Eventually we can change ValidResourceType to become ValidResourceTypes and rewrite the base Validate().
                     if (_resourceContainer.OperationGroup.IsScopeResource(_context.Configuration.MgmtConfiguration))
                     {
                         WriteValidate();
                     }
-=======
-                    WriteContainerCtors(_writer, typeof(OperationsBase), "parent");
->>>>>>> 8d30f887
                     WriteFields(_writer, _restClient!);
                     WriteIdProperty();
                     WriteContainerProperties(_writer, _resourceContainer.GetValidResourceValue());
@@ -153,10 +144,11 @@
                 WriteDoesExistVariants(_resourceContainer.GetMethod.RestClientMethod);
             }
 
-            if (_resourceContainer.PutByIdMethod != null)
-            {
-                WriteCreateByIdVariants(_resourceContainer.PutByIdMethod);
-            }
+            // TODO: Add back code with refactored base method as in WriteCreateOrUpdateVariants
+            // if (_resourceContainer.PutByIdMethod != null)
+            // {
+            //     WriteCreateByIdVariants(_resourceContainer.PutByIdMethod);
+            // }
 
             if (_resourceContainer.GetByIdMethod != null)
             {
@@ -240,121 +232,11 @@
 
         private void WriteCreateOrUpdateVariants(RestClientMethod clientMethod)
         {
-<<<<<<< HEAD
-            Debug.Assert(restClientMethod.Operation != null);
-            var parameterMapping = BuildParameterMapping(restClientMethod);
-            IEnumerable<Parameter> passThruParameters = parameterMapping.Where(p => p.IsPassThru).Select(p => p.Parameter);
-
-            _writer.Line();
-            _writer.WriteXmlDocumentationSummary($"The operation to create or update a {_resource.Type.Name}. Please note some properties can be set only during creation.");
-            var methodName = "CreateOrUpdate";
-            var startMethodName = "StartCreateOrUpdate";
-            WriteContainerMethodScope(false, $"{typeof(Response)}<{_resource.Type.Name}>", methodName, passThruParameters, writer =>
-            {
-                _writer.Append($"return {startMethodName}(");
-                foreach (var parameter in passThruParameters)
-                {
-                    _writer.AppendRaw($"{parameter.Name}, ");
-                }
-                _writer.Line($"cancellationToken: cancellationToken).WaitForCompletion(cancellationToken);");
-            });
-
-            _writer.Line();
-            _writer.WriteXmlDocumentationSummary($"The operation to create or update a {_resource.Type.Name}. Please note some properties can be set only during creation.");
-            WriteContainerMethodScope(true, $"{typeof(Task)}<{typeof(Response)}<{_resource.Type.Name}>>", methodName, passThruParameters, writer =>
-            {
-                _writer.Append($"var operation = await {startMethodName}Async(");
-                foreach (var parameter in passThruParameters)
-                {
-                    _writer.AppendRaw($"{parameter.Name}, ");
-                }
-                _writer.Line($"cancellationToken: cancellationToken).ConfigureAwait(false);");
-                _writer.Line($"return await operation.WaitForCompletionAsync(cancellationToken).ConfigureAwait(false);");
-            });
-
-            _writer.Line();
-            WriteStartCreateVariants(false, restClientMethod, startMethodName, passThruParameters, parameterMapping);
-            _writer.Line();
-            WriteStartCreateVariants(true, restClientMethod, startMethodName, passThruParameters, parameterMapping);
-        }
-
-        private void WriteCreateByIdVariants(RestClientMethod restClientMethod)
-        {
-            Debug.Assert(restClientMethod.Operation != null);
-            var parameterMapping = BuildParameterMapping(restClientMethod);
-            IEnumerable<Parameter> passThruParameters = parameterMapping.Where(p => p.IsPassThru).Select(p => p.Parameter);
-
-            _writer.Line();
-            _writer.WriteXmlDocumentationSummary($"The operation to create or update a {_resource.Type.Name} by ID. Please note some properties can be set only during creation.");
-            var methodName = "CreateById";
-            var startMethodName = "StartCreateById";
-            WriteContainerMethodScope(false, $"{typeof(Response)}<{_resource.Type.Name}>", methodName, passThruParameters, writer =>
-            {
-                _writer.Append($"return {startMethodName}(");
-                foreach (var parameter in passThruParameters)
-                {
-                    _writer.AppendRaw($"{parameter.Name}, ");
-                }
-                _writer.Line($"cancellationToken: cancellationToken).WaitForCompletion(cancellationToken);");
-            });
-
-            _writer.Line();
-            _writer.WriteXmlDocumentationSummary($"The operation to create or update a {_resource.Type.Name} by ID. Please note some properties can be set only during creation.");
-            WriteContainerMethodScope(true, $"{typeof(Task)}<{typeof(Response)}<{_resource.Type.Name}>>", methodName, passThruParameters, writer =>
-            {
-                _writer.Append($"var operation = await {startMethodName}Async(");
-                foreach (var parameter in passThruParameters)
-                {
-                    _writer.AppendRaw($"{parameter.Name}, ");
-                }
-                _writer.Line($"cancellationToken: cancellationToken).ConfigureAwait(false);");
-                _writer.Line($"return await operation.WaitForCompletionAsync(cancellationToken).ConfigureAwait(false);");
-            });
-
-            _writer.Line();
-            WriteStartCreateVariants(false, restClientMethod, startMethodName, passThruParameters, parameterMapping, isCreateById: true);
-            _writer.Line();
-            WriteStartCreateVariants(true, restClientMethod, startMethodName, passThruParameters, parameterMapping, isCreateById: true);
-        }
-
-        private void WriteStartCreateVariants(bool isAsync, RestClientMethod restClientMethod, string startMethodName, IEnumerable<Parameter> passThruParameters, IEnumerable<ParameterMapping> parameterMapping, bool isCreateById = false)
-        {
-            var isLongRunning = restClientMethod.Operation!.IsLongRunning;
-            CSharpType lroObjectType = isLongRunning
-                ? _context.Library.GetLongRunningOperation(restClientMethod.Operation).Type
-                : _context.Library.GetNonLongRunningOperation(restClientMethod.Operation).Type;
-            _writer.WriteXmlDocumentationSummary($"The operation to create or update a {_resource.Type.Name}{(isCreateById ? " by ID" : "")}. Please note some properties can be set only during creation.");
-            WriteContainerMethodScope(isAsync, $"{(isAsync ? $"{typeof(Task)}<{lroObjectType.Name}>" : $"{lroObjectType.Name}")}", startMethodName, passThruParameters, writer =>
-            {
-                var awaitStr = isAsync ? "await " : string.Empty;
-                var asyncStr = isAsync ? "Async" : string.Empty;
-                _writer.Append($"var originalResponse = {awaitStr}{RestClientField}.{restClientMethod.Name}{asyncStr}(");
-                WriteArguments(writer, parameterMapping);
-                var configAwaitStr = isAsync ? ".ConfigureAwait(false)" : string.Empty;
-                _writer.Line($"cancellationToken: cancellationToken){configAwaitStr};");
-                if (isLongRunning)
-                {
-                    _writer.Append($"return new {lroObjectType}(");
-                    _writer.Append($"{_parentProperty}, {ClientDiagnosticsField}, {PipelineProperty}, {RestClientField}.Create{restClientMethod.Name}Request(");
-                    WriteArguments(writer, parameterMapping);
-                    _writer.RemoveTrailingComma();
-                    _writer.Append($").Request,");
-                    _writer.Line($"originalResponse);");
-                }
-                else
-                {
-                    _writer.Append($"return new {lroObjectType}(");
-                    _writer.Append($"{_parentProperty},");
-                    _writer.Line($"originalResponse);");
-                }
-            });
-=======
             WriteFirstLROMethod(_writer, clientMethod, _context, false, true, "CreateOrUpdate");
             WriteFirstLROMethod(_writer, clientMethod, _context, true, true, "CreateOrUpdate");
 
             WriteStartLROMethod(_writer, clientMethod, _context, false, true, "CreateOrUpdate");
             WriteStartLROMethod(_writer, clientMethod, _context, true, true, "CreateOrUpdate");
->>>>>>> 8d30f887
         }
 
         /// <summary>
@@ -428,7 +310,7 @@
                     _writer.AppendRaw(", ");
                 }
                 _writer.Line($"cancellationToken: cancellationToken).ConfigureAwait(false);");
-                _writer.Line($"return {typeof(Response)}.FromValue(new {_resource.Type}({_parentProperty}, response.Value), response.GetRawResponse());");
+                _writer.Line($"return {typeof(Response)}.FromValue(new {_resource.Type}({ContextProperty}, response.Value), response.GetRawResponse());");
             }, isOverride: false);
         }
 
@@ -662,7 +544,7 @@
                     _writer.AppendRaw(", ");
                 }
                 _writer.Line($"cancellationToken: cancellationToken);");
-                _writer.Line($"return {typeof(Response)}.FromValue(new {_resource.Type}({_parentProperty}, response.Value), response.GetRawResponse());");
+                _writer.Line($"return {typeof(Response)}.FromValue(new {_resource.Type}({ContextProperty}, response.Value), response.GetRawResponse());");
             }, isOverride: false);
 
             _writer.Line();
@@ -684,24 +566,19 @@
         {
             if (_resourceContainer.OperationGroup.IsScopeResource(_context.Configuration.MgmtConfiguration))
             {
-<<<<<<< HEAD
                 if (_resourceContainer.ScopeListMethods != null)
                 {
-                    WriteListAtScope(_writer, false, _resource.Type, _resourceContainer.ScopeListMethods, $".Select(value => new {_resource.Type.Name}({_parentProperty}, value))");
-                    WriteListAtScope(_writer, true, _resource.Type, _resourceContainer.ScopeListMethods, $".Select(value => new {_resource.Type.Name}({_parentProperty}, value))");
-                }
-
-=======
-                WriteList(_writer, false, _resource.Type, _resourceContainer.ListMethod, $".Select(value => new {_resource.Type.Name}({ContextProperty}, value))");
-                WriteList(_writer, true, _resource.Type, _resourceContainer.ListMethod, $".Select(value => new {_resource.Type.Name}({ContextProperty}, value))");
->>>>>>> 8d30f887
+                    WriteListAtScope(_writer, false, _resource.Type, _resourceContainer.ScopeListMethods, $".Select(value => new {_resource.Type.Name}({ContextProperty}, value))");
+                    WriteListAtScope(_writer, true, _resource.Type, _resourceContainer.ScopeListMethods, $".Select(value => new {_resource.Type.Name}({ContextProperty}, value))");
+                }
+
             }
             else
             {
                 if (_resourceContainer.ListMethod != null)
                 {
-                    WriteList(_writer, false, _resource.Type, _resourceContainer.ListMethod, $".Select(value => new {_resource.Type.Name}({_parentProperty}, value))");
-                    WriteList(_writer, true, _resource.Type, _resourceContainer.ListMethod, $".Select(value => new {_resource.Type.Name}({_parentProperty}, value))");
+                    WriteList(_writer, false, _resource.Type, _resourceContainer.ListMethod, $".Select(value => new {_resource.Type.Name}({ContextProperty}, value))");
+                    WriteList(_writer, true, _resource.Type, _resourceContainer.ListMethod, $".Select(value => new {_resource.Type.Name}({ContextProperty}, value))");
                 }
 
                 WriteListAsGenericResource(async: false);
