--- conflicted
+++ resolved
@@ -136,11 +136,7 @@
 
             if (_resourceContainer.CreateMethod != null)
             {
-<<<<<<< HEAD
-                WriteCreateOrUpdateVariants(_resourceContainer.PutMethod, _resourceContainer.PutMethods);
-=======
-                WriteCreateOrUpdateVariants(_resourceContainer.CreateMethod);
->>>>>>> f01fd3bc
+                WriteCreateOrUpdateVariants(_resourceContainer.CreateMethod, _resourceContainer.PutMethods);
             }
 
             if (_resourceContainer.GetMethod != null)
@@ -666,7 +662,6 @@
 
         private void WriteListVariants()
         {
-<<<<<<< HEAD
             if (_resourceContainer.OperationGroup.IsScopeResource(_context.Configuration.MgmtConfiguration))
             {
                 if (_resourceContainer.ScopeListMethods != null)
@@ -674,30 +669,23 @@
                     WriteListAtScope(_writer, false, _resource.Type, _resourceContainer.ScopeListMethods, $".Select(value => new {_resource.Type.Name}({ContextProperty}, value))");
                     WriteListAtScope(_writer, true, _resource.Type, _resourceContainer.ScopeListMethods, $".Select(value => new {_resource.Type.Name}({ContextProperty}, value))");
                 }
-
-=======
-            foreach (var listMethod in _resourceContainer.ListMethods)
-            {
-                if (listMethod.PagingMethod != null)
-                {
-                    WriteList(_writer, false, _resource.Type, listMethod.PagingMethod, "List", $".Select(value => new {_resource.Type.Name}({ContextProperty}, value))");
-                    WriteList(_writer, true, _resource.Type, listMethod.PagingMethod, "List", $".Select(value => new {_resource.Type.Name}({ContextProperty}, value))");
-                }
-
-                if (listMethod.ClientMethod != null)
-                {
-                    _writer.Line();
-                    WriteClientMethod(_writer, listMethod.ClientMethod, _resourceContainer.GetDiagnostic(listMethod.ClientMethod.RestClientMethod), _resourceContainer.OperationGroup, _context, true);
-                    WriteClientMethod(_writer, listMethod.ClientMethod, _resourceContainer.GetDiagnostic(listMethod.ClientMethod.RestClientMethod), _resourceContainer.OperationGroup, _context, false);
-                }
->>>>>>> f01fd3bc
             }
             else
             {
-                if (_resourceContainer.ListMethod != null)
-                {
-                    WriteList(_writer, false, _resource.Type, _resourceContainer.ListMethod, $".Select(value => new {_resource.Type.Name}({ContextProperty}, value))");
-                    WriteList(_writer, true, _resource.Type, _resourceContainer.ListMethod, $".Select(value => new {_resource.Type.Name}({ContextProperty}, value))");
+                foreach (var listMethod in _resourceContainer.ListMethods)
+                {
+                    if (listMethod.PagingMethod != null)
+                    {
+                        WriteList(_writer, false, _resource.Type, listMethod.PagingMethod, "List", $".Select(value => new {_resource.Type.Name}({ContextProperty}, value))");
+                        WriteList(_writer, true, _resource.Type, listMethod.PagingMethod, "List", $".Select(value => new {_resource.Type.Name}({ContextProperty}, value))");
+                    }
+
+                    if (listMethod.ClientMethod != null)
+                    {
+                        _writer.Line();
+                        WriteClientMethod(_writer, listMethod.ClientMethod, _resourceContainer.GetDiagnostic(listMethod.ClientMethod.RestClientMethod), _resourceContainer.OperationGroup, _context, true);
+                        WriteClientMethod(_writer, listMethod.ClientMethod, _resourceContainer.GetDiagnostic(listMethod.ClientMethod.RestClientMethod), _resourceContainer.OperationGroup, _context, false);
+                    }
                 }
 
                 WriteListAsGenericResource(async: false);
