--- conflicted
+++ resolved
@@ -70,17 +70,13 @@
                 _writer.Line($"{typeof(Core.ResourceContainer)}");
                 using (_writer.Scope())
                 {
-<<<<<<< HEAD
-                    WriteContainerCtors(_writer, typeof(OperationsBase), "parent");
+                    WriteContainerCtors(_writer, typeof(Core.ResourceOperations), "parent");
                     //TODO: this is a workaround to allow resource container to accept multiple parent resource types
                     //Eventually we can change ValidResourceType to become ValidResourceTypes and rewrite the base Validate().
                     if (_resourceContainer.OperationGroup.IsScopeResource(_context.Configuration.MgmtConfiguration) || _resourceContainer.OperationGroup.IsExtensionResource(_context.Configuration.MgmtConfiguration) && _resourceContainer.GetValidResourceValue() == ResourceContainer.TenantResourceType)
                     {
                         WriteValidate();
                     }
-=======
-                    WriteContainerCtors(_writer, typeof(Core.ResourceOperations), "parent");
->>>>>>> 411efb8c
                     WriteFields(_writer, _restClient!);
                     WriteContainerProperties(_writer, _resourceContainer.GetValidResourceValue());
                     WriteResourceOperations();
