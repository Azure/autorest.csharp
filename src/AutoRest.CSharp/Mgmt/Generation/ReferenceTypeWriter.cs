--- conflicted
+++ resolved
@@ -14,32 +14,10 @@
         // TODO: handle this with custom code
         protected override void AddClassAttributes(CodeWriter writer, ObjectType objectType)
         {
-<<<<<<< HEAD
-            //if (objectType is not SchemaObjectType schema)
-            //    return;
-            //var extensions = schema.InputModel.Extensions;
-            //if (extensions != null)
-            //{
-            //    if (Configuration.IsBranded)
-            //        writer.UseNamespace("Azure.Core");
-            //    if (extensions.MgmtReferenceType)
-            //    {
-            //        writer.Line($"[{ReferenceClassFinder.ReferenceTypeAttribute}]");
-            //    }
-            //    else if (extensions.MgmtPropertyReferenceType)
-            //    {
-            //        writer.Line($"[{ReferenceClassFinder.PropertyReferenceTypeAttribute}]");
-            //    }
-            //    else if (extensions.MgmtTypeReferenceType)
-            //    {
-            //        writer.Line($"[{ReferenceClassFinder.TypeReferenceTypeAttribute}]");
-            //    }
-            //}
-=======
             if (objectType is not SchemaObjectType schema)
                 return;
 
-            if (MgmtReferenceType.IsPropertyReferenceType(schema.ObjectSchema))
+            if (MgmtReferenceType.IsPropertyReferenceType(schema.InputModel))
             {
                 if (Configuration.IsBranded)
                 {
@@ -47,7 +25,7 @@
                 }
                 writer.Line($"[{ReferenceClassFinder.PropertyReferenceTypeAttribute}]");
             }
-            else if (MgmtReferenceType.IsTypeReferenceType(schema.ObjectSchema))
+            else if (MgmtReferenceType.IsTypeReferenceType(schema.InputModel))
             {
                 if (Configuration.IsBranded)
                 {
@@ -55,7 +33,7 @@
                 }
                 writer.Line($"[{ReferenceClassFinder.TypeReferenceTypeAttribute}]");
             }
-            else if (MgmtReferenceType.IsReferenceType(schema.ObjectSchema))
+            else if (MgmtReferenceType.IsReferenceType(schema.InputModel))
             {
                 if (Configuration.IsBranded)
                 {
@@ -63,7 +41,6 @@
                 }
                 writer.Line($"[{ReferenceClassFinder.ReferenceTypeAttribute}(new string[]{{\"SystemData\"}})]");
             }
->>>>>>> d7e62699
         }
 
         protected override void AddCtorAttribute(CodeWriter writer, ObjectType schema, ObjectTypeConstructor constructor)
