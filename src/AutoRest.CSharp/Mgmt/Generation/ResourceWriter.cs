﻿// Copyright (c) Microsoft Corporation. All rights reserved.
// Licensed under the MIT License.

using System.Threading;
using System.Threading.Tasks;
using AutoRest.CSharp.Generation.Writers;
using AutoRest.CSharp.Mgmt.AutoRest;
using AutoRest.CSharp.Mgmt.Output;
<<<<<<< HEAD
=======
using AutoRest.CSharp.Output.Models.Types;
>>>>>>> 6e89c2f8
using Azure.ResourceManager.Core;

namespace AutoRest.CSharp.Mgmt.Generation
{
    internal class ResourceWriter
    {
        public void WriteResource(CodeWriter writer, BuildContext<MgmtOutputLibrary> context, Resource resource)
        {
            using (writer.Namespace(resource.Type.Namespace))
            {
                var resourceOperation = context.Library.GetResourceOperation(resource.OperationGroup);
                writer.WriteXmlDocumentationSummary(resource.Description);
<<<<<<< HEAD

                using (writer.Scope($"{resource.Declaration.Accessibility} class {cs.Name} : {cs.Name}Operations"))
                {
                    // internal constructor
                    writer.WriteXmlDocumentationSummary($"Initializes a new instance of the <see cref = \"{cs.Name}\"/> class.");
                    writer.WriteXmlDocumentationParameter("options", "The client parameters to use in these operations.");
                    writer.WriteXmlDocumentationParameter("resource", "The resource that is the target of operations.");
                    using (writer.Scope($"internal {cs.Name}({typeof(ResourceOperationsBase)} options, {resource.ResourceDataObject.Type} resource) : base(options, resource.Id)"))
                    {
                        writer.LineRaw("Data = resource;");
                    }

                    // write Data
                    writer.Line();
                    var x = resource.ResourceDataObject.GetType();
                    writer.WriteXmlDocumentationSummary($"Gets or sets the {resource.ResourceDataObject.Type.Name}.");
                    writer.LineRaw("public " + resource.ResourceDataObject.Type.Name + " Data {get; private set;}");

                    // protected override GetResource
                    writer.Line();
                    writer.WriteXmlDocumentationInheritDoc();
                    using (writer.Scope($"protected override {cs.Name} GetResource({typeof(CancellationToken)} cancellation = default)"))
                    {
                        writer.LineRaw("return this;");
                    }

                    // protected override GetResourceAsync
                    writer.Line();
                    writer.WriteXmlDocumentationInheritDoc();
                    using (writer.Scope($"protected override {typeof(Task)}<{cs.Name}> GetResourceAsync({typeof(CancellationToken)} cancellation = default)"))
                    {
                        writer.Line($"return {typeof(Task)}.FromResult(this);");
                    }
=======
                using (writer.Scope($"{resource.Declaration.Accessibility} class {resource.Type.Name} : {resourceOperation.Type}"))
                {
                    var resourceData = context.Library.GetResourceData(resource.OperationGroup);
                    WriteConstructors(writer, resource, resourceData);
>>>>>>> 6e89c2f8
                }
            }
        }

        private void WriteConstructors(CodeWriter writer, Resource resource, ResourceData resourceData)
        {
            writer.WriteXmlDocumentationSummary($"Initializes a new instance of the <see cref=\"{resource.Type.Name}\"/> class.");
            writer.WriteXmlDocumentationParameter("options", "The client parameters to use in these operations.");
            writer.WriteXmlDocumentationParameter("resource", "The resource that is the target of operations.");
            using (writer.Scope($"internal {resource.Type.Name}({typeof(ResourceOperationsBase)} options, {resourceData.Type} resource) : base()"))
            {
            }
        }
    }
}<|MERGE_RESOLUTION|>--- conflicted
+++ resolved
@@ -1,15 +1,10 @@
 ﻿// Copyright (c) Microsoft Corporation. All rights reserved.
 // Licensed under the MIT License.
 
-using System.Threading;
-using System.Threading.Tasks;
 using AutoRest.CSharp.Generation.Writers;
 using AutoRest.CSharp.Mgmt.AutoRest;
 using AutoRest.CSharp.Mgmt.Output;
-<<<<<<< HEAD
-=======
 using AutoRest.CSharp.Output.Models.Types;
->>>>>>> 6e89c2f8
 using Azure.ResourceManager.Core;
 
 namespace AutoRest.CSharp.Mgmt.Generation
@@ -22,46 +17,10 @@
             {
                 var resourceOperation = context.Library.GetResourceOperation(resource.OperationGroup);
                 writer.WriteXmlDocumentationSummary(resource.Description);
-<<<<<<< HEAD
-
-                using (writer.Scope($"{resource.Declaration.Accessibility} class {cs.Name} : {cs.Name}Operations"))
-                {
-                    // internal constructor
-                    writer.WriteXmlDocumentationSummary($"Initializes a new instance of the <see cref = \"{cs.Name}\"/> class.");
-                    writer.WriteXmlDocumentationParameter("options", "The client parameters to use in these operations.");
-                    writer.WriteXmlDocumentationParameter("resource", "The resource that is the target of operations.");
-                    using (writer.Scope($"internal {cs.Name}({typeof(ResourceOperationsBase)} options, {resource.ResourceDataObject.Type} resource) : base(options, resource.Id)"))
-                    {
-                        writer.LineRaw("Data = resource;");
-                    }
-
-                    // write Data
-                    writer.Line();
-                    var x = resource.ResourceDataObject.GetType();
-                    writer.WriteXmlDocumentationSummary($"Gets or sets the {resource.ResourceDataObject.Type.Name}.");
-                    writer.LineRaw("public " + resource.ResourceDataObject.Type.Name + " Data {get; private set;}");
-
-                    // protected override GetResource
-                    writer.Line();
-                    writer.WriteXmlDocumentationInheritDoc();
-                    using (writer.Scope($"protected override {cs.Name} GetResource({typeof(CancellationToken)} cancellation = default)"))
-                    {
-                        writer.LineRaw("return this;");
-                    }
-
-                    // protected override GetResourceAsync
-                    writer.Line();
-                    writer.WriteXmlDocumentationInheritDoc();
-                    using (writer.Scope($"protected override {typeof(Task)}<{cs.Name}> GetResourceAsync({typeof(CancellationToken)} cancellation = default)"))
-                    {
-                        writer.Line($"return {typeof(Task)}.FromResult(this);");
-                    }
-=======
                 using (writer.Scope($"{resource.Declaration.Accessibility} class {resource.Type.Name} : {resourceOperation.Type}"))
                 {
                     var resourceData = context.Library.GetResourceData(resource.OperationGroup);
                     WriteConstructors(writer, resource, resourceData);
->>>>>>> 6e89c2f8
                 }
             }
         }
