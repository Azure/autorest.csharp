﻿// Copyright (c) Microsoft Corporation. All rights reserved.
// Licensed under the MIT License.

using System;
using System.Collections.Generic;
using System.Linq;
using AutoRest.CSharp.Generation.Writers;
using AutoRest.CSharp.Mgmt.Decorator;
using AutoRest.CSharp.Mgmt.Models;
using AutoRest.CSharp.Mgmt.Output;
using AutoRest.CSharp.Output.Models.Requests;
using Azure;
using Azure.Core;
using static AutoRest.CSharp.Mgmt.Decorator.ParameterMappingBuilder;
using Resource = AutoRest.CSharp.Mgmt.Output.Resource;

namespace AutoRest.CSharp.Mgmt.Generation
{
    internal class ResourceWriter : MgmtClientBaseWriter
    {
        private Resource This { get; }

        public ResourceWriter(CodeWriter writer, Resource resource) : base(writer, resource)
        {
            This = resource;
            _customMethods.Add(nameof(WriteAddTagBody), WriteAddTagBody);
            _customMethods.Add(nameof(WriteSetTagsBody), WriteSetTagsBody);
            _customMethods.Add(nameof(WriteRemoveTagBody), WriteRemoveTagBody);
        }

        protected override void WriteStaticMethods()
        {
            WriteCreateResourceIdentifierMethods();
            _writer.Line();
        }

        private void WriteCreateResourceIdentifierMethods()
        {
<<<<<<< HEAD
            var method = This.CreateResourceIdentifierMethodSignature;
            _writer.WriteXmlDocumentationSummary($"{method.Description}");
            var parameterList = string.Join(", ", method.Parameters.Select(param => $"{param.Type.Name} {param.Name}"));

            var requestPath = This.RequestPath;
=======
            var requestPath = This.RequestPath;
            var method = This.CreateResourceIdentifierMethodSignature();
            _writer.WriteXmlDocumentationSummary($"{method.Description}");
>>>>>>> f86425ab
            using (_writer.WriteMethodDeclaration(method))
            {
                // Storage has inconsistent definitions:
                // - https://github.com/Azure/azure-rest-api-specs/blob/719b74f77b92eb1ec3814be6c4488bcf6b651733/specification/storage/resource-manager/Microsoft.Storage/stable/2021-04-01/blob.json#L58
                // - https://github.com/Azure/azure-rest-api-specs/blob/719b74f77b92eb1ec3814be6c4488bcf6b651733/specification/storage/resource-manager/Microsoft.Storage/stable/2021-04-01/blob.json#L146
                // so here we have to use `Seqment.BuildSerializedSegments` instead of `RequestPath.SerializedPath` which could be from `RestClientMethod.Operation.GetHttpPath`
<<<<<<< HEAD
                // If first segment is "{var}", then we should not add leading "/". Instead, we should let callers to specify, e.g. "{scope}/providers/Microsoft.Resources/..." v.s. "/subscriptions/{subscriptionId}/..."
                var resourceId = new CodeWriterDeclaration("resourceId");
                _writer.Line($"var {resourceId:D} = $\"{Segment.BuildSerializedSegments(requestPath, !requestPath.Any() || requestPath.First().IsConstant)}\";");
                _writer.Line($"return new {method.ReturnType!.Name}({resourceId});");
=======
                var resourceId = new CodeWriterDeclaration("resourceId");
                _writer.Append($"var {resourceId:D} = ");
                _writer.AppendRaw("$\"");
                var first = true;
                foreach (var segment in requestPath)
                {
                    if (first)
                    {
                        first = false;
                        // If first segment is "{var}", then we should not add leading "/". Instead, we should let callers to specify, e.g. "{scope}/providers/Microsoft.Resources/..." v.s. "/subscriptions/{subscriptionId}/..."
                        if (!requestPath.Any() || requestPath.First().IsConstant)
                            _writer.AppendRaw("/");
                    }
                    else
                        _writer.AppendRaw("/");
                    if (segment.IsConstant)
                        _writer.AppendRaw(segment.ConstantValue);
                    else
                        _writer.Append($"{{{segment.ReferenceName:I}}}");
                }
                _writer.LineRaw("\";");
                _writer.Line($"return new {method.ReturnType?.Name}({resourceId:I});");
>>>>>>> f86425ab
            }
        }

        protected override void WriteProperties()
        {
            _writer.WriteXmlDocumentationSummary($"Gets the resource type for the operations");

            _writer.Line($"public static readonly {typeof(ResourceType)} ResourceType = \"{This.ResourceType}\";");
            _writer.Line();
            if (This is not PartialResource)
            {
                _writer.WriteXmlDocumentationSummary($"Gets whether or not the current instance has data.");
                _writer.Line($"public virtual bool HasData {{ get; }}");
                _writer.Line();
                _writer.WriteXmlDocumentationSummary($"Gets the data representing this Feature.");
                _writer.WriteXmlDocumentationException(typeof(InvalidOperationException), $"Throws if there is no data loaded in the current instance.");
                using (_writer.Scope($"public virtual {This.ResourceData.Type} Data"))
                {
                    using (_writer.Scope($"get"))
                    {
                        _writer.Line($"if (!HasData)");
                        _writer.Line($"throw new {typeof(InvalidOperationException)}(\"The current instance does not have data, you must call Get first.\");");
                        _writer.Line($"return _data;");
                    }
                }
            }

            _writer.Line();
            WriteStaticValidate($"ResourceType");
        }

        private void WriteAddTagBody(MgmtClientOperation clientOperation, Diagnostic diagnostic, bool async)
        {
            using (WriteDiagnosticScope(_writer, diagnostic, GetDiagnosticName(This.GetOperation.OperationMappings.Values.First())))
            {
                _writer.Append($"var originalTags = ");
                if (async)
                {
                    _writer.Append($"await ");
                }
                _writer.Line($"GetTagResource().{CreateMethodName("Get", async)}(cancellationToken){GetConfigureAwait(async)};");
                _writer.Line($"originalTags.Value.Data.TagValues[key] = value;");
                WriteTaggableCommonMethod(async);
            }
            _writer.Line();
        }

        private void WriteSetTagsBody(MgmtClientOperation clientOperation, Diagnostic diagnostic, bool async)
        {
            using (WriteDiagnosticScope(_writer, diagnostic, GetDiagnosticName(This.GetOperation.OperationMappings.Values.First())))
            {
                if (async)
                {
                    _writer.Append($"await ");
                }
                _writer.Line($"GetTagResource().{CreateMethodName("Delete", async)}({typeof(WaitUntil)}.Completed, cancellationToken: cancellationToken){GetConfigureAwait(async)};");
                _writer.Append($"var originalTags  = ");
                if (async)
                {
                    _writer.Append($"await ");
                }
                _writer.Line($"GetTagResource().{CreateMethodName("Get", async)}(cancellationToken){GetConfigureAwait(async)};");
                _writer.Line($"originalTags.Value.Data.TagValues.ReplaceWith(tags);");
                WriteTaggableCommonMethod(async);
            }
            _writer.Line();
        }

        private void WriteRemoveTagBody(MgmtClientOperation clientOperation, Diagnostic diagnostic, bool async)
        {
            using (WriteDiagnosticScope(_writer, diagnostic, GetDiagnosticName(This.GetOperation.OperationMappings.Values.First())))
            {
                _writer.Append($"var originalTags = ");
                if (async)
                {
                    _writer.Append($"await ");
                }
                _writer.Line($"GetTagResource().{CreateMethodName("Get", async)}(cancellationToken){GetConfigureAwait(async)};");
                _writer.Line($"originalTags.Value.Data.TagValues.Remove(key);");
                WriteTaggableCommonMethod(async);
            }
            _writer.Line();
        }

        private void WriteTaggableCommonMethod(bool async)
        {
            _writer.Line($"{GetAwait(async)} GetTagResource().{CreateMethodName("CreateOrUpdate", async)}({typeof(WaitUntil)}.Completed, originalTags.Value.Data, cancellationToken: cancellationToken){GetConfigureAwait(async)};");

            MgmtClientOperation clientOperation = This.GetOperation!;
            // we need to write multiple branches for a normal method
            if (clientOperation.OperationMappings.Count == 1)
            {
                // if we only have one branch, we would not need those if-else statements
                var branch = clientOperation.OperationMappings.Keys.First();
                WriteTaggableCommonMethodBranch(clientOperation.OperationMappings[branch], clientOperation.ParameterMappings[branch], async);
            }
            else
            {
                // branches go here
                throw new NotImplementedException("multi-branch normal method not supported yet");
            }
        }

        private void WriteTaggableCommonMethodBranch(MgmtRestOperation operation, IEnumerable<ParameterMapping> parameterMappings, bool async)
        {
            var originalResponse = new CodeWriterDeclaration("originalResponse");
            _writer
                .Append($"var {originalResponse:D} = {GetAwait(async)} ")
                .Append($"{GetRestClientName(operation)}.{CreateMethodName(operation.Method.Name, async)}(");

            WriteArguments(_writer, parameterMappings, true);
            _writer.Line($"cancellationToken){GetConfigureAwait(async)};");

            if (This.ResourceData.ShouldSetResourceIdentifier)
            {
                _writer.Line($"{originalResponse}.Value.Id = {CreateResourceIdentifierExpression(This, operation.RequestPath, parameterMappings, $"{originalResponse}.Value")};");
            }

            _writer.Line($"return {typeof(Response)}.FromValue(new {operation.ReturnType.UnWrapResponse()}({ArmClientReference}, {originalResponse}.Value), {originalResponse}.GetRawResponse());");
        }
    }
}<|MERGE_RESOLUTION|>--- conflicted
+++ resolved
@@ -36,29 +36,15 @@
 
         private void WriteCreateResourceIdentifierMethods()
         {
-<<<<<<< HEAD
-            var method = This.CreateResourceIdentifierMethodSignature;
-            _writer.WriteXmlDocumentationSummary($"{method.Description}");
-            var parameterList = string.Join(", ", method.Parameters.Select(param => $"{param.Type.Name} {param.Name}"));
-
-            var requestPath = This.RequestPath;
-=======
             var requestPath = This.RequestPath;
             var method = This.CreateResourceIdentifierMethodSignature();
             _writer.WriteXmlDocumentationSummary($"{method.Description}");
->>>>>>> f86425ab
             using (_writer.WriteMethodDeclaration(method))
             {
                 // Storage has inconsistent definitions:
                 // - https://github.com/Azure/azure-rest-api-specs/blob/719b74f77b92eb1ec3814be6c4488bcf6b651733/specification/storage/resource-manager/Microsoft.Storage/stable/2021-04-01/blob.json#L58
                 // - https://github.com/Azure/azure-rest-api-specs/blob/719b74f77b92eb1ec3814be6c4488bcf6b651733/specification/storage/resource-manager/Microsoft.Storage/stable/2021-04-01/blob.json#L146
                 // so here we have to use `Seqment.BuildSerializedSegments` instead of `RequestPath.SerializedPath` which could be from `RestClientMethod.Operation.GetHttpPath`
-<<<<<<< HEAD
-                // If first segment is "{var}", then we should not add leading "/". Instead, we should let callers to specify, e.g. "{scope}/providers/Microsoft.Resources/..." v.s. "/subscriptions/{subscriptionId}/..."
-                var resourceId = new CodeWriterDeclaration("resourceId");
-                _writer.Line($"var {resourceId:D} = $\"{Segment.BuildSerializedSegments(requestPath, !requestPath.Any() || requestPath.First().IsConstant)}\";");
-                _writer.Line($"return new {method.ReturnType!.Name}({resourceId});");
-=======
                 var resourceId = new CodeWriterDeclaration("resourceId");
                 _writer.Append($"var {resourceId:D} = ");
                 _writer.AppendRaw("$\"");
@@ -81,7 +67,6 @@
                 }
                 _writer.LineRaw("\";");
                 _writer.Line($"return new {method.ReturnType?.Name}({resourceId:I});");
->>>>>>> f86425ab
             }
         }
 
