--- conflicted
+++ resolved
@@ -24,29 +24,13 @@
 
                 using (writer.Scope($"{resource.Declaration.Accessibility} class {cs.Name} : {cs.Name}Operations"))
                 {
-<<<<<<< HEAD
-                    var resourceData = context.Library.GetResourceData(resource.OperationGroup);
-                    WriteConstructors(writer, context, resource, resourceData);
-                    WriteDataProperty(writer, resource, resourceData);
-                }
-            }
-        }
-
-        private void WriteConstructors(CodeWriter writer, BuildContext<MgmtOutputLibrary> context, Resource resource, ResourceData resourceData)
-        {
-            writer.WriteXmlDocumentationSummary($"Initializes a new instance of the <see cref=\"{resource.Type.Name}\"/> class.");
-            writer.WriteXmlDocumentationParameter("options", "The client parameters to use in these operations.");
-            writer.WriteXmlDocumentationParameter("resource", "The resource that is the target of operations.");
-            // inherits the default constructor when it is not a resource
-            var baseConstructor = context.Library.IsResource(resource.OperationGroup) ? " : base(options, resource.Id)" : string.Empty;
-            using (writer.Scope($"internal {resource.Type.Name}({typeof(ResourceOperationsBase)} options, {resourceData.Type} resource){baseConstructor}"))
-            {
-=======
                     // internal constructor
                     writer.WriteXmlDocumentationSummary($"Initializes a new instance of the <see cref = \"{cs.Name}\"/> class.");
                     writer.WriteXmlDocumentationParameter("options", "The client parameters to use in these operations.");
                     writer.WriteXmlDocumentationParameter("resource", "The resource that is the target of operations.");
-                    using (writer.Scope($"internal {cs.Name}({typeof(ResourceOperationsBase)} options, {resourceDataObject.Type} resource) : base(options, resource.Id)"))
+                    // inherits the default constructor when it is not a resource
+                    var baseConstructor = context.Library.IsResource(resource.OperationGroup) ? $" : base(options, resource.Id as {resource.OperationGroup.GetResourceIdentifierType(resourceDataObject)})" : string.Empty;
+                    using (writer.Scope($"internal {cs.Name}({typeof(ResourceOperationsBase)} options, {resourceDataObject.Type} resource){baseConstructor}"))
                     {
                         writer.LineRaw("Data = resource;");
                     }
@@ -74,15 +58,7 @@
                         writer.Line($"return {typeof(Task)}.FromResult(this);");
                     }
                 }
->>>>>>> e106a95f
             }
-        }
-
-        private void WriteDataProperty(CodeWriter writer, Resource resource, ResourceData resourceData)
-        {
-            writer.Line();
-            writer.WriteXmlDocumentationSummary($"Gets or sets the resource data.");
-            writer.LineRaw($"public {resource.Type.Name} Data {{ get; private set; }}");
         }
     }
 }