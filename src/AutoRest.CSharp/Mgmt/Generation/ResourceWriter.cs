﻿// Copyright (c) Microsoft Corporation. All rights reserved.
// Licensed under the MIT License.

using System.Threading;
using System.Threading.Tasks;
using AutoRest.CSharp.Generation.Writers;
using AutoRest.CSharp.Mgmt.Output;
using Azure.ResourceManager.Core;
using AutoRest.CSharp.Mgmt.AutoRest;
using AutoRest.CSharp.Output.Models.Types;
using AutoRest.CSharp.Mgmt.Decorator;

namespace AutoRest.CSharp.Mgmt.Generation
{
    internal class ResourceWriter
    {
        public void WriteResource(CodeWriter writer, Resource resource, BuildContext<MgmtOutputLibrary> context)
        {
            var cs = resource.Type;

            using (writer.Namespace(cs.Namespace))
            {
                writer.WriteXmlDocumentationSummary(resource.Description);
                var resourceDataObject = context.Library.GetResourceData(resource.OperationGroup);

                using (writer.Scope($"{resource.Declaration.Accessibility} class {cs.Name} : {cs.Name}Operations"))
                {
                    // internal constructor
                    writer.WriteXmlDocumentationSummary($"Initializes a new instance of the <see cref = \"{cs.Name}\"/> class.");
                    writer.WriteXmlDocumentationParameter("options", "The client parameters to use in these operations.");
                    writer.WriteXmlDocumentationParameter("resource", "The resource that is the target of operations.");
                    // inherits the default constructor when it is not a resource
                    var resourceData = context.Library.GetResourceData(resource.OperationGroup);
                    var baseConstructor = resourceData.IsResource() ? $" : base(options, resource.Id)" : string.Empty;
                    if (!string.IsNullOrEmpty(baseConstructor) && resource.OperationGroup.IsSingletonResource(context.Configuration.MgmtConfiguration))
                    {
                        baseConstructor = " : base(options)";
                    }
<<<<<<< HEAD
                    var isParentTenant = resource.OperationGroup.IsParentResourceTypeTenant(context.Configuration.MgmtConfiguration);
                    var optionType = isParentTenant ? typeof(OperationsBase) : typeof(ResourceOperationsBase);
                    using (writer.Scope($"internal {cs.Name}({optionType} options, {resourceDataObject.Type} resource){baseConstructor}"))
=======

                    using (writer.Scope($"internal {cs.Name}({typeof(OperationsBase)} options, {resourceDataObject.Type} resource){baseConstructor}"))
>>>>>>> 937189dd
                    {
                        writer.LineRaw("Data = resource;");
                    }

                    // write Data
                    writer.Line();
                    writer.WriteXmlDocumentationSummary($"Gets or sets the {context.Library.GetResourceData(resource.OperationGroup).Type.Name}.");
                    writer.Append($"public {resourceDataObject.Type} Data");
                    writer.Append($"{{ get; private set; }}");
                    writer.Line();
<<<<<<< HEAD

                    // Only write GetResource if it is NEITHER singleton NOR scope resource.
                    if (!resource.OperationGroup.IsSingletonResource(context.Configuration.MgmtConfiguration) && !resource.OperationGroup.IsScopeResource(context.Configuration.MgmtConfiguration))
                    {
                        // protected override GetResource
                        writer.Line();
                        writer.WriteXmlDocumentationInheritDoc();
                        using (writer.Scope(
                            $"protected override {cs.Name} GetResource({typeof(CancellationToken)} cancellation = default)")
                        )
                        {
                            writer.LineRaw("return this;");
                        }

                        // protected override GetResourceAsync
                        writer.Line();
                        writer.WriteXmlDocumentationInheritDoc();
                        using (writer.Scope(
                            $"protected override {typeof(Task)}<{cs.Name}> GetResourceAsync({typeof(CancellationToken)} cancellation = default)")
                        )
                        {
                            writer.Line($"return {typeof(Task)}.FromResult(this);");
                        }
                    }
=======
>>>>>>> 937189dd
                }
            }
        }
    }
}<|MERGE_RESOLUTION|>--- conflicted
+++ resolved
@@ -36,14 +36,8 @@
                     {
                         baseConstructor = " : base(options)";
                     }
-<<<<<<< HEAD
-                    var isParentTenant = resource.OperationGroup.IsParentResourceTypeTenant(context.Configuration.MgmtConfiguration);
-                    var optionType = isParentTenant ? typeof(OperationsBase) : typeof(ResourceOperationsBase);
-                    using (writer.Scope($"internal {cs.Name}({optionType} options, {resourceDataObject.Type} resource){baseConstructor}"))
-=======
 
                     using (writer.Scope($"internal {cs.Name}({typeof(OperationsBase)} options, {resourceDataObject.Type} resource){baseConstructor}"))
->>>>>>> 937189dd
                     {
                         writer.LineRaw("Data = resource;");
                     }
@@ -54,7 +48,6 @@
                     writer.Append($"public {resourceDataObject.Type} Data");
                     writer.Append($"{{ get; private set; }}");
                     writer.Line();
-<<<<<<< HEAD
 
                     // Only write GetResource if it is NEITHER singleton NOR scope resource.
                     if (!resource.OperationGroup.IsSingletonResource(context.Configuration.MgmtConfiguration) && !resource.OperationGroup.IsScopeResource(context.Configuration.MgmtConfiguration))
@@ -79,8 +72,6 @@
                             writer.Line($"return {typeof(Task)}.FromResult(this);");
                         }
                     }
-=======
->>>>>>> 937189dd
                 }
             }
         }
