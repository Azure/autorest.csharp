﻿// Copyright (c) Microsoft Corporation. All rights reserved.
// Licensed under the MIT License.

using AutoRest.CSharp.Generation.Writers;
using AutoRest.CSharp.Mgmt.AutoRest;
using AutoRest.CSharp.Mgmt.Output;
using AutoRest.CSharp.Output.Models.Types;
using Azure.ResourceManager.Core;

namespace AutoRest.CSharp.Mgmt.Generation
{
    internal class ResourceWriter
    {
        public void WriteResource(CodeWriter writer, BuildContext<MgmtOutputLibrary> context, Resource resource)
        {
<<<<<<< HEAD
            writer.UseNamespaces(new string[] { "Azure.ResourceManager.Core" });

            var cs = resource.Type;

            using (writer.Namespace(cs.Namespace))
=======
            using (writer.Namespace(resource.Type.Namespace))
>>>>>>> 812e3ad4
            {
                var resourceOperation = context.Library.GetResourceOperation(resource.OperationGroup);
                writer.WriteXmlDocumentationSummary(resource.Description);
                using (writer.Scope($"{resource.Declaration.Accessibility} class {resource.Type.Name} : {resourceOperation.Type}"))
                {
<<<<<<< HEAD
                    // Write Data property
                    WriteConstrcutors(writer, resource);
                    WriteDataProperty(writer, resource);
                }
            }
        }

        private void WriteConstrcutors(CodeWriter writer, Resource resource)
=======
                    var resourceData = context.Library.GetResourceData(resource.OperationGroup);
                    WriteConstructors(writer, resource, resourceData);
                }
            }
        }

        private void WriteConstructors(CodeWriter writer, Resource resource, ResourceData resourceData)
>>>>>>> 812e3ad4
        {
            writer.WriteXmlDocumentationSummary($"Initializes a new instance of the <see cref=\"{resource.Type.Name}\"/> class.");
            writer.WriteXmlDocumentationParameter("options", "The client parameters to use in these operations.");
            writer.WriteXmlDocumentationParameter("resource", "The resource that is the target of operations.");
<<<<<<< HEAD
            // todo: should not hard code logic of how Data class is named here
            using (writer.Scope($"internal {resource.Type.Name}(ResourceOperationsBase options, {resource.Type.Name}Data resource) : base(options, resource.Id)"))
            {
                writer.Line($"Data = resource;");
            }
        }

        private void WriteDataProperty(CodeWriter writer, Resource resource)
        {
            writer.Line();
            writer.WriteXmlDocumentationSummary($"Gets or sets the availability set data.");
            // todo: should not hard code logic of how Data class is named here
            writer.LineRaw($"public {resource.Type.Name}Data Data {{ get; private set; }}");
        }
=======
            using (writer.Scope($"internal {resource.Type.Name}({typeof(ResourceOperationsBase)} options, {resourceData.Type} resource) : base()"))
            {
            }
        }
>>>>>>> 812e3ad4
    }
}<|MERGE_RESOLUTION|>--- conflicted
+++ resolved
@@ -13,62 +13,34 @@
     {
         public void WriteResource(CodeWriter writer, BuildContext<MgmtOutputLibrary> context, Resource resource)
         {
-<<<<<<< HEAD
-            writer.UseNamespaces(new string[] { "Azure.ResourceManager.Core" });
-
-            var cs = resource.Type;
-
-            using (writer.Namespace(cs.Namespace))
-=======
             using (writer.Namespace(resource.Type.Namespace))
->>>>>>> 812e3ad4
             {
                 var resourceOperation = context.Library.GetResourceOperation(resource.OperationGroup);
                 writer.WriteXmlDocumentationSummary(resource.Description);
                 using (writer.Scope($"{resource.Declaration.Accessibility} class {resource.Type.Name} : {resourceOperation.Type}"))
                 {
-<<<<<<< HEAD
-                    // Write Data property
-                    WriteConstrcutors(writer, resource);
-                    WriteDataProperty(writer, resource);
-                }
-            }
-        }
-
-        private void WriteConstrcutors(CodeWriter writer, Resource resource)
-=======
                     var resourceData = context.Library.GetResourceData(resource.OperationGroup);
                     WriteConstructors(writer, resource, resourceData);
+                    WriteDataProperty(writer, resource, resourceData);
                 }
             }
         }
 
         private void WriteConstructors(CodeWriter writer, Resource resource, ResourceData resourceData)
->>>>>>> 812e3ad4
         {
             writer.WriteXmlDocumentationSummary($"Initializes a new instance of the <see cref=\"{resource.Type.Name}\"/> class.");
             writer.WriteXmlDocumentationParameter("options", "The client parameters to use in these operations.");
             writer.WriteXmlDocumentationParameter("resource", "The resource that is the target of operations.");
-<<<<<<< HEAD
-            // todo: should not hard code logic of how Data class is named here
-            using (writer.Scope($"internal {resource.Type.Name}(ResourceOperationsBase options, {resource.Type.Name}Data resource) : base(options, resource.Id)"))
+            using (writer.Scope($"internal {resource.Type.Name}({typeof(ResourceOperationsBase)} options, {resourceData.Type} resource) : base(options, resource.Id)"))
             {
-                writer.Line($"Data = resource;");
             }
         }
 
-        private void WriteDataProperty(CodeWriter writer, Resource resource)
+        private void WriteDataProperty(CodeWriter writer, Resource resource, ResourceData resourceData)
         {
             writer.Line();
-            writer.WriteXmlDocumentationSummary($"Gets or sets the availability set data.");
-            // todo: should not hard code logic of how Data class is named here
-            writer.LineRaw($"public {resource.Type.Name}Data Data {{ get; private set; }}");
+            writer.WriteXmlDocumentationSummary($"Gets or sets the resource data.");
+            writer.LineRaw($"public {resource.Type.Name} Data {{ get; private set; }}");
         }
-=======
-            using (writer.Scope($"internal {resource.Type.Name}({typeof(ResourceOperationsBase)} options, {resourceData.Type} resource) : base()"))
-            {
-            }
-        }
->>>>>>> 812e3ad4
     }
 }