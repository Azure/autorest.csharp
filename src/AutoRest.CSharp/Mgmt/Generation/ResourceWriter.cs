﻿// Copyright (c) Microsoft Corporation. All rights reserved.
// Licensed under the MIT License.

using System.Threading;
using System.Threading.Tasks;
using AutoRest.CSharp.Generation.Writers;
using AutoRest.CSharp.Mgmt.Output;
using Azure.ResourceManager.Core;
using AutoRest.CSharp.Mgmt.AutoRest;
using AutoRest.CSharp.Output.Models.Types;
using AutoRest.CSharp.Mgmt.Decorator;

namespace AutoRest.CSharp.Mgmt.Generation
{
    internal class ResourceWriter
    {
        private CodeWriter _writer;
        private Resource _resource;
        private BuildContext<MgmtOutputLibrary> _context;
        private ResourceData _resourceData;

        public ResourceWriter(CodeWriter writer, Resource resource, BuildContext<MgmtOutputLibrary> context)
        {
            _writer = writer;
            _resource = resource;
            _context = context;
            _resourceData = _context.Library.GetResourceData(_resource.OperationGroup);
        }

        public void WriteResource()
        {
            var cs = _resource.Type;

            using (_writer.Namespace(cs.Namespace))
            {
<<<<<<< HEAD
                writer.WriteXmlDocumentationSummary($"{resource.Description}");
                var resourceDataObject = context.Library.GetResourceData(resource.OperationGroup);
=======
                _writer.WriteXmlDocumentationSummary(_resource.Description);
>>>>>>> 31002c30

                using (_writer.Scope($"{_resource.Declaration.Accessibility} class {cs.Name} : {cs.Name}Operations"))
                {
                    // write an internal default constructor
                    _writer.WriteXmlDocumentationSummary($"Initializes a new instance of the <see cref = \"{cs.Name}\"/> class for mocking.");
                    var baseConstructor = _resourceData.IsResource() ? $" : base()" : string.Empty;
                    using (_writer.Scope($"protected {cs.Name}(){baseConstructor}"))
                    { }
                    _writer.Line();

                    // internal constructor
<<<<<<< HEAD
                    writer.WriteXmlDocumentationSummary($"Initializes a new instance of the <see cref = \"{cs.Name}\"/> class.");
                    writer.WriteXmlDocumentationParameter("options", $"The client parameters to use in these operations.");
                    writer.WriteXmlDocumentationParameter("resource", $"The resource that is the target of operations.");
=======
                    _writer.WriteXmlDocumentationSummary($"Initializes a new instance of the <see cref = \"{cs.Name}\"/> class.");
                    _writer.WriteXmlDocumentationParameter("options", "The client parameters to use in these operations.");
                    _writer.WriteXmlDocumentationParameter("resource", "The resource that is the target of operations.");
>>>>>>> 31002c30
                    // inherits the default constructor when it is not a resource
                    baseConstructor = _resourceData.IsResource() ? $" : base(options, resource.Id)" : string.Empty;
                    if (!string.IsNullOrEmpty(baseConstructor) && _resource.OperationGroup.IsSingletonResource(_context.Configuration.MgmtConfiguration))
                    {
                        baseConstructor = " : base(options)";
                    }

                    using (_writer.Scope($"internal {cs.Name}({typeof(OperationsBase)} options, {_resourceData.Type} resource){baseConstructor}"))
                    {
                        _writer.LineRaw("Data = resource;");
                    }

                    // write Data
                    _writer.Line();
                    _writer.WriteXmlDocumentationSummary($"Gets or sets the {_context.Library.GetResourceData(_resource.OperationGroup).Type.Name}.");
                    _writer.Append($"public virtual {_resourceData.Type} Data");
                    _writer.Append($"{{ get; private set; }}");
                    _writer.Line();
                }
            }
        }
    }
}<|MERGE_RESOLUTION|>--- conflicted
+++ resolved
@@ -33,12 +33,7 @@
 
             using (_writer.Namespace(cs.Namespace))
             {
-<<<<<<< HEAD
-                writer.WriteXmlDocumentationSummary($"{resource.Description}");
-                var resourceDataObject = context.Library.GetResourceData(resource.OperationGroup);
-=======
-                _writer.WriteXmlDocumentationSummary(_resource.Description);
->>>>>>> 31002c30
+                _writer.WriteXmlDocumentationSummary($"{_resource.Description}");
 
                 using (_writer.Scope($"{_resource.Declaration.Accessibility} class {cs.Name} : {cs.Name}Operations"))
                 {
@@ -50,15 +45,9 @@
                     _writer.Line();
 
                     // internal constructor
-<<<<<<< HEAD
-                    writer.WriteXmlDocumentationSummary($"Initializes a new instance of the <see cref = \"{cs.Name}\"/> class.");
-                    writer.WriteXmlDocumentationParameter("options", $"The client parameters to use in these operations.");
-                    writer.WriteXmlDocumentationParameter("resource", $"The resource that is the target of operations.");
-=======
                     _writer.WriteXmlDocumentationSummary($"Initializes a new instance of the <see cref = \"{cs.Name}\"/> class.");
-                    _writer.WriteXmlDocumentationParameter("options", "The client parameters to use in these operations.");
-                    _writer.WriteXmlDocumentationParameter("resource", "The resource that is the target of operations.");
->>>>>>> 31002c30
+                    _writer.WriteXmlDocumentationParameter("options", $"The client parameters to use in these operations.");
+                    _writer.WriteXmlDocumentationParameter("resource", $"The resource that is the target of operations.");
                     // inherits the default constructor when it is not a resource
                     baseConstructor = _resourceData.IsResource() ? $" : base(options, resource.Id)" : string.Empty;
                     if (!string.IsNullOrEmpty(baseConstructor) && _resource.OperationGroup.IsSingletonResource(_context.Configuration.MgmtConfiguration))
