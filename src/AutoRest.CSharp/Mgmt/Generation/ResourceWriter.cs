--- conflicted
+++ resolved
@@ -271,127 +271,7 @@
             if (IsResourceDataType(returnType))
                 return _resource.Type;
 
-<<<<<<< HEAD
             return returnType;
-=======
-            foreach (Parameter parameter in nonPathParameters)
-            {
-                _writer.WriteParameter(parameter);
-            }
-            _writer.Line($"{typeof(CancellationToken)} cancellationToken = default)");
-            using (_writer.Scope())
-            {
-                _writer.WriteParameterNullChecks(nonPathParameters);
-                Diagnostic diagnostic = new Diagnostic($"{TypeOfThis.Name}.{methodName}", Array.Empty<DiagnosticAttribute>());
-                using (WriteDiagnosticScope(_writer, diagnostic, ClientDiagnosticsField))
-                {
-                    var response = new CodeWriterDeclaration("response");
-                    response.SetActualName(response.RequestedName);
-                    if (method.RestClientMethod.Operation.IsAncestorScope() || methods.Count < 2)
-                    {
-                        WriteGetMethodBody(method, response, async, nonPathParameters);
-                    }
-                    else
-                    {
-                        var methodDict = methods.ToDictionary(m => m, m => m.RestClientMethod.Operation.AncestorResourceType());
-                        // There could be methods at resource group scope and at resource scope, both with ResourceGroups AncestorResourceType.
-                        ClientMethod? resourceMethod = null;
-                        var resourceGroupMethod = methodDict.FirstOrDefault(kv => kv.Value == ResourceTypeBuilder.ResourceGroups).Key;
-                        var resourceGroupMethodsCount = methodDict.Count(kv => kv.Value == ResourceTypeBuilder.ResourceGroups);
-                        if (resourceGroupMethodsCount > 1)
-                        {
-                            // The parent resource type of a resource method is always resourceGroupsResources
-                            resourceMethod = methodDict.FirstOrDefault(kv => kv.Key.RestClientMethod.Operation.ParentResourceType() == ResourceTypeBuilder.ResourceGroupResources).Key;
-                            if (resourceMethod != null)
-                            {
-                                methodDict.Remove(resourceMethod);
-                                resourceGroupMethod = methodDict.FirstOrDefault(kv => kv.Value == ResourceTypeBuilder.ResourceGroups).Key;
-                            }
-                        }
-                        if (resourceGroupMethod != null)
-                        {
-                            methodDict.Remove(resourceGroupMethod);
-                            var resourceGroupNameVar = resourceMethod == null ? "_" : "var resourceGroupName";
-                            using (_writer.Scope($"if (Id.TryGetResourceGroupName(out {resourceGroupNameVar}))"))
-                            {
-                                if (resourceMethod != null)
-                                {
-                                    using (_writer.Scope($"if (Id.ResourceType.Equals({typeof(ResourceGroup)}.ResourceType))"))
-                                    {
-                                        WriteGetMethodBody(resourceGroupMethod, response, async, resourceGroupMethod.RestClientMethod.NonPathParameters);
-                                    }
-                                    using (_writer.Scope($"else"))
-                                    {
-                                        WriteGetMethodBody(resourceMethod, response, async, resourceMethod.RestClientMethod.NonPathParameters, isResourceLevel: true);
-                                    }
-                                }
-                                else
-                                {
-                                    WriteGetMethodBody(resourceGroupMethod, response, async, resourceGroupMethod.RestClientMethod.NonPathParameters);
-                                }
-                            }
-                        } // No else clause with the assumption that resourceMethod only exists when resourceGroupMethod exists.
-                        var managementGroupMethod = methodDict.FirstOrDefault(kv => kv.Value == ResourceTypeBuilder.ManagementGroups).Key;
-                        var tenantMethod = methodDict.FirstOrDefault(kv => kv.Value == ResourceTypeBuilder.Tenant).Key;
-                        var elseStr = resourceGroupMethod != null ? (managementGroupMethod == null && tenantMethod == null ? "else" : "else if") : "if";
-                        var subscriptionMethod = methodDict.FirstOrDefault(kv => kv.Value == ResourceTypeBuilder.Subscriptions).Key;
-                        if (subscriptionMethod != null)
-                        {
-                            methodDict.Remove(subscriptionMethod);
-                            using (_writer.Scope($"{elseStr} (Id.TryGetSubscriptionId(out _))"))
-                            {
-                                WriteGetMethodBody(subscriptionMethod, response, async, subscriptionMethod.RestClientMethod.NonPathParameters);
-                            }
-                        }
-
-                        elseStr = (!elseStr.IsNullOrEmpty() || subscriptionMethod != null) ? "else " : string.Empty;
-                        if (managementGroupMethod != null)
-                        {
-                            methodDict.Remove(managementGroupMethod);
-                            using (elseStr.IsNullOrEmpty() ? null : _writer.Scope($"{elseStr}"))
-                            {
-                                if (tenantMethod != null)
-                                {
-                                    methodDict.Remove(tenantMethod);
-                                    var parent = new CodeWriterDeclaration("parent");
-                                    _writer.Line($"var {parent:D} = Id;");
-                                    using (_writer.Scope($"while ({parent}.Parent != {typeof(ResourceIdentifier)}.RootResourceIdentifier)"))
-                                    {
-                                        _writer.Line($"{parent} = {parent}.Parent;");
-                                    }
-                                    using (_writer.Scope($"if (parent.ResourceType.Equals({typeof(ManagementGroup)}.ResourceType))"))
-                                    {
-                                        WriteGetMethodBody(managementGroupMethod, response, async, managementGroupMethod.RestClientMethod.NonPathParameters);
-                                    }
-                                    using (_writer.Scope($"else"))
-                                    {
-                                        WriteGetMethodBody(tenantMethod, response, async, tenantMethod.RestClientMethod.NonPathParameters);
-                                    }
-                                }
-                                else
-                                {
-                                    WriteGetMethodBody(managementGroupMethod, response, async, managementGroupMethod.RestClientMethod.NonPathParameters);
-                                }
-                            }
-                        }
-                        else if (tenantMethod != null)
-                        {
-                            methodDict.Remove(tenantMethod);
-                            using (_writer.Scope($"{elseStr}"))
-                            {
-                                WriteGetMethodBody(tenantMethod, response, async, tenantMethod.RestClientMethod.NonPathParameters);
-                            }
-                        }
-
-                        if (methodDict.Count() > 0)
-                        {
-                            throw new Exception($"When trying to merge methods, multiple methods can be mapped to the same scope. The methods not handled: {String.Join(", ", methodDict.Select(kv => kv.Key.Name).ToList())}.");
-                        }
-                    }
-                }
-                _writer.Line();
-            }
->>>>>>> 78c5c38c
         }
 
         protected override bool IsResourceDataType(CSharpType? returnType)
