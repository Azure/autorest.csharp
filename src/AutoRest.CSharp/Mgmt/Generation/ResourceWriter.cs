--- conflicted
+++ resolved
@@ -26,22 +26,15 @@
 {
     internal class ResourceWriter : MgmtClientBaseWriter
     {
-        public static ResourceWriter GetWriter(CodeWriter writer, Resource resource) => resource switch
-        {
-            BaseResource baseResource => new BaseResourceWriter(writer, baseResource),
-            _ => new ResourceWriter(writer, resource),
+        public static ResourceWriter GetWriter(Resource resource) => resource switch
+        {
+            BaseResource baseResource => new BaseResourceWriter(new CodeWriter(), baseResource),
+            _ => new ResourceWriter(new CodeWriter(), resource),
         };
 
         private Resource This { get; }
 
-<<<<<<< HEAD
         protected internal ResourceWriter(CodeWriter writer, Resource resource) : base(writer, resource)
-=======
-        public ResourceWriter(Resource resource) : this(new CodeWriter(), resource)
-        { }
-
-        public ResourceWriter(CodeWriter writer, Resource resource) : base(writer, resource)
->>>>>>> a97b3e41
         {
             This = resource;
         }
@@ -72,10 +65,6 @@
         {
             var method = This.CreateResourceIdentifierMethodSignature;
             var requestPath = This.RequestPath;
-<<<<<<< HEAD
-=======
-            var method = This.CreateResourceIdentifierMethodSignature;
->>>>>>> a97b3e41
             _writer.WriteXmlDocumentationSummary($"{method.Description}");
             using (_writer.WriteMethodDeclaration(method))
             {
@@ -362,7 +351,6 @@
             if (This.UpdateOperation is null && This.CreateOperation is null)
                 throw new InvalidOperationException($"Unexpected null update method for resource {This.ResourceName} while its marked as taggable");
             var updateOperation = (This.UpdateOperation ?? This.CreateOperation)!;
-<<<<<<< HEAD
             if (This.CommonOperations.TryGetValue(updateOperation, out var coreOperation))
             {
                 // if we have the corresponding core version of this operation, use it instead
@@ -374,9 +362,6 @@
                 // if we have the corresponding core version of this operation, use it instead
                 getOperation = coreOperation;
             }
-=======
-            var getOperation = This.GetOperation;
->>>>>>> a97b3e41
             var updateMethodName = updateOperation.Name;
 
             var configureStr = isAsync ? ".ConfigureAwait(false)" : String.Empty;
@@ -435,7 +420,6 @@
 
             _writer.Line($"{bodyParamName}.Tags{setCode};");
             _writer.Line($"var result = {awaitStr}{CreateMethodName(updateMethodName, isAsync)}({lroParamStr}{bodyParamName}, cancellationToken: cancellationToken){configureStr};");
-<<<<<<< HEAD
             if (tagOperation.ReturnType.Equals(updateOperation.ReturnType))
             {
                 _writer.Line($"return result;");
@@ -443,21 +427,12 @@
             else
             {
                 if (updateOperation.IsLongRunningOperation && updateOperation.MgmtReturnType == null)
-=======
-            if (updateOperation.IsLongRunningOperation)
-            {
-                if (updateOperation.MgmtReturnType == null)
->>>>>>> a97b3e41
                 {
                     _writer.Line($"return {awaitStr}{CreateMethodName(getOperation.Name, isAsync)}(cancellationToken: cancellationToken){configureStr};");
                 }
                 else
                 {
-<<<<<<< HEAD
                     _writer.Line($"return {typeof(Response)}.FromValue(({tagOperation.MgmtReturnType})result.Value, result.GetRawResponse());");
-=======
-                    _writer.Line($"return {typeof(Response)}.FromValue(result.Value, result.GetRawResponse());");
->>>>>>> a97b3e41
                 }
             }
         }
@@ -466,25 +441,17 @@
         {
             _writer.Line($"{GetAwait(isAsync)} GetTagResource().{CreateMethodName("CreateOrUpdate", isAsync)}({typeof(WaitUntil)}.Completed, originalTags.Value.Data, cancellationToken: cancellationToken){GetConfigureAwait(isAsync)};");
 
-<<<<<<< HEAD
             var getOperation = This.GetOperation!;
             if (This.CommonOperations.TryGetValue(getOperation, out var coreOperation))
             {
                 getOperation = coreOperation;
             }
-=======
-            var getOperation = This.GetOperation;
->>>>>>> a97b3e41
             // we need to write multiple branches for a normal method
             if (getOperation.OperationMappings.Count == 1)
             {
                 // if we only have one branch, we would not need those if-else statements
                 var branch = getOperation.OperationMappings.Keys.First();
-<<<<<<< HEAD
                 WriteTaggableCommonMethodBranch(tagOperation, getOperation.OperationMappings[branch], getOperation.ParameterMappings[branch], isAsync);
-=======
-                WriteTaggableCommonMethodBranch(getOperation.OperationMappings[branch], getOperation.ParameterMappings[branch], isAsync);
->>>>>>> a97b3e41
             }
             else
             {
@@ -493,11 +460,7 @@
             }
         }
 
-<<<<<<< HEAD
         private void WriteTaggableCommonMethodBranch(MgmtClientOperation tagOperation, MgmtRestOperation getOperation, IEnumerable<ParameterMapping> parameterMappings, bool isAsync)
-=======
-        private void WriteTaggableCommonMethodBranch(MgmtRestOperation getOperation, IEnumerable<ParameterMapping> parameterMappings, bool isAsync)
->>>>>>> a97b3e41
         {
             var originalResponse = new CodeWriterDeclaration("originalResponse");
             _writer
@@ -512,11 +475,7 @@
                 _writer.Line($"{originalResponse}.Value.Id = {CreateResourceIdentifierExpression(This, getOperation.RequestPath, parameterMappings, $"{originalResponse}.Value")};");
             }
 
-<<<<<<< HEAD
             var valueConverter = getOperation.GetValueConverter($"{ArmClientReference}", $"{originalResponse}.Value", tagOperation.MgmtReturnType);
-=======
-            var valueConverter = getOperation.GetValueConverter($"{ArmClientReference}", $"{originalResponse}.Value", getOperation.MgmtReturnType);
->>>>>>> a97b3e41
             if (valueConverter != null)
             {
                 _writer.Line($"return {typeof(Response)}.FromValue({valueConverter}, {originalResponse}.GetRawResponse());");
