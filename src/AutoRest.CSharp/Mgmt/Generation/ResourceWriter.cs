﻿// Copyright (c) Microsoft Corporation. All rights reserved.
// Licensed under the MIT License.

using System;
using System.Collections.Generic;
using System.Linq;
using System.Threading;
using AutoRest.CSharp.AutoRest.Plugins;
using AutoRest.CSharp.Generation.Types;
using AutoRest.CSharp.Generation.Writers;
using AutoRest.CSharp.Input;
using AutoRest.CSharp.Mgmt.AutoRest;
using AutoRest.CSharp.Mgmt.Decorator;
using AutoRest.CSharp.Mgmt.Output;
using AutoRest.CSharp.Output.Models;
using AutoRest.CSharp.Output.Models.Requests;
using AutoRest.CSharp.Output.Models.Shared;
using AutoRest.CSharp.Output.Models.Types;
using AutoRest.CSharp.Utilities;
using Azure;
using Azure.Core;
using Azure.Core.Pipeline;
using Azure.ResourceManager;
using Azure.ResourceManager.Core;
using Azure.ResourceManager.Management;
using Azure.ResourceManager.Models;
using Azure.ResourceManager.Resources;
using Azure.ResourceManager.Resources.Models;
using static AutoRest.CSharp.Mgmt.Decorator.ContextualPathDetection;
using Resource = AutoRest.CSharp.Mgmt.Output.Resource;

namespace AutoRest.CSharp.Mgmt.Generation
{
    internal class ResourceWriter : MgmtClientBaseWriter
    {
        private CodeWriter _writer;
        private Resource _resource;
        private ResourceData _resourceData;
        private bool _inheritArmResourceBase = false;
        private bool _isITaggableResource = false;
        private bool _isDeletableResource = false;

        protected virtual Type BaseClass => typeof(ArmResource);

        protected override string ContextProperty => "this";

        protected CSharpType TypeOfThis => _resource.Type;
        protected override string TypeNameOfThis => TypeOfThis.Name;

        private bool IsSingleton { get; }

        private IEnumerable<ContextualParameterMapping> _contextualParameterMappings;

        public ResourceWriter(CodeWriter writer, Resource resource, BuildContext<MgmtOutputLibrary> context) : base(context)
        {
            _writer = writer;
            _resource = resource;
            _resourceData = Context.Library.GetResourceData(_resource.OperationGroup);

            IsSingleton = _resource.OperationGroup.IsSingletonResource(Configuration);

            _contextualParameterMappings = resource.BuildContextualParameterMapping(context);
        }

        public void WriteResource()
        {
            WriteUsings(_writer);

            using (_writer.Namespace(TypeOfThis.Namespace))
            {
                _writer.WriteXmlDocumentationSummary($"{_resource.Description}");
                _writer.Append($"{_resource.Declaration.Accessibility} partial class {TypeNameOfThis}: ");

                _inheritArmResourceBase = _resource.GetMethod != null;
                _writer.Append($"{BaseClass.Name}, ");

                if (_resource.GetMethod == null)
                    ErrorHelpers.ThrowError($@"Get operation is missing for '{TypeOfThis.Name}' resource under operation group '{_resource.OperationGroup.Key}'.
Check the swagger definition, and use 'operation-group-to-resource' directive to specify the correct resource if necessary.");

                CSharpType inheritType = new CSharpType(typeof(TrackedResource));
                if (_resourceData.Inherits != null && _resourceData.Inherits.Name == inheritType.Name)
                {
                    _isITaggableResource = true;
                }

                var httpMethodsMap = _resource.OperationGroup.OperationHttpMethodMapping();
                httpMethodsMap.TryGetValue(HttpMethod.Delete, out var deleteMethods);
                if (deleteMethods != null && deleteMethods.Count > 0)
                {
                    _isDeletableResource = true;
                }
                _writer.RemoveTrailingCharacter();

                using (_writer.Scope())
                {
                    WriteClientFields();
                    WriteChildRestClients();
                    WriteClientCtors();
                    WriteClientProperties();
                    WriteClientMethods();

                    // write child
                    WriteChildResourceEntries();
                }
            }
        }

        private void WriteClientFields()
        {
            WriteFields(_writer, _resource.RestClient);
            _writer.Line($"private readonly {_resourceData.Type} _data;");
        }

        private void WriteChildRestClients()
        {
            foreach (var operationGroup in _resource.ChildOperations.Keys)
            {
                _writer.Append($"private {Context.Library.GetRestClient(operationGroup).Type} {GetRestClientName(operationGroup)}").LineRaw(" { get; }");
            }
        }

        private void WriteClientCtors()
        {
            _writer.Line();
            // write an internal default constructor
            _writer.WriteXmlDocumentationSummary($"Initializes a new instance of the <see cref=\"{TypeOfThis}\"/> class for mocking.");
            using (_writer.Scope($"protected {TypeOfThis.Name}()"))
            { }

            // write "resource + id" constructor
            _writer.Line();
            _writer.WriteXmlDocumentationSummary($"Initializes a new instance of the <see cref = \"{TypeOfThis.Name}\"/> class.");
            _writer.WriteXmlDocumentationParameter("options", $"The client parameters to use in these operations.");
            _writer.WriteXmlDocumentationParameter("resource", $"The resource that is the target of operations.");
            // inherits the default constructor when it is not a resource
            var baseConstructorCall = _resourceData.IsResource() ? $" : base(options, resource.Id)" : string.Empty;
            using (_writer.Scope($"internal {TypeOfThis.Name}({typeof(ArmResource)} options, {_resourceData.Type} resource){baseConstructorCall}"))
            {
                _writer.Line($"HasData = true;");
                _writer.Line($"_data = resource;");
                if (IsSingleton)
                    _writer.Line($"Parent = options;");
                _writer.Line($"{ClientDiagnosticsField} = new {typeof(ClientDiagnostics)}(ClientOptions);");
                var subscriptionParamString = _resource.RestClient.Parameters.Any(p => p.Name.Equals("subscriptionId")) ? ", Id.SubscriptionId" : string.Empty;
                _writer.Line($"{RestClientField} = new {_resource.RestClient.Type}({ClientDiagnosticsField}, {PipelineProperty}, {ClientOptionsProperty}{subscriptionParamString}, BaseUri);");
                foreach (var operationGroup in _resource.ChildOperations.Keys)
                {
<<<<<<< HEAD
                    _writer.Line($"{GetRestClientName(operationGroup)} = new {Context.Library.GetRestClient(operationGroup).Type}({ClientDiagnosticsField}, {PipelineProperty}{subscriptionParamString}, BaseUri);");
=======
                    _writer.Line($"{GetRestClientName(operationGroup)} = new {_context.Library.GetRestClient(operationGroup).Type}({ClientDiagnosticsField}, {PipelineProperty}, {ClientOptionsProperty}{subscriptionParamString}, BaseUri);");
>>>>>>> a90f4c48
                }
            }

            _writer.Line();
            _writer.WriteXmlDocumentationSummary($"Initializes a new instance of the <see cref=\"{TypeOfThis.Name}\"/> class.");
            _writer.WriteXmlDocumentationParameter("options", $"The client parameters to use in these operations.");
            _writer.WriteXmlDocumentationParameter("id", $"The identifier of the resource that is the target of operations.");
            using (_writer.Scope($"internal {TypeOfThis.Name}({typeof(ArmResource)} options, {_resource.ResourceIdentifierType} id) : base(options, id)"))
            {
                if (IsSingleton)
                _writer.Line($"Parent = options;");
                _writer.Line($"{ClientDiagnosticsField} = new {typeof(ClientDiagnostics)}(ClientOptions);");
                var subscriptionParamString = _resource.RestClient.Parameters.Any(p => p.Name.Equals("subscriptionId")) ? ", Id.SubscriptionId" : string.Empty;
                _writer.Line($"{RestClientField} = new {_resource.RestClient.Type}({ClientDiagnosticsField}, {PipelineProperty}, {ClientOptionsProperty}{subscriptionParamString}, BaseUri);");
                foreach (var operationGroup in _resource.ChildOperations.Keys)
                {
<<<<<<< HEAD
                    _writer.Line($"{GetRestClientName(operationGroup)} = new {Context.Library.GetRestClient(operationGroup).Type}({ClientDiagnosticsField}, {PipelineProperty}{subscriptionParamString}, BaseUri);");
=======
                    _writer.Line($"{GetRestClientName(operationGroup)} = new {_context.Library.GetRestClient(operationGroup).Type}({ClientDiagnosticsField}, {PipelineProperty}, {ClientOptionsProperty}{subscriptionParamString}, BaseUri);");
>>>>>>> a90f4c48
                }
            }
        }

        private void WriteClientProperties()
        {
            _writer.Line();
            _writer.WriteXmlDocumentationSummary($"Gets the resource type for the operations");
            _writer.Line($"public static readonly {typeof(ResourceType)} ResourceType = \"{_resource.OperationGroup.ResourceType(Configuration)}\";");
            _writer.Line();
            _writer.WriteXmlDocumentationSummary($"Gets the valid resource type for the operations");
            _writer.Line($"protected override {typeof(ResourceType)} ValidResourceType => ResourceType;");
            _writer.Line();
            _writer.WriteXmlDocumentationSummary($"Gets whether or not the current instance has data.");
            _writer.Line($"public virtual bool HasData {{ get; }}");
            _writer.Line();
            _writer.WriteXmlDocumentationSummary($"Gets the data representing this Feature.");
            _writer.WriteXmlDocumentationException(typeof(InvalidOperationException), $"Throws if there is no data loaded in the current instance.");
            using (_writer.Scope($"public virtual {_resourceData.Type} Data"))
            {
                using (_writer.Scope($"get"))
                {
                    _writer.Line($"if (!HasData)");
                    _writer.Line($"throw new {typeof(InvalidOperationException)}(\"The current instance does not have data, you must call Get first.\");");
                    _writer.Line($"return _data;");
                }
            }

            if (IsSingleton)
            {
                _writer.Line();
                _writer.WriteXmlDocumentationSummary($"Gets the parent resource of this resource.");
                _writer.Line($"public {typeof(ArmResource)} Parent {{ get; }}");
            }
        }

        private void WriteClientMethods()
        {
            var clientMethodsList = new List<RestClientMethod>();

            _writer.Line();
            if (_inheritArmResourceBase && _resource.GetMethod != null)
            {
                // write inherited get method
                WriteGetMethod(_resource.GetMethod, true, _resource.GetMethods, "Get");
                WriteGetMethod(_resource.GetMethod, false, _resource.GetMethods, "Get");

                clientMethodsList.AddRange(_resource.GetMethods.Select(m => m.RestClientMethod).ToList());

                WriteListAvailableLocationsMethod(true);
                WriteListAvailableLocationsMethod(false);
            }

            if (_isDeletableResource)
            {
                var deleteMethod = _resource.RestClient.Methods.Where(m => m.Request.HttpMethod == RequestMethod.Delete && m.Parameters.FirstOrDefault()?.Name.Equals("scope") == true).FirstOrDefault() ?? _resource.RestClient.Methods.Where(m => m.Request.HttpMethod == RequestMethod.Delete).OrderBy(m => m.Name.Length).FirstOrDefault();
                var deleteMethods = _resource.IsScopeOrExtension ? _resource.RestClient.Methods.Where(m => m.Request.HttpMethod == RequestMethod.Delete).ToList() : new List<RestClientMethod> { deleteMethod };
                // write delete method
                WriteLRO(deleteMethod, "Delete", deleteMethods);
                clientMethodsList.AddRange(deleteMethods);
            }

            if (_isITaggableResource)
            {
                // write update method
                WriteAddTagMethod();
                WriteSetTagsMethod();
                WriteRemoveTagMethod();
            }

            // 1. Listing myself at parent scope -> on the container named list
            // 2. Listing myself at ancestor scope -> extension method if the ancestor is not in this RP, or follow #3 by listing myself as the children of the ancestor in the operations of the ancestor
            // 3. Listing children (might be resource or not) -> on the operations

            // write rest of the methods
            foreach (var clientMethod in _resource.ResourceClientMethods)
            {
                if (!clientMethodsList.Contains(clientMethod.RestClientMethod))
                {
                    WriteClientMethod(_writer, clientMethod, clientMethod.Name, _resource.OperationGroup, _contextualParameterMappings, clientMethod.Diagnostics, true);
                    WriteClientMethod(_writer, clientMethod, clientMethod.Name, _resource.OperationGroup, _contextualParameterMappings, clientMethod.Diagnostics, false);
                }
            }

            // write paging methods
            foreach (var listMethod in _resource.ResourceListMethods)
            {
                if (listMethod.PagingMethod != null)
                {
                    WritePagingMethod(_resource.OperationGroup, listMethod.PagingMethod, _contextualParameterMappings, listMethod.PagingMethod.Diagnostics, listMethod.PagingMethod.Name, RestClientField, false);
                    WritePagingMethod(_resource.OperationGroup, listMethod.PagingMethod, _contextualParameterMappings, listMethod.PagingMethod.Diagnostics, listMethod.PagingMethod.Name, RestClientField, true);
                }
            }

            // write child methods
            foreach (var pair in _resource.ChildOperations)
            {
                var restClientName = GetRestClientName(pair.Key);
                foreach (var clientMethod in pair.Value.ClientMethods)
                {
                    var originalName = clientMethod.Name;
                    var methodName = originalName.EndsWith($"By{TypeOfThis.Name}") ? originalName.Substring(0, originalName.IndexOf("By")) : originalName;
                    Diagnostic diagnostic = new Diagnostic($"{TypeOfThis.Name}.{methodName}", Array.Empty<DiagnosticAttribute>());
                    WriteClientMethod(_writer, clientMethod, methodName, pair.Key, _contextualParameterMappings, diagnostic, true, restClientName);
                    WriteClientMethod(_writer, clientMethod, methodName, pair.Key, _contextualParameterMappings, diagnostic, false, restClientName);
                }
                foreach (var pagingMethod in pair.Value.PagingMethods)
                {
                    var originalName = pagingMethod.Name;
                    var methodName = originalName.EndsWith($"By{TypeOfThis.Name}") ? originalName.Substring(0, originalName.IndexOf("By")) : originalName;
                    Diagnostic diagnostic = new Diagnostic($"{TypeOfThis.Name}.{methodName}", Array.Empty<DiagnosticAttribute>());
                    WritePagingMethod(pair.Key, pagingMethod, _contextualParameterMappings, diagnostic, methodName, GetRestClientName(pair.Key), false);
                    WritePagingMethod(pair.Key, pagingMethod, _contextualParameterMappings, diagnostic, methodName, GetRestClientName(pair.Key), true);
                }
            }

            // write rest of the LRO methods
            var mergedMethods = new Dictionary<string, List<RestClientMethod>>();
            foreach (var clientMethod in _resource.ResourceLROMethods)
            {
                if (!clientMethodsList.Contains(clientMethod))
                {
                    if (Context.Library.TryGetMethodForMergedOperation($"{_resource.OperationGroup.Key}_{clientMethod.Name}_{clientMethod.Request.HttpMethod}", out var mergedMethodName))
                    {
                        if (mergedMethods.TryGetValue(mergedMethodName, out var methods))
                        {
                            methods.Add(clientMethod);
                        }
                        else
                        {
                            mergedMethods.Add(mergedMethodName, new List<RestClientMethod> { clientMethod });
                        }
                        continue;
                    }
                    WriteLRO(clientMethod);
                }
            }

            foreach (var kv in mergedMethods)
            {
                WriteLRO(kv.Value.OrderBy(m => m.Name.Length).First(), kv.Key, kv.Value);
            }
        }

        private void WritePagingMethod(OperationGroup operationGroup, PagingMethod pagingMethod, IEnumerable<ContextualParameterMapping> contextualParameterMappings, Diagnostic diagnostic, string clientMethodName, string restClientName, bool async)
        {
            _writer.Line();
            var parameterMapping = BuildParameterMapping(pagingMethod.Method, contextualParameterMappings);
            var methodParameters = parameterMapping.Where(p => p.IsPassThru).Select(p => p.Parameter);

            _writer.WriteXmlDocumentationSummary($"{pagingMethod.Method.Description}");
            foreach (var param in methodParameters)
            {
                _writer.WriteXmlDocumentationParameter(param);
            }
            _writer.WriteXmlDocumentationParameter("cancellationToken", $"The cancellation token to use.");

            CSharpType itemType = pagingMethod.PagingResponse.ItemType;
            FormattableString returnText = $"{(async ? "An async" : "A")} collection of <see cref=\"{itemType.Name}\" /> that may take multiple service requests to iterate over.";
            _writer.WriteXmlDocumentationReturns(returnText);

            var returnType = itemType.WrapPageable(async);

            var methodName = CreateMethodName(clientMethodName, async);
            _writer.Append($"public virtual {returnType} {methodName}(");
            foreach (var param in methodParameters)
            {
                _writer.WriteParameter(param);
            }
            _writer.Line($"{typeof(CancellationToken)} cancellationToken = default)");

            using (_writer.Scope())
            {
                WritePagingOperationBody(_writer, pagingMethod, itemType, restClientName, diagnostic,
                    ClientDiagnosticsField, $"", parameterMapping, async);
            }
        }

        private string GetRestClientName(OperationGroup operationGroup)
        {
            return $"_{operationGroup.Key.ToVariableName()}RestClient";
        }

        private void WriteGetMethod(ClientMethod method, bool async, List<ClientMethod> methods, string? methodName = null)
        {
            methodName = methodName ?? method.Name;
            _writer.Line();
            var parameterMappings = BuildParameterMapping(method.RestClientMethod, _contextualParameterMappings);
            var methodParameters = parameterMappings.Where(p => p.IsPassThru).Select(p => p.Parameter).ToList();
            _writer.WriteXmlDocumentationSummary($"{method.Description}");
            foreach (Parameter parameter in methodParameters)
            {
                _writer.WriteXmlDocumentationParameter(parameter.Name, $"{parameter.Description}");
            }
            _writer.WriteXmlDocumentationParameter("cancellationToken", $"The cancellation token to use.");
            var responseType = TypeOfThis.WrapResponse(async);
            _writer.Append($"public {GetAsyncKeyword(async)} {GetOverride(false, true)} {responseType} {CreateMethodName($"{methodName}", async)}(");

            foreach (Parameter parameter in methodParameters)
            {
                _writer.WriteParameter(parameter);
            }
            _writer.Line($"{typeof(CancellationToken)} cancellationToken = default)");
            using (_writer.Scope())
            {
                _writer.WriteParameterNullChecks(methodParameters);
                Diagnostic diagnostic = new Diagnostic($"{TypeOfThis.Name}.{methodName}", Array.Empty<DiagnosticAttribute>());
                WriteDiagnosticScope(_writer, diagnostic, ClientDiagnosticsField, _writer =>
                {
                    var response = new CodeWriterDeclaration("response");
                    response.SetActualName(response.RequestedName);
                    if (method.RestClientMethod.Operation.IsAncestorScope() || methods.Count < 2)
                    {
                        WriteGetMethodBody(method, response, async, parameterMappings);
                    }
                    else
                    {
                        var methodDict = methods.ToDictionary(m => m, m => m.RestClientMethod.Operation.AncestorResourceType());
                        // There could be methods at resource group scope and at resource scope, both with ResourceGroups AncestorResourceType.
                        ClientMethod? resourceMethod = null;
                        var resourceGroupMethod = methodDict.FirstOrDefault(kv => kv.Value == ResourceTypeBuilder.ResourceGroups).Key;
                        var resourceGroupMethodsCount = methodDict.Count(kv => kv.Value == ResourceTypeBuilder.ResourceGroups);
                        if (resourceGroupMethodsCount > 1)
                        {
                            // The parent resource type of a resource method is always resourceGroupsResources
                            resourceMethod = methodDict.FirstOrDefault(kv => kv.Key.RestClientMethod.Operation.ParentResourceType() == ResourceTypeBuilder.ResourceGroupResources).Key;
                            if (resourceMethod != null)
                            {
                                methodDict.Remove(resourceMethod);
                                resourceGroupMethod = methodDict.FirstOrDefault(kv => kv.Value == ResourceTypeBuilder.ResourceGroups).Key;
                            }
                        }
                        if (resourceGroupMethod != null)
                        {
                            methodDict.Remove(resourceGroupMethod);
                            var resourceGroupNameVar = resourceMethod == null ? "_" : "var resourceGroupName";
                            using (_writer.Scope($"if (Id.TryGetResourceGroupName(out {resourceGroupNameVar}))"))
                            {
                                if (resourceMethod != null)
                                {
                                    using (_writer.Scope($"if (Id.ResourceType.Equals({typeof(ResourceGroup)}.ResourceType))"))
                                    {
                                        WriteGetMethodBody(resourceGroupMethod, response, async, BuildParameterMapping(resourceGroupMethod.RestClientMethod, _contextualParameterMappings));
                                    }
                                    using (_writer.Scope($"else"))
                                    {
                                        WriteGetMethodBody(resourceMethod, response, async, BuildParameterMapping(resourceMethod.RestClientMethod, _contextualParameterMappings), isResourceLevel: true);
                                    }
                                }
                                else
                                {
                                    WriteGetMethodBody(resourceGroupMethod, response, async, BuildParameterMapping(resourceGroupMethod.RestClientMethod, _contextualParameterMappings));
                                }
                            }
                        } // No else clause with the assumption that resourceMethod only exists when resourceGroupMethod exists.
                        var managementGroupMethod = methodDict.FirstOrDefault(kv => kv.Value == ResourceTypeBuilder.ManagementGroups).Key;
                        var tenantMethod = methodDict.FirstOrDefault(kv => kv.Value == ResourceTypeBuilder.Tenant).Key;
                        var elseStr = resourceGroupMethod != null ? (managementGroupMethod == null && tenantMethod == null ? "else" : "else if") : "if";
                        var subscriptionMethod = methodDict.FirstOrDefault(kv => kv.Value == ResourceTypeBuilder.Subscriptions).Key;
                        if (subscriptionMethod != null)
                        {
                            methodDict.Remove(subscriptionMethod);
                            using (_writer.Scope($"{elseStr} (Id.TryGetSubscriptionId(out _))"))
                            {
                                WriteGetMethodBody(subscriptionMethod, response, async, BuildParameterMapping(subscriptionMethod.RestClientMethod, _contextualParameterMappings));
                            }
                        }

                        elseStr = (!elseStr.IsNullOrEmpty() || subscriptionMethod != null) ? "else " : string.Empty;
                        if (managementGroupMethod != null)
                        {
                            methodDict.Remove(managementGroupMethod);
                            using (elseStr.IsNullOrEmpty() ? null : _writer.Scope($"{elseStr}"))
                            {
                                if (tenantMethod != null)
                                {
                                    methodDict.Remove(tenantMethod);
                                    var parent = new CodeWriterDeclaration("parent");
                                    _writer.Line($"var {parent:D} = Id;");
                                    using (_writer.Scope($"while ({parent}.Parent != {typeof(ResourceIdentifier)}.RootResourceIdentifier)"))
                                    {
                                        _writer.Line($"{parent} = {parent}.Parent;");
                                    }
                                    using (_writer.Scope($"if (parent.ResourceType.Equals({typeof(ManagementGroup)}.ResourceType))"))
                                    {
                                        WriteGetMethodBody(managementGroupMethod, response, async, BuildParameterMapping(managementGroupMethod.RestClientMethod, _contextualParameterMappings));
                                    }
                                    using (_writer.Scope($"else"))
                                    {
                                        WriteGetMethodBody(tenantMethod, response, async, BuildParameterMapping(tenantMethod.RestClientMethod, _contextualParameterMappings));
                                    }
                                }
                                else
                                {
                                    WriteGetMethodBody(managementGroupMethod, response, async, BuildParameterMapping(managementGroupMethod.RestClientMethod, _contextualParameterMappings));
                                }
                            }
                        }
                        else if (tenantMethod != null)
                        {
                            methodDict.Remove(tenantMethod);
                            using (_writer.Scope($"{elseStr}"))
                            {
                                WriteGetMethodBody(tenantMethod, response, async, BuildParameterMapping(tenantMethod.RestClientMethod, _contextualParameterMappings));
                            }
                        }

                        if (methodDict.Count() > 0)
                        {
                            throw new Exception($"When trying to merge methods, multiple methods can be mapped to the same scope. The methods not handled: {String.Join(", ", methodDict.Select(kv => kv.Key.Name).ToList())}.");
                        }
                    }
                });
                _writer.Line();
            }
        }

        private void WriteGetMethodBody(ClientMethod clientMethod, CodeWriterDeclaration response, bool async, IEnumerable<ParameterMapping> parameterMappings, bool isResourceLevel = false)
        {
            if (isResourceLevel)
            {
                _writer.UseNamespace("System.Collections.Generic");
                _writer.Line($"var parent = Id.Parent;");
                _writer.Line($"var parentParts = new List<string>();");
                using (_writer.Scope($"while (!parent.ResourceType.Equals({typeof(ResourceGroup)}.ResourceType))"))
                {
                    _writer.Line($"parentParts.Insert(0, $\"{{parent.ResourceType.Types[parent.ResourceType.Types.Count - 1]}}/{{parent.Name}}\");");
                    _writer.Line($"parent = parent.Parent;");
                }
                _writer.Line($"var parentResourcePath = parentParts.Count > 0 ? string.Join(\"/\", parentParts) : \"\";");
                _writer.Line($"Id.TryGetSubscriptionId(out var subscriptionId);");
            }
            _writer.Append($"var {response} = ");
            if (async)
            {
                _writer.Append($"await ");
            }
            _writer.Append($"{RestClientField}.{CreateMethodName(clientMethod.Name, async)}( ");
            BuildAndWriteParameters(_writer, clientMethod.RestClientMethod, parameterMappings, isResourceLevel: isResourceLevel);
            _writer.Append($"cancellationToken)");

            if (async)
            {
                _writer.Append($".ConfigureAwait(false)");
            }
            _writer.Line($";");
            WriteEndOfGet(_writer, TypeOfThis, async);
        }

        private void WriteListAvailableLocationsMethod(bool async)
        {
            _writer.Line();
            _writer.WriteXmlDocumentationSummary($"Lists all available geo-locations.");
            _writer.WriteXmlDocumentationParameter("cancellationToken", $"A token to allow the caller to cancel the call to the service. The default value is <see cref=\"CancellationToken.None\" />.");
            _writer.WriteXmlDocumentationReturns($"A collection of locations that may take multiple service requests to iterate over.");

            var responseType = new CSharpType(typeof(IEnumerable<Location>)).WrapAsync(async);

            using (_writer.Scope($"public {GetAsyncKeyword(async)} {GetVirtual(true)} {responseType} {CreateMethodName("GetAvailableLocations", async)}({typeof(CancellationToken)} cancellationToken = default)"))
            {
                _writer.Line($"return {GetAwait(async)} {CreateMethodName("ListAvailableLocations", async)}(ResourceType, cancellationToken){GetConfigureAwait(async)};");
            }
        }

        private void WriteAddTagMethod()
        {
            WriteAddTag(true);
            WriteAddTag(false);
        }

        private void WriteAddTag(bool async)
        {
            _writer.Line();
            _writer.WriteXmlDocumentationSummary($"Add a tag to the current resource.");
            _writer.WriteXmlDocumentationParameter("key", $"The key for the tag.");
            _writer.WriteXmlDocumentationParameter("value", $"The value for the tag.");
            _writer.WriteXmlDocumentationParameter("cancellationToken", $"A token to allow the caller to cancel the call to the service. The default value is <see cref=\"CancellationToken.None\" />.");
            _writer.WriteXmlDocumentationReturns($"The updated resource with the tag added.");

            var responseType = TypeOfThis.WrapResponse(async);

            _writer.Append($"public {GetAsyncKeyword(async)} {GetVirtual(true)} {responseType} {CreateMethodName("AddTag", async)}(string key, string value, {typeof(CancellationToken)} cancellationToken = default)");
            using (_writer.Scope())
            {
                using (_writer.Scope($"if (string.IsNullOrWhiteSpace(key))"))
                {
                    _writer.Line($"throw new {typeof(ArgumentNullException)}($\"{{nameof(key)}} provided cannot be null or a whitespace.\", nameof(key));");
                }
                _writer.Line();

                Diagnostic diagnostic = new Diagnostic($"{TypeOfThis.Name}.AddTag", Array.Empty<DiagnosticAttribute>());
                WriteDiagnosticScope(_writer, diagnostic, ClientDiagnosticsField, _writer =>
                {
                    _writer.Append($"var originalTags = ");
                    if (async)
                    {
                        _writer.Append($"await ");
                    }
                    _writer.Line($"TagResource.{CreateMethodName("Get", async)}(cancellationToken){GetConfigureAwait(async)};");
                    _writer.Line($"originalTags.Value.Data.Properties.TagsValue[key] = value;");
                    WriteTaggableCommonMethod(async);
                });
                _writer.Line();
            }
        }

        private void WriteSetTagsMethod()
        {
            WriteSetTags(true);
            WriteSetTags(false);
        }

        private void WriteSetTags(bool async)
        {
            _writer.Line();
            _writer.WriteXmlDocumentationSummary($"Replace the tags on the resource with the given set.");
            _writer.WriteXmlDocumentationParameter("tags", $"The set of tags to use as replacement.");
            _writer.WriteXmlDocumentationParameter("cancellationToken", $"A token to allow the caller to cancel the call to the service. The default value is <see cref=\"CancellationToken.None\" />.");
            _writer.WriteXmlDocumentationReturns($"The updated resource with the tags replaced.");

            var responseType = TypeOfThis.WrapResponse(async);

            _writer.Append($"public {GetAsyncKeyword(async)} {GetVirtual(true)} {responseType} {CreateMethodName("SetTags", async)}({typeof(IDictionary<string, string>)} tags, {typeof(CancellationToken)} cancellationToken = default)");
            using (_writer.Scope())
            {
                using (_writer.Scope($"if (tags == null)"))
                {
                    _writer.Line($"throw new {typeof(ArgumentNullException)}($\"{{nameof(tags)}} provided cannot be null.\", nameof(tags));");
                }
                _writer.Line();

                Diagnostic diagnostic = new Diagnostic($"{TypeOfThis.Name}.SetTags", Array.Empty<DiagnosticAttribute>());
                WriteDiagnosticScope(_writer, diagnostic, ClientDiagnosticsField, _writer =>
                {
                    if (async)
                    {
                        _writer.Append($"await ");
                    }
                    _writer.Line($"TagResource.{CreateMethodName("Delete", async)}(cancellationToken){GetConfigureAwait(async)};");
                    _writer.Append($"var originalTags  = ");
                    if (async)
                    {
                        _writer.Append($"await ");
                    }
                    _writer.Line($"TagResource.{CreateMethodName("Get", async)}(cancellationToken){GetConfigureAwait(async)};");
                    _writer.Line($"originalTags.Value.Data.Properties.TagsValue.ReplaceWith(tags);");
                    WriteTaggableCommonMethod(async);
                });
                _writer.Line();
            }
        }

        private void WriteRemoveTagMethod()
        {
            WriteRemoveTag(true);
            WriteRemoveTag(false);
        }

        private void WriteRemoveTag(bool async)
        {
            _writer.Line();
            _writer.WriteXmlDocumentationSummary($"Removes a tag by key from the resource.");
            _writer.WriteXmlDocumentationParameter("key", $"The key of the tag to remove.");
            _writer.WriteXmlDocumentationParameter("cancellationToken", $"A token to allow the caller to cancel the call to the service. The default value is <see cref=\"CancellationToken.None\" />.");
            _writer.WriteXmlDocumentationReturns($"The updated resource with the tag removed.");

            var responseType = TypeOfThis.WrapResponse(async);

            _writer.Append($"public {GetAsyncKeyword(async)} {GetVirtual(true)} {responseType} {CreateMethodName("RemoveTag", async)}(string key, {typeof(CancellationToken)} cancellationToken = default)");
            using (_writer.Scope())
            {
                using (_writer.Scope($"if (string.IsNullOrWhiteSpace(key))"))
                {
                    _writer.Line($"throw new {typeof(ArgumentNullException)}($\"{{nameof(key)}} provided cannot be null or a whitespace.\", nameof(key));");
                }
                _writer.Line();

                Diagnostic diagnostic = new Diagnostic($"{TypeOfThis.Name}.RemoveTag", Array.Empty<DiagnosticAttribute>());
                WriteDiagnosticScope(_writer, diagnostic, ClientDiagnosticsField, _writer =>
                {
                    _writer.Append($"var originalTags = ");
                    if (async)
                    {
                        _writer.Append($"await ");
                    }
                    _writer.Line($"TagResource.{CreateMethodName("Get", async)}(cancellationToken){GetConfigureAwait(async)};");
                    _writer.Line($"originalTags.Value.Data.Properties.TagsValue.Remove(key);");
                    WriteTaggableCommonMethod(async);
                });
                _writer.Line();
            }
        }

        private void WriteTaggableCommonMethod(bool async)
        {
            if (async)
            {
                _writer.Append($"await ");
            }
            _writer.Line($"TagContainer.{CreateMethodName("CreateOrUpdate", async)}(originalTags.Value.Data, cancellationToken){GetConfigureAwait(async)};");
            _writer.Append($"var originalResponse = ");
            if (async)
            {
                _writer.Append($"await ");
            }
            var parameterMappings = BuildParameterMapping(_resource.GetMethod!.RestClientMethod, _contextualParameterMappings);
            _writer.Append($"{RestClientField}.{CreateMethodName(_resource.GetMethod.Name, async)}( ");
            // TODO -- temporary solution -- we need to assign all optional parameters as null
            foreach (var mapping in parameterMappings)
            {
                // We should not have any pass through parameters here, since we will not pass any parameters defined in the tag related functions to the Get function
                if (mapping.IsPassThru)
                {
                    if (mapping.Parameter.ValidateNotNull)
                        _writer.Append($"{mapping.Parameter.Name}, ");
                    else
                        _writer.Append($"null, ");
                }
                else
                {
                    _writer.Append($"{mapping.ValueExpression}, ");
                }
            }
            _writer.Line($"cancellationToken){GetConfigureAwait(async)};");
            _writer.Line($"return {typeof(Response)}.FromValue(new {TypeOfThis}(this, originalResponse.Value), originalResponse.GetRawResponse());");
        }

        private void WriteLRO(RestClientMethod clientMethod, string? methodName = null, List<RestClientMethod>? clientMethods = null)
        {
            WriteLROMethod(_writer, clientMethod, _contextualParameterMappings, Context.Library.IsLongRunningReallyLong(clientMethod), true, methodName, clientMethods);
            WriteLROMethod(_writer, clientMethod, _contextualParameterMappings, Context.Library.IsLongRunningReallyLong(clientMethod), false, methodName, clientMethods);
        }

        private void WriteChildResourceEntries()
        {
            foreach (var item in Context.CodeModel.OperationGroups)
            {
                if (item.ParentResourceType(Configuration).Equals(_resource.OperationGroup.ResourceType(Configuration)))
                {
                    if (item.TryGetSingletonResourceSuffix(Configuration, out var singletonResourceSuffix))
                    {
                        WriteChildSingletonResourceEntry(item, singletonResourceSuffix);
                    }
                    else
                    {
                        WriteChildNonSingletonResourceEntry(item);
                    }
                }
            }
        }

        private void WriteChildNonSingletonResourceEntry(OperationGroup operationGroupOfChildResource)
        {
            var container = Context.Library.GetResourceContainer(operationGroupOfChildResource);
            if (container == null)
                return;
            _writer.Line();
            _writer.WriteXmlDocumentationSummary($"Gets a list of {container.ResourceName.ToPlural()} in the {_resource.ResourceName}.");
            _writer.WriteXmlDocumentationReturns($"An object representing collection of {container.ResourceName.ToPlural()} and their operations over a {_resource.ResourceName}.");
            using (_writer.Scope($"public {container.Type} Get{container.ResourceName.ToPlural()}()"))
            {
                _writer.Line($"return new {container.Type}(this);");
            }
        }

        private void WriteChildSingletonResourceEntry(OperationGroup operationGroupOfChildSingleton, string singletonResourceSuffix)
        {
            var singletonResource = Context.Library.GetArmResource(operationGroupOfChildSingleton);
            _writer.Line();
            _writer.WriteXmlDocumentationSummary($"Gets an object representing a {singletonResource.Type.Name} along with the instance operations that can be performed on it.");
            _writer.WriteXmlDocumentationReturns($"Returns a <see cref=\"{singletonResource.Type.Name}\" /> object.");
            using (_writer.Scope($"public {singletonResource.Type} Get{singletonResource.Type.Name}()"))
            {
                // we cannot guarantee that the singleResourceSuffix can only have two segments (it has many different cases),
                // therefore instead of using the extension method of ResourceIdentifier, we are just concatting this as a string
                _writer.Line($"return new {singletonResource.Type.Name}(this, Id + \"/{singletonResourceSuffix}\");");
            }
        }

        protected override void MakeResourceNameParamPassThrough(RestClientMethod method, List<ParameterMapping> parameterMapping, Stack<string> parentNameStack)
        {
            // operations.Id is the ID of the resource itself, therefore we do not need to make the resource name pass through
        }

        protected override bool ShouldPassThrough(ref string dotParent, Stack<string> parentNameStack, Parameter parameter, ref string valueExpression)
        {
            bool passThru = false;
            var isAncestorResourceTypeTenant = _resource.OperationGroup.IsAncestorResourceTypeTenant(Context);
            if (string.Equals(parameter.Name, "resourceGroupName", StringComparison.InvariantCultureIgnoreCase) && !isAncestorResourceTypeTenant)
            {
                valueExpression = "Id.ResourceGroupName";
            }
            else if (string.Equals(parameter.Name, "subscriptionId", StringComparison.InvariantCultureIgnoreCase) && !isAncestorResourceTypeTenant)
            {
                valueExpression = "Id.SubscriptionId";
            }
            else
            {
                parentNameStack.Push($"Id{dotParent}.Name");
                dotParent += ".Parent";
            }

            return passThru;
        }
    }
}<|MERGE_RESOLUTION|>--- conflicted
+++ resolved
@@ -146,11 +146,7 @@
                 _writer.Line($"{RestClientField} = new {_resource.RestClient.Type}({ClientDiagnosticsField}, {PipelineProperty}, {ClientOptionsProperty}{subscriptionParamString}, BaseUri);");
                 foreach (var operationGroup in _resource.ChildOperations.Keys)
                 {
-<<<<<<< HEAD
-                    _writer.Line($"{GetRestClientName(operationGroup)} = new {Context.Library.GetRestClient(operationGroup).Type}({ClientDiagnosticsField}, {PipelineProperty}{subscriptionParamString}, BaseUri);");
-=======
-                    _writer.Line($"{GetRestClientName(operationGroup)} = new {_context.Library.GetRestClient(operationGroup).Type}({ClientDiagnosticsField}, {PipelineProperty}, {ClientOptionsProperty}{subscriptionParamString}, BaseUri);");
->>>>>>> a90f4c48
+                    _writer.Line($"{GetRestClientName(operationGroup)} = new {Context.Library.GetRestClient(operationGroup).Type}({ClientDiagnosticsField}, {PipelineProperty}, {ClientOptionsProperty}{subscriptionParamString}, BaseUri);");
                 }
             }
 
@@ -167,11 +163,7 @@
                 _writer.Line($"{RestClientField} = new {_resource.RestClient.Type}({ClientDiagnosticsField}, {PipelineProperty}, {ClientOptionsProperty}{subscriptionParamString}, BaseUri);");
                 foreach (var operationGroup in _resource.ChildOperations.Keys)
                 {
-<<<<<<< HEAD
-                    _writer.Line($"{GetRestClientName(operationGroup)} = new {Context.Library.GetRestClient(operationGroup).Type}({ClientDiagnosticsField}, {PipelineProperty}{subscriptionParamString}, BaseUri);");
-=======
-                    _writer.Line($"{GetRestClientName(operationGroup)} = new {_context.Library.GetRestClient(operationGroup).Type}({ClientDiagnosticsField}, {PipelineProperty}, {ClientOptionsProperty}{subscriptionParamString}, BaseUri);");
->>>>>>> a90f4c48
+                    _writer.Line($"{GetRestClientName(operationGroup)} = new {Context.Library.GetRestClient(operationGroup).Type}({ClientDiagnosticsField}, {PipelineProperty}, {ClientOptionsProperty}{subscriptionParamString}, BaseUri);");
                 }
             }
         }
