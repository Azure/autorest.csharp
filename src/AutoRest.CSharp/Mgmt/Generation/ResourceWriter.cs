﻿// Copyright (c) Microsoft Corporation. All rights reserved.
// Licensed under the MIT License.

using System;
using System.Collections.Generic;
using System.Linq;
using System.Threading;
using AutoRest.CSharp.Generation.Types;
using AutoRest.CSharp.Generation.Writers;
using AutoRest.CSharp.Mgmt.AutoRest;
using AutoRest.CSharp.Mgmt.Decorator;
using AutoRest.CSharp.Mgmt.Models;
using AutoRest.CSharp.Mgmt.Output;
using AutoRest.CSharp.Output.Models.Requests;
using AutoRest.CSharp.Output.Models.Types;
using AutoRest.CSharp.Utilities;
using Azure;
using Azure.Core;
using Azure.Core.Pipeline;
using Azure.ResourceManager;
using Azure.ResourceManager.Core;
using Azure.ResourceManager.Models;
using Azure.ResourceManager.Resources.Models;
using static AutoRest.CSharp.Mgmt.Decorator.ParameterMappingBuilder;
using Resource = AutoRest.CSharp.Mgmt.Output.Resource;
using ResourceType = Azure.ResourceManager.ResourceType;

namespace AutoRest.CSharp.Mgmt.Generation
{
    internal class ResourceWriter : MgmtClientBaseWriter
    {
        protected Resource _resource;
        protected ResourceData _resourceData;
        private bool _isITaggableResource = false;

        protected virtual Type BaseClass => typeof(ArmResource);

        protected override string ContextProperty => "this";

        protected override string BranchIdVariableName => "Id.Parent";

        private bool IsSingleton => _resource.IsSingleton;

        public ResourceWriter(CodeWriter writer, Resource resource, BuildContext<MgmtOutputLibrary> context) : base(writer, resource, context)
        {
            _resource = resource;
            _resourceData = resource.ResourceData;
        }

        public override void Write()
        {
            WriteUsings(_writer);

            using (_writer.Namespace(TypeOfThis.Namespace))
            {
                _writer.WriteXmlDocumentationSummary($"{_resource.Description}");
                _writer.Line($"{_resource.Declaration.Accessibility} partial class {TypeNameOfThis}: {BaseClass}");

                if (_resource.GetOperation == null)
                    throw new ErrorHelpers.ErrorException($@"Get operation is missing for '{TypeOfThis.Name}' resource under '{string.Join(", ", _resource.RequestPaths)}'.
Check the swagger definition, and use 'request-path-to-resource-name' or 'request-path-is-non-resource' directive to specify the correct resource if necessary.");

                var inheritType = new CSharpType(typeof(TrackedResource));
                if (_resourceData.Inherits != null && _resourceData.Inherits.Name == inheritType.Name)
                {
                    _isITaggableResource = true;
                }

                using (_writer.Scope())
                {
                    WriteFields();
                    WriteCtors();
                    WriteProperties();
                    WriteMethods();

                    // write children
                    WriteChildResourceEntries();
                }
            }
        }

        protected virtual void WriteFields()
        {
            WriteFields(_writer, This.RestClients);
            _writer.Line($"private readonly {_resourceData.Type} _data;");
        }

        protected virtual void WriteCtors()
        {
            _writer.Line();
            // write protected default constructor
            _writer.WriteXmlDocumentationSummary($"Initializes a new instance of the <see cref=\"{TypeOfThis}\"/> class for mocking.");
            using (_writer.Scope($"protected {TypeOfThis.Name}()"))
            { }

            // write "resource + id" constructor
            _writer.Line();
            _writer.WriteXmlDocumentationSummary($"Initializes a new instance of the <see cref = \"{TypeOfThis.Name}\"/> class.");
            _writer.WriteXmlDocumentationParameter("options", $"The client parameters to use in these operations.");
            _writer.WriteXmlDocumentationParameter("resource", $"The resource that is the target of operations.");

            var idPropString = _resourceData.IsIdString() ? "new ResourceIdentifier(resource.Id)" : "resource.Id";

            // inherits the default constructor when it is not a resource
            using (_writer.Scope($"internal {TypeOfThis.Name}({typeof(ArmResource)} options, {_resourceData.Type} resource) : base(options, {idPropString})"))
            {
                _writer.Line($"HasData = true;");
                _writer.Line($"_data = resource;");
                if (IsSingleton)
                    _writer.Line($"Parent = options;");
                _writer.Line($"{ClientDiagnosticsField} = new {typeof(ClientDiagnostics)}(ClientOptions);");
                WriteRestClientAssignments();
            }

            _writer.Line();
            _writer.WriteXmlDocumentationSummary($"Initializes a new instance of the <see cref=\"{TypeOfThis.Name}\"/> class.");
            _writer.WriteXmlDocumentationParameter("options", $"The client parameters to use in these operations.");
            _writer.WriteXmlDocumentationParameter("id", $"The identifier of the resource that is the target of operations.");
            using (_writer.Scope($"internal {TypeOfThis.Name}({typeof(ArmResource)} options, {typeof(ResourceIdentifier)} id) : base(options, id)"))
            {
                if (IsSingleton)
                    _writer.Line($"Parent = options;");
                _writer.Line($"{ClientDiagnosticsField} = new {typeof(ClientDiagnostics)}(ClientOptions);");
                WriteRestClientAssignments();
            }

            _writer.Line();
            _writer.WriteXmlDocumentationSummary($"Initializes a new instance of the <see cref=\"{TypeOfThis.Name}\"/> class.");
            _writer.WriteXmlDocumentationParameter("clientOptions", $"The client options to build client context.");
            _writer.WriteXmlDocumentationParameter("credential", $"The credential to build client context.");
            _writer.WriteXmlDocumentationParameter("uri", $"The uri to build client context.");
            _writer.WriteXmlDocumentationParameter("pipeline", $"The pipeline to build client context.");
            _writer.WriteXmlDocumentationParameter("id", $"The identifier of the resource that is the target of operations.");
            using (_writer.Scope($"internal {TypeOfThis.Name}({typeof(ArmClientOptions)} clientOptions, {typeof(TokenCredential)} credential, {typeof(Uri)} uri, {typeof(HttpPipeline)} pipeline, {typeof(ResourceIdentifier)} id) : base(clientOptions, credential, uri, pipeline, id)"))
            {
                _writer.Line($"{ClientDiagnosticsField} = new {typeof(ClientDiagnostics)}(ClientOptions);");
                WriteRestClientAssignments();
            }
        }

        protected void WriteRestClientAssignments()
        {
            // write assignment statements of the rest clients of this resource
            foreach (var client in This.RestClients)
            {
                var subscriptionParamString = client.Parameters.Any(p => p.Name.Equals("subscriptionId")) ? ", Id.SubscriptionId" : string.Empty;
                _writer.Line($"{GetRestClientVariableName(client)} = new {client.Type.Name}({ClientDiagnosticsField}, {PipelineProperty}, {ClientOptionsProperty}{subscriptionParamString}, {BaseUriField});");
            }
        }

        protected virtual void WriteProperties()
        {
            _writer.Line();
            _writer.WriteXmlDocumentationSummary($"Gets the resource type for the operations");

            _writer.Line($"public static readonly {typeof(ResourceType)} ResourceType = \"{_resource.ResourceType}\";");
            _writer.Line();
            _writer.WriteXmlDocumentationSummary($"Gets the valid resource type for the operations");
            _writer.Line($"protected override {typeof(ResourceType)} ValidResourceType => ResourceType;");
            _writer.Line();
            _writer.WriteXmlDocumentationSummary($"Gets whether or not the current instance has data.");
            _writer.Line($"public virtual bool HasData {{ get; }}");
            _writer.Line();
            _writer.WriteXmlDocumentationSummary($"Gets the data representing this Feature.");
            _writer.WriteXmlDocumentationException(typeof(InvalidOperationException), $"Throws if there is no data loaded in the current instance.");
            using (_writer.Scope($"public virtual {_resourceData.Type} Data"))
            {
                using (_writer.Scope($"get"))
                {
                    _writer.Line($"if (!HasData)");
                    _writer.Line($"throw new {typeof(InvalidOperationException)}(\"The current instance does not have data, you must call Get first.\");");
                    _writer.Line($"return _data;");
                }
            }

            if (IsSingleton)
            {
                _writer.Line();
                _writer.WriteXmlDocumentationSummary($"Gets the parent resource of this resource.");
                _writer.Line($"public {typeof(ArmResource)} Parent {{ get; }}");
            }
        }

        protected virtual void WriteMethods()
        {
            _writer.Line();
            // write get method
            WriteGetMethod(_resource.GetOperation!, true);
            WriteGetMethod(_resource.GetOperation!, false);

            WriteListAvailableLocationsMethod(true);
            WriteListAvailableLocationsMethod(false);

            // write delete method
            WriteDeleteMethod(_resource.DeleteOperation, true);
            WriteDeleteMethod(_resource.DeleteOperation, false);

            if (_resource.IsSingleton)
            {
                // only write create method when this is a singleton
                WriteCreateOrUpdateMethod(_resource.CreateOperation, true);
                WriteCreateOrUpdateMethod(_resource.CreateOperation, false);
            }

            if (_isITaggableResource)
            {
                WriteAddTagMethod(true);
                WriteAddTagMethod(false);
                WriteSetTagsMethod(true);
                WriteSetTagsMethod(false);
                WriteRemoveTagMethod(true);
                WriteRemoveTagMethod(false);
            }

            // write update method
            WriteUpdateMethod(_resource.UpdateOperation, true);
            WriteUpdateMethod(_resource.UpdateOperation, false);

            // 1. Listing myself at parent scope -> on the collection named list
            // 2. Listing myself at ancestor scope -> extension method if the ancestor is not in this RP, or follow #3 by listing myself as the children of the ancestor in the operations of the ancestor
            // 3. Listing children (might be resource or not) -> on the operations

            // write all the methods that should belong to this resource
            foreach (var clientOperation in _resource.ClientOperations)
            {
                WriteMethod(clientOperation, true);
                WriteMethod(clientOperation, false);
            }

            // TODO -- what does this used for?
            //foreach (var kv in mergedMethods)
            //{
            //    WriteLRO(kv.Value.OrderBy(m => m.Name.Length).First(), kv.Key, kv.Value);
            //}
        }

        protected override Models.ResourceType GetBranchResourceType(RequestPath branch)
        {
            return branch.ParentRequestPath(Context).GetResourceType(Config);
        }

        protected void WriteGetMethod(MgmtClientOperation operation, bool async)
        {
            WriteNormalMethod(operation, async, shouldThrowExceptionWhenNull: true);
        }

        protected void WriteCreateOrUpdateMethod(MgmtClientOperation? operation, bool async)
        {
            if (operation == null)
                return;
            WriteLROMethod(operation, async);
        }

        protected void WriteDeleteMethod(MgmtClientOperation? operation, bool async)
        {
            if (operation == null)
                return;
            WriteLROMethod(operation, async);
        }

        private void WriteUpdateMethod(MgmtClientOperation? operation, bool async)
        {
            if (operation == null)
                return;
            WriteMethod(operation, async);
        }

        protected override CSharpType? WrapResourceDataType(CSharpType? type, MgmtRestOperation operation)
        {
            if (!IsResourceDataType(type, operation))
                return type;

            return _resource.Type;
        }

        protected override bool IsResourceDataType(CSharpType? type, MgmtRestOperation clientOperation)
        {
            return _resourceData.Type.Equals(type);
        }

        private void WriteListAvailableLocationsMethod(bool async)
        {
            _writer.Line();
            _writer.WriteXmlDocumentationSummary($"Lists all available geo-locations.");
            _writer.WriteXmlDocumentationParameter("cancellationToken", $"A token to allow the caller to cancel the call to the service. The default value is <see cref=\"CancellationToken.None\" />.");
            _writer.WriteXmlDocumentationReturns($"A collection of locations that may take multiple service requests to iterate over.");

            var responseType = new CSharpType(typeof(IEnumerable<Location>)).WrapAsync(async);

            using (_writer.Scope($"public {GetAsyncKeyword(async)} {GetVirtual(true)} {responseType} {CreateMethodName("GetAvailableLocations", async)}({typeof(CancellationToken)} cancellationToken = default)"))
            {
                _writer.Line($"return {GetAwait(async)} {CreateMethodName("ListAvailableLocations", async)}(ResourceType, cancellationToken){GetConfigureAwait(async)};");
            }
        }

        private void WriteAddTagMethod(bool async)
        {
            _writer.Line();
            _writer.WriteXmlDocumentationSummary($"Add a tag to the current resource.");
            _writer.WriteXmlDocumentationParameter("key", $"The key for the tag.");
            _writer.WriteXmlDocumentationParameter("value", $"The value for the tag.");
            _writer.WriteXmlDocumentationParameter("cancellationToken", $"A token to allow the caller to cancel the call to the service. The default value is <see cref=\"CancellationToken.None\" />.");
            _writer.WriteXmlDocumentationReturns($"The updated resource with the tag added.");

            var responseType = TypeOfThis.WrapResponse(async);

            _writer.Append($"public {GetAsyncKeyword(async)} {GetVirtual(true)} {responseType} {CreateMethodName("AddTag", async)}(string key, string value, {typeof(CancellationToken)} cancellationToken = default)");
            using (_writer.Scope())
            {
                using (_writer.Scope($"if (string.IsNullOrWhiteSpace(key))"))
                {
                    _writer.Line($"throw new {typeof(ArgumentNullException)}($\"{{nameof(key)}} provided cannot be null or a whitespace.\", nameof(key));");
                }
                _writer.Line();

                Diagnostic diagnostic = new Diagnostic($"{TypeOfThis.Name}.AddTag", Array.Empty<DiagnosticAttribute>());
                using (WriteDiagnosticScope(_writer, diagnostic, ClientDiagnosticsField))
                {
                    _writer.Append($"var originalTags = ");
                    if (async)
                    {
                        _writer.Append($"await ");
                    }
                    _writer.Line($"TagResource.{CreateMethodName("Get", async)}(cancellationToken){GetConfigureAwait(async)};");
                    _writer.Line($"originalTags.Value.Data.Properties.TagsValue[key] = value;");
                    WriteTaggableCommonMethod(async);
                }
                _writer.Line();
            }
        }

        private void WriteSetTagsMethod(bool async)
        {
            _writer.Line();
            _writer.WriteXmlDocumentationSummary($"Replace the tags on the resource with the given set.");
            _writer.WriteXmlDocumentationParameter("tags", $"The set of tags to use as replacement.");
            _writer.WriteXmlDocumentationParameter("cancellationToken", $"A token to allow the caller to cancel the call to the service. The default value is <see cref=\"CancellationToken.None\" />.");
            _writer.WriteXmlDocumentationReturns($"The updated resource with the tags replaced.");

            var responseType = TypeOfThis.WrapResponse(async);

            _writer.Append($"public {GetAsyncKeyword(async)} {GetVirtual(true)} {responseType} {CreateMethodName("SetTags", async)}({typeof(IDictionary<string, string>)} tags, {typeof(CancellationToken)} cancellationToken = default)");
            using (_writer.Scope())
            {
                using (_writer.Scope($"if (tags == null)"))
                {
                    _writer.Line($"throw new {typeof(ArgumentNullException)}($\"{{nameof(tags)}} provided cannot be null.\", nameof(tags));");
                }
                _writer.Line();

                Diagnostic diagnostic = new Diagnostic($"{TypeOfThis.Name}.SetTags", Array.Empty<DiagnosticAttribute>());
                using (WriteDiagnosticScope(_writer, diagnostic, ClientDiagnosticsField))
                {
                    if (async)
                    {
                        _writer.Append($"await ");
                    }
                    _writer.Line($"TagResource.{CreateMethodName("Delete", async)}(cancellationToken: cancellationToken){GetConfigureAwait(async)};");
                    _writer.Append($"var originalTags  = ");
                    if (async)
                    {
                        _writer.Append($"await ");
                    }
                    _writer.Line($"TagResource.{CreateMethodName("Get", async)}(cancellationToken){GetConfigureAwait(async)};");
                    _writer.Line($"originalTags.Value.Data.Properties.TagsValue.ReplaceWith(tags);");
                    WriteTaggableCommonMethod(async);
                }
                _writer.Line();
            }
        }

        private void WriteRemoveTagMethod(bool async)
        {
            _writer.Line();
            _writer.WriteXmlDocumentationSummary($"Removes a tag by key from the resource.");
            _writer.WriteXmlDocumentationParameter("key", $"The key of the tag to remove.");
            _writer.WriteXmlDocumentationParameter("cancellationToken", $"A token to allow the caller to cancel the call to the service. The default value is <see cref=\"CancellationToken.None\" />.");
            _writer.WriteXmlDocumentationReturns($"The updated resource with the tag removed.");

            var responseType = TypeOfThis.WrapResponse(async);

            _writer.Append($"public {GetAsyncKeyword(async)} {GetVirtual(true)} {responseType} {CreateMethodName("RemoveTag", async)}(string key, {typeof(CancellationToken)} cancellationToken = default)");
            using (_writer.Scope())
            {
                using (_writer.Scope($"if (string.IsNullOrWhiteSpace(key))"))
                {
                    _writer.Line($"throw new {typeof(ArgumentNullException)}($\"{{nameof(key)}} provided cannot be null or a whitespace.\", nameof(key));");
                }
                _writer.Line();

                Diagnostic diagnostic = new Diagnostic($"{TypeOfThis.Name}.RemoveTag");
                using (WriteDiagnosticScope(_writer, diagnostic, ClientDiagnosticsField))
                {
                    _writer.Append($"var originalTags = ");
                    if (async)
                    {
                        _writer.Append($"await ");
                    }
                    _writer.Line($"TagResource.{CreateMethodName("Get", async)}(cancellationToken){GetConfigureAwait(async)};");
                    _writer.Line($"originalTags.Value.Data.Properties.TagsValue.Remove(key);");
                    WriteTaggableCommonMethod(async);
                }
                _writer.Line();
            }
        }

        private void WriteTaggableCommonMethod(bool async)
        {
            _writer.Line($"{GetAwait(async)} TagResource.{CreateMethodName("CreateOrUpdate", async)}(originalTags.Value.Data, cancellationToken: cancellationToken){GetConfigureAwait(async)};");

            BuildParameters(_resource.GetOperation!, out var operationMappings, out var parameterMappings, out _);

            // we need to write multiple branches for a normal method
            if (operationMappings.Count == 1)
            {
                // if we only have one branch, we would not need those if-else statements
                var branch = operationMappings.Keys.First();
                WriteTaggableCommonMethodBranch(operationMappings[branch], parameterMappings[branch], async);
            }
            else
            {
                // branches go here
                throw new NotImplementedException("multi-branch normal method not supported yet");
            }
        }

        private void WriteTaggableCommonMethodBranch(MgmtRestOperation operation, IEnumerable<ParameterMapping> parameterMapping, bool async)
        {
            _writer.Append($"var originalResponse = {GetAwait(async)} ");
            // TODO -- we need to implement the branches here as well
            //var pathParamNames = GetPathParametersName(_resource.GetMethod!.RestClientMethod, _resource.OperationGroup, Context).ToList();
            _writer.Append($"{GetRestClientVariableName(operation.RestClient)}.{CreateMethodName(operation.Method.Name, async)}( ");
            WriteArguments(_writer, parameterMapping, true);
            _writer.Line($"cancellationToken){GetConfigureAwait(async)};");
            _writer.Line($"return {typeof(Response)}.FromValue(new {TypeOfThis}(this, originalResponse.Value), originalResponse.GetRawResponse());");
        }

        protected override void WriteResourceCollectionEntry(Resource resource)
        {
            var collection = resource.ResourceCollection;
            if (collection == null)
                throw new InvalidOperationException($"We are about to write a {resource.Type.Name} resource entry in {_resource.Type.Name} resource, but it does not have a collection, this cannot happen");
            _writer.Line();
<<<<<<< HEAD
            _writer.WriteXmlDocumentationSummary($"Gets a collection of {resource.Type.Name.ToPlural()} in the {_resource.Type.Name}.");
            _writer.WriteXmlDocumentationReturns($"An object representing collection of {resource.Type.Name.ToPlural()} and their operations over a {_resource.Type.Name}.");
            _writer.WriteXmlDocumentationParameters(collection.ExtraConstructorParameters);
            var extraConstructorParameters = collection.ExtraConstructorParameters;
            _writer.Append($"public {collection.Type.Name} Get{resource.Type.Name.ToPlural()}(");
            foreach (var parameter in collection.ExtraConstructorParameters)
=======
            _writer.WriteXmlDocumentationSummary($"Gets a collection of {resource.Type.Name.LastWordToPlural()} in the {_resource.Type.Name}.");
            _writer.WriteXmlDocumentationReturns($"An object representing collection of {resource.Type.Name.LastWordToPlural()} and their operations over a {_resource.Type.Name}.");
            using (_writer.Scope($"public {collection.Type.Name} Get{resource.Type.Name.ResourceNameToPlural()}()"))
>>>>>>> 5474a412
            {
                _writer.WriteParameter(parameter);
            }
            _writer.RemoveTrailingComma();
            _writer.Line($")");
            using (_writer.Scope())
            {
                _writer.Append($"return new {collection.Type.Name}(this, ");
                foreach (var parameter in collection.ExtraConstructorParameters)
                {
                    _writer.Append($"{parameter.Name}, ");
                }
                _writer.RemoveTrailingComma();
                _writer.Line($");");
            }
        }

        protected override void WriteSingletonResourceEntry(Resource resource, string singletonResourceIdSuffix)
        {
            _writer.Line();
            _writer.WriteXmlDocumentationSummary($"Gets an object representing a {resource.Type.Name} along with the instance operations that can be performed on it in the {_resource.Type.Name}.");
            _writer.WriteXmlDocumentationReturns($"Returns a <see cref=\"{resource.Type}\" /> object.");
            using (_writer.Scope($"public {resource.Type.Name} Get{resource.Type.Name}()"))
            {
                // we cannot guarantee that the singleResourceSuffix can only have two segments (it has many different cases),
                // therefore instead of using the extension method of ResourceIdentifier, we are just concatting this as a string
                _writer.Line($"return new {resource.Type.Name}(this, new ResourceIdentifier(Id.ToString() + \"/{singletonResourceIdSuffix}\"));");
            }
        }
    }
}<|MERGE_RESOLUTION|>--- conflicted
+++ resolved
@@ -441,18 +441,12 @@
             if (collection == null)
                 throw new InvalidOperationException($"We are about to write a {resource.Type.Name} resource entry in {_resource.Type.Name} resource, but it does not have a collection, this cannot happen");
             _writer.Line();
-<<<<<<< HEAD
-            _writer.WriteXmlDocumentationSummary($"Gets a collection of {resource.Type.Name.ToPlural()} in the {_resource.Type.Name}.");
-            _writer.WriteXmlDocumentationReturns($"An object representing collection of {resource.Type.Name.ToPlural()} and their operations over a {_resource.Type.Name}.");
+            _writer.WriteXmlDocumentationSummary($"Gets a collection of {resource.Type.Name.LastWordToPlural()} in the {_resource.Type.Name}.");
+            _writer.WriteXmlDocumentationReturns($"An object representing collection of {resource.Type.Name.LastWordToPlural()} and their operations over a {_resource.Type.Name}.");
             _writer.WriteXmlDocumentationParameters(collection.ExtraConstructorParameters);
             var extraConstructorParameters = collection.ExtraConstructorParameters;
-            _writer.Append($"public {collection.Type.Name} Get{resource.Type.Name.ToPlural()}(");
+            _writer.Append($"public {collection.Type.Name} Get{resource.Type.Name.ResourceNameToPlural()}(");
             foreach (var parameter in collection.ExtraConstructorParameters)
-=======
-            _writer.WriteXmlDocumentationSummary($"Gets a collection of {resource.Type.Name.LastWordToPlural()} in the {_resource.Type.Name}.");
-            _writer.WriteXmlDocumentationReturns($"An object representing collection of {resource.Type.Name.LastWordToPlural()} and their operations over a {_resource.Type.Name}.");
-            using (_writer.Scope($"public {collection.Type.Name} Get{resource.Type.Name.ResourceNameToPlural()}()"))
->>>>>>> 5474a412
             {
                 _writer.WriteParameter(parameter);
             }
