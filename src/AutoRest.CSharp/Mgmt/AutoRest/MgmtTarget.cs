--- conflicted
+++ resolved
@@ -105,13 +105,8 @@
                 }
                 else if (model is EnumType et)
                 {
-<<<<<<< HEAD
-                    var inputType = MgmtContext.Library.SchemaMap.First(map => map.Value == model).Key;
+                    var inputType = MgmtContext.Library.SchemaMap.Value.First(map => map.Value == model).Key;
                     var choices = inputType switch
-=======
-                    var schema = MgmtContext.Library.SchemaMap.Value.First(map => map.Value == model).Key;
-                    var choices = schema switch
->>>>>>> 2b203376
                     {
                         InputEnumType sc => sc.AllowedValues,
                         _ => throw new InvalidOperationException("Unexpected Schema type for EnumType: " + inputType.GetType())
