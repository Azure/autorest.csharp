--- conflicted
+++ resolved
@@ -18,10 +18,7 @@
 using AutoRest.CSharp.Mgmt.Output;
 using AutoRest.CSharp.Mgmt.Report;
 using AutoRest.CSharp.Output.Models.Types;
-<<<<<<< HEAD
-=======
 using Microsoft.CodeAnalysis;
->>>>>>> e956c836
 
 namespace AutoRest.CSharp.AutoRest.Plugins
 {
@@ -64,16 +61,9 @@
             project.AddGeneratedFile(filename, text);
         }
 
-<<<<<<< HEAD
-        public static async Task ExecuteAsync(GeneratedCodeWorkspace project, InputNamespace inputNamespace, SourceInputModel? sourceInputModel)
+        public static async Task ExecuteAsync(GeneratedCodeWorkspace project)
         {
             var addedFilenames = new HashSet<string>();
-            MgmtContext.Initialize(new BuildContext<MgmtOutputLibrary>(inputNamespace, sourceInputModel));
-=======
-        public static async Task ExecuteAsync(GeneratedCodeWorkspace project, CodeModel codeModel, SourceInputModel? sourceInputModel, SchemaUsageProvider schemaUsageProvider)
-        {
-            var addedFilenames = new HashSet<string>();
->>>>>>> e956c836
             var serializeWriter = new SerializationWriter();
             var isArmCore = Configuration.MgmtConfiguration.IsArmCore;
 
