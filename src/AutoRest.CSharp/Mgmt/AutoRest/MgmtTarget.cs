--- conflicted
+++ resolved
@@ -256,14 +256,10 @@
                 foreach (var extensionClient in extensionClients)
                 {
                     if (!extensionClient.IsEmpty)
-<<<<<<< HEAD
+                    {
+                        MgmtReport.Instance.ExtensionSection.Add(extensionClient.ResourceName, new ExtensionItem(extensionClient, MgmtReport.Instance.TransformSection));
                         WriteExtensionFile(project, MgmtExtensionClientWriter.GetWriter(extensionClient));
-=======
-                    {
-                        MgmtReport.Instance.ExtensionSection.Add(extensionClient.ResourceName, new ExtensionItem(extensionClient, MgmtReport.Instance.TransformSection));
-                        WriteExtensionFile(project, new MgmtExtensionClientWriter(extensionClient));
                     }
->>>>>>> 547e935b
                 }
             }
         }
