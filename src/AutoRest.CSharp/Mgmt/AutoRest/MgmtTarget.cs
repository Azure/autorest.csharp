--- conflicted
+++ resolved
@@ -21,13 +21,10 @@
 using Azure.ResourceManager.Models;
 using Azure.ResourceManager.Resources;
 using Microsoft.CodeAnalysis;
-<<<<<<< HEAD
 using System.Text.RegularExpressions;
 using AutoRest.CSharp.Utilities;
 using AutoRest.CSharp.Mgmt.Report;
 using ResourceData = AutoRest.CSharp.Mgmt.Output.ResourceData;
-=======
->>>>>>> f09b0deb
 
 namespace AutoRest.CSharp.AutoRest.Plugins
 {
@@ -307,14 +304,14 @@
                 });
 
                 resourceModel.Name = resource.ResourceName;
-                resourceModel.SwaggerModelName = resource.ResourceData.ObjectSchema.Language.Default.SerializedName ?? resource.ResourceData.ObjectSchema.Language.Default.Name;
+                resourceModel.SwaggerModelName = resource.ResourceData.InputModel.SpecName ?? resource.ResourceData.InputModel.Name;
                 resourceModel.ResourceType = resource.ResourceType.ToString();
                 resourceModel.ResourceKeySegment = resource.ResourceType.Last().ConstantValue;
                 var pattern = $"\\/{resourceModel.ResourceKeySegment}\\/([^\\/]+)";
                 resourceModel.ResourceKey = Regex.Match(resource.OperationSet.RequestPath, pattern).Groups[1].Value.ReplaceFirst("{", "").ReplaceLast("}", "");
 
                 resourceModel.Parents = resource.GetParents().Select(p => p.ResourceName).ToList();
-                resourceModel.IsTrackedResource = resource.ResourceData.Inherits?.EqualsByName(typeof(TrackedResourceData)) ?? false;
+                resourceModel.IsTrackedResource = resource.ResourceData.Inherits?.AreNamesEqual(typeof(TrackedResourceData)) ?? false;
                 resourceModel.IsTenantResource = resource.GetParents().Any(p => p.ResourceName == "TenantResource");
                 resourceModel.IsSubscriptionResource = resource.GetParents().Any(p => p.ResourceName == "SubscriptionResource");
                 resourceModel.IsManagementGroupResource = resource.GetParents().Any(p => p.ResourceName == "ManagementGroupResource");
