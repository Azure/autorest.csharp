// Copyright (c) Microsoft Corporation. All rights reserved.
// Licensed under the MIT License. See License.txt in the project root for license information.

using System;
using System.Collections.Generic;
using System.Collections.Immutable;
using System.Linq;
using System.Threading.Tasks;
using AutoRest.CSharp.Generation.Writers;
using AutoRest.CSharp.Input;
using AutoRest.CSharp.Input.Source;
using AutoRest.CSharp.Mgmt.AutoRest;
using AutoRest.CSharp.Mgmt.AutoRest.PostProcess;
using AutoRest.CSharp.Mgmt.Decorator;
using AutoRest.CSharp.Mgmt.Decorator.Transformer;
using AutoRest.CSharp.Mgmt.Generation;
using AutoRest.CSharp.Mgmt.Output;
using AutoRest.CSharp.Output.Models.Types;
using Microsoft.CodeAnalysis;

namespace AutoRest.CSharp.AutoRest.Plugins
{
    internal class MgmtTarget
    {
        private static IDictionary<GeneratedCodeWorkspace, ISet<string>> _addedProjectFilenames = new Dictionary<GeneratedCodeWorkspace, ISet<string>>();
        private static IDictionary<GeneratedCodeWorkspace, IList<string>> _overriddenProjectFilenames = new Dictionary<GeneratedCodeWorkspace, IList<string>>();

        private static void AddGeneratedFile(GeneratedCodeWorkspace project, string filename, string text)
        {
            if (!_addedProjectFilenames.TryGetValue(project, out var addedFileNames))
            {
                addedFileNames = new HashSet<string>();
                _addedProjectFilenames.Add(project, addedFileNames);
            }
            if (addedFileNames.Contains(filename))
            {
                if (!_overriddenProjectFilenames.TryGetValue(project, out var overriddenFileNames))
                {
                    overriddenFileNames = new List<string>();
                    _overriddenProjectFilenames.Add(project, overriddenFileNames);
                }
                overriddenFileNames.Add(filename);
            }
            else
            {
                addedFileNames.Add(filename);
            }
            project.AddGeneratedFile(filename, text);
        }

        public static async Task ExecuteAsync(GeneratedCodeWorkspace project, CodeModel codeModel, SourceInputModel? sourceInputModel)
        {
            var addedFilenames = new HashSet<string>();
            MgmtContext.Initialize(new BuildContext<MgmtOutputLibrary>(codeModel, sourceInputModel));
            var serializeWriter = new SerializationWriter();
            var isArmCore = Configuration.MgmtConfiguration.IsArmCore;

            if (!isArmCore)
            {
                var utilCodeWriter = new CodeWriter();
                var staticUtilWriter = new StaticUtilWriter(utilCodeWriter);
                staticUtilWriter.Write();
                AddGeneratedFile(project, $"ProviderConstants.cs", utilCodeWriter.ToString());
            }

            foreach (var model in MgmtContext.Library.Models)
            {
                if (ShouldSkipModelGeneration(model))
                    continue;

                var name = model.Type.Name;
                WriteArmModel(project, model, serializeWriter, $"Models/{name}.cs", $"Models/{name}.Serialization.cs");
            }

            foreach (var client in MgmtContext.Library.RestClients)
            {
                var restCodeWriter = new CodeWriter();
                new MgmtRestClientWriter().WriteClient(restCodeWriter, client);

                AddGeneratedFile(project, $"RestOperations/{client.Type.Name}.cs", restCodeWriter.ToString());
            }

            foreach (var resourceCollection in MgmtContext.Library.ResourceCollections)
            {
                var codeWriter = new CodeWriter();
                new ResourceCollectionWriter(codeWriter, resourceCollection).Write();

                AddGeneratedFile(project, $"{resourceCollection.Type.Name}.cs", codeWriter.ToString());
            }

            foreach (var model in MgmtContext.Library.ResourceData)
            {
                if (TypeReferenceTypeChooser.HasMatch(model.ObjectSchema))
                    continue;

                var name = model.Type.Name;
                WriteArmModel(project, model, serializeWriter, $"{name}.cs", $"Models/{name}.Serialization.cs");
            }

            foreach (var resource in MgmtContext.Library.ArmResources)
            {
                var writer = new ResourceWriter(resource);
                writer.Write();

                AddGeneratedFile(project, $"{resource.Type.Name}.cs", writer.ToString());
            }

            // write extension class
            if (!isArmCore && !MgmtContext.Library.ExtensionWrapper.IsEmpty)
                WriteExtensionPiece(project, new MgmtExtensionWrapperWriter(MgmtContext.Library.ExtensionWrapper));

            WriteExtensionClient(project, MgmtContext.Library.ResourceGroupExtensions.ExtensionClient);
            WriteExtensionClient(project, MgmtContext.Library.SubscriptionExtensions.ExtensionClient);
            WriteExtensionClient(project, MgmtContext.Library.ManagementGroupExtensions.ExtensionClient);
            WriteExtensionClient(project, MgmtContext.Library.TenantExtensions.ExtensionClient);
            WriteExtensionClient(project, MgmtContext.Library.ArmResourceExtensions.ExtensionClient);

            if (isArmCore && !MgmtContext.Library.ArmClientExtensions.IsEmpty)
            {
                WriteExtensionPiece(project, new ArmClientExtensionsWriter(MgmtContext.Library.ArmClientExtensions));
            }

            var lroWriter = new MgmtLongRunningOperationWriter(true);
            lroWriter.Write();
            AddGeneratedFile(project, lroWriter.Filename, lroWriter.ToString());
            lroWriter = new MgmtLongRunningOperationWriter(false);
            lroWriter.Write();
            AddGeneratedFile(project, lroWriter.Filename, lroWriter.ToString());

            foreach (var interimOperation in MgmtContext.Library.InterimOperations.Distinct(LongRunningInterimOperation.LongRunningInterimOperationComparer))
            {
                var writer = new MgmtLongRunningInterimOperationWriter(interimOperation);
                writer.Write();
                AddGeneratedFile(project, $"LongRunningOperation/{interimOperation.TypeName}.cs", writer.ToString());
            }

            foreach (var operationSource in MgmtContext.Library.OperationSources)
            {
                var writer = new OperationSourceWriter(operationSource);
                writer.Write();
                AddGeneratedFile(project, $"LongRunningOperation/{operationSource.TypeName}.cs", writer.ToString());
            }

            var modelFactoryProvider = MgmtContext.Library.ModelFactory;
            if (modelFactoryProvider != null)
            {
                var codeWriter = new CodeWriter();
                ModelFactoryWriter.WriteModelFactory(codeWriter, modelFactoryProvider);
                AddGeneratedFile(project, $"Models/{modelFactoryProvider.Type.Name}.cs", codeWriter.ToString());
            }

            if (_overriddenProjectFilenames.TryGetValue(project, out var overriddenFilenames))
                throw new InvalidOperationException($"At least one file was overridden during the generation process. Filenames are: {string.Join(", ", overriddenFilenames)}");

<<<<<<< HEAD
            await project.PostProcess(project => PostProcess(project, modelFactoryProvider?.Type.Namespace, modelFactoryProvider?.Type.Name));
=======
            await project.PostProcess(PostProcess);
>>>>>>> 598e1e06
        }

        private static async Task<Project> PostProcess(Project project, string? modelFactoryNamespace, string? modelFactoryName)
        {
            var modelsToKeep = Configuration.MgmtConfiguration.KeepOrphanedModels.ToImmutableHashSet();
<<<<<<< HEAD
            project = await Internalizer.InternalizeAsync(project, modelsToKeep, modelFactoryNamespace, modelFactoryName);

            project = await Remover.RemoveUnusedAsync(project, modelsToKeep, modelFactoryName);
=======
            var postProcessor = new MgmtPostProcessor(modelsToKeep);
            switch (Configuration.RemoveUnusedTypes)
            {
                case Configuration.UnusedTypeRemovalLevel.KeepAll:
                    break;
                case Configuration.UnusedTypeRemovalLevel.Internalize:
                    project = await postProcessor.InternalizeAsync(project);
                    break;
                case Configuration.UnusedTypeRemovalLevel.RemoveAll:
                    project = await postProcessor.InternalizeAsync(project);
                    project = await postProcessor.RemoveAsync(project);
                    break;
            }
>>>>>>> 598e1e06

            return project;
        }

        private static void WriteExtensionClient(GeneratedCodeWorkspace project, MgmtExtensionClient extensionClient)
        {
            if (Configuration.MgmtConfiguration.IsArmCore && !extensionClient.Extension.IsEmpty)
                WriteExtensionPiece(project, new MgmtExtensionWriter(extensionClient.Extension));
            if (!Configuration.MgmtConfiguration.IsArmCore && !extensionClient.IsEmpty)
                WriteExtensionPiece(project, new ResourceExtensionWriter(extensionClient));
        }

        private static void WriteExtensionPiece(GeneratedCodeWorkspace project, MgmtClientBaseWriter extensionWriter)
        {
            extensionWriter.Write();
            AddGeneratedFile(project, $"Extensions/{extensionWriter.FileName}.cs", extensionWriter.ToString());
        }

        private static bool ShouldSkipModelGeneration(TypeProvider model)
        {
            // since MgmtReferenceType inherits from MgmtObjectType which inherits from SchemaObjectType, we definitely do not want to exclude any generation of ReferenceTypes
            if (model is SchemaObjectType objSchema && model is not MgmtReferenceType)
            {
                if (TypeReferenceTypeChooser.HasMatch(objSchema.ObjectSchema))
                    return true;
            }

            return false;
        }

        private static void WriteArmModel(GeneratedCodeWorkspace project, TypeProvider model, SerializationWriter serializeWriter, string modelFileName, string serializationFileName)
        {
            var codeWriter = new CodeWriter();

            ReferenceTypeWriter.GetWriter(model).WriteModel(codeWriter, model);

            AddGeneratedFile(project, modelFileName, codeWriter.ToString());

            if (model is MgmtReferenceType mgmtReferenceType)
            {
                var extensions = mgmtReferenceType.ObjectSchema.Extensions;
                if (extensions != null && extensions.MgmtReferenceType)
                    return;
            }

            var serializerCodeWriter = new CodeWriter();
            serializeWriter.WriteSerialization(serializerCodeWriter, model);
            AddGeneratedFile(project, serializationFileName, serializerCodeWriter.ToString());
        }
    }
}<|MERGE_RESOLUTION|>--- conflicted
+++ resolved
@@ -152,21 +152,12 @@
             if (_overriddenProjectFilenames.TryGetValue(project, out var overriddenFilenames))
                 throw new InvalidOperationException($"At least one file was overridden during the generation process. Filenames are: {string.Join(", ", overriddenFilenames)}");
 
-<<<<<<< HEAD
-            await project.PostProcess(project => PostProcess(project, modelFactoryProvider?.Type.Namespace, modelFactoryProvider?.Type.Name));
-=======
             await project.PostProcess(PostProcess);
->>>>>>> 598e1e06
-        }
-
-        private static async Task<Project> PostProcess(Project project, string? modelFactoryNamespace, string? modelFactoryName)
+        }
+
+        private static async Task<Project> PostProcess(Project project)
         {
             var modelsToKeep = Configuration.MgmtConfiguration.KeepOrphanedModels.ToImmutableHashSet();
-<<<<<<< HEAD
-            project = await Internalizer.InternalizeAsync(project, modelsToKeep, modelFactoryNamespace, modelFactoryName);
-
-            project = await Remover.RemoveUnusedAsync(project, modelsToKeep, modelFactoryName);
-=======
             var postProcessor = new MgmtPostProcessor(modelsToKeep);
             switch (Configuration.RemoveUnusedTypes)
             {
@@ -180,7 +171,6 @@
                     project = await postProcessor.RemoveAsync(project);
                     break;
             }
->>>>>>> 598e1e06
 
             return project;
         }
