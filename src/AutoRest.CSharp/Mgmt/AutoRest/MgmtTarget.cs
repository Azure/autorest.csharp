--- conflicted
+++ resolved
@@ -50,11 +50,7 @@
             foreach (var resourceOperation in context.Library.ResourceOperations)
             {
                 var codeWriter = new CodeWriter();
-<<<<<<< HEAD
-                resourceOperationWriter.WriteClient(codeWriter, resourceOperation, context);
-=======
                 resourceOperationWriter.WriteClient(codeWriter, resourceOperation, context.Configuration.MgmtConfiguration);
->>>>>>> 747cc954
 
                 project.AddGeneratedFile($"{resourceOperation.Type.Name}.cs", codeWriter.ToString());
             }
