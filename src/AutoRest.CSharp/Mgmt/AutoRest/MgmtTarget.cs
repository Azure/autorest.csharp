--- conflicted
+++ resolved
@@ -85,29 +85,12 @@
                 project.AddGeneratedFile($"{name}.cs", codeWriter.ToString());
             }
 
-<<<<<<< HEAD
-
-            // Write long running operations as individual files.
-            // todo: levarage data-plane code to simplify
-            foreach (var operationGroup in codeModel.OperationGroups.Where(og => og.IsResource(configuration.MgmtConfiguration)))
-            {
-                foreach (var operation in operationGroup.Operations)
-                {
-                    if (operation.IsLongRunning)
-                    {
-                        var codeWriter = new CodeWriter();
-                        lroWriter.Write(codeWriter, operationGroup, operation, context);
-                        project.AddGeneratedFile($"{operationGroup.Resource(context.Configuration.MgmtConfiguration)}{operation.Language.Default.Name}Operation.cs", codeWriter.ToString());
-                    }
-                }
-=======
             foreach (var operation in context.Library.LongRunningOperations)
             {
                 var codeWriter = new CodeWriter();
                 LongRunningOperationWriter.Write(codeWriter, operation);
 
                 project.AddGeneratedFile($"{operation.Type.Name}.cs", codeWriter.ToString());
->>>>>>> 5c00d8fc
             }
 
             var extensionsWriter = new CodeWriter();
