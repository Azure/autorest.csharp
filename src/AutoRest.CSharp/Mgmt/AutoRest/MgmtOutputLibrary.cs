--- conflicted
+++ resolved
@@ -60,11 +60,6 @@
         {
             CodeModelValidator.Validate(codeModel);
             RemoveOperations(codeModel);
-<<<<<<< HEAD
-=======
-
-            _codeModel = codeModel;
->>>>>>> 64afaccf
             _context = context;
             _mgmtConfiguration = context.Configuration.MgmtConfiguration;
             UpdateSubscriptionIdForTenantIdResource(codeModel);
@@ -73,11 +68,7 @@
             _childNonResourceOperationGroups = new Dictionary<string, List<OperationGroup>>();
             _nameToTypeProvider = new Dictionary<string, TypeProvider>();
             _nonResourceOperationGroupMapping = new Dictionary<string, OperationGroup>();
-<<<<<<< HEAD
             _mergedOperations = _mgmtConfiguration.MergeOperations.SelectMany(kv => kv.Value.Select(v => (FullOperationName: v, MethodName: kv.Key))).ToDictionary(kv => kv.FullOperationName, kv => kv.MethodName);
-=======
-
->>>>>>> 64afaccf
             _allSchemas = _codeModel.Schemas.Choices.Cast<Schema>()
                 .Concat(_codeModel.Schemas.SealedChoices)
                 .Concat(_codeModel.Schemas.Objects)
