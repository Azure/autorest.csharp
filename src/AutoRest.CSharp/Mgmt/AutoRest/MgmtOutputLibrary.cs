﻿// Copyright (c) Microsoft Corporation. All rights reserved.
// Licensed under the MIT License.

using System;
using System.Collections.Generic;
using System.Diagnostics;
using System.Diagnostics.CodeAnalysis;
using System.Linq;
using AutoRest.CSharp.AutoRest.Plugins;
using AutoRest.CSharp.Common.Output.Models;
using AutoRest.CSharp.Generation.Types;
using AutoRest.CSharp.Input;
using AutoRest.CSharp.Mgmt.Decorator;
using AutoRest.CSharp.Mgmt.Output;
using AutoRest.CSharp.Output.Builders;
using AutoRest.CSharp.Output.Models;
using AutoRest.CSharp.Output.Models.Requests;
using AutoRest.CSharp.Output.Models.Types;
using AutoRest.CSharp.Utilities;

namespace AutoRest.CSharp.Mgmt.AutoRest
{
    internal class MgmtOutputLibrary : OutputLibrary
    {
        private enum ResourceType
        {
            Default,
            Tuple
        }

        private BuildContext<MgmtOutputLibrary> _context;
        private CodeModel _codeModel;
        private MgmtConfiguration _mgmtConfiguration;

        private Dictionary<OperationGroup, MgmtRestClient>? _restClients;

        private Dictionary<ResourceType, Dictionary<OperationGroup, ResourceOperation>>? _resourceOperations;
        private Dictionary<ResourceType, Dictionary<OperationGroup, ResourceContainer>>? _resourceContainers;
        private Dictionary<OperationGroup, ResourceData>? _resourceData;
        private Dictionary<OperationGroup, Resource>? _armResource;

        private Dictionary<Schema, TypeProvider>? _resourceModels;
        private Dictionary<string, List<OperationGroup>> _operationGroups;
        private Dictionary<string, TypeProvider> _nameToTypeProvider;
        private IEnumerable<Schema> _allSchemas;
        private Dictionary<Operation, MgmtLongRunningOperation>? _longRunningOperations;
        private Dictionary<Operation, NonLongRunningOperation>? _nonLongRunningOperations;
        private Dictionary<string, OperationGroup> _nonResourceOperationGroupMapping;
        private HashSet<Schema> _schemasToOmit;
        private HashSet<Schema> _schemasStillUsed;

        /// <summary>
        /// A mapping of parent resource type to child operation groups that are not resources.
        /// </summary>
        private Dictionary<string, List<OperationGroup>> _childNonResourceOperationGroups;

        public MgmtOutputLibrary(CodeModel codeModel, BuildContext<MgmtOutputLibrary> context) : base(codeModel, context)
        {
            CodeModelValidator.Validate(codeModel);
            RemoveOperations(codeModel);

            _codeModel = codeModel;
            _context = context;
            _mgmtConfiguration = context.Configuration.MgmtConfiguration;
            _operationGroups = new Dictionary<string, List<OperationGroup>>();
            _childNonResourceOperationGroups = new Dictionary<string, List<OperationGroup>>();
            _nameToTypeProvider = new Dictionary<string, TypeProvider>();
            _nonResourceOperationGroupMapping = new Dictionary<string, OperationGroup>();

            _allSchemas = _codeModel.Schemas.Choices.Cast<Schema>()
                .Concat(_codeModel.Schemas.SealedChoices)
                .Concat(_codeModel.Schemas.Objects)
                .Concat(_codeModel.Schemas.Groups);

<<<<<<< HEAD
            _schemasToOmit = new HashSet<Schema>();
            _schemasStillUsed = new HashSet<Schema>();
            OmitOperationGroups(codeModel, context);

=======
            ReorderOperationParameters();
>>>>>>> 411efb8c
            DecorateOperationGroup();
            UpdateListMethodNames();
        }

        private void UpdateListMethodNames()
        {
            foreach (var operationGroup in _codeModel.OperationGroups)
            {
                foreach (var operation in operationGroup.Operations)
                {
                    var curName = operation.Language.Default.Name;
                    if (curName.Equals("List"))
                    {
                        operation.Language.Default.Name = "GetAll";
                    }
                    else if (curName.Equals("ListAll"))
                    {
                        if (operation.Parameters.Any(p => p.In == ParameterLocation.Path && p.Language.Default.Name.ToLower() == "resourcegroupname"))
                        {
                            operation.Language.Default.Name = "GetByResourceGroup";
                        }
                        else if (operation.Parameters.Any(p => p.In == ParameterLocation.Path && p.Language.Default.Name.ToLower() == "subscriptionid"))
                        {
                            operation.Language.Default.Name = "GetBySubscription";
                        }
                        else if (operation.Parameters.Any(p => p.In == ParameterLocation.Path && p.Language.Default.Name.ToLower() == "groupid"))
                        {
                            operation.Language.Default.Name = "GetByManagementGroup";
                        }
                        else
                        {
                            if (operation.Parameters.Any(p => p.In == ParameterLocation.Path))
                            {
                                ErrorHelpers.ThrowError($"{operationGroup.Key} has an operation {operation.Language.Default.Name} which isn't using standard path parameter names. Please update in your swagger or an autorest directive.");
                            }
                            else
                            {
                                operation.Language.Default.Name = "GetByTenant";
                            }
                        }
                    }
                    else if (curName.StartsWith("List"))
                    {
                        operation.Language.Default.Name = curName.Replace("List", "Get");
                    }
                }
            }
        }

        private void RemoveOperations(CodeModel codeModel)
        {
            var operations = codeModel.OperationGroups.FirstOrDefault(og => og.Key == "Operations");
            if (operations != null)
            {
                var listModel = operations.Operations.First(o => o.Language.Default.Name == "List").Responses.First().ResponseSchema as ObjectSchema;
                if (listModel != null)
                {
                    var itemModel = listModel.Properties.First(p => p.SerializedName == "value").Schema as ArraySchema;
                    if (itemModel != null)
                    {
                        codeModel.Schemas.Objects.Remove(itemModel.ElementType as ObjectSchema);
                    }
                    codeModel.Schemas.Objects.Remove(listModel as ObjectSchema);
                }
                codeModel.OperationGroups.Remove(operations);
            }
        }

        private void OmitOperationGroups(CodeModel codeModel, BuildContext<MgmtOutputLibrary> context)
        {
            var operationGroupsToOmit = context.Configuration.MgmtConfiguration.OperationGroupsToOmit;
            if (operationGroupsToOmit != null)
            {
                var omitSet = operationGroupsToOmit.ToHashSet();
                for (int i = 0; i < codeModel.OperationGroups.Count; i++)
                {
                    var operationGroup = codeModel.OperationGroups.ElementAt(i);
                    if (omitSet.Contains(operationGroup.Key))
                    {
                        codeModel.OperationGroups.Remove(operationGroup);
                        i--;
                        if (operationGroup.IsResource(context.Configuration.MgmtConfiguration))
                        {
                            OmitSchemas(codeModel, operationGroup);
                        }
                    }
                    else
                    {
                        AddNonOmmitedSchemasToSafeList(operationGroup);
                    }
                }

                AddDependantSchemasRecursively(_schemasStillUsed);

                foreach (var schema in _schemasToOmit)
                {
                    if (schema is ObjectSchema objSchema && !_schemasStillUsed.Contains(objSchema))
                    {
                        codeModel.Schemas.Objects.Remove(objSchema);
                        if (objSchema.Parents != null)
                        {
                            foreach (ObjectSchema parent in objSchema.Parents.Immediate)
                            {
                                if (parent.Children != null)
                                {
                                    parent.Children.Immediate.Remove(objSchema);
                                }
                            }
                        }
                    }
                }
            }
        }

        private void AddDependantSchemasRecursively(HashSet<Schema> setToProcess)
        {
            Queue<Schema> sQueue = new Queue<Schema>(setToProcess);
            while (sQueue.Count > 0)
            {
                var cur = sQueue.Dequeue();
                if (cur is ObjectSchema curSchema)
                {
                    foreach (var property in curSchema.Properties)
                    {
                        if (property.Schema is ObjectSchema propertySchema)
                        {
                            sQueue.Enqueue(propertySchema);
                            setToProcess.Add(propertySchema);
                        }
                    }
                    if (curSchema.Parents != null)
                    {
                        foreach (var parent in curSchema.Parents.Immediate)
                        {
                            if (parent is ObjectSchema parentSchema)
                            {
                                sQueue.Enqueue(parentSchema);
                                setToProcess.Add(parentSchema);
                            }
                        }
                    }
                }
            }
        }

        private void AddNonOmmitedSchemasToSafeList(OperationGroup operationGroup)
        {
            foreach (var operation in operationGroup.Operations)
            {
                AddResponseSchemas(operation);
                AddRequestSchemas(operation);
            }
        }

        private void AddResponseSchemas(Operation operation)
        {
            foreach (var response in operation.Responses)
            {
                var schema = response.ResponseSchema;
                if (schema != null && schema is ObjectSchema objSchema)
                {
                    if (_schemasToOmit.Contains(objSchema))
                    {
                        _schemasStillUsed.Add(objSchema);
                    }
                    foreach (var property in objSchema.Properties)
                    {
                        if (_schemasToOmit.Contains(property.Schema))
                        {
                            _schemasStillUsed.Add(property.Schema);
                        }
                    }
                }
            }
        }

        private void AddRequestSchemas(Operation operation)
        {
            foreach (var request in operation.Requests)
            {
                if (request.Parameters != null)
                {
                    foreach (var param in request.Parameters)
                    {
                        if (param.Schema is ObjectSchema objSchema)
                        {
                            if (_schemasToOmit.Contains(objSchema))
                            {
                                _schemasStillUsed.Add(objSchema);
                            }
                            foreach (var property in objSchema.Properties)
                            {
                                if (_schemasToOmit.Contains(property.Schema))
                                {
                                    _schemasStillUsed.Add(property.Schema);
                                }
                            }
                        }
                    }
                }
            }
        }

        private void OmitSchemas(CodeModel codeModel, OperationGroup operationGroup)
        {
            foreach (var operation in operationGroup.Operations)
            {
                foreach (var response in operation.Responses)
                {
                    var schema = response.ResponseSchema;
                    if (schema != null && !_schemasToOmit.Contains(schema))
                    {
                        _schemasToOmit.Add(schema);
                    }
                }
                foreach (var request in operation.Requests)
                {
                    foreach (var param in request.Parameters)
                    {
                        var schema = param.Schema;
                        if (!_schemasToOmit.Contains(schema))
                        {
                            _schemasToOmit.Add(schema);
                        }
                    }
                }
            }

            AddDependantSchemasRecursively(_schemasToOmit);

            foreach (var schema in _schemasToOmit)
            {
                if (schema is ObjectSchema objSchema)
                {
                    if (objSchema.Children != null)
                    {
                        foreach (var child in objSchema.Children.All)
                        {
                            if (!_schemasToOmit.Contains(child))
                            {
                                _schemasStillUsed.Add(child);
                            }
                        }
                    }
                }
            }
        }

        public IEnumerable<Resource> ArmResource => EnsureArmResource().Values;

        public IEnumerable<ResourceData> ResourceData => EnsureResourceData().Values;

        public IEnumerable<MgmtRestClient> RestClients => EnsureRestClients().Values;

        public IEnumerable<ResourceOperation> ResourceOperations => EnsureResourceOperations()[ResourceType.Default].Values;

        public IEnumerable<ResourceOperation> TupleResourceOperations => EnsureResourceOperations()[ResourceType.Tuple].Values;

        public IEnumerable<ResourceContainer> ResourceContainers => EnsureResourceContainers()[ResourceType.Default].Values;

        public IEnumerable<ResourceContainer> TupleResourceContainers => EnsureResourceContainers()[ResourceType.Tuple].Values;

        public IEnumerable<MgmtLongRunningOperation> LongRunningOperations => EnsureLongRunningOperations().Values;

        public IEnumerable<NonLongRunningOperation> NonLongRunningOperations => EnsureNonLongRunningOperations().Values;

        private static HashSet<string> ResourceTypes = new HashSet<string>
        {
            "resourceGroups",
            "subscriptions",
            "tenant"
        };

        private Dictionary<Schema, TypeProvider>? _models;

        public Dictionary<Schema, TypeProvider> ResourceSchemaMap => _resourceModels ??= BuildResourceModels();

        internal Dictionary<Schema, TypeProvider> SchemaMap => _models ??= BuildModels();

        public IEnumerable<TypeProvider> Models => SchemaMap.Values;

        public OperationGroup? GetOperationGroupForNonResource(string modelName)
        {
            OperationGroup? result = null;
            _nonResourceOperationGroupMapping.TryGetValue(modelName, out result);
            return result;
        }

        public ResourceOperation GetResourceOperation(OperationGroup operationGroup)
        {
            ResourceOperation? result;
            if (!EnsureResourceOperations()[ResourceType.Default].TryGetValue(operationGroup, out result))
            {
                result = EnsureResourceOperations()[ResourceType.Tuple][operationGroup];
            }
            return result;
        }

        public ResourceContainer? GetResourceContainer(OperationGroup operationGroup)
        {
            if (EnsureResourceContainers()[ResourceType.Default].TryGetValue(operationGroup, out var result))
            {
                return result;
            }
            if (EnsureResourceContainers()[ResourceType.Tuple].TryGetValue(operationGroup, out result))
            {
                return result;
            }

            return null;
        }

        internal ResourceData? GetResourceDataFromSchema(string schemaName)
        {
            List<OperationGroup>? operationGroups;
            OperationGroup opGroup;
            if (_operationGroups.TryGetValue(schemaName, out operationGroups))
                opGroup = operationGroups.FirstOrDefault();
            else
                return null;

            return GetResourceData(opGroup);
        }

        public ResourceData GetResourceData(OperationGroup operationGroup) => EnsureResourceData()[operationGroup];

        public bool TryGetResourceData(OperationGroup operationGroup, [MaybeNullWhen(false)] out ResourceData resourceData)
        {
            return EnsureResourceData().TryGetValue(operationGroup, out resourceData);
        }

        /// <summary>
        /// Looks up a <see cref="Resource" /> object by <see cref="OperationGroup" />.
        /// </summary>
        /// <param name="operationGroup">OperationGroup object.</param>
        /// <returns>The <see cref="Resource" /> object associated with the operation group.</returns>
        public Resource GetArmResource(OperationGroup operationGroup) => EnsureArmResource()[operationGroup];

        public bool TryGetArmResource(OperationGroup operationGroup, [MaybeNullWhen(false)] out Resource resource)
        {
            return EnsureArmResource().TryGetValue(operationGroup, out resource);
        }

        /// <summary>
        /// Looks up a <see cref="RestClient" /> object by <see cref="OperationGroup" />.
        /// </summary>
        /// <param name="operationGroup">OperationGroup object.</param>
        /// <returns>The <see cref="RestClient" /> object associated with the operation group.</returns>
        public MgmtRestClient GetRestClient(OperationGroup operationGroup) => EnsureRestClients()[operationGroup];

        public OperationGroup? GetOperationGroupBySchema(Schema schema)
        {
            List<OperationGroup>? operationGroups;
            if (_operationGroups.TryGetValue(schema.Name, out operationGroups))
                return operationGroups.FirstOrDefault();
            return null;
        }

        internal LongRunningOperation GetLongRunningOperation(Operation op) => EnsureLongRunningOperations()[op];

        internal NonLongRunningOperation GetNonLongRunningOperation(Operation op) => EnsureNonLongRunningOperations()[op];

        internal MgmtObjectType? GetMgmtObjectFromModelName(string name)
        {
            TypeProvider? provider = _nameToTypeProvider[name];
            return provider as MgmtObjectType;
        }

        private Dictionary<OperationGroup, MgmtRestClient> EnsureRestClients()
        {
            if (_restClients != null)
            {
                return _restClients;
            }

            _restClients = new Dictionary<OperationGroup, MgmtRestClient>();
            foreach (var operationGroup in _codeModel.OperationGroups)
            {
                _restClients.Add(operationGroup, new MgmtRestClient(operationGroup, _context));
            }

            return _restClients;
        }

        private OperationGroup? GetRestApiOperationGroup()
        {
            foreach (var operationGroup in _codeModel.OperationGroups)
            {
                if (operationGroup.Key == "Operations")
                    return operationGroup;
            }

            return null;
        }

        public IEnumerable<MgmtNonResourceOperation> GetNonResourceOperations(string parent)
        {
            if (_childNonResourceOperationGroups.TryGetValue(parent, out var operationGroups))
            {
                return operationGroups.Select(operationGroup => new MgmtNonResourceOperation(operationGroup, _context,
                    ResourceTypeBuilder.TypeToExtensionName.GetValueOrDefault(parent) ?? parent));
            }

            return Enumerable.Empty<MgmtNonResourceOperation>();
        }

        private Dictionary<ResourceType, Dictionary<OperationGroup, ResourceOperation>> EnsureResourceOperations()
        {
            if (_resourceOperations != null)
            {
                return _resourceOperations;
            }

            _resourceOperations = new Dictionary<ResourceType, Dictionary<OperationGroup, ResourceOperation>>();
            _resourceOperations.Add(ResourceType.Default, new Dictionary<OperationGroup, ResourceOperation>());
            _resourceOperations.Add(ResourceType.Tuple, new Dictionary<OperationGroup, ResourceOperation>());
            foreach (var operationGroup in _codeModel.GetResourceOperationGroups(_mgmtConfiguration))
            {
                var resourceType = operationGroup.IsTupleResource(_context) ? ResourceType.Tuple : ResourceType.Default;
                var childOperationGroups = _childNonResourceOperationGroups.GetValueOrDefault(operationGroup.ResourceType(_mgmtConfiguration));
                var resourceOperation = new ResourceOperation(operationGroup, _context, childOperationGroups);
                // validate to ensure that all the resource operations here have unique names
                EnsureUniqueName(_resourceOperations, resourceOperation);
                _resourceOperations[resourceType].Add(operationGroup, resourceOperation);
            }

            return _resourceOperations;
        }

        private static void EnsureUniqueName<T, V>(IDictionary<ResourceType, V> mapToSearchIn, T value) where T : ResourceOperation where V : IDictionary<OperationGroup, T>
        {
            // we need to iterate over the existing items (including Default resource type and Tuple resource type)
            // to see if there are already any resource operations are returning the same resource as this new one
            foreach (var pair in mapToSearchIn.SelectMany(p => p.Value))
            {
                var existing = pair.Value;
                if (value.Type.Name.Equals(existing.Type.Name))
                {
                    throw new Exception($"Operation Group {existing.OperationGroup.Key} and {value.OperationGroup.Key} return the same resource {existing.ResourceName}, please consider mark these operation groups as extension resource in the `operation-group-is-extension` section");
                }
            }
        }

        private Dictionary<ResourceType, Dictionary<OperationGroup, ResourceContainer>> EnsureResourceContainers()
        {
            if (_resourceContainers != null)
            {
                return _resourceContainers;
            }

            _resourceContainers = new Dictionary<ResourceType, Dictionary<OperationGroup, ResourceContainer>>();
            _resourceContainers.Add(ResourceType.Default, new Dictionary<OperationGroup, ResourceContainer>());
            _resourceContainers.Add(ResourceType.Tuple, new Dictionary<OperationGroup, ResourceContainer>());
            foreach (var operationGroup in _codeModel.GetResourceOperationGroups(_mgmtConfiguration))
            {
                if (!operationGroup.IsSingletonResource(_context.Configuration.MgmtConfiguration))
                {
                    var resourceType = operationGroup.IsTupleResource(_context) ? ResourceType.Tuple : ResourceType.Default;
                    var resourceContainer = new ResourceContainer(operationGroup, _context);
                    // validate to ensure that all the resource container here have unique names
                    EnsureUniqueName(_resourceContainers, resourceContainer);
                    _resourceContainers[resourceType].Add(operationGroup, resourceContainer);
                }
            }

            return _resourceContainers;
        }

        private Dictionary<OperationGroup, ResourceData> EnsureResourceData()
        {
            if (_resourceData != null)
            {
                return _resourceData;
            }

            _resourceData = new Dictionary<OperationGroup, ResourceData>();
            foreach (var entry in ResourceSchemaMap)
            {
                var schema = entry.Key;
                List<OperationGroup>? operations = _operationGroups[schema.Name];

                if (operations != null)
                {
                    foreach (var operation in operations)
                    {
                        if (!_resourceData.ContainsKey(operation))
                        {
                            var resourceData = new ResourceData((ObjectSchema)schema, operation, _context);
                            _resourceData.Add(operation, resourceData);
                        }
                    }
                }
            }

            return _resourceData;
        }

        private Dictionary<OperationGroup, Resource> EnsureArmResource()
        {
            if (_armResource != null)
            {
                return _armResource;
            }

            _armResource = new Dictionary<OperationGroup, Resource>();
            foreach (var entry in ResourceSchemaMap)
            {
                var schema = entry.Key;
                List<OperationGroup>? operations = _operationGroups[schema.Name];

                if (operations != null)
                {
                    foreach (var operation in operations)
                    {
                        if (!_armResource.ContainsKey(operation))
                        {
                            _armResource.Add(operation, new Resource(operation, _context));
                        }
                    }
                }
            }

            return _armResource;
        }

        private Dictionary<Operation, MgmtLongRunningOperation> EnsureLongRunningOperations()
        {
            if (_longRunningOperations != null)
            {
                return _longRunningOperations;
            }

            _longRunningOperations = new Dictionary<Operation, MgmtLongRunningOperation>();

            if (_context.Configuration.PublicClients)
            {
                foreach (var operationGroup in _codeModel.OperationGroups)
                {
                    foreach (var operation in operationGroup.Operations)
                    {
                        if (operation.IsLongRunning)
                        {
                            _longRunningOperations.Add(
                                operation,
                                new MgmtLongRunningOperation(
                                    operationGroup,
                                    operation,
                                    _context,
                                    FindLongRunningOperationInfo(operationGroup, operation)));
                        }
                    }
                }
            }
            return _longRunningOperations;
        }

        private Dictionary<Operation, NonLongRunningOperation> EnsureNonLongRunningOperations()
        {
            if (_nonLongRunningOperations != null)
            {
                return _nonLongRunningOperations;
            }

            _nonLongRunningOperations = new Dictionary<Operation, NonLongRunningOperation>();
            var desiredHttpMethods = new HttpMethod[] { HttpMethod.Put, HttpMethod.Delete, HttpMethod.Patch };

            if (_context.Configuration.PublicClients)
            {
                foreach (var operationGroup in _codeModel.OperationGroups)
                {
                    // if non-resource, we won't be able to get the info for LRO
                    if (operationGroup.IsResource(_mgmtConfiguration))
                    {
                        foreach (var operation in operationGroup.Operations)
                        {
                            if (!operation.IsLongRunning
                                && operation.Requests.FirstOrDefault().Protocol.Http is HttpRequest httpRequest
                                && desiredHttpMethods.Contains(httpRequest.Method))
                            {
                                _nonLongRunningOperations.Add(
                                    operation,
                                    new NonLongRunningOperation(
                                        operationGroup,
                                        operation,
                                        _context,
                                        FindLongRunningOperationInfo(operationGroup, operation)
                                    )
                                );
                            }
                        }
                    }
                }
            }

            return _nonLongRunningOperations;
        }

        public override CSharpType FindTypeForSchema(Schema schema)
        {
            TypeProvider? result;
            if (!SchemaMap.TryGetValue(schema, out result) && !ResourceSchemaMap.TryGetValue(schema, out result))
            {
                throw new KeyNotFoundException($"{schema.Name} was not found in model and resource schema map");
            }

            return result.Type;
        }

        public override CSharpType? FindTypeByName(string originalName)
        {
            TypeProvider? provider = _nameToTypeProvider[originalName];
            provider ??= ResourceSchemaMap.Values.FirstOrDefault(m => m.Type.Name == originalName);
            return provider?.Type;
        }

        public LongRunningOperationInfo FindLongRunningOperationInfo(OperationGroup operationGroup, Operation operation)
        {
            var mgmtRestClient = GetRestClient(operationGroup);

            Debug.Assert(mgmtRestClient != null, "Unexpected. Unable find matching rest client.");

            var nextOperationMethod = operation?.Language?.Default?.Paging != null
                ? mgmtRestClient.GetNextOperationMethod(operation.Requests.Single())
                : null;

            return new LongRunningOperationInfo(
                "public",
                mgmtRestClient.ClientPrefix,
                nextOperationMethod);
        }

        private Dictionary<Schema, TypeProvider> BuildModels()
        {
            var models = new Dictionary<Schema, TypeProvider>();

            foreach (var schema in _allSchemas)
            {
                if (_operationGroups.ContainsKey(schema.Name))
                {
                    continue;
                }
                TypeProvider typeOfModel = BuildModel(schema);
                models.Add(schema, typeOfModel);
                _nameToTypeProvider.Add(schema.Name, typeOfModel);
            }
            return models;
        }

        private Dictionary<Schema, TypeProvider> BuildResourceModels()
        {
            var resourceModels = new Dictionary<Schema, TypeProvider>();

            foreach (var schema in _allSchemas)
            {
                if (_operationGroups.ContainsKey(schema.Name))
                {
                    TypeProvider typeOfModel = BuildResourceModel(schema);
                    resourceModels.Add(schema, typeOfModel);
                    _nameToTypeProvider.Add(schema.Name, typeOfModel); // TODO: ADO #5829 create new dictionary that allows look-up with multiple key types to eliminate duplicate dictionaries
                }
            }
            return resourceModels;
        }

        private TypeProvider BuildModel(Schema schema) => schema switch
        {
            SealedChoiceSchema sealedChoiceSchema => (TypeProvider)new EnumType(sealedChoiceSchema, _context),
            ChoiceSchema choiceSchema => new EnumType(choiceSchema, _context),
            ObjectSchema objectSchema => new MgmtObjectType(objectSchema, _context),
            _ => throw new NotImplementedException()
        };

        private TypeProvider BuildResourceModel(Schema schema) => schema switch
        {
            ObjectSchema objectSchema => new ResourceData(objectSchema, GetOperationGroupBySchema(objectSchema)!, _context),
            _ => throw new NotImplementedException()
        };

        private void ReorderOperationParameters()
        {
            foreach (var operationGroup in _codeModel.OperationGroups)
            {
                foreach (var operation in operationGroup.Operations)
                {
                    var httpRequest = operation.Requests.FirstOrDefault()?.Protocol.Http as HttpRequest;
                    if (httpRequest != null)
                    {
                        var orderedParams = operation.Parameters
                            .Where(p => p.In == ParameterLocation.Path)
                            .OrderBy(
                                p => httpRequest.Path.IndexOf(
                                    p.CSharpName(),
                                    StringComparison.InvariantCultureIgnoreCase));
                        operation.Parameters = orderedParams.Concat(operation.Parameters
                                .Where(p => p.In != ParameterLocation.Path).ToList())
                            .ToList();
                    }
                }
            }
        }

        private void DecorateOperationGroup()
        {
            foreach (var operationGroup in _codeModel.OperationGroups)
            {
                ResourceTypes.Add(operationGroup.ResourceType(_mgmtConfiguration));

                string? parent;
                if (_mgmtConfiguration.OperationGroupToParent.TryGetValue(operationGroup.Key, out parent))
                {
                    // If overriden, add parent to known types list (trusting user input)
                    ResourceTypes.Add(parent);
                }
                if (operationGroup.IsResource(_mgmtConfiguration))
                {
                    AddOperationGroupToResourceMap(operationGroup);
                }
                else
                {
                    AddNonResourceOperationGroupMapping(operationGroup);
                    AddToChildNonResourceOperationGroupMap(operationGroup);
                }
            }
            ParentDetection.VerfiyParents(_codeModel.OperationGroups, ResourceTypes, _mgmtConfiguration);
        }

        private void AddToChildNonResourceOperationGroupMap(OperationGroup operationGroup)
        {
            var parent = operationGroup.ParentResourceType(_mgmtConfiguration);
            if (_childNonResourceOperationGroups.ContainsKey(parent))
            {
                _childNonResourceOperationGroups[parent].Add(operationGroup);
            }
            else
            {
                _childNonResourceOperationGroups[parent] = new List<OperationGroup>() { operationGroup };
            }
        }

        private void AddNonResourceOperationGroupMapping(OperationGroup operationsGroup)
        {
            foreach (var operation in operationsGroup.Operations.Where(o => o.Language.Default.Name == "Get"))
            {
                var responseSchema = operation.Responses.First().ResponseSchema;
                if (responseSchema != null)
                {
                    _nonResourceOperationGroupMapping[responseSchema.Name] = operationsGroup;
                }
            }
        }

        private void AddOperationGroupToResourceMap(OperationGroup operationsGroup)
        {
            List<OperationGroup>? result;
            if (!_operationGroups.TryGetValue(operationsGroup.Resource(_mgmtConfiguration), out result))
            {
                result = new List<OperationGroup>();
                _operationGroups.Add(operationsGroup.Resource(_mgmtConfiguration), result);
            }
            result.Add(operationsGroup);
        }
    }
}<|MERGE_RESOLUTION|>--- conflicted
+++ resolved
@@ -72,14 +72,12 @@
                 .Concat(_codeModel.Schemas.Objects)
                 .Concat(_codeModel.Schemas.Groups);
 
-<<<<<<< HEAD
             _schemasToOmit = new HashSet<Schema>();
             _schemasStillUsed = new HashSet<Schema>();
             OmitOperationGroups(codeModel, context);
 
-=======
+
             ReorderOperationParameters();
->>>>>>> 411efb8c
             DecorateOperationGroup();
             UpdateListMethodNames();
         }
