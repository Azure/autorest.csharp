﻿// Copyright (c) Microsoft Corporation. All rights reserved.
// Licensed under the MIT License.

using System;
using System.Collections.Generic;
using System.Diagnostics;
using System.Diagnostics.CodeAnalysis;
using System.Linq;
using AutoRest.CSharp.Common.Output.Builders;
using AutoRest.CSharp.Generation.Types;
using AutoRest.CSharp.Input;
using AutoRest.CSharp.Mgmt.Decorator;
using AutoRest.CSharp.Mgmt.Models;
using AutoRest.CSharp.Mgmt.Output;
using AutoRest.CSharp.Output.Builders;
using AutoRest.CSharp.Output.Models;
using AutoRest.CSharp.Output.Models.Requests;
using AutoRest.CSharp.Output.Models.Types;
using AutoRest.CSharp.Utilities;
using Azure.ResourceManager.Core;
using Azure.ResourceManager.Management;
using Azure.ResourceManager.Resources;

namespace AutoRest.CSharp.Mgmt.AutoRest
{
    internal class MgmtOutputLibrary : OutputLibrary
    {
        /// <summary>
        /// This is a map from resource name to a list of <see cref="OperationSet"/>
        /// considering of the extension resources, one resource name might correspond to multiple operation sets
        /// This must be initialized before other maps
        /// </summary>
        private CachedDictionary<string, HashSet<OperationSet>> ResourceDataSchemaNameToOperationSets { get; }

        /// <summary>
        /// This is a map from raw request path to their corresponding <see cref="OperationSet"/>,
        /// which is a collection of the operations with the same raw request path
        /// </summary>
        private CachedDictionary<string, OperationSet> RawRequestPathToOperationSets { get; }

        /// <summary>
        /// This is a map from operation to its request path
        /// </summary>
        private CachedDictionary<Operation, RequestPath> OperationsToRequestPaths { get; }

        /// <summary>
        /// This is a map from raw request path to the corresponding <see cref="MgmtRestClient"/>
        /// The type of values is a HashSet of <see cref="MgmtRestClient"/>, because we might get the case that multiple operation groups might share the same request path
        /// </summary>
        private CachedDictionary<string, HashSet<MgmtRestClient>> RawRequestPathToRestClient { get; }

        /// <summary>
        /// This is a map from raw request path to the corresponding <see cref="ResourceData"/>
        /// This must be initialized before other maps
        /// </summary>
        private CachedDictionary<string, ResourceData> RawRequestPathToResourceData { get; }

        /// <summary>
        /// This is a map from request path to the <see cref="ResourceObjectAssociation"/> which consists from <see cref="ResourceTypeSegment"/>, <see cref="Output.ResourceData"/>, <see cref="Resource"/> and <see cref="ResouColl"/>
        /// </summary>
        private CachedDictionary<RequestPath, ResourceObjectAssociation> RequestPathToResources { get; }

        public CachedDictionary<RestClientMethod, PagingMethod> PagingMethods { get; }

        private CachedDictionary<Operation, RestClientMethod> RestClientMethods { get; }

        private CachedDictionary<Schema, TypeProvider> AllSchemaMap { get; }

        public CachedDictionary<Schema, TypeProvider> ResourceSchemaMap { get; }

        internal CachedDictionary<Schema, TypeProvider> SchemaMap { get; }

        private CachedDictionary<string, HashSet<Operation>> ChildOperations { get; }

        private Dictionary<string, TypeProvider> _nameToTypeProvider;
        private IEnumerable<Schema> _allSchemas;

        private Dictionary<string, string> _mergedOperations;

        /// <summary>
        /// This is a map from <see cref="OperationGroup"/> to the list of raw request path of its operations
        /// </summary>
        private readonly Dictionary<OperationGroup, IEnumerable<string>> _operationGroupToRequestPaths;

        public MgmtOutputLibrary()
        {
            OmitOperationGroups.RemoveOperationGroups();
            MgmtContext.CodeModel.UpdateSubscriptionIdForAllResource();
            _operationGroupToRequestPaths = new Dictionary<OperationGroup, IEnumerable<string>>();
            RawRequestPathToOperationSets = new CachedDictionary<string, OperationSet>(CategorizeOperationGroups);
            OperationsToRequestPaths = new CachedDictionary<Operation, RequestPath>(PopulateOperationsToRequestPaths);
            ResourceDataSchemaNameToOperationSets = new CachedDictionary<string, HashSet<OperationSet>>(DecorateOperationSets);
            RawRequestPathToRestClient = new CachedDictionary<string, HashSet<MgmtRestClient>>(EnsureRestClients);
            RawRequestPathToResourceData = new CachedDictionary<string, ResourceData>(EnsureRequestPathToResourceData);
            RequestPathToResources = new CachedDictionary<RequestPath, ResourceObjectAssociation>(EnsureRequestPathToResourcesMap);
            PagingMethods = new CachedDictionary<RestClientMethod, PagingMethod>(EnsurePagingMethods);
            RestClientMethods = new CachedDictionary<Operation, RestClientMethod>(EnsureRestClientMethods);
            AllSchemaMap = new CachedDictionary<Schema, TypeProvider>(InitializeModels);
            ResourceSchemaMap = new CachedDictionary<Schema, TypeProvider>(EnsureResourceSchemaMap);
            SchemaMap = new CachedDictionary<Schema, TypeProvider>(EnsureSchemaMap);
            ChildOperations = new CachedDictionary<string, HashSet<Operation>>(EnsureResourceChildOperations);
            _nameToTypeProvider = new Dictionary<string, TypeProvider>();
            _mergedOperations = Configuration.MgmtConfiguration.MergeOperations
                .SelectMany(kv => kv.Value.Select(v => (FullOperationName: v, MethodName: kv.Key)))
                .ToDictionary(kv => kv.FullOperationName, kv => kv.MethodName);
            MgmtContext.CodeModel.UpdateAcronyms();
            _allSchemas = MgmtContext.CodeModel.AllSchemas;
            _allSchemas.UpdateFrameworkTypes();

<<<<<<< HEAD
            MgmtContext.CodeModel.UpdatePatchOperations();

            SinglePropertyHider.HideModels(_allSchemas);

=======
>>>>>>> 6bc10f1b
            // We can only manipulate objects from the code model, not RestClientMethod
            ReorderOperationParameters();
        }

        public Dictionary<CSharpType, OperationSource> CSharpTypeToOperationSource { get; } = new Dictionary<CSharpType, OperationSource>();
        public IEnumerable<OperationSource> OperationSources => CSharpTypeToOperationSource.Values;

        private Dictionary<string, Schema> UpdatePatchParameterNames()
        {
            Dictionary<Schema, int> usageCounts = new Dictionary<Schema, int>();
            Dictionary<string, Schema> updatedModels = new Dictionary<string, Schema>();
            foreach (var operationGroup in MgmtContext.CodeModel.OperationGroups)
            {
                foreach (var operation in operationGroup.Operations)
                {
                    foreach (var request in operation.Requests)
                    {
                        var httpRequest = request.Protocol.Http as HttpRequest;
                        if (httpRequest is null)
                            continue;

                        var bodyParam = request.Parameters.FirstOrDefault(p => p.In == HttpParameterIn.Body)?.Schema;
                        if (bodyParam is null)
                            continue;

                        IncrementCount(usageCounts, bodyParam);
                    }
                    foreach (var response in operation.Responses)
                    {
                        var responseSchema = response.ResponseSchema;
                        if (responseSchema is null)
                            continue;

                        IncrementCount(usageCounts, responseSchema);
                    }
                }
            }

            foreach (var operationGroup in MgmtContext.CodeModel.OperationGroups)
            {
                foreach (var operation in operationGroup.Operations)
                {
                    foreach (var request in operation.Requests)
                    {
                        if (request.Protocol.Http is not HttpRequest {Method: HttpMethod.Patch})
                            continue;

                        var bodyParam = request.Parameters.FirstOrDefault(p => p.In == HttpParameterIn.Body);
                        if (bodyParam is null)
                            continue;

                        if (!usageCounts.TryGetValue(bodyParam.Schema, out var count))
                            continue;

                        if (count != 1)
                            continue;

                        RequestPath requestPath = RequestPath.FromOperation(operation, operationGroup);
                        var operationSet = RawRequestPathToOperationSets[requestPath];
                        var resourceDataModelName = ResourceDataSchemaNameToOperationSets.FirstOrDefault(kv => kv.Value.Contains(operationSet));
                        if (resourceDataModelName.Key is not null)
                        {
                            //TODO handle expandable request paths.  We assume that this is fine since if all of the expanded
                            //types use the same model they should have a common name, but since this case doesn't exist yet
                            //we don't know for sure
                            if (requestPath.IsExpandable)
                                throw new InvalidOperationException($"Found expandable path in UpdatePatchParameterNames for {operationGroup.Key}.{operation.CSharpName()} : {requestPath}");
                            var name = GetResourceName(resourceDataModelName.Key, operationSet, requestPath);
                            updatedModels.Add(bodyParam.Schema.Language.Default.Name, bodyParam.Schema);
                            bodyParam.Schema.Language.Default.Name = $"{name}UpdateOptions";
                            bodyParam.Language.Default.Name = "options";
                        }
                    }
                }
            }
            return updatedModels;
        }

        private static void IncrementCount(Dictionary<Schema, int> usageCounts, Schema schema)
        {
            if (usageCounts.ContainsKey(schema))
            {
                usageCounts[schema]++;
            }
            else
            {
                usageCounts.Add(schema, 1);
            }
        }

        // Initialize ResourceData, Models and resource manager common types
        private Dictionary<Schema, TypeProvider> InitializeModels()
        {
            var resourceModels = new Dictionary<Schema, TypeProvider>();

            // first, construct resource data models
            foreach (var schema in _allSchemas)
            {
                var model = ResourceDataSchemaNameToOperationSets.ContainsKey(schema.Name) ? BuildResourceModel(schema) : BuildModel(schema);
                resourceModels.Add(schema, model);
                _nameToTypeProvider.Add(schema.Name, model); // TODO: ADO #5829 create new dictionary that allows look-up with multiple key types to eliminate duplicate dictionaries
            }

            //this is where we update
            var updatedModels = UpdatePatchParameterNames();
            foreach (var (oldName, schema) in updatedModels)
            {
                resourceModels.Remove(schema);
                _nameToTypeProvider.Remove(oldName);
                var model = BuildModel(schema);
                resourceModels.Add(schema, model);
                _nameToTypeProvider.Add(schema.Name, model);
            }

            // second, collect any model which can be replaced as whole (not as a property or as a base class)
            var replacedTypes = new List<MgmtObjectType>();
            foreach (var schema in MgmtContext.CodeModel.Schemas.Objects)
            {
                TypeProvider? type;

                if (resourceModels.TryGetValue(schema, out type))
                {
                    if (type is MgmtObjectType mgmtObjectType)
                    {
                        var csharpType = TypeReferenceTypeChooser.GetExactMatch(mgmtObjectType);
                        if (csharpType != null)
                        {
                            // re-construct the model with replaced csharp type (e.g. the type in Resource Manager)
                            switch (mgmtObjectType)
                            {
                                case ResourceData resourceData:
                                    replacedTypes.Add(new ResourceData(schema, csharpType.Name, csharpType.Namespace));
                                    break;
                                case MgmtReferenceType referenceType:
                                    replacedTypes.Add(new MgmtReferenceType(schema, csharpType.Name, csharpType.Namespace));
                                    break;
                                default:
                                    replacedTypes.Add(new MgmtObjectType(schema, csharpType.Name, csharpType.Namespace));
                                    break;
                            }
                        }
                    }
                }
            }

            // third, update the entries in cache maps with the new model instances
            foreach (var replacedType in replacedTypes)
            {
                var schema = replacedType.ObjectSchema;
                var name = schema.Name;
                _nameToTypeProvider[name] = replacedType;
                resourceModels[schema] = replacedType;
            }

            return resourceModels;
        }

        private IEnumerable<OperationSet>? _resourceOperationSets;
        public IEnumerable<OperationSet> ResourceOperationSets => _resourceOperationSets ??= ResourceDataSchemaNameToOperationSets.SelectMany(pair => pair.Value);

        public OperationSet GetOperationSet(string requestPath) => RawRequestPathToOperationSets[requestPath];

        public RestClientMethod GetRestClientMethod(Operation operation) => RestClientMethods[operation];

        public RequestPath GetRequestPath(Operation operation) => OperationsToRequestPaths[operation];

        private Dictionary<RestClientMethod, PagingMethod> EnsurePagingMethods()
        {
            var pagingMethods = new Dictionary<RestClientMethod, PagingMethod>();
            var placeholder = new TypeDeclarationOptions("Placeholder", "Placeholder", "public", false, true);
            foreach (var restClient in RestClients)
            {
                var methods = ClientBuilder.BuildPagingMethods(restClient.OperationGroup, restClient, placeholder);
                foreach (var method in methods)
                {
                    pagingMethods.Add(method.Method, method);
                }
            }

            return pagingMethods;
        }

        private Dictionary<Operation, RestClientMethod> EnsureRestClientMethods()
        {
            var restClientMethods = new Dictionary<Operation, RestClientMethod>();
            foreach (var restClient in RestClients)
            {
                foreach (var restClientMethod in restClient.Methods)
                {
                    // skip all internal methods
                    if (restClientMethod.Accessibility != MethodSignatureModifiers.Public)
                        continue;
                    restClientMethods.Add(restClientMethod.Operation, restClientMethod);
                }
            }

            return restClientMethods;
        }

        public ArmClientExtensions ArmClientExtensions => EnsureArmClientExtensions();

        private MgmtExtensions? _tenantExtensions;
        private MgmtExtensions? _managementGroupExtensions;
        private MgmtExtensions? _subscriptionExtensions;
        private MgmtExtensions? _resourceGroupsExtensions;
        private MgmtExtensions? _armResourceExtensions;
        public MgmtExtensions TenantExtensions => _tenantExtensions ??= EnsureExtensions(typeof(Tenant), RequestPath.Tenant);
        public MgmtExtensions SubscriptionExtensions => _subscriptionExtensions ??= EnsureExtensions(typeof(Subscription), RequestPath.Subscription);
        public MgmtExtensions ResourceGroupExtensions => _resourceGroupsExtensions ??= EnsureExtensions(typeof(ResourceGroup), RequestPath.ResourceGroup);
        public MgmtExtensions ManagementGroupExtensions => _managementGroupExtensions ??= EnsureExtensions(typeof(ManagementGroup), RequestPath.ManagementGroup);
        public MgmtExtensions ArmResourceExtensions => _armResourceExtensions ??= EnsureExtensions(typeof(ArmResource), RequestPath.Any);

        private MgmtExtensionClient? _tenantExtensionClient;
        private MgmtExtensionClient? _managementGroupExtensionClient;
        private MgmtExtensionClient? _subscriptionExtensionClient;
        private MgmtExtensionClient? _resourceGroupExtensionClient;
        private MgmtExtensionClient? _armResourceExtensionClient;
        public MgmtExtensionClient SubscriptionExtensionsClient => _subscriptionExtensionClient ??= EnsureExtensionsClient(SubscriptionExtensions);
        public MgmtExtensionClient ResourceGroupExtensionsClient => _resourceGroupExtensionClient ??= EnsureExtensionsClient(ResourceGroupExtensions);
        public MgmtExtensionClient TenantExtensionsClient => _tenantExtensionClient ??= EnsureExtensionsClient(TenantExtensions);
        public MgmtExtensionClient ManagementGroupExtensionsClient => _managementGroupExtensionClient ??= EnsureExtensionsClient(ManagementGroupExtensions);
        public MgmtExtensionClient ArmResourceExtensionsClient => _armResourceExtensionClient ??= EnsureExtensionsClient(ArmResourceExtensions);

        private MgmtExtensionClient EnsureExtensionsClient(MgmtExtensions publicExtension) =>
            new MgmtExtensionClient(publicExtension);

        private MgmtExtensions EnsureExtensions(Type armCoreType, RequestPath contextualPath)
        {
            bool shouldGenerateChildren = !Configuration.MgmtConfiguration.IsArmCore || armCoreType.Namespace != MgmtContext.Context.DefaultNamespace;
            var operations = shouldGenerateChildren ? GetChildOperations(contextualPath) : Enumerable.Empty<Operation>();
            return new MgmtExtensions(operations, armCoreType, contextualPath);
        }

        private ArmClientExtensions? _armClientExtensions;
        private ArmClientExtensions EnsureArmClientExtensions()
        {
            if (_armClientExtensions != null)
                return _armClientExtensions;

            _armClientExtensions = new ArmClientExtensions(GetChildOperations(RequestPath.Tenant));
            return _armClientExtensions;
        }

        private IEnumerable<ResourceData>? _resourceDatas;
        public IEnumerable<ResourceData> ResourceData => _resourceDatas ??= RawRequestPathToResourceData.Values.Distinct();

        private IEnumerable<MgmtRestClient>? _restClients;
        public IEnumerable<MgmtRestClient> RestClients => _restClients ??= RawRequestPathToRestClient.Values.SelectMany(v => v).Distinct();

        private IEnumerable<Resource>? _armResources;
        public IEnumerable<Resource> ArmResources => _armResources ??= RequestPathToResources.Values.Select(bag => bag.Resource).Distinct();

        private Dictionary<CSharpType, Resource>? _csharpTypeToResource;
        public Dictionary<CSharpType, Resource> CsharpTypeToResource => _csharpTypeToResource ??= ArmResources.ToDictionary(resource => resource.Type, resource => resource);

        private IEnumerable<ResourceCollection>? _resourceCollections;
        public IEnumerable<ResourceCollection> ResourceCollections => _resourceCollections ??= RequestPathToResources.Values.Select(bag => bag.ResourceCollection).WhereNotNull().Distinct();

        private Dictionary<Schema, TypeProvider> EnsureResourceSchemaMap()
        {
            return AllSchemaMap.Where(kv => kv.Value is ResourceData).ToDictionary(kv => kv.Key, kv => kv.Value);
        }

        private Dictionary<Schema, TypeProvider> EnsureSchemaMap()
        {
            return AllSchemaMap.Where(kv => !(kv.Value is ResourceData)).ToDictionary(kv => kv.Key, kv => kv.Value);
        }

        public IEnumerable<TypeProvider> Models => GetModels();

        private IEnumerable<TypeProvider> GetModels()
        {
            var models = SchemaMap.Values;

            //force inheritance evaluation on resourceData
            foreach (var resourceData in ResourceData)
            {
                var temp = resourceData.Inherits;
                var propTemp = resourceData.Properties;
            }

            //force inheritance evaluation on models
            foreach (var typeProvider in models)
            {
                if (typeProvider is ObjectType objType)
                {
                    var temp = objType.Inherits;
                    //force property reference type evaluation on MgmtObjectType
                    if (typeProvider is MgmtObjectType mgmtObjectType)
                    {
                        var propTemp = mgmtObjectType.Properties;
                    }
                }
            }

            return models;
        }

        public ResourceData GetResourceData(string requestPath)
        {
            if (TryGetResourceData(requestPath, out var resourceData))
                return resourceData;

            throw new InvalidOperationException($"Request path {requestPath} does not correspond to a ResourceData");
        }

        public bool TryGetResourceData(string requestPath, [MaybeNullWhen(false)] out ResourceData resourceData)
        {
            return RawRequestPathToResourceData.TryGetValue(requestPath, out resourceData);
        }

        public bool TryGetArmResource(RequestPath requestPath, [MaybeNullWhen(false)] out Resource resource)
        {
            resource = null;
            if (RequestPathToResources.TryGetValue(requestPath, out var bag))
            {
                resource = bag.Resource;
                return true;
            }

            return false;
        }

        public MgmtRestClient GetRestClient(Operation operation)
        {
            var requestPath = operation.GetHttpPath();
            if (TryGetRestClients(requestPath, out var restClients))
            {
                // return the first client that contains this operation
                return restClients.Single(client => client.OperationGroup.Operations.Contains(operation));
            }

            throw new InvalidOperationException($"Cannot find MgmtRestClient corresponding to {requestPath} with method {operation.GetHttpMethod()}");
        }

        public bool TryGetRestClients(string requestPath, [MaybeNullWhen(false)] out HashSet<MgmtRestClient> restClients)
        {
            return RawRequestPathToRestClient.TryGetValue(requestPath, out restClients);
        }

        private Dictionary<string, HashSet<MgmtRestClient>> EnsureRestClients()
        {
            var rawRequestPathToRestClient = new Dictionary<string, HashSet<MgmtRestClient>>();
            foreach (var operationGroup in MgmtContext.CodeModel.OperationGroups)
            {
                var restClient = new MgmtRestClient(operationGroup);
                foreach (var requestPath in _operationGroupToRequestPaths[operationGroup])
                {
                    if (rawRequestPathToRestClient.TryGetValue(requestPath, out var set))
                        set.Add(restClient);
                    else
                        rawRequestPathToRestClient.Add(requestPath, new HashSet<MgmtRestClient> { restClient });
                }
            }

            return rawRequestPathToRestClient;
        }

        private Dictionary<RequestPath, ResourceObjectAssociation> EnsureRequestPathToResourcesMap()
        {
            var requestPathToResources = new Dictionary<RequestPath, ResourceObjectAssociation>();

            foreach ((var resourceDataSchemaName, var operationSets) in ResourceDataSchemaNameToOperationSets)
            {
                var resourceOperationsList = FindResourceToChildOperationsMap(operationSets);
                foreach (var resourceOperations in resourceOperationsList)
                {
                    // ensure this set of OperationSets are either all singletons, or none of them is singleton
                    Debug.Assert(resourceOperations.Keys.All(operationSet => operationSet.IsSingletonResource())
                        || resourceOperations.Keys.All(operationSet => !operationSet.IsSingletonResource()));
                    var isSingleton = resourceOperations.Keys.Any(operationSet => operationSet.IsSingletonResource());
                    // get the corresponding resource data
                    var originalResourcePaths = resourceOperations.Keys.Select(operationSet => operationSet.GetRequestPath());
                    var resourceDatas = originalResourcePaths.Select(path => GetResourceData(path)).Distinct();
                    if (resourceDatas.Count() != 1)
                        throw new InvalidOperationException($"{resourceDatas.Count()} ResourceData instances were found corresponding to the resource (RequestPath: [{string.Join(", ", originalResourcePaths)}]), please double confirm and separate them into different resources");
                    var resourceData = resourceDatas.Single();
                    // we calculate the resource type of the resource
                    var resourcePaths = originalResourcePaths.Select(path => path.Expand()).Distinct(new RequestPathCollectionEqualityComparer()).Single();
                    foreach (var resourcePath in resourcePaths)
                    {
                        var resourceType = resourcePath.GetResourceType();
                        var resource = new Resource(resourceOperations, GetResourceName(resourceDataSchemaName, resourceOperations.Keys.First(), resourcePath), resourceType, resourceData);
                        var collection = isSingleton ? null : new ResourceCollection(resourceOperations, resource);
                        resource.ResourceCollection = collection;

                        requestPathToResources.Add(resourcePath, new ResourceObjectAssociation(resourceType, resourceData, resource, collection));
                    }
                }
            }

            return requestPathToResources;
        }

        private string? GetDefaultNameFromConfiguration(OperationSet operationSet, ResourceTypeSegment resourceType)
        {
            if (Configuration.MgmtConfiguration.RequestPathToResourceName.TryGetValue(operationSet.RequestPath, out var name))
                return name;
            if (Configuration.MgmtConfiguration.RequestPathToResourceName.TryGetValue($"{operationSet.RequestPath}|{resourceType}", out name))
                return name;

            return null;
        }

        private string GetResourceName(string candidateName, OperationSet operationSet, RequestPath requestPath)
        {
            // read configuration to see if we could get a configuration for this resource
            var resourceType = requestPath.GetResourceType();
            var defaultNameFromConfig = GetDefaultNameFromConfiguration(operationSet, resourceType);
            if (defaultNameFromConfig != null)
                return defaultNameFromConfig;

            var resourcesWithSameName = ResourceDataSchemaNameToOperationSets[candidateName];
            var resourcesWithSameType = ResourceOperationSets
                .SelectMany(opSet => opSet.GetRequestPath().Expand())
                .Where(rqPath => rqPath.GetResourceType().Equals(resourceType));

            var isById = requestPath.IsById;
            int countOfSameResourceDataName = resourcesWithSameName.Count();
            int countOfSameResourceTypeName = resourcesWithSameType.Count();
            if (!isById)
            {
                // this is a regular resource and the name is unique
                if (countOfSameResourceDataName == 1)
                    return candidateName;

                // if countOfSameResourceDataName > 1, we need to have the resource types as the resource type name
                // if we have the unique resource type, we just use the resource type to construct our resource type name
                var types = resourceType.Types;
                var name = string.Join("", types.Select(segment => segment.ConstantValue.LastWordToSingular().FirstCharToUpperCase()));
                if (countOfSameResourceTypeName == 1)
                    return name;

                string parentPrefix = GetParentPrefix(requestPath);
                // if countOfSameResourceTypeName > 1, we will have to add the scope as prefix to fully qualify the resource type name
                // first we try to add the parent name as prefix
                if (!DoMultipleResourcesShareMyPrefixes(requestPath, parentPrefix, resourcesWithSameType))
                    return $"{parentPrefix}{name}";

                // if we get here, parent prefix is not enough, we try the resource name if it is a constant
                if (requestPath.Last().IsConstant)
                    return $"{requestPath.Last().ConstantValue.FirstCharToUpperCase()}{name}";

                // if we get here, we have tried all approaches to get a solid resource type name, throw an exception
                throw new InvalidOperationException($"Cannot determine a resource class name for resource with the request path: {requestPath}, please assign a valid resource name in `request-path-to-resource-name` section");
            }
            // if this resource is based on a "ById" operation
            // if we only have one resource class with this name - we have no choice but use this "ById" resource
            if (countOfSameResourceDataName == 1)
                return candidateName;

            // otherwise we need to add a "ById" suffix to make this resource to have a different name
            // TODO -- introduce a flag that suppress the exception here to be thrown which notice the user to assign a proper name in config
            return $"{candidateName}ById";
        }

        private string GetParentPrefix(RequestPath pathToWalk)
        {
            while (pathToWalk.Count > 2)
            {
                pathToWalk = pathToWalk.GetParent();
                if (RawRequestPathToResourceData.TryGetValue(pathToWalk.ToString()!, out var parentData))
                {
                    return parentData.Declaration.Name.Substring(0, parentData.Declaration.Name.Length - 4);
                }
                else
                {
                    var prefix = GetCoreParentName(pathToWalk);
                    if (prefix is not null)
                        return prefix;
                }
            }
            return string.Empty;
        }

        private string? GetCoreParentName(RequestPath requestPath)
        {
            var resourceType = requestPath.GetResourceType();
            if (resourceType.Equals(ResourceTypeSegment.ManagementGroup))
                return nameof(ResourceTypeSegment.ManagementGroup);
            if (resourceType.Equals(ResourceTypeSegment.ResourceGroup))
                return nameof(ResourceTypeSegment.ResourceGroup);
            if (resourceType.Equals(ResourceTypeSegment.Subscription))
                return nameof(ResourceTypeSegment.Subscription);
            if (resourceType.Equals(ResourceTypeSegment.Tenant))
                return nameof(ResourceTypeSegment.Tenant);
            return null;
        }

        private bool DoMultipleResourcesShareMyPrefixes(RequestPath requestPath, string parentPrefix, IEnumerable<RequestPath> resourcesWithSameType)
        {
            foreach (var resourcePath in resourcesWithSameType)
            {
                if (resourcePath.Equals(requestPath))
                    continue; //skip myself

                if (GetParentPrefix(resourcePath).Equals(parentPrefix, StringComparison.Ordinal))
                    return true;
            }
            return false;
        }

        private struct RequestPathCollectionEqualityComparer : IEqualityComparer<IEnumerable<RequestPath>>
        {
            public bool Equals([AllowNull] IEnumerable<RequestPath> x, [AllowNull] IEnumerable<RequestPath> y)
            {
                if (x == null && y == null)
                    return true;
                if (x == null || y == null)
                    return false;
                return x.SequenceEqual(y);
            }

            public int GetHashCode([DisallowNull] IEnumerable<RequestPath> obj)
            {
                return obj.GetHashCode();
            }
        }

        private IEnumerable<Dictionary<OperationSet, IEnumerable<Operation>>> FindResourceToChildOperationsMap(IEnumerable<OperationSet> resourceOperationSets)
        {
            var operations = new List<Tuple<OperationSet, IEnumerable<Operation>>>();

            foreach (var resourceOperationSet in resourceOperationSets)
            {
                // all the child operations with the parent of current request path
                operations.Add(new Tuple<OperationSet, IEnumerable<Operation>>(resourceOperationSet, GetChildOperations(resourceOperationSet.RequestPath)));
            }

            // TODO -- we need to categrize the above list to see if some of the resources have the operation list and we can combine them.
            // now by default we will never combine any of them
            return operations.Select(tuple => new Dictionary<OperationSet, IEnumerable<Operation>> { { tuple.Item1, tuple.Item2 } });
        }

        public IEnumerable<Operation> GetChildOperations(string requestPath)
        {
            if (requestPath == RequestPath.Any)
                return Enumerable.Empty<Operation>();

            if (EnsureResourceChildOperations().TryGetValue(requestPath, out var operations))
                return operations;

            return Enumerable.Empty<Operation>();
        }

        private Dictionary<string, HashSet<Operation>> EnsureResourceChildOperations()
        {
            var childOperations = new Dictionary<string, HashSet<Operation>>();
            foreach (var operationSet in RawRequestPathToOperationSets.Values)
            {
                if (operationSet.IsResource())
                    continue;
                foreach (var operation in operationSet)
                {
                    var parentRequestPath = operation.ParentRequestPath();
                    if (childOperations.TryGetValue(parentRequestPath, out var list))
                        list.Add(operation);
                    else
                        childOperations.Add(parentRequestPath, new HashSet<Operation> { operation });
                }
            }

            return childOperations;
        }

        private Dictionary<string, ResourceData> EnsureRequestPathToResourceData()
        {
            var rawRequestPathToResourceData = new Dictionary<string, ResourceData>();
            foreach (var entry in ResourceSchemaMap)
            {
                var schema = entry.Key;
                if (ResourceDataSchemaNameToOperationSets.TryGetValue(schema.Name, out var operationSets))
                {
                    // we are iterating over the ResourceSchemaMap, the value can only be [ResourceData]s
                    var resourceData = (ResourceData)entry.Value;
                    foreach (var operationSet in operationSets)
                    {
                        if (!rawRequestPathToResourceData.ContainsKey(operationSet.RequestPath))
                        {
                            rawRequestPathToResourceData.Add(operationSet.RequestPath, resourceData);
                        }
                    }
                }
            }

            return rawRequestPathToResourceData;
        }

        public override CSharpType FindTypeForSchema(Schema schema)
        {
            TypeProvider? result;
            if (!AllSchemaMap.IsPopulated)
            {
                result = ResourceDataSchemaNameToOperationSets.ContainsKey(schema.Name) ? BuildResourceModel(schema) : BuildModel(schema);
            }
            else if (!SchemaMap.TryGetValue(schema, out result) && !ResourceSchemaMap.TryGetValue(schema, out result))
            {
                throw new KeyNotFoundException($"{schema.Name} was not found in model and resource schema map");
            }
            return result.Type;
        }

        public override CSharpType? FindTypeByName(string originalName)
        {
            _nameToTypeProvider.TryGetValue(originalName, out TypeProvider? provider);
            provider ??= ResourceSchemaMap.Values.FirstOrDefault(m => m.Type.Name == originalName);
            return provider?.Type;
        }

        public bool TryGetTypeProvider(string originalName, [MaybeNullWhen(false)] out TypeProvider provider)
        {
            if (_nameToTypeProvider.TryGetValue(originalName, out provider))
                return true;

            provider = ResourceSchemaMap.Values.FirstOrDefault(m => m.Type.Name == originalName);
            return provider != null;
        }

        public IEnumerable<Resource> FindResources(ResourceData resourceData)
        {
            return ArmResources.Where(resource => resource.ResourceData == resourceData);
        }

        private TypeProvider BuildModel(Schema schema) => schema switch
        {
            SealedChoiceSchema sealedChoiceSchema => (TypeProvider)new EnumType(sealedChoiceSchema, MgmtContext.Context),
            ChoiceSchema choiceSchema => new EnumType(choiceSchema, MgmtContext.Context),
            ObjectSchema objectSchema => schema.Extensions != null && (schema.Extensions.MgmtReferenceType || schema.Extensions.MgmtPropertyReferenceType || schema.Extensions.MgmtTypeReferenceType)
            ? new MgmtReferenceType(objectSchema)
            : new MgmtObjectType(objectSchema),
            _ => throw new NotImplementedException()
        };

        private TypeProvider BuildResourceModel(Schema schema) => schema switch
        {
            ObjectSchema objectSchema => new ResourceData(objectSchema),
            _ => throw new NotImplementedException()
        };

        private void ReorderOperationParameters()
        {
            foreach (var operationGroup in MgmtContext.CodeModel.OperationGroups)
            {
                foreach (var operation in operationGroup.Operations)
                {
                    var httpRequest = operation.Requests.FirstOrDefault()?.Protocol.Http as HttpRequest;
                    if (httpRequest != null)
                    {
                        var orderedParams = operation.Parameters
                            .Where(p => p.In == HttpParameterIn.Path)
                            .OrderBy(
                                p => httpRequest.Path.IndexOf(
                                    "{" + p.CSharpName() + "}",
                                    StringComparison.InvariantCultureIgnoreCase));
                        operation.Parameters = orderedParams.Concat(operation.Parameters
                                .Where(p => p.In != HttpParameterIn.Path).ToList())
                            .ToList();
                    }
                }
            }
        }

        private Dictionary<string, HashSet<OperationSet>> DecorateOperationSets()
        {
            Dictionary<string, HashSet<OperationSet>> resourceDataSchemaNameToOperationSets = new Dictionary<string, HashSet<OperationSet>>();
            foreach (var operationSet in RawRequestPathToOperationSets.Values)
            {
                if (operationSet.TryGetResourceDataSchemaName(out var resourceDataSchemaName))
                {
                    // if this operation set corresponds to a SDK resource, we add it to the map
                    if (!resourceDataSchemaNameToOperationSets.TryGetValue(resourceDataSchemaName, out HashSet<OperationSet>? result))
                    {
                        result = new HashSet<OperationSet>();
                        resourceDataSchemaNameToOperationSets.Add(resourceDataSchemaName, result);
                    }
                    result.Add(operationSet);
                }
            }

            // check the patch operations in all the operationSets that correspond to a resource. If it only updates the tags, we remove it from the operation set
            foreach (var operationSet in resourceDataSchemaNameToOperationSets.Values.SelectMany(v => v))
            {
                // get the Patch operation from this OperationSet
                var operation = operationSet.FindOperation(HttpMethod.Patch);
                if (operation is null)
                    continue;

                var bodySchema = operation.GetBodyParameter()?.Schema;
                if (bodySchema is null)
                    continue;

                if (bodySchema.IsTagsOnly())
                {
                    // remove this operation from this operation set
                    operationSet.Remove(operation);
                }
            }
            return resourceDataSchemaNameToOperationSets;
        }

        private Dictionary<string, OperationSet> CategorizeOperationGroups()
        {
            var rawRequestPathToOperationSets = new Dictionary<string, OperationSet>();
            foreach (var operationGroup in MgmtContext.CodeModel.OperationGroups)
            {
                var requestPathList = new HashSet<string>();
                _operationGroupToRequestPaths.Add(operationGroup, requestPathList);
                foreach (var operation in operationGroup.Operations)
                {
                    var path = operation.GetHttpPath();
                    requestPathList.Add(path);
                    if (rawRequestPathToOperationSets.TryGetValue(path, out var operationSet))
                    {
                        operationSet.Add(operation, operationGroup);
                    }
                    else
                    {
                        operationSet = new OperationSet(path)
                        {
                            {operation, operationGroup }
                        };
                        rawRequestPathToOperationSets.Add(path, operationSet);
                    }
                }
            }
            return rawRequestPathToOperationSets;
        }

        private Dictionary<Operation, RequestPath> PopulateOperationsToRequestPaths()
        {
            var operationsToRequestPath = new Dictionary<Operation, RequestPath>();
            foreach (var operationGroup in MgmtContext.CodeModel.OperationGroups)
            {
                foreach (var operation in operationGroup.Operations)
                {
                    operationsToRequestPath[operation] = RequestPath.FromOperation(operation, operationGroup);
                }
            }
            return operationsToRequestPath;
        }
    }
}<|MERGE_RESOLUTION|>--- conflicted
+++ resolved
@@ -106,14 +106,8 @@
             MgmtContext.CodeModel.UpdateAcronyms();
             _allSchemas = MgmtContext.CodeModel.AllSchemas;
             _allSchemas.UpdateFrameworkTypes();
-
-<<<<<<< HEAD
             MgmtContext.CodeModel.UpdatePatchOperations();
-
-            SinglePropertyHider.HideModels(_allSchemas);
-
-=======
->>>>>>> 6bc10f1b
+            
             // We can only manipulate objects from the code model, not RestClientMethod
             ReorderOperationParameters();
         }
