--- conflicted
+++ resolved
@@ -105,14 +105,9 @@
                 .ToDictionary(kv => kv.FullOperationName, kv => kv.MethodName);
             MgmtContext.CodeModel.UpdateAcronyms();
             _allSchemas = MgmtContext.CodeModel.AllSchemas;
-<<<<<<< HEAD
-            _allSchemas.UpdateFrameworkTypes();
             MgmtContext.CodeModel.UpdatePatchOperations();
+            _allSchemas.VerifyAndUpdateFrameworkTypes();
             
-=======
-            _allSchemas.VerifyAndUpdateFrameworkTypes();
-
->>>>>>> d728bc90
             // We can only manipulate objects from the code model, not RestClientMethod
             ReorderOperationParameters();
         }
