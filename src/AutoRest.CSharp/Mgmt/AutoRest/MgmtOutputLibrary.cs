﻿// Copyright (c) Microsoft Corporation. All rights reserved.
// Licensed under the MIT License.

using System;
using System.Collections.Generic;
using System.Diagnostics;
using System.Diagnostics.CodeAnalysis;
using System.Linq;
using AutoRest.CSharp.Common.Output.Builders;
using AutoRest.CSharp.Generation.Types;
using AutoRest.CSharp.Input;
using AutoRest.CSharp.Mgmt.Decorator;
using AutoRest.CSharp.Mgmt.Models;
using AutoRest.CSharp.Mgmt.Output;
using AutoRest.CSharp.Output.Builders;
using AutoRest.CSharp.Output.Models;
using AutoRest.CSharp.Output.Models.Requests;
using AutoRest.CSharp.Output.Models.Types;
using AutoRest.CSharp.Utilities;
using Azure.ResourceManager.Core;
using Azure.ResourceManager.Management;
using Azure.ResourceManager.Resources;

namespace AutoRest.CSharp.Mgmt.AutoRest
{
    internal class MgmtOutputLibrary : OutputLibrary
    {
        /// <summary>
        /// This is a map from resource name to a list of <see cref="OperationSet"/>
        /// considering of the extension resources, one resource name might correspond to multiple operation sets
        /// This must be initialized before other maps
        /// </summary>
        private CachedDictionary<string, HashSet<OperationSet>> ResourceDataSchemaNameToOperationSets { get; }

        /// <summary>
        /// This is a map from raw request path to their corresponding <see cref="OperationSet"/>,
        /// which is a collection of the operations with the same raw request path
        /// </summary>
        private CachedDictionary<string, OperationSet> RawRequestPathToOperationSets { get; }

        /// <summary>
        /// This is a map from operation to its request path
        /// </summary>
        private CachedDictionary<Operation, RequestPath> OperationsToRequestPaths { get; }

        /// <summary>
        /// This is a map from raw request path to the corresponding <see cref="MgmtRestClient"/>
        /// The type of values is a HashSet of <see cref="MgmtRestClient"/>, because we might get the case that multiple operation groups might share the same request path
        /// </summary>
        private CachedDictionary<string, HashSet<MgmtRestClient>> RawRequestPathToRestClient { get; }

        /// <summary>
        /// This is a map from raw request path to the corresponding <see cref="ResourceData"/>
        /// This must be initialized before other maps
        /// </summary>
        private CachedDictionary<string, ResourceData> RawRequestPathToResourceData { get; }

        /// <summary>
        /// This is a map from request path to the <see cref="ResourceObjectAssociation"/> which consists from <see cref="ResourceTypeSegment"/>, <see cref="Output.ResourceData"/>, <see cref="Resource"/> and <see cref="ResouColl"/>
        /// </summary>
        private CachedDictionary<RequestPath, ResourceObjectAssociation> RequestPathToResources { get; }

        public CachedDictionary<RestClientMethod, PagingMethod> PagingMethods { get; }

        private CachedDictionary<Operation, RestClientMethod> RestClientMethods { get; }

        private CachedDictionary<Schema, TypeProvider> AllSchemaMap { get; }

        public CachedDictionary<Schema, TypeProvider> ResourceSchemaMap { get; }

        internal CachedDictionary<Schema, TypeProvider> SchemaMap { get; }

        private CachedDictionary<string, HashSet<Operation>> ChildOperations { get; }

        private Dictionary<string, TypeProvider> _nameToTypeProvider;
        private IEnumerable<Schema> _allSchemas;

        private Dictionary<string, string> _mergedOperations;

        /// <summary>
        /// This is a map from <see cref="OperationGroup"/> to the list of raw request path of its operations
        /// </summary>
        private readonly Dictionary<OperationGroup, IEnumerable<string>> _operationGroupToRequestPaths;

        public MgmtOutputLibrary()
        {
            OmitOperationGroups.RemoveOperationGroups();
            MgmtContext.CodeModel.UpdateSubscriptionIdForAllResource();
            _operationGroupToRequestPaths = new Dictionary<OperationGroup, IEnumerable<string>>();
            RawRequestPathToOperationSets = new CachedDictionary<string, OperationSet>(CategorizeOperationGroups);
            OperationsToRequestPaths = new CachedDictionary<Operation, RequestPath>(PopulateOperationsToRequestPaths);
            ResourceDataSchemaNameToOperationSets = new CachedDictionary<string, HashSet<OperationSet>>(DecorateOperationSets);
            RawRequestPathToRestClient = new CachedDictionary<string, HashSet<MgmtRestClient>>(EnsureRestClients);
            RawRequestPathToResourceData = new CachedDictionary<string, ResourceData>(EnsureRequestPathToResourceData);
            RequestPathToResources = new CachedDictionary<RequestPath, ResourceObjectAssociation>(EnsureRequestPathToResourcesMap);
            PagingMethods = new CachedDictionary<RestClientMethod, PagingMethod>(EnsurePagingMethods);
            RestClientMethods = new CachedDictionary<Operation, RestClientMethod>(EnsureRestClientMethods);
            AllSchemaMap = new CachedDictionary<Schema, TypeProvider>(InitializeModels);
            ResourceSchemaMap = new CachedDictionary<Schema, TypeProvider>(EnsureResourceSchemaMap);
            SchemaMap = new CachedDictionary<Schema, TypeProvider>(EnsureSchemaMap);
            ChildOperations = new CachedDictionary<string, HashSet<Operation>>(EnsureResourceChildOperations);
            _nameToTypeProvider = new Dictionary<string, TypeProvider>();
            _mergedOperations = Configuration.MgmtConfiguration.MergeOperations
                .SelectMany(kv => kv.Value.Select(v => (FullOperationName: v, MethodName: kv.Key)))
                .ToDictionary(kv => kv.FullOperationName, kv => kv.MethodName);
            MgmtContext.CodeModel.UpdateAcronyms();
            _allSchemas = MgmtContext.CodeModel.AllSchemas;
            MgmtContext.CodeModel.UpdatePatchOperations();
            _allSchemas.VerifyAndUpdateFrameworkTypes();
<<<<<<< HEAD
            CommonSingleWordModels.Update(_allSchemas);
=======
            _allSchemas.UpdateSealChoiceTypes();
>>>>>>> 93f1c8ea

            // We can only manipulate objects from the code model, not RestClientMethod
            ReorderOperationParameters();
        }

        public Dictionary<CSharpType, OperationSource> CSharpTypeToOperationSource { get; } = new Dictionary<CSharpType, OperationSource>();
        public IEnumerable<OperationSource> OperationSources => CSharpTypeToOperationSource.Values;

        private Dictionary<string, Schema> UpdatePatchParameterNames()
        {
            Dictionary<Schema, int> usageCounts = new Dictionary<Schema, int>();
            Dictionary<string, Schema> updatedModels = new Dictionary<string, Schema>();
            foreach (var operationGroup in MgmtContext.CodeModel.OperationGroups)
            {
                foreach (var operation in operationGroup.Operations)
                {
                    foreach (var request in operation.Requests)
                    {
                        var httpRequest = request.Protocol.Http as HttpRequest;
                        if (httpRequest is null)
                            continue;

                        var bodyParam = request.Parameters.FirstOrDefault(p => p.In == HttpParameterIn.Body)?.Schema;
                        if (bodyParam is null)
                            continue;

                        IncrementCount(usageCounts, bodyParam);
                    }
                    foreach (var response in operation.Responses)
                    {
                        var responseSchema = response.ResponseSchema;
                        if (responseSchema is null)
                            continue;

                        IncrementCount(usageCounts, responseSchema);
                    }
                }
            }

            foreach (var operationGroup in MgmtContext.CodeModel.OperationGroups)
            {
                foreach (var operation in operationGroup.Operations)
                {
                    foreach (var request in operation.Requests)
                    {
                        if (request.Protocol.Http is not HttpRequest {Method: HttpMethod.Patch})
                            continue;

                        var bodyParam = request.Parameters.FirstOrDefault(p => p.In == HttpParameterIn.Body);
                        if (bodyParam is null)
                            continue;

                        if (!usageCounts.TryGetValue(bodyParam.Schema, out var count))
                            continue;

                        if (count != 1)
                            continue;

                        RequestPath requestPath = RequestPath.FromOperation(operation, operationGroup);
                        var operationSet = RawRequestPathToOperationSets[requestPath];
                        var resourceDataModelName = ResourceDataSchemaNameToOperationSets.FirstOrDefault(kv => kv.Value.Contains(operationSet));
                        if (resourceDataModelName.Key is not null)
                        {
                            //TODO handle expandable request paths.  We assume that this is fine since if all of the expanded
                            //types use the same model they should have a common name, but since this case doesn't exist yet
                            //we don't know for sure
                            if (requestPath.IsExpandable)
                                throw new InvalidOperationException($"Found expandable path in UpdatePatchParameterNames for {operationGroup.Key}.{operation.CSharpName()} : {requestPath}");
                            var name = GetResourceName(resourceDataModelName.Key, operationSet, requestPath);
                            updatedModels.Add(bodyParam.Schema.Language.Default.Name, bodyParam.Schema);
                            bodyParam.Schema.Language.Default.Name = $"Patchable{name}Data";
                            bodyParam.Language.Default.Name = "data";
                        }
                    }
                }
            }
            return updatedModels;
        }

        private static void IncrementCount(Dictionary<Schema, int> usageCounts, Schema schema)
        {
            if (usageCounts.ContainsKey(schema))
            {
                usageCounts[schema]++;
            }
            else
            {
                usageCounts.Add(schema, 1);
            }
        }

        // Initialize ResourceData, Models and resource manager common types
        private Dictionary<Schema, TypeProvider> InitializeModels()
        {
            var resourceModels = new Dictionary<Schema, TypeProvider>();

            // first, construct resource data models
            foreach (var schema in _allSchemas)
            {
                var model = ResourceDataSchemaNameToOperationSets.ContainsKey(schema.Name) ? BuildResourceModel(schema) : BuildModel(schema);
                resourceModels.Add(schema, model);
                _nameToTypeProvider.Add(schema.Name, model); // TODO: ADO #5829 create new dictionary that allows look-up with multiple key types to eliminate duplicate dictionaries
            }

            //this is where we update
            var updatedModels = UpdatePatchParameterNames();
            foreach (var (oldName, schema) in updatedModels)
            {
                resourceModels.Remove(schema);
                _nameToTypeProvider.Remove(oldName);
                var model = BuildModel(schema);
                resourceModels.Add(schema, model);
                _nameToTypeProvider.Add(schema.Name, model);
            }

            // second, collect any model which can be replaced as whole (not as a property or as a base class)
            var replacedTypes = new List<MgmtObjectType>();
            foreach (var schema in MgmtContext.CodeModel.Schemas.Objects)
            {
                TypeProvider? type;

                if (resourceModels.TryGetValue(schema, out type))
                {
                    if (type is MgmtObjectType mgmtObjectType)
                    {
                        var csharpType = TypeReferenceTypeChooser.GetExactMatch(mgmtObjectType);
                        if (csharpType != null)
                        {
                            // re-construct the model with replaced csharp type (e.g. the type in Resource Manager)
                            switch (mgmtObjectType)
                            {
                                case ResourceData resourceData:
                                    replacedTypes.Add(new ResourceData(schema, csharpType.Name, csharpType.Namespace));
                                    break;
                                case MgmtReferenceType referenceType:
                                    replacedTypes.Add(new MgmtReferenceType(schema, csharpType.Name, csharpType.Namespace));
                                    break;
                                default:
                                    replacedTypes.Add(new MgmtObjectType(schema, csharpType.Name, csharpType.Namespace));
                                    break;
                            }
                        }
                    }
                }
            }

            // third, update the entries in cache maps with the new model instances
            foreach (var replacedType in replacedTypes)
            {
                var schema = replacedType.ObjectSchema;
                var name = schema.Name;
                _nameToTypeProvider[name] = replacedType;
                resourceModels[schema] = replacedType;
            }

            return resourceModels;
        }

        private IEnumerable<OperationSet>? _resourceOperationSets;
        public IEnumerable<OperationSet> ResourceOperationSets => _resourceOperationSets ??= ResourceDataSchemaNameToOperationSets.SelectMany(pair => pair.Value);

        public OperationSet GetOperationSet(string requestPath) => RawRequestPathToOperationSets[requestPath];

        public RestClientMethod GetRestClientMethod(Operation operation) => RestClientMethods[operation];

        public RequestPath GetRequestPath(Operation operation) => OperationsToRequestPaths[operation];

        private Dictionary<RestClientMethod, PagingMethod> EnsurePagingMethods()
        {
            var pagingMethods = new Dictionary<RestClientMethod, PagingMethod>();
            var placeholder = new TypeDeclarationOptions("Placeholder", "Placeholder", "public", false, true);
            foreach (var restClient in RestClients)
            {
                var methods = ClientBuilder.BuildPagingMethods(restClient.OperationGroup, restClient, placeholder);
                foreach (var method in methods)
                {
                    pagingMethods.Add(method.Method, method);
                }
            }

            return pagingMethods;
        }

        private Dictionary<Operation, RestClientMethod> EnsureRestClientMethods()
        {
            var restClientMethods = new Dictionary<Operation, RestClientMethod>();
            foreach (var restClient in RestClients)
            {
                foreach (var restClientMethod in restClient.Methods)
                {
                    // skip all internal methods
                    if (restClientMethod.Accessibility != MethodSignatureModifiers.Public)
                        continue;
                    restClientMethods.Add(restClientMethod.Operation, restClientMethod);
                }
            }

            return restClientMethods;
        }

        public ArmClientExtensions ArmClientExtensions => EnsureArmClientExtensions();

        private MgmtExtensions? _tenantExtensions;
        private MgmtExtensions? _managementGroupExtensions;
        private MgmtExtensions? _subscriptionExtensions;
        private MgmtExtensions? _resourceGroupsExtensions;
        private MgmtExtensions? _armResourceExtensions;
        public MgmtExtensions TenantExtensions => _tenantExtensions ??= EnsureExtensions(typeof(Tenant), RequestPath.Tenant);
        public MgmtExtensions SubscriptionExtensions => _subscriptionExtensions ??= EnsureExtensions(typeof(Subscription), RequestPath.Subscription);
        public MgmtExtensions ResourceGroupExtensions => _resourceGroupsExtensions ??= EnsureExtensions(typeof(ResourceGroup), RequestPath.ResourceGroup);
        public MgmtExtensions ManagementGroupExtensions => _managementGroupExtensions ??= EnsureExtensions(typeof(ManagementGroup), RequestPath.ManagementGroup);
        public MgmtExtensions ArmResourceExtensions => _armResourceExtensions ??= EnsureExtensions(typeof(ArmResource), RequestPath.Any);

        private MgmtExtensionClient? _tenantExtensionClient;
        private MgmtExtensionClient? _managementGroupExtensionClient;
        private MgmtExtensionClient? _subscriptionExtensionClient;
        private MgmtExtensionClient? _resourceGroupExtensionClient;
        private MgmtExtensionClient? _armResourceExtensionClient;
        public MgmtExtensionClient SubscriptionExtensionsClient => _subscriptionExtensionClient ??= EnsureExtensionsClient(SubscriptionExtensions);
        public MgmtExtensionClient ResourceGroupExtensionsClient => _resourceGroupExtensionClient ??= EnsureExtensionsClient(ResourceGroupExtensions);
        public MgmtExtensionClient TenantExtensionsClient => _tenantExtensionClient ??= EnsureExtensionsClient(TenantExtensions);
        public MgmtExtensionClient ManagementGroupExtensionsClient => _managementGroupExtensionClient ??= EnsureExtensionsClient(ManagementGroupExtensions);
        public MgmtExtensionClient ArmResourceExtensionsClient => _armResourceExtensionClient ??= EnsureExtensionsClient(ArmResourceExtensions);

        private MgmtExtensionClient EnsureExtensionsClient(MgmtExtensions publicExtension) =>
            new MgmtExtensionClient(publicExtension);

        private MgmtExtensions EnsureExtensions(Type armCoreType, RequestPath contextualPath)
        {
            bool shouldGenerateChildren = !Configuration.MgmtConfiguration.IsArmCore || armCoreType.Namespace != MgmtContext.Context.DefaultNamespace;
            var operations = shouldGenerateChildren ? GetChildOperations(contextualPath) : Enumerable.Empty<Operation>();
            return new MgmtExtensions(operations, armCoreType, contextualPath);
        }

        private ArmClientExtensions? _armClientExtensions;
        private ArmClientExtensions EnsureArmClientExtensions()
        {
            if (_armClientExtensions != null)
                return _armClientExtensions;

            _armClientExtensions = new ArmClientExtensions(GetChildOperations(RequestPath.Tenant));
            return _armClientExtensions;
        }

        private IEnumerable<ResourceData>? _resourceDatas;
        public IEnumerable<ResourceData> ResourceData => _resourceDatas ??= RawRequestPathToResourceData.Values.Distinct();

        private IEnumerable<MgmtRestClient>? _restClients;
        public IEnumerable<MgmtRestClient> RestClients => _restClients ??= RawRequestPathToRestClient.Values.SelectMany(v => v).Distinct();

        private IEnumerable<Resource>? _armResources;
        public IEnumerable<Resource> ArmResources => _armResources ??= RequestPathToResources.Values.Select(bag => bag.Resource).Distinct();

        private Dictionary<CSharpType, Resource>? _csharpTypeToResource;
        public Dictionary<CSharpType, Resource> CsharpTypeToResource => _csharpTypeToResource ??= ArmResources.ToDictionary(resource => resource.Type, resource => resource);

        private IEnumerable<ResourceCollection>? _resourceCollections;
        public IEnumerable<ResourceCollection> ResourceCollections => _resourceCollections ??= RequestPathToResources.Values.Select(bag => bag.ResourceCollection).WhereNotNull().Distinct();

        private Dictionary<Schema, TypeProvider> EnsureResourceSchemaMap()
        {
            return AllSchemaMap.Where(kv => kv.Value is ResourceData).ToDictionary(kv => kv.Key, kv => kv.Value);
        }

        private Dictionary<Schema, TypeProvider> EnsureSchemaMap()
        {
            return AllSchemaMap.Where(kv => !(kv.Value is ResourceData)).ToDictionary(kv => kv.Key, kv => kv.Value);
        }

        public IEnumerable<TypeProvider> Models => GetModels();

        private IEnumerable<TypeProvider> GetModels()
        {
            var models = SchemaMap.Values;

            //force inheritance evaluation on resourceData
            foreach (var resourceData in ResourceData)
            {
                var temp = resourceData.Inherits;
                var propTemp = resourceData.Properties;
            }

            //force inheritance evaluation on models
            foreach (var typeProvider in models)
            {
                if (typeProvider is ObjectType objType)
                {
                    var temp = objType.Inherits;
                    //force property reference type evaluation on MgmtObjectType
                    if (typeProvider is MgmtObjectType mgmtObjectType)
                    {
                        var propTemp = mgmtObjectType.Properties;
                    }
                }
            }

            return models;
        }

        public ResourceData GetResourceData(string requestPath)
        {
            if (TryGetResourceData(requestPath, out var resourceData))
                return resourceData;

            throw new InvalidOperationException($"Request path {requestPath} does not correspond to a ResourceData");
        }

        public bool TryGetResourceData(string requestPath, [MaybeNullWhen(false)] out ResourceData resourceData)
        {
            return RawRequestPathToResourceData.TryGetValue(requestPath, out resourceData);
        }

        public bool TryGetArmResource(RequestPath requestPath, [MaybeNullWhen(false)] out Resource resource)
        {
            resource = null;
            if (RequestPathToResources.TryGetValue(requestPath, out var bag))
            {
                resource = bag.Resource;
                return true;
            }

            return false;
        }

        public MgmtRestClient GetRestClient(Operation operation)
        {
            var requestPath = operation.GetHttpPath();
            if (TryGetRestClients(requestPath, out var restClients))
            {
                // return the first client that contains this operation
                return restClients.Single(client => client.OperationGroup.Operations.Contains(operation));
            }

            throw new InvalidOperationException($"Cannot find MgmtRestClient corresponding to {requestPath} with method {operation.GetHttpMethod()}");
        }

        public bool TryGetRestClients(string requestPath, [MaybeNullWhen(false)] out HashSet<MgmtRestClient> restClients)
        {
            return RawRequestPathToRestClient.TryGetValue(requestPath, out restClients);
        }

        private Dictionary<string, HashSet<MgmtRestClient>> EnsureRestClients()
        {
            var rawRequestPathToRestClient = new Dictionary<string, HashSet<MgmtRestClient>>();
            foreach (var operationGroup in MgmtContext.CodeModel.OperationGroups)
            {
                var restClient = new MgmtRestClient(operationGroup);
                foreach (var requestPath in _operationGroupToRequestPaths[operationGroup])
                {
                    if (rawRequestPathToRestClient.TryGetValue(requestPath, out var set))
                        set.Add(restClient);
                    else
                        rawRequestPathToRestClient.Add(requestPath, new HashSet<MgmtRestClient> { restClient });
                }
            }

            return rawRequestPathToRestClient;
        }

        private Dictionary<RequestPath, ResourceObjectAssociation> EnsureRequestPathToResourcesMap()
        {
            var requestPathToResources = new Dictionary<RequestPath, ResourceObjectAssociation>();

            foreach ((var resourceDataSchemaName, var operationSets) in ResourceDataSchemaNameToOperationSets)
            {
                var resourceOperationsList = FindResourceToChildOperationsMap(operationSets);
                foreach (var resourceOperations in resourceOperationsList)
                {
                    // ensure this set of OperationSets are either all singletons, or none of them is singleton
                    Debug.Assert(resourceOperations.Keys.All(operationSet => operationSet.IsSingletonResource())
                        || resourceOperations.Keys.All(operationSet => !operationSet.IsSingletonResource()));
                    var isSingleton = resourceOperations.Keys.Any(operationSet => operationSet.IsSingletonResource());
                    // get the corresponding resource data
                    var originalResourcePaths = resourceOperations.Keys.Select(operationSet => operationSet.GetRequestPath());
                    var resourceDatas = originalResourcePaths.Select(path => GetResourceData(path)).Distinct();
                    if (resourceDatas.Count() != 1)
                        throw new InvalidOperationException($"{resourceDatas.Count()} ResourceData instances were found corresponding to the resource (RequestPath: [{string.Join(", ", originalResourcePaths)}]), please double confirm and separate them into different resources");
                    var resourceData = resourceDatas.Single();
                    // we calculate the resource type of the resource
                    var resourcePaths = originalResourcePaths.Select(path => path.Expand()).Distinct(new RequestPathCollectionEqualityComparer()).Single();
                    foreach (var resourcePath in resourcePaths)
                    {
                        var resourceType = resourcePath.GetResourceType();
                        var resource = new Resource(resourceOperations, GetResourceName(resourceDataSchemaName, resourceOperations.Keys.First(), resourcePath), resourceType, resourceData);
                        var collection = isSingleton ? null : new ResourceCollection(resourceOperations, resource);
                        resource.ResourceCollection = collection;

                        requestPathToResources.Add(resourcePath, new ResourceObjectAssociation(resourceType, resourceData, resource, collection));
                    }
                }
            }

            return requestPathToResources;
        }

        private string? GetDefaultNameFromConfiguration(OperationSet operationSet, ResourceTypeSegment resourceType)
        {
            if (Configuration.MgmtConfiguration.RequestPathToResourceName.TryGetValue(operationSet.RequestPath, out var name))
                return name;
            if (Configuration.MgmtConfiguration.RequestPathToResourceName.TryGetValue($"{operationSet.RequestPath}|{resourceType}", out name))
                return name;

            return null;
        }

        private string GetResourceName(string candidateName, OperationSet operationSet, RequestPath requestPath)
        {
            // read configuration to see if we could get a configuration for this resource
            var resourceType = requestPath.GetResourceType();
            var defaultNameFromConfig = GetDefaultNameFromConfiguration(operationSet, resourceType);
            if (defaultNameFromConfig != null)
                return defaultNameFromConfig;

            var resourcesWithSameName = ResourceDataSchemaNameToOperationSets[candidateName];
            var resourcesWithSameType = ResourceOperationSets
                .SelectMany(opSet => opSet.GetRequestPath().Expand())
                .Where(rqPath => rqPath.GetResourceType().Equals(resourceType));

            var isById = requestPath.IsById;
            int countOfSameResourceDataName = resourcesWithSameName.Count();
            int countOfSameResourceTypeName = resourcesWithSameType.Count();
            if (!isById)
            {
                // this is a regular resource and the name is unique
                if (countOfSameResourceDataName == 1)
                    return candidateName;

                // if countOfSameResourceDataName > 1, we need to have the resource types as the resource type name
                // if we have the unique resource type, we just use the resource type to construct our resource type name
                var types = resourceType.Types;
                var name = string.Join("", types.Select(segment => segment.ConstantValue.LastWordToSingular().FirstCharToUpperCase()));
                if (countOfSameResourceTypeName == 1)
                    return name;

                string parentPrefix = GetParentPrefix(requestPath);
                // if countOfSameResourceTypeName > 1, we will have to add the scope as prefix to fully qualify the resource type name
                // first we try to add the parent name as prefix
                if (!DoMultipleResourcesShareMyPrefixes(requestPath, parentPrefix, resourcesWithSameType))
                    return $"{parentPrefix}{name}";

                // if we get here, parent prefix is not enough, we try the resource name if it is a constant
                if (requestPath.Last().IsConstant)
                    return $"{requestPath.Last().ConstantValue.FirstCharToUpperCase()}{name}";

                // if we get here, we have tried all approaches to get a solid resource type name, throw an exception
                throw new InvalidOperationException($"Cannot determine a resource class name for resource with the request path: {requestPath}, please assign a valid resource name in `request-path-to-resource-name` section");
            }
            // if this resource is based on a "ById" operation
            // if we only have one resource class with this name - we have no choice but use this "ById" resource
            if (countOfSameResourceDataName == 1)
                return candidateName;

            // otherwise we need to add a "ById" suffix to make this resource to have a different name
            // TODO -- introduce a flag that suppress the exception here to be thrown which notice the user to assign a proper name in config
            return $"{candidateName}ById";
        }

        private string GetParentPrefix(RequestPath pathToWalk)
        {
            while (pathToWalk.Count > 2)
            {
                pathToWalk = pathToWalk.GetParent();
                if (RawRequestPathToResourceData.TryGetValue(pathToWalk.ToString()!, out var parentData))
                {
                    return parentData.Declaration.Name.Substring(0, parentData.Declaration.Name.Length - 4);
                }
                else
                {
                    var prefix = GetCoreParentName(pathToWalk);
                    if (prefix is not null)
                        return prefix;
                }
            }
            return string.Empty;
        }

        private string? GetCoreParentName(RequestPath requestPath)
        {
            var resourceType = requestPath.GetResourceType();
            if (resourceType.Equals(ResourceTypeSegment.ManagementGroup))
                return nameof(ResourceTypeSegment.ManagementGroup);
            if (resourceType.Equals(ResourceTypeSegment.ResourceGroup))
                return nameof(ResourceTypeSegment.ResourceGroup);
            if (resourceType.Equals(ResourceTypeSegment.Subscription))
                return nameof(ResourceTypeSegment.Subscription);
            if (resourceType.Equals(ResourceTypeSegment.Tenant))
                return nameof(ResourceTypeSegment.Tenant);
            return null;
        }

        private bool DoMultipleResourcesShareMyPrefixes(RequestPath requestPath, string parentPrefix, IEnumerable<RequestPath> resourcesWithSameType)
        {
            foreach (var resourcePath in resourcesWithSameType)
            {
                if (resourcePath.Equals(requestPath))
                    continue; //skip myself

                if (GetParentPrefix(resourcePath).Equals(parentPrefix, StringComparison.Ordinal))
                    return true;
            }
            return false;
        }

        private struct RequestPathCollectionEqualityComparer : IEqualityComparer<IEnumerable<RequestPath>>
        {
            public bool Equals([AllowNull] IEnumerable<RequestPath> x, [AllowNull] IEnumerable<RequestPath> y)
            {
                if (x == null && y == null)
                    return true;
                if (x == null || y == null)
                    return false;
                return x.SequenceEqual(y);
            }

            public int GetHashCode([DisallowNull] IEnumerable<RequestPath> obj)
            {
                return obj.GetHashCode();
            }
        }

        private IEnumerable<Dictionary<OperationSet, IEnumerable<Operation>>> FindResourceToChildOperationsMap(IEnumerable<OperationSet> resourceOperationSets)
        {
            var operations = new List<Tuple<OperationSet, IEnumerable<Operation>>>();

            foreach (var resourceOperationSet in resourceOperationSets)
            {
                // all the child operations with the parent of current request path
                operations.Add(new Tuple<OperationSet, IEnumerable<Operation>>(resourceOperationSet, GetChildOperations(resourceOperationSet.RequestPath)));
            }

            // TODO -- we need to categrize the above list to see if some of the resources have the operation list and we can combine them.
            // now by default we will never combine any of them
            return operations.Select(tuple => new Dictionary<OperationSet, IEnumerable<Operation>> { { tuple.Item1, tuple.Item2 } });
        }

        public IEnumerable<Operation> GetChildOperations(string requestPath)
        {
            if (requestPath == RequestPath.Any)
                return Enumerable.Empty<Operation>();

            if (EnsureResourceChildOperations().TryGetValue(requestPath, out var operations))
                return operations;

            return Enumerable.Empty<Operation>();
        }

        private Dictionary<string, HashSet<Operation>> EnsureResourceChildOperations()
        {
            var childOperations = new Dictionary<string, HashSet<Operation>>();
            foreach (var operationSet in RawRequestPathToOperationSets.Values)
            {
                if (operationSet.IsResource())
                    continue;
                foreach (var operation in operationSet)
                {
                    var parentRequestPath = operation.ParentRequestPath();
                    if (childOperations.TryGetValue(parentRequestPath, out var list))
                        list.Add(operation);
                    else
                        childOperations.Add(parentRequestPath, new HashSet<Operation> { operation });
                }
            }

            return childOperations;
        }

        private Dictionary<string, ResourceData> EnsureRequestPathToResourceData()
        {
            var rawRequestPathToResourceData = new Dictionary<string, ResourceData>();
            foreach (var entry in ResourceSchemaMap)
            {
                var schema = entry.Key;
                if (ResourceDataSchemaNameToOperationSets.TryGetValue(schema.Name, out var operationSets))
                {
                    // we are iterating over the ResourceSchemaMap, the value can only be [ResourceData]s
                    var resourceData = (ResourceData)entry.Value;
                    foreach (var operationSet in operationSets)
                    {
                        if (!rawRequestPathToResourceData.ContainsKey(operationSet.RequestPath))
                        {
                            rawRequestPathToResourceData.Add(operationSet.RequestPath, resourceData);
                        }
                    }
                }
            }

            return rawRequestPathToResourceData;
        }

        public override CSharpType FindTypeForSchema(Schema schema)
        {
            TypeProvider? result;
            if (!AllSchemaMap.IsPopulated)
            {
                result = ResourceDataSchemaNameToOperationSets.ContainsKey(schema.Name) ? BuildResourceModel(schema) : BuildModel(schema);
            }
            else if (!SchemaMap.TryGetValue(schema, out result) && !ResourceSchemaMap.TryGetValue(schema, out result))
            {
                throw new KeyNotFoundException($"{schema.Name} was not found in model and resource schema map");
            }
            return result.Type;
        }

        public override CSharpType? FindTypeByName(string originalName)
        {
            _nameToTypeProvider.TryGetValue(originalName, out TypeProvider? provider);
            provider ??= ResourceSchemaMap.Values.FirstOrDefault(m => m.Type.Name == originalName);
            return provider?.Type;
        }

        public bool TryGetTypeProvider(string originalName, [MaybeNullWhen(false)] out TypeProvider provider)
        {
            if (_nameToTypeProvider.TryGetValue(originalName, out provider))
                return true;

            provider = ResourceSchemaMap.Values.FirstOrDefault(m => m.Type.Name == originalName);
            return provider != null;
        }

        public IEnumerable<Resource> FindResources(ResourceData resourceData)
        {
            return ArmResources.Where(resource => resource.ResourceData == resourceData);
        }

        private TypeProvider BuildModel(Schema schema) => schema switch
        {
            SealedChoiceSchema sealedChoiceSchema => (TypeProvider)new EnumType(sealedChoiceSchema, MgmtContext.Context),
            ChoiceSchema choiceSchema => new EnumType(choiceSchema, MgmtContext.Context),
            ObjectSchema objectSchema => schema.Extensions != null && (schema.Extensions.MgmtReferenceType || schema.Extensions.MgmtPropertyReferenceType || schema.Extensions.MgmtTypeReferenceType)
            ? new MgmtReferenceType(objectSchema)
            : new MgmtObjectType(objectSchema),
            _ => throw new NotImplementedException()
        };

        private TypeProvider BuildResourceModel(Schema schema) => schema switch
        {
            ObjectSchema objectSchema => new ResourceData(objectSchema),
            _ => throw new NotImplementedException()
        };

        private void ReorderOperationParameters()
        {
            foreach (var operationGroup in MgmtContext.CodeModel.OperationGroups)
            {
                foreach (var operation in operationGroup.Operations)
                {
                    var httpRequest = operation.Requests.FirstOrDefault()?.Protocol.Http as HttpRequest;
                    if (httpRequest != null)
                    {
                        var orderedParams = operation.Parameters
                            .Where(p => p.In == HttpParameterIn.Path)
                            .OrderBy(
                                p => httpRequest.Path.IndexOf(
                                    "{" + p.CSharpName() + "}",
                                    StringComparison.InvariantCultureIgnoreCase));
                        operation.Parameters = orderedParams.Concat(operation.Parameters
                                .Where(p => p.In != HttpParameterIn.Path).ToList())
                            .ToList();
                    }
                }
            }
        }

        private Dictionary<string, HashSet<OperationSet>> DecorateOperationSets()
        {
            Dictionary<string, HashSet<OperationSet>> resourceDataSchemaNameToOperationSets = new Dictionary<string, HashSet<OperationSet>>();
            foreach (var operationSet in RawRequestPathToOperationSets.Values)
            {
                if (operationSet.TryGetResourceDataSchemaName(out var resourceDataSchemaName))
                {
                    // if this operation set corresponds to a SDK resource, we add it to the map
                    if (!resourceDataSchemaNameToOperationSets.TryGetValue(resourceDataSchemaName, out HashSet<OperationSet>? result))
                    {
                        result = new HashSet<OperationSet>();
                        resourceDataSchemaNameToOperationSets.Add(resourceDataSchemaName, result);
                    }
                    result.Add(operationSet);
                }
            }

            // check the patch operations in all the operationSets that correspond to a resource. If it only updates the tags, we remove it from the operation set
            foreach (var operationSet in resourceDataSchemaNameToOperationSets.Values.SelectMany(v => v))
            {
                // get the Patch operation from this OperationSet
                var operation = operationSet.FindOperation(HttpMethod.Patch);
                if (operation is null)
                    continue;

                var bodySchema = operation.GetBodyParameter()?.Schema;
                if (bodySchema is null)
                    continue;

                if (bodySchema.IsTagsOnly())
                {
                    // remove this operation from this operation set
                    operationSet.Remove(operation);
                }
            }
            return resourceDataSchemaNameToOperationSets;
        }

        private Dictionary<string, OperationSet> CategorizeOperationGroups()
        {
            var rawRequestPathToOperationSets = new Dictionary<string, OperationSet>();
            foreach (var operationGroup in MgmtContext.CodeModel.OperationGroups)
            {
                var requestPathList = new HashSet<string>();
                _operationGroupToRequestPaths.Add(operationGroup, requestPathList);
                foreach (var operation in operationGroup.Operations)
                {
                    var path = operation.GetHttpPath();
                    requestPathList.Add(path);
                    if (rawRequestPathToOperationSets.TryGetValue(path, out var operationSet))
                    {
                        operationSet.Add(operation, operationGroup);
                    }
                    else
                    {
                        operationSet = new OperationSet(path)
                        {
                            {operation, operationGroup }
                        };
                        rawRequestPathToOperationSets.Add(path, operationSet);
                    }
                }
            }
            return rawRequestPathToOperationSets;
        }

        private Dictionary<Operation, RequestPath> PopulateOperationsToRequestPaths()
        {
            var operationsToRequestPath = new Dictionary<Operation, RequestPath>();
            foreach (var operationGroup in MgmtContext.CodeModel.OperationGroups)
            {
                foreach (var operation in operationGroup.Operations)
                {
                    operationsToRequestPath[operation] = RequestPath.FromOperation(operation, operationGroup);
                }
            }
            return operationsToRequestPath;
        }
    }
}<|MERGE_RESOLUTION|>--- conflicted
+++ resolved
@@ -107,11 +107,8 @@
             _allSchemas = MgmtContext.CodeModel.AllSchemas;
             MgmtContext.CodeModel.UpdatePatchOperations();
             _allSchemas.VerifyAndUpdateFrameworkTypes();
-<<<<<<< HEAD
+            _allSchemas.UpdateSealChoiceTypes();
             CommonSingleWordModels.Update(_allSchemas);
-=======
-            _allSchemas.UpdateSealChoiceTypes();
->>>>>>> 93f1c8ea
 
             // We can only manipulate objects from the code model, not RestClientMethod
             ReorderOperationParameters();
