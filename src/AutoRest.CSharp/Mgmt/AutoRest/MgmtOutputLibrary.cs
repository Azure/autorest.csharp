﻿// Copyright (c) Microsoft Corporation. All rights reserved.
// Licensed under the MIT License.

using System;
using System.Collections.Generic;
using System.Diagnostics;
using System.Diagnostics.CodeAnalysis;
using System.Linq;
using AutoRest.CSharp.Common.Output.Builders;
using AutoRest.CSharp.Generation.Types;
using AutoRest.CSharp.Input;
using AutoRest.CSharp.Mgmt.Decorator;
using AutoRest.CSharp.Mgmt.Models;
using AutoRest.CSharp.Mgmt.Output;
using AutoRest.CSharp.Output.Builders;
using AutoRest.CSharp.Output.Models;
using AutoRest.CSharp.Output.Models.Requests;
using AutoRest.CSharp.Output.Models.Types;
using AutoRest.CSharp.Utilities;
using Azure.ResourceManager.Core;
using Azure.ResourceManager.Management;
using Azure.ResourceManager.Resources;

namespace AutoRest.CSharp.Mgmt.AutoRest
{
    internal class MgmtOutputLibrary : OutputLibrary
    {
        /// <summary>
        /// This is a map from resource name to a list of <see cref="OperationSet"/>
        /// considering of the extension resources, one resource name might correspond to multiple operation sets
        /// This must be initialized before other maps
        /// </summary>
        private CachedDictionary<string, HashSet<OperationSet>> ResourceDataSchemaNameToOperationSets { get; }

        /// <summary>
        /// This is a map from raw request path to their corresponding <see cref="OperationSet"/>,
        /// which is a collection of the operations with the same raw request path
        /// </summary>
        private CachedDictionary<string, OperationSet> RawRequestPathToOperationSets { get; }

        /// <summary>
        /// This is a map from operation to its request path
        /// </summary>
        private CachedDictionary<Operation, RequestPath> OperationsToRequestPaths { get; }

        /// <summary>
        /// This is a map from raw request path to the corresponding <see cref="MgmtRestClient"/>
        /// The type of values is a HashSet of <see cref="MgmtRestClient"/>, because we might get the case that multiple operation groups might share the same request path
        /// </summary>
        private CachedDictionary<string, HashSet<MgmtRestClient>> RawRequestPathToRestClient { get; }

        /// <summary>
        /// This is a map from raw request path to the corresponding <see cref="ResourceData"/>
        /// This must be initialized before other maps
        /// </summary>
        private CachedDictionary<string, ResourceData> RawRequestPathToResourceData { get; }

        /// <summary>
        /// This is a map from request path to the <see cref="ResourceObjectAssociation"/> which consists from <see cref="ResourceTypeSegment"/>, <see cref="Output.ResourceData"/>, <see cref="Resource"/> and <see cref="ResouColl"/>
        /// </summary>
        private CachedDictionary<RequestPath, ResourceObjectAssociation> RequestPathToResources { get; }

        public CachedDictionary<RestClientMethod, PagingMethod> PagingMethods { get; }

        private CachedDictionary<Operation, RestClientMethod> RestClientMethods { get; }

        private CachedDictionary<Schema, TypeProvider> AllSchemaMap { get; }

        public CachedDictionary<Schema, TypeProvider> ResourceSchemaMap { get; }

        internal CachedDictionary<Schema, TypeProvider> SchemaMap { get; }

        private CachedDictionary<string, HashSet<Operation>> ChildOperations { get; }

        private Dictionary<string, TypeProvider> _nameToTypeProvider;
        private IEnumerable<Schema> _allSchemas;

        private Dictionary<string, string> _mergedOperations;

        /// <summary>
        /// This is a map from <see cref="OperationGroup"/> to the list of raw request path of its operations
        /// </summary>
        private readonly Dictionary<OperationGroup, IEnumerable<string>> _operationGroupToRequestPaths;

        public MgmtOutputLibrary()
        {
            OmitOperationGroups.RemoveOperationGroups();
            MgmtContext.CodeModel.UpdateSubscriptionIdForAllResource();
            _operationGroupToRequestPaths = new Dictionary<OperationGroup, IEnumerable<string>>();
            RawRequestPathToOperationSets = new CachedDictionary<string, OperationSet>(CategorizeOperationGroups);
            OperationsToRequestPaths = new CachedDictionary<Operation, RequestPath>(PopulateOperationsToRequestPaths);
            ResourceDataSchemaNameToOperationSets = new CachedDictionary<string, HashSet<OperationSet>>(DecorateOperationSets);
            RawRequestPathToRestClient = new CachedDictionary<string, HashSet<MgmtRestClient>>(EnsureRestClients);
            RawRequestPathToResourceData = new CachedDictionary<string, ResourceData>(EnsureRequestPathToResourceData);
            RequestPathToResources = new CachedDictionary<RequestPath, ResourceObjectAssociation>(EnsureRequestPathToResourcesMap);
            PagingMethods = new CachedDictionary<RestClientMethod, PagingMethod>(EnsurePagingMethods);
            RestClientMethods = new CachedDictionary<Operation, RestClientMethod>(EnsureRestClientMethods);
            AllSchemaMap = new CachedDictionary<Schema, TypeProvider>(InitializeModels);
            ResourceSchemaMap = new CachedDictionary<Schema, TypeProvider>(EnsureResourceSchemaMap);
            SchemaMap = new CachedDictionary<Schema, TypeProvider>(EnsureSchemaMap);
            ChildOperations = new CachedDictionary<string, HashSet<Operation>>(EnsureResourceChildOperations);
            _nameToTypeProvider = new Dictionary<string, TypeProvider>();
            _mergedOperations = Configuration.MgmtConfiguration.MergeOperations
                .SelectMany(kv => kv.Value.Select(v => (FullOperationName: v, MethodName: kv.Key)))
                .ToDictionary(kv => kv.FullOperationName, kv => kv.MethodName);
            MgmtContext.CodeModel.UpdateAcronyms();
            _allSchemas = MgmtContext.CodeModel.AllSchemas;
<<<<<<< HEAD
            _allSchemas.UpdateFrameworkTypes();

            CommonSingleWordModels.Update(_allSchemas);

            SinglePropertyHider.HideModels(_allSchemas);
=======
            MgmtContext.CodeModel.UpdatePatchOperations();
            _allSchemas.VerifyAndUpdateFrameworkTypes();
>>>>>>> 6915dbe2

            // We can only manipulate objects from the code model, not RestClientMethod
            ReorderOperationParameters();
        }

        public Dictionary<CSharpType, OperationSource> CSharpTypeToOperationSource { get; } = new Dictionary<CSharpType, OperationSource>();
        public IEnumerable<OperationSource> OperationSources => CSharpTypeToOperationSource.Values;

        private Dictionary<string, Schema> UpdatePatchParameterNames()
        {
            Dictionary<Schema, int> usageCounts = new Dictionary<Schema, int>();
            Dictionary<string, Schema> updatedModels = new Dictionary<string, Schema>();
            foreach (var operationGroup in MgmtContext.CodeModel.OperationGroups)
            {
                foreach (var operation in operationGroup.Operations)
                {
                    foreach (var request in operation.Requests)
                    {
                        var httpRequest = request.Protocol.Http as HttpRequest;
                        if (httpRequest is null)
                            continue;

                        var bodyParam = request.Parameters.FirstOrDefault(p => p.In == HttpParameterIn.Body)?.Schema;
                        if (bodyParam is null)
                            continue;

                        IncrementCount(usageCounts, bodyParam);
                    }
                    foreach (var response in operation.Responses)
                    {
                        var responseSchema = response.ResponseSchema;
                        if (responseSchema is null)
                            continue;

                        IncrementCount(usageCounts, responseSchema);
                    }
                }
            }

            foreach (var operationGroup in MgmtContext.CodeModel.OperationGroups)
            {
                foreach (var operation in operationGroup.Operations)
                {
                    foreach (var request in operation.Requests)
                    {
                        if (request.Protocol.Http is not HttpRequest {Method: HttpMethod.Patch})
                            continue;

                        var bodyParam = request.Parameters.FirstOrDefault(p => p.In == HttpParameterIn.Body);
                        if (bodyParam is null)
                            continue;

                        if (!usageCounts.TryGetValue(bodyParam.Schema, out var count))
                            continue;

                        if (count != 1)
                            continue;

                        RequestPath requestPath = RequestPath.FromOperation(operation, operationGroup);
                        var operationSet = RawRequestPathToOperationSets[requestPath];
                        var resourceDataModelName = ResourceDataSchemaNameToOperationSets.FirstOrDefault(kv => kv.Value.Contains(operationSet));
                        if (resourceDataModelName.Key is not null)
                        {
                            //TODO handle expandable request paths.  We assume that this is fine since if all of the expanded
                            //types use the same model they should have a common name, but since this case doesn't exist yet
                            //we don't know for sure
                            if (requestPath.IsExpandable)
                                throw new InvalidOperationException($"Found expandable path in UpdatePatchParameterNames for {operationGroup.Key}.{operation.CSharpName()} : {requestPath}");
                            var name = GetResourceName(resourceDataModelName.Key, operationSet, requestPath);
                            updatedModels.Add(bodyParam.Schema.Language.Default.Name, bodyParam.Schema);
                            bodyParam.Schema.Language.Default.Name = $"{name}UpdateOptions";
                            bodyParam.Language.Default.Name = "options";
                        }
                    }
                }
            }
            return updatedModels;
        }

        private static void IncrementCount(Dictionary<Schema, int> usageCounts, Schema schema)
        {
            if (usageCounts.ContainsKey(schema))
            {
                usageCounts[schema]++;
            }
            else
            {
                usageCounts.Add(schema, 1);
            }
        }

        // Initialize ResourceData, Models and resource manager common types
        private Dictionary<Schema, TypeProvider> InitializeModels()
        {
            var resourceModels = new Dictionary<Schema, TypeProvider>();

            // first, construct resource data models
            foreach (var schema in _allSchemas)
            {
                var model = ResourceDataSchemaNameToOperationSets.ContainsKey(schema.Name) ? BuildResourceModel(schema) : BuildModel(schema);
                resourceModels.Add(schema, model);
                _nameToTypeProvider.Add(schema.Name, model); // TODO: ADO #5829 create new dictionary that allows look-up with multiple key types to eliminate duplicate dictionaries
            }

            //this is where we update
            var updatedModels = UpdatePatchParameterNames();
            foreach (var (oldName, schema) in updatedModels)
            {
                resourceModels.Remove(schema);
                _nameToTypeProvider.Remove(oldName);
                var model = BuildModel(schema);
                resourceModels.Add(schema, model);
                _nameToTypeProvider.Add(schema.Name, model);
            }

            // second, collect any model which can be replaced as whole (not as a property or as a base class)
            var replacedTypes = new List<MgmtObjectType>();
            foreach (var schema in MgmtContext.CodeModel.Schemas.Objects)
            {
                TypeProvider? type;

                if (resourceModels.TryGetValue(schema, out type))
                {
                    if (type is MgmtObjectType mgmtObjectType)
                    {
                        var csharpType = TypeReferenceTypeChooser.GetExactMatch(mgmtObjectType);
                        if (csharpType != null)
                        {
                            // re-construct the model with replaced csharp type (e.g. the type in Resource Manager)
                            switch (mgmtObjectType)
                            {
                                case ResourceData resourceData:
                                    replacedTypes.Add(new ResourceData(schema, csharpType.Name, csharpType.Namespace));
                                    break;
                                case MgmtReferenceType referenceType:
                                    replacedTypes.Add(new MgmtReferenceType(schema, csharpType.Name, csharpType.Namespace));
                                    break;
                                default:
                                    replacedTypes.Add(new MgmtObjectType(schema, csharpType.Name, csharpType.Namespace));
                                    break;
                            }
                        }
                    }
                }
            }

            // third, update the entries in cache maps with the new model instances
            foreach (var replacedType in replacedTypes)
            {
                var schema = replacedType.ObjectSchema;
                var name = schema.Name;
                _nameToTypeProvider[name] = replacedType;
                resourceModels[schema] = replacedType;
            }

            return resourceModels;
        }

        private IEnumerable<OperationSet>? _resourceOperationSets;
        public IEnumerable<OperationSet> ResourceOperationSets => _resourceOperationSets ??= ResourceDataSchemaNameToOperationSets.SelectMany(pair => pair.Value);

        public OperationSet GetOperationSet(string requestPath) => RawRequestPathToOperationSets[requestPath];

        public RestClientMethod GetRestClientMethod(Operation operation) => RestClientMethods[operation];

        public RequestPath GetRequestPath(Operation operation) => OperationsToRequestPaths[operation];

        private Dictionary<RestClientMethod, PagingMethod> EnsurePagingMethods()
        {
            var pagingMethods = new Dictionary<RestClientMethod, PagingMethod>();
            var placeholder = new TypeDeclarationOptions("Placeholder", "Placeholder", "public", false, true);
            foreach (var restClient in RestClients)
            {
                var methods = ClientBuilder.BuildPagingMethods(restClient.OperationGroup, restClient, placeholder);
                foreach (var method in methods)
                {
                    pagingMethods.Add(method.Method, method);
                }
            }

            return pagingMethods;
        }

        private Dictionary<Operation, RestClientMethod> EnsureRestClientMethods()
        {
            var restClientMethods = new Dictionary<Operation, RestClientMethod>();
            foreach (var restClient in RestClients)
            {
                foreach (var restClientMethod in restClient.Methods)
                {
                    // skip all internal methods
                    if (restClientMethod.Accessibility != MethodSignatureModifiers.Public)
                        continue;
                    restClientMethods.Add(restClientMethod.Operation, restClientMethod);
                }
            }

            return restClientMethods;
        }

        public ArmClientExtensions ArmClientExtensions => EnsureArmClientExtensions();

        private MgmtExtensions? _tenantExtensions;
        private MgmtExtensions? _managementGroupExtensions;
        private MgmtExtensions? _subscriptionExtensions;
        private MgmtExtensions? _resourceGroupsExtensions;
        private MgmtExtensions? _armResourceExtensions;
        public MgmtExtensions TenantExtensions => _tenantExtensions ??= EnsureExtensions(typeof(Tenant), RequestPath.Tenant);
        public MgmtExtensions SubscriptionExtensions => _subscriptionExtensions ??= EnsureExtensions(typeof(Subscription), RequestPath.Subscription);
        public MgmtExtensions ResourceGroupExtensions => _resourceGroupsExtensions ??= EnsureExtensions(typeof(ResourceGroup), RequestPath.ResourceGroup);
        public MgmtExtensions ManagementGroupExtensions => _managementGroupExtensions ??= EnsureExtensions(typeof(ManagementGroup), RequestPath.ManagementGroup);
        public MgmtExtensions ArmResourceExtensions => _armResourceExtensions ??= EnsureExtensions(typeof(ArmResource), RequestPath.Any);

        private MgmtExtensionClient? _tenantExtensionClient;
        private MgmtExtensionClient? _managementGroupExtensionClient;
        private MgmtExtensionClient? _subscriptionExtensionClient;
        private MgmtExtensionClient? _resourceGroupExtensionClient;
        private MgmtExtensionClient? _armResourceExtensionClient;
        public MgmtExtensionClient SubscriptionExtensionsClient => _subscriptionExtensionClient ??= EnsureExtensionsClient(SubscriptionExtensions);
        public MgmtExtensionClient ResourceGroupExtensionsClient => _resourceGroupExtensionClient ??= EnsureExtensionsClient(ResourceGroupExtensions);
        public MgmtExtensionClient TenantExtensionsClient => _tenantExtensionClient ??= EnsureExtensionsClient(TenantExtensions);
        public MgmtExtensionClient ManagementGroupExtensionsClient => _managementGroupExtensionClient ??= EnsureExtensionsClient(ManagementGroupExtensions);
        public MgmtExtensionClient ArmResourceExtensionsClient => _armResourceExtensionClient ??= EnsureExtensionsClient(ArmResourceExtensions);

        private MgmtExtensionClient EnsureExtensionsClient(MgmtExtensions publicExtension) =>
            new MgmtExtensionClient(publicExtension);

        private MgmtExtensions EnsureExtensions(Type armCoreType, RequestPath contextualPath)
        {
            bool shouldGenerateChildren = !Configuration.MgmtConfiguration.IsArmCore || armCoreType.Namespace != MgmtContext.Context.DefaultNamespace;
            var operations = shouldGenerateChildren ? GetChildOperations(contextualPath) : Enumerable.Empty<Operation>();
            return new MgmtExtensions(operations, armCoreType, contextualPath);
        }

        private ArmClientExtensions? _armClientExtensions;
        private ArmClientExtensions EnsureArmClientExtensions()
        {
            if (_armClientExtensions != null)
                return _armClientExtensions;

            _armClientExtensions = new ArmClientExtensions(GetChildOperations(RequestPath.Tenant));
            return _armClientExtensions;
        }

        private IEnumerable<ResourceData>? _resourceDatas;
        public IEnumerable<ResourceData> ResourceData => _resourceDatas ??= RawRequestPathToResourceData.Values.Distinct();

        private IEnumerable<MgmtRestClient>? _restClients;
        public IEnumerable<MgmtRestClient> RestClients => _restClients ??= RawRequestPathToRestClient.Values.SelectMany(v => v).Distinct();

        private IEnumerable<Resource>? _armResources;
        public IEnumerable<Resource> ArmResources => _armResources ??= RequestPathToResources.Values.Select(bag => bag.Resource).Distinct();

        private Dictionary<CSharpType, Resource>? _csharpTypeToResource;
        public Dictionary<CSharpType, Resource> CsharpTypeToResource => _csharpTypeToResource ??= ArmResources.ToDictionary(resource => resource.Type, resource => resource);

        private IEnumerable<ResourceCollection>? _resourceCollections;
        public IEnumerable<ResourceCollection> ResourceCollections => _resourceCollections ??= RequestPathToResources.Values.Select(bag => bag.ResourceCollection).WhereNotNull().Distinct();

        private Dictionary<Schema, TypeProvider> EnsureResourceSchemaMap()
        {
            return AllSchemaMap.Where(kv => kv.Value is ResourceData).ToDictionary(kv => kv.Key, kv => kv.Value);
        }

        private Dictionary<Schema, TypeProvider> EnsureSchemaMap()
        {
            return AllSchemaMap.Where(kv => !(kv.Value is ResourceData)).ToDictionary(kv => kv.Key, kv => kv.Value);
        }

        public IEnumerable<TypeProvider> Models => GetModels();

        private IEnumerable<TypeProvider> GetModels()
        {
            var models = SchemaMap.Values;

            //force inheritance evaluation on resourceData
            foreach (var resourceData in ResourceData)
            {
                var temp = resourceData.Inherits;
                var propTemp = resourceData.Properties;
            }

            //force inheritance evaluation on models
            foreach (var typeProvider in models)
            {
                if (typeProvider is ObjectType objType)
                {
                    var temp = objType.Inherits;
                    //force property reference type evaluation on MgmtObjectType
                    if (typeProvider is MgmtObjectType mgmtObjectType)
                    {
                        var propTemp = mgmtObjectType.Properties;
                    }
                }
            }

            return models;
        }

        public ResourceData GetResourceData(string requestPath)
        {
            if (TryGetResourceData(requestPath, out var resourceData))
                return resourceData;

            throw new InvalidOperationException($"Request path {requestPath} does not correspond to a ResourceData");
        }

        public bool TryGetResourceData(string requestPath, [MaybeNullWhen(false)] out ResourceData resourceData)
        {
            return RawRequestPathToResourceData.TryGetValue(requestPath, out resourceData);
        }

        public bool TryGetArmResource(RequestPath requestPath, [MaybeNullWhen(false)] out Resource resource)
        {
            resource = null;
            if (RequestPathToResources.TryGetValue(requestPath, out var bag))
            {
                resource = bag.Resource;
                return true;
            }

            return false;
        }

        public MgmtRestClient GetRestClient(Operation operation)
        {
            var requestPath = operation.GetHttpPath();
            if (TryGetRestClients(requestPath, out var restClients))
            {
                // return the first client that contains this operation
                return restClients.Single(client => client.OperationGroup.Operations.Contains(operation));
            }

            throw new InvalidOperationException($"Cannot find MgmtRestClient corresponding to {requestPath} with method {operation.GetHttpMethod()}");
        }

        public bool TryGetRestClients(string requestPath, [MaybeNullWhen(false)] out HashSet<MgmtRestClient> restClients)
        {
            return RawRequestPathToRestClient.TryGetValue(requestPath, out restClients);
        }

        private Dictionary<string, HashSet<MgmtRestClient>> EnsureRestClients()
        {
            var rawRequestPathToRestClient = new Dictionary<string, HashSet<MgmtRestClient>>();
            foreach (var operationGroup in MgmtContext.CodeModel.OperationGroups)
            {
                var restClient = new MgmtRestClient(operationGroup);
                foreach (var requestPath in _operationGroupToRequestPaths[operationGroup])
                {
                    if (rawRequestPathToRestClient.TryGetValue(requestPath, out var set))
                        set.Add(restClient);
                    else
                        rawRequestPathToRestClient.Add(requestPath, new HashSet<MgmtRestClient> { restClient });
                }
            }

            return rawRequestPathToRestClient;
        }

        private Dictionary<RequestPath, ResourceObjectAssociation> EnsureRequestPathToResourcesMap()
        {
            var requestPathToResources = new Dictionary<RequestPath, ResourceObjectAssociation>();

            foreach ((var resourceDataSchemaName, var operationSets) in ResourceDataSchemaNameToOperationSets)
            {
                var resourceOperationsList = FindResourceToChildOperationsMap(operationSets);
                foreach (var resourceOperations in resourceOperationsList)
                {
                    // ensure this set of OperationSets are either all singletons, or none of them is singleton
                    Debug.Assert(resourceOperations.Keys.All(operationSet => operationSet.IsSingletonResource())
                        || resourceOperations.Keys.All(operationSet => !operationSet.IsSingletonResource()));
                    var isSingleton = resourceOperations.Keys.Any(operationSet => operationSet.IsSingletonResource());
                    // get the corresponding resource data
                    var originalResourcePaths = resourceOperations.Keys.Select(operationSet => operationSet.GetRequestPath());
                    var resourceDatas = originalResourcePaths.Select(path => GetResourceData(path)).Distinct();
                    if (resourceDatas.Count() != 1)
                        throw new InvalidOperationException($"{resourceDatas.Count()} ResourceData instances were found corresponding to the resource (RequestPath: [{string.Join(", ", originalResourcePaths)}]), please double confirm and separate them into different resources");
                    var resourceData = resourceDatas.Single();
                    // we calculate the resource type of the resource
                    var resourcePaths = originalResourcePaths.Select(path => path.Expand()).Distinct(new RequestPathCollectionEqualityComparer()).Single();
                    foreach (var resourcePath in resourcePaths)
                    {
                        var resourceType = resourcePath.GetResourceType();
                        var resource = new Resource(resourceOperations, GetResourceName(resourceDataSchemaName, resourceOperations.Keys.First(), resourcePath), resourceType, resourceData);
                        var collection = isSingleton ? null : new ResourceCollection(resourceOperations, resource);
                        resource.ResourceCollection = collection;

                        requestPathToResources.Add(resourcePath, new ResourceObjectAssociation(resourceType, resourceData, resource, collection));
                    }
                }
            }

            return requestPathToResources;
        }

        private string? GetDefaultNameFromConfiguration(OperationSet operationSet, ResourceTypeSegment resourceType)
        {
            if (Configuration.MgmtConfiguration.RequestPathToResourceName.TryGetValue(operationSet.RequestPath, out var name))
                return name;
            if (Configuration.MgmtConfiguration.RequestPathToResourceName.TryGetValue($"{operationSet.RequestPath}|{resourceType}", out name))
                return name;

            return null;
        }

        private string GetResourceName(string candidateName, OperationSet operationSet, RequestPath requestPath)
        {
            // read configuration to see if we could get a configuration for this resource
            var resourceType = requestPath.GetResourceType();
            var defaultNameFromConfig = GetDefaultNameFromConfiguration(operationSet, resourceType);
            if (defaultNameFromConfig != null)
                return defaultNameFromConfig;

            var resourcesWithSameName = ResourceDataSchemaNameToOperationSets[candidateName];
            var resourcesWithSameType = ResourceOperationSets
                .SelectMany(opSet => opSet.GetRequestPath().Expand())
                .Where(rqPath => rqPath.GetResourceType().Equals(resourceType));

            var isById = requestPath.IsById;
            int countOfSameResourceDataName = resourcesWithSameName.Count();
            int countOfSameResourceTypeName = resourcesWithSameType.Count();
            if (!isById)
            {
                // this is a regular resource and the name is unique
                if (countOfSameResourceDataName == 1)
                    return candidateName;

                // if countOfSameResourceDataName > 1, we need to have the resource types as the resource type name
                // if we have the unique resource type, we just use the resource type to construct our resource type name
                var types = resourceType.Types;
                var name = string.Join("", types.Select(segment => segment.ConstantValue.LastWordToSingular().FirstCharToUpperCase()));
                if (countOfSameResourceTypeName == 1)
                    return name;

                string parentPrefix = GetParentPrefix(requestPath);
                // if countOfSameResourceTypeName > 1, we will have to add the scope as prefix to fully qualify the resource type name
                // first we try to add the parent name as prefix
                if (!DoMultipleResourcesShareMyPrefixes(requestPath, parentPrefix, resourcesWithSameType))
                    return $"{parentPrefix}{name}";

                // if we get here, parent prefix is not enough, we try the resource name if it is a constant
                if (requestPath.Last().IsConstant)
                    return $"{requestPath.Last().ConstantValue.FirstCharToUpperCase()}{name}";

                // if we get here, we have tried all approaches to get a solid resource type name, throw an exception
                throw new InvalidOperationException($"Cannot determine a resource class name for resource with the request path: {requestPath}, please assign a valid resource name in `request-path-to-resource-name` section");
            }
            // if this resource is based on a "ById" operation
            // if we only have one resource class with this name - we have no choice but use this "ById" resource
            if (countOfSameResourceDataName == 1)
                return candidateName;

            // otherwise we need to add a "ById" suffix to make this resource to have a different name
            // TODO -- introduce a flag that suppress the exception here to be thrown which notice the user to assign a proper name in config
            return $"{candidateName}ById";
        }

        private string GetParentPrefix(RequestPath pathToWalk)
        {
            while (pathToWalk.Count > 2)
            {
                pathToWalk = pathToWalk.GetParent();
                if (RawRequestPathToResourceData.TryGetValue(pathToWalk.ToString()!, out var parentData))
                {
                    return parentData.Declaration.Name.Substring(0, parentData.Declaration.Name.Length - 4);
                }
                else
                {
                    var prefix = GetCoreParentName(pathToWalk);
                    if (prefix is not null)
                        return prefix;
                }
            }
            return string.Empty;
        }

        private string? GetCoreParentName(RequestPath requestPath)
        {
            var resourceType = requestPath.GetResourceType();
            if (resourceType.Equals(ResourceTypeSegment.ManagementGroup))
                return nameof(ResourceTypeSegment.ManagementGroup);
            if (resourceType.Equals(ResourceTypeSegment.ResourceGroup))
                return nameof(ResourceTypeSegment.ResourceGroup);
            if (resourceType.Equals(ResourceTypeSegment.Subscription))
                return nameof(ResourceTypeSegment.Subscription);
            if (resourceType.Equals(ResourceTypeSegment.Tenant))
                return nameof(ResourceTypeSegment.Tenant);
            return null;
        }

        private bool DoMultipleResourcesShareMyPrefixes(RequestPath requestPath, string parentPrefix, IEnumerable<RequestPath> resourcesWithSameType)
        {
            foreach (var resourcePath in resourcesWithSameType)
            {
                if (resourcePath.Equals(requestPath))
                    continue; //skip myself

                if (GetParentPrefix(resourcePath).Equals(parentPrefix, StringComparison.Ordinal))
                    return true;
            }
            return false;
        }

        private struct RequestPathCollectionEqualityComparer : IEqualityComparer<IEnumerable<RequestPath>>
        {
            public bool Equals([AllowNull] IEnumerable<RequestPath> x, [AllowNull] IEnumerable<RequestPath> y)
            {
                if (x == null && y == null)
                    return true;
                if (x == null || y == null)
                    return false;
                return x.SequenceEqual(y);
            }

            public int GetHashCode([DisallowNull] IEnumerable<RequestPath> obj)
            {
                return obj.GetHashCode();
            }
        }

        private IEnumerable<Dictionary<OperationSet, IEnumerable<Operation>>> FindResourceToChildOperationsMap(IEnumerable<OperationSet> resourceOperationSets)
        {
            var operations = new List<Tuple<OperationSet, IEnumerable<Operation>>>();

            foreach (var resourceOperationSet in resourceOperationSets)
            {
                // all the child operations with the parent of current request path
                operations.Add(new Tuple<OperationSet, IEnumerable<Operation>>(resourceOperationSet, GetChildOperations(resourceOperationSet.RequestPath)));
            }

            // TODO -- we need to categrize the above list to see if some of the resources have the operation list and we can combine them.
            // now by default we will never combine any of them
            return operations.Select(tuple => new Dictionary<OperationSet, IEnumerable<Operation>> { { tuple.Item1, tuple.Item2 } });
        }

        public IEnumerable<Operation> GetChildOperations(string requestPath)
        {
            if (requestPath == RequestPath.Any)
                return Enumerable.Empty<Operation>();

            if (EnsureResourceChildOperations().TryGetValue(requestPath, out var operations))
                return operations;

            return Enumerable.Empty<Operation>();
        }

        private Dictionary<string, HashSet<Operation>> EnsureResourceChildOperations()
        {
            var childOperations = new Dictionary<string, HashSet<Operation>>();
            foreach (var operationSet in RawRequestPathToOperationSets.Values)
            {
                if (operationSet.IsResource())
                    continue;
                foreach (var operation in operationSet)
                {
                    var parentRequestPath = operation.ParentRequestPath();
                    if (childOperations.TryGetValue(parentRequestPath, out var list))
                        list.Add(operation);
                    else
                        childOperations.Add(parentRequestPath, new HashSet<Operation> { operation });
                }
            }

            return childOperations;
        }

        private Dictionary<string, ResourceData> EnsureRequestPathToResourceData()
        {
            var rawRequestPathToResourceData = new Dictionary<string, ResourceData>();
            foreach (var entry in ResourceSchemaMap)
            {
                var schema = entry.Key;
                if (ResourceDataSchemaNameToOperationSets.TryGetValue(schema.Name, out var operationSets))
                {
                    // we are iterating over the ResourceSchemaMap, the value can only be [ResourceData]s
                    var resourceData = (ResourceData)entry.Value;
                    foreach (var operationSet in operationSets)
                    {
                        if (!rawRequestPathToResourceData.ContainsKey(operationSet.RequestPath))
                        {
                            rawRequestPathToResourceData.Add(operationSet.RequestPath, resourceData);
                        }
                    }
                }
            }

            return rawRequestPathToResourceData;
        }

        public override CSharpType FindTypeForSchema(Schema schema)
        {
            TypeProvider? result;
            if (!AllSchemaMap.IsPopulated)
            {
                result = ResourceDataSchemaNameToOperationSets.ContainsKey(schema.Name) ? BuildResourceModel(schema) : BuildModel(schema);
            }
            else if (!SchemaMap.TryGetValue(schema, out result) && !ResourceSchemaMap.TryGetValue(schema, out result))
            {
                throw new KeyNotFoundException($"{schema.Name} was not found in model and resource schema map");
            }
            return result.Type;
        }

        public override CSharpType? FindTypeByName(string originalName)
        {
            _nameToTypeProvider.TryGetValue(originalName, out TypeProvider? provider);
            provider ??= ResourceSchemaMap.Values.FirstOrDefault(m => m.Type.Name == originalName);
            return provider?.Type;
        }

        public bool TryGetTypeProvider(string originalName, [MaybeNullWhen(false)] out TypeProvider provider)
        {
            if (_nameToTypeProvider.TryGetValue(originalName, out provider))
                return true;

            provider = ResourceSchemaMap.Values.FirstOrDefault(m => m.Type.Name == originalName);
            return provider != null;
        }

        public IEnumerable<Resource> FindResources(ResourceData resourceData)
        {
            return ArmResources.Where(resource => resource.ResourceData == resourceData);
        }

        private TypeProvider BuildModel(Schema schema) => schema switch
        {
            SealedChoiceSchema sealedChoiceSchema => (TypeProvider)new EnumType(sealedChoiceSchema, MgmtContext.Context),
            ChoiceSchema choiceSchema => new EnumType(choiceSchema, MgmtContext.Context),
            ObjectSchema objectSchema => schema.Extensions != null && (schema.Extensions.MgmtReferenceType || schema.Extensions.MgmtPropertyReferenceType || schema.Extensions.MgmtTypeReferenceType)
            ? new MgmtReferenceType(objectSchema)
            : new MgmtObjectType(objectSchema),
            _ => throw new NotImplementedException()
        };

        private TypeProvider BuildResourceModel(Schema schema) => schema switch
        {
            ObjectSchema objectSchema => new ResourceData(objectSchema),
            _ => throw new NotImplementedException()
        };

        private void ReorderOperationParameters()
        {
            foreach (var operationGroup in MgmtContext.CodeModel.OperationGroups)
            {
                foreach (var operation in operationGroup.Operations)
                {
                    var httpRequest = operation.Requests.FirstOrDefault()?.Protocol.Http as HttpRequest;
                    if (httpRequest != null)
                    {
                        var orderedParams = operation.Parameters
                            .Where(p => p.In == HttpParameterIn.Path)
                            .OrderBy(
                                p => httpRequest.Path.IndexOf(
                                    "{" + p.CSharpName() + "}",
                                    StringComparison.InvariantCultureIgnoreCase));
                        operation.Parameters = orderedParams.Concat(operation.Parameters
                                .Where(p => p.In != HttpParameterIn.Path).ToList())
                            .ToList();
                    }
                }
            }
        }

        private Dictionary<string, HashSet<OperationSet>> DecorateOperationSets()
        {
            Dictionary<string, HashSet<OperationSet>> resourceDataSchemaNameToOperationSets = new Dictionary<string, HashSet<OperationSet>>();
            foreach (var operationSet in RawRequestPathToOperationSets.Values)
            {
                if (operationSet.TryGetResourceDataSchemaName(out var resourceDataSchemaName))
                {
                    // if this operation set corresponds to a SDK resource, we add it to the map
                    if (!resourceDataSchemaNameToOperationSets.TryGetValue(resourceDataSchemaName, out HashSet<OperationSet>? result))
                    {
                        result = new HashSet<OperationSet>();
                        resourceDataSchemaNameToOperationSets.Add(resourceDataSchemaName, result);
                    }
                    result.Add(operationSet);
                }
            }

            // check the patch operations in all the operationSets that correspond to a resource. If it only updates the tags, we remove it from the operation set
            foreach (var operationSet in resourceDataSchemaNameToOperationSets.Values.SelectMany(v => v))
            {
                // get the Patch operation from this OperationSet
                var operation = operationSet.FindOperation(HttpMethod.Patch);
                if (operation is null)
                    continue;

                var bodySchema = operation.GetBodyParameter()?.Schema;
                if (bodySchema is null)
                    continue;

                if (bodySchema.IsTagsOnly())
                {
                    // remove this operation from this operation set
                    operationSet.Remove(operation);
                }
            }
            return resourceDataSchemaNameToOperationSets;
        }

        private Dictionary<string, OperationSet> CategorizeOperationGroups()
        {
            var rawRequestPathToOperationSets = new Dictionary<string, OperationSet>();
            foreach (var operationGroup in MgmtContext.CodeModel.OperationGroups)
            {
                var requestPathList = new HashSet<string>();
                _operationGroupToRequestPaths.Add(operationGroup, requestPathList);
                foreach (var operation in operationGroup.Operations)
                {
                    var path = operation.GetHttpPath();
                    requestPathList.Add(path);
                    if (rawRequestPathToOperationSets.TryGetValue(path, out var operationSet))
                    {
                        operationSet.Add(operation, operationGroup);
                    }
                    else
                    {
                        operationSet = new OperationSet(path)
                        {
                            {operation, operationGroup }
                        };
                        rawRequestPathToOperationSets.Add(path, operationSet);
                    }
                }
            }
            return rawRequestPathToOperationSets;
        }

        private Dictionary<Operation, RequestPath> PopulateOperationsToRequestPaths()
        {
            var operationsToRequestPath = new Dictionary<Operation, RequestPath>();
            foreach (var operationGroup in MgmtContext.CodeModel.OperationGroups)
            {
                foreach (var operation in operationGroup.Operations)
                {
                    operationsToRequestPath[operation] = RequestPath.FromOperation(operation, operationGroup);
                }
            }
            return operationsToRequestPath;
        }
    }
}<|MERGE_RESOLUTION|>--- conflicted
+++ resolved
@@ -105,16 +105,9 @@
                 .ToDictionary(kv => kv.FullOperationName, kv => kv.MethodName);
             MgmtContext.CodeModel.UpdateAcronyms();
             _allSchemas = MgmtContext.CodeModel.AllSchemas;
-<<<<<<< HEAD
-            _allSchemas.UpdateFrameworkTypes();
-
-            CommonSingleWordModels.Update(_allSchemas);
-
-            SinglePropertyHider.HideModels(_allSchemas);
-=======
             MgmtContext.CodeModel.UpdatePatchOperations();
             _allSchemas.VerifyAndUpdateFrameworkTypes();
->>>>>>> 6915dbe2
+            CommonSingleWordModels.Update(_allSchemas);
 
             // We can only manipulate objects from the code model, not RestClientMethod
             ReorderOperationParameters();
