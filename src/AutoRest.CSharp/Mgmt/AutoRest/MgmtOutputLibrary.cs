﻿// Copyright (c) Microsoft Corporation. All rights reserved.
// Licensed under the MIT License.

using System;
using System.Collections.Generic;
using System.Diagnostics;
using System.Diagnostics.CodeAnalysis;
using System.Linq;
using AutoRest.CSharp.Common.Input;
using AutoRest.CSharp.Common.Output.Builders;
using AutoRest.CSharp.Common.Utilities;
using AutoRest.CSharp.Generation.Types;
using AutoRest.CSharp.Input;
using AutoRest.CSharp.Mgmt.Decorator;
using AutoRest.CSharp.Mgmt.Models;
using AutoRest.CSharp.Mgmt.Output;
using AutoRest.CSharp.Output.Builders;
using AutoRest.CSharp.Output.Models;
using AutoRest.CSharp.Output.Models.Requests;
using AutoRest.CSharp.Output.Models.Types;
using AutoRest.CSharp.Utilities;
using Azure.ResourceManager;
using Azure.ResourceManager.ManagementGroups;
using Azure.ResourceManager.Resources;
using Humanizer.Inflections;

namespace AutoRest.CSharp.Mgmt.AutoRest
{
    internal class MgmtOutputLibrary : OutputLibrary
    {
        /// <summary>
        /// This is a map from resource name to a list of <see cref="OperationSet"/>
        /// considering of the extension resources, one resource name might correspond to multiple operation sets
        /// This must be initialized before other maps
        /// </summary>
        private Dictionary<string, HashSet<OperationSet>> ResourceDataSchemaNameToOperationSets { get; }

        /// <summary>
        /// This is a map from raw request path to their corresponding <see cref="OperationSet"/>,
        /// which is a collection of the operations with the same raw request path
        /// </summary>
<<<<<<< HEAD
        internal CachedDictionary<string, OperationSet> RawRequestPathToOperationSets { get; }
=======
        private Dictionary<string, OperationSet> RawRequestPathToOperationSets { get; }
>>>>>>> f86425ab

        /// <summary>
        /// This is a map from operation to its corresponding operation group
        /// </summary>
        private CachedDictionary<Operation, OperationGroup> OperationsToOperationGroups { get; }

        /// <summary>
        /// This is a map from operation to its request path
        /// </summary>
        private CachedDictionary<Operation, RequestPath> OperationsToRequestPaths { get; }

        /// <summary>
        /// This is a map from raw request path to the corresponding <see cref="MgmtRestClient"/>
        /// The type of values is a HashSet of <see cref="MgmtRestClient"/>, because we might get the case that multiple operation groups might share the same request path
        /// </summary>
        private CachedDictionary<string, HashSet<MgmtRestClient>> RawRequestPathToRestClient { get; }

        /// <summary>
        /// This is a map from raw request path to the corresponding <see cref="ResourceData"/>
        /// This must be initialized before other maps
        /// </summary>
        private CachedDictionary<string, ResourceData> RawRequestPathToResourceData { get; }

        /// <summary>
        /// This is a map from request path to the <see cref="ResourceObjectAssociation"/> which consists from <see cref="ResourceTypeSegment"/>, <see cref="Output.ResourceData"/>, <see cref="Resource"/> and <see cref="ResouColl"/>
        /// </summary>
        private CachedDictionary<RequestPath, ResourceObjectAssociation> RequestPathToResources { get; }

        public CachedDictionary<RestClientMethod, PagingMethod> PagingMethods { get; }

        private CachedDictionary<Operation, RestClientMethod> RestClientMethods { get; }

        private CachedDictionary<Schema, TypeProvider> AllSchemaMap { get; }

        public CachedDictionary<Schema, TypeProvider> ResourceSchemaMap { get; }

        internal CachedDictionary<Schema, TypeProvider> SchemaMap { get; }

        private CachedDictionary<string, HashSet<Operation>> ChildOperations { get; }

        private Dictionary<string, string> _mergedOperations;

        private readonly LookupDictionary<Schema, string, TypeProvider> _schemaOrNameToModels = new(schema => schema.Name);

        /// <summary>
        /// This is a map from <see cref="OperationGroup"/> to the list of raw request path of its operations
        /// </summary>
        private readonly Dictionary<OperationGroup, IEnumerable<string>> _operationGroupToRequestPaths = new();

        public MgmtOutputLibrary()
        {
            ApplyGlobalConfigurations();
            CodeModelTransformer.Transform();

            // these dictionaries are initialized right now and they would not change later
            RawRequestPathToOperationSets = CategorizeOperationGroups();
            ResourceDataSchemaNameToOperationSets = DecorateOperationSets();

            // others are populated later
            OperationsToOperationGroups = new CachedDictionary<Operation, OperationGroup>(PopulateOperationsToOperationGroups);
            OperationsToRequestPaths = new CachedDictionary<Operation, RequestPath>(PopulateOperationsToRequestPaths);
            RawRequestPathToRestClient = new CachedDictionary<string, HashSet<MgmtRestClient>>(EnsureRestClients);
            RawRequestPathToResourceData = new CachedDictionary<string, ResourceData>(EnsureRequestPathToResourceData);
            RequestPathToResources = new CachedDictionary<RequestPath, ResourceObjectAssociation>(EnsureRequestPathToResourcesMap);
            PagingMethods = new CachedDictionary<RestClientMethod, PagingMethod>(EnsurePagingMethods);
            RestClientMethods = new CachedDictionary<Operation, RestClientMethod>(EnsureRestClientMethods);
            AllSchemaMap = new CachedDictionary<Schema, TypeProvider>(InitializeModels);
            ResourceSchemaMap = new CachedDictionary<Schema, TypeProvider>(EnsureResourceSchemaMap);
            SchemaMap = new CachedDictionary<Schema, TypeProvider>(EnsureSchemaMap);
            ChildOperations = new CachedDictionary<string, HashSet<Operation>>(EnsureResourceChildOperations);

            // TODO -- remove this since this is never used
            _mergedOperations = Configuration.MgmtConfiguration.MergeOperations
                .SelectMany(kv => kv.Value.Select(v => (FullOperationName: v, MethodName: kv.Key)))
                .ToDictionary(kv => kv.FullOperationName, kv => kv.MethodName);
        }

        private static void ApplyGlobalConfigurations()
        {
            foreach ((var word, var plural) in Configuration.MgmtConfiguration.IrregularPluralWords)
            {
                Vocabularies.Default.AddIrregular(word, plural);
            }
        }

        public bool IsArmCore => Configuration.MgmtConfiguration.IsArmCore;

        public Dictionary<CSharpType, OperationSource> CSharpTypeToOperationSource { get; } = new Dictionary<CSharpType, OperationSource>();
        public IEnumerable<OperationSource> OperationSources => CSharpTypeToOperationSource.Values;

        private IEnumerable<Schema> UpdateBodyParameters()
        {
            Dictionary<Schema, int> usageCounts = new Dictionary<Schema, int>();
            List<Schema> updatedModels = new List<Schema>();

            // run one pass to get the schema usage count
            foreach (var operationGroup in MgmtContext.CodeModel.OperationGroups)
            {
                foreach (var operation in operationGroup.Operations)
                {
                    foreach (var request in operation.Requests)
                    {
                        var httpRequest = request.Protocol.Http as HttpRequest;
                        if (httpRequest is null)
                            continue;

                        var bodyParam = request.Parameters.FirstOrDefault(p => p.In == HttpParameterIn.Body)?.Schema;
                        if (bodyParam is null)
                            continue;

                        IncrementCount(usageCounts, bodyParam);
                    }
                    foreach (var response in operation.Responses)
                    {
                        var responseSchema = response.ResponseSchema;
                        if (responseSchema is null)
                            continue;

                        IncrementCount(usageCounts, responseSchema);
                    }
                }
            }

            // run second pass to rename the ones based on the schema usage count
            foreach (var operationGroup in MgmtContext.CodeModel.OperationGroups)
            {
                foreach (var operation in operationGroup.Operations)
                {
                    foreach (var request in operation.Requests)
                    {
                        if (request.Protocol.Http is not HttpRequest httpRequest)
                            continue;

                        if (httpRequest.Method != HttpMethod.Patch && httpRequest.Method != HttpMethod.Put && httpRequest.Method != HttpMethod.Post)
                            continue;

                        var bodyParam = request.Parameters.FirstOrDefault(p => p.In == HttpParameterIn.Body);
                        if (bodyParam is null)
                            continue;

                        if (!usageCounts.TryGetValue(bodyParam.Schema, out var count))
                            continue;

                        // get the request path and operation set
                        RequestPath requestPath = RequestPath.FromOperation(operation, operationGroup);
                        var operationSet = RawRequestPathToOperationSets[requestPath];
                        if (operationSet.TryGetResourceDataSchema(out var resourceDataModel))
                        {
                            // if this is a resource, we need to make sure its body parameter is required when the verb is put or patch
                            BodyParameterNormalizer.MakeRequired(bodyParam, httpRequest.Method);
                        }

                        if (count != 1)
                        {
                            //even if it has multiple uses for a model type we should normalize the param name just not change the type
                            BodyParameterNormalizer.UpdateParameterNameOnly(bodyParam, ResourceDataSchemaNameToOperationSets);
                            continue;
                        }
                        if (resourceDataModel is not null)
                        {
                            //TODO handle expandable request paths. We assume that this is fine since if all of the expanded
                            //types use the same model they should have a common name, but since this case doesn't exist yet
                            //we don't know for sure
                            if (requestPath.IsExpandable)
                                throw new InvalidOperationException($"Found expandable path in UpdatePatchParameterNames for {operationGroup.Key}.{operation.CSharpName()} : {requestPath}");
                            var name = GetResourceName(resourceDataModel.Name, operationSet, requestPath);
                            updatedModels.Add(bodyParam.Schema);
                            BodyParameterNormalizer.Update(httpRequest.Method, operation.CSharpName(), bodyParam, name);
                        }
                        else
                        {
                            BodyParameterNormalizer.UpdateUsingReplacement(bodyParam, ResourceDataSchemaNameToOperationSets);
                        }
                    }
                }
            }

            // run third pass to rename the corresponding parameters
            foreach (var operationGroup in MgmtContext.CodeModel.OperationGroups)
            {
                foreach (var operation in operationGroup.Operations)
                {
                    foreach (var request in operation.Requests)
                    {
                        foreach (var param in request.SignatureParameters)
                        {
                            if (param.In != HttpParameterIn.Body)
                                continue;

                            if (param.Schema is not ObjectSchema objectSchema)
                                continue;

                            param.Language.Default.Name = NormalizeParamNames.GetNewName(param.Language.Default.Name, objectSchema.Name, ResourceDataSchemaNameToOperationSets);
                        }
                    }
                }
            }

            return updatedModels;
        }

        private static void IncrementCount(Dictionary<Schema, int> usageCounts, Schema schema)
        {
            if (usageCounts.ContainsKey(schema))
            {
                usageCounts[schema]++;
            }
            else
            {
                usageCounts.Add(schema, 1);
            }
        }

        // Initialize ResourceData, Models and resource manager common types
        private Dictionary<Schema, TypeProvider> InitializeModels()
        {
            // first, construct resource data models
            foreach (var schema in MgmtContext.CodeModel.AllSchemas)
            {
                var model = ResourceDataSchemaNameToOperationSets.ContainsKey(schema.Name) ? BuildResourceData(schema) : BuildModel(schema);
                _schemaOrNameToModels.Add(schema, model);
            }

            //this is where we update
            var updatedModels = UpdateBodyParameters();
            foreach (var schema in updatedModels)
            {
                _schemaOrNameToModels[schema] = BuildModel(schema);
            }

            // second, collect any model which can be replaced as whole (not as a property or as a base class)
            var replacedTypes = new List<MgmtObjectType>();
            foreach (var schema in MgmtContext.CodeModel.Schemas.Objects)
            {
                TypeProvider? type;

                if (_schemaOrNameToModels.TryGetValue(schema, out type))
                {
                    if (type is MgmtObjectType mgmtObjectType)
                    {
                        var csharpType = TypeReferenceTypeChooser.GetExactMatch(mgmtObjectType);
                        if (csharpType != null)
                        {
                            // re-construct the model with replaced csharp type (e.g. the type in Resource Manager)
                            switch (mgmtObjectType)
                            {
                                case ResourceData resourceData:
                                    replacedTypes.Add(new ResourceData(schema, csharpType.Name, csharpType.Namespace));
                                    break;
                                case MgmtReferenceType referenceType:
                                    replacedTypes.Add(new MgmtReferenceType(schema, csharpType.Name, csharpType.Namespace));
                                    break;
                                default:
                                    replacedTypes.Add(new MgmtObjectType(schema, csharpType.Name, csharpType.Namespace));
                                    break;
                            }
                        }
                    }
                }
            }

            // third, update the entries in cache maps with the new model instances
            foreach (var replacedType in replacedTypes)
            {
                _schemaOrNameToModels[replacedType.ObjectSchema] = replacedType;
            }

            return _schemaOrNameToModels;
        }

        private IEnumerable<OperationSet>? _resourceOperationSets;
        public IEnumerable<OperationSet> ResourceOperationSets => _resourceOperationSets ??= ResourceDataSchemaNameToOperationSets.SelectMany(pair => pair.Value);

        public OperationGroup GetOperationGroup(Operation operation) => OperationsToOperationGroups[operation];

        public OperationSet GetOperationSet(string requestPath) => RawRequestPathToOperationSets[requestPath];

        public RestClientMethod GetRestClientMethod(Operation operation)
        {
            if (RestClientMethods.TryGetValue(operation, out var restClientMethod))
            {
                return restClientMethod;
            }
            throw new Exception($"The {operation.OperationId} method does not exist.");
        }

        public RequestPath GetRequestPath(Operation operation) => OperationsToRequestPaths[operation];

        private Dictionary<RestClientMethod, PagingMethod> EnsurePagingMethods()
        {
            var pagingMethods = new Dictionary<RestClientMethod, PagingMethod>();
            var placeholder = new TypeDeclarationOptions("Placeholder", "Placeholder", "public", false, true);
            foreach (var restClient in RestClients)
            {
                var methods = ClientBuilder.BuildPagingMethods(restClient.OperationGroup, restClient, placeholder);
                foreach (var method in methods)
                {
                    pagingMethods.Add(method.Method, method);
                }
            }

            return pagingMethods;
        }

        private Dictionary<Operation, RestClientMethod> EnsureRestClientMethods()
        {
            var restClientMethods = new Dictionary<Operation, RestClientMethod>();
            foreach (var restClient in RestClients)
            {
                foreach (var (operation, restClientMethod) in restClient.Methods)
                {
                    if (restClientMethod.Accessibility != MethodSignatureModifiers.Public)
                        continue;
                    restClientMethods.Add(operation, restClientMethod);
                }
            }

            return restClientMethods;
        }

        public ArmClientExtensions ArmClientExtensions => EnsureArmClientExtensions();

        private MgmtExtensions? _tenantExtensions;
        private MgmtExtensions? _managementGroupExtensions;
        private MgmtExtensions? _subscriptionExtensions;
        private MgmtExtensions? _resourceGroupsExtensions;
        private MgmtExtensions? _armResourceExtensions;
        public MgmtExtensions TenantExtensions => _tenantExtensions ??= EnsureExtensions(typeof(TenantResource), RequestPath.Tenant);
        public MgmtExtensions SubscriptionExtensions => _subscriptionExtensions ??= EnsureExtensions(typeof(SubscriptionResource), RequestPath.Subscription);
        public MgmtExtensions ResourceGroupExtensions => _resourceGroupsExtensions ??= EnsureExtensions(typeof(ResourceGroupResource), RequestPath.ResourceGroup);
        public MgmtExtensions ManagementGroupExtensions => _managementGroupExtensions ??= EnsureExtensions(typeof(ManagementGroupResource), RequestPath.ManagementGroup);
        public MgmtExtensions ArmResourceExtensions => _armResourceExtensions ??= EnsureExtensions(typeof(ArmResource), RequestPath.Any);

        public MgmtExtensionsWrapper ExtensionWrapper => EnsureExtensionsWrapper();

        private MgmtExtensionsWrapper? _extensionsWrapper;
        private MgmtExtensionsWrapper EnsureExtensionsWrapper()
        {
            if (_extensionsWrapper != null)
                return _extensionsWrapper;

            _extensionsWrapper = IsArmCore ?
                new MgmtExtensionsWrapper(new[] { TenantExtensions, ManagementGroupExtensions, ArmResourceExtensions }) :
                new MgmtExtensionsWrapper(new[] { TenantExtensions, SubscriptionExtensions, ResourceGroupExtensions, ManagementGroupExtensions, ArmResourceExtensions, ArmClientExtensions });
            return _extensionsWrapper;
        }

        private MgmtExtensionClient? _tenantExtensionClient;
        private MgmtExtensionClient? _managementGroupExtensionClient;
        private MgmtExtensionClient? _subscriptionExtensionClient;
        private MgmtExtensionClient? _resourceGroupExtensionClient;
        private MgmtExtensionClient? _armResourceExtensionClient;
        public MgmtExtensionClient SubscriptionExtensionsClient => _subscriptionExtensionClient ??= EnsureExtensionsClient(SubscriptionExtensions);
        public MgmtExtensionClient ResourceGroupExtensionsClient => _resourceGroupExtensionClient ??= EnsureExtensionsClient(ResourceGroupExtensions);
        public MgmtExtensionClient TenantExtensionsClient => _tenantExtensionClient ??= EnsureExtensionsClient(TenantExtensions);
        public MgmtExtensionClient ManagementGroupExtensionsClient => _managementGroupExtensionClient ??= EnsureExtensionsClient(ManagementGroupExtensions);
        public MgmtExtensionClient ArmResourceExtensionsClient => _armResourceExtensionClient ??= EnsureExtensionsClient(ArmResourceExtensions);

        private MgmtExtensionClient EnsureExtensionsClient(MgmtExtensions publicExtension) =>
            new MgmtExtensionClient(publicExtension);

        private MgmtExtensions EnsureExtensions(Type armCoreType, RequestPath contextualPath)
        {
            bool shouldGenerateChildren = !Configuration.MgmtConfiguration.IsArmCore || armCoreType.Namespace != MgmtContext.Context.DefaultNamespace;
            var operations = shouldGenerateChildren ? GetChildOperations(contextualPath) : Enumerable.Empty<Operation>();
            return new MgmtExtensions(operations, armCoreType, contextualPath);
        }

        private ArmClientExtensions? _armClientExtensions;
        private ArmClientExtensions EnsureArmClientExtensions()
        {
            if (_armClientExtensions != null)
                return _armClientExtensions;

            _armClientExtensions = new ArmClientExtensions(GetChildOperations(RequestPath.Tenant));
            return _armClientExtensions;
        }

        private IEnumerable<ResourceData>? _resourceDatas;
        public IEnumerable<ResourceData> ResourceData => _resourceDatas ??= RawRequestPathToResourceData.Values.Where(data => data is not EmptyResourceData).Distinct();

        private IEnumerable<MgmtRestClient>? _restClients;
        public IEnumerable<MgmtRestClient> RestClients => _restClients ??= RawRequestPathToRestClient.Values.SelectMany(v => v).Distinct();

        private IEnumerable<Resource>? _armResources;
        public IEnumerable<Resource> ArmResources => _armResources ??= RequestPathToResources.Values.Select(bag => bag.Resource).Distinct();

        private Dictionary<CSharpType, Resource>? _csharpTypeToResource;
        public Dictionary<CSharpType, Resource> CsharpTypeToResource => _csharpTypeToResource ??= ArmResources.ToDictionary(resource => resource.Type, resource => resource);

        private IEnumerable<ResourceCollection>? _resourceCollections;
        public IEnumerable<ResourceCollection> ResourceCollections => _resourceCollections ??= RequestPathToResources.Values.Select(bag => bag.ResourceCollection).WhereNotNull().Distinct();

        private Dictionary<Schema, TypeProvider> EnsureResourceSchemaMap()
        {
            return AllSchemaMap.Where(kv => kv.Value is ResourceData).ToDictionary(kv => kv.Key, kv => kv.Value);
        }

        private Dictionary<Schema, TypeProvider> EnsureSchemaMap()
        {
            return AllSchemaMap.Where(kv => !(kv.Value is ResourceData)).ToDictionary(kv => kv.Key, kv => kv.Value);
        }

        public IEnumerable<TypeProvider> Models => GetModels();

        private IEnumerable<TypeProvider> GetModels()
        {
            var models = SchemaMap.Values;

            //force inheritance evaluation on resourceData
            foreach (var resourceData in ResourceData)
            {
                var temp = resourceData.Inherits;
                var propTemp = resourceData.Properties;
            }

            //force inheritance evaluation on models
            foreach (var typeProvider in models)
            {
                if (typeProvider is ObjectType objType)
                {
                    var temp = objType.Inherits;
                    //force property reference type evaluation on MgmtObjectType
                    if (typeProvider is MgmtObjectType mgmtObjectType)
                    {
                        var propTemp = mgmtObjectType.Properties;
                    }
                }
            }

            return models;
        }

        public ResourceData GetResourceData(string requestPath)
        {
            if (TryGetResourceData(requestPath, out var resourceData))
                return resourceData;

            throw new InvalidOperationException($"Request path {requestPath} does not correspond to a ResourceData");
        }

        public bool TryGetResourceData(string requestPath, [MaybeNullWhen(false)] out ResourceData resourceData)
        {
            return RawRequestPathToResourceData.TryGetValue(requestPath, out resourceData);
        }

        public bool TryGetArmResource(RequestPath requestPath, [MaybeNullWhen(false)] out Resource resource)
        {
            resource = null;
            if (RequestPathToResources.TryGetValue(requestPath, out var bag))
            {
                resource = bag.Resource;
                return true;
            }

            return false;
        }

        public MgmtRestClient GetRestClient(Operation operation)
        {
            var requestPath = operation.GetHttpPath();
            if (TryGetRestClients(requestPath, out var restClients))
            {
                // return the first client that contains this operation
                return restClients.Single(client => client.OperationGroup.Operations.Contains(operation));
            }

            throw new InvalidOperationException($"Cannot find MgmtRestClient corresponding to {requestPath} with method {operation.GetHttpMethod()}");
        }

        public bool TryGetRestClients(string requestPath, [MaybeNullWhen(false)] out HashSet<MgmtRestClient> restClients)
        {
            return RawRequestPathToRestClient.TryGetValue(requestPath, out restClients);
        }

        private Dictionary<string, HashSet<MgmtRestClient>> EnsureRestClients()
        {
            var rawRequestPathToRestClient = new Dictionary<string, HashSet<MgmtRestClient>>();
            foreach (var operationGroup in MgmtContext.CodeModel.OperationGroups)
            {
                var restClient = new MgmtRestClient(operationGroup, new MgmtRestClientBuilder(operationGroup));
                foreach (var requestPath in _operationGroupToRequestPaths[operationGroup])
                {
                    if (rawRequestPathToRestClient.TryGetValue(requestPath, out var set))
                        set.Add(restClient);
                    else
                        rawRequestPathToRestClient.Add(requestPath, new HashSet<MgmtRestClient> { restClient });
                }
            }

            return rawRequestPathToRestClient;
        }

        private Dictionary<RequestPath, ResourceObjectAssociation> EnsureRequestPathToResourcesMap()
        {
            var requestPathToResources = new Dictionary<RequestPath, ResourceObjectAssociation>();

            foreach ((var resourceDataSchemaName, var operationSets) in ResourceDataSchemaNameToOperationSets)
            {
                foreach (var operationSet in operationSets)
                {
                    var operations = GetChildOperations(operationSet.RequestPath);
                    // get the corresponding resource data
                    var originalResourcePath = operationSet.GetRequestPath();
                    var resourceData = GetResourceData(originalResourcePath);
                    if (operationSet.Count > 0)
                        BuildResource(requestPathToResources, resourceDataSchemaName, operationSet, operations, originalResourcePath, resourceData);
                    else
                        BuildPartialResource(requestPathToResources, resourceDataSchemaName, operationSet, operations, originalResourcePath, resourceData);
                }
            }

            return requestPathToResources;
        }

        private void BuildResource(Dictionary<RequestPath, ResourceObjectAssociation> result, string resourceDataSchemaName, OperationSet operationSet, IEnumerable<Operation> operations, RequestPath originalResourcePath, ResourceData resourceData)
        {
            var isSingleton = operationSet.IsSingletonResource();
            // we calculate the resource type of the resource
            var resourcePaths = originalResourcePath.Expand();
            foreach (var resourcePath in resourcePaths)
            {
                var resourceType = resourcePath.GetResourceType();
                var resource = new Resource(operationSet, operations, GetResourceName(resourceDataSchemaName, operationSet, resourcePath), resourceType, resourceData);
                var collection = isSingleton ? null : new ResourceCollection(operationSet, operations, resource);
                resource.ResourceCollection = collection;

                result.Add(resourcePath, new ResourceObjectAssociation(resourceType, resourceData, resource, collection));
            }
        }

        private void BuildPartialResource(Dictionary<RequestPath, ResourceObjectAssociation> result, string resourceDataSchemaName, OperationSet operationSet, IEnumerable<Operation> operations, RequestPath originalResourcePath, ResourceData resourceData)
        {
            var resourceType = originalResourcePath.GetResourceType();
            var resource = new PartialResource(operationSet, operations, resourceDataSchemaName, resourceType, resourceData);
            result.Add(originalResourcePath, new ResourceObjectAssociation(originalResourcePath.GetResourceType(), resourceData, resource, null));
        }

        private string? GetDefaultNameFromConfiguration(OperationSet operationSet, ResourceTypeSegment resourceType)
        {
            if (Configuration.MgmtConfiguration.RequestPathToResourceName.TryGetValue(operationSet.RequestPath, out var name))
                return name;
            if (Configuration.MgmtConfiguration.RequestPathToResourceName.TryGetValue($"{operationSet.RequestPath}|{resourceType}", out name))
                return name;

            return null;
        }

        private string GetResourceName(string candidateName, OperationSet operationSet, RequestPath requestPath)
        {
            // read configuration to see if we could get a configuration for this resource
            var resourceType = requestPath.GetResourceType();
            var defaultNameFromConfig = GetDefaultNameFromConfiguration(operationSet, resourceType);
            if (defaultNameFromConfig != null)
                return defaultNameFromConfig;

            var resourcesWithSameName = ResourceDataSchemaNameToOperationSets[candidateName];
            var resourcesWithSameType = ResourceOperationSets
                .SelectMany(opSet => opSet.GetRequestPath().Expand())
                .Where(rqPath => rqPath.GetResourceType().Equals(resourceType));

            var isById = requestPath.IsById;
            int countOfSameResourceDataName = resourcesWithSameName.Count();
            int countOfSameResourceTypeName = resourcesWithSameType.Count();
            if (!isById)
            {
                // this is a regular resource and the name is unique
                if (countOfSameResourceDataName == 1)
                    return candidateName;

                // if countOfSameResourceDataName > 1, we need to have the resource types as the resource type name
                // if we have the unique resource type, we just use the resource type to construct our resource type name
                var types = resourceType.Types;
                var name = string.Join("", types.Select(segment => segment.ConstantValue.LastWordToSingular().FirstCharToUpperCase()));
                if (countOfSameResourceTypeName == 1)
                    return name;

                string parentPrefix = GetParentPrefix(requestPath);
                // if countOfSameResourceTypeName > 1, we will have to add the scope as prefix to fully qualify the resource type name
                // first we try to add the parent name as prefix
                if (!DoMultipleResourcesShareMyPrefixes(requestPath, parentPrefix, resourcesWithSameType))
                    return $"{parentPrefix}{name}";

                // if we get here, parent prefix is not enough, we try the resource name if it is a constant
                if (requestPath.Last().IsConstant)
                    return $"{requestPath.Last().ConstantValue.FirstCharToUpperCase()}{name}";

                // if we get here, we have tried all approaches to get a solid resource type name, throw an exception
                throw new InvalidOperationException($"Cannot determine a resource class name for resource with the request path: {requestPath}, please assign a valid resource name in `request-path-to-resource-name` section");
            }
            // if this resource is based on a "ById" operation
            // if we only have one resource class with this name - we have no choice but use this "ById" resource
            if (countOfSameResourceDataName == 1)
                return candidateName;

            // otherwise we need to add a "ById" suffix to make this resource to have a different name
            // TODO -- introduce a flag that suppress the exception here to be thrown which notice the user to assign a proper name in config
            return $"{candidateName}ById";
        }

        private string GetParentPrefix(RequestPath pathToWalk)
        {
            while (pathToWalk.Count > 2)
            {
                pathToWalk = pathToWalk.GetParent();
                if (RawRequestPathToResourceData.TryGetValue(pathToWalk.ToString()!, out var parentData))
                {
                    return parentData.Declaration.Name.Substring(0, parentData.Declaration.Name.Length - 4);
                }
                else
                {
                    var prefix = GetCoreParentName(pathToWalk);
                    if (prefix is not null)
                        return prefix;
                }
            }
            return string.Empty;
        }

        private string? GetCoreParentName(RequestPath requestPath)
        {
            var resourceType = requestPath.GetResourceType();
            if (resourceType.Equals(ResourceTypeSegment.ManagementGroup))
                return nameof(ResourceTypeSegment.ManagementGroup);
            if (resourceType.Equals(ResourceTypeSegment.ResourceGroup))
                return nameof(ResourceTypeSegment.ResourceGroup);
            if (resourceType.Equals(ResourceTypeSegment.Subscription))
                return nameof(ResourceTypeSegment.Subscription);
            if (resourceType.Equals(ResourceTypeSegment.Tenant))
                return nameof(ResourceTypeSegment.Tenant);
            return null;
        }

        private bool DoMultipleResourcesShareMyPrefixes(RequestPath requestPath, string parentPrefix, IEnumerable<RequestPath> resourcesWithSameType)
        {
            foreach (var resourcePath in resourcesWithSameType)
            {
                if (resourcePath.Equals(requestPath))
                    continue; //skip myself

                if (GetParentPrefix(resourcePath).Equals(parentPrefix, StringComparison.Ordinal))
                    return true;
            }
            return false;
        }

        private struct RequestPathCollectionEqualityComparer : IEqualityComparer<IEnumerable<RequestPath>>
        {
            public bool Equals([AllowNull] IEnumerable<RequestPath> x, [AllowNull] IEnumerable<RequestPath> y)
            {
                if (x == null && y == null)
                    return true;
                if (x == null || y == null)
                    return false;
                return x.SequenceEqual(y);
            }

            public int GetHashCode([DisallowNull] IEnumerable<RequestPath> obj)
            {
                return obj.GetHashCode();
            }
        }

        public IEnumerable<Operation> GetChildOperations(string requestPath)
        {
            if (requestPath == RequestPath.Any)
                return Enumerable.Empty<Operation>();

            if (ChildOperations.TryGetValue(requestPath, out var operations))
                return operations;

            return Enumerable.Empty<Operation>();
        }

        private Dictionary<string, HashSet<Operation>> EnsureResourceChildOperations()
        {
            var childOperations = new Dictionary<string, HashSet<Operation>>();
            foreach (var operationSet in RawRequestPathToOperationSets.Values)
            {
                if (operationSet.IsResource())
                    continue;
                foreach (var operation in operationSet)
                {
                    var parentRequestPath = operation.ParentRequestPath();
                    if (childOperations.TryGetValue(parentRequestPath, out var list))
                        list.Add(operation);
                    else
                        childOperations.Add(parentRequestPath, new HashSet<Operation> { operation });
                }
            }

            return childOperations;
        }

        private Dictionary<string, ResourceData> EnsureRequestPathToResourceData()
        {
            var rawRequestPathToResourceData = new Dictionary<string, ResourceData>();
<<<<<<< HEAD
            foreach ((var schema, var model) in ResourceSchemaMap)
=======
            foreach ((var schema, var provider) in ResourceSchemaMap)
>>>>>>> f86425ab
            {
                if (ResourceDataSchemaNameToOperationSets.TryGetValue(schema.Name, out var operationSets))
                {
                    // we are iterating over the ResourceSchemaMap, the value can only be [ResourceData]s
<<<<<<< HEAD
                    var resourceData = (ResourceData)model;
=======
                    var resourceData = (ResourceData)provider;
>>>>>>> f86425ab
                    foreach (var operationSet in operationSets)
                    {
                        if (!rawRequestPathToResourceData.ContainsKey(operationSet.RequestPath))
                        {
                            rawRequestPathToResourceData.Add(operationSet.RequestPath, resourceData);
                        }
                    }
                }
            }

            // add partial resource data here (which is empty)
            foreach ((var requestPath, var resourceDataSchemaName) in Configuration.MgmtConfiguration.PartialResources)
            {
                rawRequestPathToResourceData.Add(requestPath, new EmptyResourceData(resourceDataSchemaName));
            }

            return rawRequestPathToResourceData;
        }

        public override CSharpType FindTypeForSchema(Schema schema)
        {
            TypeProvider? result;
            if (!AllSchemaMap.IsPopulated)
            {
                result = ResourceDataSchemaNameToOperationSets.ContainsKey(schema.Name) ? BuildResourceData(schema) : BuildModel(schema);
            }
            else if (!SchemaMap.TryGetValue(schema, out result) && !ResourceSchemaMap.TryGetValue(schema, out result))
            {
                throw new KeyNotFoundException($"{schema.Name} was not found in model and resource schema map");
            }
            return result.Type;
        }

        public override CSharpType? FindTypeByName(string originalName)
        {
            _schemaOrNameToModels.TryGetValue(originalName, out TypeProvider? provider);
            provider ??= ResourceSchemaMap.Values.FirstOrDefault(m => m.Type.Name == originalName);
            return provider?.Type;
        }

        public bool TryGetTypeProvider(string originalName, [MaybeNullWhen(false)] out TypeProvider provider)
        {
            if (_schemaOrNameToModels.TryGetValue(originalName, out provider))
                return true;

            provider = ResourceSchemaMap.Values.FirstOrDefault(m => m.Type.Name == originalName);
            return provider != null;
        }

        public IEnumerable<Resource> FindResources(ResourceData resourceData)
        {
            return ArmResources.Where(resource => resource.ResourceData == resourceData);
        }

        private TypeProvider BuildModel(Schema schema) => schema switch
        {
            SealedChoiceSchema sealedChoiceSchema => (TypeProvider)new EnumType(sealedChoiceSchema, MgmtContext.Context),
            ChoiceSchema choiceSchema => new EnumType(choiceSchema, MgmtContext.Context),
            ObjectSchema objectSchema => schema.Extensions != null && (schema.Extensions.MgmtReferenceType || schema.Extensions.MgmtPropertyReferenceType || schema.Extensions.MgmtTypeReferenceType)
            ? new MgmtReferenceType(objectSchema)
            : new MgmtObjectType(objectSchema),
            _ => throw new NotImplementedException($"Unhandled schema type {schema.GetType()} with name {schema.Name}")
        };

        private TypeProvider BuildResourceData(Schema schema) => schema switch
        {
            ObjectSchema objectSchema => new ResourceData(objectSchema),
            _ => throw new NotImplementedException()
        };

        private Dictionary<string, HashSet<OperationSet>> DecorateOperationSets()
        {
            Dictionary<string, HashSet<OperationSet>> resourceDataSchemaNameToOperationSets = new Dictionary<string, HashSet<OperationSet>>();
            foreach (var operationSet in RawRequestPathToOperationSets.Values)
            {
                if (operationSet.TryGetResourceDataSchema(out var resourceDataSchema))
                {
                    // ensure the name of resource data is singular
                    var schemaName = resourceDataSchema.Name;
                    // skip this step if the configuration is set to keep this plural
                    if (!Configuration.MgmtConfiguration.KeepPluralResourceData.Contains(schemaName))
                    {
                        resourceDataSchema.Language.Default.SerializedName ??= schemaName;
                        schemaName = schemaName.LastWordToSingular(false);
                        resourceDataSchema.Language.Default.Name = schemaName;
                    }
                    // if this operation set corresponds to a SDK resource, we add it to the map
<<<<<<< HEAD
                    if (!resourceDataSchemaNameToOperationSets.ContainsKey(resourceDataSchemaName))
                        resourceDataSchemaNameToOperationSets.Add(resourceDataSchemaName, new HashSet<OperationSet>());
                    resourceDataSchemaNameToOperationSets[resourceDataSchemaName].Add(operationSet);
=======
                    if (!resourceDataSchemaNameToOperationSets.TryGetValue(schemaName, out HashSet<OperationSet>? result))
                    {
                        result = new HashSet<OperationSet>();
                        resourceDataSchemaNameToOperationSets.Add(schemaName, result);
                    }
                    result.Add(operationSet);
>>>>>>> f86425ab
                }
            }

            return resourceDataSchemaNameToOperationSets;
        }

        private Dictionary<string, OperationSet> CategorizeOperationGroups()
        {
            var rawRequestPathToOperationSets = new Dictionary<string, OperationSet>();
            foreach (var operationGroup in MgmtContext.CodeModel.OperationGroups)
            {
                var requestPathList = new HashSet<string>();
                _operationGroupToRequestPaths.Add(operationGroup, requestPathList);
                foreach (var operation in operationGroup.Operations)
                {
                    var path = operation.GetHttpPath();
                    requestPathList.Add(path);
                    if (rawRequestPathToOperationSets.TryGetValue(path, out var operationSet))
                    {
                        operationSet.Add(operation);
                    }
                    else
                    {
                        operationSet = new OperationSet(path)
                        {
                            operation
                        };
                        rawRequestPathToOperationSets.Add(path, operationSet);
                    }
                }
            }

            // add operation set for the partial resources here
            foreach (var path in Configuration.MgmtConfiguration.PartialResources.Keys)
            {
                rawRequestPathToOperationSets.Add(path, new OperationSet(path));
            }

            return rawRequestPathToOperationSets;
        }

        private Dictionary<Operation, RequestPath> PopulateOperationsToRequestPaths()
        {
            var operationsToRequestPath = new Dictionary<Operation, RequestPath>();
            foreach (var operationGroup in MgmtContext.CodeModel.OperationGroups)
            {
                foreach (var operation in operationGroup.Operations)
                {
                    operationsToRequestPath[operation] = RequestPath.FromOperation(operation, operationGroup);
                }
            }
            return operationsToRequestPath;
        }

        private Dictionary<Operation, OperationGroup> PopulateOperationsToOperationGroups()
        {
            var operationsToOperationGroups = new Dictionary<Operation, OperationGroup>();
            foreach (var operationGroup in MgmtContext.CodeModel.OperationGroups)
            {
                foreach (var operation in operationGroup.Operations)
                {
                    operationsToOperationGroups[operation] = operationGroup;
                }
            }
            return operationsToOperationGroups;
        }
    }
}<|MERGE_RESOLUTION|>--- conflicted
+++ resolved
@@ -39,11 +39,7 @@
         /// This is a map from raw request path to their corresponding <see cref="OperationSet"/>,
         /// which is a collection of the operations with the same raw request path
         /// </summary>
-<<<<<<< HEAD
-        internal CachedDictionary<string, OperationSet> RawRequestPathToOperationSets { get; }
-=======
         private Dictionary<string, OperationSet> RawRequestPathToOperationSets { get; }
->>>>>>> f86425ab
 
         /// <summary>
         /// This is a map from operation to its corresponding operation group
@@ -741,20 +737,12 @@
         private Dictionary<string, ResourceData> EnsureRequestPathToResourceData()
         {
             var rawRequestPathToResourceData = new Dictionary<string, ResourceData>();
-<<<<<<< HEAD
-            foreach ((var schema, var model) in ResourceSchemaMap)
-=======
             foreach ((var schema, var provider) in ResourceSchemaMap)
->>>>>>> f86425ab
             {
                 if (ResourceDataSchemaNameToOperationSets.TryGetValue(schema.Name, out var operationSets))
                 {
                     // we are iterating over the ResourceSchemaMap, the value can only be [ResourceData]s
-<<<<<<< HEAD
-                    var resourceData = (ResourceData)model;
-=======
                     var resourceData = (ResourceData)provider;
->>>>>>> f86425ab
                     foreach (var operationSet in operationSets)
                     {
                         if (!rawRequestPathToResourceData.ContainsKey(operationSet.RequestPath))
@@ -842,18 +830,9 @@
                         resourceDataSchema.Language.Default.Name = schemaName;
                     }
                     // if this operation set corresponds to a SDK resource, we add it to the map
-<<<<<<< HEAD
-                    if (!resourceDataSchemaNameToOperationSets.ContainsKey(resourceDataSchemaName))
-                        resourceDataSchemaNameToOperationSets.Add(resourceDataSchemaName, new HashSet<OperationSet>());
-                    resourceDataSchemaNameToOperationSets[resourceDataSchemaName].Add(operationSet);
-=======
-                    if (!resourceDataSchemaNameToOperationSets.TryGetValue(schemaName, out HashSet<OperationSet>? result))
-                    {
-                        result = new HashSet<OperationSet>();
-                        resourceDataSchemaNameToOperationSets.Add(schemaName, result);
-                    }
-                    result.Add(operationSet);
->>>>>>> f86425ab
+                    if (!resourceDataSchemaNameToOperationSets.ContainsKey(schemaName))
+                        resourceDataSchemaNameToOperationSets.Add(schemaName, new HashSet<OperationSet>());
+                    resourceDataSchemaNameToOperationSets[schemaName].Add(operationSet);
                 }
             }
 
