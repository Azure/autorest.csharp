--- conflicted
+++ resolved
@@ -40,20 +40,9 @@
         internal Dictionary<string, OperationSet> RawRequestPathToOperationSets { get; }
 
         /// <summary>
-<<<<<<< HEAD
         /// This is a map from operation to its request path
         /// </summary>
-        private CachedDictionary<InputOperation, RequestPath> OperationsToRequestPaths { get; }
-=======
-        /// This is a map from operation to its corresponding operation group
-        /// </summary>
-        private Lazy<IReadOnlyDictionary<Operation, OperationGroup>> OperationsToOperationGroups { get; }
-
-        /// <summary>
-        /// This is a map from operation to its request path
-        /// </summary>
-        private Lazy<IReadOnlyDictionary<Operation, RequestPath>> OperationsToRequestPaths { get; }
->>>>>>> 2b203376
+        private Lazy<IReadOnlyDictionary<InputOperation, RequestPath>> OperationsToRequestPaths { get; }
 
         /// <summary>
         /// This is a map from raw request path to the corresponding <see cref="MgmtRestClient"/>
@@ -74,31 +63,17 @@
 
         public Lazy<IReadOnlyDictionary<RestClientMethod, PagingMethod>> PagingMethods { get; }
 
-<<<<<<< HEAD
-        private CachedDictionary<InputOperation, RestClientMethod> RestClientMethods { get; }
-
-        private CachedDictionary<InputType, TypeProvider> AllSchemaMap { get; }
-
-        public CachedDictionary<InputType, TypeProvider> ResourceSchemaMap { get; }
-
-        internal CachedDictionary<InputType, TypeProvider> SchemaMap { get; }
-=======
-        private Lazy<IReadOnlyDictionary<Operation, RestClientMethod>> RestClientMethods { get; }
-
-        private Lazy<IReadOnlyDictionary<Schema, TypeProvider>> AllSchemaMap { get; }
-
-        public Lazy<IReadOnlyDictionary<Schema, TypeProvider>> ResourceSchemaMap { get; }
-
-        internal Lazy<IReadOnlyDictionary<Schema, TypeProvider>> SchemaMap { get; }
->>>>>>> 2b203376
+        private Lazy<IReadOnlyDictionary<InputOperation, RestClientMethod>> RestClientMethods { get; }
+
+        private Lazy<IReadOnlyDictionary<InputType, TypeProvider>> AllSchemaMap { get; }
+
+        public Lazy<IReadOnlyDictionary<InputType, TypeProvider>> ResourceSchemaMap { get; }
+
+        internal Lazy<IReadOnlyDictionary<InputType, TypeProvider>> SchemaMap { get; }
 
         private Lazy<IReadOnlyDictionary<InputEnumType, EnumType>> AllEnumMap { get; }
 
-<<<<<<< HEAD
-        private CachedDictionary<RequestPath, HashSet<InputOperation>> ChildOperations { get; }
-=======
-        private Lazy<IReadOnlyDictionary<RequestPath, HashSet<Operation>>> ChildOperations { get; }
->>>>>>> 2b203376
+        private Lazy<IReadOnlyDictionary<RequestPath, HashSet<InputOperation>>> ChildOperations { get; }
 
         private readonly InputNamespace _input;
 
@@ -121,34 +96,19 @@
             // these dictionaries are initialized right now and they would not change later
             RawRequestPathToOperationSets = CategorizeOperationGroups();
             ResourceDataSchemaNameToOperationSets = DecorateOperationSets();
-            AllEnumMap = new CachedDictionary<InputEnumType, EnumType>(EnsureAllEnumMap);
-            AllSchemaMap = new CachedDictionary<InputType, TypeProvider>(InitializeModels);
+            AllEnumMap = new Lazy<IReadOnlyDictionary<InputEnumType, EnumType>>(EnsureAllEnumMap);
+            AllSchemaMap = new Lazy<IReadOnlyDictionary<InputType, TypeProvider>>(InitializeModels);
 
             // others are populated later
-<<<<<<< HEAD
-            OperationsToRequestPaths = new CachedDictionary<InputOperation, RequestPath>(PopulateOperationsToRequestPaths);
-            RawRequestPathToRestClient = new CachedDictionary<string, HashSet<MgmtRestClient>>(EnsureRestClients);
-            RawRequestPathToResourceData = new CachedDictionary<string, ResourceData>(EnsureRequestPathToResourceData);
-            RequestPathToResources = new CachedDictionary<RequestPath, ResourceObjectAssociation>(EnsureRequestPathToResourcesMap);
-            PagingMethods = new CachedDictionary<RestClientMethod, PagingMethod>(EnsurePagingMethods);
-            RestClientMethods = new CachedDictionary<InputOperation, RestClientMethod>(EnsureRestClientMethods);
-            ResourceSchemaMap = new CachedDictionary<InputType, TypeProvider>(EnsureResourceSchemaMap);
-            SchemaMap = new CachedDictionary<InputType, TypeProvider>(EnsureSchemaMap);
-            ChildOperations = new CachedDictionary<RequestPath, HashSet<InputOperation>>(EnsureResourceChildOperations);
-=======
-            OperationsToOperationGroups = new Lazy<IReadOnlyDictionary<Operation, OperationGroup>>(PopulateOperationsToOperationGroups);
-            OperationsToRequestPaths = new Lazy<IReadOnlyDictionary<Operation, RequestPath>>(PopulateOperationsToRequestPaths);
+            OperationsToRequestPaths = new Lazy<IReadOnlyDictionary<InputOperation, RequestPath>>(PopulateOperationsToRequestPaths);
             RawRequestPathToRestClient = new Lazy<IReadOnlyDictionary<string, HashSet<MgmtRestClient>>>(EnsureRestClients);
             RawRequestPathToResourceData = new Lazy<IReadOnlyDictionary<string, ResourceData>>(EnsureRequestPathToResourceData);
             RequestPathToResources = new Lazy<IReadOnlyDictionary<RequestPath, ResourceObjectAssociation>>(EnsureRequestPathToResourcesMap);
             PagingMethods = new Lazy<IReadOnlyDictionary<RestClientMethod, PagingMethod>>(EnsurePagingMethods);
-            RestClientMethods = new Lazy<IReadOnlyDictionary<Operation, RestClientMethod>>(EnsureRestClientMethods);
-            AllSchemaMap = new Lazy<IReadOnlyDictionary<Schema, TypeProvider>>(InitializeModels);
-            ResourceSchemaMap = new Lazy<IReadOnlyDictionary<Schema, TypeProvider>>(EnsureResourceSchemaMap);
-            SchemaMap = new Lazy<IReadOnlyDictionary<Schema, TypeProvider>>(EnsureSchemaMap);
-            AllEnumMap = new Lazy<IReadOnlyDictionary<InputEnumType, EnumType>>(EnsureAllEnumMap);
-            ChildOperations = new Lazy<IReadOnlyDictionary<RequestPath, HashSet<Operation>>>(EnsureResourceChildOperations);
->>>>>>> 2b203376
+            RestClientMethods = new Lazy<IReadOnlyDictionary<InputOperation, RestClientMethod>>(EnsureRestClientMethods);
+            ResourceSchemaMap = new Lazy<IReadOnlyDictionary<InputType, TypeProvider>>(EnsureResourceSchemaMap);
+            SchemaMap = new Lazy<IReadOnlyDictionary<InputType, TypeProvider>>(EnsureSchemaMap);
+            ChildOperations = new Lazy<IReadOnlyDictionary<RequestPath, HashSet<InputOperation>>>(EnsureResourceChildOperations);
 
             // initialize the property bag collection
             // TODO -- considering provide a customized comparer
@@ -353,7 +313,6 @@
         private IEnumerable<OperationSet>? _resourceOperationSets;
         public IEnumerable<OperationSet> ResourceOperationSets => _resourceOperationSets ??= ResourceDataSchemaNameToOperationSets.SelectMany(pair => pair.Value);
 
-<<<<<<< HEAD
 
         private MgmtObjectType? GetDefaultDerivedType(InputModelType model, Dictionary<string, MgmtObjectType> defaultDerivedTypes)
         {
@@ -405,9 +364,6 @@
 
             return defaultDerivedType;
         }
-=======
-        public OperationGroup GetOperationGroup(Operation operation) => OperationsToOperationGroups.Value[operation];
->>>>>>> 2b203376
 
         public OperationSet GetOperationSet(string requestPath) => RawRequestPathToOperationSets[requestPath];
 
@@ -420,11 +376,7 @@
             throw new Exception($"The {operation.OperationId} method does not exist.");
         }
 
-<<<<<<< HEAD
-        public RequestPath GetRequestPath(InputOperation operation) => OperationsToRequestPaths[operation];
-=======
-        public RequestPath GetRequestPath(Operation operation) => OperationsToRequestPaths.Value[operation];
->>>>>>> 2b203376
+        public RequestPath GetRequestPath(InputOperation operation) => OperationsToRequestPaths.Value[operation];
 
         private Dictionary<RestClientMethod, PagingMethod> EnsurePagingMethods()
         {
@@ -486,13 +438,8 @@
             }
 
             // find the extension operations for ArmResource
-<<<<<<< HEAD
             var armResourceOperations = new Dictionary<RequestPath, IEnumerable<InputOperation>>();
-            foreach (var (parentRequestPath, operations) in ChildOperations)
-=======
-            var armResourceOperations = new Dictionary<RequestPath, IEnumerable<Operation>>();
             foreach (var (parentRequestPath, operations) in ChildOperations.Value)
->>>>>>> 2b203376
             {
                 if (parentRequestPath.IsParameterizedScope())
                 {
@@ -535,27 +482,7 @@
         }
 
         public Dictionary<InputEnumType, EnumType> EnsureAllEnumMap()
-<<<<<<< HEAD
             => _input.Enums.ToDictionary(e => e, e => new EnumType(e, MgmtContext.TypeFactory, MgmtContext.Context), InputEnumType.IgnoreNullabilityComparer);
-=======
-        {
-            var dictionary = new Dictionary<InputEnumType, EnumType>(InputEnumType.IgnoreNullabilityComparer);
-            foreach (var (schema, typeProvider) in AllSchemaMap.Value)
-            {
-                switch (schema)
-                {
-                    case SealedChoiceSchema sealedChoiceSchema:
-                        dictionary.Add(CodeModelConverter.CreateEnumType(sealedChoiceSchema), (EnumType)typeProvider);
-                        break;
-                    case ChoiceSchema choiceSchema:
-                        dictionary.Add(CodeModelConverter.CreateEnumType(choiceSchema), (EnumType)typeProvider);
-                        break;
-                }
-            }
-
-            return dictionary;
-        }
->>>>>>> 2b203376
 
         private IEnumerable<TypeProvider>? _models;
         public IEnumerable<TypeProvider> Models => _models ??= SchemaMap.Value.Values.Where(m => m is not SystemObjectType);
@@ -855,25 +782,11 @@
             return rawRequestPathToResourceData;
         }
 
-<<<<<<< HEAD
-        public override CSharpType ResolveEnum(InputEnumType enumType) => AllEnumMap[enumType].Type;
-=======
         public override CSharpType ResolveEnum(InputEnumType enumType) => AllEnumMap.Value[enumType].Type;
-        public override CSharpType ResolveModel(InputModelType model) => throw new NotImplementedException($"{nameof(ResolveModel)} is not implemented for MPG yet.");
->>>>>>> 2b203376
 
         public override CSharpType ResolveModel(InputModelType model)
         {
-<<<<<<< HEAD
             if (_schemaOrNameToModels.TryGetValue(model, out var value))
-=======
-            TypeProvider? result;
-            if (!AllSchemaMap.IsValueCreated)
-            {
-                result = ResourceDataSchemaNameToOperationSets.ContainsKey(schema.Name) ? BuildResourceData(schema) : BuildModel(schema);
-            }
-            else if (!SchemaMap.Value.TryGetValue(schema, out result) && !ResourceSchemaMap.Value.TryGetValue(schema, out result))
->>>>>>> 2b203376
             {
                 return value.Type;
             }
