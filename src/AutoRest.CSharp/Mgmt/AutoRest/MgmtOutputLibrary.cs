--- conflicted
+++ resolved
@@ -90,7 +90,6 @@
 
         public ResourceData GetResourceData(OperationGroup operationGroup) => EnsureResourceData()[operationGroup];
 
-<<<<<<< HEAD
         /// <summary>
         /// Looks up a <see cref="Resource" /> object by <see cref="OperationGroup" />.
         /// </summary>
@@ -104,7 +103,7 @@
         /// <param name="operationGroup">OperationGroup object.</param>
         /// <returns>The <see cref="RestClient" /> object associated with the operation group.</returns>
         public MgmtRestClient GetRestClient(OperationGroup operationGroup) => EnsureRestClients()[operationGroup];
-=======
+
         public OperationGroup? GetOperationGroupBySchema(Schema schema)
         {
             List<OperationGroup>? operationGroups;
@@ -118,7 +117,6 @@
             TypeProvider? provider = _nameToTypeProvider[name];
             return provider as MgmtObjectType;
         }
->>>>>>> 7324ab32
 
         private Dictionary<OperationGroup, MgmtRestClient> EnsureRestClients()
         {
