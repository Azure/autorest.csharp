--- conflicted
+++ resolved
@@ -306,7 +306,6 @@
             return null;
         }
 
-<<<<<<< HEAD
         public ResourceData GetResourceData(OperationGroup operationGroup)
         {
             if (TryGetResourceData(operationGroup, out var resourceData))
@@ -314,9 +313,6 @@
 
             throw new InvalidOperationException($"Cannot get ResourceData corresponding to {operationGroup}");
         }
-=======
-        public ResourceData GetResourceData(OperationGroup operationGroup) => EnsureResourceData()[operationGroup];
->>>>>>> c453af56
 
         public bool TryGetMethodForMergedOperation(string operationFullName, [MaybeNullWhen(false)] out string methodName) => _mergedOperations.TryGetValue(operationFullName, out methodName);
 
@@ -459,23 +455,13 @@
                 var schema = entry.Key;
                 if (ResourceNameToRequestPathMap.TryGetValue(schema.Name, out var requestPaths))
                 {
-<<<<<<< HEAD
-                    // ensure different request paths are to the same resource data
+                    // we are iterating over the ResourceSchemaMap, the value can only be [ResourceData]s
                     var resourceData = (ResourceData)entry.Value;
                     foreach (var requestPath in requestPaths)
-=======
-                    // we are iterating over the ResourceSchemaMap, the value can only be [ResourceData]s
-                    var resourceData = (ResourceData)entry.Value;
-                    foreach (var operation in operations)
->>>>>>> c453af56
                     {
                         if (!_rawRequestPathToResourceData.ContainsKey(requestPath))
                         {
-<<<<<<< HEAD
                             _rawRequestPathToResourceData.Add(requestPath, resourceData);
-=======
-                            _resourceData.Add(operation, resourceData);
->>>>>>> c453af56
                         }
                     }
                 }
