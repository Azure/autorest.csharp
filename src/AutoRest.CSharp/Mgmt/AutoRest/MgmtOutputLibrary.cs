﻿// Copyright (c) Microsoft Corporation. All rights reserved.
// Licensed under the MIT License.

using System;
using System.Collections.Generic;
using System.Linq;
using AutoRest.CSharp.AutoRest.Plugins;
using AutoRest.CSharp.Generation.Types;
using AutoRest.CSharp.Input;
using AutoRest.CSharp.Mgmt.Decorator;
using AutoRest.CSharp.Mgmt.Output;
using AutoRest.CSharp.Output.Models.Types;

namespace AutoRest.CSharp.Mgmt.AutoRest
{
    internal class MgmtOutputLibrary : OutputLibrary
    {
        private BuildContext<MgmtOutputLibrary> _context;
        private CodeModel _codeModel;
        private MgmtConfiguration _mgmtConfiguration;

        private Dictionary<OperationGroup, MgmtRestClient>? _restClients;
        private Dictionary<OperationGroup, ResourceOperation>? _resourceOperations;
        private Dictionary<OperationGroup, ResourceContainer>? _resourceContainers;
        private Dictionary<OperationGroup, ResourceData>? _resourceData;
        private Dictionary<OperationGroup, Resource>? _armResource;

        private Dictionary<Schema, TypeProvider>? _resourceModels;
        private Dictionary<string, List<OperationGroup>> _operationGroups;
        private IEnumerable<Schema> _allSchemas;

        public MgmtOutputLibrary(CodeModel codeModel, BuildContext<MgmtOutputLibrary> context) : base(codeModel, context)
        {
            _codeModel = codeModel;
            _context = context;
            _mgmtConfiguration = context.Configuration.MgmtConfiguration;
            _operationGroups = new Dictionary<string, List<OperationGroup>>();
            _allSchemas = _codeModel.Schemas.Choices.Cast<Schema>()
                .Concat(_codeModel.Schemas.SealedChoices)
                .Concat(_codeModel.Schemas.Objects)
                .Concat(_codeModel.Schemas.Groups);
            DecorateOperationGroup();
        }

        public IEnumerable<Resource> ArmResource => EnsureArmResource().Values;

        public IEnumerable<ResourceData> ResourceData => EnsureResourceData().Values;

        public IEnumerable<MgmtRestClient> RestClients => EnsureRestClients().Values;

        public IEnumerable<ResourceOperation> ResourceOperations => EnsureResourceOperations().Values;

        public IEnumerable<ResourceContainer> ResourceContainers => EnsureResourceContainers().Values;

        private static HashSet<string> ResourceTypes = new HashSet<string>
        {
            "resourceGroups",
            "subscriptions",
            "tenant"
        };

        private Dictionary<Schema, TypeProvider>? _models;

        public Dictionary<Schema, TypeProvider> ResourceSchemaMap => _resourceModels ??= BuildResourceModels();

        internal Dictionary<Schema, TypeProvider> SchemaMap => _models ??= BuildModels();

        public IEnumerable<TypeProvider> Models => SchemaMap.Values;

        private Dictionary<OperationGroup, MgmtRestClient> EnsureRestClients()
        {
            if (_restClients != null)
            {
                return _restClients;
            }

            _restClients = new Dictionary<OperationGroup, MgmtRestClient>();
            foreach (var operationGroup in _codeModel.OperationGroups)
            {
                _restClients.Add(operationGroup, new MgmtRestClient(operationGroup, _context));
            }

            return _restClients;
        }

        private Dictionary<OperationGroup, ResourceOperation> EnsureResourceOperations()
        {
            if (_resourceOperations != null)
            {
                return _resourceOperations;
            }

            _resourceOperations = new Dictionary<OperationGroup, ResourceOperation>();
            foreach (var operationGroup in _codeModel.GetResourceOperationGroups(_mgmtConfiguration))
            {
                _resourceOperations.Add(operationGroup, new ResourceOperation(operationGroup, _context));
            }

            return _resourceOperations;
        }

        private Dictionary<OperationGroup, ResourceContainer> EnsureResourceContainers()
        {
            if (_resourceContainers != null)
            {
                return _resourceContainers;
            }

            _resourceContainers = new Dictionary<OperationGroup, ResourceContainer>();
            foreach (var operationGroup in _codeModel.GetResourceOperationGroups(_mgmtConfiguration))
            {
                _resourceContainers.Add(operationGroup, new ResourceContainer(operationGroup, _context));
            }

            return _resourceContainers;
        }

        private Dictionary<OperationGroup, ResourceData> EnsureResourceData()
        {
            if (_resourceData != null)
            {
                return _resourceData;
            }

            _resourceData = new Dictionary<OperationGroup, ResourceData>();
            foreach (var entry in ResourceSchemaMap)
            {
                var schema = entry.Key;
                List<OperationGroup>? operations = _operationGroups[schema.Name];

                if (operations != null)
                {
                    foreach (var operation in operations)
                    {
                        if (!_resourceData.ContainsKey(operation))
                        {
                            var resourceData = new ResourceData((ObjectSchema)schema, operation, _context);
<<<<<<< HEAD
                            _resourceData.Add(operation.Resource(_mgmtConfiguration), resourceData);
=======
                            CSharpType? inherits = ((ObjectType)entry.Value).Inherits;
                            if (!(inherits is null))
                            {
                                resourceData.OverrideInherits(inherits);
                            }
                            _resourceData.Add(operation, resourceData);
>>>>>>> d274fa78
                        }
                    }
                }
            }

            return _resourceData;
        }

        private Dictionary<OperationGroup, Resource> EnsureArmResource()
        {
            if (_armResource != null)
            {
                return _armResource;
            }

            _armResource = new Dictionary<OperationGroup, Resource>();
            foreach (var entry in ResourceSchemaMap)
            {
                var schema = entry.Key;
                List<OperationGroup>? operations = _operationGroups[schema.Name];

                if (operations != null)
                {
                    foreach (var operation in operations)
                    {
                        if (!_armResource.ContainsKey(operation))
                        {
                            _armResource.Add(operation, new Resource(operation.Resource(_mgmtConfiguration), _context));
                        }
                    }
                }
            }

            return _armResource;
        }

        public override CSharpType FindTypeForSchema(Schema schema)
        {
            TypeProvider? result;
            if (!SchemaMap.TryGetValue(schema, out result) && !ResourceSchemaMap.TryGetValue(schema, out result))
            {
                throw new KeyNotFoundException($"{schema.Name} was not found in model and resource schema map");
            }

            return result.Type;
        }

        public override CSharpType? FindTypeByName(string originalName)
        {
            TypeProvider? provider = Models.FirstOrDefault(m => m.Type.Name == originalName);
            provider ??= ResourceSchemaMap.Values.FirstOrDefault(m => m.Type.Name == originalName);
            return provider?.Type;
        }

        private Dictionary<Schema, TypeProvider> BuildModels()
        {
            var models = new Dictionary<Schema, TypeProvider>();

            foreach (var schema in _allSchemas)
            {
                if (_operationGroups.ContainsKey(schema.Name))
                {
                    continue;
                }
                models.Add(schema, BuildModel(schema));

            }
            return models;
        }

        private Dictionary<Schema, TypeProvider> BuildResourceModels()
        {
            var resourceModels = new Dictionary<Schema, TypeProvider>();

            foreach (var schema in _allSchemas)
            {
                if (_operationGroups.ContainsKey(schema.Name))
                {
                    resourceModels.Add(schema, BuildResourceModel(schema));
                }
            }
            return resourceModels;
        }

        private TypeProvider BuildModel(Schema schema) => schema switch
        {
            SealedChoiceSchema sealedChoiceSchema => (TypeProvider)new EnumType(sealedChoiceSchema, _context),
            ChoiceSchema choiceSchema => new EnumType(choiceSchema, _context),
            ObjectSchema objectSchema => new MgmtObjectType(objectSchema, _context, false),
            _ => throw new NotImplementedException()
        };

        private TypeProvider BuildResourceModel(Schema schema) => schema switch
        {
            ObjectSchema objectSchema => new MgmtObjectType(objectSchema, _context, true),
            _ => throw new NotImplementedException()
        };

        public MgmtRestClient FindRestClient(OperationGroup operationGroup)
        {
            return EnsureRestClients()[operationGroup];
        }

        private void DecorateOperationGroup()
        {
            foreach (var operationsGroup in _codeModel.OperationGroups)
            {
                ResourceTypes.Add(operationsGroup.ResourceType(_mgmtConfiguration));

                // TODO better support for extension resources
                string? parent;
                if (_mgmtConfiguration.OperationGroupToParent.TryGetValue(operationsGroup.Key, out parent))
                {
                    // If overriden, add parent to known types list (trusting user input)
                    ResourceTypes.Add(parent);
                }
                if (operationsGroup.IsResource(_mgmtConfiguration))
                    AddOperationGroupToResourceMap(operationsGroup);
            }
            ParentDetection.VerfiyParents(_codeModel.OperationGroups, ResourceTypes, _mgmtConfiguration);
        }

        private void AddOperationGroupToResourceMap(OperationGroup operationsGroup)
        {
            List<OperationGroup>? result;
            if (!_operationGroups.TryGetValue(operationsGroup.Resource(_mgmtConfiguration), out result))
            {
                result = new List<OperationGroup>();
                _operationGroups.Add(operationsGroup.Resource(_mgmtConfiguration), result);
            }
            result.Add(operationsGroup);
        }
    }
}<|MERGE_RESOLUTION|>--- conflicted
+++ resolved
@@ -135,16 +135,7 @@
                         if (!_resourceData.ContainsKey(operation))
                         {
                             var resourceData = new ResourceData((ObjectSchema)schema, operation, _context);
-<<<<<<< HEAD
-                            _resourceData.Add(operation.Resource(_mgmtConfiguration), resourceData);
-=======
-                            CSharpType? inherits = ((ObjectType)entry.Value).Inherits;
-                            if (!(inherits is null))
-                            {
-                                resourceData.OverrideInherits(inherits);
-                            }
                             _resourceData.Add(operation, resourceData);
->>>>>>> d274fa78
                         }
                     }
                 }
