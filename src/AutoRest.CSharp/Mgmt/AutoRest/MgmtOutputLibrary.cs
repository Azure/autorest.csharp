--- conflicted
+++ resolved
@@ -601,7 +601,6 @@
             if (defaultNameFromConfig != null)
                 return defaultNameFromConfig;
 
-<<<<<<< HEAD
             var resourceName = CalculateResourceName(candidateName, operationSet, requestPath, resourceType);
 
             return isPartial ?
@@ -611,15 +610,11 @@
 
         private string CalculateResourceName(string candidateName, OperationSet operationSet, RequestPath requestPath, ResourceTypeSegment resourceType)
         {
-            var resourcesWithSameName = ResourceDataSchemaNameToOperationSets[candidateName];
-            var resourcesWithSameType = ResourceOperationSets
-=======
             // find all the expanded request paths of resources that are assiociated with the same resource data model
             var resourcesWithSameResourceData = ResourceDataSchemaNameToOperationSets[candidateName]
                 .SelectMany(opSet => opSet.GetRequestPath().Expand()).ToList();
             // find all the expanded resource types of resources that have the same resource type as this one
             var resourcesWithSameResourceType = ResourceOperationSets
->>>>>>> 9e378453
                 .SelectMany(opSet => opSet.GetRequestPath().Expand())
                 .Where(rqPath => rqPath.GetResourceType().Equals(resourceType)).ToList();
 
