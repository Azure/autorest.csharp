--- conflicted
+++ resolved
@@ -136,16 +136,7 @@
                         if (!_resourceData.ContainsKey(operation.Resource(_mgmtConfiguration)))
                         {
                             var resourceData = new ResourceData((ObjectSchema)schema, operation, _context);
-<<<<<<< HEAD
                             _resourceData.Add(operation.Resource, resourceData);
-=======
-                            CSharpType? inherits = ((ObjectType)entry.Value).Inherits;
-                            if (!(inherits is null))
-                            {
-                                resourceData.OverrideInherits(inherits);
-                            }
-                            _resourceData.Add(operation.Resource(_mgmtConfiguration), resourceData);
->>>>>>> be0c50db
                         }
                     }
                 }
