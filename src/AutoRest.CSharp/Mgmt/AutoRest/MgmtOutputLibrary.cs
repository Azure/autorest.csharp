﻿// Copyright (c) Microsoft Corporation. All rights reserved.
// Licensed under the MIT License.

using System;
using System.Collections.Generic;
using System.Diagnostics;
using System.Diagnostics.CodeAnalysis;
using System.Linq;
using AutoRest.CSharp.Common.Input;
using AutoRest.CSharp.Common.Output.Builders;
using AutoRest.CSharp.Common.Utilities;
using AutoRest.CSharp.Generation.Types;
using AutoRest.CSharp.Input;
using AutoRest.CSharp.Mgmt.Decorator;
using AutoRest.CSharp.Mgmt.Models;
using AutoRest.CSharp.Mgmt.Output;
using AutoRest.CSharp.Mgmt.Output.Models;
using AutoRest.CSharp.Output.Builders;
using AutoRest.CSharp.Output.Models;
using AutoRest.CSharp.Output.Models.Requests;
using AutoRest.CSharp.Output.Models.Types;
using AutoRest.CSharp.Utilities;
using Azure.ResourceManager;
using Azure.ResourceManager.ManagementGroups;
using Azure.ResourceManager.Resources;
using Humanizer.Inflections;

namespace AutoRest.CSharp.Mgmt.AutoRest
{
    internal class MgmtOutputLibrary : OutputLibrary
    {
        /// <summary>
        /// This is a map from resource name to a list of <see cref="OperationSet"/>
        /// considering of the extension resources, one resource name might correspond to multiple operation sets
        /// This must be initialized before other maps
        /// </summary>
        private Dictionary<string, HashSet<OperationSet>> ResourceDataSchemaNameToOperationSets { get; }

        /// <summary>
        /// This is a map from raw request path to their corresponding <see cref="OperationSet"/>,
        /// which is a collection of the operations with the same raw request path
        /// </summary>
        private Dictionary<string, OperationSet> RawRequestPathToOperationSets { get; }

        /// <summary>
        /// This is a map from operation to its corresponding operation group
        /// </summary>
        private CachedDictionary<Operation, OperationGroup> OperationsToOperationGroups { get; }

        /// <summary>
        /// This is a map from operation to its request path
        /// </summary>
        private CachedDictionary<Operation, RequestPath> OperationsToRequestPaths { get; }

        /// <summary>
        /// This is a map from raw request path to the corresponding <see cref="MgmtRestClient"/>
        /// The type of values is a HashSet of <see cref="MgmtRestClient"/>, because we might get the case that multiple operation groups might share the same request path
        /// </summary>
        private CachedDictionary<string, HashSet<MgmtRestClient>> RawRequestPathToRestClient { get; }

        /// <summary>
        /// This is a map from raw request path to the corresponding <see cref="ResourceData"/>
        /// This must be initialized before other maps
        /// </summary>
        private CachedDictionary<string, ResourceData> RawRequestPathToResourceData { get; }

        /// <summary>
        /// This is a map from request path to the <see cref="ResourceObjectAssociation"/> which consists from <see cref="ResourceTypeSegment"/>, <see cref="Output.ResourceData"/>, <see cref="Resource"/> and <see cref="ResouColl"/>
        /// </summary>
        private CachedDictionary<RequestPath, ResourceObjectAssociation> RequestPathToResources { get; }

        public CachedDictionary<RestClientMethod, PagingMethod> PagingMethods { get; }

        private CachedDictionary<Operation, RestClientMethod> RestClientMethods { get; }

        private CachedDictionary<Schema, TypeProvider> AllSchemaMap { get; }

        public CachedDictionary<Schema, TypeProvider> ResourceSchemaMap { get; }

        internal CachedDictionary<Schema, TypeProvider> SchemaMap { get; }

        private CachedDictionary<string, HashSet<Operation>> ChildOperations { get; }

        private Dictionary<string, string> _mergedOperations;

        private readonly LookupDictionary<Schema, string, TypeProvider> _schemaOrNameToModels = new(schema => schema.Name);

        /// <summary>
        /// This is a map from <see cref="OperationGroup"/> to the list of raw request path of its operations
        /// </summary>
        private readonly Dictionary<OperationGroup, IEnumerable<string>> _operationGroupToRequestPaths = new();

        public MgmtOutputLibrary()
        {
            ApplyGlobalConfigurations();
            CodeModelTransformer.Transform();

            // these dictionaries are initialized right now and they would not change later
            RawRequestPathToOperationSets = CategorizeOperationGroups();
            ResourceDataSchemaNameToOperationSets = DecorateOperationSets();

            // others are populated later
            OperationsToOperationGroups = new CachedDictionary<Operation, OperationGroup>(PopulateOperationsToOperationGroups);
            OperationsToRequestPaths = new CachedDictionary<Operation, RequestPath>(PopulateOperationsToRequestPaths);
            RawRequestPathToRestClient = new CachedDictionary<string, HashSet<MgmtRestClient>>(EnsureRestClients);
            RawRequestPathToResourceData = new CachedDictionary<string, ResourceData>(EnsureRequestPathToResourceData);
            RequestPathToResources = new CachedDictionary<RequestPath, ResourceObjectAssociation>(EnsureRequestPathToResourcesMap);
            PagingMethods = new CachedDictionary<RestClientMethod, PagingMethod>(EnsurePagingMethods);
            RestClientMethods = new CachedDictionary<Operation, RestClientMethod>(EnsureRestClientMethods);
            AllSchemaMap = new CachedDictionary<Schema, TypeProvider>(InitializeModels);
            ResourceSchemaMap = new CachedDictionary<Schema, TypeProvider>(EnsureResourceSchemaMap);
            SchemaMap = new CachedDictionary<Schema, TypeProvider>(EnsureSchemaMap);
            ChildOperations = new CachedDictionary<string, HashSet<Operation>>(EnsureResourceChildOperations);

            // TODO -- remove this since this is never used
            _mergedOperations = Configuration.MgmtConfiguration.MergeOperations
                .SelectMany(kv => kv.Value.Select(v => (FullOperationName: v, MethodName: kv.Key)))
                .ToDictionary(kv => kv.FullOperationName, kv => kv.MethodName);
        }

        private static void ApplyGlobalConfigurations()
        {
            foreach ((var word, var plural) in Configuration.MgmtConfiguration.IrregularPluralWords)
            {
                Vocabularies.Default.AddIrregular(word, plural);
            }
        }

        public bool IsArmCore => Configuration.MgmtConfiguration.IsArmCore;

        public Dictionary<CSharpType, OperationSource> CSharpTypeToOperationSource { get; } = new Dictionary<CSharpType, OperationSource>();
        public IEnumerable<OperationSource> OperationSources => CSharpTypeToOperationSource.Values;

        public ICollection<LongRunningInterimOperation> InterimOperations { get; } = new List<LongRunningInterimOperation>();

        private IEnumerable<Schema> UpdateBodyParameters()
        {
            Dictionary<Schema, int> usageCounts = new Dictionary<Schema, int>();
            List<Schema> updatedModels = new List<Schema>();

            // run one pass to get the schema usage count
            foreach (var operationGroup in MgmtContext.CodeModel.OperationGroups)
            {
                foreach (var operation in operationGroup.Operations)
                {
                    foreach (var request in operation.Requests)
                    {
                        var httpRequest = request.Protocol.Http as HttpRequest;
                        if (httpRequest is null)
                            continue;

                        var bodyParam = request.Parameters.FirstOrDefault(p => p.In == HttpParameterIn.Body)?.Schema;
                        if (bodyParam is null)
                            continue;

                        IncrementCount(usageCounts, bodyParam);
                    }
                    foreach (var response in operation.Responses)
                    {
                        var responseSchema = response.ResponseSchema;
                        if (responseSchema is null)
                            continue;

                        IncrementCount(usageCounts, responseSchema);
                    }
                }
            }

            // run second pass to rename the ones based on the schema usage count
            foreach (var operationGroup in MgmtContext.CodeModel.OperationGroups)
            {
                foreach (var operation in operationGroup.Operations)
                {
                    foreach (var request in operation.Requests)
                    {
                        if (request.Protocol.Http is not HttpRequest httpRequest)
                            continue;

                        if (httpRequest.Method != HttpMethod.Patch && httpRequest.Method != HttpMethod.Put && httpRequest.Method != HttpMethod.Post)
                            continue;

                        var bodyParam = request.Parameters.FirstOrDefault(p => p.In == HttpParameterIn.Body);
                        if (bodyParam is null)
                            continue;

                        if (!usageCounts.TryGetValue(bodyParam.Schema, out var count))
                            continue;

                        // get the request path and operation set
                        RequestPath requestPath = RequestPath.FromOperation(operation, operationGroup);
                        var operationSet = RawRequestPathToOperationSets[requestPath];
                        if (operationSet.TryGetResourceDataSchema(out var resourceDataModel))
                        {
                            // if this is a resource, we need to make sure its body parameter is required when the verb is put or patch
                            BodyParameterNormalizer.MakeRequired(bodyParam, httpRequest.Method);
                        }

                        if (count != 1)
                        {
                            //even if it has multiple uses for a model type we should normalize the param name just not change the type
                            BodyParameterNormalizer.UpdateParameterNameOnly(bodyParam, ResourceDataSchemaNameToOperationSets);
                            continue;
                        }
                        if (resourceDataModel is not null)
                        {
                            //TODO handle expandable request paths. We assume that this is fine since if all of the expanded
                            //types use the same model they should have a common name, but since this case doesn't exist yet
                            //we don't know for sure
                            if (requestPath.IsExpandable)
                                throw new InvalidOperationException($"Found expandable path in UpdatePatchParameterNames for {operationGroup.Key}.{operation.CSharpName()} : {requestPath}");
                            var name = GetResourceName(resourceDataModel.Name, operationSet, requestPath);
                            updatedModels.Add(bodyParam.Schema);
                            BodyParameterNormalizer.Update(httpRequest.Method, operation.CSharpName(), bodyParam, name);
                        }
                        else
                        {
                            BodyParameterNormalizer.UpdateUsingReplacement(bodyParam, ResourceDataSchemaNameToOperationSets);
                        }
                    }
                }
            }

            // run third pass to rename the corresponding parameters
            foreach (var operationGroup in MgmtContext.CodeModel.OperationGroups)
            {
                foreach (var operation in operationGroup.Operations)
                {
                    foreach (var request in operation.Requests)
                    {
                        foreach (var param in request.SignatureParameters)
                        {
                            if (param.In != HttpParameterIn.Body)
                                continue;

                            if (param.Schema is not ObjectSchema objectSchema)
                                continue;

                            param.Language.Default.Name = NormalizeParamNames.GetNewName(param.Language.Default.Name, objectSchema.Name, ResourceDataSchemaNameToOperationSets);
                        }
                    }
                }
            }

            return updatedModels;
        }

        private static void IncrementCount(Dictionary<Schema, int> usageCounts, Schema schema)
        {
            if (usageCounts.ContainsKey(schema))
            {
                usageCounts[schema]++;
            }
            else
            {
                usageCounts.Add(schema, 1);
            }
        }

        // Initialize ResourceData, Models and resource manager common types
        private Dictionary<Schema, TypeProvider> InitializeModels()
        {
            // first, construct resource data models
            foreach (var schema in MgmtContext.CodeModel.AllSchemas)
            {
                var model = ResourceDataSchemaNameToOperationSets.ContainsKey(schema.Name) ? BuildResourceData(schema) : BuildModel(schema);
                _schemaOrNameToModels.Add(schema, model);
            }

            //this is where we update
            var updatedModels = UpdateBodyParameters();
            foreach (var schema in updatedModels)
            {
                _schemaOrNameToModels[schema] = BuildModel(schema);
            }

            // second, collect any model which can be replaced as whole (not as a property or as a base class)
            var replacedTypes = new List<MgmtObjectType>();
            foreach (var schema in MgmtContext.CodeModel.Schemas.Objects)
            {
                TypeProvider? type;

                if (_schemaOrNameToModels.TryGetValue(schema, out type))
                {
                    if (type is MgmtObjectType mgmtObjectType)
                    {
                        var csharpType = TypeReferenceTypeChooser.GetExactMatch(mgmtObjectType);
                        if (csharpType != null)
                        {
                            // re-construct the model with replaced csharp type (e.g. the type in Resource Manager)
                            switch (mgmtObjectType)
                            {
                                case ResourceData resourceData:
                                    replacedTypes.Add(new ResourceData(schema, csharpType.Name, csharpType.Namespace));
                                    break;
                                case MgmtReferenceType referenceType:
                                    replacedTypes.Add(new MgmtReferenceType(schema, csharpType.Name, csharpType.Namespace));
                                    break;
                                default:
                                    replacedTypes.Add(new MgmtObjectType(schema, csharpType.Name, csharpType.Namespace));
                                    break;
                            }
                        }
                    }
                }
            }

            // third, update the entries in cache maps with the new model instances
            foreach (var replacedType in replacedTypes)
            {
                _schemaOrNameToModels[replacedType.ObjectSchema] = replacedType;
            }

            return _schemaOrNameToModels;
        }

        private IEnumerable<OperationSet>? _resourceOperationSets;
        public IEnumerable<OperationSet> ResourceOperationSets => _resourceOperationSets ??= ResourceDataSchemaNameToOperationSets.SelectMany(pair => pair.Value);

        public OperationGroup GetOperationGroup(Operation operation) => OperationsToOperationGroups[operation];

        public OperationSet GetOperationSet(string requestPath) => RawRequestPathToOperationSets[requestPath];

        public RestClientMethod GetRestClientMethod(Operation operation)
        {
            if (RestClientMethods.TryGetValue(operation, out var restClientMethod))
            {
                return restClientMethod;
            }
            throw new Exception($"The {operation.OperationId} method does not exist.");
        }

        public RequestPath GetRequestPath(Operation operation) => OperationsToRequestPaths[operation];

        private Dictionary<RestClientMethod, PagingMethod> EnsurePagingMethods()
        {
            var pagingMethods = new Dictionary<RestClientMethod, PagingMethod>();
            var placeholder = new TypeDeclarationOptions("Placeholder", "Placeholder", "public", false, true);
            foreach (var restClient in RestClients)
            {
                var methods = ClientBuilder.BuildPagingMethods(restClient.OperationGroup, restClient, placeholder);
                foreach (var method in methods)
                {
                    pagingMethods.Add(method.Method, method);
                }
            }

            return pagingMethods;
        }

        private Dictionary<Operation, RestClientMethod> EnsureRestClientMethods()
        {
            var restClientMethods = new Dictionary<Operation, RestClientMethod>();
            foreach (var restClient in RestClients)
            {
                foreach (var (operation, restClientMethod) in restClient.Methods)
                {
                    if (restClientMethod.Accessibility != MethodSignatureModifiers.Public)
                        continue;
                    if (!restClientMethods.TryAdd(operation, restClientMethod))
                    {
                        throw new Exception($"An rest method '{operation.OperationId}' has already been added");
                    }
                }
            }

            return restClientMethods;
        }

        private ArmClientExtensions? _armClientExtensions;
        public ArmClientExtensions ArmClientExtensions => _armClientExtensions ??= EnsureArmClientExtensions();

        private MgmtExtensions? _tenantExtensions;
        private MgmtExtensions? _managementGroupExtensions;
        private MgmtExtensions? _subscriptionExtensions;
        private MgmtExtensions? _resourceGroupsExtensions;
        private MgmtExtensions? _armResourceExtensions;
        public MgmtExtensions TenantExtensions => _tenantExtensions ??= EnsureExtensions(typeof(TenantResource), RequestPath.Tenant);
        public MgmtExtensions SubscriptionExtensions => _subscriptionExtensions ??= EnsureExtensions(typeof(SubscriptionResource), RequestPath.Subscription);
        public MgmtExtensions ResourceGroupExtensions => _resourceGroupsExtensions ??= EnsureExtensions(typeof(ResourceGroupResource), RequestPath.ResourceGroup);
        public MgmtExtensions ManagementGroupExtensions => _managementGroupExtensions ??= EnsureExtensions(typeof(ManagementGroupResource), RequestPath.ManagementGroup);
        public MgmtExtensions ArmResourceExtensions => _armResourceExtensions ??= EnsureExtensions(typeof(ArmResource), RequestPath.Any);

        private MgmtExtensionsWrapper? _extensionsWrapper;
        public MgmtExtensionsWrapper ExtensionWrapper => _extensionsWrapper ??= EnsureExtensionsWrapper();

        private MgmtExtensionsWrapper EnsureExtensionsWrapper() => IsArmCore ?
                new MgmtExtensionsWrapper(new[] { TenantExtensions, ManagementGroupExtensions, ArmResourceExtensions }) :
                new MgmtExtensionsWrapper(new[] { TenantExtensions, SubscriptionExtensions, ResourceGroupExtensions, ManagementGroupExtensions, ArmResourceExtensions, ArmClientExtensions });

        private MgmtExtensions EnsureExtensions(Type armCoreType, RequestPath contextualPath)
        {
            bool shouldGenerateChildren = !Configuration.MgmtConfiguration.IsArmCore || armCoreType.Namespace != MgmtContext.Context.DefaultNamespace;
            var operations = shouldGenerateChildren ? GetChildOperations(contextualPath) : Enumerable.Empty<Operation>();
            return new MgmtExtensions(operations, armCoreType, contextualPath);
        }

        private ArmClientExtensions EnsureArmClientExtensions() => new ArmClientExtensions(GetChildOperations(RequestPath.Tenant));

        private IEnumerable<ResourceData>? _resourceDatas;
        public IEnumerable<ResourceData> ResourceData => _resourceDatas ??= RawRequestPathToResourceData.Values.Distinct();

        private IEnumerable<MgmtRestClient>? _restClients;
        public IEnumerable<MgmtRestClient> RestClients => _restClients ??= RawRequestPathToRestClient.Values.SelectMany(v => v).Distinct();

        private IEnumerable<Resource>? _armResources;
        public IEnumerable<Resource> ArmResources => _armResources ??= EnsureArmResources().Distinct();

        private IEnumerable<Resource> EnsureArmResources()
        {
            foreach (var bag in RequestPathToResources.Values)
            {
                yield return bag.Resource;

<<<<<<< HEAD
                // also include the base resources since they are special resources
                if (bag.Resource.PolymorphicOption != null)
                    yield return bag.Resource.PolymorphicOption.BaseResource;
            }
        }

=======
>>>>>>> a97b3e41
        private IEnumerable<ResourceCollection>? _resourceCollections;
        public IEnumerable<ResourceCollection> ResourceCollections => _resourceCollections ??= RequestPathToResources.Values.Select(bag => bag.ResourceCollection).WhereNotNull().Distinct();

        private Dictionary<Schema, TypeProvider> EnsureResourceSchemaMap()
        {
            return AllSchemaMap.Where(kv => kv.Value is ResourceData).ToDictionary(kv => kv.Key, kv => kv.Value);
        }

        private Dictionary<Schema, TypeProvider> EnsureSchemaMap()
        {
            return AllSchemaMap.Where(kv => !(kv.Value is ResourceData)).ToDictionary(kv => kv.Key, kv => kv.Value);
        }

        public IEnumerable<TypeProvider> Models => GetModels();

        private IEnumerable<TypeProvider> GetModels()
        {
            var models = SchemaMap.Values;

            //force inheritance evaluation on resourceData
            foreach (var resourceData in ResourceData)
            {
                var temp = resourceData.Inherits;
                var propTemp = resourceData.Properties;
            }

            //force inheritance evaluation on models
            foreach (var typeProvider in models)
            {
                if (typeProvider is ObjectType objType)
                {
                    var temp = objType.Inherits;
                    //force property reference type evaluation on MgmtObjectType
                    if (typeProvider is MgmtObjectType mgmtObjectType)
                    {
                        var propTemp = mgmtObjectType.Properties;
                    }
                }
            }

            return models;
        }

        public ResourceData GetResourceData(string requestPath)
        {
            if (TryGetResourceData(requestPath, out var resourceData))
                return resourceData;

            throw new InvalidOperationException($"Request path {requestPath} does not correspond to a ResourceData");
        }

        public bool TryGetResourceData(string requestPath, [MaybeNullWhen(false)] out ResourceData resourceData)
        {
            return RawRequestPathToResourceData.TryGetValue(requestPath, out resourceData);
        }

        public bool TryGetArmResource(RequestPath requestPath, [MaybeNullWhen(false)] out Resource resource)
        {
            resource = null;
            if (RequestPathToResources.TryGetValue(requestPath, out var bag))
            {
                resource = bag.Resource;
                return true;
            }

            return false;
        }

        public MgmtRestClient GetRestClient(Operation operation)
        {
            var requestPath = operation.GetHttpPath();
            if (TryGetRestClients(requestPath, out var restClients))
            {
                // return the first client that contains this operation
                return restClients.Single(client => client.OperationGroup.Operations.Contains(operation));
            }

            throw new InvalidOperationException($"Cannot find MgmtRestClient corresponding to {requestPath} with method {operation.GetHttpMethod()}");
        }

        public bool TryGetRestClients(string requestPath, [MaybeNullWhen(false)] out HashSet<MgmtRestClient> restClients)
        {
            return RawRequestPathToRestClient.TryGetValue(requestPath, out restClients);
        }

        private Dictionary<string, HashSet<MgmtRestClient>> EnsureRestClients()
        {
            var rawRequestPathToRestClient = new Dictionary<string, HashSet<MgmtRestClient>>();
            foreach (var operationGroup in MgmtContext.CodeModel.OperationGroups)
            {
                var restClient = new MgmtRestClient(operationGroup, new MgmtRestClientBuilder(operationGroup));
                foreach (var requestPath in _operationGroupToRequestPaths[operationGroup])
                {
                    if (rawRequestPathToRestClient.TryGetValue(requestPath, out var set))
                        set.Add(restClient);
                    else
                        rawRequestPathToRestClient.Add(requestPath, new HashSet<MgmtRestClient> { restClient });
                }
            }

            return rawRequestPathToRestClient;
        }

        private Dictionary<RequestPath, ResourceObjectAssociation> EnsureRequestPathToResourcesMap()
        {
            var requestPathToResources = new Dictionary<RequestPath, ResourceObjectAssociation>();

            foreach ((var resourceDataSchemaName, var operationSets) in ResourceDataSchemaNameToOperationSets)
            {
                var resourcesWithSameData = new List<Resource>();
                var resourceOperationsList = FindResourceToChildOperationsMap(operationSets);
                foreach ((var operationSet, var operations) in resourceOperationsList)
                {
                    var isSingleton = operationSet.IsSingletonResource();
                    // get the corresponding resource data
                    var originalResourcePath = operationSet.GetRequestPath();
                    var resourceData = GetResourceData(originalResourcePath);
                    // we calculate the resource type of the resource
                    var resourcePaths = originalResourcePath.Expand();
                    foreach (var resourcePath in resourcePaths)
                    {
                        var resourceType = resourcePath.GetResourceType();
                        var resource = new Resource(operationSet, operations, GetResourceName(resourceDataSchemaName, operationSet, resourcePath), resourceType, resourceData);
                        var collection = isSingleton ? null : new ResourceCollection(operationSet, operations, resource);

                        requestPathToResources.Add(resourcePath, ResourceObjectAssociation.CreateAssociation(resourceType, resourceData, resource, collection));
                        resourcesWithSameData.Add(resource);
                    }
                }

                if (resourcesWithSameData.Count > 1)
                {
                    var baseResource = new BaseResource(GetBaseResourceName(resourceDataSchemaName, resourcesWithSameData), resourcesWithSameData);
                    foreach (var resource in resourcesWithSameData)
                        resource.PolymorphicOption = new PolymorphicOption(resource, baseResource);
                }
            }

            return requestPathToResources;
        }

        private string GetBaseResourceName(string candidateName, IEnumerable<Resource> resources)
        {
            if (Configuration.MgmtConfiguration.BaseResourceNameMapping.TryGetValue(candidateName, out var baseResourceName))
                return baseResourceName;

            var hasResourceWithSameName = resources.Any(r => r.ResourceName == candidateName);

            return hasResourceWithSameName ? $"Base{candidateName}" : candidateName;
        }

        private string? GetDefaultNameFromConfiguration(OperationSet operationSet, ResourceTypeSegment resourceType)
        {
            if (Configuration.MgmtConfiguration.RequestPathToResourceName.TryGetValue(operationSet.RequestPath, out var name))
                return name;
            if (Configuration.MgmtConfiguration.RequestPathToResourceName.TryGetValue($"{operationSet.RequestPath}|{resourceType}", out name))
                return name;

            return null;
        }

        private string GetResourceName(string candidateName, OperationSet operationSet, RequestPath requestPath)
        {
            // read configuration to see if we could get a configuration for this resource
            var resourceType = requestPath.GetResourceType();
            var defaultNameFromConfig = GetDefaultNameFromConfiguration(operationSet, resourceType);
            if (defaultNameFromConfig != null)
                return defaultNameFromConfig;

            // find all the expanded request paths of resources that are assiociated with the same resource data model
            var resourcesWithSameResourceData = ResourceDataSchemaNameToOperationSets[candidateName]
                .SelectMany(opSet => opSet.GetRequestPath().Expand()).ToList();
            // find all the expanded resource types of resources that have the same resource type as this one
            var resourcesWithSameResourceType = ResourceOperationSets
                .SelectMany(opSet => opSet.GetRequestPath().Expand())
                .Where(rqPath => rqPath.GetResourceType().Equals(resourceType)).ToList();

            var isById = requestPath.IsById;
            int countOfSameResourceDataName = resourcesWithSameResourceData.Count;
            int countOfSameResourceTypeName = resourcesWithSameResourceType.Count;
            if (!isById)
            {
                // this is a regular resource and the name is unique
                if (countOfSameResourceDataName == 1)
                    return candidateName;

                // if countOfSameResourceDataName > 1, we need to have the resource types as the resource type name
                // if we have the unique resource type, we just use the resource type to construct our resource type name
                var types = resourceType.Types;
                var name = string.Join("", types.Select(segment => segment.ConstantValue.LastWordToSingular().FirstCharToUpperCase()));
                if (countOfSameResourceTypeName == 1)
                    return name;

                string parentPrefix = GetParentPrefix(requestPath);
                // if countOfSameResourceTypeName > 1, we will have to add the scope as prefix to fully qualify the resource type name
                // first we try to add the parent name as prefix
                if (!DoMultipleResourcesShareMyPrefixes(requestPath, parentPrefix, resourcesWithSameResourceType))
                    return $"{parentPrefix}{name}";

                // if we get here, parent prefix is not enough, we try the resource name if it is a constant
                if (requestPath.Last().IsConstant)
                    return $"{requestPath.Last().ConstantValue.FirstCharToUpperCase()}{name}";

                // if we get here, we have tried all approaches to get a solid resource type name, throw an exception
                throw new InvalidOperationException($"Cannot determine a resource class name for resource with the request path: {requestPath}, please assign a valid resource name in `request-path-to-resource-name` section");
            }
            // if this resource is based on a "ById" operation
            // if we only have one resource class with this name - we have no choice but use this "ById" resource
            if (countOfSameResourceDataName == 1)
                return candidateName;

            // otherwise we need to add a "ById" suffix to make this resource to have a different name
            // TODO -- introduce a flag that suppress the exception here to be thrown which notice the user to assign a proper name in config
            return $"{candidateName}ById";
        }

        private string GetParentPrefix(RequestPath pathToWalk)
        {
            while (pathToWalk.Count > 2)
            {
                pathToWalk = pathToWalk.ParentRequestPath();
                if (RawRequestPathToResourceData.TryGetValue(pathToWalk.ToString()!, out var parentData))
                {
                    return parentData.Declaration.Name.Substring(0, parentData.Declaration.Name.Length - 4);
                }
                else
                {
                    var prefix = GetCoreParentName(pathToWalk);
                    if (prefix is not null)
                        return prefix;
                }
            }
            return string.Empty;
        }

        private string? GetCoreParentName(RequestPath requestPath)
        {
            var resourceType = requestPath.GetResourceType();
            if (resourceType.Equals(ResourceTypeSegment.ManagementGroup))
                return nameof(ResourceTypeSegment.ManagementGroup);
            if (resourceType.Equals(ResourceTypeSegment.ResourceGroup))
                return nameof(ResourceTypeSegment.ResourceGroup);
            if (resourceType.Equals(ResourceTypeSegment.Subscription))
                return nameof(ResourceTypeSegment.Subscription);
            if (resourceType.Equals(ResourceTypeSegment.Tenant))
                return nameof(ResourceTypeSegment.Tenant);
            return null;
        }

        private bool DoMultipleResourcesShareMyPrefixes(RequestPath requestPath, string parentPrefix, IEnumerable<RequestPath> resourcesWithSameType)
        {
            foreach (var resourcePath in resourcesWithSameType)
            {
                if (resourcePath.Equals(requestPath))
                    continue; //skip myself

                if (GetParentPrefix(resourcePath).Equals(parentPrefix, StringComparison.Ordinal))
                    return true;
            }
            return false;
        }

        private struct RequestPathCollectionEqualityComparer : IEqualityComparer<IEnumerable<RequestPath>>
        {
            public bool Equals([AllowNull] IEnumerable<RequestPath> x, [AllowNull] IEnumerable<RequestPath> y)
            {
                if (x == null && y == null)
                    return true;
                if (x == null || y == null)
                    return false;
                return x.SequenceEqual(y);
            }

            public int GetHashCode([DisallowNull] IEnumerable<RequestPath> obj)
            {
                return obj.GetHashCode();
            }
        }

        private Dictionary<OperationSet, IEnumerable<Operation>> FindResourceToChildOperationsMap(IEnumerable<OperationSet> resourceOperationSets)
        {
            return resourceOperationSets.ToDictionary(
                operationSet => operationSet,
                operationSet => GetChildOperations(operationSet.RequestPath));
        }

        public IEnumerable<Operation> GetChildOperations(string requestPath)
        {
            if (requestPath == RequestPath.Any)
                return Enumerable.Empty<Operation>();

            if (EnsureResourceChildOperations().TryGetValue(requestPath, out var operations))
                return operations;

            return Enumerable.Empty<Operation>();
        }

        private Dictionary<string, HashSet<Operation>> EnsureResourceChildOperations()
        {
            var childOperations = new Dictionary<string, HashSet<Operation>>();
            foreach (var operationSet in RawRequestPathToOperationSets.Values)
            {
                if (operationSet.IsResource())
                    continue;
                foreach (var operation in operationSet)
                {
                    var parentRequestPath = operation.ParentRequestPath();
                    if (childOperations.TryGetValue(parentRequestPath, out var list))
                        list.Add(operation);
                    else
                        childOperations.Add(parentRequestPath, new HashSet<Operation> { operation });
                }
            }

            return childOperations;
        }

        private Dictionary<string, ResourceData> EnsureRequestPathToResourceData()
        {
            var rawRequestPathToResourceData = new Dictionary<string, ResourceData>();
            foreach ((var schema, var provider) in ResourceSchemaMap)
            {
                if (ResourceDataSchemaNameToOperationSets.TryGetValue(schema.Name, out var operationSets))
                {
                    // we are iterating over the ResourceSchemaMap, the value can only be [ResourceData]s
                    var resourceData = (ResourceData)provider;
                    foreach (var operationSet in operationSets)
                    {
                        if (!rawRequestPathToResourceData.ContainsKey(operationSet.RequestPath))
                        {
                            rawRequestPathToResourceData.Add(operationSet.RequestPath, resourceData);
                        }
                    }
                }
            }

            return rawRequestPathToResourceData;
        }

        public override CSharpType ResolveEnum(InputEnumType enumType) => throw new NotImplementedException($"{nameof(ResolveEnum)} is not implemented for MPG yet.");
        public override CSharpType ResolveModel(InputModelType model) => throw new NotImplementedException($"{nameof(ResolveModel)} is not implemented for MPG yet.");

        public override CSharpType FindTypeForSchema(Schema schema)
        {
            TypeProvider? result;
            if (!AllSchemaMap.IsPopulated)
            {
                result = ResourceDataSchemaNameToOperationSets.ContainsKey(schema.Name) ? BuildResourceData(schema) : BuildModel(schema);
            }
            else if (!SchemaMap.TryGetValue(schema, out result) && !ResourceSchemaMap.TryGetValue(schema, out result))
            {
                throw new KeyNotFoundException($"{schema.Name} was not found in model and resource schema map");
            }
            return result.Type;
        }

        public override CSharpType? FindTypeByName(string originalName)
        {
            _schemaOrNameToModels.TryGetValue(originalName, out TypeProvider? provider);
            provider ??= ResourceSchemaMap.Values.FirstOrDefault(m => m.Type.Name == originalName);
            return provider?.Type;
        }

        public IEnumerable<Resource> FindResources(ResourceData resourceData)
        {
            return ArmResources.Where(resource => resource.ResourceData == resourceData);
        }

        private TypeProvider BuildModel(Schema schema) => schema switch
        {
            SealedChoiceSchema sealedChoiceSchema => (TypeProvider)new EnumType(sealedChoiceSchema, MgmtContext.Context),
            ChoiceSchema choiceSchema => new EnumType(choiceSchema, MgmtContext.Context),
            ObjectSchema objectSchema => schema.Extensions != null && (schema.Extensions.MgmtReferenceType || schema.Extensions.MgmtPropertyReferenceType || schema.Extensions.MgmtTypeReferenceType)
            ? new MgmtReferenceType(objectSchema)
            : new MgmtObjectType(objectSchema),
            _ => throw new NotImplementedException($"Unhandled schema type {schema.GetType()} with name {schema.Name}")
        };

        private TypeProvider BuildResourceData(Schema schema) => schema switch
        {
            ObjectSchema objectSchema => new ResourceData(objectSchema),
            _ => throw new NotImplementedException()
        };

        private Dictionary<string, HashSet<OperationSet>> DecorateOperationSets()
        {
            Dictionary<string, HashSet<OperationSet>> resourceDataSchemaNameToOperationSets = new Dictionary<string, HashSet<OperationSet>>();
            foreach (var operationSet in RawRequestPathToOperationSets.Values)
            {
                if (operationSet.TryGetResourceDataSchema(out var resourceDataSchema))
                {
                    // ensure the name of resource data is singular
                    var schemaName = resourceDataSchema.Name;
                    // skip this step if the configuration is set to keep this plural
                    if (!Configuration.MgmtConfiguration.KeepPluralResourceData.Contains(schemaName))
                    {
                        resourceDataSchema.Language.Default.SerializedName ??= schemaName;
                        schemaName = schemaName.LastWordToSingular(false);
                        resourceDataSchema.Language.Default.Name = schemaName;
                    }
                    // if this operation set corresponds to a SDK resource, we add it to the map
                    if (!resourceDataSchemaNameToOperationSets.TryGetValue(schemaName, out HashSet<OperationSet>? result))
                    {
                        result = new HashSet<OperationSet>();
                        resourceDataSchemaNameToOperationSets.Add(schemaName, result);
                    }
                    result.Add(operationSet);
                }
            }
            return resourceDataSchemaNameToOperationSets;
        }

        private Dictionary<string, OperationSet> CategorizeOperationGroups()
        {
            var rawRequestPathToOperationSets = new Dictionary<string, OperationSet>();
            foreach (var operationGroup in MgmtContext.CodeModel.OperationGroups)
            {
                var requestPathList = new HashSet<string>();
                _operationGroupToRequestPaths.Add(operationGroup, requestPathList);
                foreach (var operation in operationGroup.Operations)
                {
                    var path = operation.GetHttpPath();
                    requestPathList.Add(path);
                    if (rawRequestPathToOperationSets.TryGetValue(path, out var operationSet))
                    {
                        operationSet.Add(operation);
                    }
                    else
                    {
                        operationSet = new OperationSet(path)
                        {
                            operation
                        };
                        rawRequestPathToOperationSets.Add(path, operationSet);
                    }
                }
            }
            return rawRequestPathToOperationSets;
        }

        private Dictionary<Operation, RequestPath> PopulateOperationsToRequestPaths()
        {
            var operationsToRequestPath = new Dictionary<Operation, RequestPath>();
            foreach (var operationGroup in MgmtContext.CodeModel.OperationGroups)
            {
                foreach (var operation in operationGroup.Operations)
                {
                    operationsToRequestPath[operation] = RequestPath.FromOperation(operation, operationGroup);
                }
            }
            return operationsToRequestPath;
        }

        private Dictionary<Operation, OperationGroup> PopulateOperationsToOperationGroups()
        {
            var operationsToOperationGroups = new Dictionary<Operation, OperationGroup>();
            foreach (var operationGroup in MgmtContext.CodeModel.OperationGroups)
            {
                foreach (var operation in operationGroup.Operations)
                {
                    operationsToOperationGroups[operation] = operationGroup;
                }
            }
            return operationsToOperationGroups;
        }
    }
}<|MERGE_RESOLUTION|>--- conflicted
+++ resolved
@@ -411,15 +411,12 @@
             {
                 yield return bag.Resource;
 
-<<<<<<< HEAD
                 // also include the base resources since they are special resources
                 if (bag.Resource.PolymorphicOption != null)
                     yield return bag.Resource.PolymorphicOption.BaseResource;
             }
         }
 
-=======
->>>>>>> a97b3e41
         private IEnumerable<ResourceCollection>? _resourceCollections;
         public IEnumerable<ResourceCollection> ResourceCollections => _resourceCollections ??= RequestPathToResources.Values.Select(bag => bag.ResourceCollection).WhereNotNull().Distinct();
 
@@ -548,6 +545,13 @@
                         requestPathToResources.Add(resourcePath, ResourceObjectAssociation.CreateAssociation(resourceType, resourceData, resource, collection));
                         resourcesWithSameData.Add(resource);
                     }
+                }
+
+                if (resourcesWithSameData.Count > 1)
+                {
+                    var baseResource = new BaseResource(GetBaseResourceName(resourceDataSchemaName, resourcesWithSameData), resourcesWithSameData);
+                    foreach (var resource in resourcesWithSameData)
+                        resource.PolymorphicOption = new PolymorphicOption(resource, baseResource);
                 }
 
                 if (resourcesWithSameData.Count > 1)
