﻿// Copyright (c) Microsoft Corporation. All rights reserved.
// Licensed under the MIT License.

using System;
using System.Collections.Generic;
using System.Diagnostics;
using System.Diagnostics.CodeAnalysis;
using System.Linq;
using AutoRest.CSharp.AutoRest.Plugins;
using AutoRest.CSharp.Common.Output.Builders;
using AutoRest.CSharp.Common.Output.Models;
using AutoRest.CSharp.Generation.Types;
using AutoRest.CSharp.Input;
using AutoRest.CSharp.Mgmt.Decorator;
using AutoRest.CSharp.Mgmt.Output;
using AutoRest.CSharp.Output.Builders;
using AutoRest.CSharp.Output.Models;
using AutoRest.CSharp.Output.Models.Requests;
using AutoRest.CSharp.Output.Models.Types;
using AutoRest.CSharp.Utilities;

namespace AutoRest.CSharp.Mgmt.AutoRest
{
    internal class MgmtOutputLibrary : OutputLibrary
    {
        private BuildContext<MgmtOutputLibrary> _context;
        private CodeModel _codeModel;
        private MgmtConfiguration _mgmtConfiguration;

        /// <summary>
        /// This is a map from raw request path to the corresponding <see cref="MgmtRestClient"/>
        /// </summary>
        private Dictionary<string, MgmtRestClient>? _rawRequestPathToRestClient;

        /// <summary>
        /// This is a map from raw request path to the corresponding <see cref="Resource"/>
        /// </summary>
        private Dictionary<string, Resource>? _rawRequestPathToArmResource;

        /// <summary>
        /// This is a map from raw request path to the corresponding <see cref="ResourceContainer"/>
        /// </summary>
        private Dictionary<string, ResourceContainer>? _rawRequestPathToResourceContainer;

        /// <summary>
        /// This is a map from raw request path to the corresponding <see cref="ResourceData"/>
        /// This must be initialized before other maps
        /// </summary>
        private IDictionary<string, ResourceData>? _rawRequestPathToResourceData;

        /// <summary>
        /// This is a map from resource name to a list of <see cref="OperationSet"/>
        /// considering of the extension resources, one resource name might correspond to multiple operation sets
        /// This must be initialized before other maps
        /// </summary>
        private Dictionary<string, HashSet<OperationSet>> _resourceNameToRawOperationSets;

        private Dictionary<Schema, TypeProvider>? _resourceModels;
        private Dictionary<string, TypeProvider> _nameToTypeProvider;
        private IEnumerable<Schema> _allSchemas;
        private Dictionary<Operation, MgmtLongRunningOperation>? _longRunningOperations;
        private Dictionary<Operation, NonLongRunningOperation>? _nonLongRunningOperations;

        private Dictionary<string, string> _mergedOperations;

        /// <summary>
        /// A mapping of parent resource type to child operation groups that are not resources.
        /// </summary>
        private Dictionary<string, HashSet<OperationGroup>> _childNonResourceOperationGroups; // TODO -- will deprecate

        /// <summary>
        /// This is a map from raw request path to their corresponding <see cref="OperationSet"/>,
        /// which is a collection of the operations with the same raw request path
        /// </summary>
<<<<<<< HEAD
        private Dictionary<string, RawOperationSet> _rawRequestPathToOperationSets;
=======
        private Dictionary<string, OperationSet> _rawRequestPathToOperations;
>>>>>>> 0315ed53

        /// <summary>
        /// This is a map from <see cref="OperationGroup"/> to the list of raw request path of its operations
        /// </summary>
        private Dictionary<OperationGroup, IEnumerable<string>> _operationGroupToRequestPaths;

        private Dictionary<string, List<Resource>>? _childResources;

        public MgmtOutputLibrary(CodeModel codeModel, BuildContext<MgmtOutputLibrary> context) : base(codeModel, context)
        {
            CodeModelValidator.Validate(codeModel);
            OmitOperationGroups.RemoveOperationGroups(codeModel, context);
            _context = context;
            _mgmtConfiguration = context.Configuration.MgmtConfiguration;
            UpdateSubscriptionIdForTenantIdResource(codeModel);
            _codeModel = codeModel;
            _childNonResourceOperationGroups = new Dictionary<string, HashSet<OperationGroup>>();
            _operationGroupToRequestPaths = new Dictionary<OperationGroup, IEnumerable<string>>();
<<<<<<< HEAD
            _rawRequestPathToOperationSets = new Dictionary<string, RawOperationSet>();
            _resourceNameToRawOperationSets = new Dictionary<string, HashSet<RawOperationSet>>();
=======
            _rawRequestPathToOperations = new Dictionary<string, OperationSet>();
            _resourceNameToRawOperationSets = new Dictionary<string, HashSet<OperationSet>>();
>>>>>>> 0315ed53
            _nameToTypeProvider = new Dictionary<string, TypeProvider>();
            _mergedOperations = _mgmtConfiguration.MergeOperations.SelectMany(kv => kv.Value.Select(v => (FullOperationName: v, MethodName: kv.Key))).ToDictionary(kv => kv.FullOperationName, kv => kv.MethodName);
            _allSchemas = _codeModel.Schemas.Choices.Cast<Schema>()
                .Concat(_codeModel.Schemas.SealedChoices)
                .Concat(_codeModel.Schemas.Objects)
                .Concat(_codeModel.Schemas.Groups);

            // We can only manipulate objects from the code model, not RestClientMethod
            ReorderOperationParameters();

            // Categorize the operation group with their operation paths
            CategorizeOperationGroups();

            DecorateOperationGroup();
            UpdateListMethodNames();
        }

        private void UpdateListMethodNames()
        {
            foreach (var operationGroup in _codeModel.OperationGroups)
            {
                foreach (var operation in operationGroup.Operations)
                {
                    var curName = operation.Language.Default.Name;
                    if (curName.Equals("List") || curName.StartsWith("ListBy"))
                    {
                        operation.Language.Default.Name = curName.Replace("List", "GetAll");
                    }
                    else if (curName.Equals("ListAll"))
                    {
                        if (operation.Parameters.Any(p => p.In == ParameterLocation.Path && p.Language.Default.Name.ToLower() == "resourcegroupname"))
                        {
                            operation.Language.Default.Name = "GetByResourceGroup";
                        }
                        else if (operation.Parameters.Any(p => p.In == ParameterLocation.Path && p.Language.Default.Name.ToLower() == "subscriptionid"))
                        {
                            operation.Language.Default.Name = "GetBySubscription";
                        }
                        else if (operation.Parameters.Any(p => p.In == ParameterLocation.Path && p.Language.Default.Name.ToLower() == "groupid"))
                        {
                            operation.Language.Default.Name = "GetByManagementGroup";
                        }
                        else
                        {
                            if (operation.Parameters.Any(p => p.In == ParameterLocation.Path))
                            {
                                ErrorHelpers.ThrowError($"{operationGroup.Key} has an operation {operation.Language.Default.Name} which isn't using standard path parameter names. Please update in your swagger or an autorest directive.");
                            }
                            else
                            {
                                operation.Language.Default.Name = "GetByTenant";
                            }
                        }
                    }
                    else if (curName.StartsWith("List"))
                    {
                        operation.Language.Default.Name = curName.Replace("List", "Get");
                    }
                }
            }
        }

        private void UpdateSubscriptionIdForTenantIdResource(CodeModel codeModel)
        {
            foreach (var operationGroup in codeModel.OperationGroups)
            {
                var subscriptionParameters = operationGroup.Operations
                        .SelectMany(op => op.Parameters)
                        .Where(p => p.Language.Default.Name.Equals("subscriptionId", StringComparison.InvariantCultureIgnoreCase));
                if (operationGroup.IsAncestorResourceTypeTenant(_context) && subscriptionParameters.Count() > 0)
                {
                    // subscriptionParameters all reference to the same object, so we need a copy of it.
                    // We only need to change enum value of Implementation, ShallowCopy is enough.
                    var newSubParam = subscriptionParameters.First().ShallowCopy();
                    newSubParam.Implementation = ImplementationLocation.Method;
                    foreach (var op in operationGroup.Operations)
                    {
                        var newParams = op.Parameters.ToList();
                        for (int i = 0; i < newParams.Count; i++)
                        {
                            if (newParams[i].Language.Default.Name.Equals("subscriptionId", StringComparison.InvariantCultureIgnoreCase))
                            {
                                newParams[i] = newSubParam;
                            }
                        }
                        op.Parameters = newParams;
                    }
                }
            }
        }

        //public IEnumerable<Resource> ManagementGroupChildResources => GetChildren(ResourceTypeBuilder.ManagementGroups);
        //public IEnumerable<Resource> TenantChildResources => GetChildren(ResourceTypeBuilder.Tenant);

        //private IEnumerable<Resource> GetChildren(string parent)
        //{
        //    if (EnsureChildResources().TryGetValue(parent, out var children))
        //    {
        //        foreach (var child in children)
        //        {
        //            yield return child;
        //        }
        //    }
        //    else
        //    {
        //        yield break;
        //    }
        //}

        private IEnumerable<RawOperationSet>? _resourceOperationSets;

        public IEnumerable<RawOperationSet> ResourceOperationSets => _resourceOperationSets ??= _resourceNameToRawOperationSets.SelectMany(pair => pair.Value);
        public IEnumerable<RawOperationSet> OperationSets => _rawRequestPathToOperationSets.Values;

        public RawOperationSet GetOperationSet(string requestPath)
        {
            return _rawRequestPathToOperationSets[requestPath];
        }

        public IDictionary<Operation, RestClientMethod> RestClientMethods => EnsureRestClientMethods();
        public IDictionary<RestClientMethod, ClientMethod> ClientMethods => EnsureClientMethods();
        public IDictionary<RestClientMethod, PagingMethod> PagingMethods => EnsurePagingMethods();

        private IDictionary<Operation, RestClientMethod>? _restClientMethods;
        private IDictionary<RestClientMethod, ClientMethod>? _clientMethods;
        private IDictionary<RestClientMethod, PagingMethod>? _pagingMethods;

        private IDictionary<RestClientMethod, ClientMethod> EnsureClientMethods()
        {
            if (_clientMethods != null)
                return _clientMethods;

            _clientMethods = new Dictionary<RestClientMethod, ClientMethod>();
            var placeholder = new TypeDeclarationOptions("Placeholder", "Placeholder", "public", false, true);
            foreach (var restClient in RestClients)
            {
                var methods = ClientBuilder.BuildMethods(restClient.OperationGroup, restClient, placeholder);
                foreach (var method in methods)
                {
                    _clientMethods.Add(method.RestClientMethod, method);
                }
            }

            return _clientMethods;
        }

        private IDictionary<RestClientMethod, PagingMethod> EnsurePagingMethods()
        {
            if (_pagingMethods != null)
                return _pagingMethods;

            _pagingMethods = new Dictionary<RestClientMethod, PagingMethod>();
            var placeholder = new TypeDeclarationOptions("Placeholder", "Placeholder", "public", false, true);
            foreach (var restClient in RestClients)
            {
                var methods = ClientBuilder.BuildPagingMethods(restClient.OperationGroup, restClient, placeholder);
                foreach (var method in methods)
                {
                    _pagingMethods.Add(method.Method, method);
                }
            }

            return _pagingMethods;
        }

        public IDictionary<Operation, RestClientMethod> EnsureRestClientMethods()
        {
            if (_restClientMethods != null)
                return _restClientMethods;

            _restClientMethods = new Dictionary<Operation, RestClientMethod>();
            foreach (var restClient in RestClients)
            {
                foreach (var restClientMethod in restClient.Methods)
                {
                    // skipp all internal methods
                    if (restClientMethod.Accessibility != "public")
                        continue;
                    _restClientMethods.Add(restClientMethod.Operation, restClientMethod);
                }
            }

            return _restClientMethods;
        }

        private ArmClientExtensions? _armClientExtensions;
        private SubscriptionExtensions? _subscriptionExtensions;
        private ResourceGroupExtensions? _resourceGroupsExtensions;
        private ManagementGroupExtensions? _managementGroupExtensions;

        public ArmClientExtensions ArmClientExtensions => _armClientExtensions ??= new ArmClientExtensions(_context);

        public SubscriptionExtensions SubscriptionExtensions => _subscriptionExtensions ??= new SubscriptionExtensions(_context);

        public ResourceGroupExtensions ResourceGroupExtensions => _resourceGroupsExtensions ??= new ResourceGroupExtensions(_context);

        public ManagementGroupExtensions ManagementGroupExtensions => _managementGroupExtensions ??= new ManagementGroupExtensions(_context);

        private IEnumerable<ResourceData>? _resourceDatas;

        public IEnumerable<ResourceData> ResourceData => _resourceDatas ??= EnsureResourceData().Values.Distinct();

        public IEnumerable<MgmtRestClient> RestClients => EnsureRestClients().Values.Distinct();

        public IEnumerable<Resource> ArmResources => EnsureRequestPathToArmResources().Values.Distinct();

        public IEnumerable<ResourceContainer> ResourceContainers => EnsureRequestPathToResourceContainers().Values.Distinct();

        public IEnumerable<MgmtLongRunningOperation> LongRunningOperations => EnsureLongRunningOperations().Values;

        public IEnumerable<NonLongRunningOperation> NonLongRunningOperations => EnsureNonLongRunningOperations().Values;

        private static HashSet<string> ResourceTypes = new HashSet<string>
        {
            "resourceGroups",
            "subscriptions",
            "tenant"
        };

        private Dictionary<Schema, TypeProvider>? _models;

        public Dictionary<Schema, TypeProvider> ResourceSchemaMap => _resourceModels ??= BuildResourceModels();

        internal Dictionary<Schema, TypeProvider> SchemaMap => _models ??= BuildModels();

        public IEnumerable<TypeProvider> Models => GetModels();

        private IEnumerable<TypeProvider> GetModels()
        {
            var models = SchemaMap.Values;

            //force inheritance evaluation on resourceData
            foreach (var resourceData in ResourceData)
            {
                var temp = resourceData.Inherits;
                var propTemp = resourceData.Properties;
            }

            //force inheritance evaluation on models
            foreach (var typeProvider in models)
            {
                if (typeProvider is ObjectType objType)
                {
                    var temp = objType.Inherits;
                    //force property reference type evaluation on MgmtObjectType
                    if (typeProvider is MgmtObjectType mgmtObjectType)
                    {
                        var propTemp = mgmtObjectType.Properties;
                    }
                }
            }

            return models;
        }

        public IEnumerable<TypeProvider> ReferenceTypes => SchemaMap.Values.Where(v => v is MgmtReferenceType);

        public ResourceContainer? GetResourceContainer(string requestPath)
        {
            if (TryGetResourceContainer(requestPath, out var container))
                return container;

            return null;
        }

        public bool TryGetResourceContainer(string requestPath, [MaybeNullWhen(false)] out ResourceContainer container)
        {
            return EnsureRequestPathToResourceContainers().TryGetValue(requestPath, out container);
        }

        //public ResourceContainer? GetResourceContainer(OperationGroup operationGroup)
        //{
        //    if (EnsureResourceContainers()[ResourceType.Default].TryGetValue(operationGroup, out var result))
        //    {
        //        return result;
        //    }
        //    if (EnsureResourceContainers()[ResourceType.Tuple].TryGetValue(operationGroup, out result))
        //    {
        //        return result;
        //    }

        //    return null;
        //}

        public ResourceData GetResourceData(string requestPath)
        {
            if (TryGetResourceData(requestPath, out var resourceData))
                return resourceData;

            throw new InvalidOperationException($"Request path {requestPath} does not correspond to a ResourceData");
        }

        public bool TryGetMethodForMergedOperation(string operationFullName, [MaybeNullWhen(false)] out string methodName) => _mergedOperations.TryGetValue(operationFullName, out methodName);

        public bool TryGetResourceData(string requestPath, [MaybeNullWhen(false)] out ResourceData resourceData)
        {
            return EnsureResourceData().TryGetValue(requestPath, out resourceData);
        }

        public Resource GetArmResource(string requestPath)
        {
            if (TryGetArmResource(requestPath, out var resource))
                return resource;

            throw new InvalidOperationException($"Cannot get Resource corresponding to {requestPath}");
        }

        public bool TryGetArmResource(string requestPath, [MaybeNullWhen(false)] out Resource resource)
        {
            return EnsureRequestPathToArmResources().TryGetValue(requestPath, out resource);
        }

        /// <summary>
        /// Looks up a <see cref="RestClient" /> object by <see cref="OperationGroup" />.
        /// </summary>
        /// <param name="operationGroup">OperationGroup object.</param>
        /// <returns>The <see cref="RestClient" /> object associated with the operation group.</returns>
        public MgmtRestClient GetRestClient(OperationGroup operationGroup)
        {
            foreach (var requestPath in _operationGroupToRequestPaths[operationGroup])
            {
                if (TryGetRestClient(requestPath, out var restClient))
                    return restClient;
            }

            throw new InvalidOperationException($"Cannot find MgmtRestClient corresponding to {operationGroup}");
        }

        public MgmtRestClient GetRestClient(string requestPath)
        {
            if (TryGetRestClient(requestPath, out var restClient))
                return restClient;

            throw new InvalidOperationException($"Cannot find MgmtRestClient corresponding to {requestPath}");
        }

        public bool TryGetRestClient(string requestPath, [MaybeNullWhen(false)] out MgmtRestClient restClient)
        {
            return EnsureRestClients().TryGetValue(requestPath, out restClient);
        }

        internal LongRunningOperation GetLongRunningOperation(Operation op) => EnsureLongRunningOperations()[op];

        internal NonLongRunningOperation GetNonLongRunningOperation(Operation op) => EnsureNonLongRunningOperations()[op];

        private Dictionary<string, MgmtRestClient> EnsureRestClients()
        {
            if (_rawRequestPathToRestClient != null)
            {
                return _rawRequestPathToRestClient;
            }

            _rawRequestPathToRestClient = new Dictionary<string, MgmtRestClient>();
            foreach (var operationGroup in _codeModel.OperationGroups)
            {
                var restClient = new MgmtRestClient(operationGroup, _context);
                foreach (var requestPath in _operationGroupToRequestPaths[operationGroup])
                {
                    _rawRequestPathToRestClient.Add(requestPath, restClient);
                }
            }

            return _rawRequestPathToRestClient;
        }

        public IEnumerable<MgmtNonResourceOperation> GetNonResourceOperations(string parent)
        {
            if (_childNonResourceOperationGroups.TryGetValue(parent, out var operationGroups))
            {
                return operationGroups.Select(operationGroup => new MgmtNonResourceOperation(operationGroup, _context,
                    ResourceTypeBuilder.TypeToExtensionName.GetValueOrDefault(parent) ?? parent));
            }

            return Enumerable.Empty<MgmtNonResourceOperation>();
        }

        private Dictionary<string, Resource> EnsureRequestPathToArmResources()
        {
            if (_rawRequestPathToArmResource != null)
                return _rawRequestPathToArmResource;

            _rawRequestPathToArmResource = new Dictionary<string, Resource>();
            foreach ((var resourceName, var rawOperationSets) in _resourceNameToRawOperationSets)
            {
                var resourceOperationsList = FindResourceToChildOperationsMap(rawOperationSets);
                foreach (var resourceOperations in resourceOperationsList)
                {
                    // TODO -- we need to give them different names
                    var resource = new Resource(resourceOperations, resourceName, _context);
                    // one resource might appear multiple times since one resource might corresponds to multiple request paths
                    foreach (var resourceOperationSet in resourceOperations.Keys)
                    {
                        _rawRequestPathToArmResource.Add(resourceOperationSet.RequestPath, resource);
                    }
                }
            }

            return _rawRequestPathToArmResource;
        }

        private Dictionary<string, ResourceContainer> EnsureRequestPathToResourceContainers()
        {
            if (_rawRequestPathToResourceContainer != null)
                return _rawRequestPathToResourceContainer;

            _rawRequestPathToResourceContainer = new Dictionary<string, ResourceContainer>();
            foreach ((var resourceName, var rawOperationSets) in _resourceNameToRawOperationSets)
            {
                var resourceOperationsList = FindResourceToChildOperationsMap(rawOperationSets);
                foreach (var resourceOperations in resourceOperationsList)
                {
                    // ensure this set of OperationSets are either all singletons, or none of them is singleton
                    Debug.Assert(resourceOperations.Keys.All(operationSet => operationSet.IsSingletonResource(_context))
                        || resourceOperations.Keys.All(operationSet => !operationSet.IsSingletonResource(_context)));
                    // check if this set of OperationSets are all singleton, singleton resource does not need resource containers
                    if (resourceOperations.Keys.All(operationSet => operationSet.IsSingletonResource(_context)))
                        continue;
                    var container = new ResourceContainer(resourceOperations, resourceName, _context);
                    // one resource might appear multiple times since one resource might corresponds to multiple request paths
                    foreach (var resourceOperationSet in resourceOperations.Keys)
                    {
                        _rawRequestPathToResourceContainer.Add(resourceOperationSet.RequestPath, container);
                    }
                }
            }

            return _rawRequestPathToResourceContainer;
        }

        private List<Dictionary<RawOperationSet, HashSet<Operation>>> FindResourceToChildOperationsMap(IEnumerable<RawOperationSet> resourceOperationSets)
        { 
            var result = new List<Dictionary<RawOperationSet, HashSet<Operation>>>();

            foreach (var resourceOperationSet in resourceOperationSets)
            {
                // get all the child operations from the map
                var childOperations = ChildOperations[resourceOperationSet.RequestPath];
                result.Add(new Dictionary<RawOperationSet, HashSet<Operation>>
                {
                    { resourceOperationSet, childOperations }
                });
            }

            // TODO -- we need to categrize the above list to see if some of the resources have the operation list and we can combine them.

            return result;
        }

        private Dictionary<string, HashSet<Operation>>? _childOperations;

        internal Dictionary<string, HashSet<Operation>> ChildOperations => _childOperations ??= EnsureResourceChildOperations();

        private Dictionary<string, HashSet<Operation>> EnsureResourceChildOperations()
        {
            var result = new Dictionary<string, HashSet<Operation>>();
            foreach ((var requestPath, var operationSet) in _rawRequestPathToOperationSets)
            {
                if (operationSet.IsResource(_context.Configuration.MgmtConfiguration))
                    continue;
                foreach (var operation in operationSet)
                {
                    var parentRequestPath = operation.ParentRequestPath(_context);
                    if (result.TryGetValue(parentRequestPath, out var list))
                        list.Add(operation);
                    else
                        result.Add(parentRequestPath, new HashSet<Operation> { operation });
                }
            }

            return result;
        }

        private IDictionary<string, ResourceData> EnsureResourceData()
        {
            if (_rawRequestPathToResourceData != null)
            {
                return _rawRequestPathToResourceData;
            }

            _rawRequestPathToResourceData = new Dictionary<string, ResourceData>();
            foreach (var entry in ResourceSchemaMap)
            {
                var schema = entry.Key;
                if (_resourceNameToRawOperationSets.TryGetValue(schema.Name, out var operationSets))
                {
                    // we are iterating over the ResourceSchemaMap, the value can only be [ResourceData]s
                    var resourceData = (ResourceData)entry.Value;
                    foreach (var operationSet in operationSets)
                    {
                        if (!_rawRequestPathToResourceData.ContainsKey(operationSet.RequestPath))
                        {
                            _rawRequestPathToResourceData.Add(operationSet.RequestPath, resourceData);
                        }
                    }
                }
            }

            return _rawRequestPathToResourceData;
        }

        internal bool IsLongRunningReallyLong(RestClientMethod clientMethod)
        {
            return clientMethod.Operation.IsLongRunningReallyLong ?? false;
        }

        private Dictionary<Operation, MgmtLongRunningOperation> EnsureLongRunningOperations()
        {
            if (_longRunningOperations != null)
            {
                return _longRunningOperations;
            }

            _longRunningOperations = new Dictionary<Operation, MgmtLongRunningOperation>();

            if (_context.Configuration.PublicClients)
            {
                foreach (var operationGroup in _codeModel.OperationGroups)
                {
                    foreach (var operation in operationGroup.Operations)
                    {
                        if (operation.IsLongRunning)
                        {
                            _longRunningOperations.Add(
                                operation,
                                new MgmtLongRunningOperation(
                                    operationGroup,
                                    operation,
                                    _context,
                                    FindLongRunningOperationInfo(operationGroup, operation)));
                        }
                    }
                }
            }
            return _longRunningOperations;
        }

        private Dictionary<Operation, NonLongRunningOperation> EnsureNonLongRunningOperations()
        {
            if (_nonLongRunningOperations != null)
            {
                return _nonLongRunningOperations;
            }

            _nonLongRunningOperations = new Dictionary<Operation, NonLongRunningOperation>();
            var desiredHttpMethods = new HttpMethod[] { HttpMethod.Put, HttpMethod.Delete, HttpMethod.Patch };

            if (_context.Configuration.PublicClients)
            {
                foreach ((_, var rawOperationSet) in _rawRequestPathToOperationSets)
                {
                    if (rawOperationSet.IsResource(_mgmtConfiguration))
                    {
                        foreach (var operation in rawOperationSet)
                        {
                            if (!operation.IsLongRunning
                                && operation.Requests.FirstOrDefault().Protocol.Http is HttpRequest httpRequest
                                && desiredHttpMethods.Contains(httpRequest.Method))
                            {
                                _nonLongRunningOperations.Add(
                                    operation,
                                    new NonLongRunningOperation(
                                        rawOperationSet[operation],
                                        operation,
                                        _context,
                                        FindLongRunningOperationInfo(rawOperationSet[operation], operation)
                                    )
                                );
                            }
                        }
                    }
                }
            }

            return _nonLongRunningOperations;
        }

        public override CSharpType FindTypeForSchema(Schema schema)
        {
            TypeProvider? result;
            if (!SchemaMap.TryGetValue(schema, out result) && !ResourceSchemaMap.TryGetValue(schema, out result))
            {
                throw new KeyNotFoundException($"{schema.Name} was not found in model and resource schema map");
            }

            return result.Type;
        }

        public override CSharpType? FindTypeByName(string originalName)
        {
            _nameToTypeProvider.TryGetValue(originalName, out TypeProvider? provider);
            provider ??= ResourceSchemaMap.Values.FirstOrDefault(m => m.Type.Name == originalName);
            return provider?.Type;
        }

        public LongRunningOperationInfo FindLongRunningOperationInfo(OperationGroup operationGroup, Operation operation)
        {
            var mgmtRestClient = GetRestClient(operationGroup);

            Debug.Assert(mgmtRestClient != null, "Unexpected. Unable find matching rest client.");

            var nextOperationMethod = operation?.Language?.Default?.Paging != null
                ? mgmtRestClient.GetNextOperationMethod(operation.Requests.Single())
                : null;

            return new LongRunningOperationInfo(
                "public",
                mgmtRestClient.ClientPrefix,
                nextOperationMethod);
        }

        private Dictionary<Schema, TypeProvider> BuildModels()
        {
            var models = new Dictionary<Schema, TypeProvider>();

            foreach (var schema in _allSchemas)
            {
                if (_resourceNameToRawOperationSets.ContainsKey(schema.Name))
                {
                    continue;
                }
                TypeProvider typeOfModel = BuildModel(schema);
                models.Add(schema, typeOfModel);
                _nameToTypeProvider.Add(schema.Name, typeOfModel);
            }
            return models;
        }

        private Dictionary<Schema, TypeProvider> BuildResourceModels()
        {
            var resourceModels = new Dictionary<Schema, TypeProvider>();

            foreach (var schema in _allSchemas)
            {
                if (_resourceNameToRawOperationSets.ContainsKey(schema.Name))
                {
                    TypeProvider typeOfModel = BuildResourceModel(schema);
                    resourceModels.Add(schema, typeOfModel);
                    _nameToTypeProvider.Add(schema.Name, typeOfModel); // TODO: ADO #5829 create new dictionary that allows look-up with multiple key types to eliminate duplicate dictionaries
                }
            }
            return resourceModels;
        }

        private TypeProvider BuildModel(Schema schema) => schema switch
        {
            SealedChoiceSchema sealedChoiceSchema => (TypeProvider)new EnumType(sealedChoiceSchema, _context),
            ChoiceSchema choiceSchema => new EnumType(choiceSchema, _context),
            ObjectSchema objectSchema => schema.Extensions != null && (schema.Extensions.MgmtReferenceType || schema.Extensions.MgmtPropertyReferenceType)
            ? new MgmtReferenceType(objectSchema, _context)
            : new MgmtObjectType(objectSchema, _context),
            _ => throw new NotImplementedException()
        };

        private TypeProvider BuildResourceModel(Schema schema) => schema switch
        {
            ObjectSchema objectSchema => new ResourceData(objectSchema, _context),
            _ => throw new NotImplementedException()
        };

        private void ReorderOperationParameters()
        {
            foreach (var operationGroup in _codeModel.OperationGroups)
            {
                foreach (var operation in operationGroup.Operations)
                {
                    var httpRequest = operation.Requests.FirstOrDefault()?.Protocol.Http as HttpRequest;
                    if (httpRequest != null)
                    {
                        var orderedParams = operation.Parameters
                            .Where(p => p.In == ParameterLocation.Path)
                            .OrderBy(
                                p => httpRequest.Path.IndexOf(
                                    "{" + p.CSharpName() + "}",
                                    StringComparison.InvariantCultureIgnoreCase));
                        operation.Parameters = orderedParams.Concat(operation.Parameters
                                .Where(p => p.In != ParameterLocation.Path).ToList())
                            .ToList();
                    }
                }
            }
        }

        private void DecorateOperationGroup()
        {
            foreach (var operationSet in _rawRequestPathToOperationSets.Values)
            {
                foreach (var operation in operationSet)
                {
                    var operationGroup = operationSet[operation];
                    ResourceTypes.Add(operationGroup.ResourceType(_mgmtConfiguration));

                    string? parent;
                    if (_mgmtConfiguration.OperationGroupToParent.TryGetValue(operationGroup.Key, out parent))
                    {
                        // If overridden, add parent to known types list (trusting user input)
                        ResourceTypes.Add(parent);
                    }
                    if (operationSet.TryGetResourceName(_mgmtConfiguration, out var resourceName))
                    {
                        AddOperationSetToResourceMap(resourceName, operationSet);
                    }
                    else
                    {
                        // TODO -- this will be removed after everything is based on request path
                        if (operationGroup.IsResource(_mgmtConfiguration))
                            continue;
                        AddToChildNonResourceOperationGroupMap(operationGroup);
                    }
                }
            }
            ParentDetection.VerifyParents(_codeModel.OperationGroups, ResourceTypes, _mgmtConfiguration);
        }

        // TODO -- change this to use operation or request path instead of using operation group
        private void AddToChildNonResourceOperationGroupMap(OperationGroup operationGroup)
        {
            var parent = operationGroup.ParentResourceType(_mgmtConfiguration);
            if (_childNonResourceOperationGroups.ContainsKey(parent))
            {
                _childNonResourceOperationGroups[parent].Add(operationGroup);
            }
            else
            {
                _childNonResourceOperationGroups[parent] = new HashSet<OperationGroup>() { operationGroup };
            }
        }

        private void AddOperationSetToResourceMap(string resourceName, OperationSet operationSet)
        {
            HashSet<OperationSet>? result;
            if (!_resourceNameToRawOperationSets.TryGetValue(resourceName, out result))
            {
                result = new HashSet<OperationSet>();
                _resourceNameToRawOperationSets.Add(resourceName, result);
            }
            result.Add(operationSet);
        }

        private void CategorizeOperationGroups()
        {
            foreach (var operationGroup in _codeModel.OperationGroups)
            {
                var requestPathList = new HashSet<string>();
                _operationGroupToRequestPaths.Add(operationGroup, requestPathList);
                foreach (var operation in operationGroup.Operations)
                {
                    var path = operation.GetHttpPath();
                    requestPathList.Add(path);
                    if (_rawRequestPathToOperationSets.TryGetValue(path, out var rawOperationSet))
                    {
                        rawOperationSet.Add(operation, operationGroup);
                    }
                    else
                    {
                        rawOperationSet = new OperationSet(path)
                        {
                            {operation, operationGroup }
                        };
                        _rawRequestPathToOperationSets.Add(path, rawOperationSet);
                    }
                }
            }
        }
    }
}<|MERGE_RESOLUTION|>--- conflicted
+++ resolved
@@ -12,6 +12,7 @@
 using AutoRest.CSharp.Generation.Types;
 using AutoRest.CSharp.Input;
 using AutoRest.CSharp.Mgmt.Decorator;
+using AutoRest.CSharp.Mgmt.Models;
 using AutoRest.CSharp.Mgmt.Output;
 using AutoRest.CSharp.Output.Builders;
 using AutoRest.CSharp.Output.Models;
@@ -53,7 +54,7 @@
         /// considering of the extension resources, one resource name might correspond to multiple operation sets
         /// This must be initialized before other maps
         /// </summary>
-        private Dictionary<string, HashSet<OperationSet>> _resourceNameToRawOperationSets;
+        private Dictionary<string, HashSet<OperationSet>> _resourceNameToOperationSets;
 
         private Dictionary<Schema, TypeProvider>? _resourceModels;
         private Dictionary<string, TypeProvider> _nameToTypeProvider;
@@ -72,11 +73,7 @@
         /// This is a map from raw request path to their corresponding <see cref="OperationSet"/>,
         /// which is a collection of the operations with the same raw request path
         /// </summary>
-<<<<<<< HEAD
-        private Dictionary<string, RawOperationSet> _rawRequestPathToOperationSets;
-=======
-        private Dictionary<string, OperationSet> _rawRequestPathToOperations;
->>>>>>> 0315ed53
+        private Dictionary<string, OperationSet> _rawRequestPathToOperationSets;
 
         /// <summary>
         /// This is a map from <see cref="OperationGroup"/> to the list of raw request path of its operations
@@ -95,13 +92,8 @@
             _codeModel = codeModel;
             _childNonResourceOperationGroups = new Dictionary<string, HashSet<OperationGroup>>();
             _operationGroupToRequestPaths = new Dictionary<OperationGroup, IEnumerable<string>>();
-<<<<<<< HEAD
-            _rawRequestPathToOperationSets = new Dictionary<string, RawOperationSet>();
-            _resourceNameToRawOperationSets = new Dictionary<string, HashSet<RawOperationSet>>();
-=======
-            _rawRequestPathToOperations = new Dictionary<string, OperationSet>();
-            _resourceNameToRawOperationSets = new Dictionary<string, HashSet<OperationSet>>();
->>>>>>> 0315ed53
+            _rawRequestPathToOperationSets = new Dictionary<string, OperationSet>();
+            _resourceNameToOperationSets = new Dictionary<string, HashSet<OperationSet>>();
             _nameToTypeProvider = new Dictionary<string, TypeProvider>();
             _mergedOperations = _mgmtConfiguration.MergeOperations.SelectMany(kv => kv.Value.Select(v => (FullOperationName: v, MethodName: kv.Key))).ToDictionary(kv => kv.FullOperationName, kv => kv.MethodName);
             _allSchemas = _codeModel.Schemas.Choices.Cast<Schema>()
@@ -211,12 +203,12 @@
         //    }
         //}
 
-        private IEnumerable<RawOperationSet>? _resourceOperationSets;
-
-        public IEnumerable<RawOperationSet> ResourceOperationSets => _resourceOperationSets ??= _resourceNameToRawOperationSets.SelectMany(pair => pair.Value);
-        public IEnumerable<RawOperationSet> OperationSets => _rawRequestPathToOperationSets.Values;
-
-        public RawOperationSet GetOperationSet(string requestPath)
+        private IEnumerable<OperationSet>? _resourceOperationSets;
+
+        public IEnumerable<OperationSet> ResourceOperationSets => _resourceOperationSets ??= _resourceNameToOperationSets.SelectMany(pair => pair.Value);
+        public IEnumerable<OperationSet> OperationSets => _rawRequestPathToOperationSets.Values;
+
+        public OperationSet GetOperationSet(string requestPath)
         {
             return _rawRequestPathToOperationSets[requestPath];
         }
@@ -484,9 +476,9 @@
                 return _rawRequestPathToArmResource;
 
             _rawRequestPathToArmResource = new Dictionary<string, Resource>();
-            foreach ((var resourceName, var rawOperationSets) in _resourceNameToRawOperationSets)
-            {
-                var resourceOperationsList = FindResourceToChildOperationsMap(rawOperationSets);
+            foreach ((var resourceName, var operationSets) in _resourceNameToOperationSets)
+            {
+                var resourceOperationsList = FindResourceToChildOperationsMap(operationSets);
                 foreach (var resourceOperations in resourceOperationsList)
                 {
                     // TODO -- we need to give them different names
@@ -508,9 +500,9 @@
                 return _rawRequestPathToResourceContainer;
 
             _rawRequestPathToResourceContainer = new Dictionary<string, ResourceContainer>();
-            foreach ((var resourceName, var rawOperationSets) in _resourceNameToRawOperationSets)
-            {
-                var resourceOperationsList = FindResourceToChildOperationsMap(rawOperationSets);
+            foreach ((var resourceName, var operationSets) in _resourceNameToOperationSets)
+            {
+                var resourceOperationsList = FindResourceToChildOperationsMap(operationSets);
                 foreach (var resourceOperations in resourceOperationsList)
                 {
                     // ensure this set of OperationSets are either all singletons, or none of them is singleton
@@ -531,15 +523,15 @@
             return _rawRequestPathToResourceContainer;
         }
 
-        private List<Dictionary<RawOperationSet, HashSet<Operation>>> FindResourceToChildOperationsMap(IEnumerable<RawOperationSet> resourceOperationSets)
+        private List<Dictionary<OperationSet, HashSet<Operation>>> FindResourceToChildOperationsMap(IEnumerable<OperationSet> resourceOperationSets)
         { 
-            var result = new List<Dictionary<RawOperationSet, HashSet<Operation>>>();
+            var result = new List<Dictionary<OperationSet, HashSet<Operation>>>();
 
             foreach (var resourceOperationSet in resourceOperationSets)
             {
                 // get all the child operations from the map
                 var childOperations = ChildOperations[resourceOperationSet.RequestPath];
-                result.Add(new Dictionary<RawOperationSet, HashSet<Operation>>
+                result.Add(new Dictionary<OperationSet, HashSet<Operation>>
                 {
                     { resourceOperationSet, childOperations }
                 });
@@ -585,7 +577,7 @@
             foreach (var entry in ResourceSchemaMap)
             {
                 var schema = entry.Key;
-                if (_resourceNameToRawOperationSets.TryGetValue(schema.Name, out var operationSets))
+                if (_resourceNameToOperationSets.TryGetValue(schema.Name, out var operationSets))
                 {
                     // we are iterating over the ResourceSchemaMap, the value can only be [ResourceData]s
                     var resourceData = (ResourceData)entry.Value;
@@ -650,11 +642,11 @@
 
             if (_context.Configuration.PublicClients)
             {
-                foreach ((_, var rawOperationSet) in _rawRequestPathToOperationSets)
-                {
-                    if (rawOperationSet.IsResource(_mgmtConfiguration))
-                    {
-                        foreach (var operation in rawOperationSet)
+                foreach ((_, var operationSet) in _rawRequestPathToOperationSets)
+                {
+                    if (operationSet.IsResource(_mgmtConfiguration))
+                    {
+                        foreach (var operation in operationSet)
                         {
                             if (!operation.IsLongRunning
                                 && operation.Requests.FirstOrDefault().Protocol.Http is HttpRequest httpRequest
@@ -663,10 +655,10 @@
                                 _nonLongRunningOperations.Add(
                                     operation,
                                     new NonLongRunningOperation(
-                                        rawOperationSet[operation],
+                                        operationSet[operation],
                                         operation,
                                         _context,
-                                        FindLongRunningOperationInfo(rawOperationSet[operation], operation)
+                                        FindLongRunningOperationInfo(operationSet[operation], operation)
                                     )
                                 );
                             }
@@ -718,7 +710,7 @@
 
             foreach (var schema in _allSchemas)
             {
-                if (_resourceNameToRawOperationSets.ContainsKey(schema.Name))
+                if (_resourceNameToOperationSets.ContainsKey(schema.Name))
                 {
                     continue;
                 }
@@ -735,7 +727,7 @@
 
             foreach (var schema in _allSchemas)
             {
-                if (_resourceNameToRawOperationSets.ContainsKey(schema.Name))
+                if (_resourceNameToOperationSets.ContainsKey(schema.Name))
                 {
                     TypeProvider typeOfModel = BuildResourceModel(schema);
                     resourceModels.Add(schema, typeOfModel);
@@ -832,10 +824,10 @@
         private void AddOperationSetToResourceMap(string resourceName, OperationSet operationSet)
         {
             HashSet<OperationSet>? result;
-            if (!_resourceNameToRawOperationSets.TryGetValue(resourceName, out result))
+            if (!_resourceNameToOperationSets.TryGetValue(resourceName, out result))
             {
                 result = new HashSet<OperationSet>();
-                _resourceNameToRawOperationSets.Add(resourceName, result);
+                _resourceNameToOperationSets.Add(resourceName, result);
             }
             result.Add(operationSet);
         }
@@ -850,17 +842,17 @@
                 {
                     var path = operation.GetHttpPath();
                     requestPathList.Add(path);
-                    if (_rawRequestPathToOperationSets.TryGetValue(path, out var rawOperationSet))
-                    {
-                        rawOperationSet.Add(operation, operationGroup);
+                    if (_rawRequestPathToOperationSets.TryGetValue(path, out var operationSet))
+                    {
+                        operationSet.Add(operation, operationGroup);
                     }
                     else
                     {
-                        rawOperationSet = new OperationSet(path)
+                        operationSet = new OperationSet(path)
                         {
                             {operation, operationGroup }
                         };
-                        _rawRequestPathToOperationSets.Add(path, rawOperationSet);
+                        _rawRequestPathToOperationSets.Add(path, operationSet);
                     }
                 }
             }
