--- conflicted
+++ resolved
@@ -23,11 +23,7 @@
         private Dictionary<OperationGroup, ResourceOperation>? _resourceOperations;
         private Dictionary<OperationGroup, ResourceContainer>? _resourceContainers;
         private Dictionary<OperationGroup, ResourceData>? _resourceData;
-<<<<<<< HEAD
-        private Dictionary<string, Resource>? _armResource;
-=======
         private Dictionary<OperationGroup, Resource>? _armResource;
->>>>>>> d274fa78
 
         private Dictionary<Schema, TypeProvider>? _resourceModels;
         private Dictionary<string, List<OperationGroup>> _operationGroups;
@@ -143,11 +139,7 @@
                 {
                     foreach (var operation in operations)
                     {
-<<<<<<< HEAD
-                        if (!_resourceData.ContainsKey(operation) && (operation.Key != "SKIP"))
-=======
                         if (!_resourceData.ContainsKey(operation))
->>>>>>> d274fa78
                         {
                             var resourceData = new ResourceData((ObjectSchema)schema, operation, _context);
                             CSharpType? inherits = ((ObjectType)entry.Value).Inherits;
@@ -183,11 +175,7 @@
                     {
                         if (!_armResource.ContainsKey(operation))
                         {
-<<<<<<< HEAD
-                            _armResource.Add(operation.Resource, new Resource(operation, _context));
-=======
                             _armResource.Add(operation, new Resource(operation.Resource(_mgmtConfiguration), _context));
->>>>>>> d274fa78
                         }
                     }
                 }
