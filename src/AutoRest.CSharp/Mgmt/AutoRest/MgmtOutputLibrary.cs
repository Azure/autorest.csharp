﻿// Copyright (c) Microsoft Corporation. All rights reserved.
// Licensed under the MIT License.

using System;
using System.Collections.Generic;
using System.Diagnostics;
using System.Linq;
using AutoRest.CSharp.AutoRest.Plugins;
using AutoRest.CSharp.Common.Output.Models;
using AutoRest.CSharp.Generation.Types;
using AutoRest.CSharp.Input;
using AutoRest.CSharp.Mgmt.Decorator;
using AutoRest.CSharp.Mgmt.Output;
using AutoRest.CSharp.Output.Models;
using AutoRest.CSharp.Output.Models.Requests;
using AutoRest.CSharp.Output.Models.Types;

namespace AutoRest.CSharp.Mgmt.AutoRest
{
    internal class MgmtOutputLibrary : OutputLibrary
    {
        private enum ResourceType
        {
            Default,
            Tuple
        }

        private BuildContext<MgmtOutputLibrary> _context;
        private CodeModel _codeModel;
        private MgmtConfiguration _mgmtConfiguration;

        private Dictionary<OperationGroup, MgmtRestClient>? _restClients;

        private Dictionary<ResourceType, Dictionary<OperationGroup, ResourceOperation>>? _resourceOperations;
        private Dictionary<ResourceType, Dictionary<OperationGroup, ResourceContainer>>? _resourceContainers;
        private Dictionary<OperationGroup, ResourceData>? _resourceData;
        private Dictionary<OperationGroup, Resource>? _armResource;

        private Dictionary<Schema, TypeProvider>? _resourceModels;
        private Dictionary<string, List<OperationGroup>> _operationGroups;
        private Dictionary<string, TypeProvider> _nameToTypeProvider;
        private IEnumerable<Schema> _allSchemas;
        private Dictionary<Operation, MgmtLongRunningOperation>? _longRunningOperations;
        private Dictionary<Operation, NonLongRunningOperation>? _nonLongRunningOperations;
        private Dictionary<string, OperationGroup> _nonResourceOperationGroupMapping;

        public MgmtOutputLibrary(CodeModel codeModel, BuildContext<MgmtOutputLibrary> context) : base(codeModel, context)
        {
            _codeModel = codeModel;
            _context = context;
            _mgmtConfiguration = context.Configuration.MgmtConfiguration;
            _operationGroups = new Dictionary<string, List<OperationGroup>>();
            NonResourceOperationGroups = new Dictionary<string, List<OperationGroup>>();
            _nameToTypeProvider = new Dictionary<string, TypeProvider>();
            _nonResourceOperationGroupMapping = new Dictionary<string, OperationGroup>();
            _allSchemas = _codeModel.Schemas.Choices.Cast<Schema>()
                .Concat(_codeModel.Schemas.SealedChoices)
                .Concat(_codeModel.Schemas.Objects)
                .Concat(_codeModel.Schemas.Groups);
            RestApiOperationGroup = GetRestApiOperationGroup();
            DecorateOperationGroup();
        }

        public OperationGroup? RestApiOperationGroup { get; }

        public IEnumerable<Resource> ArmResource => EnsureArmResource().Values;

        public IEnumerable<ResourceData> ResourceData => EnsureResourceData().Values;

        public IEnumerable<MgmtRestClient> RestClients => EnsureRestClients().Values;

        public IEnumerable<ResourceOperation> ResourceOperations => EnsureResourceOperations()[ResourceType.Default].Values;

        public IEnumerable<ResourceOperation> TupleResourceOperations => EnsureResourceOperations()[ResourceType.Tuple].Values;

        public IEnumerable<ResourceContainer> ResourceContainers => EnsureResourceContainers()[ResourceType.Default].Values;

        public IEnumerable<ResourceContainer> TupleResourceContainers => EnsureResourceContainers()[ResourceType.Tuple].Values;

        public IEnumerable<MgmtLongRunningOperation> LongRunningOperations => EnsureLongRunningOperations().Values;

        public IEnumerable<NonLongRunningOperation> NonLongRunningOperations => EnsureNonLongRunningOperations().Values;

        /// <summary>
        /// A mapping of parent operation group to child operation groups that are list only.
        /// </summary>
        public Dictionary<string, List<OperationGroup>> NonResourceOperationGroups { get; private set; }

        private static HashSet<string> ResourceTypes = new HashSet<string>
        {
            "resourceGroups",
            "subscriptions",
            "tenant"
        };

        private Dictionary<Schema, TypeProvider>? _models;

        public Dictionary<Schema, TypeProvider> ResourceSchemaMap => _resourceModels ??= BuildResourceModels();

        internal Dictionary<Schema, TypeProvider> SchemaMap => _models ??= BuildModels();

        public IEnumerable<TypeProvider> Models => SchemaMap.Values;

        public OperationGroup? GetOperationGroupForNonResource(string modelName)
        {
            OperationGroup? result = null;
            _nonResourceOperationGroupMapping.TryGetValue(modelName, out result);
            return result;
        }

        public ResourceOperation GetResourceOperation(OperationGroup operationGroup)
        {
            ResourceOperation? result;
            if (!EnsureResourceOperations()[ResourceType.Default].TryGetValue(operationGroup, out result))
            {
                result = EnsureResourceOperations()[ResourceType.Tuple][operationGroup];
            }
            return result;
        }

        public ResourceContainer GetResourceContainer(OperationGroup operationGroup)
        {
            ResourceContainer? result;
            if (!EnsureResourceContainers()[ResourceType.Default].TryGetValue(operationGroup, out result))
            {
                result = EnsureResourceContainers()[ResourceType.Tuple][operationGroup];
            }
            return result;
        }

        internal ResourceData? GetResourceDataFromSchema(string schemaName)
        {
            List<OperationGroup>? operationGroups;
            OperationGroup opGroup;
            if (_operationGroups.TryGetValue(schemaName, out operationGroups))
                opGroup = operationGroups.FirstOrDefault();
            else
                return null;

            return GetResourceData(opGroup);
        }

        public ResourceData GetResourceData(OperationGroup operationGroup) => EnsureResourceData()[operationGroup];

        /// <summary>
        /// Looks up a <see cref="Resource" /> object by <see cref="OperationGroup" />.
        /// </summary>
        /// <param name="operationGroup">OperationGroup object.</param>
        /// <returns>The <see cref="Resource" /> object associated with the operation group.</returns>
        public Resource GetArmResource(OperationGroup operationGroup) => EnsureArmResource()[operationGroup];

        /// <summary>
        /// Looks up a <see cref="RestClient" /> object by <see cref="OperationGroup" />.
        /// </summary>
        /// <param name="operationGroup">OperationGroup object.</param>
        /// <returns>The <see cref="RestClient" /> object associated with the operation group.</returns>
        public MgmtRestClient GetRestClient(OperationGroup operationGroup) => EnsureRestClients()[operationGroup];

        public OperationGroup? GetOperationGroupBySchema(Schema schema)
        {
            List<OperationGroup>? operationGroups;
            if (_operationGroups.TryGetValue(schema.Name, out operationGroups))
                return operationGroups.FirstOrDefault();
            return null;
        }

        internal LongRunningOperation GetLongRunningOperation(Operation op) => EnsureLongRunningOperations()[op];

        internal NonLongRunningOperation GetNonLongRunningOperation(Operation op) => EnsureNonLongRunningOperations()[op];

        internal MgmtObjectType? GetMgmtObjectFromModelName(string name)
        {
            TypeProvider? provider = _nameToTypeProvider[name];
            return provider as MgmtObjectType;
        }

        private Dictionary<OperationGroup, MgmtRestClient> EnsureRestClients()
        {
            if (_restClients != null)
            {
                return _restClients;
            }

            _restClients = new Dictionary<OperationGroup, MgmtRestClient>();
            foreach (var operationGroup in _codeModel.OperationGroups)
            {
                _restClients.Add(operationGroup, new MgmtRestClient(operationGroup, _context));
            }

            return _restClients;
        }

        private OperationGroup? GetRestApiOperationGroup()
        {
            foreach (var operationGroup in _codeModel.OperationGroups)
            {
                if (operationGroup.Key == "Operations")
                    return operationGroup;
            }

            return null;
        }

<<<<<<< HEAD
        public IEnumerable<MgmtExtensionOperation> GetMgmtExtensionOperations(string parent)
        {
            if (NonResourceOperationGroups.TryGetValue(parent, out var operationGroups))
            {
                return operationGroups.Select(operationGroup => new MgmtExtensionOperation(operationGroup, _context, ResourceTypeBuilder.TypeToExtensionName[parent] ));
            }

            return Enumerable.Empty<MgmtExtensionOperation>();
        }

        private Dictionary<OperationGroup, ResourceOperation> EnsureResourceOperations()
=======
        private Dictionary<ResourceType, Dictionary<OperationGroup, ResourceOperation>> EnsureResourceOperations()
>>>>>>> 5df3c2ae
        {
            if (_resourceOperations != null)
            {
                return _resourceOperations;
            }

            _resourceOperations = new Dictionary<ResourceType, Dictionary<OperationGroup, ResourceOperation>>();
            _resourceOperations.Add(ResourceType.Default, new Dictionary<OperationGroup, ResourceOperation>());
            _resourceOperations.Add(ResourceType.Tuple, new Dictionary<OperationGroup, ResourceOperation>());
            foreach (var operationGroup in _codeModel.GetResourceOperationGroups(_mgmtConfiguration))
            {
<<<<<<< HEAD
                if (!operationGroup.IsTupleResource(_context))
                {
                    var listOnlyChildOperationGroups = _context.Library.NonResourceOperationGroups.GetValueOrDefault(operationGroup.Key);
                    _resourceOperations.Add(operationGroup, new ResourceOperation(operationGroup, _context, listOnlyChildOperationGroups));
                }
=======
                var resourceType = operationGroup.IsTupleResource(_context) ? ResourceType.Tuple : ResourceType.Default;
                _resourceOperations[resourceType].Add(operationGroup, new ResourceOperation(operationGroup, _context));
>>>>>>> 5df3c2ae
            }

            return _resourceOperations;
        }

        private Dictionary<ResourceType, Dictionary<OperationGroup, ResourceContainer>> EnsureResourceContainers()
        {
            if (_resourceContainers != null)
            {
                return _resourceContainers;
            }

            _resourceContainers = new Dictionary<ResourceType, Dictionary<OperationGroup, ResourceContainer>>();
            _resourceContainers.Add(ResourceType.Default, new Dictionary<OperationGroup, ResourceContainer>());
            _resourceContainers.Add(ResourceType.Tuple, new Dictionary<OperationGroup, ResourceContainer>());
            foreach (var operationGroup in _codeModel.GetResourceOperationGroups(_mgmtConfiguration))
            {
                if (!operationGroup.IsSingletonResource(_context.Configuration.MgmtConfiguration))
                {
                    var resourceType = operationGroup.IsTupleResource(_context) ? ResourceType.Tuple : ResourceType.Default;
                    _resourceContainers[resourceType].Add(operationGroup, new ResourceContainer(operationGroup, _context));
                }
            }

            return _resourceContainers;
        }

        private Dictionary<OperationGroup, ResourceData> EnsureResourceData()
        {
            if (_resourceData != null)
            {
                return _resourceData;
            }

            _resourceData = new Dictionary<OperationGroup, ResourceData>();
            foreach (var entry in ResourceSchemaMap)
            {
                var schema = entry.Key;
                List<OperationGroup>? operations = _operationGroups[schema.Name];

                if (operations != null)
                {
                    foreach (var operation in operations)
                    {
                        if (!_resourceData.ContainsKey(operation))
                        {
                            var resourceData = new ResourceData((ObjectSchema)schema, operation, _context);
                            _resourceData.Add(operation, resourceData);
                        }
                    }
                }
            }

            return _resourceData;
        }

        private Dictionary<OperationGroup, Resource> EnsureArmResource()
        {
            if (_armResource != null)
            {
                return _armResource;
            }

            _armResource = new Dictionary<OperationGroup, Resource>();
            foreach (var entry in ResourceSchemaMap)
            {
                var schema = entry.Key;
                List<OperationGroup>? operations = _operationGroups[schema.Name];

                if (operations != null)
                {
                    foreach (var operation in operations)
                    {
                        if (!_armResource.ContainsKey(operation))
                        {
                            _armResource.Add(operation, new Resource(operation, _context));
                        }
                    }
                }
            }

            return _armResource;
        }

        private Dictionary<Operation, MgmtLongRunningOperation> EnsureLongRunningOperations()
        {
            if (_longRunningOperations != null)
            {
                return _longRunningOperations;
            }

            _longRunningOperations = new Dictionary<Operation, MgmtLongRunningOperation>();

            if (_context.Configuration.PublicClients)
            {
                foreach (var operationGroup in _codeModel.OperationGroups)
                {
                    foreach (var operation in operationGroup.Operations)
                    {
                        if (operation.IsLongRunning)
                        {
                            _longRunningOperations.Add(
                                operation,
                                new MgmtLongRunningOperation(
                                    operationGroup,
                                    operation,
                                    _context,
                                    FindLongRunningOperationInfo(operationGroup, operation)));
                        }
                    }
                }
            }
            return _longRunningOperations;
        }

        private Dictionary<Operation, NonLongRunningOperation> EnsureNonLongRunningOperations()
        {
            if (_nonLongRunningOperations != null)
            {
                return _nonLongRunningOperations;
            }

            _nonLongRunningOperations = new Dictionary<Operation, NonLongRunningOperation>();
            var desiredHttpMethods = new HttpMethod[] { HttpMethod.Put, HttpMethod.Delete, HttpMethod.Patch };

            if (_context.Configuration.PublicClients)
            {
                foreach (var operationGroup in _codeModel.OperationGroups)
                {
                    // if non-resource, we won't be able to get the info for LRO
                    if (operationGroup.IsResource(_mgmtConfiguration))
                    {
                        foreach (var operation in operationGroup.Operations)
                        {
                            if (!operation.IsLongRunning
                                && operation.Requests.FirstOrDefault().Protocol.Http is HttpRequest httpRequest
                                && desiredHttpMethods.Contains(httpRequest.Method))
                            {
                                _nonLongRunningOperations.Add(
                                    operation,
                                    new NonLongRunningOperation(
                                        operationGroup,
                                        operation,
                                        _context,
                                        FindLongRunningOperationInfo(operationGroup, operation)
                                    )
                                );
                            }
                        }
                    }
                }
            }

            return _nonLongRunningOperations;
        }

        public override CSharpType FindTypeForSchema(Schema schema)
        {
            TypeProvider? result;
            if (!SchemaMap.TryGetValue(schema, out result) && !ResourceSchemaMap.TryGetValue(schema, out result))
            {
                throw new KeyNotFoundException($"{schema.Name} was not found in model and resource schema map");
            }

            return result.Type;
        }

        public override CSharpType? FindTypeByName(string originalName)
        {
            TypeProvider? provider = _nameToTypeProvider[originalName];
            provider ??= ResourceSchemaMap.Values.FirstOrDefault(m => m.Type.Name == originalName);
            return provider?.Type;
        }

        public LongRunningOperationInfo FindLongRunningOperationInfo(OperationGroup operationGroup, Operation operation)
        {
            var mgmtRestClient = GetRestClient(operationGroup);

            Debug.Assert(mgmtRestClient != null, "Unexpected. Unable find matching rest client.");

            var nextOperationMethod = operation?.Language?.Default?.Paging != null
                ? mgmtRestClient.GetNextOperationMethod(operation.Requests.Single())
                : null;

            return new LongRunningOperationInfo(
                "public",
                mgmtRestClient.ClientPrefix,
                nextOperationMethod);
        }

        private Dictionary<Schema, TypeProvider> BuildModels()
        {
            var models = new Dictionary<Schema, TypeProvider>();

            foreach (var schema in _allSchemas)
            {
                if (_operationGroups.ContainsKey(schema.Name))
                {
                    continue;
                }
                TypeProvider typeOfModel = BuildModel(schema);
                models.Add(schema, typeOfModel);
                _nameToTypeProvider.Add(schema.Name, typeOfModel);
            }
            return models;
        }

        private Dictionary<Schema, TypeProvider> BuildResourceModels()
        {
            var resourceModels = new Dictionary<Schema, TypeProvider>();

            foreach (var schema in _allSchemas)
            {
                if (_operationGroups.ContainsKey(schema.Name))
                {
                    TypeProvider typeOfModel = BuildResourceModel(schema);
                    resourceModels.Add(schema, typeOfModel);
                    _nameToTypeProvider.Add(schema.Name, typeOfModel); // TODO: ADO #5829 create new dictionary that allows look-up with multiple key types to eliminate duplicate dictionaries
                }
            }
            return resourceModels;
        }

        private TypeProvider BuildModel(Schema schema) => schema switch
        {
            SealedChoiceSchema sealedChoiceSchema => (TypeProvider)new EnumType(sealedChoiceSchema, _context),
            ChoiceSchema choiceSchema => new EnumType(choiceSchema, _context),
            ObjectSchema objectSchema => new MgmtObjectType(objectSchema, _context, false),
            _ => throw new NotImplementedException()
        };

        private TypeProvider BuildResourceModel(Schema schema) => schema switch
        {
            ObjectSchema objectSchema => new MgmtObjectType(objectSchema, _context, true),
            _ => throw new NotImplementedException()
        };

        private void DecorateOperationGroup()
        {
            foreach (var operationGroup in _codeModel.OperationGroups)
            {
                ResourceTypes.Add(operationGroup.ResourceType(_mgmtConfiguration));

                // TODO better support for extension resources
                string? parent;
                if (_mgmtConfiguration.OperationGroupToParent.TryGetValue(operationGroup.Key, out parent))
                {
                    // If overriden, add parent to known types list (trusting user input)
                    ResourceTypes.Add(parent);
                }
<<<<<<< HEAD
                if (operationGroup.IsListOnly(_mgmtConfiguration) || !operationGroup.IsResource(_mgmtConfiguration))
                {
                    AddOperationGroupToNonResourceMap(operationGroup);
                }
                else
                {
                    AddOperationGroupToResourceMap(operationGroup);
=======
                if (operationsGroup.IsResource(_mgmtConfiguration))
                {
                    AddOperationGroupToResourceMap(operationsGroup);
                }
                else
                {
                    AddNonResourceOperationGroupMapping(operationsGroup);
>>>>>>> 5df3c2ae
                }
            }
            ParentDetection.VerfiyParents(_codeModel.OperationGroups, ResourceTypes, _mgmtConfiguration);
        }

<<<<<<< HEAD
        private void AddOperationGroupToNonResourceMap(OperationGroup operationGroup)
        {
            if (_mgmtConfiguration.OperationGroupToParent.TryGetValue(operationGroup.Key, out var parent))
            {
                if (NonResourceOperationGroups.ContainsKey(parent))
                {
                    NonResourceOperationGroups[parent].Add(operationGroup);
                }
                else
                {
                    NonResourceOperationGroups[parent] = new List<OperationGroup>() { operationGroup };
                }
            }
            else
            {
                throw new Exception($"Operation group to parent mapping is not defined for {operationGroup.Key}");
=======
        private void AddNonResourceOperationGroupMapping(OperationGroup operationsGroup)
        {
            foreach (var operation in operationsGroup.Operations.Where(o=>o.Language.Default.Name == "Get"))
            {
                var responseSchema = operation.Responses.First().ResponseSchema;
                if (responseSchema != null)
                {
                    _nonResourceOperationGroupMapping[responseSchema.Name] = operationsGroup;
                }
>>>>>>> 5df3c2ae
            }
        }

        private void AddOperationGroupToResourceMap(OperationGroup operationsGroup)
        {
            List<OperationGroup>? result;
            if (!_operationGroups.TryGetValue(operationsGroup.Resource(_mgmtConfiguration), out result))
            {
                result = new List<OperationGroup>();
                _operationGroups.Add(operationsGroup.Resource(_mgmtConfiguration), result);
            }
            result.Add(operationsGroup);
        }
    }
}<|MERGE_RESOLUTION|>--- conflicted
+++ resolved
@@ -201,7 +201,6 @@
             return null;
         }
 
-<<<<<<< HEAD
         public IEnumerable<MgmtExtensionOperation> GetMgmtExtensionOperations(string parent)
         {
             if (NonResourceOperationGroups.TryGetValue(parent, out var operationGroups))
@@ -212,10 +211,7 @@
             return Enumerable.Empty<MgmtExtensionOperation>();
         }
 
-        private Dictionary<OperationGroup, ResourceOperation> EnsureResourceOperations()
-=======
         private Dictionary<ResourceType, Dictionary<OperationGroup, ResourceOperation>> EnsureResourceOperations()
->>>>>>> 5df3c2ae
         {
             if (_resourceOperations != null)
             {
@@ -227,16 +223,9 @@
             _resourceOperations.Add(ResourceType.Tuple, new Dictionary<OperationGroup, ResourceOperation>());
             foreach (var operationGroup in _codeModel.GetResourceOperationGroups(_mgmtConfiguration))
             {
-<<<<<<< HEAD
-                if (!operationGroup.IsTupleResource(_context))
-                {
-                    var listOnlyChildOperationGroups = _context.Library.NonResourceOperationGroups.GetValueOrDefault(operationGroup.Key);
-                    _resourceOperations.Add(operationGroup, new ResourceOperation(operationGroup, _context, listOnlyChildOperationGroups));
-                }
-=======
                 var resourceType = operationGroup.IsTupleResource(_context) ? ResourceType.Tuple : ResourceType.Default;
-                _resourceOperations[resourceType].Add(operationGroup, new ResourceOperation(operationGroup, _context));
->>>>>>> 5df3c2ae
+                var listOnlyChildOperationGroups = _context.Library.NonResourceOperationGroups.GetValueOrDefault(operationGroup.Key);
+                _resourceOperations[resourceType].Add(operationGroup, new ResourceOperation(operationGroup, _context, listOnlyChildOperationGroups));
             }
 
             return _resourceOperations;
@@ -487,46 +476,38 @@
                     // If overriden, add parent to known types list (trusting user input)
                     ResourceTypes.Add(parent);
                 }
-<<<<<<< HEAD
-                if (operationGroup.IsListOnly(_mgmtConfiguration) || !operationGroup.IsResource(_mgmtConfiguration))
-                {
+                if (operationGroup.IsResource(_mgmtConfiguration))
+                {
+                    AddOperationGroupToResourceMap(operationGroup);
+                }
+                else
+                {
+                    AddNonResourceOperationGroupMapping(operationGroup);
                     AddOperationGroupToNonResourceMap(operationGroup);
                 }
+            }
+            ParentDetection.VerfiyParents(_codeModel.OperationGroups, ResourceTypes, _mgmtConfiguration);
+        }
+
+        private void AddOperationGroupToNonResourceMap(OperationGroup operationGroup) // todo: figure out difference with AddNonResourceOperationGroupMapping
+        {
+            if (_mgmtConfiguration.OperationGroupToParent.TryGetValue(operationGroup.Key, out var parent))
+            {
+                if (NonResourceOperationGroups.ContainsKey(parent))
+                {
+                    NonResourceOperationGroups[parent].Add(operationGroup);
+                }
                 else
                 {
-                    AddOperationGroupToResourceMap(operationGroup);
-=======
-                if (operationsGroup.IsResource(_mgmtConfiguration))
-                {
-                    AddOperationGroupToResourceMap(operationsGroup);
-                }
-                else
-                {
-                    AddNonResourceOperationGroupMapping(operationsGroup);
->>>>>>> 5df3c2ae
-                }
-            }
-            ParentDetection.VerfiyParents(_codeModel.OperationGroups, ResourceTypes, _mgmtConfiguration);
-        }
-
-<<<<<<< HEAD
-        private void AddOperationGroupToNonResourceMap(OperationGroup operationGroup)
-        {
-            if (_mgmtConfiguration.OperationGroupToParent.TryGetValue(operationGroup.Key, out var parent))
-            {
-                if (NonResourceOperationGroups.ContainsKey(parent))
-                {
-                    NonResourceOperationGroups[parent].Add(operationGroup);
-                }
-                else
-                {
                     NonResourceOperationGroups[parent] = new List<OperationGroup>() { operationGroup };
                 }
             }
             else
             {
                 throw new Exception($"Operation group to parent mapping is not defined for {operationGroup.Key}");
-=======
+            }
+        }
+
         private void AddNonResourceOperationGroupMapping(OperationGroup operationsGroup)
         {
             foreach (var operation in operationsGroup.Operations.Where(o=>o.Language.Default.Name == "Get"))
@@ -536,7 +517,6 @@
                 {
                     _nonResourceOperationGroupMapping[responseSchema.Name] = operationsGroup;
                 }
->>>>>>> 5df3c2ae
             }
         }
 
