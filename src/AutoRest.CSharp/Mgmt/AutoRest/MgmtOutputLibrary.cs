--- conflicted
+++ resolved
@@ -22,11 +22,7 @@
         private Dictionary<OperationGroup, MgmtRestClient>? _restClients;
         private Dictionary<OperationGroup, ResourceOperation>? _resourceOperations;
         private Dictionary<OperationGroup, ResourceContainer>? _resourceContainers;
-<<<<<<< HEAD
-        private Dictionary<string, ResourceData>? _resourceData;
-=======
         private Dictionary<OperationGroup, ResourceData>? _resourceData;
->>>>>>> 48b29322
         private Dictionary<OperationGroup, Resource>? _armResource;
 
         private Dictionary<Schema, TypeProvider>? _resourceModels;
