--- conflicted
+++ resolved
@@ -103,7 +103,9 @@
             DecorateOperationSets();
         }
 
-<<<<<<< HEAD
+        public Dictionary<CSharpType, OperationSource> CSharpTypeToOperationSource { get; } = new Dictionary<CSharpType, OperationSource>();
+        public IEnumerable<OperationSource> OperationSources => CSharpTypeToOperationSource.Values;
+
         private void UpdateParameterNames()
         {
             Dictionary<Schema, Dictionary<HttpMethod, int>> usageCounts = new Dictionary<Schema, Dictionary<HttpMethod, int>>();
@@ -166,12 +168,6 @@
                 }
             }
         }
-=======
-        public Dictionary<CSharpType, OperationSource> CSharpTypeToOperationSource { get; } = new Dictionary<CSharpType, OperationSource>();
-
-        public IEnumerable<OperationSource> OperationSources => CSharpTypeToOperationSource.Values;
-
->>>>>>> 0679c905
 
         private void UpdateFrameworkTypes(IEnumerable<Schema> allSchemas)
         {
