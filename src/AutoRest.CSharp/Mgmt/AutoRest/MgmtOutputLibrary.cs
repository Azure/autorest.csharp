﻿// Copyright (c) Microsoft Corporation. All rights reserved.
// Licensed under the MIT License.

using System;
using System.Collections.Generic;
using System.ComponentModel.DataAnnotations;
using System.Diagnostics;
using System.Diagnostics.CodeAnalysis;
using System.IO.Pipes;
using System.Linq;
using AutoRest.CSharp.Common.Output.Builders;
using AutoRest.CSharp.Generation.Types;
using AutoRest.CSharp.Input;
using AutoRest.CSharp.Mgmt.Decorator;
using AutoRest.CSharp.Mgmt.Models;
using AutoRest.CSharp.Mgmt.Output;
using AutoRest.CSharp.Output.Builders;
using AutoRest.CSharp.Output.Models;
using AutoRest.CSharp.Output.Models.Requests;
using AutoRest.CSharp.Output.Models.Types;
using AutoRest.CSharp.Utilities;
using Azure.ResourceManager.Core;
using Azure.ResourceManager.Management;
using Azure.ResourceManager.Resources;

namespace AutoRest.CSharp.Mgmt.AutoRest
{
    internal class MgmtOutputLibrary : OutputLibrary
    {
        /// <summary>
        /// This is a map from resource name to a list of <see cref="OperationSet"/>
        /// considering of the extension resources, one resource name might correspond to multiple operation sets
        /// This must be initialized before other maps
        /// </summary>
        private CachedDictionary<string, HashSet<OperationSet>> ResourceDataSchemaNameToOperationSets { get; }

        /// <summary>
        /// This is a map from raw request path to their corresponding <see cref="OperationSet"/>,
        /// which is a collection of the operations with the same raw request path
        /// </summary>
        private CachedDictionary<string, OperationSet> RawRequestPathToOperationSets { get; }

        /// <summary>
        /// This is a map from raw request path to the corresponding <see cref="MgmtRestClient"/>
        /// The type of values is a HashSet of <see cref="MgmtRestClient"/>, because we might get the case that multiple operation groups might share the same request path
        /// </summary>
        private CachedDictionary<string, HashSet<MgmtRestClient>> RawRequestPathToRestClient { get; }

        /// <summary>
        /// This is a map from raw request path to the corresponding <see cref="ResourceData"/>
        /// This must be initialized before other maps
        /// </summary>
        private CachedDictionary<string, ResourceData> RawRequestPathToResourceData { get; }

        /// <summary>
        /// This is a map from request path to the <see cref="ResourceObjectAssociation"/> which consists from <see cref="ResourceTypeSegment"/>, <see cref="Output.ResourceData"/>, <see cref="Resource"/> and <see cref="ResouColl"/>
        /// </summary>
        private CachedDictionary<RequestPath, ResourceObjectAssociation> RequestPathToResources { get; }

        public CachedDictionary<RestClientMethod, PagingMethod> PagingMethods { get; }

        private CachedDictionary<Operation, RestClientMethod> RestClientMethods { get; }

        private CachedDictionary<Schema, TypeProvider> AllSchemaMap { get; }

        public CachedDictionary<Schema, TypeProvider> ResourceSchemaMap { get; }

        internal CachedDictionary<Schema, TypeProvider> SchemaMap { get; }

        private CachedDictionary<string, HashSet<Operation>> ChildOperations { get; }

        private Dictionary<string, TypeProvider> _nameToTypeProvider;
        private IEnumerable<Schema> _allSchemas;

        private Dictionary<string, string> _mergedOperations;

        /// <summary>
        /// This is a map from <see cref="OperationGroup"/> to the list of raw request path of its operations
        /// </summary>
        private Dictionary<OperationGroup, IEnumerable<string>> _operationGroupToRequestPaths;

        public MgmtOutputLibrary()
        {
            OmitOperationGroups.RemoveOperationGroups();
<<<<<<< HEAD
            UpdateSubscriptionIdForAllResource();
=======
            MgmtContext.CodeModel.UpdateSubscriptionIdForAllResource();
>>>>>>> 736d2204
            _operationGroupToRequestPaths = new Dictionary<OperationGroup, IEnumerable<string>>();
            RawRequestPathToOperationSets = new CachedDictionary<string, OperationSet>(CategorizeOperationGroups);
            ResourceDataSchemaNameToOperationSets = new CachedDictionary<string, HashSet<OperationSet>>(DecorateOperationSets);
            RawRequestPathToRestClient = new CachedDictionary<string, HashSet<MgmtRestClient>>(EnsureRestClients);
            RawRequestPathToResourceData = new CachedDictionary<string, ResourceData>(EnsureRequestPathToResourceData);
            RequestPathToResources = new CachedDictionary<RequestPath, ResourceObjectAssociation>(EnsureRequestPathToResourcesMap);
            PagingMethods = new CachedDictionary<RestClientMethod, PagingMethod>(EnsurePagingMethods);
            RestClientMethods = new CachedDictionary<Operation, RestClientMethod>(EnsureRestClientMethods);
            AllSchemaMap = new CachedDictionary<Schema, TypeProvider>(InitializeModels);
            ResourceSchemaMap = new CachedDictionary<Schema, TypeProvider>(EnsureResourceSchemaMap);
            SchemaMap = new CachedDictionary<Schema, TypeProvider>(EnsureSchemaMap);
            ChildOperations = new CachedDictionary<string, HashSet<Operation>>(EnsureResourceChildOperations);
            _nameToTypeProvider = new Dictionary<string, TypeProvider>();
            _mergedOperations = MgmtContext.MgmtConfiguration.MergeOperations
                .SelectMany(kv => kv.Value.Select(v => (FullOperationName: v, MethodName: kv.Key)))
                .ToDictionary(kv => kv.FullOperationName, kv => kv.MethodName);
            _allSchemas = MgmtContext.CodeModel.Schemas.Choices.Cast<Schema>()
                .Concat(MgmtContext.CodeModel.Schemas.SealedChoices)
                .Concat(MgmtContext.CodeModel.Schemas.Objects)
                .Concat(MgmtContext.CodeModel.Schemas.Groups);
<<<<<<< HEAD

            //this is where we change property types to use csharp standards like BlobUri of type string becomes BlobUri of type Uri
            UpdateFrameworkTypes(_allSchemas);

            // We can only manipulate objects from the code model, not RestClientMethod
            ReorderOperationParameters();
        }

        public Dictionary<CSharpType, OperationSource> CSharpTypeToOperationSource { get; } = new Dictionary<CSharpType, OperationSource>();
        public IEnumerable<OperationSource> OperationSources => CSharpTypeToOperationSource.Values;

        private Dictionary<string, Schema> UpdatePatchParameterNames()
        {
            Dictionary<Schema, int> usageCounts = new Dictionary<Schema, int>();
            Dictionary<string, Schema> updatedModels = new Dictionary<string, Schema>();
            foreach (var operationGroup in MgmtContext.CodeModel.OperationGroups)
            {
                foreach (var operation in operationGroup.Operations)
                {
                    foreach (var request in operation.Requests)
                    {
                        var httpRequest = request.Protocol.Http as HttpRequest;
                        if (httpRequest is null)
                            continue;

                        var bodyParam = request.Parameters.FirstOrDefault(p => p.In == ParameterLocation.Body)?.Schema;
                        if (bodyParam is null)
                            continue;

                        IncrementCount(usageCounts, bodyParam);
                    }
                    foreach (var response in operation.Responses)
                    {
                        var responseSchema = response.ResponseSchema;
                        if (responseSchema is null)
                            continue;

                        IncrementCount(usageCounts, responseSchema);
                    }
                }
            }

            foreach (var operationGroup in MgmtContext.CodeModel.OperationGroups)
            {
                foreach (var operation in operationGroup.Operations)
                {
                    foreach (var request in operation.Requests)
                    {
                        var httpRequest = request.Protocol.Http as HttpRequest;
                        if (httpRequest is null)
                            continue;

                        if (httpRequest.Method != HttpMethod.Patch)
                            continue;

                        var bodyParam = request.Parameters.FirstOrDefault(p => p.In == ParameterLocation.Body);
                        if (bodyParam is null)
                            continue;

                        if (!usageCounts.TryGetValue(bodyParam.Schema, out var count))
                            continue;

                        if (count != 1)
                            continue;

                        RequestPath requestPath = GetRequestPath(operationGroup, operation);
                        var operationSet = RawRequestPathToOperationSets[requestPath];
                        var resourceDataModelName = ResourceDataSchemaNameToOperationSets.FirstOrDefault(kv => kv.Value.Contains(operationSet));
                        var name = bodyParam.Schema.Language.Default.Name;
                        if (resourceDataModelName.Key is not null)
                        {
                            //TODO handle expandable request paths.  We assume that this is fine since if all of the expanded
                            //types use the same model they should have a common name, but since this case doesn't exist yet
                            //we don't know for sure
                            if (requestPath.IsExpandable)
                                throw new InvalidOperationException($"Found expandable path in UpdatePatchParameterNames for {operationGroup.Key}.{operation.CSharpName()} : {requestPath}");
                            name = GetResourceName(resourceDataModelName.Key, operationSet, requestPath);
                            updatedModels.Add(bodyParam.Schema.Language.Default.Name, bodyParam.Schema);
                            bodyParam.Schema.Language.Default.Name = $"{name}UpdateOptions";
                            bodyParam.Language.Default.Name = "options";
                        }
                    }
                }
            }
            return updatedModels;
=======
            _allSchemas.UpdateAcronyms();
            _allSchemas.UpdateFrameworkTypes();

            // We can only manipulate objects from the code model, not RestClientMethod
            ReorderOperationParameters();
>>>>>>> 736d2204
        }

        private static void IncrementCount(Dictionary<Schema, int> usageCounts, Schema schema)
        {
            if (usageCounts.ContainsKey(schema))
            {
                usageCounts[schema]++;
            }
            else
            {
                usageCounts.Add(schema, 1);
            }
        }

        private RequestPath GetRequestPath(OperationGroup operationGroup, Operation operation)
        {
            foreach (var request in operation.Requests)
            {
                var httpRequest = request.Protocol.Http as HttpRequest;
                if (httpRequest is null)
                    continue;

<<<<<<< HEAD
                var pathSegments = RestClientBuilder.BuildRequestPathSegments(operation, request, httpRequest, new MgmtRestClientBuilder(operationGroup));
                return RequestPath.FromPathSegments(pathSegments, operation.GetHttpPath());
            }
            throw new InvalidOperationException($"We didn't find request path for {operationGroup.Key}.{operation.CSharpName()}");
        }

        private void UpdateFrameworkTypes(IEnumerable<Schema> allSchemas)
        {
            foreach (var schema in _allSchemas)
            {
                if (schema is not ObjectSchema objSchema)
                    continue;

                foreach (var property in objSchema.Properties)
                {
                    if (property.Language.Default.Name.EndsWith("Uri"))
                        property.Schema.Type = AllSchemaTypes.Uri;
                }
            }
        }

        private void UpdateSubscriptionIdForAllResource()
        {
            bool setSubParam = false;
            foreach (var operationGroup in MgmtContext.CodeModel.OperationGroups)
            {
                foreach (var op in operationGroup.Operations)
                {
                    foreach (var p in op.Parameters)
                    {
                        //updater the first subscriptionId to be 'method'
                        if (!setSubParam && p.Language.Default.Name.Equals("subscriptionId", StringComparison.OrdinalIgnoreCase))
                        {
                            setSubParam = true;
                            p.Implementation = ImplementationLocation.Method;
                        }
                        //updater the first subscriptionId to be 'method'
                        if (p.Language.Default.Name.Equals("apiVersion", StringComparison.OrdinalIgnoreCase))
                        {
                            p.Implementation = ImplementationLocation.Client;
                        }
                    }
                }
            }
        }

        // Initialize ResourceData, Models and resource manager common types
        private Dictionary<Schema, TypeProvider> InitializeModels()
        {
=======
        // Initialize ResourceData, Models and resource manager common types
        private Dictionary<Schema, TypeProvider> InitializeModels()
        {
            //_models = new Dictionary<Schema, TypeProvider>();
>>>>>>> 736d2204
            var resourceModels = new Dictionary<Schema, TypeProvider>();

            // first, construct resource data models
            foreach (var schema in _allSchemas)
            {
<<<<<<< HEAD
                var model = ResourceDataSchemaNameToOperationSets.ContainsKey(schema.Name) ? BuildResourceModel(schema) : BuildModel(schema);
                resourceModels.Add(schema, model);
                _nameToTypeProvider.Add(schema.Name, model); // TODO: ADO #5829 create new dictionary that allows look-up with multiple key types to eliminate duplicate dictionaries
            }
=======
                if (ResourceDataSchemaNameToOperationSets.ContainsKey(schema.Name))
                {
                    var model = BuildResourceModel(schema);
                    resourceModels.Add(schema, model);
                    _nameToTypeProvider.Add(schema.Name, model); // TODO: ADO #5829 create new dictionary that allows look-up with multiple key types to eliminate duplicate dictionaries
                }
                else
                {
                    var model = BuildModel(schema);
                    resourceModels.Add(schema, model);
                    _nameToTypeProvider.Add(schema.Name, model);
                }
>>>>>>> 736d2204

            //this is where we update
            var updatedModels = UpdatePatchParameterNames();
            foreach (var (oldName, schema) in updatedModels)
            {
                resourceModels.Remove(schema);
                _nameToTypeProvider.Remove(oldName);
                var model = BuildModel(schema);
                resourceModels.Add(schema, model);
                _nameToTypeProvider.Add(schema.Name, model);
            }

            // second, collect any model which can be replaced as whole (not as a property or as a base class)
            var replacedTypes = new List<MgmtObjectType>();
            foreach (var schema in MgmtContext.CodeModel.Schemas.Objects)
            {
                TypeProvider? type;

                if (resourceModels.TryGetValue(schema, out type))
                {
                    if (type is MgmtObjectType mgmtObjectType)
                    {
                        var csharpType = TypeReferenceTypeChooser.GetExactMatch(mgmtObjectType);
                        if (csharpType != null)
                        {
                            // re-construct the model with replaced csharp type (e.g. the type in Resource Manager)
                            switch (mgmtObjectType)
                            {
                                case ResourceData resourceData:
                                    replacedTypes.Add(new ResourceData(schema, csharpType.Name, csharpType.Namespace));
                                    break;
                                case MgmtReferenceType referenceType:
                                    replacedTypes.Add(new MgmtReferenceType(schema, csharpType.Name, csharpType.Namespace));
                                    break;
                                default:
                                    replacedTypes.Add(new MgmtObjectType(schema, csharpType.Name, csharpType.Namespace));
                                    break;
                            }
                        }
                    }
                }
            }

            // third, update the entries in cache maps with the new model instances
            foreach (var replacedType in replacedTypes)
            {
                var schema = replacedType.ObjectSchema;
                var name = schema.Name;
                _nameToTypeProvider[name] = replacedType;
                resourceModels[schema] = replacedType;
            }

            return resourceModels;
        }

        private IEnumerable<OperationSet>? _resourceOperationSets;
        public IEnumerable<OperationSet> ResourceOperationSets => _resourceOperationSets ??= ResourceDataSchemaNameToOperationSets.SelectMany(pair => pair.Value);

        public OperationSet GetOperationSet(string requestPath)
        {
            return RawRequestPathToOperationSets[requestPath];
        }

        public RestClientMethod GetRestClientMethod(Operation operation) => RestClientMethods[operation];

        private Dictionary<RestClientMethod, PagingMethod> EnsurePagingMethods()
        {
            var pagingMethods = new Dictionary<RestClientMethod, PagingMethod>();
            var placeholder = new TypeDeclarationOptions("Placeholder", "Placeholder", "public", false, true);
            foreach (var restClient in RestClients)
            {
                var methods = ClientBuilder.BuildPagingMethods(restClient.OperationGroup, restClient, placeholder);
                foreach (var method in methods)
                {
                    pagingMethods.Add(method.Method, method);
                }
            }

            return pagingMethods;
        }

        private Dictionary<Operation, RestClientMethod> EnsureRestClientMethods()
        {
            var restClientMethods = new Dictionary<Operation, RestClientMethod>();
            foreach (var restClient in RestClients)
            {
                foreach (var restClientMethod in restClient.Methods)
                {
                    // skip all internal methods
                    if (restClientMethod.Accessibility != "public")
                        continue;
                    restClientMethods.Add(restClientMethod.Operation, restClientMethod);
                }
            }

            return restClientMethods;
        }

        public ArmClientExtensions ArmClientExtensions => EnsureArmClientExtensions();

        private MgmtExtensions? _tenantExtensions;
        private MgmtExtensions? _managementGroupExtensions;
        private MgmtExtensions? _subscriptionExtensions;
        private MgmtExtensions? _resourceGroupsExtensions;
        private MgmtExtensions? _armResourceExtensions;
        public MgmtExtensions TenantExtensions => _tenantExtensions ??= EnsureExtensions(typeof(Tenant), RequestPath.Tenant);
        public MgmtExtensions SubscriptionExtensions => _subscriptionExtensions ??= EnsureExtensions(typeof(Subscription), RequestPath.Subscription);
        public MgmtExtensions ResourceGroupExtensions => _resourceGroupsExtensions ??= EnsureExtensions(typeof(ResourceGroup), RequestPath.ResourceGroup);
        public MgmtExtensions ManagementGroupExtensions => _managementGroupExtensions ??= EnsureExtensions(typeof(ManagementGroup), RequestPath.ManagementGroup);
        public MgmtExtensions ArmResourceExtensions => _armResourceExtensions ??= EnsureExtensions(typeof(ArmResource), RequestPath.Any);

        private MgmtExtensionClient? _tenantExtensionClient;
        private MgmtExtensionClient? _managementGroupExtensionClient;
        private MgmtExtensionClient? _subscriptionExtensionClient;
        private MgmtExtensionClient? _resourceGroupExtensionClient;
        public MgmtExtensionClient SubscriptionExtensionsClient => _subscriptionExtensionClient ??= EnsureExtensionsClient(SubscriptionExtensions);
        public MgmtExtensionClient ResourceGroupExtensionsClient => _resourceGroupExtensionClient ??= EnsureExtensionsClient(ResourceGroupExtensions);
        public MgmtExtensionClient TenantExtensionsClient => _tenantExtensionClient ??= EnsureExtensionsClient(TenantExtensions);
        public MgmtExtensionClient ManagementGroupExtensionsClient => _managementGroupExtensionClient ??= EnsureExtensionsClient(ManagementGroupExtensions);

        private MgmtExtensionClient EnsureExtensionsClient(MgmtExtensions publicExtension) =>
            new MgmtExtensionClient(publicExtension);

        private MgmtExtensions EnsureExtensions(Type armCoreType, RequestPath contextualPath)
        {
<<<<<<< HEAD
            bool shouldGenerateChildren = !MgmtContext.MgmtConfiguration.IsArmCore || armCoreType.Namespace != MgmtContext.Context.DefaultNamespace;
=======
            bool shouldGenerateChildren = MgmtContext.MgmtConfiguration.IsArmCore ? armCoreType.Namespace != MgmtContext.Context.DefaultNamespace : true;
>>>>>>> 736d2204
            var operations = shouldGenerateChildren ? GetChildOperations(contextualPath) : Enumerable.Empty<Operation>();
            return new MgmtExtensions(operations, armCoreType, contextualPath);
        }

        private ArmClientExtensions? _armClientExtensions;
        private ArmClientExtensions EnsureArmClientExtensions()
        {
            if (_armClientExtensions != null)
                return _armClientExtensions;

            _armClientExtensions = new ArmClientExtensions(GetChildOperations(RequestPath.Tenant));
            return _armClientExtensions;
        }

        private IEnumerable<ResourceData>? _resourceDatas;
        public IEnumerable<ResourceData> ResourceData => _resourceDatas ??= RawRequestPathToResourceData.Values.Distinct();

        private IEnumerable<MgmtRestClient>? _restClients;
        public IEnumerable<MgmtRestClient> RestClients => _restClients ??= RawRequestPathToRestClient.Values.SelectMany(v => v).Distinct();

        private IEnumerable<Resource>? _armResources;
        public IEnumerable<Resource> ArmResources => _armResources ??= RequestPathToResources.Values.Select(bag => bag.Resource).Distinct();

        private Dictionary<CSharpType, Resource>? _csharpTypeToResource;
        public Dictionary<CSharpType, Resource> CsharpTypeToResource => _csharpTypeToResource ??= ArmResources.ToDictionary(resource => resource.Type, resource => resource);

        private IEnumerable<ResourceCollection>? _resourceCollections;
        public IEnumerable<ResourceCollection> ResourceCollections => _resourceCollections ??= RequestPathToResources.Values.Select(bag => bag.ResourceCollection).WhereNotNull().Distinct();

        private Dictionary<Schema, TypeProvider> EnsureResourceSchemaMap()
        {
            return AllSchemaMap.Where(kv => kv.Value is ResourceData).ToDictionary(kv => kv.Key, kv => kv.Value);
        }

        private Dictionary<Schema, TypeProvider> EnsureSchemaMap()
        {
            return AllSchemaMap.Where(kv => !(kv.Value is ResourceData)).ToDictionary(kv => kv.Key, kv => kv.Value);
        }

        public IEnumerable<TypeProvider> Models => GetModels();

        private IEnumerable<TypeProvider> GetModels()
        {
            var models = SchemaMap.Values;

            //force inheritance evaluation on resourceData
            foreach (var resourceData in ResourceData)
            {
                var temp = resourceData.Inherits;
                var propTemp = resourceData.Properties;
            }

            //force inheritance evaluation on models
            foreach (var typeProvider in models)
            {
                if (typeProvider is ObjectType objType)
                {
                    var temp = objType.Inherits;
                    //force property reference type evaluation on MgmtObjectType
                    if (typeProvider is MgmtObjectType mgmtObjectType)
                    {
                        var propTemp = mgmtObjectType.Properties;
                    }
                }
            }

            return models;
        }

        public ResourceData GetResourceData(string requestPath)
        {
            if (TryGetResourceData(requestPath, out var resourceData))
                return resourceData;

            throw new InvalidOperationException($"Request path {requestPath} does not correspond to a ResourceData");
        }

        public bool TryGetResourceData(string requestPath, [MaybeNullWhen(false)] out ResourceData resourceData)
        {
            return RawRequestPathToResourceData.TryGetValue(requestPath, out resourceData);
        }

        public bool TryGetArmResource(RequestPath requestPath, [MaybeNullWhen(false)] out Resource resource)
        {
            resource = null;
            if (RequestPathToResources.TryGetValue(requestPath, out var bag))
            {
                resource = bag.Resource;
                return true;
            }

            return false;
        }

        public bool TryGetResourceCollection(RequestPath requestPath, out ResourceCollection? collection)
        {
            collection = null;
            if (RequestPathToResources.TryGetValue(requestPath, out var bag))
            {
                collection = bag.ResourceCollection;
                return true;
            }

            return false;
        }

        public MgmtRestClient GetRestClient(Operation operation)
        {
            var requestPath = operation.GetHttpPath();
            if (TryGetRestClients(requestPath, out var restClients))
            {
                // return the first client that contains this operation
                return restClients.Single(client => client.OperationGroup.Operations.Contains(operation));
            }

            throw new InvalidOperationException($"Cannot find MgmtRestClient corresponding to {requestPath} with method {operation.GetHttpMethod()}");
        }

        public bool TryGetRestClients(string requestPath, [MaybeNullWhen(false)] out HashSet<MgmtRestClient> restClients)
        {
            return RawRequestPathToRestClient.TryGetValue(requestPath, out restClients);
        }

        private Dictionary<string, HashSet<MgmtRestClient>> EnsureRestClients()
        {
            var rawRequestPathToRestClient = new Dictionary<string, HashSet<MgmtRestClient>>();
            foreach (var operationGroup in MgmtContext.CodeModel.OperationGroups)
            {
                var restClient = new MgmtRestClient(operationGroup);
                foreach (var requestPath in _operationGroupToRequestPaths[operationGroup])
                {
                    if (rawRequestPathToRestClient.TryGetValue(requestPath, out var set))
                        set.Add(restClient);
                    else
                        rawRequestPathToRestClient.Add(requestPath, new HashSet<MgmtRestClient> { restClient });
                }
            }

            return rawRequestPathToRestClient;
        }

        private Dictionary<RequestPath, ResourceObjectAssociation> EnsureRequestPathToResourcesMap()
        {
            var requestPathToResources = new Dictionary<RequestPath, ResourceObjectAssociation>();

<<<<<<< HEAD
            foreach ((var resourceDataSchemaName, var operationSets) in ResourceDataSchemaNameToOperationSets)
=======
            foreach ((var resourceName, var operationSets) in ResourceDataSchemaNameToOperationSets)
>>>>>>> 736d2204
            {
                var resourceOperationsList = FindResourceToChildOperationsMap(operationSets);
                foreach (var resourceOperations in resourceOperationsList)
                {
                    // ensure this set of OperationSets are either all singletons, or none of them is singleton
                    Debug.Assert(resourceOperations.Keys.All(operationSet => operationSet.IsSingletonResource())
                        || resourceOperations.Keys.All(operationSet => !operationSet.IsSingletonResource()));
                    var isSingleton = resourceOperations.Keys.Any(operationSet => operationSet.IsSingletonResource());
                    // get the corresponding resource data
                    var originalResourcePaths = resourceOperations.Keys.Select(operationSet => operationSet.GetRequestPath());
                    var resourceDatas = originalResourcePaths.Select(path => GetResourceData(path)).Distinct();
                    if (resourceDatas.Count() != 1)
                        throw new InvalidOperationException($"{resourceDatas.Count()} ResourceData instances were found corresponding to the resource (RequestPath: [{string.Join(", ", originalResourcePaths)}]), please double confirm and separate them into different resources");
                    var resourceData = resourceDatas.Single();
                    // we calculate the resource type of the resource
                    var resourcePaths = originalResourcePaths.Select(path => path.Expand()).Distinct(new RequestPathCollectionEqualityComparer()).Single();
                    foreach (var resourcePath in resourcePaths)
                    {
                        var resourceType = resourcePath.GetResourceType();
<<<<<<< HEAD
                        var resource = new Resource(resourceOperations, GetResourceName(resourceDataSchemaName, resourceOperations.Keys.First(), resourcePath), resourceType, resourceData);
=======
                        var resource = new Resource(resourceOperations, resourceName, resourceType, resourceData);
>>>>>>> 736d2204
                        var collection = isSingleton ? null : new ResourceCollection(resourceOperations, resource);
                        resource.ResourceCollection = collection;

                        requestPathToResources.Add(resourcePath, new ResourceObjectAssociation(resourceType, resourceData, resource, collection));
                    }
                }
            }

            return requestPathToResources;
<<<<<<< HEAD
        }

        private string? GetDefaultNameFromConfiguration(OperationSet operationSet, ResourceTypeSegment resourceType)
        {
            if (MgmtContext.MgmtConfiguration.RequestPathToResourceName.TryGetValue(operationSet.RequestPath, out var name))
                return name;
            if (MgmtContext.MgmtConfiguration.RequestPathToResourceName.TryGetValue($"{operationSet.RequestPath}|{resourceType}", out name))
                return name;

            return null;
        }

        private string GetResourceName(string candidateName, OperationSet operationSet, RequestPath requestPath)
        {
            // read configuration to see if we could get a configuration for this resource
            var resourceType = requestPath.GetResourceType();
            var defaultNameFromConfig = GetDefaultNameFromConfiguration(operationSet, resourceType);
            if (defaultNameFromConfig != null)
                return defaultNameFromConfig;

            var resourcesWithSameName = ResourceDataSchemaNameToOperationSets[candidateName];
            var resourcesWithSameType = ResourceOperationSets
                .SelectMany(opSet => opSet.GetRequestPath().Expand())
                .Where(rqPath => rqPath.GetResourceType().Equals(resourceType));

            var isById = requestPath.IsById;
            int countOfSameResourceDataName = resourcesWithSameName.Count();
            int countOfSameResourceTypeName = resourcesWithSameType.Count();
            if (!isById)
            {
                // this is a regular resource and the name is unique
                if (countOfSameResourceDataName == 1)
                    return candidateName;

                // if countOfSameResourceDataName > 1, we need to have the resource types as the resource type name
                // if we have the unique resource type, we just use the resource type to construct our resource type name
                var types = resourceType.Types;
                var name = string.Join("", types.Select(segment => segment.ConstantValue.LastWordToSingular().FirstCharToUpperCase()));
                if (countOfSameResourceTypeName == 1)
                    return name;

                string parentPrefix = GetParentPrefix(requestPath);
                // if countOfSameResourceTypeName > 1, we will have to add the scope as prefix to fully qualify the resource type name
                // first we try to add the parent name as prefix
                if (!DoMultipleResourcesShareMyPrefixes(requestPath, parentPrefix, resourcesWithSameType))
                    return $"{parentPrefix}{name}";

                // if we get here, parent prefix is not enough, we try the resource name if it is a constant
                if (requestPath.Last().IsConstant)
                    return $"{requestPath.Last().ConstantValue.FirstCharToUpperCase()}{name}";

                // if we get here, we have tried all approaches to get a solid resource type name, throw an exception
                throw new InvalidOperationException($"Cannot determine a resource class name for resource with the request path: {requestPath}, please assign a valid resource name in `request-path-to-resource-name` section");
            }
            // if this resource is based on a "ById" operation
            // if we only have one resource class with this name - we have no choice but use this "ById" resource
            if (countOfSameResourceDataName == 1)
                return candidateName;

            // otherwise we need to add a "ById" suffix to make this resource to have a different name
            // TODO -- introduce a flag that suppress the exception here to be thrown which notice the user to assign a proper name in config
            return $"{candidateName}ById";
        }

        private string GetParentPrefix(RequestPath pathToWalk)
        {
            while (pathToWalk.Count > 2)
            {
                pathToWalk = pathToWalk.GetParent();
                if (RawRequestPathToResourceData.TryGetValue(pathToWalk.ToString()!, out var parentData))
                {
                    return parentData.Declaration.Name.Substring(0, parentData.Declaration.Name.Length - 4);
                }
                else
                {
                    var prefix = GetCoreParentName(pathToWalk);
                    if (prefix is not null)
                        return prefix;
                }
            }
            return string.Empty;
        }

        private string? GetCoreParentName(RequestPath requestPath)
        {
            var resourceType = requestPath.GetResourceType();
            if (resourceType.Equals(ResourceTypeSegment.ManagementGroup))
                return nameof(ResourceTypeSegment.ManagementGroup);
            if (resourceType.Equals(ResourceTypeSegment.ResourceGroup))
                return nameof(ResourceTypeSegment.ResourceGroup);
            if (resourceType.Equals(ResourceTypeSegment.Subscription))
                return nameof(ResourceTypeSegment.Subscription);
            if (resourceType.Equals(ResourceTypeSegment.Tenant))
                return nameof(ResourceTypeSegment.Tenant);
            return null;
        }

        private bool DoMultipleResourcesShareMyPrefixes(RequestPath requestPath, string parentPrefix, IEnumerable<RequestPath> resourcesWithSameType)
        {
            foreach (var resourcePath in resourcesWithSameType)
            {
                if (resourcePath.Equals(requestPath))
                    continue; //skip myself

                if (GetParentPrefix(resourcePath).Equals(parentPrefix, StringComparison.Ordinal))
                    return true;
            }
            return false;
=======
>>>>>>> 736d2204
        }

        private struct RequestPathCollectionEqualityComparer : IEqualityComparer<IEnumerable<RequestPath>>
        {
            public bool Equals([AllowNull] IEnumerable<RequestPath> x, [AllowNull] IEnumerable<RequestPath> y)
            {
                if (x == null && y == null)
                    return true;
                if (x == null || y == null)
                    return false;
                return x.SequenceEqual(y);
            }

            public int GetHashCode([DisallowNull] IEnumerable<RequestPath> obj)
            {
                return obj.GetHashCode();
            }
        }

        private IEnumerable<Dictionary<OperationSet, IEnumerable<Operation>>> FindResourceToChildOperationsMap(IEnumerable<OperationSet> resourceOperationSets)
        {
            var operations = new List<Tuple<OperationSet, IEnumerable<Operation>>>();

            foreach (var resourceOperationSet in resourceOperationSets)
            {
                // all the child operations with the parent of current request path
                operations.Add(new Tuple<OperationSet, IEnumerable<Operation>>(resourceOperationSet, GetChildOperations(resourceOperationSet.RequestPath)));
            }

            // TODO -- we need to categrize the above list to see if some of the resources have the operation list and we can combine them.
            // now by default we will never combine any of them
            return operations.Select(tuple => new Dictionary<OperationSet, IEnumerable<Operation>> { { tuple.Item1, tuple.Item2 } });
        }

        public IEnumerable<Operation> GetChildOperations(string requestPath)
        {
            if (requestPath == RequestPath.Any)
                return Enumerable.Empty<Operation>();

            if (EnsureResourceChildOperations().TryGetValue(requestPath, out var operations))
                return operations;

            return Enumerable.Empty<Operation>();
        }

        private Dictionary<string, HashSet<Operation>> EnsureResourceChildOperations()
        {
            var childOperations = new Dictionary<string, HashSet<Operation>>();
            foreach ((var requestPath, var operationSet) in RawRequestPathToOperationSets)
            {
                if (operationSet.IsResource())
                    continue;
                foreach (var operation in operationSet)
                {
                    var parentRequestPath = operation.ParentRequestPath();
                    if (childOperations.TryGetValue(parentRequestPath, out var list))
                        list.Add(operation);
                    else
                        childOperations.Add(parentRequestPath, new HashSet<Operation> { operation });
                }
            }

            return childOperations;
        }

        private Dictionary<string, ResourceData> EnsureRequestPathToResourceData()
        {
            var rawRequestPathToResourceData = new Dictionary<string, ResourceData>();
            foreach (var entry in ResourceSchemaMap)
            {
                var schema = entry.Key;
                if (ResourceDataSchemaNameToOperationSets.TryGetValue(schema.Name, out var operationSets))
                {
                    // we are iterating over the ResourceSchemaMap, the value can only be [ResourceData]s
                    var resourceData = (ResourceData)entry.Value;
                    foreach (var operationSet in operationSets)
                    {
                        if (!rawRequestPathToResourceData.ContainsKey(operationSet.RequestPath))
                        {
                            rawRequestPathToResourceData.Add(operationSet.RequestPath, resourceData);
                        }
                    }
                }
            }

            return rawRequestPathToResourceData;
        }

        public override CSharpType FindTypeForSchema(Schema schema)
        {
            TypeProvider? result;
            if (!AllSchemaMap.IsPopulated)
            {
                result = ResourceDataSchemaNameToOperationSets.ContainsKey(schema.Name) ? BuildResourceModel(schema) : BuildModel(schema);
            }
            else if (!SchemaMap.TryGetValue(schema, out result) && !ResourceSchemaMap.TryGetValue(schema, out result))
            {
                throw new KeyNotFoundException($"{schema.Name} was not found in model and resource schema map");
            }
            return result.Type;
        }

        public override CSharpType? FindTypeByName(string originalName)
        {
            _nameToTypeProvider.TryGetValue(originalName, out TypeProvider? provider);
            provider ??= ResourceSchemaMap.Values.FirstOrDefault(m => m.Type.Name == originalName);
            return provider?.Type;
        }

        public bool TryGetTypeProvider(string originalName, [MaybeNullWhen(false)] out TypeProvider provider)
        {
            if (_nameToTypeProvider.TryGetValue(originalName, out provider))
                return true;

            provider = ResourceSchemaMap.Values.FirstOrDefault(m => m.Type.Name == originalName);
            return provider != null;
        }

        public IEnumerable<Resource> FindResources(ResourceData resourceData)
        {
            return ArmResources.Where(resource => resource.ResourceData == resourceData);
        }

<<<<<<< HEAD
        public CSharpType CreateUninitializedType(Schema schema, bool isNullable)
        {
            try
            {
                return BuildModel(schema).Type;
            }
            catch (NotImplementedException)
            {
                return MgmtContext.Context.TypeFactory.CreateType(schema, isNullable);
            }
        }

=======
>>>>>>> 736d2204
        private TypeProvider BuildModel(Schema schema) => schema switch
        {
            SealedChoiceSchema sealedChoiceSchema => (TypeProvider)new EnumType(sealedChoiceSchema, MgmtContext.Context),
            ChoiceSchema choiceSchema => new EnumType(choiceSchema, MgmtContext.Context),
            ObjectSchema objectSchema => schema.Extensions != null && (schema.Extensions.MgmtReferenceType || schema.Extensions.MgmtPropertyReferenceType || schema.Extensions.MgmtTypeReferenceType)
            ? new MgmtReferenceType(objectSchema)
            : new MgmtObjectType(objectSchema),
            _ => throw new NotImplementedException()
        };

        private TypeProvider BuildResourceModel(Schema schema) => schema switch
        {
            ObjectSchema objectSchema => new ResourceData(objectSchema),
            _ => throw new NotImplementedException()
        };

        private void ReorderOperationParameters()
        {
            foreach (var operationGroup in MgmtContext.CodeModel.OperationGroups)
            {
                foreach (var operation in operationGroup.Operations)
                {
                    var httpRequest = operation.Requests.FirstOrDefault()?.Protocol.Http as HttpRequest;
                    if (httpRequest != null)
                    {
                        var orderedParams = operation.Parameters
                            .Where(p => p.In == ParameterLocation.Path)
                            .OrderBy(
                                p => httpRequest.Path.IndexOf(
                                    "{" + p.CSharpName() + "}",
                                    StringComparison.InvariantCultureIgnoreCase));
                        operation.Parameters = orderedParams.Concat(operation.Parameters
                                .Where(p => p.In != ParameterLocation.Path).ToList())
                            .ToList();
                    }
                }
            }
        }

        private Dictionary<string, HashSet<OperationSet>> DecorateOperationSets()
        {
            Dictionary<string, HashSet<OperationSet>> resourceDataSchemaNameToOperationSets = new Dictionary<string, HashSet<OperationSet>>();
            foreach (var operationSet in RawRequestPathToOperationSets.Values)
            {
                if (operationSet.TryGetResourceDataSchemaName(out var resourceDataSchemaName))
                {
                    // if this operation set corresponds to a SDK resource, we add it to the map
                    HashSet<OperationSet>? result;
                    if (!resourceDataSchemaNameToOperationSets.TryGetValue(resourceDataSchemaName, out result))
                    {
                        result = new HashSet<OperationSet>();
                        resourceDataSchemaNameToOperationSets.Add(resourceDataSchemaName, result);
                    }
                    result.Add(operationSet);
                }
            }
<<<<<<< HEAD
=======

            // check the patch operations in all the operationSets that correspond to a resource. If it only updates the tags, we remove it from the operation set
            foreach (var operationSet in resourceDataSchemaNameToOperationSets.Values.SelectMany(v => v))
            {
                // get the Patch operation from this OperationSet
                var operation = operationSet.FindOperation(HttpMethod.Patch);
                if (operation is null)
                    continue;

                var bodySchema = operation.GetBodyParameter()?.Schema;
                if (bodySchema is null)
                    continue;

                if (bodySchema.IsTagsOnly())
                {
                    // remove this operation from this operation set
                    operationSet.Remove(operation);
                }
            }
>>>>>>> 736d2204
            return resourceDataSchemaNameToOperationSets;
        }

        private Dictionary<string, OperationSet> CategorizeOperationGroups()
        {
            Dictionary<string, OperationSet> rawRequestPathToOperationSets = new Dictionary<string, OperationSet>();
            foreach (var operationGroup in MgmtContext.CodeModel.OperationGroups)
            {
                var requestPathList = new HashSet<string>();
                _operationGroupToRequestPaths.Add(operationGroup, requestPathList);
                foreach (var operation in operationGroup.Operations)
                {
                    var path = operation.GetHttpPath();
                    requestPathList.Add(path);
                    if (rawRequestPathToOperationSets.TryGetValue(path, out var operationSet))
                    {
                        operationSet.Add(operation, operationGroup);
                    }
                    else
                    {
                        operationSet = new OperationSet(path)
                        {
                            {operation, operationGroup }
                        };
                        rawRequestPathToOperationSets.Add(path, operationSet);
                    }
                }
            }
            return rawRequestPathToOperationSets;
        }
    }
}<|MERGE_RESOLUTION|>--- conflicted
+++ resolved
@@ -82,11 +82,7 @@
         public MgmtOutputLibrary()
         {
             OmitOperationGroups.RemoveOperationGroups();
-<<<<<<< HEAD
-            UpdateSubscriptionIdForAllResource();
-=======
             MgmtContext.CodeModel.UpdateSubscriptionIdForAllResource();
->>>>>>> 736d2204
             _operationGroupToRequestPaths = new Dictionary<OperationGroup, IEnumerable<string>>();
             RawRequestPathToOperationSets = new CachedDictionary<string, OperationSet>(CategorizeOperationGroups);
             ResourceDataSchemaNameToOperationSets = new CachedDictionary<string, HashSet<OperationSet>>(DecorateOperationSets);
@@ -107,10 +103,8 @@
                 .Concat(MgmtContext.CodeModel.Schemas.SealedChoices)
                 .Concat(MgmtContext.CodeModel.Schemas.Objects)
                 .Concat(MgmtContext.CodeModel.Schemas.Groups);
-<<<<<<< HEAD
-
-            //this is where we change property types to use csharp standards like BlobUri of type string becomes BlobUri of type Uri
-            UpdateFrameworkTypes(_allSchemas);
+            _allSchemas.UpdateAcronyms();
+            _allSchemas.UpdateFrameworkTypes();
 
             // We can only manipulate objects from the code model, not RestClientMethod
             ReorderOperationParameters();
@@ -193,13 +187,6 @@
                 }
             }
             return updatedModels;
-=======
-            _allSchemas.UpdateAcronyms();
-            _allSchemas.UpdateFrameworkTypes();
-
-            // We can only manipulate objects from the code model, not RestClientMethod
-            ReorderOperationParameters();
->>>>>>> 736d2204
         }
 
         private static void IncrementCount(Dictionary<Schema, int> usageCounts, Schema schema)
@@ -222,7 +209,6 @@
                 if (httpRequest is null)
                     continue;
 
-<<<<<<< HEAD
                 var pathSegments = RestClientBuilder.BuildRequestPathSegments(operation, request, httpRequest, new MgmtRestClientBuilder(operationGroup));
                 return RequestPath.FromPathSegments(pathSegments, operation.GetHttpPath());
             }
@@ -272,36 +258,15 @@
         // Initialize ResourceData, Models and resource manager common types
         private Dictionary<Schema, TypeProvider> InitializeModels()
         {
-=======
-        // Initialize ResourceData, Models and resource manager common types
-        private Dictionary<Schema, TypeProvider> InitializeModels()
-        {
-            //_models = new Dictionary<Schema, TypeProvider>();
->>>>>>> 736d2204
             var resourceModels = new Dictionary<Schema, TypeProvider>();
 
             // first, construct resource data models
             foreach (var schema in _allSchemas)
             {
-<<<<<<< HEAD
                 var model = ResourceDataSchemaNameToOperationSets.ContainsKey(schema.Name) ? BuildResourceModel(schema) : BuildModel(schema);
                 resourceModels.Add(schema, model);
                 _nameToTypeProvider.Add(schema.Name, model); // TODO: ADO #5829 create new dictionary that allows look-up with multiple key types to eliminate duplicate dictionaries
             }
-=======
-                if (ResourceDataSchemaNameToOperationSets.ContainsKey(schema.Name))
-                {
-                    var model = BuildResourceModel(schema);
-                    resourceModels.Add(schema, model);
-                    _nameToTypeProvider.Add(schema.Name, model); // TODO: ADO #5829 create new dictionary that allows look-up with multiple key types to eliminate duplicate dictionaries
-                }
-                else
-                {
-                    var model = BuildModel(schema);
-                    resourceModels.Add(schema, model);
-                    _nameToTypeProvider.Add(schema.Name, model);
-                }
->>>>>>> 736d2204
 
             //this is where we update
             var updatedModels = UpdatePatchParameterNames();
@@ -427,11 +392,7 @@
 
         private MgmtExtensions EnsureExtensions(Type armCoreType, RequestPath contextualPath)
         {
-<<<<<<< HEAD
             bool shouldGenerateChildren = !MgmtContext.MgmtConfiguration.IsArmCore || armCoreType.Namespace != MgmtContext.Context.DefaultNamespace;
-=======
-            bool shouldGenerateChildren = MgmtContext.MgmtConfiguration.IsArmCore ? armCoreType.Namespace != MgmtContext.Context.DefaultNamespace : true;
->>>>>>> 736d2204
             var operations = shouldGenerateChildren ? GetChildOperations(contextualPath) : Enumerable.Empty<Operation>();
             return new MgmtExtensions(operations, armCoreType, contextualPath);
         }
@@ -577,11 +538,7 @@
         {
             var requestPathToResources = new Dictionary<RequestPath, ResourceObjectAssociation>();
 
-<<<<<<< HEAD
             foreach ((var resourceDataSchemaName, var operationSets) in ResourceDataSchemaNameToOperationSets)
-=======
-            foreach ((var resourceName, var operationSets) in ResourceDataSchemaNameToOperationSets)
->>>>>>> 736d2204
             {
                 var resourceOperationsList = FindResourceToChildOperationsMap(operationSets);
                 foreach (var resourceOperations in resourceOperationsList)
@@ -601,11 +558,7 @@
                     foreach (var resourcePath in resourcePaths)
                     {
                         var resourceType = resourcePath.GetResourceType();
-<<<<<<< HEAD
                         var resource = new Resource(resourceOperations, GetResourceName(resourceDataSchemaName, resourceOperations.Keys.First(), resourcePath), resourceType, resourceData);
-=======
-                        var resource = new Resource(resourceOperations, resourceName, resourceType, resourceData);
->>>>>>> 736d2204
                         var collection = isSingleton ? null : new ResourceCollection(resourceOperations, resource);
                         resource.ResourceCollection = collection;
 
@@ -615,7 +568,6 @@
             }
 
             return requestPathToResources;
-<<<<<<< HEAD
         }
 
         private string? GetDefaultNameFromConfiguration(OperationSet operationSet, ResourceTypeSegment resourceType)
@@ -724,8 +676,6 @@
                     return true;
             }
             return false;
-=======
->>>>>>> 736d2204
         }
 
         private struct RequestPathCollectionEqualityComparer : IEqualityComparer<IEnumerable<RequestPath>>
@@ -849,7 +799,6 @@
             return ArmResources.Where(resource => resource.ResourceData == resourceData);
         }
 
-<<<<<<< HEAD
         public CSharpType CreateUninitializedType(Schema schema, bool isNullable)
         {
             try
@@ -862,8 +811,6 @@
             }
         }
 
-=======
->>>>>>> 736d2204
         private TypeProvider BuildModel(Schema schema) => schema switch
         {
             SealedChoiceSchema sealedChoiceSchema => (TypeProvider)new EnumType(sealedChoiceSchema, MgmtContext.Context),
@@ -920,8 +867,6 @@
                     result.Add(operationSet);
                 }
             }
-<<<<<<< HEAD
-=======
 
             // check the patch operations in all the operationSets that correspond to a resource. If it only updates the tags, we remove it from the operation set
             foreach (var operationSet in resourceDataSchemaNameToOperationSets.Values.SelectMany(v => v))
@@ -941,7 +886,6 @@
                     operationSet.Remove(operation);
                 }
             }
->>>>>>> 736d2204
             return resourceDataSchemaNameToOperationSets;
         }
 
