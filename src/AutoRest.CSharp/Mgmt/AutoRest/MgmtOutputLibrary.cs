--- conflicted
+++ resolved
@@ -81,17 +81,11 @@
 
         private CachedDictionary<string, HashSet<Operation>> ChildOperations { get; }
 
-<<<<<<< HEAD
-        private LookupDictionary<Schema, string, TypeProvider> _schemaOrNameToModels;
-
-        private readonly Dictionary<string, string> _mergedOperations;
+        private Dictionary<string, string> _mergedOperations;
+
+        private readonly LookupDictionary<Schema, string, TypeProvider> _schemaOrNameToModels = new(schema => schema.Name);
 
         private readonly CodeModelConverter _codeModelConverter;
-=======
-        private Dictionary<string, string> _mergedOperations;
->>>>>>> 29faa518
-
-        private readonly LookupDictionary<Schema, string, TypeProvider> _schemaOrNameToModels = new(schema => schema.Name);
 
         /// <summary>
         /// This is a map from <see cref="OperationGroup"/> to the list of raw request path of its operations
@@ -100,12 +94,8 @@
 
         public MgmtOutputLibrary()
         {
-<<<<<<< HEAD
             _codeModelConverter = new CodeModelConverter();
 
-            _operationGroupToRequestPaths = new Dictionary<OperationGroup, IEnumerable<string>>();
-            RawRequestPathToOperationSets = new CachedDictionary<string, OperationSet>(CategorizeOperationGroups);
-=======
             ApplyGlobalConfigurations();
             CodeModelTransformer.Transform();
 
@@ -114,7 +104,6 @@
             ResourceDataSchemaNameToOperationSets = DecorateOperationSets();
 
             // others are populated later
->>>>>>> 29faa518
             OperationsToOperationGroups = new CachedDictionary<Operation, OperationGroup>(PopulateOperationsToOperationGroups);
             OperationsToRequestPaths = new CachedDictionary<Operation, RequestPath>(PopulateOperationsToRequestPaths);
             RawRequestPathToRestClient = new CachedDictionary<string, HashSet<MgmtRestClient>>(EnsureRestClients);
