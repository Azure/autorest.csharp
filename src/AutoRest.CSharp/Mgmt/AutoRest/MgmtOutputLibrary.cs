--- conflicted
+++ resolved
@@ -103,18 +103,9 @@
             _mergedOperations = Configuration.MgmtConfiguration.MergeOperations
                 .SelectMany(kv => kv.Value.Select(v => (FullOperationName: v, MethodName: kv.Key)))
                 .ToDictionary(kv => kv.FullOperationName, kv => kv.MethodName);
-<<<<<<< HEAD
-            _allSchemas = MgmtContext.CodeModel.Schemas.Choices.Cast<Schema>()
-                .Concat(MgmtContext.CodeModel.Schemas.SealedChoices)
-                .Concat(MgmtContext.CodeModel.Schemas.Objects)
-                .Concat(MgmtContext.CodeModel.Schemas.Groups);
-            _allSchemas.UpdateAcronyms();
-            _allSchemas.VerifyAndUpdateFrameworkTypes();
-=======
             MgmtContext.CodeModel.UpdateAcronyms();
             _allSchemas = MgmtContext.CodeModel.AllSchemas;
-            _allSchemas.UpdateFrameworkTypes();
->>>>>>> 301f41b0
+            _allSchemas.VerifyAndUpdateFrameworkTypes();
 
             SinglePropertyHider.HideModels(_allSchemas);
 
