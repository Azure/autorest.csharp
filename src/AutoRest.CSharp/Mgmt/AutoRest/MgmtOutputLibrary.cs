--- conflicted
+++ resolved
@@ -108,20 +108,6 @@
             _mergedOperations = Configuration.MgmtConfiguration.MergeOperations
                 .SelectMany(kv => kv.Value.Select(v => (FullOperationName: v, MethodName: kv.Key)))
                 .ToDictionary(kv => kv.FullOperationName, kv => kv.MethodName);
-<<<<<<< HEAD
-            MgmtContext.CodeModel.VerifyApiVersions();
-            MgmtContext.CodeModel.UpdateAcronyms();
-            _allSchemas = MgmtContext.CodeModel.AllSchemas;
-            UrlToUri.UpdateSuffix(_allSchemas);
-            MgmtContext.CodeModel.UpdatePatchOperations();
-            _allSchemas.VerifyAndUpdateFrameworkTypes();
-            _allSchemas.UpdateSealChoiceTypes();
-            CommonSingleWordModels.Update(_allSchemas);
-            NormalizeParamNames.Update(ResourceDataSchemaNameToOperationSets);
-            RenameTimeToOn.UpdateNames(_allSchemas);
-            RenamePluralEnums.Update(_allSchemas);
-=======
->>>>>>> 2bfb3765
 
             // TODO -- find a way to get rid of this input parameter
             CodeModelTransformer.Transform(ResourceDataSchemaNameToOperationSets);
