﻿// Copyright (c) Microsoft Corporation. All rights reserved.
// Licensed under the MIT License.

using System;
using System.Collections.Generic;
using System.Diagnostics.CodeAnalysis;
using System.Linq;
using AutoRest.CSharp.Common.Input;
using AutoRest.CSharp.Common.Output.Expressions.ValueExpressions;
using AutoRest.CSharp.Common.Utilities;
using AutoRest.CSharp.Generation.Types;
using AutoRest.CSharp.Input;
using AutoRest.CSharp.Mgmt.Decorator;
using AutoRest.CSharp.Mgmt.Models;
using AutoRest.CSharp.Mgmt.Output;
using AutoRest.CSharp.Mgmt.Report;
using AutoRest.CSharp.Output.Models;
using AutoRest.CSharp.Output.Models.Shared;
using AutoRest.CSharp.Output.Models.Types;
using AutoRest.CSharp.Utilities;
using Azure.Core;
using Humanizer.Inflections;

namespace AutoRest.CSharp.Mgmt.AutoRest
{
    internal class MgmtOutputLibrary : OutputLibrary
    {
        /// <summary>
        /// This is a map from resource name to a list of <see cref="OperationSet"/>
        /// considering of the extension resources, one resource name might correspond to multiple operation sets
        /// This must be initialized before other maps
        /// </summary>
        private Dictionary<string, HashSet<OperationSet>> ResourceDataTypeNameToOperationSets { get; }

        /// <summary>
        /// This is a map from raw request path to their corresponding <see cref="OperationSet"/>,
        /// which is a collection of the operations with the same raw request path
        /// </summary>
        internal Dictionary<string, OperationSet> RawRequestPathToOperationSets { get; }

        /// <summary>
        /// This is a map from operation to its request path
        /// </summary>
        private CachedDictionary<InputOperation, RequestPath> OperationsToRequestPaths { get; }

        /// <summary>
        /// This is a map from raw request path to the corresponding <see cref="MgmtRestClient"/>
        /// The type of values is a HashSet of <see cref="MgmtRestClient"/>, because we might get the case that multiple operation groups might share the same request path
        /// </summary>
        private CachedDictionary<string, HashSet<MgmtRestClient>> RawRequestPathToRestClient { get; }

        /// <summary>
        /// This is a map from raw request path to the corresponding <see cref="ResourceData"/>
        /// This must be initialized before other maps
        /// </summary>
        private CachedDictionary<string, ResourceData> RawRequestPathToResourceData { get; }

        /// <summary>
        /// This is a map from request path to the <see cref="ResourceObjectAssociation"/> which consists from <see cref="ResourceTypeSegment"/>, <see cref="Output.ResourceData"/>, <see cref="Resource"/> and <see cref="ResourceCollection"/>
        /// </summary>
        private CachedDictionary<RequestPath, ResourceObjectAssociation> RequestPathToResources { get; }

        private CachedDictionary<InputOperation, RestClientOperationMethods> OperationMethods { get; }

        private Dictionary<InputType, TypeProvider> AllInputTypeMap { get; }

        public CachedDictionary<InputType, TypeProvider> ResourceTypeMap { get; }

        internal CachedDictionary<InputType, TypeProvider> InputTypeMap { get; }

        private CachedDictionary<InputEnumType, EnumType> AllEnumMap { get; }

        private CachedDictionary<RequestPath, HashSet<InputOperation>> ChildOperations { get; }

        private readonly InputNamespace _input;

        private readonly LookupDictionary<InputType, string, TypeProvider> _schemaOrNameToModels = new(inputType => inputType.Name);

        /// <summary>
        /// This is a map from <see cref="OperationGroup"/> to the list of raw request path of its operations
        /// </summary>
        private readonly Dictionary<InputClient, IEnumerable<string>> _operationGroupToRequestPaths = new();

        private readonly Dictionary<object, string> _renamingMap = new();

        /// <summary>
        /// This is a collection that contains all the models from property bag, we use HashSet here to avoid potential duplicates
        /// </summary>
        public HashSet<TypeProvider> PropertyBagModels { get; }

        public TypeFactory TypeFactory { get; }

        public MgmtOutputLibrary(CodeModel codeModel, SchemaUsageProvider schemaUsageProvider)
        {
            TypeFactory = new TypeFactory(this);
            CodeModelTransformer.Transform();

            var codeModelConverter = new CodeModelConverter(codeModel, schemaUsageProvider);
            _input = codeModelConverter.CreateNamespace();

            // these dictionaries are initialized right now and they would not change later
            RawRequestPathToOperationSets = CategorizeOperationGroups();
            ResourceDataTypeNameToOperationSets = DecorateOperationSets();
            //_schemaToInputEnumMap = new CodeModelConverter(codeModel, schemaUsages).CreateEnums();

            AllInputTypeMap = InitializeModels();

            // others are populated later
            OperationsToRequestPaths = new CachedDictionary<InputOperation, RequestPath>(() => PopulateOperationsToRequestPaths());
            RawRequestPathToRestClient = new CachedDictionary<string, HashSet<MgmtRestClient>>(EnsureRestClients);
            RawRequestPathToResourceData = new CachedDictionary<string, ResourceData>(EnsureRequestPathToResourceData);
            RequestPathToResources = new CachedDictionary<RequestPath, ResourceObjectAssociation>(EnsureRequestPathToResourcesMap);
            OperationMethods = new CachedDictionary<InputOperation, RestClientOperationMethods>(EnsureRestClientMethods);
            ResourceTypeMap = new CachedDictionary<InputType, TypeProvider>(EnsureResourceSchemaMap);
            InputTypeMap = new CachedDictionary<InputType, TypeProvider>(EnsureSchemaMap);
            AllEnumMap = new CachedDictionary<InputEnumType, EnumType>(EnsureAllEnumMap);
            ChildOperations = new CachedDictionary<RequestPath, HashSet<InputOperation>>(EnsureResourceChildOperations);

            // initialize the property bag collection
            // TODO -- considering provide a customized comparer
            PropertyBagModels = new HashSet<TypeProvider>();

            //this is where we construct renaming map
            UpdateBodyParameters();
        }

        public bool IsArmCore => Configuration.MgmtConfiguration.IsArmCore;

        public Dictionary<CSharpType, OperationSource> CSharpTypeToOperationSource { get; } = new Dictionary<CSharpType, OperationSource>();
        public IEnumerable<OperationSource> OperationSources => CSharpTypeToOperationSource.Values;

        public ICollection<LongRunningInterimOperation> InterimOperations { get; } = new List<LongRunningInterimOperation>();

        private void UpdateBodyParameters()
        {
            Dictionary<InputType, int> usageCounts = new Dictionary<InputType, int>();

            // TODO: fill in modelsToUpdate and parametersToUpdate
            // TODO: update the input types with modelsToUpdate, update the input operations with parametersToUpdate afterwards
            //Dictionary<object, string> renamingMap = new Dictionary<object, string>();

            // run one pass to get the schema usage count
            foreach (var operationGroup in _input.Clients)
            {
                foreach (var operation in operationGroup.Operations)
                {
                    foreach (var request in operation.Parameters)
                    {
                        IncrementCount(usageCounts, request.Type);
                    }
                    foreach (var response in operation.Responses)
                    {
                        var responseSchema = response.BodyType;
                        if (responseSchema is null)
                            continue;

                        IncrementCount(usageCounts, responseSchema);
                    }
                }
            }

            // run second pass to rename the ones based on the schema usage count
            foreach (var operationGroup in _input.Clients)
            {
                foreach (var operation in operationGroup.Operations)
                {
                    if (operation.HttpMethod!= RequestMethod.Patch && operation.HttpMethod != RequestMethod.Put && operation.HttpMethod != RequestMethod.Post)
                        continue;

                    var bodyParam = operation.Parameters.FirstOrDefault(p => p.Location == RequestLocation.Body);
                    if (bodyParam is null)
                        continue;

                    if (!usageCounts.TryGetValue(bodyParam.Type, out var count))
                        continue;

                    // get the request path and operation set
                    RequestPath requestPath = RequestPath.FromOperation(operation, operationGroup, TypeFactory);
                    var operationSet = RawRequestPathToOperationSets[requestPath];
                    if (operationSet.TryGetResourceDataSchema(out var resourceDataSchema, _input))
                    {
                        // TODO: change parameter to required, put this logic outside of output library to the code model tranformer or afterwards
                        // if this is a resource, we need to make sure its body parameter is required when the verb is put or patch
                        BodyParameterNormalizer.MakeRequired(bodyParam, operation.HttpMethod);
                    }

                    if (count != 1)
                    {
                        //even if it has multiple uses for a model type we should normalize the param name just not change the type
                        BodyParameterNormalizer.UpdateParameterNameOnly(bodyParam, ResourceDataTypeNameToOperationSets, operation, _renamingMap);
                        continue;
                    }
                    if (resourceDataSchema is not null)
                    {
                        //TODO handle expandable request paths. We assume that this is fine since if all of the expanded
                        //types use the same model they should have a common name, but since this case doesn't exist yet
                        //we don't know for sure
                        if (requestPath.IsExpandable)
                            throw new InvalidOperationException($"Found expandable path in UpdatePatchParameterNames for {operationGroup.Key}.{operation.CleanName} : {requestPath}");
                        var name = GetResourceName(resourceDataSchema.Name, operationSet, requestPath);
                        BodyParameterNormalizer.Update(operation.HttpMethod, bodyParam, name, operation, _renamingMap);
                    }
                    else
                    {
                        BodyParameterNormalizer.UpdateUsingReplacement(bodyParam, ResourceDataTypeNameToOperationSets, operation, _renamingMap);
                    }
                }
            }

            // run third pass to rename the corresponding parameters
            foreach (var operationGroup in _input.Clients)
            {
                foreach (var operation in operationGroup.Operations)
                {
                    foreach (var param in operation.Parameters)
                    {
                        if (param.Location != RequestLocation.Body)
                            continue;

                        if (param.Type is not InputModelType inputModel)
                            continue;

                        string oriName = param.Name;
                        var newParamName = NormalizeParamNames.GetNewName(param.Name, inputModel.Name, ResourceDataTypeNameToOperationSets);
                        _renamingMap.Add(param, newParamName);

                        string fullSerializedName = operation.GetFullSerializedName(param);
                        MgmtReport.Instance.TransformSection.AddTransformLogForApplyChange(
                            new TransformItem(TransformTypeName.UpdateBodyParameter, fullSerializedName),
                            fullSerializedName, "SetBodyParameterNameOnThirdPass", oriName, newParamName);
                    }
                }
            }
        }

        private static void IncrementCount(Dictionary<InputType, int> usageCounts, InputType inputType)
        {
            if (usageCounts.ContainsKey(inputType))
            {
                usageCounts[inputType]++;
            }
            else
            {
                usageCounts.Add(inputType, 1);
            }
        }

        // Initialize ResourceData, Models and resource manager common types
        private Dictionary<InputType, TypeProvider> InitializeModels()
        {

            // first, construct resource data models
            foreach (var inputModel in _input.Models)
            {
                var model = ResourceDataTypeNameToOperationSets.ContainsKey(inputModel.Name) ? BuildResourceData(inputModel) : BuildModel(inputModel);
                _schemaOrNameToModels.Add(inputModel, model);
            }

            // second, collect any model which can be replaced as whole (not as a property or as a base class)
            var replacedTypes = new List<MgmtObjectType>();
            foreach (var inputType in _input.Models)
            {
                if (_schemaOrNameToModels.TryGetValue(inputType, out TypeProvider? type))
                {
                    if (type is MgmtObjectType mgmtObjectType)
                    {
                        var csharpType = TypeReferenceTypeChooser.GetExactMatch(mgmtObjectType);
                        if (csharpType != null)
                        {
                            // re-construct the model with replaced csharp type (e.g. the type in Resource Manager)
                            switch (mgmtObjectType)
                            {
                                case ResourceData resourceData:
                                    replacedTypes.Add(new ResourceData(inputType, TypeFactory, csharpType.Name, csharpType.Namespace));
                                    break;
                                case MgmtReferenceType referenceType:
                                    replacedTypes.Add(new MgmtReferenceType(inputType, TypeFactory, csharpType.Name, csharpType.Namespace));
                                    break;
                                default:
                                    replacedTypes.Add(new MgmtObjectType(inputType, TypeFactory, csharpType.Name, csharpType.Namespace));
                                    break;
                            }
                        }
                    }
                }
            }

            // third, update the entries in cache maps with the new model instances
            foreach (var replacedType in replacedTypes)
            {
                var oriModel = _schemaOrNameToModels[replacedType.InputModel];
                _schemaOrNameToModels[replacedType.InputModel] = replacedType;
                MgmtReport.Instance.TransformSection.AddTransformLogForApplyChange(
                    new TransformItem(TransformTypeName.ReplaceTypeWhenInitializingModel, replacedType.InputModel.Name),
                    replacedType.InputModel.Name,
                    "ReplaceType", oriModel.Declaration.FullName, replacedType.Declaration.FullName);
            }

            return _schemaOrNameToModels;
        }

        private IEnumerable<OperationSet>? _resourceOperationSets;
        public IEnumerable<OperationSet> ResourceOperationSets => _resourceOperationSets ??= ResourceDataTypeNameToOperationSets.SelectMany(pair => pair.Value);

        public OperationSet GetOperationSet(string requestPath) => RawRequestPathToOperationSets[requestPath];

        public RestClientOperationMethods GetOperationMethods(InputOperation operation)
        {
            if (OperationMethods.TryGetValue(operation, out var legacyMethods))
            {
                return legacyMethods;
            }
            throw new Exception($"The {operation.Name} methods do not exist.");
        }

        public MethodSignature GetRestClientPublicMethodSignature(InputOperation operation)
            => (MethodSignature)GetOperationMethods(operation).Convenience!.Signature;

        public RequestPath GetRequestPath(InputOperation operation) => OperationsToRequestPaths[operation];

        private Dictionary<InputOperation, RestClientOperationMethods> EnsureRestClientMethods()
        {
            var operationMethods = new Dictionary<InputOperation, RestClientOperationMethods>();
            foreach (var restClient in RestClients)
            {
                foreach (var restClientMethods in restClient.Methods)
                {
                    if (!restClientMethods.Convenience!.Signature.Modifiers.HasFlag(MethodSignatureModifiers.Public))
                    {
                        continue;
                    }

                    var operation = restClientMethods.Operation;
                    if (!operationMethods.TryAdd(operation, restClientMethods))
                    {
                        throw new Exception($"An rest method '{operation.Name}' has already been added");
                    }
                }
            }

            return operationMethods;
        }

        private ModelFactoryTypeProvider? _modelFactory;
<<<<<<< HEAD
        public ModelFactoryTypeProvider? ModelFactory => _modelFactory ??= ModelFactoryTypeProvider.TryCreate(AllInputTypeMap.Values.Where(ShouldIncludeModel), MgmtContext.Context.SourceInputModel);
=======
        public ModelFactoryTypeProvider? ModelFactory => _modelFactory ??= ModelFactoryTypeProvider.TryCreate(AllSchemaMap.Values.Where(ShouldIncludeModel), TypeFactory, MgmtContext.Context.SourceInputModel);
>>>>>>> ea4cbd2e

        private bool ShouldIncludeModel(TypeProvider model)
        {
            if (model is MgmtReferenceType)
                return false;

            return model.Type.Namespace.StartsWith(MgmtContext.Context.DefaultNamespace);
        }

        private MgmtExtensionBuilder? _extensionBuilder;
        internal MgmtExtensionBuilder ExtensionBuilder => _extensionBuilder ??= EnsureExtensionBuilder();

        private MgmtExtensionBuilder EnsureExtensionBuilder()
        {
            var extensionOperations = new Dictionary<Type, IEnumerable<InputOperation>>();
            // find the extension operations for the armcore types other than ArmResource
            foreach (var (armCoreType, extensionContextualPath) in RequestPath.ExtensionChoices)
            {
                var operations = ShouldGenerateChildrenForType(armCoreType) ? GetChildOperations(extensionContextualPath) : Enumerable.Empty<InputOperation>();
                extensionOperations.Add(armCoreType, operations);
            }

            // find the extension operations for ArmResource
            var armResourceOperations = new Dictionary<RequestPath, IEnumerable<InputOperation>>();
            foreach (var (parentRequestPath, operations) in ChildOperations)
            {
                if (parentRequestPath.IsParameterizedScope())
                {
                    armResourceOperations.Add(parentRequestPath, operations);
                }
            }

            return new MgmtExtensionBuilder(extensionOperations, armResourceOperations);
        }

        private bool ShouldGenerateChildrenForType(Type armCoreType)
            => !Configuration.MgmtConfiguration.IsArmCore || armCoreType.Namespace != MgmtContext.Context.DefaultNamespace;

        public IEnumerable<MgmtExtension> Extensions => ExtensionBuilder.Extensions;
        public IEnumerable<MgmtMockableExtension> MockableExtensions => ExtensionBuilder.MockableExtensions;
        public MgmtExtensionWrapper ExtensionWrapper => ExtensionBuilder.ExtensionWrapper;

        public MgmtExtension GetExtension(Type armCoreType) => ExtensionBuilder.GetExtension(armCoreType);

        private IEnumerable<ResourceData>? _resourceDatas;
        public IEnumerable<ResourceData> ResourceData => _resourceDatas ??= RawRequestPathToResourceData.Values.Distinct();

        private IEnumerable<MgmtRestClient>? _restClients;
        public IEnumerable<MgmtRestClient> RestClients => _restClients ??= RawRequestPathToRestClient.Values.SelectMany(v => v).Distinct();

        private IEnumerable<Resource>? _armResources;
        public IEnumerable<Resource> ArmResources => _armResources ??= RequestPathToResources.Values.Select(bag => bag.Resource).Distinct();

        private IEnumerable<ResourceCollection>? _resourceCollections;
        public IEnumerable<ResourceCollection> ResourceCollections => _resourceCollections ??= RequestPathToResources.Values.Select(bag => bag.ResourceCollection).WhereNotNull().Distinct();

        private Dictionary<InputType, TypeProvider> EnsureResourceSchemaMap()
        {
            return AllInputTypeMap.Where(kv => kv.Value is ResourceData).ToDictionary(kv => kv.Key, kv => kv.Value);
        }

        private Dictionary<InputType, TypeProvider> EnsureSchemaMap()
        {
            return AllInputTypeMap.Where(kv => !(kv.Value is ResourceData)).ToDictionary(kv => kv.Key, kv => kv.Value);
        }

        private Dictionary<InputEnumType, EnumType> EnsureAllEnumMap()
        {
            var dictionary = new Dictionary<InputEnumType, EnumType>(InputEnumType.IgnoreNullabilityComparer);
            foreach (var (inputType, typeProvider) in AllInputTypeMap)
            {
                if (inputType is InputEnumType enumType)
                {
                    dictionary.Add(enumType, (EnumType)typeProvider);
                }
            }

            return dictionary;
        }

        public IEnumerable<TypeProvider> Models => GetModels();

        private IEnumerable<TypeProvider> GetModels()
        {
            var models = InputTypeMap.Values;

            //force inheritance evaluation on resourceData
            foreach (var resourceData in ResourceData)
            {
                var temp = resourceData.Inherits;
                var propTemp = resourceData.Properties;
            }

            //force inheritance evaluation on models
            foreach (var typeProvider in models)
            {
                if (typeProvider is ObjectType objType)
                {
                    var temp = objType.Inherits;
                    //force property reference type evaluation on MgmtObjectType
                    if (typeProvider is MgmtObjectType mgmtObjectType)
                    {
                        var propTemp = mgmtObjectType.Properties;
                    }
                }
            }

            return models;
        }

        public ResourceData GetResourceData(string requestPath)
        {
            if (TryGetResourceData(requestPath, out var resourceData))
                return resourceData;

            throw new InvalidOperationException($"Request path {requestPath} does not correspond to a ResourceData");
        }

        public bool TryGetResourceData(string requestPath, [MaybeNullWhen(false)] out ResourceData resourceData)
        {
            return RawRequestPathToResourceData.TryGetValue(requestPath, out resourceData);
        }

        public bool TryGetArmResource(RequestPath requestPath, [MaybeNullWhen(false)] out Resource resource)
        {
            resource = null;
            if (RequestPathToResources.TryGetValue(requestPath, out var bag))
            {
                resource = bag.Resource;
                return true;
            }

            return false;
        }

        public MgmtRestClient GetRestClient(InputOperation operation)
        {
            var requestPath = operation.Path;
            if (TryGetRestClients(requestPath, out var restClients))
            {
                // return the first client that contains this operation
                return restClients.Single(client => client.Methods.Select(m => m.Operation).Contains(operation));
            }

            throw new InvalidOperationException($"Cannot find MgmtRestClient corresponding to {requestPath} with method {operation.HttpMethod}");
        }

        public bool TryGetRestClients(string requestPath, [MaybeNullWhen(false)] out HashSet<MgmtRestClient> restClients)
        {
            return RawRequestPathToRestClient.TryGetValue(requestPath, out restClients);
        }

        private Dictionary<string, HashSet<MgmtRestClient>> EnsureRestClients()
        {
            var rawRequestPathToRestClient = new Dictionary<string, HashSet<MgmtRestClient>>();

            foreach (InputClient inputClient in _input.Clients)
            {
                var ctorParameters = inputClient.Operations
                    .SelectMany(op => op.Parameters)
                    .Where(p => p.Kind == InputOperationParameterKind.Client)
                    .GroupBy(p => p.Name)
                    .Select(g => RestClientBuilder.BuildConstructorParameter(g.First(), TypeFactory))
                    .Select(p => p.IsApiVersionParameter ? p with { DefaultValue = Constant.Default(p.Type.WithNullable(true)), Initializer = p.DefaultValue is {} defaultValue ? new ConstantExpression(defaultValue) : null } : p)
                    .OrderBy(p => p.IsOptionalInSignature)
                    .ToList();

                var clientParameters = new[] { KnownParameters.Pipeline }.Union(ctorParameters).ToList();
                var restClientParameters = new[] { KnownParameters.Pipeline, KnownParameters.ApplicationId }.Union(ctorParameters).ToList();
                var operations = inputClient.Operations;
                var clientName = string.IsNullOrEmpty(inputClient.Name) ? _input.Name : inputClient.Name;
                var restClient = new MgmtRestClient(inputClient, clientParameters, restClientParameters, operations, clientName, this);

                foreach (var operation in inputClient.Operations)
                {
                    // Do not trim the tenant resource path '/'.
                    var requestPath = operation.Path.Length == 1
                        ? operation.Path
                        : operation.Path.TrimEnd('/');

                    if (rawRequestPathToRestClient.TryGetValue(requestPath, out var set))
                    {
                        set.Add(restClient);
                    }
                    else
                    {
                        rawRequestPathToRestClient.Add(requestPath, new HashSet<MgmtRestClient> { restClient });
                    }
                }
            }

            return rawRequestPathToRestClient;
        }

        private Dictionary<RequestPath, ResourceObjectAssociation> EnsureRequestPathToResourcesMap()
        {
            var requestPathToResources = new Dictionary<RequestPath, ResourceObjectAssociation>();

            foreach ((var resourceDataSchemaName, var operationSets) in ResourceDataTypeNameToOperationSets)
            {
                foreach (var operationSet in operationSets)
                {
                    // get the corresponding resource data
                    var originalResourcePath = operationSet.GetRequestPath();
                    var operations = GetChildOperations(originalResourcePath);
                    var resourceData = GetResourceData(originalResourcePath);
                    if (resourceData is EmptyResourceData emptyResourceData)
                        BuildPartialResource(requestPathToResources, resourceDataSchemaName, operationSet, operations, originalResourcePath, emptyResourceData);
                    else
                        BuildResource(requestPathToResources, resourceDataSchemaName, operationSet, operations, originalResourcePath, resourceData);
                }
            }

            return requestPathToResources;
        }

        private void BuildResource(Dictionary<RequestPath, ResourceObjectAssociation> result, string resourceDataSchemaName, OperationSet operationSet, IEnumerable<InputOperation> operations, RequestPath originalResourcePath, ResourceData resourceData)
        {
            var isSingleton = operationSet.IsSingletonResource();
            // we calculate the resource type of the resource
            var resourcePaths = originalResourcePath.Expand();
            foreach (var resourcePath in resourcePaths)
            {
                var resourceType = resourcePath.GetResourceType();
                var resource = new Resource(operationSet, operations, GetResourceName(resourceDataSchemaName, operationSet, resourcePath), resourceType, resourceData);
                var collection = isSingleton ? null : new ResourceCollection(operationSet, operations, resource);
                resource.ResourceCollection = collection;

                result.Add(resourcePath, new ResourceObjectAssociation(resourceType, resourceData, resource, collection));
            }
        }

        private void BuildPartialResource(Dictionary<RequestPath, ResourceObjectAssociation> result, string resourceDataSchemaName, OperationSet operationSet, IEnumerable<InputOperation> operations, RequestPath originalResourcePath, EmptyResourceData emptyResourceData)
        {
            var resourceType = originalResourcePath.GetResourceType();
            var resource = new PartialResource(operationSet, operations, GetResourceName(resourceDataSchemaName, operationSet, originalResourcePath, isPartial: true), resourceDataSchemaName, resourceType, emptyResourceData);
            result.Add(originalResourcePath, new ResourceObjectAssociation(originalResourcePath.GetResourceType(), emptyResourceData, resource, null));
        }

        private string? GetDefaultNameFromConfiguration(OperationSet operationSet, ResourceTypeSegment resourceType)
        {
            if (Configuration.MgmtConfiguration.RequestPathToResourceName.TryGetValue(operationSet.RequestPath, out var name))
                return name;
            if (Configuration.MgmtConfiguration.RequestPathToResourceName.TryGetValue($"{operationSet.RequestPath}|{resourceType}", out name))
                return name;

            return null;
        }

        private string GetResourceName(string candidateName, OperationSet operationSet, RequestPath requestPath, bool isPartial = false)
        {
            // read configuration to see if we could get a configuration for this resource
            var resourceType = requestPath.GetResourceType();
            var defaultNameFromConfig = GetDefaultNameFromConfiguration(operationSet, resourceType);
            if (defaultNameFromConfig != null)
                return defaultNameFromConfig;

            var resourceName = CalculateResourceName(candidateName, requestPath, resourceType);

            return isPartial ?
                $"{resourceName}{MgmtContext.RPName}" :
                resourceName;
        }

        private string CalculateResourceName(string candidateName, RequestPath requestPath, ResourceTypeSegment resourceType)
        {
            // find all the expanded request paths of resources that are assiociated with the same resource data model
            var resourcesWithSameResourceData = ResourceDataTypeNameToOperationSets[candidateName]
                .SelectMany(opSet => opSet.GetRequestPath().Expand()).ToList();
            // find all the expanded resource types of resources that have the same resource type as this one
            var resourcesWithSameResourceType = ResourceOperationSets
                .SelectMany(opSet => opSet.GetRequestPath().Expand())
                .Where(rqPath => rqPath.GetResourceType().Equals(resourceType)).ToList();

            var isById = requestPath.IsById;
            int countOfSameResourceDataName = resourcesWithSameResourceData.Count;
            int countOfSameResourceTypeName = resourcesWithSameResourceType.Count;
            if (!isById)
            {
                // this is a regular resource and the name is unique
                if (countOfSameResourceDataName == 1)
                    return candidateName;

                // if countOfSameResourceDataName > 1, we need to have the resource types as the resource type name
                // if we have the unique resource type, we just use the resource type to construct our resource type name
                var types = resourceType.Types;
                var name = string.Join("", types.Select(segment => segment.ConstantValue.LastWordToSingular().FirstCharToUpperCase()));
                if (countOfSameResourceTypeName == 1)
                    return name;

                string parentPrefix = GetParentPrefix(requestPath);
                // if countOfSameResourceTypeName > 1, we will have to add the scope as prefix to fully qualify the resource type name
                // first we try to add the parent name as prefix
                if (!DoMultipleResourcesShareMyPrefixes(requestPath, parentPrefix, resourcesWithSameResourceType))
                    return $"{parentPrefix}{name}";

                // if we get here, parent prefix is not enough, we try the resource name if it is a constant
                if (requestPath.Last().IsConstant)
                    return $"{requestPath.Last().ConstantValue.FirstCharToUpperCase()}{name}";

                // if we get here, we have tried all approaches to get a solid resource type name, throw an exception
                throw new InvalidOperationException($"Cannot determine a resource class name for resource with the request path: {requestPath}, please assign a valid resource name in `request-path-to-resource-name` section");
            }
            // if this resource is based on a "ById" operation
            // if we only have one resource class with this name - we have no choice but use this "ById" resource
            if (countOfSameResourceDataName == 1)
                return candidateName;

            // otherwise we need to add a "ById" suffix to make this resource to have a different name
            // TODO -- introduce a flag that suppress the exception here to be thrown which notice the user to assign a proper name in config
            return $"{candidateName}ById";
        }

        private string GetParentPrefix(RequestPath pathToWalk)
        {
            while (pathToWalk.Count > 2)
            {
                pathToWalk = pathToWalk.ParentRequestPath();
                if (RawRequestPathToResourceData.TryGetValue(pathToWalk.ToString()!, out var parentData))
                {
                    return parentData.Declaration.Name.Substring(0, parentData.Declaration.Name.Length - 4);
                }
                else
                {
                    var prefix = GetCoreParentName(pathToWalk);
                    if (prefix is not null)
                        return prefix;
                }
            }
            return string.Empty;
        }

        private string? GetCoreParentName(RequestPath requestPath)
        {
            var resourceType = requestPath.GetResourceType();
            if (resourceType.Equals(ResourceTypeSegment.ManagementGroup))
                return nameof(ResourceTypeSegment.ManagementGroup);
            if (resourceType.Equals(ResourceTypeSegment.ResourceGroup))
                return nameof(ResourceTypeSegment.ResourceGroup);
            if (resourceType.Equals(ResourceTypeSegment.Subscription))
                return nameof(ResourceTypeSegment.Subscription);
            if (resourceType.Equals(ResourceTypeSegment.Tenant))
                return nameof(ResourceTypeSegment.Tenant);
            return null;
        }

        private bool DoMultipleResourcesShareMyPrefixes(RequestPath requestPath, string parentPrefix, IEnumerable<RequestPath> resourcesWithSameType)
        {
            foreach (var resourcePath in resourcesWithSameType)
            {
                if (resourcePath.Equals(requestPath))
                    continue; //skip myself

                if (GetParentPrefix(resourcePath).Equals(parentPrefix, StringComparison.Ordinal))
                    return true;
            }
            return false;
        }

        public IEnumerable<InputOperation> GetChildOperations(RequestPath requestPath)
        {
            if (requestPath == RequestPath.Any)
                return Enumerable.Empty<InputOperation>();

            if (ChildOperations.TryGetValue(requestPath, out var operations))
                return operations;

            return Enumerable.Empty<InputOperation>();
        }

        private Dictionary<RequestPath, HashSet<InputOperation>> EnsureResourceChildOperations()
        {
            var childOperations = new Dictionary<RequestPath, HashSet<InputOperation>>();
            foreach (var operationSet in RawRequestPathToOperationSets.Values)
            {
                if (operationSet.IsResource())
                    continue;
                foreach (var operation in operationSet)
                {
                    var parentRequestPath = operation.ParentRequestPath(_input);
                    if (childOperations.TryGetValue(parentRequestPath, out var list))
                        list.Add(operation);
                    else
                        childOperations.Add(parentRequestPath, new HashSet<InputOperation> { operation });
                }
            }

            return childOperations;
        }

        private Dictionary<string, ResourceData> EnsureRequestPathToResourceData()
        {
            var rawRequestPathToResourceData = new Dictionary<string, ResourceData>();
            foreach ((var schema, var provider) in ResourceTypeMap)
            {
                if (ResourceDataTypeNameToOperationSets.TryGetValue(schema.Name, out var operationSets))
                {
                    // we are iterating over the ResourceSchemaMap, the value can only be [ResourceData]s
                    var resourceData = (ResourceData)provider;
                    foreach (var operationSet in operationSets)
                    {
                        if (!rawRequestPathToResourceData.ContainsKey(operationSet.RequestPath))
                        {
                            rawRequestPathToResourceData.Add(operationSet.RequestPath, resourceData);
                        }
                    }
                }
            }

            return rawRequestPathToResourceData;
        }

        public override CSharpType ResolveEnum(InputEnumType enumType) => AllEnumMap[enumType].Type;
        public override CSharpType ResolveModel(InputModelType model) => _schemaOrNameToModels[model].Type;

        public override TypeProvider FindTypeProviderForInputType(InputType inputType)
        {
            TypeProvider? result;
            if (AllInputTypeMap is null)
            {
                result = ResourceDataTypeNameToOperationSets.ContainsKey(inputType.Name) ? BuildResourceData(inputType) : BuildModel(inputType);
            }
            else if (!InputTypeMap.TryGetValue(inputType, out result) && !ResourceTypeMap.TryGetValue(inputType, out result))
            {
                throw new KeyNotFoundException($"{inputType.Name} was not found in model and resource type map");
            }
            return result;
        }

        public override CSharpType? FindTypeByName(string originalName)
        {
            _schemaOrNameToModels.TryGetValue(originalName, out TypeProvider? provider);

            // Try to search declaration name too if no key matches. i.e. Resource Data Type will be appended a 'Data' in the name and won't be found through key
            provider ??= _schemaOrNameToModels.FirstOrDefault(s => s.Value is MgmtObjectType mot && mot.Declaration.Name == originalName).Value;

            return provider?.Type;
        }

        public bool TryGetTypeProvider(string originalName, [MaybeNullWhen(false)] out TypeProvider provider)
        {
            if (_schemaOrNameToModels.TryGetValue(originalName, out provider))
                return true;

            provider = ResourceTypeMap.Values.FirstOrDefault(m => m.Type.Name == originalName);
            return provider != null;
        }

        public IEnumerable<Resource> FindResources(ResourceData resourceData)
        {
            return ArmResources.Where(resource => resource.ResourceData == resourceData);
        }

        private TypeProvider BuildModel(InputType inputType) => inputType switch
        {
            InputEnumType enumType => new EnumType(enumType, TypeFactory, MgmtContext.Context, GetNewName(inputType)),
            // TODO: handle this when regen resource manager
            // inputType.Extensions != null && (inputType.Extensions.MgmtReferenceType || inputType.Extensions.MgmtPropertyReferenceType || inputType.Extensions.MgmtTypeReferenceType) ? new MgmtReferenceType(inputModel, TypeFactory)
            InputModelType inputModel => new MgmtObjectType(inputModel, TypeFactory, newName: GetNewName(inputType)),
            _ => throw new NotImplementedException($"Unhandled input type {inputType.GetType()} with name {inputType.Name}")
        };

        private string? GetNewName(object o) => _renamingMap.TryGetValue(o, out var name) ? name : null;

        private TypeProvider BuildResourceData(InputType inputType)
        {
            if (inputType is InputModelType inputModel)
            {
                string? newName = GetNewName(inputType);
                if (inputModel.IsEmpty)
                {
                    return new EmptyResourceData(inputModel, TypeFactory, newName);
                }
                return new ResourceData(inputModel, TypeFactory, newName);
            }
            throw new NotImplementedException();
        }

        private Dictionary<string, HashSet<OperationSet>> DecorateOperationSets()
        {
            Dictionary<string, HashSet<OperationSet>> resourceDataSchemaNameToOperationSets = new Dictionary<string, HashSet<OperationSet>>();
            foreach (var operationSet in RawRequestPathToOperationSets.Values)
            {
                if (operationSet.TryGetResourceDataSchema(out var resourceDataType, _input))
                {
                    // ensure the name of resource data is singular
                    var typeName = resourceDataType.Name;
                    // skip this step if the configuration is set to keep this plural
                    if (!Configuration.MgmtConfiguration.KeepPluralResourceData.Contains(typeName))
                    {
                        _renamingMap.Add(resourceDataType, typeName.LastWordToSingular(false));
                    }
                    else
                    {
                        MgmtReport.Instance.TransformSection.AddTransformLog(
                            new TransformItem(TransformTypeName.KeepPluralResourceData, typeName),
                            resourceDataType.GetFullSerializedName(), $"Keep ObjectName as Plural: {typeName}");
                    }
                    // if this operation set corresponds to a SDK resource, we add it to the map
                    if (!resourceDataSchemaNameToOperationSets.TryGetValue(typeName, out HashSet<OperationSet>? result))
                    {
                        result = new HashSet<OperationSet>();
                        resourceDataSchemaNameToOperationSets.Add(typeName, result);
                    }
                    result.Add(operationSet);
                }
            }

            return resourceDataSchemaNameToOperationSets;
        }

        private Dictionary<string, OperationSet> CategorizeOperationGroups()
        {
            var rawRequestPathToOperationSets = new Dictionary<string, OperationSet>();
            foreach (var client in _input.Clients)
            {
                var requestPathList = new HashSet<string>();
                _operationGroupToRequestPaths.Add(client, requestPathList);
                foreach (var operation in client.Operations)
                {
                    var path = operation.GetHttpPath();
                    requestPathList.Add(path);
                    if (!rawRequestPathToOperationSets.TryGetValue(path, out var operationSet))
                    {
                        operationSet = new OperationSet(path, client, rawRequestPathToOperationSets, TypeFactory);
                        rawRequestPathToOperationSets.Add(path, operationSet);
                    }

                    operationSet.Add(operation);
                }
            }

            // add operation set for the partial resources here
            foreach (var path in Configuration.MgmtConfiguration.PartialResources.Keys)
            {
                rawRequestPathToOperationSets.Add(path, new OperationSet(path, null, rawRequestPathToOperationSets, TypeFactory));
            }

            return rawRequestPathToOperationSets;
        }

        private Dictionary<InputOperation, RequestPath> PopulateOperationsToRequestPaths()
        {
            var operationsToRequestPath = new Dictionary<InputOperation, RequestPath>();
            foreach (var client in _input.Clients)
            {
                foreach (var operation in client.Operations)
                {
                    operationsToRequestPath[operation] = RequestPath.FromOperation(operation, client, TypeFactory);
                }
            }
            return operationsToRequestPath;
        }
    }
}<|MERGE_RESOLUTION|>--- conflicted
+++ resolved
@@ -342,11 +342,7 @@
         }
 
         private ModelFactoryTypeProvider? _modelFactory;
-<<<<<<< HEAD
         public ModelFactoryTypeProvider? ModelFactory => _modelFactory ??= ModelFactoryTypeProvider.TryCreate(AllInputTypeMap.Values.Where(ShouldIncludeModel), MgmtContext.Context.SourceInputModel);
-=======
-        public ModelFactoryTypeProvider? ModelFactory => _modelFactory ??= ModelFactoryTypeProvider.TryCreate(AllSchemaMap.Values.Where(ShouldIncludeModel), TypeFactory, MgmtContext.Context.SourceInputModel);
->>>>>>> ea4cbd2e
 
         private bool ShouldIncludeModel(TypeProvider model)
         {
