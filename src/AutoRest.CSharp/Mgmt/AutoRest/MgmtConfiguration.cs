--- conflicted
+++ resolved
@@ -169,7 +169,6 @@
             TestModelerConfiguration? testmodeler = default,
             JsonElement? operationIdMappings = default)
         {
-<<<<<<< HEAD
             RequestPathToParent = DeserializeDictionary<string, string>(requestPathToParent);
             RequestPathToResourceName = DeserializeDictionary<string, string>(requestPathToResourceName);
             RequestPathToResourceData = DeserializeDictionary<string, string>(requestPathToResourceData);
@@ -180,20 +179,7 @@
             RawRenameRules = DeserializeDictionary<string, string>(renameRules);
             FormatByNameRules = DeserializeDictionary<string, string>(formatByNameRules);
             RenameMapping = DeserializeDictionary<string, string>(renameMapping);
-=======
-            RequestPathToParent = !IsValidJsonElement(requestPathToParent) ? new Dictionary<string, string>() : JsonSerializer.Deserialize<Dictionary<string, string>>(requestPathToParent.ToString());
-            RequestPathToResourceName = !IsValidJsonElement(requestPathToResourceName) ? new Dictionary<string, string>() : JsonSerializer.Deserialize<Dictionary<string, string>>(requestPathToResourceName.ToString());
-            RequestPathToResourceData = !IsValidJsonElement(requestPathToResourceData) ? new Dictionary<string, string>() : JsonSerializer.Deserialize<Dictionary<string, string>>(requestPathToResourceData.ToString());
-            RequestPathToResourceType = !IsValidJsonElement(requestPathToResourceType) ? new Dictionary<string, string>() : JsonSerializer.Deserialize<Dictionary<string, string>>(requestPathToResourceType.ToString());
-            RequestPathToScopeResourceTypes = !IsValidJsonElement(requestPathToScopeResourceTypes) ? new Dictionary<string, string[]>() : JsonSerializer.Deserialize<Dictionary<string, string[]>>(requestPathToScopeResourceTypes.ToString());
-            RequestPathToSingletonResource = !IsValidJsonElement(requestPathToSingletonResource) ? new Dictionary<string, string>() : JsonSerializer.Deserialize<Dictionary<string, string>>(requestPathToSingletonResource.ToString());
-            OverrideOperationName = !IsValidJsonElement(overrideOperationName) ? new Dictionary<string, string>() : JsonSerializer.Deserialize<Dictionary<string, string>>(overrideOperationName.ToString());
-            RawRenameRules = !IsValidJsonElement(renameRules) ? new Dictionary<string, string>() : JsonSerializer.Deserialize<Dictionary<string, string>>(renameRules.ToString());
-            FormatByNameRules = !IsValidJsonElement(formatByNameRules) ? new Dictionary<string, string>() : JsonSerializer.Deserialize<Dictionary<string, string>>(formatByNameRules.ToString());
-            RenameMapping = !IsValidJsonElement(renameMapping) ? new Dictionary<string, string>() :
-                JsonSerializer.Deserialize<Dictionary<string, string>>(renameMapping.ToString());
-            IrregularPluralWords = !IsValidJsonElement(irregularPluralWords) ? new Dictionary<string, string>() : JsonSerializer.Deserialize<Dictionary<string, string>>(irregularPluralWords.ToString());
->>>>>>> 29faa518
+            IrregularPluralWords = DeserializeDictionary<string, string>(irregularPluralWords);
             try
             {
                 OperationPositions = DeserializeDictionary<string, string[]>(operationPositions);
