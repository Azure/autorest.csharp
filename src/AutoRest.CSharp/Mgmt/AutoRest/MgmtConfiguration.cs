--- conflicted
+++ resolved
@@ -187,16 +187,11 @@
             JsonElement? resourceModelRequiresType = default,
             JsonElement? resourceModelRequiresName = default,
             JsonElement? singletonRequiresKeyword = default,
-<<<<<<< HEAD
-            TestModelerConfiguration? testmodeler = default,
-            JsonElement? operationIdMappings = default,
-            JsonElement? partialResources = default)
-=======
             TestGenConfiguration? testGen = default,
             JsonElement? operationIdMappings = default,
             JsonElement? updateRequiredCopy = default,
-            JsonElement? patchInitializerCustomization = default)
->>>>>>> ceb8676f
+            JsonElement? patchInitializerCustomization = default,
+            JsonElement? partialResources = default)
         {
             RequestPathToParent = DeserializeDictionary<string, string>(requestPathToParent);
             RequestPathToResourceName = DeserializeDictionary<string, string>(requestPathToResourceName);
@@ -350,16 +345,11 @@
                 resourceModelRequiresType: autoRest.GetValue<JsonElement?>("resource-model-requires-type").GetAwaiter().GetResult(),
                 resourceModelRequiresName: autoRest.GetValue<JsonElement?>("resource-model-requires-name").GetAwaiter().GetResult(),
                 singletonRequiresKeyword: autoRest.GetValue<JsonElement?>("singleton-resource-requires-keyword").GetAwaiter().GetResult(),
-<<<<<<< HEAD
-                testmodeler: TestModelerConfiguration.GetConfiguration(autoRest),
-                operationIdMappings: autoRest.GetValue<JsonElement?>("operation-id-mappings").GetAwaiter().GetResult(),
-                partialResources: autoRest.GetValue<JsonElement?>("partial-resources").GetAwaiter().GetResult());
-=======
                 testGen: TestGenConfiguration.GetConfiguration(autoRest),
                 operationIdMappings: autoRest.GetValue<JsonElement?>("operation-id-mappings").GetAwaiter().GetResult(),
                 updateRequiredCopy: autoRest.GetValue<JsonElement?>("update-required-copy").GetAwaiter().GetResult(),
-                patchInitializerCustomization: autoRest.GetValue<JsonElement?>("patch-initializer-customization").GetAwaiter().GetResult());
->>>>>>> ceb8676f
+                patchInitializerCustomization: autoRest.GetValue<JsonElement?>("patch-initializer-customization").GetAwaiter().GetResult(),
+                partialResources: autoRest.GetValue<JsonElement?>("partial-resources").GetAwaiter().GetResult());
         }
 
         internal void SaveConfiguration(Utf8JsonWriter writer)
@@ -435,46 +425,8 @@
             root.TryGetProperty(nameof(IrregularPluralWords), out var irregularPluralWords);
             root.TryGetProperty(nameof(OverrideOperationName), out var operationIdToName);
             root.TryGetProperty(nameof(MergeOperations), out var mergeOperations);
-<<<<<<< HEAD
-            root.TryGetProperty(nameof(PromptedEnumValues), out var promptedEnumValues);
+            root.TryGetProperty(nameof(PromptedEnumValues), out var promptedEnumValuesElement);
             root.TryGetProperty(nameof(PartialResources), out var virtualResources);
-
-            var operationGroupList = operationGroupsToOmit.ValueKind == JsonValueKind.Array
-                ? operationGroupsToOmit.EnumerateArray().Select(t => t.ToString()).ToArray()
-                : Array.Empty<string>();
-
-            var requestPathIsNonResourceList = requestPathIsNonResource.ValueKind == JsonValueKind.Array
-                ? requestPathIsNonResource.EnumerateArray().Select(t => t.ToString()).ToArray()
-                : Array.Empty<string>();
-
-            var noPropertyTypeReplacementList = noPropertyTypeReplacement.ValueKind == JsonValueKind.Array
-                ? noPropertyTypeReplacement.EnumerateArray().Select(t => t.ToString()).ToArray()
-                : Array.Empty<string>();
-
-            var listExceptionList = listException.ValueKind == JsonValueKind.Array
-                ? listException.EnumerateArray().Select(t => t.ToString()).ToArray()
-                : Array.Empty<string>();
-
-            var promptedEnumValuesList = promptedEnumValues.ValueKind == JsonValueKind.Array
-                ? promptedEnumValues.EnumerateArray().Select(t => t.ToString()).ToArray()
-                : Array.Empty<string>();
-            var keepOrphanedModelsList = keepOrphanedModels.ValueKind == JsonValueKind.Array
-                ? keepOrphanedModels.EnumerateArray().Select(t => t.ToString()).ToArray()
-                : Array.Empty<string>();
-            var keepPluralEnumsList = keepPluralEnums.ValueKind == JsonValueKind.Array
-                ? keepPluralEnums.EnumerateArray().Select(t => t.ToString()).ToArray()
-                : Array.Empty<string>();
-            var keepPluralResourceDataList = keepPluralResourceData.ValueKind == JsonValueKind.Array
-                ? keepPluralResourceData.EnumerateArray().Select(t => t.ToString()).ToArray()
-                : Array.Empty<string>();
-            var noResourceSuffixList = noResourceSuffix.ValueKind == JsonValueKind.Array
-                ? noResourceSuffix.EnumerateArray().Select(t => t.ToString()).ToArray()
-                : Array.Empty<string>();
-            var prependRPPrefixList = prependRPPrefix.ValueKind == JsonValueKind.Array
-                ? prependRPPrefix.EnumerateArray().Select(t => t.ToString()).ToArray()
-                : Array.Empty<string>();
-=======
-            root.TryGetProperty(nameof(PromptedEnumValues), out var promptedEnumValuesElement);
 
             var operationGroupToOmit = DeserializeArray(operationGroupsToOmitElement);
             var requestPathIsNonResource = DeserializeArray(requestPathIsNonResourceElement);
@@ -489,7 +441,6 @@
             var generateArmResourceExtensions = DeserializeArray(generateArmResourceExtensionsElement);
             var suppressAbstractBaseClass = DeserializeArray(suppressAbstractBaseClassElement);
             var preventWrappingReturnType = DeserializeArray(preventWrappingReturnTypeElement);
->>>>>>> ceb8676f
 
             root.TryGetProperty("ArmCore", out var isArmCore);
             root.TryGetProperty(nameof(MgmtDebug), out var mgmtDebugRoot);
@@ -533,16 +484,11 @@
                 resourceModelRequiresType: resourceModelRequiresType,
                 resourceModelRequiresName: resourceModelRequiresName,
                 singletonRequiresKeyword: singletonRequiresKeyword,
-<<<<<<< HEAD
-                testmodeler: TestModelerConfiguration.LoadConfiguration(testModelerRoot),
-                operationIdMappings: operationIdMappings,
-                partialResources: virtualResources);
-=======
                 testGen: TestGenConfiguration.LoadConfiguration(testModelerRoot),
                 operationIdMappings: operationIdMappings,
                 updateRequiredCopy: updateRequiredCopy,
-                patchInitializerCustomization: patchInitializerCustomization);
->>>>>>> ceb8676f
+                patchInitializerCustomization: patchInitializerCustomization,
+                partialResources: virtualResources);
         }
 
         private static bool IsValidJsonElement(JsonElement? element)
