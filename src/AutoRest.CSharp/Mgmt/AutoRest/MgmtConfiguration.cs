﻿// Copyright (c) Microsoft Corporation. All rights reserved.
// Licensed under the MIT License.

using System;
using System.Collections.Generic;
using System.Linq;
using System.Text.Json;
using AutoRest.CSharp.AutoRest.Communication;

namespace AutoRest.CSharp.Input
{
    public class MgmtConfiguration
    {
        public class MgmtDebugConfiguration
        {
            private const string MgmtDebugOptionsFormat = "mgmt-debug.{0}";

            public bool SuppressListException { get; }

            public bool ShowSerializedNames { get; }

            public MgmtDebugConfiguration(
                JsonElement? suppressListException = default,
                JsonElement? showSerializedNames = default
            )
            {
                SuppressListException = suppressListException == null || !IsValidJsonElement(suppressListException) ? false : Convert.ToBoolean(suppressListException.ToString());
                ShowSerializedNames = showSerializedNames == null || !IsValidJsonElement(showSerializedNames) ? false : Convert.ToBoolean(showSerializedNames.ToString());
            }

            internal static MgmtDebugConfiguration LoadConfiguration(JsonElement root)
            {
                if (root.ValueKind != JsonValueKind.Object)
                    return new MgmtDebugConfiguration();

                root.TryGetProperty(nameof(SuppressListException), out var suppressListException);
                root.TryGetProperty(nameof(ShowSerializedNames), out var showSerializedNames);

                return new MgmtDebugConfiguration(
                    suppressListException: suppressListException,
                    showSerializedNames: showSerializedNames
                );
            }

            internal static MgmtDebugConfiguration GetConfiguration(IPluginCommunication autoRest)
            {
                return new MgmtDebugConfiguration(
                    suppressListException: autoRest.GetValue<JsonElement?>(string.Format(MgmtDebugOptionsFormat, "suppress-list-exception")).GetAwaiter().GetResult(),
                    showSerializedNames: autoRest.GetValue<JsonElement?>(string.Format(MgmtDebugOptionsFormat, "show-serialized-names")).GetAwaiter().GetResult()
                );
            }

            public void Write(Utf8JsonWriter writer, string settingName)
            {
                if (!SuppressListException && !ShowSerializedNames)
                    return;

                writer.WriteStartObject(settingName);

                if (SuppressListException)
                    writer.WriteBoolean(nameof(SuppressListException), SuppressListException);

                if (ShowSerializedNames)
                    writer.WriteBoolean(nameof(ShowSerializedNames), ShowSerializedNames);

                writer.WriteEndObject();
            }
        }

        public class TestModelerConfiguration
        {
            private const string TestModelerOptionsFormat = "testmodeler.{0}";

            public string? IgnoreReason { get; }
            public string? SourceCodePath { get; }

            public TestModelerConfiguration(
                JsonElement? ignoreReason = default,
                JsonElement? sourceCodePath = default)
            {
                IgnoreReason = !IsValidJsonElement(ignoreReason) ? null : ignoreReason.ToString();
                SourceCodePath = !IsValidJsonElement(sourceCodePath) ? null : sourceCodePath.ToString();
            }

            internal static TestModelerConfiguration? LoadConfiguration(JsonElement root)
            {
                if (root.ValueKind != JsonValueKind.Object)
                    return null;

                root.TryGetProperty(nameof(IgnoreReason), out var ignoreReason);
                root.TryGetProperty(nameof(SourceCodePath), out var sourceCodePath);

                return new TestModelerConfiguration(
                    ignoreReason: ignoreReason,
                    sourceCodePath: sourceCodePath);
            }

            internal static TestModelerConfiguration? GetConfiguration(IPluginCommunication autoRest)
            {
                var testModeler = autoRest.GetValue<JsonElement?>("testmodeler").GetAwaiter().GetResult();
                if (!IsValidJsonElement(testModeler))
                {
                    return null;
                }
                return new TestModelerConfiguration(
                    ignoreReason: autoRest.GetValue<JsonElement?>(string.Format(TestModelerOptionsFormat, "ignore-reason")).GetAwaiter().GetResult(),
                    sourceCodePath: autoRest.GetValue<JsonElement?>(string.Format(TestModelerOptionsFormat, "source-path")).GetAwaiter().GetResult());
            }

            public void Write(Utf8JsonWriter writer, string settingName)
            {
                writer.WriteStartObject(settingName);

                if (IgnoreReason is not null)
                    writer.WriteString(nameof(IgnoreReason), IgnoreReason);

                if (SourceCodePath is not null)
                    writer.WriteString(nameof(SourceCodePath), SourceCodePath);

                writer.WriteEndObject();
            }
        }

        public record RenameRuleTarget(string Value, string? ParameterValue)
        {
            internal static RenameRuleTarget Parse(string rawValue)
            {
                var spans = rawValue.AsSpan();
                var index = spans.IndexOf('|');
                if (index < 0)
                    return new RenameRuleTarget(rawValue, null);

                return new RenameRuleTarget(spans.Slice(0, index).ToString(), spans.Slice(index, rawValue.Length - index).ToString());
            }
        }

        private static IReadOnlyDictionary<string, RenameRuleTarget> ParseRenameRules(IReadOnlyDictionary<string, string> renameRules)
            => renameRules.ToDictionary(kv => kv.Key, kv => RenameRuleTarget.Parse(kv.Value));

        public MgmtConfiguration(
            IReadOnlyList<string> operationGroupsToOmit,
            IReadOnlyList<string> requestPathIsNonResource,
            IReadOnlyList<string> noPropertyTypeReplacement,
            IReadOnlyList<string> listException,
            IReadOnlyList<string> promptedEnumValues,
            IReadOnlyList<string> keepOrphanedModels,
            IReadOnlyList<string> keepPluralEnums,
            IReadOnlyList<string> keepPluralResourceData,
            IReadOnlyList<string> noResourceSuffix,
            IReadOnlyList<string> schemasToPrependRPPrefix,
            MgmtDebugConfiguration mgmtDebug,
            JsonElement? requestPathToParent = default,
            JsonElement? requestPathToResourceName = default,
            JsonElement? requestPathToResourceData = default,
            JsonElement? requestPathToResourceType = default,
            JsonElement? requestPathToScopeResourceTypes = default,
            JsonElement? requestPathToSingletonResource = default,
            JsonElement? overrideOperationName = default,
            JsonElement? operationPositions = default,
            JsonElement? renameRules = default,
            JsonElement? formatByNameRules = default,
            JsonElement? renameMapping = default,
            JsonElement? irregularPluralWords = default,
            JsonElement? mergeOperations = default,
            JsonElement? armCore = default,
            JsonElement? resourceModelRequiresType = default,
            JsonElement? resourceModelRequiresName = default,
            JsonElement? singletonRequiresKeyword = default,
            TestModelerConfiguration? testmodeler = default,
            JsonElement? operationIdMappings = default,
            JsonElement? partialResources = default)
        {
<<<<<<< HEAD
            RequestPathToParent = !IsValidJsonElement(requestPathToParent) ? new Dictionary<string, string>() : JsonSerializer.Deserialize<Dictionary<string, string>>(requestPathToParent.ToString());
            RequestPathToResourceName = !IsValidJsonElement(requestPathToResourceName) ? new Dictionary<string, string>() : JsonSerializer.Deserialize<Dictionary<string, string>>(requestPathToResourceName.ToString());
            RequestPathToResourceData = !IsValidJsonElement(requestPathToResourceData) ? new Dictionary<string, string>() : JsonSerializer.Deserialize<Dictionary<string, string>>(requestPathToResourceData.ToString());
            RequestPathToResourceType = !IsValidJsonElement(requestPathToResourceType) ? new Dictionary<string, string>() : JsonSerializer.Deserialize<Dictionary<string, string>>(requestPathToResourceType.ToString());
            RequestPathToScopeResourceTypes = !IsValidJsonElement(requestPathToScopeResourceTypes) ? new Dictionary<string, string[]>() : JsonSerializer.Deserialize<Dictionary<string, string[]>>(requestPathToScopeResourceTypes.ToString());
            RequestPathToSingletonResource = !IsValidJsonElement(requestPathToSingletonResource) ? new Dictionary<string, string>() : JsonSerializer.Deserialize<Dictionary<string, string>>(requestPathToSingletonResource.ToString());
            OverrideOperationName = !IsValidJsonElement(overrideOperationName) ? new Dictionary<string, string>() : JsonSerializer.Deserialize<Dictionary<string, string>>(overrideOperationName.ToString());
            RenameRules = !IsValidJsonElement(renameRules) ? new Dictionary<string, string>() : JsonSerializer.Deserialize<Dictionary<string, string>>(renameRules.ToString());
            PartialResources = !IsValidJsonElement(partialResources) ? new Dictionary<string, string>() : JsonSerializer.Deserialize<Dictionary<string, string>>(partialResources.ToString());
=======
            RequestPathToParent = DeserializeDictionary<string, string>(requestPathToParent);
            RequestPathToResourceName = DeserializeDictionary<string, string>(requestPathToResourceName);
            RequestPathToResourceData = DeserializeDictionary<string, string>(requestPathToResourceData);
            RequestPathToResourceType = DeserializeDictionary<string, string>(requestPathToResourceType);
            RequestPathToScopeResourceTypes = DeserializeDictionary<string, string[]>(requestPathToScopeResourceTypes);
            RequestPathToSingletonResource = DeserializeDictionary<string, string>(requestPathToSingletonResource);
            OverrideOperationName = DeserializeDictionary<string, string>(overrideOperationName);
            RawRenameRules = DeserializeDictionary<string, string>(renameRules);
            FormatByNameRules = DeserializeDictionary<string, string>(formatByNameRules);
            RenameMapping = DeserializeDictionary<string, string>(renameMapping);
            IrregularPluralWords = DeserializeDictionary<string, string>(irregularPluralWords);
>>>>>>> f86425ab
            try
            {
                OperationPositions = DeserializeDictionary<string, string[]>(operationPositions);
            }
            catch (JsonException)
            {
                var operationPositionsStrDict = DeserializeDictionary<string, string>(operationPositions);
                OperationPositions = operationPositionsStrDict.ToDictionary(kv => kv.Key, kv => kv.Value.Split(";"));
            }
            MgmtDebug = mgmtDebug;
            // TODO: A unified way to load from both readme and configuration.json
            try
            {
                MergeOperations = DeserializeDictionary<string, string[]>(mergeOperations);
            }
            catch (JsonException)
            {
                var mergeOperationsStrDict = DeserializeDictionary<string, string>(mergeOperations);
                MergeOperations = mergeOperationsStrDict.ToDictionary(kv => kv.Key, kv => kv.Value.Split(";"));
            }
            OperationGroupsToOmit = operationGroupsToOmit;
            RequestPathIsNonResource = requestPathIsNonResource;
            NoPropertyTypeReplacement = noPropertyTypeReplacement;
            ListException = listException;
            PromptedEnumValues = promptedEnumValues;
            KeepOrphanedModels = keepOrphanedModels;
            KeepPluralEnums = keepPluralEnums;
            KeepPluralResourceData = keepPluralResourceData;
            NoResourceSuffix = noResourceSuffix;
            PrependRPPrefix = schemasToPrependRPPrefix;
            IsArmCore = IsValidJsonElement(armCore) && Convert.ToBoolean(armCore.ToString());
            DoesResourceModelRequireType = !IsValidJsonElement(resourceModelRequiresType) || Convert.ToBoolean(resourceModelRequiresType.ToString());
            DoesResourceModelRequireName = !IsValidJsonElement(resourceModelRequiresName) || Convert.ToBoolean(resourceModelRequiresName.ToString());
            DoesSingletonRequiresKeyword = IsValidJsonElement(singletonRequiresKeyword) && Convert.ToBoolean(singletonRequiresKeyword.ToString());
            TestModeler = testmodeler;
            OperationIdMappings = DeserializeDictionary<string, IReadOnlyDictionary<string, string>>(operationIdMappings);
        }

        private static Dictionary<TKey, TValue> DeserializeDictionary<TKey, TValue>(JsonElement? jsonElement) where TKey : notnull
            => !IsValidJsonElement(jsonElement) ? new Dictionary<TKey, TValue>() : JsonSerializer.Deserialize<Dictionary<TKey, TValue>>(jsonElement.ToString()!)!;

        public MgmtDebugConfiguration MgmtDebug { get; }
        /// <summary>
        /// Will the resource model detection require type property? Defaults to true
        /// </summary>
        public bool DoesResourceModelRequireType { get; }
        /// <summary>
        /// Will the resource model detection require name property? Defaults to true
        /// </summary>
        public bool DoesResourceModelRequireName { get; }
        /// <summary>
        /// Will we only see the resource name to be in the dictionary to make a resource singleton? Defaults to false
        /// </summary>
        public bool DoesSingletonRequiresKeyword { get; }
        public IReadOnlyDictionary<string, string> RequestPathToParent { get; }
        public IReadOnlyDictionary<string, string> RequestPathToResourceName { get; }
        public IReadOnlyDictionary<string, string> RequestPathToResourceData { get; }
        public IReadOnlyDictionary<string, string> RequestPathToResourceType { get; }
        public IReadOnlyDictionary<string, string> RequestPathToSingletonResource { get; }
        public IReadOnlyDictionary<string, string> OverrideOperationName { get; }
        private IReadOnlyDictionary<string, string> RawRenameRules { get; }
        private IReadOnlyDictionary<string, RenameRuleTarget>? _renameRules;
        public IReadOnlyDictionary<string, RenameRuleTarget> RenameRules => _renameRules ??= ParseRenameRules(RawRenameRules);
        public IReadOnlyDictionary<string, string> FormatByNameRules { get; }
        public IReadOnlyDictionary<string, string> RenameMapping { get; }
        public IReadOnlyDictionary<string, string> IrregularPluralWords { get; }
        public IReadOnlyDictionary<string, string[]> RequestPathToScopeResourceTypes { get; }
        public IReadOnlyDictionary<string, string[]> OperationPositions { get; }
        public IReadOnlyDictionary<string, string[]> MergeOperations { get; }
        public IReadOnlyDictionary<string, string> PartialResources { get; }
        public IReadOnlyList<string> OperationGroupsToOmit { get; }
        public IReadOnlyList<string> RequestPathIsNonResource { get; }
        public IReadOnlyList<string> NoPropertyTypeReplacement { get; }
        public IReadOnlyList<string> ListException { get; }
        public IReadOnlyList<string> PromptedEnumValues { get; }
        public IReadOnlyList<string> KeepOrphanedModels { get; }
        public IReadOnlyList<string> KeepPluralEnums { get; }
        public IReadOnlyList<string> KeepPluralResourceData { get; }
        public IReadOnlyList<string> PrependRPPrefix { get; }
        public IReadOnlyDictionary<string, IReadOnlyDictionary<string, string>> OperationIdMappings { get; }

        public IReadOnlyList<string> NoResourceSuffix { get; }

        public bool IsArmCore { get; }
        public TestModelerConfiguration? TestModeler { get; }

        internal static MgmtConfiguration GetConfiguration(IPluginCommunication autoRest)
        {
            return new MgmtConfiguration(
                operationGroupsToOmit: autoRest.GetValue<string[]?>("operation-groups-to-omit").GetAwaiter().GetResult() ?? Array.Empty<string>(),
                requestPathIsNonResource: autoRest.GetValue<string[]?>("request-path-is-non-resource").GetAwaiter().GetResult() ?? Array.Empty<string>(),
                noPropertyTypeReplacement: autoRest.GetValue<string[]?>("no-property-type-replacement").GetAwaiter().GetResult() ?? Array.Empty<string>(),
                listException: autoRest.GetValue<string[]?>("list-exception").GetAwaiter().GetResult() ?? Array.Empty<string>(),
                promptedEnumValues: autoRest.GetValue<string[]?>("prompted-enum-values").GetAwaiter().GetResult() ?? Array.Empty<string>(),
                keepOrphanedModels: autoRest.GetValue<string[]?>("keep-orphaned-models").GetAwaiter().GetResult() ?? Array.Empty<string>(),
                keepPluralEnums: autoRest.GetValue<string[]?>("keep-plural-enums").GetAwaiter().GetResult() ?? Array.Empty<string>(),
                keepPluralResourceData: autoRest.GetValue<string[]?>("keep-plural-resource-data").GetAwaiter().GetResult() ?? Array.Empty<string>(),
                noResourceSuffix: autoRest.GetValue<string[]?>("no-resource-suffix").GetAwaiter().GetResult() ?? Array.Empty<string>(),
                schemasToPrependRPPrefix: autoRest.GetValue<string[]?>("prepend-rp-prefix").GetAwaiter().GetResult() ?? Array.Empty<string>(),
                mgmtDebug: MgmtDebugConfiguration.GetConfiguration(autoRest),
                requestPathToParent: autoRest.GetValue<JsonElement?>("request-path-to-parent").GetAwaiter().GetResult(),
                requestPathToResourceName: autoRest.GetValue<JsonElement?>("request-path-to-resource-name").GetAwaiter().GetResult(),
                requestPathToResourceData: autoRest.GetValue<JsonElement?>("request-path-to-resource-data").GetAwaiter().GetResult(),
                requestPathToResourceType: autoRest.GetValue<JsonElement?>("request-path-to-resource-type").GetAwaiter().GetResult(),
                requestPathToScopeResourceTypes: autoRest.GetValue<JsonElement?>("request-path-to-scope-resource-types").GetAwaiter().GetResult(),
                operationPositions: autoRest.GetValue<JsonElement?>("operation-positions").GetAwaiter().GetResult(),
                requestPathToSingletonResource: autoRest.GetValue<JsonElement?>("request-path-to-singleton-resource").GetAwaiter().GetResult(),
                overrideOperationName: autoRest.GetValue<JsonElement?>("override-operation-name").GetAwaiter().GetResult(),
                renameRules: autoRest.GetValue<JsonElement?>("rename-rules").GetAwaiter().GetResult(),
                formatByNameRules: autoRest.GetValue<JsonElement?>("format-by-name-rules").GetAwaiter().GetResult(),
                renameMapping: autoRest.GetValue<JsonElement?>("rename-mapping").GetAwaiter().GetResult(),
                irregularPluralWords: autoRest.GetValue<JsonElement?>("irregular-plural-words").GetAwaiter().GetResult(),
                mergeOperations: autoRest.GetValue<JsonElement?>("merge-operations").GetAwaiter().GetResult(),
                armCore: autoRest.GetValue<JsonElement?>("arm-core").GetAwaiter().GetResult(),
                resourceModelRequiresType: autoRest.GetValue<JsonElement?>("resource-model-requires-type").GetAwaiter().GetResult(),
                resourceModelRequiresName: autoRest.GetValue<JsonElement?>("resource-model-requires-name").GetAwaiter().GetResult(),
                singletonRequiresKeyword: autoRest.GetValue<JsonElement?>("singleton-resource-requires-keyword").GetAwaiter().GetResult(),
                testmodeler: TestModelerConfiguration.GetConfiguration(autoRest),
                operationIdMappings: autoRest.GetValue<JsonElement?>("operation-id-mappings").GetAwaiter().GetResult(),
                partialResources: autoRest.GetValue<JsonElement?>("partial-resources").GetAwaiter().GetResult());
        }

        internal void SaveConfiguration(Utf8JsonWriter writer)
        {
            WriteNonEmptySettings(writer, nameof(MergeOperations), MergeOperations);
            WriteNonEmptySettings(writer, nameof(RequestPathIsNonResource), RequestPathIsNonResource);
            WriteNonEmptySettings(writer, nameof(NoPropertyTypeReplacement), NoPropertyTypeReplacement);
            WriteNonEmptySettings(writer, nameof(ListException), ListException);
            WriteNonEmptySettings(writer, nameof(KeepOrphanedModels), KeepOrphanedModels);
            WriteNonEmptySettings(writer, nameof(KeepPluralEnums), KeepPluralEnums);
            WriteNonEmptySettings(writer, nameof(NoResourceSuffix), NoResourceSuffix);
            WriteNonEmptySettings(writer, nameof(PrependRPPrefix), PrependRPPrefix);
            WriteNonEmptySettings(writer, nameof(OperationGroupsToOmit), OperationGroupsToOmit);
            WriteNonEmptySettings(writer, nameof(RequestPathToParent), RequestPathToParent);
            WriteNonEmptySettings(writer, nameof(OperationPositions), OperationPositions);
            WriteNonEmptySettings(writer, nameof(RequestPathToResourceName), RequestPathToResourceName);
            WriteNonEmptySettings(writer, nameof(RequestPathToResourceData), RequestPathToResourceData);
            WriteNonEmptySettings(writer, nameof(RequestPathToResourceType), RequestPathToResourceType);
            WriteNonEmptySettings(writer, nameof(RequestPathToScopeResourceTypes), RequestPathToScopeResourceTypes);
            WriteNonEmptySettings(writer, nameof(RequestPathToSingletonResource), RequestPathToSingletonResource);
            WriteNonEmptySettings(writer, nameof(RawRenameRules), RawRenameRules);
            WriteNonEmptySettings(writer, nameof(FormatByNameRules), FormatByNameRules);
            WriteNonEmptySettings(writer, nameof(RenameMapping), RenameMapping);
            WriteNonEmptySettings(writer, nameof(IrregularPluralWords), IrregularPluralWords);
            WriteNonEmptySettings(writer, nameof(OverrideOperationName), OverrideOperationName);
            WriteNonEmptySettings(writer, nameof(PartialResources), PartialResources);
            MgmtDebug.Write(writer, nameof(MgmtDebug));
            if (IsArmCore)
                writer.WriteBoolean("ArmCore", IsArmCore);
            if (!DoesResourceModelRequireType)
                writer.WriteBoolean(nameof(DoesResourceModelRequireType), DoesResourceModelRequireType);
            if (!DoesResourceModelRequireName)
                writer.WriteBoolean(nameof(DoesResourceModelRequireName), DoesResourceModelRequireName);
            if (DoesSingletonRequiresKeyword)
                writer.WriteBoolean(nameof(DoesSingletonRequiresKeyword), DoesSingletonRequiresKeyword);
            if (TestModeler is not null)
            {
                TestModeler.Write(writer, nameof(TestModeler));
            }
            WriteNonEmptySettings(writer, nameof(OperationIdMappings), OperationIdMappings);
            WriteNonEmptySettings(writer, nameof(PromptedEnumValues), PromptedEnumValues);
        }

        internal static MgmtConfiguration LoadConfiguration(JsonElement root)
        {
            root.TryGetProperty(nameof(OperationGroupsToOmit), out var operationGroupsToOmit);
            root.TryGetProperty(nameof(RequestPathIsNonResource), out var requestPathIsNonResource);
            root.TryGetProperty(nameof(NoPropertyTypeReplacement), out var noPropertyTypeReplacement);
            root.TryGetProperty(nameof(ListException), out var listException);
            root.TryGetProperty(nameof(KeepOrphanedModels), out var keepOrphanedModels);
            root.TryGetProperty(nameof(KeepPluralEnums), out var keepPluralEnums);
            root.TryGetProperty(nameof(KeepPluralResourceData), out var keepPluralResourceData);
            root.TryGetProperty(nameof(NoResourceSuffix), out var noResourceSuffix);
            root.TryGetProperty(nameof(PrependRPPrefix), out var prependRPPrefix);
            root.TryGetProperty(nameof(RequestPathToParent), out var requestPathToParent);
            root.TryGetProperty(nameof(RequestPathToResourceName), out var requestPathToResourceName);
            root.TryGetProperty(nameof(RequestPathToResourceData), out var requestPathToResourceData);
            root.TryGetProperty(nameof(RequestPathToResourceType), out var requestPathToResourceType);
            root.TryGetProperty(nameof(RequestPathToScopeResourceTypes), out var requestPathToScopeResourceTypes);
            root.TryGetProperty(nameof(OperationPositions), out var operationPositions);
            root.TryGetProperty(nameof(RequestPathToSingletonResource), out var requestPathToSingletonResource);
            root.TryGetProperty(nameof(RawRenameRules), out var renameRules);
            root.TryGetProperty(nameof(FormatByNameRules), out var formatByNameRules);
            root.TryGetProperty(nameof(RenameMapping), out var renameMapping);
            root.TryGetProperty(nameof(IrregularPluralWords), out var irregularPluralWords);
            root.TryGetProperty(nameof(OverrideOperationName), out var operationIdToName);
            root.TryGetProperty(nameof(MergeOperations), out var mergeOperations);
            root.TryGetProperty(nameof(PromptedEnumValues), out var promptedEnumValues);
            root.TryGetProperty(nameof(PartialResources), out var virtualResources);

            var operationGroupList = operationGroupsToOmit.ValueKind == JsonValueKind.Array
                ? operationGroupsToOmit.EnumerateArray().Select(t => t.ToString()).ToArray()
                : Array.Empty<string>();

            var requestPathIsNonResourceList = requestPathIsNonResource.ValueKind == JsonValueKind.Array
                ? requestPathIsNonResource.EnumerateArray().Select(t => t.ToString()).ToArray()
                : Array.Empty<string>();

            var noPropertyTypeReplacementList = noPropertyTypeReplacement.ValueKind == JsonValueKind.Array
                ? noPropertyTypeReplacement.EnumerateArray().Select(t => t.ToString()).ToArray()
                : Array.Empty<string>();

            var listExceptionList = listException.ValueKind == JsonValueKind.Array
                ? listException.EnumerateArray().Select(t => t.ToString()).ToArray()
                : Array.Empty<string>();

            var promptedEnumValuesList = promptedEnumValues.ValueKind == JsonValueKind.Array
                ? promptedEnumValues.EnumerateArray().Select(t => t.ToString()).ToArray()
                : Array.Empty<string>();
            var keepOrphanedModelsList = keepOrphanedModels.ValueKind == JsonValueKind.Array
                ? keepOrphanedModels.EnumerateArray().Select(t => t.ToString()).ToArray()
                : Array.Empty<string>();
            var keepPluralEnumsList = keepPluralEnums.ValueKind == JsonValueKind.Array
                ? keepPluralEnums.EnumerateArray().Select(t => t.ToString()).ToArray()
                : Array.Empty<string>();
            var keepPluralResourceDataList = keepPluralResourceData.ValueKind == JsonValueKind.Array
                ? keepPluralResourceData.EnumerateArray().Select(t => t.ToString()).ToArray()
                : Array.Empty<string>();
            var noResourceSuffixList = noResourceSuffix.ValueKind == JsonValueKind.Array
                ? noResourceSuffix.EnumerateArray().Select(t => t.ToString()).ToArray()
                : Array.Empty<string>();
            var prependRPPrefixList = prependRPPrefix.ValueKind == JsonValueKind.Array
                ? prependRPPrefix.EnumerateArray().Select(t => t.ToString()).ToArray()
                : Array.Empty<string>();

            root.TryGetProperty("ArmCore", out var isArmCore);
            root.TryGetProperty(nameof(MgmtDebug), out var mgmtDebugRoot);
            root.TryGetProperty(nameof(DoesResourceModelRequireType), out var resourceModelRequiresType);
            root.TryGetProperty(nameof(DoesResourceModelRequireName), out var resourceModelRequiresName);
            root.TryGetProperty(nameof(DoesSingletonRequiresKeyword), out var singletonRequiresKeyword);
            root.TryGetProperty(nameof(TestModeler), out var testModelerRoot);
            root.TryGetProperty(nameof(OperationIdMappings), out var operationIdMappings);

            return new MgmtConfiguration(
                operationGroupsToOmit: operationGroupList,
                requestPathIsNonResource: requestPathIsNonResourceList,
                noPropertyTypeReplacement: noPropertyTypeReplacementList,
                listException: listExceptionList,
                promptedEnumValues: promptedEnumValuesList,
                keepOrphanedModels: keepOrphanedModelsList,
                keepPluralEnums: keepPluralEnumsList,
                keepPluralResourceData: keepPluralResourceDataList,
                noResourceSuffix: noResourceSuffixList,
                schemasToPrependRPPrefix: prependRPPrefixList,
                mgmtDebug: MgmtDebugConfiguration.LoadConfiguration(mgmtDebugRoot),
                requestPathToParent: requestPathToParent,
                requestPathToResourceName: requestPathToResourceName,
                requestPathToResourceData: requestPathToResourceData,
                requestPathToResourceType: requestPathToResourceType,
                requestPathToScopeResourceTypes: requestPathToScopeResourceTypes,
                operationPositions: operationPositions,
                requestPathToSingletonResource: requestPathToSingletonResource,
                overrideOperationName: operationIdToName,
                renameRules: renameRules,
                formatByNameRules: formatByNameRules,
                renameMapping: renameMapping,
                irregularPluralWords: irregularPluralWords,
                mergeOperations: mergeOperations,
                armCore: isArmCore,
                resourceModelRequiresType: resourceModelRequiresType,
                resourceModelRequiresName: resourceModelRequiresName,
                singletonRequiresKeyword: singletonRequiresKeyword,
                testmodeler: TestModelerConfiguration.LoadConfiguration(testModelerRoot),
                operationIdMappings: operationIdMappings,
                partialResources: virtualResources);
        }

        private static bool IsValidJsonElement(JsonElement? element)
        {
            return element?.ValueKind != JsonValueKind.Null && element?.ValueKind != JsonValueKind.Undefined;
        }

        private static void WriteNonEmptySettings(
            Utf8JsonWriter writer,
            string settingName,
            IReadOnlyDictionary<string, string> settings)
        {
            if (settings.Count > 0)
            {
                writer.WriteStartObject(settingName);
                foreach (var keyval in settings)
                {
                    writer.WriteString(keyval.Key, keyval.Value);
                }

                writer.WriteEndObject();
            }
        }

        private static void WriteNonEmptySettings(
            Utf8JsonWriter writer,
            string settingName,
            IReadOnlyDictionary<string, string[]> settings)
        {
            if (settings.Count > 0)
            {
                writer.WriteStartObject(settingName);
                foreach (var keyval in settings)
                {
                    writer.WriteStartArray(keyval.Key);
                    foreach (var s in keyval.Value)
                    {
                        writer.WriteStringValue(s);
                    }

                    writer.WriteEndArray();
                }

                writer.WriteEndObject();
            }
        }

        private static void WriteNonEmptySettings(
            Utf8JsonWriter writer,
            string settingName,
            IReadOnlyList<string> settings)
        {
            if (settings.Count() > 0)
            {
                writer.WriteStartArray(settingName);
                foreach (var s in settings)
                {
                    writer.WriteStringValue(s);
                }

                writer.WriteEndArray();
            }
        }

        private static void WriteNonEmptySettings(
            Utf8JsonWriter writer,
            string settingName,
            IReadOnlyDictionary<string, IReadOnlyDictionary<string, string>> settings)
        {
            if (settings.Count() > 0)
            {
                writer.WriteStartObject(settingName);
                foreach (var keyval in settings)
                {
                    WriteNonEmptySettings(writer, keyval.Key, keyval.Value);
                }

                writer.WriteEndObject();
            }
        }
    }
}<|MERGE_RESOLUTION|>--- conflicted
+++ resolved
@@ -170,17 +170,6 @@
             JsonElement? operationIdMappings = default,
             JsonElement? partialResources = default)
         {
-<<<<<<< HEAD
-            RequestPathToParent = !IsValidJsonElement(requestPathToParent) ? new Dictionary<string, string>() : JsonSerializer.Deserialize<Dictionary<string, string>>(requestPathToParent.ToString());
-            RequestPathToResourceName = !IsValidJsonElement(requestPathToResourceName) ? new Dictionary<string, string>() : JsonSerializer.Deserialize<Dictionary<string, string>>(requestPathToResourceName.ToString());
-            RequestPathToResourceData = !IsValidJsonElement(requestPathToResourceData) ? new Dictionary<string, string>() : JsonSerializer.Deserialize<Dictionary<string, string>>(requestPathToResourceData.ToString());
-            RequestPathToResourceType = !IsValidJsonElement(requestPathToResourceType) ? new Dictionary<string, string>() : JsonSerializer.Deserialize<Dictionary<string, string>>(requestPathToResourceType.ToString());
-            RequestPathToScopeResourceTypes = !IsValidJsonElement(requestPathToScopeResourceTypes) ? new Dictionary<string, string[]>() : JsonSerializer.Deserialize<Dictionary<string, string[]>>(requestPathToScopeResourceTypes.ToString());
-            RequestPathToSingletonResource = !IsValidJsonElement(requestPathToSingletonResource) ? new Dictionary<string, string>() : JsonSerializer.Deserialize<Dictionary<string, string>>(requestPathToSingletonResource.ToString());
-            OverrideOperationName = !IsValidJsonElement(overrideOperationName) ? new Dictionary<string, string>() : JsonSerializer.Deserialize<Dictionary<string, string>>(overrideOperationName.ToString());
-            RenameRules = !IsValidJsonElement(renameRules) ? new Dictionary<string, string>() : JsonSerializer.Deserialize<Dictionary<string, string>>(renameRules.ToString());
-            PartialResources = !IsValidJsonElement(partialResources) ? new Dictionary<string, string>() : JsonSerializer.Deserialize<Dictionary<string, string>>(partialResources.ToString());
-=======
             RequestPathToParent = DeserializeDictionary<string, string>(requestPathToParent);
             RequestPathToResourceName = DeserializeDictionary<string, string>(requestPathToResourceName);
             RequestPathToResourceData = DeserializeDictionary<string, string>(requestPathToResourceData);
@@ -192,7 +181,7 @@
             FormatByNameRules = DeserializeDictionary<string, string>(formatByNameRules);
             RenameMapping = DeserializeDictionary<string, string>(renameMapping);
             IrregularPluralWords = DeserializeDictionary<string, string>(irregularPluralWords);
->>>>>>> f86425ab
+            PartialResources = DeserializeDictionary<string, string>(partialResources);
             try
             {
                 OperationPositions = DeserializeDictionary<string, string[]>(operationPositions);
