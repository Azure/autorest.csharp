--- conflicted
+++ resolved
@@ -103,11 +103,8 @@
             IReadOnlyList<string> requestPathIsNonResource,
             IReadOnlyList<string> noPropertyTypeReplacement,
             IReadOnlyList<string> listException,
-<<<<<<< HEAD
             IReadOnlyList<string> promptedEnumValues,
-=======
             IReadOnlyList<string> keepOrphanedModels,
->>>>>>> f031fa62
             MgmtDebugConfiguration mgmtDebug,
             JsonElement? requestPathToParent = default,
             JsonElement? requestPathToResourceName = default,
@@ -158,11 +155,8 @@
             RequestPathIsNonResource = requestPathIsNonResource;
             NoPropertyTypeReplacement = noPropertyTypeReplacement;
             ListException = listException;
-<<<<<<< HEAD
             PromptedEnumValues = promptedEnumValues;
-=======
             KeepOrphanedModels = keepOrphanedModels;
->>>>>>> f031fa62
             IsArmCore = !IsValidJsonElement(armCore) ? false : Convert.ToBoolean(armCore.ToString());
             DoesResourceModelRequireType = !IsValidJsonElement(resourceModelRequiresType) ? true : Convert.ToBoolean(resourceModelRequiresType.ToString());
             DoesResourceModelRequireName = !IsValidJsonElement(resourceModelRequiresName) ? true : Convert.ToBoolean(resourceModelRequiresName.ToString());
@@ -200,11 +194,8 @@
         public IReadOnlyList<string> RequestPathIsNonResource { get; }
         public IReadOnlyList<string> NoPropertyTypeReplacement { get; }
         public IReadOnlyList<string> ListException { get; }
-<<<<<<< HEAD
         public IReadOnlyList<string> PromptedEnumValues { get; }
-=======
         public IReadOnlyList<string> KeepOrphanedModels { get; }
->>>>>>> f031fa62
         public IReadOnlyDictionary<string, IReadOnlyDictionary<string, string>> OperationIdMappings { get; }
 
         public bool IsArmCore { get; }
@@ -217,11 +208,8 @@
                 requestPathIsNonResource: autoRest.GetValue<string[]?>("request-path-is-non-resource").GetAwaiter().GetResult() ?? Array.Empty<string>(),
                 noPropertyTypeReplacement: autoRest.GetValue<string[]?>("no-property-type-replacement").GetAwaiter().GetResult() ?? Array.Empty<string>(),
                 listException: autoRest.GetValue<string[]?>("list-exception").GetAwaiter().GetResult() ?? Array.Empty<string>(),
-<<<<<<< HEAD
                 promptedEnumValues: autoRest.GetValue<string[]?>("prompted-enum-values").GetAwaiter().GetResult() ?? Array.Empty<string>(),
-=======
                 keepOrphanedModels: autoRest.GetValue<string[]?>("keep-orphaned-models").GetAwaiter().GetResult() ?? Array.Empty<string>(),
->>>>>>> f031fa62
                 mgmtDebug: MgmtDebugConfiguration.GetConfiguration(autoRest),
                 requestPathToParent: autoRest.GetValue<JsonElement?>("request-path-to-parent").GetAwaiter().GetResult(),
                 requestPathToResourceName: autoRest.GetValue<JsonElement?>("request-path-to-resource-name").GetAwaiter().GetResult(),
@@ -310,13 +298,11 @@
                 ? listException.EnumerateArray().Select(t => t.ToString()).ToArray()
                 : Array.Empty<string>();
 
-<<<<<<< HEAD
             var promptedEnumValuesList = promptedEnumValues.ValueKind == JsonValueKind.Array
                 ? promptedEnumValues.EnumerateArray().Select(t => t.ToString()).ToArray()
-=======
+                : Array.Empty<string>();
             var keepOrphanedModelsList = keepOrphanedModels.ValueKind == JsonValueKind.Array
                 ? keepOrphanedModels.EnumerateArray().Select(t => t.ToString()).ToArray()
->>>>>>> f031fa62
                 : Array.Empty<string>();
 
             root.TryGetProperty("ArmCore", out var isArmCore);
@@ -332,11 +318,8 @@
                 requestPathIsNonResource: requestPathIsNonResourceList,
                 noPropertyTypeReplacement: noPropertyTypeReplacementList,
                 listException: listExceptionList,
-<<<<<<< HEAD
                 promptedEnumValues: promptedEnumValuesList,
-=======
                 keepOrphanedModels: keepOrphanedModelsList,
->>>>>>> f031fa62
                 mgmtDebug: MgmtDebugConfiguration.LoadConfiguration(mgmtDebugRoot),
                 requestPathToParent: requestPathToParent,
                 requestPathToResourceName: requestPathToResourceName,
