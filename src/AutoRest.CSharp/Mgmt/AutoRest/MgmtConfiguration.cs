﻿// Copyright (c) Microsoft Corporation. All rights reserved.
// Licensed under the MIT License.

using System;
using System.Collections.Generic;
using System.Linq;
using System.Text.Json;
using AutoRest.CSharp.AutoRest.Communication;

namespace AutoRest.CSharp.AutoRest.Plugins
{
    public class MgmtConfiguration
    {
        public MgmtConfiguration(
            string[] operationGroupIsTuple,
            string[] operationGroupIsExtension,
            string[] operationGroupsToOmit,
            JsonElement? operationGroupToResourceType = default,
            JsonElement? operationGroupToResource = default,
            JsonElement? operationGroupToParent = default,
<<<<<<< HEAD
            JsonElement? operationGroupToSingletonResource = default,
            JsonElement? mergeOperations = default)
=======
            JsonElement? mergeOperations = default,
            JsonElement? armCore = default)
>>>>>>> 16a37a5d
        {
            OperationGroupToResourceType = !IsValidJsonElement(operationGroupToResourceType) ? new Dictionary<string, string>() : JsonSerializer.Deserialize<Dictionary<string, string>>(operationGroupToResourceType.ToString());
            OperationGroupToResource = !IsValidJsonElement(operationGroupToResource) ? new Dictionary<string, string>() : JsonSerializer.Deserialize<Dictionary<string, string>>(operationGroupToResource.ToString());
            OperationGroupToParent = !IsValidJsonElement(operationGroupToParent) ? new Dictionary<string, string>() : JsonSerializer.Deserialize<Dictionary<string, string>>(operationGroupToParent.ToString());
            OperationGroupToSingletonResource = !IsValidJsonElement(operationGroupToSingletonResource) ? new Dictionary<string, string>() : JsonSerializer.Deserialize<Dictionary<string, string>>(operationGroupToSingletonResource.ToString());
            // TODO: A unified way to load from both readme and configuration.json
            try
            {
                MergeOperations = !IsValidJsonElement(mergeOperations) ? new Dictionary<string, string[]>() : JsonSerializer.Deserialize<Dictionary<string, string[]>>(mergeOperations.ToString());
            }
            catch (JsonException)
            {
                var mergeOperationsStrDict = !IsValidJsonElement(mergeOperations) ? new Dictionary<string, string>() : JsonSerializer.Deserialize<Dictionary<string, string>>(mergeOperations.ToString());
                MergeOperations = mergeOperationsStrDict.ToDictionary(kv => kv.Key, kv => kv.Value.Split(";"));
            }
            OperationGroupIsTuple = operationGroupIsTuple;
            OperationGroupIsExtension = operationGroupIsExtension;
            OperationGroupsToOmit = operationGroupsToOmit;
            IsArmCore = !IsValidJsonElement(armCore) ? false : Convert.ToBoolean(armCore.ToString());
        }

        public IReadOnlyDictionary<string, string> OperationGroupToResourceType { get; }
        public IReadOnlyDictionary<string, string> OperationGroupToResource { get; }
        public IReadOnlyDictionary<string, string> OperationGroupToParent { get; }
        public IReadOnlyDictionary<string, string> OperationGroupToSingletonResource { get; }
        public IReadOnlyDictionary<string, string[]> MergeOperations { get; }
        public string[] OperationGroupIsTuple { get; }
        public string[] OperationGroupIsExtension { get; }
        public string[] OperationGroupsToOmit { get; }
        public bool IsArmCore { get; }

        internal static MgmtConfiguration GetConfiguration(IPluginCommunication autoRest)
        {
            return new MgmtConfiguration(
                autoRest.GetValue<string[]?>("operation-group-is-tuple").GetAwaiter().GetResult() ?? Array.Empty<string>(),
                autoRest.GetValue<string[]?>("operation-group-is-extension").GetAwaiter().GetResult() ?? Array.Empty<string>(),
                autoRest.GetValue<string[]?>("operation-groups-to-omit").GetAwaiter().GetResult() ?? Array.Empty<string>(),
                autoRest.GetValue<JsonElement?>("operation-group-to-resource-type").GetAwaiter().GetResult(),
                autoRest.GetValue<JsonElement?>("operation-group-to-resource").GetAwaiter().GetResult(),
                autoRest.GetValue<JsonElement?>("operation-group-to-parent").GetAwaiter().GetResult(),
<<<<<<< HEAD
                autoRest.GetValue<JsonElement?>("operation-group-to-singleton-resource").GetAwaiter().GetResult(),
                autoRest.GetValue<JsonElement?>("merge-operations").GetAwaiter().GetResult());
=======
                autoRest.GetValue<JsonElement?>("merge-operations").GetAwaiter().GetResult(),
                autoRest.GetValue<JsonElement?>("arm-core").GetAwaiter().GetResult());
>>>>>>> 16a37a5d
        }

        internal void SaveConfiguration(Utf8JsonWriter writer)
        {
            WriteNonEmptySettings(writer, nameof(OperationGroupToResourceType), OperationGroupToResourceType);
            WriteNonEmptySettings(writer, nameof(OperationGroupToResource), OperationGroupToResource);
            WriteNonEmptySettings(writer, nameof(OperationGroupToParent), OperationGroupToParent);
            WriteNonEmptySettings(writer, nameof(MergeOperations), MergeOperations);
            WriteNonEmptySettings(writer, nameof(OperationGroupToSingletonResource), OperationGroupToSingletonResource);
            WriteNonEmptySettings(writer, nameof(OperationGroupIsTuple), OperationGroupIsTuple);
            WriteNonEmptySettings(writer, nameof(OperationGroupIsExtension), OperationGroupIsExtension);
            WriteNonEmptySettings(writer, nameof(OperationGroupsToOmit), OperationGroupsToOmit);
            if (IsArmCore)
                writer.WriteBoolean("ArmCore", IsArmCore);
        }

        internal static MgmtConfiguration LoadConfiguration(JsonElement root)
        {
            root.TryGetProperty(nameof(OperationGroupIsTuple), out var operationGroupIsTuple);
            root.TryGetProperty(nameof(OperationGroupIsExtension), out var operationGroupIsExtension);
            root.TryGetProperty(nameof(OperationGroupsToOmit), out var operationGroupsToOmit);
            root.TryGetProperty(nameof(OperationGroupToResourceType), out var operationGroupToResourceType);
            root.TryGetProperty(nameof(OperationGroupToResource), out var operationGroupToResource);
            root.TryGetProperty(nameof(OperationGroupToParent), out var operationGroupToParent);
            root.TryGetProperty(nameof(OperationGroupToSingletonResource), out var singletonResource);
            root.TryGetProperty(nameof(MergeOperations), out var mergeOperations);

            var operationGroupIsTupleList = operationGroupIsTuple.ValueKind == JsonValueKind.Array
                ? operationGroupIsTuple.EnumerateArray().Select(t => t.ToString()).ToArray()
                : new string[0];

            var operationGroupIsExtensionList = operationGroupIsExtension.ValueKind == JsonValueKind.Array
                ? operationGroupIsExtension.EnumerateArray().Select(t => t.ToString()).ToArray()
                : new string[0];

            var operationGroupList = operationGroupsToOmit.ValueKind == JsonValueKind.Array
                ? operationGroupsToOmit.EnumerateArray().Select(t => t.ToString()).ToArray()
                : new string[0];

            root.TryGetProperty("ArmCore", out var isArmCore);

            return new MgmtConfiguration(
                operationGroupIsTupleList,
                operationGroupIsExtensionList,
                operationGroupList,
                operationGroupToResourceType,
                operationGroupToResource,
                operationGroupToParent,
<<<<<<< HEAD
                singletonResource,
                mergeOperations);
=======
                mergeOperations,
                isArmCore);
>>>>>>> 16a37a5d
        }

        private static bool IsValidJsonElement(JsonElement? element)
        {
            return element?.ValueKind != JsonValueKind.Null && element?.ValueKind != JsonValueKind.Undefined;
        }

        private static void WriteNonEmptySettings(
            Utf8JsonWriter writer,
            string settingName,
            IReadOnlyDictionary<string, string> settings)
        {
            if (settings.Count > 0)
            {
                writer.WriteStartObject(settingName);
                foreach (var keyval in settings)
                {
                    writer.WriteString(keyval.Key, keyval.Value);
                }

                writer.WriteEndObject();
            }
        }

        private static void WriteNonEmptySettings(
            Utf8JsonWriter writer,
            string settingName,
            IReadOnlyDictionary<string, string[]> settings)
        {
            if (settings.Count > 0)
            {
                writer.WriteStartObject(settingName);
                foreach (var keyval in settings)
                {
                    writer.WriteStartArray(keyval.Key);
                    foreach (var s in keyval.Value)
                    {
                        writer.WriteStringValue(s);
                    }

                    writer.WriteEndArray();
                }

                writer.WriteEndObject();
            }
        }

        private static void WriteNonEmptySettings(
            Utf8JsonWriter writer,
            string settingName,
            string[] settings)
        {
            if (settings.Length > 0)
            {
                writer.WriteStartArray(settingName);
                foreach (var s in settings)
                {
                    writer.WriteStringValue(s);
                }

                writer.WriteEndArray();
            }
        }
    }
}<|MERGE_RESOLUTION|>--- conflicted
+++ resolved
@@ -18,13 +18,9 @@
             JsonElement? operationGroupToResourceType = default,
             JsonElement? operationGroupToResource = default,
             JsonElement? operationGroupToParent = default,
-<<<<<<< HEAD
             JsonElement? operationGroupToSingletonResource = default,
-            JsonElement? mergeOperations = default)
-=======
             JsonElement? mergeOperations = default,
             JsonElement? armCore = default)
->>>>>>> 16a37a5d
         {
             OperationGroupToResourceType = !IsValidJsonElement(operationGroupToResourceType) ? new Dictionary<string, string>() : JsonSerializer.Deserialize<Dictionary<string, string>>(operationGroupToResourceType.ToString());
             OperationGroupToResource = !IsValidJsonElement(operationGroupToResource) ? new Dictionary<string, string>() : JsonSerializer.Deserialize<Dictionary<string, string>>(operationGroupToResource.ToString());
@@ -65,13 +61,9 @@
                 autoRest.GetValue<JsonElement?>("operation-group-to-resource-type").GetAwaiter().GetResult(),
                 autoRest.GetValue<JsonElement?>("operation-group-to-resource").GetAwaiter().GetResult(),
                 autoRest.GetValue<JsonElement?>("operation-group-to-parent").GetAwaiter().GetResult(),
-<<<<<<< HEAD
                 autoRest.GetValue<JsonElement?>("operation-group-to-singleton-resource").GetAwaiter().GetResult(),
-                autoRest.GetValue<JsonElement?>("merge-operations").GetAwaiter().GetResult());
-=======
                 autoRest.GetValue<JsonElement?>("merge-operations").GetAwaiter().GetResult(),
                 autoRest.GetValue<JsonElement?>("arm-core").GetAwaiter().GetResult());
->>>>>>> 16a37a5d
         }
 
         internal void SaveConfiguration(Utf8JsonWriter writer)
@@ -120,13 +112,9 @@
                 operationGroupToResourceType,
                 operationGroupToResource,
                 operationGroupToParent,
-<<<<<<< HEAD
                 singletonResource,
-                mergeOperations);
-=======
                 mergeOperations,
                 isArmCore);
->>>>>>> 16a37a5d
         }
 
         private static bool IsValidJsonElement(JsonElement? element)
