// Copyright (c) Microsoft Corporation. All rights reserved.
// Licensed under the MIT License.

using System;
using System.Collections.Generic;
using System.Linq;
using System.Text.Json;
using AutoRest.CSharp.AutoRest.Communication;

namespace AutoRest.CSharp.Input
{
    public class MgmtConfiguration
    {
        public class MgmtDebugConfiguration
        {
            private const string MgmtDebugOptionsFormat = "mgmt-debug.{0}";

            public bool SuppressListException { get; }

            public bool ShowSerializedNames { get; }

            public MgmtDebugConfiguration(
                JsonElement? suppressListException = default,
                JsonElement? showSerializedNames = default
            )
            {
                SuppressListException = DeserializeBoolean(suppressListException, false);
                ShowSerializedNames = DeserializeBoolean(showSerializedNames, false);
            }

            internal static MgmtDebugConfiguration LoadConfiguration(JsonElement root)
            {
                if (root.ValueKind != JsonValueKind.Object)
                    return new MgmtDebugConfiguration();

                root.TryGetProperty(nameof(SuppressListException), out var suppressListException);
                root.TryGetProperty(nameof(ShowSerializedNames), out var showSerializedNames);

                return new MgmtDebugConfiguration(
                    suppressListException: suppressListException,
                    showSerializedNames: showSerializedNames
                );
            }

            internal static MgmtDebugConfiguration GetConfiguration(IPluginCommunication autoRest)
            {
                return new MgmtDebugConfiguration(
                    suppressListException: autoRest.GetValue<JsonElement?>(string.Format(MgmtDebugOptionsFormat, "suppress-list-exception")).GetAwaiter().GetResult(),
                    showSerializedNames: autoRest.GetValue<JsonElement?>(string.Format(MgmtDebugOptionsFormat, "show-serialized-names")).GetAwaiter().GetResult()
                );
            }

            public void Write(Utf8JsonWriter writer, string settingName)
            {
                if (!SuppressListException && !ShowSerializedNames)
                    return;

                writer.WriteStartObject(settingName);

                if (SuppressListException)
                    writer.WriteBoolean(nameof(SuppressListException), SuppressListException);

                if (ShowSerializedNames)
                    writer.WriteBoolean(nameof(ShowSerializedNames), ShowSerializedNames);

                writer.WriteEndObject();
            }
        }

        public class TestGenConfiguration
        {
            private const string TestGenOptionsFormat = "testgen.{0}";

            public string? IgnoreReason { get; }
            public string? SourceCodePath { get; }
            public bool Mock { get; }
            public bool Sample { get; }

            public TestGenConfiguration(
                JsonElement? ignoreReason = default,
                JsonElement? sourceCodePath = default,
                JsonElement? mock = default,
                JsonElement? sample = default)
            {
                IgnoreReason = !IsValidJsonElement(ignoreReason) ? null : ignoreReason.ToString();
                SourceCodePath = !IsValidJsonElement(sourceCodePath) ? null : sourceCodePath.ToString();
                Mock = DeserializeBoolean(mock, false);
                Sample = DeserializeBoolean(sample, false);
            }

            internal static TestGenConfiguration? LoadConfiguration(JsonElement root)
            {
                if (root.ValueKind != JsonValueKind.Object)
                    return null;

                root.TryGetProperty(nameof(IgnoreReason), out var ignoreReason);
                root.TryGetProperty(nameof(SourceCodePath), out var sourceCodePath);
                root.TryGetProperty(nameof(Mock), out var mock);
                root.TryGetProperty(nameof(Sample), out var sample);

                return new TestGenConfiguration(
                    ignoreReason: ignoreReason,
                    sourceCodePath: sourceCodePath,
                    mock: mock,
                    sample: sample);
            }

            internal static TestGenConfiguration? GetConfiguration(IPluginCommunication autoRest)
            {
                var testGen = autoRest.GetValue<JsonElement?>("testgen").GetAwaiter().GetResult();
                if (!IsValidJsonElement(testGen))
                {
                    return null;
                }
                return new TestGenConfiguration(
                    ignoreReason: autoRest.GetValue<JsonElement?>(string.Format(TestGenOptionsFormat, "ignore-reason")).GetAwaiter().GetResult(),
                    sourceCodePath: autoRest.GetValue<JsonElement?>(string.Format(TestGenOptionsFormat, "source-path")).GetAwaiter().GetResult(),
                    mock: autoRest.GetValue<JsonElement?>(string.Format(TestGenOptionsFormat, "mock")).GetAwaiter().GetResult(),
                    sample: autoRest.GetValue<JsonElement?>(string.Format(TestGenOptionsFormat, "sample")).GetAwaiter().GetResult());
            }

            public void Write(Utf8JsonWriter writer, string settingName)
            {
                writer.WriteStartObject(settingName);

                if (IgnoreReason is not null)
                    writer.WriteString(nameof(IgnoreReason), IgnoreReason);

                if (SourceCodePath is not null)
                    writer.WriteString(nameof(SourceCodePath), SourceCodePath);

                if (Mock)
                    writer.WriteBoolean(nameof(Mock), Mock);

                if (Sample)
                    writer.WriteBoolean(nameof(Sample), Sample);

                writer.WriteEndObject();
            }
        }

        public record RenameRuleTarget(string Value, string? ParameterValue)
        {
            internal static RenameRuleTarget Parse(string rawValue)
            {
                var spans = rawValue.AsSpan();
                var index = spans.IndexOf('|');
                if (index < 0)
                    return new RenameRuleTarget(rawValue, null);

                return new RenameRuleTarget(spans.Slice(0, index).ToString(), spans.Slice(index, rawValue.Length - index).ToString());
            }
        }

        private static IReadOnlyDictionary<string, RenameRuleTarget> ParseRenameRules(IReadOnlyDictionary<string, string> renameRules)
            => renameRules.ToDictionary(kv => kv.Key, kv => RenameRuleTarget.Parse(kv.Value));

        public MgmtConfiguration(
            IReadOnlyList<string> operationGroupsToOmit,
            IReadOnlyList<string> requestPathIsNonResource,
            IReadOnlyList<string> noPropertyTypeReplacement,
            IReadOnlyList<string> listException,
            IReadOnlyList<string> promptedEnumValues,
            IReadOnlyList<string> keepOrphanedModels,
            IReadOnlyList<string> keepPluralEnums,
            IReadOnlyList<string> keepPluralResourceData,
            IReadOnlyList<string> noResourceSuffix,
            IReadOnlyList<string> schemasToPrependRPPrefix,
            IReadOnlyList<string> generateArmResourceExtensions,
            IReadOnlyList<string> suppressAbstractBaseClass,
            MgmtDebugConfiguration mgmtDebug,
            JsonElement? requestPathToParent = default,
            JsonElement? requestPathToResourceName = default,
            JsonElement? requestPathToResourceData = default,
            JsonElement? requestPathToResourceType = default,
            JsonElement? requestPathToScopeResourceTypes = default,
            JsonElement? requestPathToSingletonResource = default,
            JsonElement? overrideOperationName = default,
            JsonElement? operationPositions = default,
            JsonElement? renameRules = default,
            JsonElement? formatByNameRules = default,
            JsonElement? renameMapping = default,
            JsonElement? irregularPluralWords = default,
            JsonElement? mergeOperations = default,
            JsonElement? armCore = default,
            JsonElement? resourceModelRequiresType = default,
            JsonElement? resourceModelRequiresName = default,
            JsonElement? singletonRequiresKeyword = default,
            TestGenConfiguration? testGen = default,
            JsonElement? operationIdMappings = default,
            JsonElement? updateRequiredCopy = default,
            JsonElement? patchInitializerCustomization = default)
        {
            RequestPathToParent = DeserializeDictionary<string, string>(requestPathToParent);
            RequestPathToResourceName = DeserializeDictionary<string, string>(requestPathToResourceName);
            RequestPathToResourceData = DeserializeDictionary<string, string>(requestPathToResourceData);
            RequestPathToResourceType = DeserializeDictionary<string, string>(requestPathToResourceType);
            RequestPathToScopeResourceTypes = DeserializeDictionary<string, string[]>(requestPathToScopeResourceTypes);
            RequestPathToSingletonResource = DeserializeDictionary<string, string>(requestPathToSingletonResource);
            OverrideOperationName = DeserializeDictionary<string, string>(overrideOperationName);
            RawRenameRules = DeserializeDictionary<string, string>(renameRules);
            FormatByNameRules = DeserializeDictionary<string, string>(formatByNameRules);
            RenameMapping = DeserializeDictionary<string, string>(renameMapping);
            IrregularPluralWords = DeserializeDictionary<string, string>(irregularPluralWords);
            try
            {
                OperationPositions = DeserializeDictionary<string, string[]>(operationPositions);
            }
            catch (JsonException)
            {
                var operationPositionsStrDict = DeserializeDictionary<string, string>(operationPositions);
                OperationPositions = operationPositionsStrDict.ToDictionary(kv => kv.Key, kv => kv.Value.Split(";"));
            }
            MgmtDebug = mgmtDebug;
            // TODO: A unified way to load from both readme and configuration.json
            try
            {
                MergeOperations = DeserializeDictionary<string, string[]>(mergeOperations);
            }
            catch (JsonException)
            {
                var mergeOperationsStrDict = DeserializeDictionary<string, string>(mergeOperations);
                MergeOperations = mergeOperationsStrDict.ToDictionary(kv => kv.Key, kv => kv.Value.Split(";"));
            }
            OperationGroupsToOmit = operationGroupsToOmit;
            RequestPathIsNonResource = requestPathIsNonResource;
            NoPropertyTypeReplacement = noPropertyTypeReplacement;
            ListException = listException;
            PromptedEnumValues = promptedEnumValues;
            KeepOrphanedModels = keepOrphanedModels;
            KeepPluralEnums = keepPluralEnums;
            KeepPluralResourceData = keepPluralResourceData;
            NoResourceSuffix = noResourceSuffix;
            PrependRPPrefix = schemasToPrependRPPrefix;
            GenerateArmResourceExtensions = generateArmResourceExtensions;
            SuppressAbstractBaseClass = suppressAbstractBaseClass;
            IsArmCore = DeserializeBoolean(armCore, false);
            DoesResourceModelRequireType = DeserializeBoolean(resourceModelRequiresType, true);
            DoesResourceModelRequireName = DeserializeBoolean(resourceModelRequiresName, true);
            DoesSingletonRequiresKeyword = DeserializeBoolean(singletonRequiresKeyword, false);
            TestGen = testGen;
            OperationIdMappings = DeserializeDictionary<string, IReadOnlyDictionary<string, string>>(operationIdMappings);
            UpdateRequiredCopy = DeserializeDictionary<string, string>(updateRequiredCopy);
            PatchInitializerCustomization = DeserializeDictionary<string, IReadOnlyDictionary<string, string>>(patchInitializerCustomization);
        }

        private static bool DeserializeBoolean(JsonElement? jsonElement, bool defaultValue = false)
            => jsonElement == null || !IsValidJsonElement(jsonElement) ? defaultValue : Convert.ToBoolean(jsonElement.ToString());

        private static IReadOnlyList<string> DeserializeArray(JsonElement jsonElement)
            => jsonElement.ValueKind != JsonValueKind.Array ? Array.Empty<string>() : jsonElement.EnumerateArray().Select(t => t.ToString()).ToArray();

        private static Dictionary<TKey, TValue> DeserializeDictionary<TKey, TValue>(JsonElement? jsonElement) where TKey : notnull
            => !IsValidJsonElement(jsonElement) ? new Dictionary<TKey, TValue>() : JsonSerializer.Deserialize<Dictionary<TKey, TValue>>(jsonElement.ToString()!)!;

        public MgmtDebugConfiguration MgmtDebug { get; }
        /// <summary>
        /// Will the resource model detection require type property? Defaults to true
        /// </summary>
        public bool DoesResourceModelRequireType { get; }
        /// <summary>
        /// Will the resource model detection require name property? Defaults to true
        /// </summary>
        public bool DoesResourceModelRequireName { get; }
        /// <summary>
        /// Will we only see the resource name to be in the dictionary to make a resource singleton? Defaults to false
        /// </summary>
        public bool DoesSingletonRequiresKeyword { get; }
        public IReadOnlyDictionary<string, string> RequestPathToParent { get; }
        public IReadOnlyDictionary<string, string> RequestPathToResourceName { get; }
        public IReadOnlyDictionary<string, string> RequestPathToResourceData { get; }
        public IReadOnlyDictionary<string, string> RequestPathToResourceType { get; }
        public IReadOnlyDictionary<string, string> RequestPathToSingletonResource { get; }
        public IReadOnlyDictionary<string, string> OverrideOperationName { get; }
        private IReadOnlyDictionary<string, string> RawRenameRules { get; }
        private IReadOnlyDictionary<string, RenameRuleTarget>? _renameRules;
        public IReadOnlyDictionary<string, RenameRuleTarget> RenameRules => _renameRules ??= ParseRenameRules(RawRenameRules);
        public IReadOnlyDictionary<string, string> FormatByNameRules { get; }
        public IReadOnlyDictionary<string, string> RenameMapping { get; }
        public IReadOnlyDictionary<string, string> IrregularPluralWords { get; }
        public IReadOnlyDictionary<string, string[]> RequestPathToScopeResourceTypes { get; }
        public IReadOnlyDictionary<string, string[]> OperationPositions { get; }
        public IReadOnlyDictionary<string, string[]> MergeOperations { get; }
        public IReadOnlyList<string> OperationGroupsToOmit { get; }
        public IReadOnlyList<string> RequestPathIsNonResource { get; }
        public IReadOnlyList<string> NoPropertyTypeReplacement { get; }
        public IReadOnlyList<string> ListException { get; }
        public IReadOnlyList<string> PromptedEnumValues { get; }
        public IReadOnlyList<string> KeepOrphanedModels { get; }
        public IReadOnlyList<string> KeepPluralEnums { get; }
        public IReadOnlyList<string> KeepPluralResourceData { get; }
        public IReadOnlyList<string> PrependRPPrefix { get; }
        public IReadOnlyDictionary<string, IReadOnlyDictionary<string, string>> OperationIdMappings { get; }
<<<<<<< HEAD
        public IReadOnlyDictionary<string, string> UpdateRequiredCopy {get;}
        public IReadOnlyDictionary<string, IReadOnlyDictionary<string, string>> PatchInitializerCustomization { get; }

=======
>>>>>>> 110a403f
        public IReadOnlyList<string> NoResourceSuffix { get; }
        public IReadOnlyList<string> GenerateArmResourceExtensions { get; }
        public IReadOnlyList<string> SuppressAbstractBaseClass { get; }

        public bool IsArmCore { get; }
        public TestGenConfiguration? TestGen { get; }

        internal static MgmtConfiguration GetConfiguration(IPluginCommunication autoRest)
        {
            return new MgmtConfiguration(
                operationGroupsToOmit: autoRest.GetValue<string[]?>("operation-groups-to-omit").GetAwaiter().GetResult() ?? Array.Empty<string>(),
                requestPathIsNonResource: autoRest.GetValue<string[]?>("request-path-is-non-resource").GetAwaiter().GetResult() ?? Array.Empty<string>(),
                noPropertyTypeReplacement: autoRest.GetValue<string[]?>("no-property-type-replacement").GetAwaiter().GetResult() ?? Array.Empty<string>(),
                listException: autoRest.GetValue<string[]?>("list-exception").GetAwaiter().GetResult() ?? Array.Empty<string>(),
                promptedEnumValues: autoRest.GetValue<string[]?>("prompted-enum-values").GetAwaiter().GetResult() ?? Array.Empty<string>(),
                keepOrphanedModels: autoRest.GetValue<string[]?>("keep-orphaned-models").GetAwaiter().GetResult() ?? Array.Empty<string>(),
                keepPluralEnums: autoRest.GetValue<string[]?>("keep-plural-enums").GetAwaiter().GetResult() ?? Array.Empty<string>(),
                keepPluralResourceData: autoRest.GetValue<string[]?>("keep-plural-resource-data").GetAwaiter().GetResult() ?? Array.Empty<string>(),
                noResourceSuffix: autoRest.GetValue<string[]?>("no-resource-suffix").GetAwaiter().GetResult() ?? Array.Empty<string>(),
                schemasToPrependRPPrefix: autoRest.GetValue<string[]?>("prepend-rp-prefix").GetAwaiter().GetResult() ?? Array.Empty<string>(),
                generateArmResourceExtensions: autoRest.GetValue<string[]?>("generate-arm-resource-extensions").GetAwaiter().GetResult() ?? Array.Empty<string>(),
                suppressAbstractBaseClass: autoRest.GetValue<string[]?>("suppress-abstract-base-class").GetAwaiter().GetResult() ?? Array.Empty<string>(),
                mgmtDebug: MgmtDebugConfiguration.GetConfiguration(autoRest),
                requestPathToParent: autoRest.GetValue<JsonElement?>("request-path-to-parent").GetAwaiter().GetResult(),
                requestPathToResourceName: autoRest.GetValue<JsonElement?>("request-path-to-resource-name").GetAwaiter().GetResult(),
                requestPathToResourceData: autoRest.GetValue<JsonElement?>("request-path-to-resource-data").GetAwaiter().GetResult(),
                requestPathToResourceType: autoRest.GetValue<JsonElement?>("request-path-to-resource-type").GetAwaiter().GetResult(),
                requestPathToScopeResourceTypes: autoRest.GetValue<JsonElement?>("request-path-to-scope-resource-types").GetAwaiter().GetResult(),
                operationPositions: autoRest.GetValue<JsonElement?>("operation-positions").GetAwaiter().GetResult(),
                requestPathToSingletonResource: autoRest.GetValue<JsonElement?>("request-path-to-singleton-resource").GetAwaiter().GetResult(),
                overrideOperationName: autoRest.GetValue<JsonElement?>("override-operation-name").GetAwaiter().GetResult(),
                renameRules: autoRest.GetValue<JsonElement?>("rename-rules").GetAwaiter().GetResult(),
                formatByNameRules: autoRest.GetValue<JsonElement?>("format-by-name-rules").GetAwaiter().GetResult(),
                renameMapping: autoRest.GetValue<JsonElement?>("rename-mapping").GetAwaiter().GetResult(),
                irregularPluralWords: autoRest.GetValue<JsonElement?>("irregular-plural-words").GetAwaiter().GetResult(),
                mergeOperations: autoRest.GetValue<JsonElement?>("merge-operations").GetAwaiter().GetResult(),
                armCore: autoRest.GetValue<JsonElement?>("arm-core").GetAwaiter().GetResult(),
                resourceModelRequiresType: autoRest.GetValue<JsonElement?>("resource-model-requires-type").GetAwaiter().GetResult(),
                resourceModelRequiresName: autoRest.GetValue<JsonElement?>("resource-model-requires-name").GetAwaiter().GetResult(),
                singletonRequiresKeyword: autoRest.GetValue<JsonElement?>("singleton-resource-requires-keyword").GetAwaiter().GetResult(),
                testGen: TestGenConfiguration.GetConfiguration(autoRest),
                operationIdMappings: autoRest.GetValue<JsonElement?>("operation-id-mappings").GetAwaiter().GetResult(),
                updateRequiredCopy: autoRest.GetValue<JsonElement?>("update-required-copy").GetAwaiter().GetResult(),
                patchInitializerCustomization: autoRest.GetValue<JsonElement?>("patch-initializer-customization").GetAwaiter().GetResult());
        }

        internal void SaveConfiguration(Utf8JsonWriter writer)
        {
            WriteNonEmptySettings(writer, nameof(MergeOperations), MergeOperations);
            WriteNonEmptySettings(writer, nameof(RequestPathIsNonResource), RequestPathIsNonResource);
            WriteNonEmptySettings(writer, nameof(NoPropertyTypeReplacement), NoPropertyTypeReplacement);
            WriteNonEmptySettings(writer, nameof(ListException), ListException);
            WriteNonEmptySettings(writer, nameof(KeepOrphanedModels), KeepOrphanedModels);
            WriteNonEmptySettings(writer, nameof(KeepPluralEnums), KeepPluralEnums);
            WriteNonEmptySettings(writer, nameof(NoResourceSuffix), NoResourceSuffix);
            WriteNonEmptySettings(writer, nameof(PrependRPPrefix), PrependRPPrefix);
            WriteNonEmptySettings(writer, nameof(GenerateArmResourceExtensions), GenerateArmResourceExtensions);
            WriteNonEmptySettings(writer, nameof(SuppressAbstractBaseClass), SuppressAbstractBaseClass);
            WriteNonEmptySettings(writer, nameof(OperationGroupsToOmit), OperationGroupsToOmit);
            WriteNonEmptySettings(writer, nameof(RequestPathToParent), RequestPathToParent);
            WriteNonEmptySettings(writer, nameof(OperationPositions), OperationPositions);
            WriteNonEmptySettings(writer, nameof(RequestPathToResourceName), RequestPathToResourceName);
            WriteNonEmptySettings(writer, nameof(RequestPathToResourceData), RequestPathToResourceData);
            WriteNonEmptySettings(writer, nameof(RequestPathToResourceType), RequestPathToResourceType);
            WriteNonEmptySettings(writer, nameof(RequestPathToScopeResourceTypes), RequestPathToScopeResourceTypes);
            WriteNonEmptySettings(writer, nameof(RequestPathToSingletonResource), RequestPathToSingletonResource);
            WriteNonEmptySettings(writer, nameof(RawRenameRules), RawRenameRules);
            WriteNonEmptySettings(writer, nameof(FormatByNameRules), FormatByNameRules);
            WriteNonEmptySettings(writer, nameof(RenameMapping), RenameMapping);
            WriteNonEmptySettings(writer, nameof(IrregularPluralWords), IrregularPluralWords);
            WriteNonEmptySettings(writer, nameof(OverrideOperationName), OverrideOperationName);
            MgmtDebug.Write(writer, nameof(MgmtDebug));
            if (IsArmCore)
                writer.WriteBoolean("ArmCore", IsArmCore);
            if (!DoesResourceModelRequireType)
                writer.WriteBoolean(nameof(DoesResourceModelRequireType), DoesResourceModelRequireType);
            if (!DoesResourceModelRequireName)
                writer.WriteBoolean(nameof(DoesResourceModelRequireName), DoesResourceModelRequireName);
            if (DoesSingletonRequiresKeyword)
                writer.WriteBoolean(nameof(DoesSingletonRequiresKeyword), DoesSingletonRequiresKeyword);
            if (TestGen is not null)
            {
                TestGen.Write(writer, nameof(TestGen));
            }
            WriteNonEmptySettings(writer, nameof(OperationIdMappings), OperationIdMappings);
            WriteNonEmptySettings(writer, nameof(PromptedEnumValues), PromptedEnumValues);
            WriteNonEmptySettings(writer, nameof(UpdateRequiredCopy), UpdateRequiredCopy);
            WriteNonEmptySettings(writer, nameof(PatchInitializerCustomization), PatchInitializerCustomization);
        }

        internal static MgmtConfiguration LoadConfiguration(JsonElement root)
        {
            root.TryGetProperty(nameof(OperationGroupsToOmit), out var operationGroupsToOmitElement);
            root.TryGetProperty(nameof(RequestPathIsNonResource), out var requestPathIsNonResourceElement);
            root.TryGetProperty(nameof(NoPropertyTypeReplacement), out var noPropertyTypeReplacementElement);
            root.TryGetProperty(nameof(ListException), out var listExceptionElement);
            root.TryGetProperty(nameof(KeepOrphanedModels), out var keepOrphanedModelsElement);
            root.TryGetProperty(nameof(KeepPluralEnums), out var keepPluralEnumsElement);
            root.TryGetProperty(nameof(KeepPluralResourceData), out var keepPluralResourceDataElement);
            root.TryGetProperty(nameof(NoResourceSuffix), out var noResourceSuffixElement);
            root.TryGetProperty(nameof(PrependRPPrefix), out var prependRPPrefixElement);
            root.TryGetProperty(nameof(GenerateArmResourceExtensions), out var generateArmResourceExtensionsElement);
            root.TryGetProperty(nameof(SuppressAbstractBaseClass), out var suppressAbstractBaseClassElement);
            root.TryGetProperty(nameof(RequestPathToParent), out var requestPathToParent);
            root.TryGetProperty(nameof(RequestPathToResourceName), out var requestPathToResourceName);
            root.TryGetProperty(nameof(RequestPathToResourceData), out var requestPathToResourceData);
            root.TryGetProperty(nameof(RequestPathToResourceType), out var requestPathToResourceType);
            root.TryGetProperty(nameof(RequestPathToScopeResourceTypes), out var requestPathToScopeResourceTypes);
            root.TryGetProperty(nameof(OperationPositions), out var operationPositions);
            root.TryGetProperty(nameof(RequestPathToSingletonResource), out var requestPathToSingletonResource);
            root.TryGetProperty(nameof(RawRenameRules), out var renameRules);
            root.TryGetProperty(nameof(FormatByNameRules), out var formatByNameRules);
            root.TryGetProperty(nameof(RenameMapping), out var renameMapping);
            root.TryGetProperty(nameof(IrregularPluralWords), out var irregularPluralWords);
            root.TryGetProperty(nameof(OverrideOperationName), out var operationIdToName);
            root.TryGetProperty(nameof(MergeOperations), out var mergeOperations);
            root.TryGetProperty(nameof(PromptedEnumValues), out var promptedEnumValuesElement);

            var operationGroupToOmit = DeserializeArray(operationGroupsToOmitElement);
            var requestPathIsNonResource = DeserializeArray(requestPathIsNonResourceElement);
            var noPropertyTypeReplacement = DeserializeArray(noPropertyTypeReplacementElement);
            var listException = DeserializeArray(listExceptionElement);
            var promptedEnumValues = DeserializeArray(promptedEnumValuesElement);
            var keepOrphanedModels = DeserializeArray(keepOrphanedModelsElement);
            var keepPluralEnums = DeserializeArray(keepPluralEnumsElement);
            var keepPluralResourceData = DeserializeArray(keepPluralResourceDataElement);
            var noResourceSuffix = DeserializeArray(noResourceSuffixElement);
            var prependRPPrefix = DeserializeArray(prependRPPrefixElement);
            var generateArmResourceExtensions = DeserializeArray(generateArmResourceExtensionsElement);
            var suppressAbstractBaseClass = DeserializeArray(suppressAbstractBaseClassElement);

            root.TryGetProperty("ArmCore", out var isArmCore);
            root.TryGetProperty(nameof(MgmtDebug), out var mgmtDebugRoot);
            root.TryGetProperty(nameof(DoesResourceModelRequireType), out var resourceModelRequiresType);
            root.TryGetProperty(nameof(DoesResourceModelRequireName), out var resourceModelRequiresName);
            root.TryGetProperty(nameof(DoesSingletonRequiresKeyword), out var singletonRequiresKeyword);
            root.TryGetProperty(nameof(TestGen), out var testModelerRoot);
            root.TryGetProperty(nameof(OperationIdMappings), out var operationIdMappings);
            root.TryGetProperty(nameof(UpdateRequiredCopy), out var updateRequiredCopy);
            root.TryGetProperty(nameof(PatchInitializerCustomization), out var patchInitializerCustomization);

            return new MgmtConfiguration(
                operationGroupsToOmit: operationGroupToOmit,
                requestPathIsNonResource: requestPathIsNonResource,
                noPropertyTypeReplacement: noPropertyTypeReplacement,
                listException: listException,
                promptedEnumValues: promptedEnumValues,
                keepOrphanedModels: keepOrphanedModels,
                keepPluralEnums: keepPluralEnums,
                keepPluralResourceData: keepPluralResourceData,
                noResourceSuffix: noResourceSuffix,
                schemasToPrependRPPrefix: prependRPPrefix,
                generateArmResourceExtensions: generateArmResourceExtensions,
                suppressAbstractBaseClass: suppressAbstractBaseClass,
                mgmtDebug: MgmtDebugConfiguration.LoadConfiguration(mgmtDebugRoot),
                requestPathToParent: requestPathToParent,
                requestPathToResourceName: requestPathToResourceName,
                requestPathToResourceData: requestPathToResourceData,
                requestPathToResourceType: requestPathToResourceType,
                requestPathToScopeResourceTypes: requestPathToScopeResourceTypes,
                operationPositions: operationPositions,
                requestPathToSingletonResource: requestPathToSingletonResource,
                overrideOperationName: operationIdToName,
                renameRules: renameRules,
                formatByNameRules: formatByNameRules,
                renameMapping: renameMapping,
                irregularPluralWords: irregularPluralWords,
                mergeOperations: mergeOperations,
                armCore: isArmCore,
                resourceModelRequiresType: resourceModelRequiresType,
                resourceModelRequiresName: resourceModelRequiresName,
                singletonRequiresKeyword: singletonRequiresKeyword,
                testGen: TestGenConfiguration.LoadConfiguration(testModelerRoot),
                operationIdMappings: operationIdMappings,
                updateRequiredCopy: updateRequiredCopy,
                patchInitializerCustomization: patchInitializerCustomization);
        }

        private static bool IsValidJsonElement(JsonElement? element)
        {
            return element?.ValueKind != JsonValueKind.Null && element?.ValueKind != JsonValueKind.Undefined;
        }

        private static void WriteNonEmptySettings(
            Utf8JsonWriter writer,
            string settingName,
            IReadOnlyDictionary<string, string> settings)
        {
            if (settings.Count > 0)
            {
                writer.WriteStartObject(settingName);
                foreach (var keyval in settings)
                {
                    writer.WriteString(keyval.Key, keyval.Value);
                }

                writer.WriteEndObject();
            }
        }

        private static void WriteNonEmptySettings(
            Utf8JsonWriter writer,
            string settingName,
            IReadOnlyDictionary<string, string[]> settings)
        {
            if (settings.Count > 0)
            {
                writer.WriteStartObject(settingName);
                foreach (var keyval in settings)
                {
                    writer.WriteStartArray(keyval.Key);
                    foreach (var s in keyval.Value)
                    {
                        writer.WriteStringValue(s);
                    }

                    writer.WriteEndArray();
                }

                writer.WriteEndObject();
            }
        }

        private static void WriteNonEmptySettings(
            Utf8JsonWriter writer,
            string settingName,
            IReadOnlyList<string> settings)
        {
            if (settings.Count() > 0)
            {
                writer.WriteStartArray(settingName);
                foreach (var s in settings)
                {
                    writer.WriteStringValue(s);
                }

                writer.WriteEndArray();
            }
        }

        private static void WriteNonEmptySettings(
            Utf8JsonWriter writer,
            string settingName,
            IReadOnlyDictionary<string, IReadOnlyDictionary<string, string>> settings)
        {
            if (settings.Count() > 0)
            {
                writer.WriteStartObject(settingName);
                foreach (var keyval in settings)
                {
                    WriteNonEmptySettings(writer, keyval.Key, keyval.Value);
                }

                writer.WriteEndObject();
            }
        }
    }
}<|MERGE_RESOLUTION|>--- conflicted
+++ resolved
@@ -291,12 +291,9 @@
         public IReadOnlyList<string> KeepPluralResourceData { get; }
         public IReadOnlyList<string> PrependRPPrefix { get; }
         public IReadOnlyDictionary<string, IReadOnlyDictionary<string, string>> OperationIdMappings { get; }
-<<<<<<< HEAD
         public IReadOnlyDictionary<string, string> UpdateRequiredCopy {get;}
         public IReadOnlyDictionary<string, IReadOnlyDictionary<string, string>> PatchInitializerCustomization { get; }
 
-=======
->>>>>>> 110a403f
         public IReadOnlyList<string> NoResourceSuffix { get; }
         public IReadOnlyList<string> GenerateArmResourceExtensions { get; }
         public IReadOnlyList<string> SuppressAbstractBaseClass { get; }
