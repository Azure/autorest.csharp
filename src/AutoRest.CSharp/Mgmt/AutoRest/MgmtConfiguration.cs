--- conflicted
+++ resolved
@@ -166,7 +166,6 @@
             IReadOnlyList<string> keepPluralResourceData,
             IReadOnlyList<string> noResourceSuffix,
             IReadOnlyList<string> schemasToPrependRPPrefix,
-            IReadOnlyList<string> enableLroInterimStatus,
             MgmtDebugConfiguration mgmtDebug,
             JsonElement? requestPathToParent = default,
             JsonElement? requestPathToResourceName = default,
@@ -229,20 +228,11 @@
             KeepPluralResourceData = keepPluralResourceData;
             NoResourceSuffix = noResourceSuffix;
             PrependRPPrefix = schemasToPrependRPPrefix;
-<<<<<<< HEAD
-            EnableLroInterimStatus = enableLroInterimStatus;
-            IsArmCore = IsValidJsonElement(armCore) && Convert.ToBoolean(armCore.ToString());
-            DoesResourceModelRequireType = !IsValidJsonElement(resourceModelRequiresType) || Convert.ToBoolean(resourceModelRequiresType.ToString());
-            DoesResourceModelRequireName = !IsValidJsonElement(resourceModelRequiresName) || Convert.ToBoolean(resourceModelRequiresName.ToString());
-            DoesSingletonRequiresKeyword = IsValidJsonElement(singletonRequiresKeyword) && Convert.ToBoolean(singletonRequiresKeyword.ToString());
-            TestModeler = testmodeler;
-=======
             IsArmCore = DeserializeBoolean(armCore, false);
             DoesResourceModelRequireType = DeserializeBoolean(resourceModelRequiresType, true);
             DoesResourceModelRequireName = DeserializeBoolean(resourceModelRequiresName, true);
             DoesSingletonRequiresKeyword = DeserializeBoolean(singletonRequiresKeyword, false);
             TestGen = testGen;
->>>>>>> 914070bf
             OperationIdMappings = DeserializeDictionary<string, IReadOnlyDictionary<string, string>>(operationIdMappings);
         }
 
@@ -289,7 +279,6 @@
         public IReadOnlyList<string> KeepPluralEnums { get; }
         public IReadOnlyList<string> KeepPluralResourceData { get; }
         public IReadOnlyList<string> PrependRPPrefix { get; }
-        public IReadOnlyList<string> EnableLroInterimStatus { get; }
         public IReadOnlyDictionary<string, IReadOnlyDictionary<string, string>> OperationIdMappings { get; }
 
         public IReadOnlyList<string> NoResourceSuffix { get; }
@@ -310,7 +299,6 @@
                 keepPluralResourceData: autoRest.GetValue<string[]?>("keep-plural-resource-data").GetAwaiter().GetResult() ?? Array.Empty<string>(),
                 noResourceSuffix: autoRest.GetValue<string[]?>("no-resource-suffix").GetAwaiter().GetResult() ?? Array.Empty<string>(),
                 schemasToPrependRPPrefix: autoRest.GetValue<string[]?>("prepend-rp-prefix").GetAwaiter().GetResult() ?? Array.Empty<string>(),
-                enableLroInterimStatus: autoRest.GetValue<string[]?>("enable-lro-interim-status").GetAwaiter().GetResult() ?? Array.Empty<string>(),
                 mgmtDebug: MgmtDebugConfiguration.GetConfiguration(autoRest),
                 requestPathToParent: autoRest.GetValue<JsonElement?>("request-path-to-parent").GetAwaiter().GetResult(),
                 requestPathToResourceName: autoRest.GetValue<JsonElement?>("request-path-to-resource-name").GetAwaiter().GetResult(),
@@ -343,7 +331,6 @@
             WriteNonEmptySettings(writer, nameof(KeepPluralEnums), KeepPluralEnums);
             WriteNonEmptySettings(writer, nameof(NoResourceSuffix), NoResourceSuffix);
             WriteNonEmptySettings(writer, nameof(PrependRPPrefix), PrependRPPrefix);
-            WriteNonEmptySettings(writer, nameof(EnableLroInterimStatus), EnableLroInterimStatus);
             WriteNonEmptySettings(writer, nameof(OperationGroupsToOmit), OperationGroupsToOmit);
             WriteNonEmptySettings(writer, nameof(RequestPathToParent), RequestPathToParent);
             WriteNonEmptySettings(writer, nameof(OperationPositions), OperationPositions);
@@ -385,7 +372,6 @@
             root.TryGetProperty(nameof(KeepPluralResourceData), out var keepPluralResourceData);
             root.TryGetProperty(nameof(NoResourceSuffix), out var noResourceSuffix);
             root.TryGetProperty(nameof(PrependRPPrefix), out var prependRPPrefix);
-            root.TryGetProperty(nameof(EnableLroInterimStatus), out var enableLroInterimStatus);
             root.TryGetProperty(nameof(RequestPathToParent), out var requestPathToParent);
             root.TryGetProperty(nameof(RequestPathToResourceName), out var requestPathToResourceName);
             root.TryGetProperty(nameof(RequestPathToResourceData), out var requestPathToResourceData);
@@ -435,9 +421,6 @@
             var prependRPPrefixList = prependRPPrefix.ValueKind == JsonValueKind.Array
                 ? prependRPPrefix.EnumerateArray().Select(t => t.ToString()).ToArray()
                 : Array.Empty<string>();
-            var enableLroInterimStatusList = enableLroInterimStatus.ValueKind == JsonValueKind.Array
-                ? enableLroInterimStatus.EnumerateArray().Select(t => t.ToString()).ToArray()
-                : Array.Empty<string>();
 
             root.TryGetProperty("ArmCore", out var isArmCore);
             root.TryGetProperty(nameof(MgmtDebug), out var mgmtDebugRoot);
@@ -458,7 +441,6 @@
                 keepPluralResourceData: keepPluralResourceDataList,
                 noResourceSuffix: noResourceSuffixList,
                 schemasToPrependRPPrefix: prependRPPrefixList,
-                enableLroInterimStatus: enableLroInterimStatusList,
                 mgmtDebug: MgmtDebugConfiguration.LoadConfiguration(mgmtDebugRoot),
                 requestPathToParent: requestPathToParent,
                 requestPathToResourceName: requestPathToResourceName,
