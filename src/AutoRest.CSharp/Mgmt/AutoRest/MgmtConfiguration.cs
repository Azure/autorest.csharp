--- conflicted
+++ resolved
@@ -43,61 +43,6 @@
 
         internal void SaveConfiguration(Utf8JsonWriter writer)
         {
-<<<<<<< HEAD
-            if (OperationGroupToResourceType.Count > 0)
-            {
-                writer.WriteStartObject(nameof(OperationGroupToResourceType));
-                foreach (var keyval in OperationGroupToResourceType)
-                {
-                    writer.WriteString(keyval.Key, keyval.Value);
-                }
-
-                writer.WriteEndObject();
-            }
-
-            if (OperationGroupToResource.Count > 0)
-            {
-                writer.WriteStartObject(nameof(OperationGroupToResource));
-                foreach (var keyval in OperationGroupToResource)
-                {
-                    writer.WriteString(keyval.Key, keyval.Value);
-                }
-
-                writer.WriteEndObject();
-            }
-
-            if (OperationGroupToParent.Count > 0)
-            {
-                writer.WriteStartObject(nameof(OperationGroupToParent));
-                foreach (var keyval in OperationGroupToParent)
-                {
-                    writer.WriteString(keyval.Key, keyval.Value);
-                }
-
-                writer.WriteEndObject();
-            }
-
-            if (SingletonResource.Length > 0)
-            {
-                writer.WriteStartArray(nameof(SingletonResource));
-                foreach (var r in SingletonResource)
-                {
-                    writer.WriteStringValue(r);
-                }
-
-                writer.WriteEndArray();
-            }
-
-            if (OperationGroupIsTuple.Length > 0)
-            {
-                writer.WriteStartArray(nameof(OperationGroupIsTuple));
-                foreach (var tuple in OperationGroupIsTuple)
-                {
-                    writer.WriteStringValue(tuple);
-                }
-
-                writer.WriteEndArray();
-=======
             WriteNonEmptySettings(writer, nameof(OperationGroupToResourceType), OperationGroupToResourceType);
             WriteNonEmptySettings(writer, nameof(OperationGroupToResource), OperationGroupToResource);
             WriteNonEmptySettings(writer, nameof(OperationGroupToParent), OperationGroupToParent);
@@ -148,7 +93,6 @@
                 }
 
                 writer.WriteEndObject();
->>>>>>> 8f26c4fd
             }
         }
 
@@ -157,33 +101,6 @@
             string settingName,
             string[] settings)
         {
-<<<<<<< HEAD
-            root.TryGetProperty(nameof(OperationGroupIsTuple), out var operationGroupIsTuple);
-            root.TryGetProperty(nameof(SingletonResource), out var singletonResource);
-            root.TryGetProperty(nameof(OperationGroupToResourceType), out var operationGroupToResourceType);
-            root.TryGetProperty(nameof(OperationGroupToResource), out var operationGroupToResource);
-            root.TryGetProperty(nameof(OperationGroupToParent), out var operationGroupToParent);
-
-            var operationGroupIsTupleList = operationGroupIsTuple.ValueKind == JsonValueKind.Array
-                ? operationGroupIsTuple.EnumerateArray().Select(t => t.ToString()).ToArray()
-                : new string[0];
-
-            var singletonList = singletonResource.ValueKind == JsonValueKind.Array
-                ? singletonResource.EnumerateArray().Select(t => t.ToString()).ToArray()
-                : new string[0];
-
-            return new MgmtConfiguration(
-                operationGroupIsTupleList,
-                singletonList,
-                operationGroupToResourceType,
-                operationGroupToResource,
-                operationGroupToParent);
-        }
-
-        private static bool IsValidJsonElement(JsonElement? element)
-        {
-            return element?.ValueKind != JsonValueKind.Null && element?.ValueKind != JsonValueKind.Undefined;
-=======
             if (settings.Length > 0)
             {
                 writer.WriteStartArray(settingName);
@@ -194,7 +111,6 @@
 
                 writer.WriteEndArray();
             }
->>>>>>> 8f26c4fd
         }
     }
 }