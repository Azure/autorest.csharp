﻿// Copyright (c) Microsoft Corporation. All rights reserved.
// Licensed under the MIT License.

using System;
using System.Collections.Generic;
using System.Linq;
using System.Text.Json;
using AutoRest.CSharp.AutoRest.Communication;

namespace AutoRest.CSharp.Input
{
    public class MgmtConfiguration
    {
        public class MgmtDebugConfiguration
        {
            private const string MgmtDebugOptionsFormat = "mgmt-debug.{0}";

            public bool SuppressListException { get; }

            public bool ShowSerializedNames { get; }

            public MgmtDebugConfiguration(
                JsonElement? suppressListException = default,
                JsonElement? showSerializedNames = default
            )
            {
                SuppressListException = DeserializeBoolean(suppressListException, false);
                ShowSerializedNames = DeserializeBoolean(showSerializedNames, false);
            }

            internal static MgmtDebugConfiguration LoadConfiguration(JsonElement root)
            {
                if (root.ValueKind != JsonValueKind.Object)
                    return new MgmtDebugConfiguration();

                root.TryGetProperty(nameof(SuppressListException), out var suppressListException);
                root.TryGetProperty(nameof(ShowSerializedNames), out var showSerializedNames);

                return new MgmtDebugConfiguration(
                    suppressListException: suppressListException,
                    showSerializedNames: showSerializedNames
                );
            }

            internal static MgmtDebugConfiguration GetConfiguration(IPluginCommunication autoRest)
            {
                return new MgmtDebugConfiguration(
                    suppressListException: autoRest.GetValue<JsonElement?>(string.Format(MgmtDebugOptionsFormat, "suppress-list-exception")).GetAwaiter().GetResult(),
                    showSerializedNames: autoRest.GetValue<JsonElement?>(string.Format(MgmtDebugOptionsFormat, "show-serialized-names")).GetAwaiter().GetResult()
                );
            }

            public void Write(Utf8JsonWriter writer, string settingName)
            {
                if (!SuppressListException && !ShowSerializedNames)
                    return;

                writer.WriteStartObject(settingName);

                if (SuppressListException)
                    writer.WriteBoolean(nameof(SuppressListException), SuppressListException);

                if (ShowSerializedNames)
                    writer.WriteBoolean(nameof(ShowSerializedNames), ShowSerializedNames);

                writer.WriteEndObject();
            }
        }

        public class TestGenConfiguration
        {
            private const string TestGenOptionsFormat = "testgen.{0}";

            public string? IgnoreReason { get; }
            public string? SourceCodePath { get; }
            public bool Mock { get; }
            public bool Sample { get; }

            public TestGenConfiguration(
                JsonElement? ignoreReason = default,
                JsonElement? sourceCodePath = default,
                JsonElement? mock = default,
                JsonElement? sample = default)
            {
                IgnoreReason = !IsValidJsonElement(ignoreReason) ? null : ignoreReason.ToString();
                SourceCodePath = !IsValidJsonElement(sourceCodePath) ? null : sourceCodePath.ToString();
                Mock = DeserializeBoolean(mock, false);
                Sample = DeserializeBoolean(sample, false);
            }

            internal static TestGenConfiguration? LoadConfiguration(JsonElement root)
            {
                if (root.ValueKind != JsonValueKind.Object)
                    return null;

                root.TryGetProperty(nameof(IgnoreReason), out var ignoreReason);
                root.TryGetProperty(nameof(SourceCodePath), out var sourceCodePath);
                root.TryGetProperty(nameof(Mock), out var mock);
                root.TryGetProperty(nameof(Sample), out var sample);

                return new TestGenConfiguration(
                    ignoreReason: ignoreReason,
                    sourceCodePath: sourceCodePath,
                    mock: mock,
                    sample: sample);
            }

            internal static TestGenConfiguration? GetConfiguration(IPluginCommunication autoRest)
            {
                var testGen = autoRest.GetValue<JsonElement?>("testgen").GetAwaiter().GetResult();
                if (!IsValidJsonElement(testGen))
                {
                    return null;
                }
                return new TestGenConfiguration(
                    ignoreReason: autoRest.GetValue<JsonElement?>(string.Format(TestGenOptionsFormat, "ignore-reason")).GetAwaiter().GetResult(),
                    sourceCodePath: autoRest.GetValue<JsonElement?>(string.Format(TestGenOptionsFormat, "source-path")).GetAwaiter().GetResult(),
                    mock: autoRest.GetValue<JsonElement?>(string.Format(TestGenOptionsFormat, "mock")).GetAwaiter().GetResult(),
                    sample: autoRest.GetValue<JsonElement?>(string.Format(TestGenOptionsFormat, "sample")).GetAwaiter().GetResult());
            }

            public void Write(Utf8JsonWriter writer, string settingName)
            {
                writer.WriteStartObject(settingName);

                if (IgnoreReason is not null)
                    writer.WriteString(nameof(IgnoreReason), IgnoreReason);

                if (SourceCodePath is not null)
                    writer.WriteString(nameof(SourceCodePath), SourceCodePath);

                if (Mock)
                    writer.WriteBoolean(nameof(Mock), Mock);

                if (Sample)
                    writer.WriteBoolean(nameof(Sample), Sample);

                writer.WriteEndObject();
            }
        }

        public record RenameRuleTarget(string Value, string? ParameterValue)
        {
            internal static RenameRuleTarget Parse(string rawValue)
            {
                var spans = rawValue.AsSpan();
                var index = spans.IndexOf('|');
                if (index < 0)
                    return new RenameRuleTarget(rawValue, null);

                return new RenameRuleTarget(spans.Slice(0, index).ToString(), spans.Slice(index, rawValue.Length - index).ToString());
            }
        }

        private static IReadOnlyDictionary<string, RenameRuleTarget> ParseRenameRules(IReadOnlyDictionary<string, string> renameRules)
            => renameRules.ToDictionary(kv => kv.Key, kv => RenameRuleTarget.Parse(kv.Value));

        public MgmtConfiguration(
            IReadOnlyList<string> operationGroupsToOmit,
            IReadOnlyList<string> requestPathIsNonResource,
            IReadOnlyList<string> noPropertyTypeReplacement,
            IReadOnlyList<string> listException,
            IReadOnlyList<string> promptedEnumValues,
            IReadOnlyList<string> keepOrphanedModels,
            IReadOnlyList<string> keepPluralEnums,
            IReadOnlyList<string> keepPluralResourceData,
            IReadOnlyList<string> noResourceSuffix,
            IReadOnlyList<string> schemasToPrependRPPrefix,
            MgmtDebugConfiguration mgmtDebug,
            JsonElement? requestPathToParent = default,
            JsonElement? requestPathToResourceName = default,
            JsonElement? requestPathToResourceData = default,
            JsonElement? requestPathToResourceType = default,
            JsonElement? requestPathToScopeResourceTypes = default,
            JsonElement? requestPathToSingletonResource = default,
            JsonElement? overrideOperationName = default,
            JsonElement? operationPositions = default,
            JsonElement? renameRules = default,
            JsonElement? formatByNameRules = default,
            JsonElement? renameMapping = default,
            JsonElement? irregularPluralWords = default,
            JsonElement? mergeOperations = default,
            JsonElement? armCore = default,
            JsonElement? resourceModelRequiresType = default,
            JsonElement? resourceModelRequiresName = default,
            JsonElement? singletonRequiresKeyword = default,
<<<<<<< HEAD
            TestModelerConfiguration? testmodeler = default,
            JsonElement? operationIdMappings = default,
            JsonElement? updateRequiredCopy = default,
            JsonElement? patchInitializerCustomization = default)
=======
            TestGenConfiguration? testGen = default,
            JsonElement? operationIdMappings = default)
>>>>>>> 914070bf
        {
            RequestPathToParent = DeserializeDictionary<string, string>(requestPathToParent);
            RequestPathToResourceName = DeserializeDictionary<string, string>(requestPathToResourceName);
            RequestPathToResourceData = DeserializeDictionary<string, string>(requestPathToResourceData);
            RequestPathToResourceType = DeserializeDictionary<string, string>(requestPathToResourceType);
            RequestPathToScopeResourceTypes = DeserializeDictionary<string, string[]>(requestPathToScopeResourceTypes);
            RequestPathToSingletonResource = DeserializeDictionary<string, string>(requestPathToSingletonResource);
            OverrideOperationName = DeserializeDictionary<string, string>(overrideOperationName);
            RawRenameRules = DeserializeDictionary<string, string>(renameRules);
            FormatByNameRules = DeserializeDictionary<string, string>(formatByNameRules);
            RenameMapping = DeserializeDictionary<string, string>(renameMapping);
            IrregularPluralWords = DeserializeDictionary<string, string>(irregularPluralWords);
            try
            {
                OperationPositions = DeserializeDictionary<string, string[]>(operationPositions);
            }
            catch (JsonException)
            {
                var operationPositionsStrDict = DeserializeDictionary<string, string>(operationPositions);
                OperationPositions = operationPositionsStrDict.ToDictionary(kv => kv.Key, kv => kv.Value.Split(";"));
            }
            MgmtDebug = mgmtDebug;
            // TODO: A unified way to load from both readme and configuration.json
            try
            {
                MergeOperations = DeserializeDictionary<string, string[]>(mergeOperations);
            }
            catch (JsonException)
            {
                var mergeOperationsStrDict = DeserializeDictionary<string, string>(mergeOperations);
                MergeOperations = mergeOperationsStrDict.ToDictionary(kv => kv.Key, kv => kv.Value.Split(";"));
            }
            OperationGroupsToOmit = operationGroupsToOmit;
            RequestPathIsNonResource = requestPathIsNonResource;
            NoPropertyTypeReplacement = noPropertyTypeReplacement;
            ListException = listException;
            PromptedEnumValues = promptedEnumValues;
            KeepOrphanedModels = keepOrphanedModels;
            KeepPluralEnums = keepPluralEnums;
            KeepPluralResourceData = keepPluralResourceData;
            NoResourceSuffix = noResourceSuffix;
            PrependRPPrefix = schemasToPrependRPPrefix;
            IsArmCore = DeserializeBoolean(armCore, false);
            DoesResourceModelRequireType = DeserializeBoolean(resourceModelRequiresType, true);
            DoesResourceModelRequireName = DeserializeBoolean(resourceModelRequiresName, true);
            DoesSingletonRequiresKeyword = DeserializeBoolean(singletonRequiresKeyword, false);
            TestGen = testGen;
            OperationIdMappings = DeserializeDictionary<string, IReadOnlyDictionary<string, string>>(operationIdMappings);
            UpdateRequiredCopy = DeserializeDictionary<string, string>(updateRequiredCopy);
            PatchInitializerCustomization = DeserializeDictionary<string, IReadOnlyDictionary<string, string>>(patchInitializerCustomization);
        }

        private static bool DeserializeBoolean(JsonElement? jsonElement, bool defaultValue = false)
            => jsonElement == null || !IsValidJsonElement(jsonElement) ? defaultValue : Convert.ToBoolean(jsonElement.ToString());

        private static Dictionary<TKey, TValue> DeserializeDictionary<TKey, TValue>(JsonElement? jsonElement) where TKey : notnull
            => !IsValidJsonElement(jsonElement) ? new Dictionary<TKey, TValue>() : JsonSerializer.Deserialize<Dictionary<TKey, TValue>>(jsonElement.ToString()!)!;

        public MgmtDebugConfiguration MgmtDebug { get; }
        /// <summary>
        /// Will the resource model detection require type property? Defaults to true
        /// </summary>
        public bool DoesResourceModelRequireType { get; }
        /// <summary>
        /// Will the resource model detection require name property? Defaults to true
        /// </summary>
        public bool DoesResourceModelRequireName { get; }
        /// <summary>
        /// Will we only see the resource name to be in the dictionary to make a resource singleton? Defaults to false
        /// </summary>
        public bool DoesSingletonRequiresKeyword { get; }
        public IReadOnlyDictionary<string, string> RequestPathToParent { get; }
        public IReadOnlyDictionary<string, string> RequestPathToResourceName { get; }
        public IReadOnlyDictionary<string, string> RequestPathToResourceData { get; }
        public IReadOnlyDictionary<string, string> RequestPathToResourceType { get; }
        public IReadOnlyDictionary<string, string> RequestPathToSingletonResource { get; }
        public IReadOnlyDictionary<string, string> OverrideOperationName { get; }
        private IReadOnlyDictionary<string, string> RawRenameRules { get; }
        private IReadOnlyDictionary<string, RenameRuleTarget>? _renameRules;
        public IReadOnlyDictionary<string, RenameRuleTarget> RenameRules => _renameRules ??= ParseRenameRules(RawRenameRules);
        public IReadOnlyDictionary<string, string> FormatByNameRules { get; }
        public IReadOnlyDictionary<string, string> RenameMapping { get; }
        public IReadOnlyDictionary<string, string> IrregularPluralWords { get; }
        public IReadOnlyDictionary<string, string[]> RequestPathToScopeResourceTypes { get; }
        public IReadOnlyDictionary<string, string[]> OperationPositions { get; }
        public IReadOnlyDictionary<string, string[]> MergeOperations { get; }
        public IReadOnlyList<string> OperationGroupsToOmit { get; }
        public IReadOnlyList<string> RequestPathIsNonResource { get; }
        public IReadOnlyList<string> NoPropertyTypeReplacement { get; }
        public IReadOnlyList<string> ListException { get; }
        public IReadOnlyList<string> PromptedEnumValues { get; }
        public IReadOnlyList<string> KeepOrphanedModels { get; }
        public IReadOnlyList<string> KeepPluralEnums { get; }
        public IReadOnlyList<string> KeepPluralResourceData { get; }
        public IReadOnlyList<string> PrependRPPrefix { get; }
        public IReadOnlyDictionary<string, IReadOnlyDictionary<string, string>> OperationIdMappings { get; }
        public IReadOnlyDictionary<string, string> UpdateRequiredCopy {get;}
        public IReadOnlyDictionary<string, IReadOnlyDictionary<string, string>> PatchInitializerCustomization { get; }

        public IReadOnlyList<string> NoResourceSuffix { get; }

        public bool IsArmCore { get; }
        public TestGenConfiguration? TestGen { get; }

        internal static MgmtConfiguration GetConfiguration(IPluginCommunication autoRest)
        {
            return new MgmtConfiguration(
                operationGroupsToOmit: autoRest.GetValue<string[]?>("operation-groups-to-omit").GetAwaiter().GetResult() ?? Array.Empty<string>(),
                requestPathIsNonResource: autoRest.GetValue<string[]?>("request-path-is-non-resource").GetAwaiter().GetResult() ?? Array.Empty<string>(),
                noPropertyTypeReplacement: autoRest.GetValue<string[]?>("no-property-type-replacement").GetAwaiter().GetResult() ?? Array.Empty<string>(),
                listException: autoRest.GetValue<string[]?>("list-exception").GetAwaiter().GetResult() ?? Array.Empty<string>(),
                promptedEnumValues: autoRest.GetValue<string[]?>("prompted-enum-values").GetAwaiter().GetResult() ?? Array.Empty<string>(),
                keepOrphanedModels: autoRest.GetValue<string[]?>("keep-orphaned-models").GetAwaiter().GetResult() ?? Array.Empty<string>(),
                keepPluralEnums: autoRest.GetValue<string[]?>("keep-plural-enums").GetAwaiter().GetResult() ?? Array.Empty<string>(),
                keepPluralResourceData: autoRest.GetValue<string[]?>("keep-plural-resource-data").GetAwaiter().GetResult() ?? Array.Empty<string>(),
                noResourceSuffix: autoRest.GetValue<string[]?>("no-resource-suffix").GetAwaiter().GetResult() ?? Array.Empty<string>(),
                schemasToPrependRPPrefix: autoRest.GetValue<string[]?>("prepend-rp-prefix").GetAwaiter().GetResult() ?? Array.Empty<string>(),
                mgmtDebug: MgmtDebugConfiguration.GetConfiguration(autoRest),
                requestPathToParent: autoRest.GetValue<JsonElement?>("request-path-to-parent").GetAwaiter().GetResult(),
                requestPathToResourceName: autoRest.GetValue<JsonElement?>("request-path-to-resource-name").GetAwaiter().GetResult(),
                requestPathToResourceData: autoRest.GetValue<JsonElement?>("request-path-to-resource-data").GetAwaiter().GetResult(),
                requestPathToResourceType: autoRest.GetValue<JsonElement?>("request-path-to-resource-type").GetAwaiter().GetResult(),
                requestPathToScopeResourceTypes: autoRest.GetValue<JsonElement?>("request-path-to-scope-resource-types").GetAwaiter().GetResult(),
                operationPositions: autoRest.GetValue<JsonElement?>("operation-positions").GetAwaiter().GetResult(),
                requestPathToSingletonResource: autoRest.GetValue<JsonElement?>("request-path-to-singleton-resource").GetAwaiter().GetResult(),
                overrideOperationName: autoRest.GetValue<JsonElement?>("override-operation-name").GetAwaiter().GetResult(),
                renameRules: autoRest.GetValue<JsonElement?>("rename-rules").GetAwaiter().GetResult(),
                formatByNameRules: autoRest.GetValue<JsonElement?>("format-by-name-rules").GetAwaiter().GetResult(),
                renameMapping: autoRest.GetValue<JsonElement?>("rename-mapping").GetAwaiter().GetResult(),
                irregularPluralWords: autoRest.GetValue<JsonElement?>("irregular-plural-words").GetAwaiter().GetResult(),
                mergeOperations: autoRest.GetValue<JsonElement?>("merge-operations").GetAwaiter().GetResult(),
                armCore: autoRest.GetValue<JsonElement?>("arm-core").GetAwaiter().GetResult(),
                resourceModelRequiresType: autoRest.GetValue<JsonElement?>("resource-model-requires-type").GetAwaiter().GetResult(),
                resourceModelRequiresName: autoRest.GetValue<JsonElement?>("resource-model-requires-name").GetAwaiter().GetResult(),
                singletonRequiresKeyword: autoRest.GetValue<JsonElement?>("singleton-resource-requires-keyword").GetAwaiter().GetResult(),
<<<<<<< HEAD
                testmodeler: TestModelerConfiguration.GetConfiguration(autoRest),
                operationIdMappings: autoRest.GetValue<JsonElement?>("operation-id-mappings").GetAwaiter().GetResult(),
                updateRequiredCopy: autoRest.GetValue<JsonElement?>("update-required-copy").GetAwaiter().GetResult(),
                patchInitializerCustomization: autoRest.GetValue<JsonElement?>("patch-initializer-customization").GetAwaiter().GetResult());
=======
                testGen: TestGenConfiguration.GetConfiguration(autoRest),
                operationIdMappings: autoRest.GetValue<JsonElement?>("operation-id-mappings").GetAwaiter().GetResult());
>>>>>>> 914070bf
        }

        internal void SaveConfiguration(Utf8JsonWriter writer)
        {
            WriteNonEmptySettings(writer, nameof(MergeOperations), MergeOperations);
            WriteNonEmptySettings(writer, nameof(RequestPathIsNonResource), RequestPathIsNonResource);
            WriteNonEmptySettings(writer, nameof(NoPropertyTypeReplacement), NoPropertyTypeReplacement);
            WriteNonEmptySettings(writer, nameof(ListException), ListException);
            WriteNonEmptySettings(writer, nameof(KeepOrphanedModels), KeepOrphanedModels);
            WriteNonEmptySettings(writer, nameof(KeepPluralEnums), KeepPluralEnums);
            WriteNonEmptySettings(writer, nameof(NoResourceSuffix), NoResourceSuffix);
            WriteNonEmptySettings(writer, nameof(PrependRPPrefix), PrependRPPrefix);
            WriteNonEmptySettings(writer, nameof(OperationGroupsToOmit), OperationGroupsToOmit);
            WriteNonEmptySettings(writer, nameof(RequestPathToParent), RequestPathToParent);
            WriteNonEmptySettings(writer, nameof(OperationPositions), OperationPositions);
            WriteNonEmptySettings(writer, nameof(RequestPathToResourceName), RequestPathToResourceName);
            WriteNonEmptySettings(writer, nameof(RequestPathToResourceData), RequestPathToResourceData);
            WriteNonEmptySettings(writer, nameof(RequestPathToResourceType), RequestPathToResourceType);
            WriteNonEmptySettings(writer, nameof(RequestPathToScopeResourceTypes), RequestPathToScopeResourceTypes);
            WriteNonEmptySettings(writer, nameof(RequestPathToSingletonResource), RequestPathToSingletonResource);
            WriteNonEmptySettings(writer, nameof(RawRenameRules), RawRenameRules);
            WriteNonEmptySettings(writer, nameof(FormatByNameRules), FormatByNameRules);
            WriteNonEmptySettings(writer, nameof(RenameMapping), RenameMapping);
            WriteNonEmptySettings(writer, nameof(IrregularPluralWords), IrregularPluralWords);
            WriteNonEmptySettings(writer, nameof(OverrideOperationName), OverrideOperationName);
            MgmtDebug.Write(writer, nameof(MgmtDebug));
            if (IsArmCore)
                writer.WriteBoolean("ArmCore", IsArmCore);
            if (!DoesResourceModelRequireType)
                writer.WriteBoolean(nameof(DoesResourceModelRequireType), DoesResourceModelRequireType);
            if (!DoesResourceModelRequireName)
                writer.WriteBoolean(nameof(DoesResourceModelRequireName), DoesResourceModelRequireName);
            if (DoesSingletonRequiresKeyword)
                writer.WriteBoolean(nameof(DoesSingletonRequiresKeyword), DoesSingletonRequiresKeyword);
            if (TestGen is not null)
            {
                TestGen.Write(writer, nameof(TestGen));
            }
            WriteNonEmptySettings(writer, nameof(OperationIdMappings), OperationIdMappings);
            WriteNonEmptySettings(writer, nameof(PromptedEnumValues), PromptedEnumValues);
            WriteNonEmptySettings(writer, nameof(UpdateRequiredCopy), UpdateRequiredCopy);
            WriteNonEmptySettings(writer, nameof(PatchInitializerCustomization), PatchInitializerCustomization);
        }

        internal static MgmtConfiguration LoadConfiguration(JsonElement root)
        {
            root.TryGetProperty(nameof(OperationGroupsToOmit), out var operationGroupsToOmit);
            root.TryGetProperty(nameof(RequestPathIsNonResource), out var requestPathIsNonResource);
            root.TryGetProperty(nameof(NoPropertyTypeReplacement), out var noPropertyTypeReplacement);
            root.TryGetProperty(nameof(ListException), out var listException);
            root.TryGetProperty(nameof(KeepOrphanedModels), out var keepOrphanedModels);
            root.TryGetProperty(nameof(KeepPluralEnums), out var keepPluralEnums);
            root.TryGetProperty(nameof(KeepPluralResourceData), out var keepPluralResourceData);
            root.TryGetProperty(nameof(NoResourceSuffix), out var noResourceSuffix);
            root.TryGetProperty(nameof(PrependRPPrefix), out var prependRPPrefix);
            root.TryGetProperty(nameof(RequestPathToParent), out var requestPathToParent);
            root.TryGetProperty(nameof(RequestPathToResourceName), out var requestPathToResourceName);
            root.TryGetProperty(nameof(RequestPathToResourceData), out var requestPathToResourceData);
            root.TryGetProperty(nameof(RequestPathToResourceType), out var requestPathToResourceType);
            root.TryGetProperty(nameof(RequestPathToScopeResourceTypes), out var requestPathToScopeResourceTypes);
            root.TryGetProperty(nameof(OperationPositions), out var operationPositions);
            root.TryGetProperty(nameof(RequestPathToSingletonResource), out var requestPathToSingletonResource);
            root.TryGetProperty(nameof(RawRenameRules), out var renameRules);
            root.TryGetProperty(nameof(FormatByNameRules), out var formatByNameRules);
            root.TryGetProperty(nameof(RenameMapping), out var renameMapping);
            root.TryGetProperty(nameof(IrregularPluralWords), out var irregularPluralWords);
            root.TryGetProperty(nameof(OverrideOperationName), out var operationIdToName);
            root.TryGetProperty(nameof(MergeOperations), out var mergeOperations);
            root.TryGetProperty(nameof(PromptedEnumValues), out var promptedEnumValues);

            var operationGroupList = operationGroupsToOmit.ValueKind == JsonValueKind.Array
                ? operationGroupsToOmit.EnumerateArray().Select(t => t.ToString()).ToArray()
                : Array.Empty<string>();

            var requestPathIsNonResourceList = requestPathIsNonResource.ValueKind == JsonValueKind.Array
                ? requestPathIsNonResource.EnumerateArray().Select(t => t.ToString()).ToArray()
                : Array.Empty<string>();

            var noPropertyTypeReplacementList = noPropertyTypeReplacement.ValueKind == JsonValueKind.Array
                ? noPropertyTypeReplacement.EnumerateArray().Select(t => t.ToString()).ToArray()
                : Array.Empty<string>();

            var listExceptionList = listException.ValueKind == JsonValueKind.Array
                ? listException.EnumerateArray().Select(t => t.ToString()).ToArray()
                : Array.Empty<string>();

            var promptedEnumValuesList = promptedEnumValues.ValueKind == JsonValueKind.Array
                ? promptedEnumValues.EnumerateArray().Select(t => t.ToString()).ToArray()
                : Array.Empty<string>();
            var keepOrphanedModelsList = keepOrphanedModels.ValueKind == JsonValueKind.Array
                ? keepOrphanedModels.EnumerateArray().Select(t => t.ToString()).ToArray()
                : Array.Empty<string>();
            var keepPluralEnumsList = keepPluralEnums.ValueKind == JsonValueKind.Array
                ? keepPluralEnums.EnumerateArray().Select(t => t.ToString()).ToArray()
                : Array.Empty<string>();
            var keepPluralResourceDataList = keepPluralResourceData.ValueKind == JsonValueKind.Array
                ? keepPluralResourceData.EnumerateArray().Select(t => t.ToString()).ToArray()
                : Array.Empty<string>();
            var noResourceSuffixList = noResourceSuffix.ValueKind == JsonValueKind.Array
                ? noResourceSuffix.EnumerateArray().Select(t => t.ToString()).ToArray()
                : Array.Empty<string>();
            var prependRPPrefixList = prependRPPrefix.ValueKind == JsonValueKind.Array
                ? prependRPPrefix.EnumerateArray().Select(t => t.ToString()).ToArray()
                : Array.Empty<string>();

            root.TryGetProperty("ArmCore", out var isArmCore);
            root.TryGetProperty(nameof(MgmtDebug), out var mgmtDebugRoot);
            root.TryGetProperty(nameof(DoesResourceModelRequireType), out var resourceModelRequiresType);
            root.TryGetProperty(nameof(DoesResourceModelRequireName), out var resourceModelRequiresName);
            root.TryGetProperty(nameof(DoesSingletonRequiresKeyword), out var singletonRequiresKeyword);
            root.TryGetProperty(nameof(TestGen), out var testModelerRoot);
            root.TryGetProperty(nameof(OperationIdMappings), out var operationIdMappings);
            root.TryGetProperty(nameof(UpdateRequiredCopy), out var updateRequiredCopy);
            root.TryGetProperty(nameof(PatchInitializerCustomization), out var patchInitializerCustomization);

            return new MgmtConfiguration(
                operationGroupsToOmit: operationGroupList,
                requestPathIsNonResource: requestPathIsNonResourceList,
                noPropertyTypeReplacement: noPropertyTypeReplacementList,
                listException: listExceptionList,
                promptedEnumValues: promptedEnumValuesList,
                keepOrphanedModels: keepOrphanedModelsList,
                keepPluralEnums: keepPluralEnumsList,
                keepPluralResourceData: keepPluralResourceDataList,
                noResourceSuffix: noResourceSuffixList,
                schemasToPrependRPPrefix: prependRPPrefixList,
                mgmtDebug: MgmtDebugConfiguration.LoadConfiguration(mgmtDebugRoot),
                requestPathToParent: requestPathToParent,
                requestPathToResourceName: requestPathToResourceName,
                requestPathToResourceData: requestPathToResourceData,
                requestPathToResourceType: requestPathToResourceType,
                requestPathToScopeResourceTypes: requestPathToScopeResourceTypes,
                operationPositions: operationPositions,
                requestPathToSingletonResource: requestPathToSingletonResource,
                overrideOperationName: operationIdToName,
                renameRules: renameRules,
                formatByNameRules: formatByNameRules,
                renameMapping: renameMapping,
                irregularPluralWords: irregularPluralWords,
                mergeOperations: mergeOperations,
                armCore: isArmCore,
                resourceModelRequiresType: resourceModelRequiresType,
                resourceModelRequiresName: resourceModelRequiresName,
                singletonRequiresKeyword: singletonRequiresKeyword,
<<<<<<< HEAD
                testmodeler: TestModelerConfiguration.LoadConfiguration(testModelerRoot),
                operationIdMappings: operationIdMappings,
                updateRequiredCopy: updateRequiredCopy,
                patchInitializerCustomization: patchInitializerCustomization);
=======
                testGen: TestGenConfiguration.LoadConfiguration(testModelerRoot),
                operationIdMappings: operationIdMappings);
>>>>>>> 914070bf
        }

        private static bool IsValidJsonElement(JsonElement? element)
        {
            return element?.ValueKind != JsonValueKind.Null && element?.ValueKind != JsonValueKind.Undefined;
        }

        private static void WriteNonEmptySettings(
            Utf8JsonWriter writer,
            string settingName,
            IReadOnlyDictionary<string, string> settings)
        {
            if (settings.Count > 0)
            {
                writer.WriteStartObject(settingName);
                foreach (var keyval in settings)
                {
                    writer.WriteString(keyval.Key, keyval.Value);
                }

                writer.WriteEndObject();
            }
        }

        private static void WriteNonEmptySettings(
            Utf8JsonWriter writer,
            string settingName,
            IReadOnlyDictionary<string, string[]> settings)
        {
            if (settings.Count > 0)
            {
                writer.WriteStartObject(settingName);
                foreach (var keyval in settings)
                {
                    writer.WriteStartArray(keyval.Key);
                    foreach (var s in keyval.Value)
                    {
                        writer.WriteStringValue(s);
                    }

                    writer.WriteEndArray();
                }

                writer.WriteEndObject();
            }
        }

        private static void WriteNonEmptySettings(
            Utf8JsonWriter writer,
            string settingName,
            IReadOnlyList<string> settings)
        {
            if (settings.Count() > 0)
            {
                writer.WriteStartArray(settingName);
                foreach (var s in settings)
                {
                    writer.WriteStringValue(s);
                }

                writer.WriteEndArray();
            }
        }

        private static void WriteNonEmptySettings(
            Utf8JsonWriter writer,
            string settingName,
            IReadOnlyDictionary<string, IReadOnlyDictionary<string, string>> settings)
        {
            if (settings.Count() > 0)
            {
                writer.WriteStartObject(settingName);
                foreach (var keyval in settings)
                {
                    WriteNonEmptySettings(writer, keyval.Key, keyval.Value);
                }

                writer.WriteEndObject();
            }
        }
    }
}<|MERGE_RESOLUTION|>--- conflicted
+++ resolved
@@ -184,15 +184,10 @@
             JsonElement? resourceModelRequiresType = default,
             JsonElement? resourceModelRequiresName = default,
             JsonElement? singletonRequiresKeyword = default,
-<<<<<<< HEAD
-            TestModelerConfiguration? testmodeler = default,
+            TestGenConfiguration? testGen = default,
             JsonElement? operationIdMappings = default,
             JsonElement? updateRequiredCopy = default,
             JsonElement? patchInitializerCustomization = default)
-=======
-            TestGenConfiguration? testGen = default,
-            JsonElement? operationIdMappings = default)
->>>>>>> 914070bf
         {
             RequestPathToParent = DeserializeDictionary<string, string>(requestPathToParent);
             RequestPathToResourceName = DeserializeDictionary<string, string>(requestPathToResourceName);
@@ -328,15 +323,10 @@
                 resourceModelRequiresType: autoRest.GetValue<JsonElement?>("resource-model-requires-type").GetAwaiter().GetResult(),
                 resourceModelRequiresName: autoRest.GetValue<JsonElement?>("resource-model-requires-name").GetAwaiter().GetResult(),
                 singletonRequiresKeyword: autoRest.GetValue<JsonElement?>("singleton-resource-requires-keyword").GetAwaiter().GetResult(),
-<<<<<<< HEAD
-                testmodeler: TestModelerConfiguration.GetConfiguration(autoRest),
+                testGen: TestGenConfiguration.GetConfiguration(autoRest),
                 operationIdMappings: autoRest.GetValue<JsonElement?>("operation-id-mappings").GetAwaiter().GetResult(),
                 updateRequiredCopy: autoRest.GetValue<JsonElement?>("update-required-copy").GetAwaiter().GetResult(),
                 patchInitializerCustomization: autoRest.GetValue<JsonElement?>("patch-initializer-customization").GetAwaiter().GetResult());
-=======
-                testGen: TestGenConfiguration.GetConfiguration(autoRest),
-                operationIdMappings: autoRest.GetValue<JsonElement?>("operation-id-mappings").GetAwaiter().GetResult());
->>>>>>> 914070bf
         }
 
         internal void SaveConfiguration(Utf8JsonWriter writer)
@@ -481,15 +471,10 @@
                 resourceModelRequiresType: resourceModelRequiresType,
                 resourceModelRequiresName: resourceModelRequiresName,
                 singletonRequiresKeyword: singletonRequiresKeyword,
-<<<<<<< HEAD
-                testmodeler: TestModelerConfiguration.LoadConfiguration(testModelerRoot),
+                testGen: TestGenConfiguration.LoadConfiguration(testModelerRoot),
                 operationIdMappings: operationIdMappings,
                 updateRequiredCopy: updateRequiredCopy,
                 patchInitializerCustomization: patchInitializerCustomization);
-=======
-                testGen: TestGenConfiguration.LoadConfiguration(testModelerRoot),
-                operationIdMappings: operationIdMappings);
->>>>>>> 914070bf
         }
 
         private static bool IsValidJsonElement(JsonElement? element)
