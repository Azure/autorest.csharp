--- conflicted
+++ resolved
@@ -4,16 +4,11 @@
 using System;
 using System.Collections;
 using System.Collections.Generic;
-using System.Diagnostics;
 using System.Linq;
-<<<<<<< HEAD
-using AutoRest.CSharp.Common.Output.Expressions.ValueExpressions;
-=======
 using System.Text;
->>>>>>> 87723dd8
+using AutoRest.CSharp.Common.Output.Expressions.KnownValueExpressions.Azure;
 using AutoRest.CSharp.Generation.Types;
 using AutoRest.CSharp.Generation.Writers;
-using AutoRest.CSharp.Mgmt.AutoRest;
 using AutoRest.CSharp.Mgmt.Decorator;
 using AutoRest.CSharp.Mgmt.Output;
 using AutoRest.CSharp.Output.Models;
@@ -35,31 +30,27 @@
     {
         private const int PropertyBagThreshold = 5;
         private readonly Parameter? _extensionParameter;
-        public static MgmtClientOperation? FromOperations(IReadOnlyList<MgmtRestOperation> operations, FormattableString idVariableName, Parameter? extensionParameter = null, bool isConvenientOperation = false)
+        public static MgmtClientOperation? FromOperations(IReadOnlyList<MgmtRestOperation> operations, ResourceIdentifierExpression idVariable, Parameter? extensionParameter = null, bool isConvenientOperation = false)
         {
             if (operations.Count > 0)
             {
-<<<<<<< HEAD
-                return new MgmtClientOperation(operations.OrderBy(operation => operation.OperationName).ToArray(), null);
-=======
-                return new MgmtClientOperation(operations.OrderBy(operation => operation.Name).ToArray(), idVariableName, extensionParameter, isConvenientOperation);
->>>>>>> 87723dd8
+                return new MgmtClientOperation(operations.OrderBy(operation => operation.OperationName).ToArray(), idVariable, extensionParameter, isConvenientOperation);
             }
 
             return null;
         }
 
-        public static MgmtClientOperation FromOperation(MgmtRestOperation operation, FormattableString idVariableName, Parameter? extensionParameter = null, bool isConvenientOperation = false)
-        {
-            return new MgmtClientOperation(new List<MgmtRestOperation> { operation }, idVariableName, extensionParameter, isConvenientOperation);
-        }
-
-        public static MgmtClientOperation FromClientOperation(MgmtClientOperation other, FormattableString idVariableName, Parameter? extensionParameter = null, bool isConvenientOperation = false, IReadOnlyList<Parameter>? parameterOverride = null)
-        {
-            return new MgmtClientOperation(other._operations, idVariableName, extensionParameter, isConvenientOperation, parameterOverride);
-        }
-
-        internal FormattableString IdVariableName { get; }
+        public static MgmtClientOperation FromOperation(MgmtRestOperation operation, ResourceIdentifierExpression idVariable, Parameter? extensionParameter = null, bool isConvenientOperation = false)
+        {
+            return new MgmtClientOperation(new List<MgmtRestOperation> { operation }, idVariable, extensionParameter, isConvenientOperation);
+        }
+
+        public static MgmtClientOperation FromClientOperation(MgmtClientOperation other, ResourceIdentifierExpression idVariable, Parameter? extensionParameter = null, bool isConvenientOperation = false, IReadOnlyList<Parameter>? parameterOverride = null)
+        {
+            return new MgmtClientOperation(other._operations, idVariable, extensionParameter, isConvenientOperation, parameterOverride);
+        }
+
+        internal ResourceIdentifierExpression IdVariable { get; }
 
         public Func<bool, FormattableString>? ReturnsDescription => _operations.First().ReturnsDescription;
 
@@ -76,15 +67,16 @@
 
         private readonly IReadOnlyList<MgmtRestOperation> _operations;
 
-        private MgmtClientOperation(IReadOnlyList<MgmtRestOperation> operations, FormattableString idVariableName, Parameter? extensionParameter, bool isConvenientOperation = false)
+        private MgmtClientOperation(IReadOnlyList<MgmtRestOperation> operations, ResourceIdentifierExpression idVariable, Parameter? extensionParameter, bool isConvenientOperation = false)
         {
             _operations = operations;
             _extensionParameter = extensionParameter;
-            IdVariableName = idVariableName;
+            IdVariable = idVariable;
             IsConvenientOperation = isConvenientOperation;
         }
 
-        private MgmtClientOperation(IReadOnlyList<MgmtRestOperation> operations, FormattableString idVariableName, Parameter? extensionParameter, bool isConvenientOperation = false, IReadOnlyList<Parameter>? parameterOverride = null) : this(operations, idVariableName, extensionParameter, isConvenientOperation)
+        private MgmtClientOperation(IReadOnlyList<MgmtRestOperation> operations, ResourceIdentifierExpression idVariable, Parameter? extensionParameter, bool isConvenientOperation = false, IReadOnlyList<Parameter>? parameterOverride = null)
+            : this(operations, idVariable, extensionParameter, isConvenientOperation)
         {
             _methodParameters = parameterOverride;
         }
@@ -201,7 +193,7 @@
             foreach (var contextualPath in OperationMappings.Keys)
             {
                 var adjustedPath = Resource is not null ? contextualPath.ApplyHint(Resource.ResourceType) : contextualPath;
-                contextualParameterMappings.Add(contextualPath, adjustedPath.BuildContextualParameters(IdVariableName).Concat(contextParams).ToList());
+                contextualParameterMappings.Add(contextualPath, adjustedPath.BuildContextualParameters(IdVariable).Concat(contextParams).ToList());
             }
 
             var parameterMappings = new Dictionary<RequestPath, IReadOnlyList<ParameterMapping>>();
