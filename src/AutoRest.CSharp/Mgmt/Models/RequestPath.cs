--- conflicted
+++ resolved
@@ -36,72 +36,7 @@
     /// <summary>
     /// This is a placeholder of request path for "any" resources in other RPs
     /// </summary>
-<<<<<<< HEAD
-    internal readonly struct RequestPath : IEquatable<RequestPath>, IReadOnlyList<Segment>
-    {
-        private const string _providerPath = "/subscriptions/{subscriptionId}/providers/{resourceProviderNamespace}";
-        private const string _featurePath = "/subscriptions/{subscriptionId}/providers/Microsoft.Features/providers/{resourceProviderNamespace}/features";
-
-        internal const string ManagementGroupScopePrefix = "/providers/Microsoft.Management/managementGroups";
-        internal const string ResourceGroupScopePrefix = "/subscriptions/{subscriptionId}/resourceGroups";
-        internal const string SubscriptionScopePrefix = "/subscriptions";
-        internal const string TenantScopePrefix = "/tenants";
-
-        public static readonly RequestPath Empty = new(Array.Empty<Segment>());
-
-        public static readonly RequestPath Null = new(new[] { new Segment("") });
-
-        /// <summary>
-        /// This is a placeholder of request path for "any" resources in other RPs
-        /// </summary>
-        public static readonly RequestPath Any = new(new[] { new Segment("*") });
-
-        /// <summary>
-        /// The <see cref="RequestPath"/> of a resource group resource
-        /// </summary>
-        public static readonly RequestPath ResourceGroup = new(new[] {
-            new Segment("subscriptions"),
-            new Segment(new Reference("subscriptionId", typeof(string)), true, true),
-            new Segment("resourceGroups"),
-            new Segment(new Reference("resourceGroupName", typeof(string)), true, false)
-        });
-
-        /// <summary>
-        /// The <see cref="RequestPath"/> of a subscription resource
-        /// </summary>
-        public static readonly RequestPath Subscription = new(new[] {
-            new Segment("subscriptions"),
-            new Segment(new Reference("subscriptionId", typeof(string)), true, true)
-        });
-
-        /// <summary>
-        /// The <see cref="RequestPath"/> of tenants
-        /// </summary>
-        public static readonly RequestPath Tenant = new(Enumerable.Empty<Segment>());
-
-        /// <summary>
-        /// The <see cref="RequestPath"/> of a management group resource
-        /// </summary>
-        public static readonly RequestPath ManagementGroup = new(new[] {
-            new Segment("providers"),
-            new Segment("Microsoft.Management"),
-            new Segment("managementGroups"),
-            // We use strict = false because we usually see the name of management group is different in different RPs. Some of them are groupId, some of them are groupName, etc
-            new Segment(new Reference("managementGroupId", typeof(string)), true, false)
-        });
-
-        private readonly IReadOnlyList<Segment> _segments;
-
-        public static RequestPath FromOperation(Operation operation, OperationGroup operationGroup)
-        {
-            foreach (var request in operation.Requests)
-            {
-                var httpRequest = request.Protocol.Http as HttpRequest;
-                if (httpRequest is null)
-                    continue;
-=======
     public static readonly RequestPath Any = new(new[] { new Segment("*") });
->>>>>>> a97b3e41
 
     /// <summary>
     /// The <see cref="RequestPath"/> of a resource group resource
@@ -126,17 +61,6 @@
     /// </summary>
     public static readonly RequestPath Tenant = new(Enumerable.Empty<Segment>());
 
-<<<<<<< HEAD
-        public int IndexOfLastProviders { get; }
-
-        private RequestPath(IReadOnlyList<Segment> segments, string httpPath)
-        {
-            _segments = segments;
-            SerializedPath = httpPath;
-            IsExpandable = GetIsExpandable(segments);
-            IndexOfLastProviders = _segments.ToList().LastIndexOf(Segment.Providers);
-        }
-=======
     /// <summary>
     /// The <see cref="RequestPath"/> of a management group resource
     /// </summary>
@@ -147,7 +71,6 @@
         // We use strict = false because we usually see the name of management group is different in different RPs. Some of them are groupId, some of them are groupName, etc
         new Segment(new Reference("managementGroupId", typeof(string)), true, false)
     });
->>>>>>> a97b3e41
 
     private readonly IReadOnlyList<Segment> _segments;
 
@@ -404,36 +327,6 @@
             return new HashSet<ResourceTypeSegment>(requestPath.GetParameterizedScopeResourceTypes()!);
         }
 
-<<<<<<< HEAD
-        private static ISet<ResourceTypeSegment> GetScopeResourceTypes(RequestPath requestPath)
-        {
-            var scope = requestPath.GetScopePath();
-            if (scope.IsParameterizedScope())
-            {
-                return new HashSet<ResourceTypeSegment>(requestPath.GetParameterizedScopeResourceTypes()!);
-            }
-
-            return new HashSet<ResourceTypeSegment> { scope.GetResourceType() };
-        }
-
-        /// <summary>
-        /// Return true if the scope resource types of the first path are a subset of the second path
-        /// </summary>
-        /// <param name="requestPath"></param>
-        /// <param name="resourcePath"></param>
-        /// <returns></returns>
-        public static bool IsScopeCompatible(RequestPath requestPath, RequestPath resourcePath)
-        {
-            // get scope types
-            var requestScopeTypes = GetScopeResourceTypes(requestPath);
-            var resourceScopeTypes = GetScopeResourceTypes(resourcePath);
-            if (resourceScopeTypes.Contains(ResourceTypeSegment.Any))
-                return true;
-            return requestScopeTypes.IsSubsetOf(resourceScopeTypes);
-        }
-
-        private static void CreateSegments(string path, IReadOnlyDictionary<string, (ReferenceOrConstant ReferenceOrConstant, bool SkipUrlEncoding)> references, ICollection<Segment> segments, ref int segmentIndex)
-=======
         return new HashSet<ResourceTypeSegment> { scope.GetResourceType() };
     }
 
@@ -456,7 +349,6 @@
     private static void CreateSegments(string path, IReadOnlyDictionary<string, (ReferenceOrConstant ReferenceOrConstant, bool SkipUrlEncoding)> references, ICollection<Segment> segments, ref int segmentIndex)
     {
         foreach ((ReadOnlySpan<char> span, bool isLiteral) in Utilities.StringExtensions.GetPathParts(path))
->>>>>>> a97b3e41
         {
             if (isLiteral)
             {
@@ -535,11 +427,7 @@
 
     public override int GetHashCode() => SerializedPath.GetHashCode();
 
-<<<<<<< HEAD
-        public override string ToString() => SerializedPath;
-=======
     public override string ToString() => SerializedPath;
->>>>>>> a97b3e41
 
     public static bool operator ==(RequestPath left, RequestPath right)
     {
