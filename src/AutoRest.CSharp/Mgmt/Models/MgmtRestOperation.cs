--- conflicted
+++ resolved
@@ -218,22 +218,14 @@
         /// <summary>
         /// This method returns a value converter statement in <see cref="FormattableString"/> from the underlying rest operation return type, to the desired <paramref name="mgmtReturnType"/>
         /// Note: MgmtReturnType always refers to the type that is not wrapped by Response, LRO or Pageable.
-<<<<<<< HEAD
         /// This method also accepts an optional parameter <paramref name="concreteMgmtReturnType"/>. If this is passed in, this method will regard this as the real instantiation type but will cast the result to the mgmtReturnType
-=======
->>>>>>> a97b3e41
         /// </summary>
         /// <param name="clientVariable"></param>
         /// <param name="valueVariable"></param>
         /// <param name="mgmtReturnType"></param>
-<<<<<<< HEAD
         /// <param name="concreteMgmtReturnType"></param>
         /// <returns></returns>
         public FormattableString? GetValueConverter(FormattableString clientVariable, FormattableString valueVariable, CSharpType? mgmtReturnType, CSharpType? concreteMgmtReturnType = null)
-=======
-        /// <returns></returns>
-        public FormattableString? GetValueConverter(FormattableString clientVariable, FormattableString valueVariable, CSharpType? mgmtReturnType)
->>>>>>> a97b3e41
         {
             var restReturnType = IsPagingOperation ? PagingMethod!.ItemType : Method.ReturnType;
             // when the method returns nothing, when this happens, the methodReturnType should either be Response, or ArmOperation
@@ -252,7 +244,6 @@
 
             var isRestReturnTypeResourceData = restReturnType.TryCastResourceData(out _);
 
-<<<<<<< HEAD
             // first check: if the method is returning a BaseResource and the rest operation is returning a ResourceData
             if (isRestReturnTypeResourceData && mgmtReturnType.TryCast<BaseResource>(out var returnBaseResource))
             {
@@ -272,8 +263,6 @@
                 }
             }
 
-=======
->>>>>>> a97b3e41
             // second check: if the method is returning a Resource and the rest operation is returning a ResourceData
             if (isRestReturnTypeResourceData && mgmtReturnType.TryCastResource(out var returnResource))
             {
@@ -285,7 +274,6 @@
             return null;
         }
 
-<<<<<<< HEAD
         public FormattableString? GetValueConverter(FormattableString clientVariable, FormattableString valueVariable)
         {
             //var concreteReturnType = OriginalMgmtReturnType != null && OriginalMgmtReturnType.Equals(MgmtReturnType) ?
@@ -299,11 +287,6 @@
             BaseResource => $"{resource.Type}.GetResource({clientVariable}, {valueVariable})",
             _ => $"new {resource.Type}({clientVariable}, {valueVariable})"
         };
-=======
-        public FormattableString? GetValueConverter(FormattableString clientVariable, FormattableString valueVariable) => GetValueConverter(clientVariable, valueVariable, MgmtReturnType);
-
-        private FormattableString GetValueConverter(Resource resource, FormattableString clientVariable, FormattableString valueVariable) => $"new {resource.Type}({clientVariable}, {valueVariable})";
->>>>>>> a97b3e41
 
         internal enum ResourceMatchType
         {
@@ -346,7 +329,6 @@
                 if (match == ResourceMatchType.Exact)
                     return resource;
                 if (!matches.TryGetValue(match, out var result))
-<<<<<<< HEAD
                 {
                     result = new HashSet<Resource>();
                     matches.Add(match, result);
@@ -359,11 +341,6 @@
                 else
                 {
                     result.Add(resource);
-=======
-                {
-                    result = new HashSet<Resource>();
-                    matches.Add(match, result);
->>>>>>> a97b3e41
                 }
                 result.Add(resource);
             }
@@ -590,10 +567,7 @@
                 _ => foundResources.First().PolymorphicOption!.BaseResource.Type
             };
         }
-<<<<<<< HEAD
-
-=======
->>>>>>> a97b3e41
+
         private static PagingMethodWrapper? GetPagingMethodWrapper(RestClientMethod method)
         {
             if (MgmtContext.Library.PagingMethods.TryGetValue(method, out var pagingMethod))
