--- conflicted
+++ resolved
@@ -65,18 +65,8 @@
             RequestPath = requestPath;
             ContextualPath = contextualPath;
             Name = methodName;
-<<<<<<< HEAD
             Resource = resource;
-            ReturnType = returnType;
-        }
-
-        public MgmtRestOperation(RestClientMethod method, MgmtRestClient restClient, RequestPath requestPath, RequestPath contextualPath, string methodName, Resource? resource)
-            : this(method, restClient, requestPath, contextualPath, methodName, resource, method.ReturnType)
-        {
-
-=======
             ReturnType = returnType ?? method.ReturnType;
->>>>>>> 92114616
         }
     }
 }