--- conflicted
+++ resolved
@@ -56,29 +56,23 @@
         /// </summary>
         public MgmtRestClient RestClient { get; }
 
-<<<<<<< HEAD
         public Resource? Resource { get; }
 
-        public MgmtRestOperation(RestClientMethod method, MgmtRestClient restClient, RequestPath requestPath, RequestPath contextualPath, string methodName, Resource? resource)
-=======
-        public MgmtRestOperation(RestClientMethod method, MgmtRestClient restClient, RequestPath requestPath, RequestPath contextualPath, string methodName, CSharpType? returnType)
->>>>>>> 12814b72
+        public MgmtRestOperation(RestClientMethod method, MgmtRestClient restClient, RequestPath requestPath, RequestPath contextualPath, string methodName, Resource? resource, CSharpType? returnType)
         {
             Method = method;
             RestClient = restClient;
             RequestPath = requestPath;
             ContextualPath = contextualPath;
             Name = methodName;
-<<<<<<< HEAD
-            Resource = resource;
-=======
+            Resource = resource; 
             ReturnType = returnType;
         }
 
-        public MgmtRestOperation(RestClientMethod method, MgmtRestClient restClient, RequestPath requestPath, RequestPath contextualPath, string methodName) : this(method, restClient, requestPath, contextualPath, methodName, method.ReturnType)
+        public MgmtRestOperation(RestClientMethod method, MgmtRestClient restClient, RequestPath requestPath, RequestPath contextualPath, string methodName, Resource? resource)
+            : this(method, restClient, requestPath, contextualPath, methodName, resource, method.ReturnType)
         {
 
->>>>>>> 12814b72
         }
     }
 }