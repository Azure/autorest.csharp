--- conflicted
+++ resolved
@@ -10,53 +10,11 @@
 {
     public PagingMethodWrapper(PagingMethod pagingMethod)
     {
-<<<<<<< HEAD
-        public PagingMethodWrapper(PagingMethod pagingMethod)
-        {
-            Method = pagingMethod.Method;
-            NextPageMethod = pagingMethod.NextPageMethod;
-            NextLinkName = pagingMethod.PagingResponse.NextLinkProperty?.Declaration.Name;
-            ItemName = pagingMethod.PagingResponse.ItemProperty.Declaration.Name;
-            ItemType = pagingMethod.PagingResponse.ItemType;
-        }
-
-        public PagingMethodWrapper(RestClientMethod method, CSharpType itemType, string valuePropertyName)
-        {
-            Method = method;
-            NextPageMethod = null;
-            NextLinkName = null;
-            ItemName = valuePropertyName;
-            ItemType = itemType;
-        }
-
-        public CSharpType ItemType { get; }
-
-        /// <summary>
-        /// This is the underlying <see cref="RestClientMethod"/> of this paging method
-        /// </summary>
-        public RestClientMethod Method { get; }
-
-        /// <summary>
-        /// This is the REST method for getting next page if there is one
-        /// </summary>
-        public RestClientMethod? NextPageMethod { get; }
-
-        /// <summary>
-        /// This is the property name in the response body, usually the value of this is `Value`
-        /// </summary>
-        public string ItemName { get; }
-
-        /// <summary>
-        /// This is the name of the nextLink property if there is one.
-        /// </summary>
-        public string? NextLinkName { get; }
-=======
         Method = pagingMethod.Method;
         NextPageMethod = pagingMethod.NextPageMethod;
         NextLinkName = pagingMethod.PagingResponse.NextLinkProperty?.Declaration.Name;
         ItemName = pagingMethod.PagingResponse.ItemProperty.Declaration.Name;
         ItemType = pagingMethod.PagingResponse.ItemType;
->>>>>>> a97b3e41
     }
 
     public PagingMethodWrapper(RestClientMethod method, CSharpType itemType, string valuePropertyName)
