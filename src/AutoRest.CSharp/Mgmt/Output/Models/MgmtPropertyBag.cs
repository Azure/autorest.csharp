﻿// Copyright (c) Microsoft Corporation. All rights reserved.
// Licensed under the MIT License.

using System;
using System.Collections.Generic;
using System.Linq;
using AutoRest.CSharp.Common.Input;
using AutoRest.CSharp.Generation.Writers;
using AutoRest.CSharp.Mgmt.AutoRest;
using AutoRest.CSharp.Output.Models.Shared;
using AutoRest.CSharp.Output.Models.Types;

namespace AutoRest.CSharp.Mgmt.Output.Models
{
    internal class MgmtPropertyBag : PropertyBag
    {
        public MgmtPropertyBag(string name, InputOperation operation)
            : base(name)
        {
            _operation = operation;
            _paramsToKeep = Array.Empty<Parameter>();
        }

        private MgmtPropertyBag(string name, InputOperation operation, IEnumerable<Parameter> paramsToKeep)
            : this(name, operation)
        {
            _paramsToKeep = paramsToKeep;
        }

        public MgmtPropertyBag WithUpdatedInfo(string name, IEnumerable<Parameter> paramsToKeep) =>
            new MgmtPropertyBag(name, _operation, paramsToKeep);

        private InputOperation _operation;

        private IEnumerable<Parameter> _paramsToKeep;

        protected override TypeProvider EnsurePackModel()
        {
            var packModelName = string.IsNullOrEmpty(Name) ?
            throw new InvalidOperationException("Not enough information is provided for constructing management plane property bag, please make sure you first call the WithUpdatedInfo method of MgmtPropertyBag to update the property bag before using it.") :
            $"{Name}Options";
            var properties = new List<InputModelProperty>();
            foreach (var parameter in _paramsToKeep)
            {
                var inputParameter = _operation.Parameters.First(p => string.Equals(p.Name, parameter.Name, StringComparison.OrdinalIgnoreCase));
                var description = !string.IsNullOrEmpty(inputParameter.Description) && parameter.Description is not null ? parameter.Description.ToString() : $"The {parameter.Name}";
                var property = new InputModelProperty(parameter.Name, parameter.Name, description, inputParameter!.Type, parameter.DefaultValue == null ? null : inputParameter.DefaultValue, parameter.DefaultValue == null, false, false);
                properties.Add(property);
            }
            var defaultNamespace = $"{MgmtContext.Context.DefaultNamespace}.Models";
            var propertyBagModel = new InputModelType(
                packModelName,
                defaultNamespace,
                "public",
                null,
                $"The {packModelName}.",
                InputModelTypeUsage.Input,
                properties,
                null,
                Array.Empty<InputModelType>(),
                null,
                null,
<<<<<<< HEAD
                new Dictionary<string, InputModelType>(),
                null,
                false)
=======
                null)
>>>>>>> 25dabbd4
            {
                IsPropertyBag = true
            };
            return new ModelTypeProvider(propertyBagModel, defaultNamespace, MgmtContext.Context.SourceInputModel, MgmtContext.Context.TypeFactory);
        }

        protected override bool EnsureShouldValidateParameter()
        {
            if (PackModel is ModelTypeProvider mgmtPackModel)
            {
                return mgmtPackModel.Properties.Any(p => p.IsRequired);
            }
            return false;
        }

        private FormattableString? GetDefaultValue(Parameter parameter)
        {
            if (parameter.DefaultValue is { } defaultValue && defaultValue.Value != null)
            {
                return defaultValue.GetConstantFormattable();
            }
            return null;
        }
    }
}<|MERGE_RESOLUTION|>--- conflicted
+++ resolved
@@ -60,13 +60,8 @@
                 Array.Empty<InputModelType>(),
                 null,
                 null,
-<<<<<<< HEAD
                 new Dictionary<string, InputModelType>(),
-                null,
-                false)
-=======
                 null)
->>>>>>> 25dabbd4
             {
                 IsPropertyBag = true
             };
