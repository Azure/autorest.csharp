﻿// Copyright (c) Microsoft Corporation. All rights reserved.
// Licensed under the MIT License.

using System;
using System.Collections.Generic;
using System.Linq;
using System.Threading.Tasks;
using AutoRest.CSharp.Common.Input;
using AutoRest.CSharp.Generation.Types;
using AutoRest.CSharp.Input;
using AutoRest.CSharp.Mgmt.AutoRest;
using Azure.Core;
using Azure.ResourceManager;

namespace AutoRest.CSharp.Mgmt.Output
{
    internal class LongRunningInterimOperation
    {
        public LongRunningInterimOperation(CSharpType returnType, Resource? resource, string methodName)
        {
            ReturnType = returnType;
            BaseClassType = new CSharpType(typeof(ArmOperation<>), returnType);
            IOperationSourceType = new CSharpType(typeof(IOperationSource<>), returnType);
            StateLockType = new CSharpType(typeof(AsyncLockWithValue<>), returnType);
            ValueTaskType = new CSharpType(typeof(ValueTask<>), returnType);
            ResponseType = new CSharpType(Configuration.ApiTypes.ResponseOfTType, returnType);
            var trimmedNamespace = MgmtContext.Context.DefaultNamespace.Split('.').Last();
            OperationType = $"{trimmedNamespace}ArmOperation<{returnType.Name}>";
            var resourceName = resource != null ? resource.ResourceName : $"{trimmedNamespace}Extensions";
            TypeName = $"{resourceName}{methodName}Operation";
<<<<<<< HEAD
            var targetSchema = new InputModelType(
                TypeName,
                Configuration.Namespace,
                null,
                null,
                null,
                InputModelTypeUsage.None,
                new List<InputModelProperty>(),
                null,
                new List<InputModelType>(),
                null,
                null,
                null,
                false);
            InterimType = new CSharpType(new MgmtObjectType(targetSchema), MgmtContext.Context.DefaultNamespace, TypeName);
=======
            var targetSchema = new ObjectSchema()
            {
                Language = new Languages()
                {
                    Default = new Language()
                    {
                        Name = TypeName,
                        Namespace = MgmtContext.Context.DefaultNamespace
                    }
                }
            };
            InterimType = new CSharpType(new MgmtObjectType(targetSchema, TypeName, MgmtContext.DefaultNamespace));
>>>>>>> e956c836
        }

        public CSharpType ReturnType { get; }

        public CSharpType BaseClassType { get; }

        public CSharpType IOperationSourceType { get; }

        public CSharpType StateLockType { get; }

        public CSharpType ValueTaskType { get; }

        public CSharpType ResponseType { get; }

        public CSharpType InterimType { get; }

        public string TypeName { get; }

        public string OperationType { get; }

        public static IEqualityComparer<LongRunningInterimOperation> LongRunningInterimOperationComparer { get; } = new LongRunningInterimOperationComparerImplementation();

        private class LongRunningInterimOperationComparerImplementation : IEqualityComparer<LongRunningInterimOperation>
        {
            public bool Equals(LongRunningInterimOperation? x, LongRunningInterimOperation? y)
            {
                if (x is null || y is null)
                {
                    return ReferenceEquals(x, y);
                }

                return x.TypeName == y.TypeName;
            }

            public int GetHashCode(LongRunningInterimOperation obj)
            {

                var hashCode = new HashCode();
                hashCode.Add(obj.TypeName);

                return hashCode.ToHashCode();
            }
        }
    }
}<|MERGE_RESOLUTION|>--- conflicted
+++ resolved
@@ -7,7 +7,6 @@
 using System.Threading.Tasks;
 using AutoRest.CSharp.Common.Input;
 using AutoRest.CSharp.Generation.Types;
-using AutoRest.CSharp.Input;
 using AutoRest.CSharp.Mgmt.AutoRest;
 using Azure.Core;
 using Azure.ResourceManager;
@@ -28,7 +27,6 @@
             OperationType = $"{trimmedNamespace}ArmOperation<{returnType.Name}>";
             var resourceName = resource != null ? resource.ResourceName : $"{trimmedNamespace}Extensions";
             TypeName = $"{resourceName}{methodName}Operation";
-<<<<<<< HEAD
             var targetSchema = new InputModelType(
                 TypeName,
                 Configuration.Namespace,
@@ -43,21 +41,7 @@
                 null,
                 null,
                 false);
-            InterimType = new CSharpType(new MgmtObjectType(targetSchema), MgmtContext.Context.DefaultNamespace, TypeName);
-=======
-            var targetSchema = new ObjectSchema()
-            {
-                Language = new Languages()
-                {
-                    Default = new Language()
-                    {
-                        Name = TypeName,
-                        Namespace = MgmtContext.Context.DefaultNamespace
-                    }
-                }
-            };
             InterimType = new CSharpType(new MgmtObjectType(targetSchema, TypeName, MgmtContext.DefaultNamespace));
->>>>>>> e956c836
         }
 
         public CSharpType ReturnType { get; }
