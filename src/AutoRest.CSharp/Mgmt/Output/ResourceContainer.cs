﻿// Copyright (c) Microsoft Corporation. All rights reserved.
// Licensed under the MIT License. See License.txt in the project root for license information.

using System;
using System.Text;
using AutoRest.CSharp.Input;
using AutoRest.CSharp.Mgmt.AutoRest;
using AutoRest.CSharp.Mgmt.Decorator;
using AutoRest.CSharp.Output.Builders;
using AutoRest.CSharp.Output.Models.Types;
using Azure.ResourceManager.Core;

namespace AutoRest.CSharp.Mgmt.Output
{
    internal class ResourceContainer : ResourceOperation
    {
        private const string _suffixValue = "Container";
        private BuildContext<MgmtOutputLibrary> _context;
        private const string ResourceGroupOperationsResourceType = "ResourceGroupOperations.ResourceType";
        private const string SubscriptionOperationsResourceType = "SubscriptionOperations.ResourceType";
        private const string TenantResourceType = "ResourceIdentifier.RootResourceIdentifier.ResourceType";

        public ResourceContainer(OperationGroup operationGroup, BuildContext<MgmtOutputLibrary> context)
            : base(operationGroup, context)
        {
<<<<<<< HEAD
            _operationGroup = operationGroup;
=======
>>>>>>> 39d82763
            _context = context;
        }

        protected override string SuffixValue => _suffixValue;

        protected override string CreateDescription(OperationGroup operationGroup, string clientPrefix)
        {
            StringBuilder summary = new StringBuilder();
            return string.IsNullOrWhiteSpace(operationGroup.Language.Default.Description) ?
                $"A class representing collection of {clientPrefix} and their operations over a [ParentResource]. " :
                BuilderHelpers.EscapeXmlDescription(operationGroup.Language.Default.Description);
        }

        public string GetValidResourceValue()
        {
            var parentResourceType = OperationGroup.ParentResourceType(_context.Configuration.MgmtConfiguration);

            switch (parentResourceType)
            {
                case ResourceTypeBuilder.ResourceGroups:
                    return ResourceGroupOperationsResourceType;
                case ResourceTypeBuilder.Subscriptions:
                    return SubscriptionOperationsResourceType;
                case ResourceTypeBuilder.Tenant:
                    return TenantResourceType;
                default:
                    return FindParentFromRp(parentResourceType);
            }
        }

        private string FindParentFromRp(string parentResourceType)
        {
            OperationGroup? parentOperationGroup = null;
            foreach (var operationGroup in _context.CodeModel.OperationGroups)
            {
                if (operationGroup.ResourceType(_context.Configuration.MgmtConfiguration).Equals(parentResourceType))
                {
                    parentOperationGroup = operationGroup;
                    break;
                }
            }

            if (parentOperationGroup is null)
                return parentResourceType;
            // TODO: Throw the below exception after https://dev.azure.com/azure-mgmt-ex/DotNET%20Management%20SDK/_workitems/edit/5800
            // throw new Exception($"Could not find ResourceType for {parentResourceType}. Please update the swagger");

            var parentOperations = _context.Library.GetResourceOperation(parentOperationGroup);
            return $"{parentOperations.Declaration.Name}.ResourceType";
        }
    }
}<|MERGE_RESOLUTION|>--- conflicted
+++ resolved
@@ -23,10 +23,6 @@
         public ResourceContainer(OperationGroup operationGroup, BuildContext<MgmtOutputLibrary> context)
             : base(operationGroup, context)
         {
-<<<<<<< HEAD
-            _operationGroup = operationGroup;
-=======
->>>>>>> 39d82763
             _context = context;
         }
 
