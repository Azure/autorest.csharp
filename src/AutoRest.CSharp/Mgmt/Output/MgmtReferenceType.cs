--- conflicted
+++ resolved
@@ -4,7 +4,6 @@
 using System.Collections.Generic;
 using AutoRest.CSharp.Common.Input;
 using AutoRest.CSharp.Generation.Types;
-using AutoRest.CSharp.Mgmt.AutoRest;
 using AutoRest.CSharp.Mgmt.Decorator;
 using AutoRest.CSharp.Mgmt.Report;
 using AutoRest.CSharp.Output.Models.Types;
@@ -13,14 +12,6 @@
 {
     internal class MgmtReferenceType : MgmtObjectType
     {
-<<<<<<< HEAD
-        public MgmtReferenceType(InputModelType inputModel, string? name = default, string? nameSpace = default) : base(inputModel, name, nameSpace)
-        {
-        }
-
-        protected override bool IsAbstract => !Configuration.SuppressAbstractBaseClasses.Contains(DefaultName); // TODO: && InputModel.Extensions?.MgmtReferenceType is true;
-
-=======
         private static HashSet<string> PropertyReferenceTypeModels = new HashSet<string>
         {
             "ArmPlan",
@@ -48,7 +39,7 @@
             "TrackedResourceData"
         };
 
-        public static bool IsPropertyReferenceType(Schema schema)
+        public static bool IsPropertyReferenceType(InputModelType schema)
         {
             // reference types are only applied for Azure.ResourceManager
             if (!Configuration.MgmtConfiguration.IsArmCore)
@@ -57,19 +48,19 @@
             }
 
             // Azure.ResourceManager.Models.SystemData is PropertyReferenceType, but Azure.ResourceManager.Resources.Models.SystemData is not
-            if (schema.Language.Default.Name == "SystemData")
+            if (schema.Name == "SystemData")
             {
-                if ("Azure.ResourceManager.Models" == schema.Extensions?.Namespace)
+                if ("Azure.ResourceManager.Models" == schema.Namespace)
                 {
                     return true;
                 }
                 return false;
             }
 
-            return PropertyReferenceTypeModels.Contains(schema.Language.Default.Name);
+            return PropertyReferenceTypeModels.Contains(schema.Name);
         }
 
-        public static bool IsTypeReferenceType(Schema schema)
+        public static bool IsTypeReferenceType(InputModelType schema)
         {
             // reference types are only applied for Azure.ResourceManager
             if (!Configuration.MgmtConfiguration.IsArmCore)
@@ -77,7 +68,7 @@
                 return false;
             }
 
-            return TypeReferenceTypeModels.Contains(schema.Language.Default.Name);
+            return TypeReferenceTypeModels.Contains(schema.Name);
         }
 
         public static bool IsReferenceType(ObjectType schema)
@@ -91,7 +82,7 @@
             return ReferenceTypeModels.Contains(schema.Declaration.Name);
         }
 
-        public static bool IsReferenceType(Schema schema)
+        public static bool IsReferenceType(InputModelType schema)
         {
             // reference types are only applied for Azure.ResourceManager
             if (!Configuration.MgmtConfiguration.IsArmCore)
@@ -99,17 +90,16 @@
                 return false;
             }
 
-            return ReferenceTypeModels.Contains(schema.Language.Default.Name);
+            return ReferenceTypeModels.Contains(schema.Name);
         }
 
-        public MgmtReferenceType(ObjectSchema objectSchema, string? name = default, string? nameSpace = default) : base(objectSchema, name, nameSpace)
+        public MgmtReferenceType(InputModelType inputModel, string? name = default, string? nameSpace = default) : base(inputModel, name, nameSpace)
         {
-            JsonConverter = (IsPropertyReferenceType(objectSchema) || IsTypeReferenceType(ObjectSchema))
+            JsonConverter = (IsPropertyReferenceType(inputModel) || IsTypeReferenceType(InputModel))
                 ? new JsonConverterProvider(this, _sourceInputModel)
                 : null;
         }
 
->>>>>>> d7e62699
         protected override ObjectTypeProperty CreatePropertyType(ObjectTypeProperty objectTypeProperty)
         {
             if (objectTypeProperty.ValueType != null && objectTypeProperty.ValueType.IsFrameworkType)
@@ -129,15 +119,7 @@
             return objectTypeProperty;
         }
 
-<<<<<<< HEAD
-        protected override CSharpType? CreateInheritedType()
-        {
-            return base.CreateInheritedType();
-            // TODO: return InputModel.Extensions?.MgmtReferenceType == true ? CreateInheritedTypeWithNoExtraMatch() : base.CreateInheritedType();
-        }
-=======
         protected override CSharpType? CreateInheritedType() => base.CreateInheritedType();
->>>>>>> d7e62699
 
         // the reference types do not need raw data field
         public override ObjectTypeProperty? RawDataField => null;
