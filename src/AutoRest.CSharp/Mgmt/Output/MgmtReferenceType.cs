--- conflicted
+++ resolved
@@ -14,37 +14,12 @@
 {
     internal class MgmtReferenceType : MgmtObjectType
     {
-<<<<<<< HEAD
         public MgmtReferenceType(InputModelType inputModel, string? name = default, string? nameSpace = default) : base(inputModel, name, nameSpace)
         {
         }
 
         protected override bool IsAbstract => !Configuration.SuppressAbstractBaseClasses.Contains(DefaultName); // TODO: && InputModel.Extensions?.MgmtReferenceType is true;
 
-        private JsonConverterProvider? _jsonConverter;
-        public override JsonConverterProvider? JsonConverter => _jsonConverter ??= BuildJsonConverter();
-
-        private JsonConverterProvider? BuildJsonConverter()
-        {
-            if (base.JsonConverter != null)
-                return base.JsonConverter;
-
-            // TODO: handle the extensions somehow
-            //return (ObjectSchema.Extensions?.MgmtPropertyReferenceType == true || ObjectSchema.Extensions?.MgmtTypeReferenceType == true) && ObjectSchema.Extensions?.MgmtReferenceType != true ? new JsonConverterProvider(this, _sourceInputModel) : null;
-            return null;
-        }
-
-=======
-        public MgmtReferenceType(ObjectSchema objectSchema, string? name = default, string? nameSpace = default) : base(objectSchema, name, nameSpace)
-        {
-            JsonConverter = (ObjectSchema.Extensions?.MgmtPropertyReferenceType == true || ObjectSchema.Extensions?.MgmtTypeReferenceType == true) && ObjectSchema.Extensions?.MgmtReferenceType != true
-                ? new JsonConverterProvider(this, _sourceInputModel)
-                : null;
-        }
-
-        protected override bool IsAbstract => !Configuration.SuppressAbstractBaseClasses.Contains(DefaultName) && ObjectSchema.Extensions?.MgmtReferenceType is true;
-
->>>>>>> a5ccf603
         protected override ObjectTypeProperty CreatePropertyType(ObjectTypeProperty objectTypeProperty)
         {
             ObjectTypeProperty propertyTypeToUse = objectTypeProperty;
