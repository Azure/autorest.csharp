--- conflicted
+++ resolved
@@ -20,9 +20,6 @@
 
         protected override bool IsAbstract => !Configuration.SuppressAbstractBaseClasses.Contains(DefaultName); // TODO: && InputModel.Extensions?.MgmtReferenceType is true;
 
-<<<<<<< HEAD
-        public override bool IncludeConverter => /* TODO: (InputModel.Extensions?.MgmtPropertyReferenceType == true || InputModel.Extensions?.MgmtTypeReferenceType == true) && InputModel.Extensions?.MgmtReferenceType != true || */base.IncludeConverter;
-=======
         private JsonConverterProvider? _jsonConverter;
         public override JsonConverterProvider? JsonConverter => _jsonConverter ??= BuildJsonConverter();
 
@@ -31,9 +28,10 @@
             if (base.JsonConverter != null)
                 return base.JsonConverter;
 
-            return (ObjectSchema.Extensions?.MgmtPropertyReferenceType == true || ObjectSchema.Extensions?.MgmtTypeReferenceType == true) && ObjectSchema.Extensions?.MgmtReferenceType != true ? new JsonConverterProvider(this, _sourceInputModel) : null;
+            // TODO: handle the extensions somehow
+            //return (ObjectSchema.Extensions?.MgmtPropertyReferenceType == true || ObjectSchema.Extensions?.MgmtTypeReferenceType == true) && ObjectSchema.Extensions?.MgmtReferenceType != true ? new JsonConverterProvider(this, _sourceInputModel) : null;
+            return null;
         }
->>>>>>> 3633830f
 
         protected override ObjectTypeProperty CreatePropertyType(ObjectTypeProperty objectTypeProperty)
         {
