--- conflicted
+++ resolved
@@ -23,15 +23,10 @@
 {
     internal class ArmClientExtension : MgmtExtension
     {
-<<<<<<< HEAD
-        public ArmClientExtension(IEnumerable<InputOperation> allOperations)
-            : base(allOperations, Enumerable.Empty<MgmtExtensionClient>(), typeof(ArmClient), RequestPath.Tenant)
-=======
         private readonly List<MgmtExtension> _extensions;
         private readonly ArmResourceExtension _armResourceExtensionForChildResources;
         public ArmClientExtension(IReadOnlyDictionary<RequestPath, IEnumerable<Operation>> armResourceExtensionOperations, IEnumerable<MgmtMockableExtension> extensionClients, ArmResourceExtension armResourceExtensionForChildResources)
             : base(Enumerable.Empty<Operation>(), extensionClients, typeof(ArmClient), RequestPath.Tenant)
->>>>>>> ea4cbd2e
         {
             _armResourceExtensionForChildResources = armResourceExtensionForChildResources;
             _extensions = new();
