﻿// Copyright (c) Microsoft Corporation. All rights reserved.
// Licensed under the MIT License. See License.txt in the project root for license information.

using System.Collections.Generic;
using System.Linq;
using System.Text;
using AutoRest.CSharp.Generation.Types;
using AutoRest.CSharp.Input;
using AutoRest.CSharp.Mgmt.Decorator;
using AutoRest.CSharp.Output.Builders;
using AutoRest.CSharp.Output.Models.Types;

namespace AutoRest.CSharp.Mgmt.Output
{
    internal class MgmtObjectType : ObjectType
    {
        private bool _isResourceType;

        public MgmtObjectType(ObjectSchema objectSchema, BuildContext context, bool isResourceType) : base(objectSchema, context)
        {
            _isResourceType = isResourceType;
        }

        protected override string DefaultName => GetDefaultName(OjectSchema, _isResourceType);

        protected string GetDefaultName(ObjectSchema objectSchema, bool isResourceType)
        {
<<<<<<< HEAD
            var name = objectSchema.MgmtName(Context.Configuration.MgmtConfiguration) is null ? objectSchema.CSharpName() : objectSchema.MgmtName(Context.Configuration.MgmtConfiguration);
=======
            var name = objectSchema.CSharpName();
>>>>>>> 89908201
            return isResourceType ? name + "Data" : name;
        }

        public void OverrideInherits(CSharpType cSharpType)
        {
            _inheritsType = cSharpType;
            _properties = null;
        }

        protected override HashSet<string?> GetParentProperties()
        {
            HashSet<string?> result = new HashSet<string?>();
            CSharpType? type = Inherits;
            while (type != null)
            {
                if (type.IsFrameworkType == false)
                {
                    if (type.Implementation is ObjectType objType)
                    {
                        result.UnionWith(objType.Properties.Select(p => p.SchemaProperty?.Language.Default.Name));
                        type = objType.Inherits;
                    }
                    else
                    {
                        type = null;
                    }
                }
                else
                {
                    result.UnionWith(GetPropertiesFromSystemType(type.FrameworkType));
                    type = null;
                }
            }
            return result;
        }

        protected IEnumerable<string> GetPropertiesFromSystemType(System.Type systemType)
        {
            return systemType.GetProperties(System.Reflection.BindingFlags.Public | System.Reflection.BindingFlags.Instance)
                .Select(p =>
                {
                    StringBuilder builder = new StringBuilder();
                    builder.Append(char.ToLower(p.Name[0]));
                    builder.Append(p.Name.Substring(1));
                    return builder.ToString();
                });
        }
    }
}<|MERGE_RESOLUTION|>--- conflicted
+++ resolved
@@ -25,11 +25,7 @@
 
         protected string GetDefaultName(ObjectSchema objectSchema, bool isResourceType)
         {
-<<<<<<< HEAD
-            var name = objectSchema.MgmtName(Context.Configuration.MgmtConfiguration) is null ? objectSchema.CSharpName() : objectSchema.MgmtName(Context.Configuration.MgmtConfiguration);
-=======
             var name = objectSchema.CSharpName();
->>>>>>> 89908201
             return isResourceType ? name + "Data" : name;
         }
 
