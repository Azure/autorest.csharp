﻿// Copyright (c) Microsoft Corporation. All rights reserved.
// Licensed under the MIT License. See License.txt in the project root for license information.

using System;
using System.Collections.Generic;
using System.Diagnostics.CodeAnalysis;
using System.Linq;
using AutoRest.CSharp.Generation.Types;
using AutoRest.CSharp.Input;
using AutoRest.CSharp.Mgmt.AutoRest;
using AutoRest.CSharp.Mgmt.Decorator;
using AutoRest.CSharp.Output.Builders;
using AutoRest.CSharp.Output.Models.Types;
using Microsoft.CodeAnalysis;

namespace AutoRest.CSharp.Mgmt.Output
{
    internal class MgmtObjectType : SchemaObjectType
    {
        private ObjectTypeProperty[]? _myProperties;

        public MgmtObjectType(ObjectSchema objectSchema)
            : this(objectSchema, default, default)
        {
        }

        public MgmtObjectType(ObjectSchema objectSchema, string? name = default, string? nameSpace = default)
            : base(objectSchema, MgmtContext.Context)
        {
            _defaultName = name;
            _defaultNamespace = nameSpace;
        }

        protected virtual bool IsResourceType => false;
        private string? _defaultName;
        protected override string DefaultName => _defaultName ??= GetDefaultName(ObjectSchema, IsResourceType);
        private string? _defaultNamespace;
        protected override string DefaultNamespace => _defaultNamespace ??= GetDefaultNamespace(MgmtContext.Context, ObjectSchema, IsResourceType);

        internal ObjectTypeProperty[] MyProperties => _myProperties ??= BuildMyProperties().ToArray();

        private static string GetDefaultName(ObjectSchema objectSchema, bool isResourceType)
        {
            var name = objectSchema.CSharpName();
            return isResourceType ? name + "Data" : name;
        }

        private static string GetDefaultNamespace(BuildContext context, Schema objectSchema, bool isResourceType)
        {
            return isResourceType ? context.DefaultNamespace : GetDefaultNamespace(objectSchema.Extensions?.Namespace, context);
        }

        private HashSet<string> GetParentPropertyNames()
        {
            return EnumerateHierarchy()
                .Skip(1)
                .SelectMany(type => type.Properties)
                .Select(p => p.Declaration.Name)
                .ToHashSet();
        }

        protected override IEnumerable<ObjectTypeProperty> BuildProperties()
        {
            var parentProperties = GetParentPropertyNames();
            foreach (var property in base.BuildProperties())
            {
                if (!parentProperties.Contains(property.Declaration.Name))
                {
                    var propertyType = CreatePropertyType(property);
                    // check if the type of this property is "single property type"
                    if (IsSinglePropertyObject(propertyType))
                    {
                        propertyType = propertyType.MarkFlatten();
                    }
                    yield return propertyType;
                }
            }
        }

        private static bool IsSinglePropertyObject(ObjectTypeProperty property)
        {
            if (!property.Declaration.Type.TryCast<ObjectType>(out var objType))
                return false;

            return objType switch
            {
                SystemObjectType systemObjectType => HandleSystemObjectType(systemObjectType),
<<<<<<< HEAD
                SchemaObjectType mgmtObjectType => HandleMgmtObjectType(mgmtObjectType),
=======
                SchemaObjectType schemaObjectType => HandleMgmtObjectType(schemaObjectType),
>>>>>>> 02a46b3d
                _ => throw new InvalidOperationException($"Unhandled case {objType.GetType()} for property {property.Declaration.Type} {property.Declaration.Name}")
            };
        }

        private static bool HandleMgmtObjectType(SchemaObjectType objType)
        {
<<<<<<< HEAD
            // we cannot use the EnumerateHierarchy method because we are calling this when we are building that
            var properties = objType.GetCombinedSchemas().SelectMany(obj => obj.Properties).ToArray();
            return properties.Length == 1 && objType.Discriminator == null;
=======
            if (objType.Discriminator != null)
                return false;

            if (objType.AdditionalPropertiesProperty != null)
                return false;

            // we cannot use the EnumerateHierarchy method because we are calling this when we are building that
            var properties = objType.GetCombinedSchemas().SelectMany(obj => obj.Properties);
            return properties.Count() == 1;
>>>>>>> 02a46b3d
        }

        private static bool HandleSystemObjectType(SystemObjectType objType)
        {
<<<<<<< HEAD
            var properties = objType.EnumerateHierarchy().SelectMany(obj => obj.Properties).ToArray();
            return properties.Length == 1 && objType.Discriminator == null;
=======
            var properties = objType.EnumerateHierarchy().SelectMany(obj => obj.Properties);
            return properties.Count() == 1;
>>>>>>> 02a46b3d
        }

        private IEnumerable<ObjectTypeProperty> BuildMyProperties()
        {
            foreach (var objectSchema in GetCombinedSchemas())
            {
                foreach (var property in objectSchema.Properties)
                {
                    yield return CreateProperty(property);
                }
            }
        }

        protected virtual ObjectTypeProperty CreatePropertyType(ObjectTypeProperty objectTypeProperty)
        {
            if (objectTypeProperty.ValueType.IsFrameworkType && objectTypeProperty.ValueType.FrameworkType.IsGenericType)
            {
                for (int i = 0; i < objectTypeProperty.ValueType.Arguments.Length; i++)
                {
                    var argType = objectTypeProperty.ValueType.Arguments[i];
                    if (argType.TryCast<MgmtObjectType>(out var typeToReplace))
                    {
                        var match = ReferenceTypePropertyChooser.GetExactMatch(typeToReplace);
                        objectTypeProperty.ValueType.Arguments[i] = match ?? argType;
                    }
                }
                return objectTypeProperty;
            }
            else
            {
                ObjectTypeProperty propertyType = objectTypeProperty;
                if (objectTypeProperty.ValueType.TryCast<MgmtObjectType>(out var typeToReplace))
                {
                    var match = ReferenceTypePropertyChooser.GetExactMatch(typeToReplace);
                    if (match != null)
                    {
                        propertyType = ReferenceTypePropertyChooser.GetObjectTypeProperty(objectTypeProperty, match);
                    }
                }
                return propertyType;
            }
        }

        /// <summary>
        /// Check whether this type should be replaced when used as property type.
        /// </summary>
        /// <returns>true if this type should NOT be replaced when used as property type; false elsewise</returns>
        public bool ShouldNotReplaceForProperty()
        {
            return Configuration.MgmtConfiguration.NoPropertyTypeReplacement.Contains(this.Type.Name);
        }

        private bool IsDescendantOf(SchemaObjectType schemaObjectType)
        {
            if (schemaObjectType.Discriminator == null)
                return false;
            var descendantTypes = schemaObjectType.Discriminator.Implementations.Select(implementation => implementation.Type).ToHashSet();

            // We need this redundant check as the internal backing schema will not be a part of the discriminator implementations of its base type.
            if (ObjectSchema.DiscriminatorValue == "Unknown" &&
                ObjectSchema.Parents?.All.Count == 1 &&
                ObjectSchema.Parents.All.First().Equals(schemaObjectType.ObjectSchema))
            {
                descendantTypes.Add(Type);
            }

            return descendantTypes.Contains(Type);
        }

        private static bool ShouldIncludeArmCoreType(Type type)
        {
            return SystemObjectType.TryGetCtor(type, ReferenceClassFinder.InitializationCtorAttributeName, out _);
        }

        protected override CSharpType? CreateInheritedType()
        {
            // find from the customized code to see if we already have this type defined with a base class
            if (ExistingType != null && ExistingType.BaseType != null)
            {
                // if this type is defined with a base class, we have to use the same base class here
                // otherwise the compiler will throw an error
                if (MgmtContext.Context.TypeFactory.TryCreateType(ExistingType.BaseType, ShouldIncludeArmCoreType, out var existingBaseType))
                {
                    // if we could find a type and it is not a framework type meaning that it is a TypeProvider, return that
                    if (!existingBaseType.IsFrameworkType)
                        return existingBaseType;
                    // if it is a framework type, first we check if it is System.Object. Since it is base type for everything, we would not want it to override anything in our code
                    if (!existingBaseType.Equals(typeof(object)))
                    {
                        // we cannot directly return the FrameworkType here, we need to wrap it inside the SystemObjectType
                        // in order to let the constructor builder have the ability to get base constructor
                        return CSharpType.FromSystemType(MgmtContext.Context, existingBaseType.FrameworkType);
                    }
                }
                // if we did not find that type, this means the customization code is referencing something unrecognized
                // or the customization code is not specifying a base type
            }
            CSharpType? inheritedType = base.CreateInheritedType();
            if (inheritedType != null)
            {
                if (inheritedType.IsFrameworkType)
                    return inheritedType;
                else
                {
                    // if the base type is a TypeProvider, we need to make sure if it is a discriminator provider
                    // by checking if this type is one of its descendants
                    if (inheritedType.TryCast<SchemaObjectType>(out var schemaObjectType) && IsDescendantOf(schemaObjectType))
                    {
                        // if the base type has a discriminator and this type is one of them
                        return inheritedType;
                    }
                }
            }

            // try to replace the base type if this is not a type from discriminator
            // try exact match first
            var typeToReplace = inheritedType?.Implementation as MgmtObjectType;
            if (typeToReplace != null)
            {
                var match = InheritanceChooser.GetExactMatch(typeToReplace, typeToReplace.MyProperties);
                if (match != null)
                {
                    inheritedType = match;
                }
            }

            // try superset match because our superset match is checking the proper superset
            var supersetBaseType = InheritanceChooser.GetSupersetMatch(this, MyProperties);
            if (supersetBaseType != null)
                inheritedType = supersetBaseType;

            return inheritedType;
        }

        protected CSharpType? CreateInheritedTypeWithNoExtraMatch()
        {
            return base.CreateInheritedType();
        }

        public override ObjectTypeProperty GetPropertyForSchemaProperty(Property property, bool includeParents = false)
        {
            if (!TryGetPropertyForSchemaProperty(p => p.SchemaProperty == property, out ObjectTypeProperty? objectProperty, includeParents))
            {
                if (Inherits?.Implementation is SystemObjectType)
                {
                    return GetPropertyBySerializedName(property.SerializedName, includeParents);
                }
                throw new InvalidOperationException($"Unable to find object property for schema property '{property.SerializedName}' in schema {DefaultName}");
            }

            return objectProperty;
        }

        protected override string CreateDescription()
        {
            return ObjectSchema.CreateDescription();
        }
    }
}<|MERGE_RESOLUTION|>--- conflicted
+++ resolved
@@ -85,22 +85,13 @@
             return objType switch
             {
                 SystemObjectType systemObjectType => HandleSystemObjectType(systemObjectType),
-<<<<<<< HEAD
-                SchemaObjectType mgmtObjectType => HandleMgmtObjectType(mgmtObjectType),
-=======
                 SchemaObjectType schemaObjectType => HandleMgmtObjectType(schemaObjectType),
->>>>>>> 02a46b3d
                 _ => throw new InvalidOperationException($"Unhandled case {objType.GetType()} for property {property.Declaration.Type} {property.Declaration.Name}")
             };
         }
 
         private static bool HandleMgmtObjectType(SchemaObjectType objType)
         {
-<<<<<<< HEAD
-            // we cannot use the EnumerateHierarchy method because we are calling this when we are building that
-            var properties = objType.GetCombinedSchemas().SelectMany(obj => obj.Properties).ToArray();
-            return properties.Length == 1 && objType.Discriminator == null;
-=======
             if (objType.Discriminator != null)
                 return false;
 
@@ -110,18 +101,12 @@
             // we cannot use the EnumerateHierarchy method because we are calling this when we are building that
             var properties = objType.GetCombinedSchemas().SelectMany(obj => obj.Properties);
             return properties.Count() == 1;
->>>>>>> 02a46b3d
         }
 
         private static bool HandleSystemObjectType(SystemObjectType objType)
         {
-<<<<<<< HEAD
-            var properties = objType.EnumerateHierarchy().SelectMany(obj => obj.Properties).ToArray();
-            return properties.Length == 1 && objType.Discriminator == null;
-=======
             var properties = objType.EnumerateHierarchy().SelectMany(obj => obj.Properties);
             return properties.Count() == 1;
->>>>>>> 02a46b3d
         }
 
         private IEnumerable<ObjectTypeProperty> BuildMyProperties()
