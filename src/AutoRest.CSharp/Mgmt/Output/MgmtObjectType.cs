--- conflicted
+++ resolved
@@ -31,29 +31,7 @@
         private string? _defaultNamespace;
         protected override string DefaultNamespace => _defaultNamespace ??= GetDefaultNamespace(MgmtContext.Context, IsResourceType);
 
-<<<<<<< HEAD
-        internal IReadOnlyList<ObjectTypeProperty> MyProperties => _myProperties ??= BuildMyProperties();
-
-        private IReadOnlyList<ObjectTypeProperty> BuildMyProperties()
-        {
-            if (InputModel.IsUnknownDiscriminatorModel)
-            {
-                return InputModel.Properties.Select(CreateProperty).ToArray();
-            }
-
-            var result = new List<ObjectTypeProperty>();
-
-            // For TypeSpec input, we need to add all the properties from the base types
-            // For swagger input, the base type properties are already included in the properties list, we will just skip them
-            var propertyNames = InputModel.Properties.Select(p => p.Name).ToHashSet();
-            result.AddRange(GetCombinedSchemas().SelectMany(x => x.Properties).Where(p => !propertyNames.Contains(p.Name)).Select(CreateProperty));
-
-            result.AddRange(InputModel.Properties.Select(CreateProperty));
-            return result;
-        }
-=======
-        internal ObjectTypeProperty[] MyProperties => _myProperties ??= BuildMyProperties().ToArray();
->>>>>>> 5df7995e
+        internal IReadOnlyList<ObjectTypeProperty> MyProperties => _myProperties ??= BuildMyProperties().ToArray();
 
         private static string GetDefaultName(InputModelType inputModel, bool isResourceType)
         {
