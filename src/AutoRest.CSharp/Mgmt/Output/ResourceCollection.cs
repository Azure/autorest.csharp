--- conflicted
+++ resolved
@@ -279,11 +279,7 @@
         {
             var type = contextualPath.GetResourceType();
             if (type == ResourceTypeSegment.Scope)
-<<<<<<< HEAD
-                return requestPath.GetParameterizedScopeResourceTypes(MgmtContext.MgmtConfiguration)!;
-=======
                 return requestPath.GetParameterizedScopeResourceTypes()!;
->>>>>>> 736d2204
 
             return type.AsIEnumerable();
         }
