--- conflicted
+++ resolved
@@ -31,16 +31,13 @@
         private IEnumerable<ClientMethod>? _methods;
         private IEnumerable<PagingMethod>? _pagingMethods;
         private ClientMethod? _getMethod;
-<<<<<<< HEAD
         private ClientMethod? _getByIdMethod;
         private List<ClientMethod>? _getMethods;
-=======
         private IEnumerable<ResourceListMethod>? _resourceOperationsListMethods;
         private IEnumerable<ResourceListMethod>? _subscriptionExtensionsListMethods;
         private IEnumerable<ResourceListMethod>? _resourceGroupExtensionsListMethods;
         private IEnumerable<ResourceListMethod>? _tenantExtensionsListMethods;
         private IEnumerable<ResourceListMethod>? _managementGroupExtensionsListMethods;
->>>>>>> f01fd3bc
 
         private IDictionary<OperationGroup, MgmtNonResourceOperation> _childOperations;
 
@@ -97,7 +94,7 @@
 
         public IEnumerable<ResourceListMethod>? ManagementGroupExtensionListMethods => _managementGroupExtensionsListMethods ??= GetManagementGroupExtensionsListMethods();
 
-        public virtual ClientMethod? GetMethod => _getMethod ??= Methods.FirstOrDefault(m => m.Name.StartsWith("Get") && m.RestClientMethod.Responses[0].ResponseBody?.Type.Name == ResourceData.Type.Name);
+        public virtual ClientMethod? GetMethod => _getMethod ??= Methods.FirstOrDefault(m => m.Name.StartsWith("Get") && m.RestClientMethod.Responses[0].ResponseBody?.Type.Name == ResourceData.Type.Name && m.RestClientMethod.Parameters.FirstOrDefault()?.Name.Equals("scope") == true) ?? Methods.FirstOrDefault(m => m.Name.StartsWith("Get") && m.RestClientMethod.Responses[0].ResponseBody?.Type.Name == ResourceData.Type.Name);
 
         protected virtual IEnumerable<ClientMethod> GetMethodsInScope()
         {
@@ -126,9 +123,6 @@
             return clientMethods;
         }
 
-<<<<<<< HEAD
-        public virtual ClientMethod? GetMethod => _getMethod ??= Methods.FirstOrDefault(m => m.Name.StartsWith("Get") && m.RestClientMethod.Responses[0].ResponseBody?.Type.Name == ResourceData.Type.Name && m.RestClientMethod.Parameters.FirstOrDefault()?.Name.Equals("scope") == true) ?? Methods.FirstOrDefault(m => m.Name.StartsWith("Get") && m.RestClientMethod.Responses[0].ResponseBody?.Type.Name == ResourceData.Type.Name);
-
         public virtual ClientMethod? GetByIdMethod => _getByIdMethod ??= GetGetByIdMethod();
         public virtual List<ClientMethod> GetMethods => _getMethods ??= GetGetMethods();
 
@@ -146,7 +140,6 @@
         {
             return Methods.FirstOrDefault(m => m.RestClientMethod.Request.HttpMethod.Equals(RequestMethod.Get) && m.RestClientMethod.IsByIdMethod());
         }
-=======
         private IEnumerable<RestClientMethod> GetResourceOperationsLROMethods()
         {
             var clientMethods = new List<RestClientMethod>();
@@ -168,7 +161,6 @@
                     }
                 }
             }
->>>>>>> f01fd3bc
 
             return clientMethods;
         }
