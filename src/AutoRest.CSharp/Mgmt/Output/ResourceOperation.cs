﻿// Copyright (c) Microsoft Corporation. All rights reserved.
// Licensed under the MIT License. See License.txt in the project root for license information.

using System;
using System.Linq;
using System.Text;
using AutoRest.CSharp.Common.Output.Builders;
using AutoRest.CSharp.Input;
using AutoRest.CSharp.Mgmt.AutoRest;
using AutoRest.CSharp.Mgmt.Decorator;
using AutoRest.CSharp.Mgmt.Generation;
using AutoRest.CSharp.Output.Builders;
using AutoRest.CSharp.Output.Models;
using AutoRest.CSharp.Output.Models.Requests;
using AutoRest.CSharp.Output.Models.Types;

namespace AutoRest.CSharp.Mgmt.Output
{
    internal class ResourceOperation : TypeProvider
    {
        private const string ClientSuffixValue = "Client";
        private const string OperationsSuffixValue = "Operations";
        private const string ContainerSuffixValue = "Container";
        private const string DataSuffixValue = "Data";
        private string _prefix;
        private Type? _resourceIdentifierType;
        private BuildContext<MgmtOutputLibrary> _context;
        private ClientMethod[]? _methods;
        private PagingMethod[]? _pagingMethods;
        private ClientMethod? _getMethod;

        internal OperationGroup OperationGroup { get; }
        protected MgmtRestClient? _restClient;

        public ResourceOperation(OperationGroup operationGroup, BuildContext<MgmtOutputLibrary> context)
            : base(context)
        {
            _context = context;
            OperationGroup = operationGroup;
            _prefix = operationGroup.Resource(context.Configuration.MgmtConfiguration);
            var isExtension = operationGroup.IsExtensionResource(context.Configuration.MgmtConfiguration);
            string midValue = "";
            if (isExtension)
            {
                var parent = operationGroup.ParentResourceType(context.Configuration.MgmtConfiguration);
                var parentArr = parent.Split('/');
                midValue = parentArr[parentArr.Length - 1];
                midValue = FirstCharToUpper(midValue);
            }
            DefaultName = _prefix + midValue + SuffixValue;
        }

        public string ResourceName => OperationGroup.Resource(_context.Configuration.MgmtConfiguration);

        protected virtual string SuffixValue => OperationsSuffixValue;

        protected override string DefaultName { get; }

        protected override string DefaultAccessibility { get; } = "public";

        public string Description => BuilderHelpers.EscapeXmlDescription(CreateDescription(OperationGroup, _prefix));

        public MgmtRestClient RestClient => _restClient ??= _context.Library.GetRestClient(OperationGroup);

        public ResourceData ResourceData => _context.Library.GetResourceData(OperationGroup);

        public Type ResourceIdentifierType => _resourceIdentifierType ??= OperationGroup.GetResourceIdentifierType(
<<<<<<< HEAD
            ResourceData,
            _context.Configuration.MgmtConfiguration, false);
=======
            _context.Library.GetResourceData(OperationGroup),
            _context.Configuration.MgmtConfiguration);
>>>>>>> 01659856

        public ClientMethod[] Methods => _methods ??= GetMethodsInScope();

        public PagingMethod[] PagingMethods => _pagingMethods ??= ClientBuilder.BuildPagingMethods(OperationGroup, RestClient, Declaration).ToArray();

        public virtual ClientMethod? GetMethod => _getMethod ??= Methods.FirstOrDefault(m => m.Name == "Get" && m.RestClientMethod.Responses[0].ResponseBody?.Type.Name == ResourceData.Type.Name);

        protected virtual ClientMethod[] GetMethodsInScope()
        {
            return ClientBuilder.BuildMethods(OperationGroup, RestClient, Declaration).ToArray();
        }

        public Diagnostic GetDiagnostic(RestClientMethod method)
        {
            return new Diagnostic($"{Declaration.Name}.{method.Name}", Array.Empty<DiagnosticAttribute>());
        }

        protected virtual string CreateDescription(OperationGroup operationGroup, string clientPrefix)
        {
            StringBuilder summary = new StringBuilder();
            return string.IsNullOrWhiteSpace(operationGroup.Language.Default.Description) ?
                $"A class representing the operations that can be performed over a specific {clientPrefix}." :
                BuilderHelpers.EscapeXmlDescription(operationGroup.Language.Default.Description);
        }

        private static string FirstCharToUpper(string input) =>
        input switch
        {
            null => throw new ArgumentNullException(nameof(input)),
            "" => throw new ArgumentException($"{nameof(input)} cannot be empty", nameof(input)),
            _ => input.First().ToString().ToUpper() + input.Substring(1)
        };
    }
}<|MERGE_RESOLUTION|>--- conflicted
+++ resolved
@@ -65,13 +65,8 @@
         public ResourceData ResourceData => _context.Library.GetResourceData(OperationGroup);
 
         public Type ResourceIdentifierType => _resourceIdentifierType ??= OperationGroup.GetResourceIdentifierType(
-<<<<<<< HEAD
             ResourceData,
-            _context.Configuration.MgmtConfiguration, false);
-=======
-            _context.Library.GetResourceData(OperationGroup),
             _context.Configuration.MgmtConfiguration);
->>>>>>> 01659856
 
         public ClientMethod[] Methods => _methods ??= GetMethodsInScope();
 
