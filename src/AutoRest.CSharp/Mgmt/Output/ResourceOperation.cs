﻿// Copyright (c) Microsoft Corporation. All rights reserved.
// Licensed under the MIT License. See License.txt in the project root for license information.

using System;
using System.Linq;
using System.Text;
using AutoRest.CSharp.Common.Output.Builders;
using AutoRest.CSharp.Input;
using AutoRest.CSharp.Mgmt.AutoRest;
using AutoRest.CSharp.Mgmt.Decorator;
using AutoRest.CSharp.Mgmt.Generation;
using AutoRest.CSharp.Output.Builders;
using AutoRest.CSharp.Output.Models;
using AutoRest.CSharp.Output.Models.Requests;
using AutoRest.CSharp.Output.Models.Types;

namespace AutoRest.CSharp.Mgmt.Output
{
    internal class ResourceOperation : TypeProvider
    {
        private const string ClientSuffixValue = "Client";
        private const string OperationsSuffixValue = "Operations";
        private const string ContainerSuffixValue = "Container";
        private const string DataSuffixValue = "Data";
        private string _prefix;
        private BuildContext<MgmtOutputLibrary> _context;
        private PagingMethod[]? _pagingMethods;

<<<<<<< HEAD
        internal OperationGroup OperationGroup;
=======
        internal OperationGroup OperationGroup { get; }
>>>>>>> 747cc954
        protected MgmtRestClient? _restClient;

        public ResourceOperation(OperationGroup operationGroup, BuildContext<MgmtOutputLibrary> context)
            : base(context)
        {
            _context = context;
            OperationGroup = operationGroup;
            _prefix = operationGroup.Resource(context.Configuration.MgmtConfiguration);
            DefaultName = _prefix + SuffixValue;
        }

        public string ResourceName => OperationGroup.Resource(_context.Configuration.MgmtConfiguration);

        protected virtual string SuffixValue => OperationsSuffixValue;

        protected override string DefaultName { get; }

        protected override string DefaultAccessibility { get; } = "public";

        public string Description => BuilderHelpers.EscapeXmlDescription(CreateDescription(OperationGroup, _prefix));

        public MgmtRestClient RestClient => _restClient ??= _context.Library.FindRestClient(OperationGroup);

<<<<<<< HEAD
        public string ResourceIdentifierType => OperationGroup.GetResourceIdentifierType();
=======
        public string ResourceIdentifierType => OperationGroup.GetResourceIdentifierType(_context.Library.GetResourceData(OperationGroup), _context.Configuration.MgmtConfiguration, false).Name;
>>>>>>> 747cc954

        public PagingMethod[] PagingMethods => _pagingMethods ??= ClientBuilder.BuildPagingMethods(OperationGroup, RestClient, Declaration).ToArray();

        protected virtual string CreateDescription(OperationGroup operationGroup, string clientPrefix)
        {
            StringBuilder summary = new StringBuilder();
            return string.IsNullOrWhiteSpace(operationGroup.Language.Default.Description) ?
                $"A class representing the operations that can be performed over a specific {clientPrefix}." :
                BuilderHelpers.EscapeXmlDescription(operationGroup.Language.Default.Description);
        }
    }
}<|MERGE_RESOLUTION|>--- conflicted
+++ resolved
@@ -26,11 +26,7 @@
         private BuildContext<MgmtOutputLibrary> _context;
         private PagingMethod[]? _pagingMethods;
 
-<<<<<<< HEAD
-        internal OperationGroup OperationGroup;
-=======
         internal OperationGroup OperationGroup { get; }
->>>>>>> 747cc954
         protected MgmtRestClient? _restClient;
 
         public ResourceOperation(OperationGroup operationGroup, BuildContext<MgmtOutputLibrary> context)
@@ -54,11 +50,7 @@
 
         public MgmtRestClient RestClient => _restClient ??= _context.Library.FindRestClient(OperationGroup);
 
-<<<<<<< HEAD
-        public string ResourceIdentifierType => OperationGroup.GetResourceIdentifierType();
-=======
         public string ResourceIdentifierType => OperationGroup.GetResourceIdentifierType(_context.Library.GetResourceData(OperationGroup), _context.Configuration.MgmtConfiguration, false).Name;
->>>>>>> 747cc954
 
         public PagingMethod[] PagingMethods => _pagingMethods ??= ClientBuilder.BuildPagingMethods(OperationGroup, RestClient, Declaration).ToArray();
 
