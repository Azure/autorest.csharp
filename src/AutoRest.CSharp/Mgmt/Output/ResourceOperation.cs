﻿// Copyright (c) Microsoft Corporation. All rights reserved.
// Licensed under the MIT License. See License.txt in the project root for license information.

using System.Linq;
using System.Text;
using AutoRest.CSharp.Common.Output.Builders;
using AutoRest.CSharp.Input;
using AutoRest.CSharp.Mgmt.AutoRest;
using AutoRest.CSharp.Mgmt.Decorator;
using AutoRest.CSharp.Mgmt.Generation;
using AutoRest.CSharp.Output.Builders;
using AutoRest.CSharp.Output.Models;
using AutoRest.CSharp.Output.Models.Requests;
using AutoRest.CSharp.Output.Models.Types;

namespace AutoRest.CSharp.Mgmt.Output
{
    internal class ResourceOperation : TypeProvider
    {
        private const string ClientSuffixValue = "Client";
        private const string OperationsSuffixValue = "Operations";
        private const string ContainerSuffixValue = "Container";
        private const string DataSuffixValue = "Data";
        private string _prefix;
        private BuildContext<MgmtOutputLibrary> _context;
        private PagingMethod[]? _pagingMethods;

<<<<<<< HEAD
        protected OperationGroup _operationGroup;
        internal OperationGroup OperationGroup => _operationGroup;
=======
        internal OperationGroup OperationGroup { get; }
>>>>>>> 39d82763
        protected MgmtRestClient? _restClient;

        public ResourceOperation(OperationGroup operationGroup, BuildContext<MgmtOutputLibrary> context)
            : base(context)
        {
            _context = context;
            OperationGroup = operationGroup;
            _prefix = operationGroup.Resource(context.Configuration.MgmtConfiguration);
            DefaultName = _prefix + SuffixValue;
        }

        public string ResourceName => OperationGroup.Resource(_context.Configuration.MgmtConfiguration);

        protected virtual string SuffixValue => OperationsSuffixValue;

        protected override string DefaultName { get; }

        protected override string DefaultAccessibility { get; } = "public";

        public string Description => BuilderHelpers.EscapeXmlDescription(CreateDescription(OperationGroup, _prefix));

        public MgmtRestClient RestClient => _restClient ??= _context.Library.FindRestClient(OperationGroup);

        public string ResourceIdentifierType => OperationGroup.GetResourceIdentifierType();

        public PagingMethod[] PagingMethods => _pagingMethods ??= ClientBuilder.BuildPagingMethods(OperationGroup, RestClient, Declaration).ToArray();

        protected virtual string CreateDescription(OperationGroup operationGroup, string clientPrefix)
        {
            StringBuilder summary = new StringBuilder();
            return string.IsNullOrWhiteSpace(operationGroup.Language.Default.Description) ?
                $"A class representing the operations that can be performed over a specific {clientPrefix}." :
                BuilderHelpers.EscapeXmlDescription(operationGroup.Language.Default.Description);
        }
    }
}<|MERGE_RESOLUTION|>--- conflicted
+++ resolved
@@ -25,12 +25,7 @@
         private BuildContext<MgmtOutputLibrary> _context;
         private PagingMethod[]? _pagingMethods;
 
-<<<<<<< HEAD
-        protected OperationGroup _operationGroup;
-        internal OperationGroup OperationGroup => _operationGroup;
-=======
         internal OperationGroup OperationGroup { get; }
->>>>>>> 39d82763
         protected MgmtRestClient? _restClient;
 
         public ResourceOperation(OperationGroup operationGroup, BuildContext<MgmtOutputLibrary> context)
