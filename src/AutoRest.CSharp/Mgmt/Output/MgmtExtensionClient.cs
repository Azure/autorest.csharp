--- conflicted
+++ resolved
@@ -7,10 +7,6 @@
 using System.Text;
 using AutoRest.CSharp.Generation.Types;
 using AutoRest.CSharp.Generation.Writers;
-<<<<<<< HEAD
-using AutoRest.CSharp.Input;
-=======
->>>>>>> 5fe6a37d
 using AutoRest.CSharp.Mgmt.Decorator;
 using AutoRest.CSharp.Mgmt.Models;
 using AutoRest.CSharp.Output.Models;
@@ -33,11 +29,7 @@
             _operations = operations;
             _extensionForChildResources = extensionForChildResources;
             ExtendedResourceType = resourceType;
-<<<<<<< HEAD
             DefaultName = $"{resourceType.Name}Extension"; // TODO -- prepend RP name when the type is ArmCore type
-=======
-            DefaultName = $"{ResourceName}ExtensionClient";
->>>>>>> 5fe6a37d
         }
 
         public override bool IsInitializedByProperties => true;
@@ -64,7 +56,6 @@
         public IEnumerable<MgmtExtensionClientFactoryMethod> FactoryMethods => _factoryMethods ??= EnsureFactoryMethods();
 
         private IEnumerable<MgmtExtensionClientFactoryMethod> EnsureFactoryMethods()
-<<<<<<< HEAD
         {
             var resourceExtensionMethod = new MethodSignature(
                 FactoryMethodName,
@@ -147,88 +138,6 @@
         protected override string DefaultName { get; }
 
         protected override string DefaultNamespace => $"{base.DefaultNamespace}.Mock";
-=======
-        {
-            var resourceExtensionMethod = new MethodSignature(
-                FactoryMethodName,
-                null,
-                null,
-                Private | Static,
-                Type,
-                null,
-                new[] { _generalExtensionParameter });
-            Action<CodeWriter> resourceExtensionMethodBody = writer =>
-            {
-                using (writer.Scope($"return {_generalExtensionParameter.Name}.GetCachedClient(client =>", newLine: false))
-                {
-                    writer.Line($"return new {Type}(client, {_generalExtensionParameter.Name}.Id);");
-                }
-                writer.LineRaw(");");
-            };
-            yield return new(resourceExtensionMethod, resourceExtensionMethodBody);
-
-            var scopeExtensionMethod = new MethodSignature(
-                FactoryMethodName,
-                null,
-                null,
-                Private | Static,
-                Type,
-                null,
-                new[] { ArmClientParameter, _scopeParameter });
-            Action<CodeWriter> scopeExtensionMethodBody = writer =>
-            {
-                using (writer.Scope($"return {ArmClientParameter.Name}.GetResourceClient(() => ", newLine: false))
-                {
-                    writer.Line($"return new {Type}({ArmClientParameter.Name}, {_scopeParameter.Name});");
-                }
-                writer.LineRaw(");");
-            };
-            yield return new(scopeExtensionMethod, scopeExtensionMethodBody);
-        }
-
-        private Parameter _generalExtensionParameter = new Parameter(
-            "resource",
-            $"The resource parameters to use in these operations.",
-            typeof(ArmResource),
-            null,
-            ValidationType.None,
-            null);
-
-        private Parameter _scopeParameter = new Parameter(
-            "scope",
-            $"The scope to use in these operations",
-            typeof(ResourceIdentifier),
-            null,
-            ValidationType.None,
-            null);
-
-        protected override IEnumerable<MgmtClientOperation> EnsureClientOperations()
-        {
-            // here we have to capsulate the MgmtClientOperation again to remove the extra "extension parameter" we added when constructing them in MgmtExtension.EnsureClientOperations
-            // and here we need to regroup these MgmtClientOperations when they cannot be overloard of each other
-            var operationDict = new Dictionary<string, List<MgmtClientOperation>>();
-            foreach (var operation in _operations)
-            {
-                operationDict.AddInList(GetMgmtClientOperationKey(operation.MethodSignature), operation);
-            }
-
-            foreach (var (_, operations) in operationDict)
-            {
-                yield return MgmtClientOperation.FromOperations(operations.SelectMany(clientOperation => clientOperation).ToList())!;
-            }
-        }
-
-        public override ResourceTypeSegment GetBranchResourceType(RequestPath branch)
-        {
-            return branch.GetResourceType();
-        }
-
-        public CSharpType ExtendedResourceType { get; }
-
-        public override CSharpType? BaseType => typeof(ArmResource);
-
-        protected override string DefaultName { get; }
->>>>>>> 5fe6a37d
 
         public bool IsEmpty => !ClientOperations.Any() && !ChildResources.Any();
 
@@ -255,11 +164,6 @@
 
             return builder.ToString();
         }
-<<<<<<< HEAD
-=======
-
-        internal record MgmtExtensionClientFactoryMethod(MethodSignature Signature, Action<CodeWriter> MethodBodyImplementation);
->>>>>>> 5fe6a37d
     }
 
     internal record MgmtExtensionClientFactoryMethod(MethodSignature Signature, Action<CodeWriter> MethodBodyImplementation);
