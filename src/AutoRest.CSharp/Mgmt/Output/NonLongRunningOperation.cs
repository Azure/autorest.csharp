// Copyright (c) Microsoft Corporation. All rights reserved.
// Licensed under the MIT License. See License.txt in the project root for license information.

using System.Diagnostics;
using System.Linq;
using AutoRest.CSharp.Common.Output.Models;
using AutoRest.CSharp.Generation.Types;
using AutoRest.CSharp.Input;
using AutoRest.CSharp.Mgmt.AutoRest;
using AutoRest.CSharp.Mgmt.Decorator;
using AutoRest.CSharp.Output.Builders;
using AutoRest.CSharp.Output.Models.Types;
using AutoRest.CSharp.Utilities;

namespace AutoRest.CSharp.Mgmt.Output
{
    /// <summary>
    /// Represents a management plane non-long-running-operation.
    /// </summary>
    internal class NonLongRunningOperation : TypeProvider
    {
<<<<<<< HEAD
        private string? _defaultNamespace;

        public NonLongRunningOperation(Operation operation, LongRunningOperationInfo lroInfo, BuildContext<MgmtOutputLibrary> context) : base(context)
=======
        public NonLongRunningOperation(OperationGroup operationGroup, Operation operation, BuildContext<MgmtOutputLibrary> context, LongRunningOperationInfo lroInfo)
            : base(context)
>>>>>>> e3199bfa
        {
            Debug.Assert(!operation.IsLongRunning);

            var response = GetOperationResponse(operation);

            Schema? responseSchema = response.ResponseSchema;

            if (responseSchema != null)
            {
                ResultType = TypeFactory.GetOutputType(context.TypeFactory.CreateType(responseSchema, false));
            }

            if (operation.ShouldWrapResultType(ResultType, context))
            {
                ResultType = context.Library.GetArmResource(operation.GetHttpPath()).Type;
                ResultDataType = context.Library.GetResourceData(operation.GetHttpPath()).Type;
            }

            DefaultName = lroInfo.ClientPrefix.ToSingular() + operation.CSharpName() + "Operation";
            DefaultNamespace = $"{context.DefaultNamespace}.Models";
            Description = BuilderHelpers.EscapeXmlDescription(operation.Language.Default.Description);
            DefaultAccessibility = lroInfo.Accessibility;
        }

        /// <summary>
        /// Type of the result of the operation.
        /// </summary>
        /// <value></value>
        public CSharpType? ResultType { get; }

        /// <summary>
        /// Type of the inner data of the operation.
        /// </summary>
        /// <value></value>
        public CSharpType? ResultDataType { get; }

        protected override string DefaultName { get; }

        protected override string DefaultNamespace { get; }

        public string Description { get; }

        protected override string DefaultAccessibility { get; }

        private ServiceResponse GetOperationResponse(Input.Operation operation)
        {
            foreach (var operationResponse in operation.Responses)
            {
                if (operationResponse.Protocol.Http is HttpResponse operationHttpResponse)
                {
                    return operationResponse;
                }
            }

            return operation.Responses.First();
        }

        public CSharpType? WrapperType { get; protected set; }
    }
}<|MERGE_RESOLUTION|>--- conflicted
+++ resolved
@@ -19,14 +19,8 @@
     /// </summary>
     internal class NonLongRunningOperation : TypeProvider
     {
-<<<<<<< HEAD
-        private string? _defaultNamespace;
-
-        public NonLongRunningOperation(Operation operation, LongRunningOperationInfo lroInfo, BuildContext<MgmtOutputLibrary> context) : base(context)
-=======
         public NonLongRunningOperation(OperationGroup operationGroup, Operation operation, BuildContext<MgmtOutputLibrary> context, LongRunningOperationInfo lroInfo)
             : base(context)
->>>>>>> e3199bfa
         {
             Debug.Assert(!operation.IsLongRunning);
 
