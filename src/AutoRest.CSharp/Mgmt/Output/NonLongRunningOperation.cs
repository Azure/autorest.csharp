// Copyright (c) Microsoft Corporation. All rights reserved.
// Licensed under the MIT License. See License.txt in the project root for license information.

using System.Diagnostics;
using System.Linq;
using AutoRest.CSharp.Common.Output.Models;
using AutoRest.CSharp.Generation.Types;
using AutoRest.CSharp.Input;
using AutoRest.CSharp.Mgmt.AutoRest;
using AutoRest.CSharp.Mgmt.Decorator;
using AutoRest.CSharp.Output.Builders;
using AutoRest.CSharp.Output.Models.Types;
using AutoRest.CSharp.Utilities;

namespace AutoRest.CSharp.Mgmt.Output
{
    /// <summary>
    /// Represents a management plane non-long-running-operation.
    /// </summary>
    internal class NonLongRunningOperation : TypeProvider
    {
        public NonLongRunningOperation(Operation operation, LongRunningOperationInfo lroInfo, BuildContext<MgmtOutputLibrary> context)
            : base(context)
        {
            Debug.Assert(!operation.IsLongRunning);

            var response = GetOperationResponse(operation);

            Schema? responseSchema = response.ResponseSchema;

            if (responseSchema != null)
            {
                ResultType = TypeFactory.GetOutputType(context.TypeFactory.CreateType(responseSchema, false));
            }

            if (operation.ShouldWrapResultType(ResultType, context, out var resource))
            {
<<<<<<< HEAD
                ResultType = context.Library.GetArmResources(operation.GetHttpPath()).First().Type;
                ResultDataType = context.Library.GetResourceData(operation.GetHttpPath()).Type;
=======
                ResultType = resource.Type;
                ResultDataType = resource.ResourceData.Type;
>>>>>>> bb01c050
            }

            DefaultName = lroInfo.ClientPrefix.LastWordToSingular() + operation.CSharpName() + "Operation";
            DefaultNamespace = $"{context.DefaultNamespace}.Models";
            Description = BuilderHelpers.EscapeXmlDescription(operation.Language.Default.Description);
            DefaultAccessibility = lroInfo.Accessibility;
        }

        /// <summary>
        /// Type of the result of the operation.
        /// </summary>
        /// <value></value>
        public CSharpType? ResultType { get; }

        /// <summary>
        /// Type of the inner data of the operation.
        /// </summary>
        /// <value></value>
        public CSharpType? ResultDataType { get; }

        protected override string DefaultName { get; }

        protected override string DefaultNamespace { get; }

        public string Description { get; }

        protected override string DefaultAccessibility { get; }

        private ServiceResponse GetOperationResponse(Input.Operation operation)
        {
            foreach (var operationResponse in operation.Responses)
            {
                if (operationResponse.Protocol.Http is HttpResponse operationHttpResponse)
                {
                    return operationResponse;
                }
            }

            return operation.Responses.First();
        }

        public CSharpType? WrapperType { get; protected set; }
    }
}<|MERGE_RESOLUTION|>--- conflicted
+++ resolved
@@ -35,13 +35,8 @@
 
             if (operation.ShouldWrapResultType(ResultType, context, out var resource))
             {
-<<<<<<< HEAD
-                ResultType = context.Library.GetArmResources(operation.GetHttpPath()).First().Type;
-                ResultDataType = context.Library.GetResourceData(operation.GetHttpPath()).Type;
-=======
                 ResultType = resource.Type;
                 ResultDataType = resource.ResourceData.Type;
->>>>>>> bb01c050
             }
 
             DefaultName = lroInfo.ClientPrefix.LastWordToSingular() + operation.CSharpName() + "Operation";
