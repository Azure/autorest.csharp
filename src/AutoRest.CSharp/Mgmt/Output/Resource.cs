--- conflicted
+++ resolved
@@ -401,29 +401,16 @@
         /// Returns the different method signature for different base path of this resource
         /// </summary>
         /// <returns></returns>
-<<<<<<< HEAD
         public virtual MethodSignature CreateResourceIdentifierMethodSignature
             => createResourceIdentifierMethodSignature ??= new MethodSignature(
                 Name: "CreateResourceIdentifier",
+                null,
                 Description: $"Generate the resource identifier of a <see cref=\"{Type.Name}\"/> instance.",
                 Modifiers: Public | Static,
                 ReturnType: typeof(ResourceIdentifier),
                 ReturnDescription: null,
                 Parameters: RequestPath.Where(segment => segment.IsReference).Select(segment => CreateResourceIdentifierParameter(segment)).ToArray());
         private MethodSignature? createResourceIdentifierMethodSignature;
-=======
-        public MethodSignature CreateResourceIdentifierMethodSignature()
-        {
-            return new MethodSignature(
-                    Name: "CreateResourceIdentifier",
-                    null,
-                    Description: $"Generate the resource identifier of a <see cref=\"{Type.Name}\"/> instance.",
-                    Modifiers: Public | Static,
-                    ReturnType: typeof(ResourceIdentifier),
-                    ReturnDescription: null,
-                    Parameters: RequestPath.Where(segment => segment.IsReference).Select(segment => CreateResourceIdentifierParameter(segment)).ToArray());
-        }
->>>>>>> f86425ab
 
         public FormattableString ResourceDataIdExpression(FormattableString dataExpression)
         {
