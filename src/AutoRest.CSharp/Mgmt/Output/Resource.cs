﻿// Copyright (c) Microsoft Corporation. All rights reserved.
// Licensed under the MIT License.

using System;
using System.Collections.Generic;
using System.Linq;
using System.Text;
using AutoRest.CSharp.Common.Output.Builders;
using AutoRest.CSharp.Input;
using AutoRest.CSharp.Mgmt.AutoRest;
using AutoRest.CSharp.Mgmt.Decorator;
using AutoRest.CSharp.Mgmt.Generation;
using AutoRest.CSharp.Output.Builders;
using AutoRest.CSharp.Output.Models;
using AutoRest.CSharp.Output.Models.Requests;
using AutoRest.CSharp.Output.Models.Responses;
using AutoRest.CSharp.Output.Models.Types;
using AutoRest.CSharp.Utilities;
using Azure.Core;
using Azure.ResourceManager;

namespace AutoRest.CSharp.Mgmt.Output
{
    internal class Resource : TypeProvider
    {
        private BuildContext<MgmtOutputLibrary> _context;
        private IEnumerable<ClientMethod>? _methods;
        private IEnumerable<PagingMethod>? _pagingMethods;
        private ClientMethod? _getMethod;
        private ClientMethod? _getByIdMethod;
        private List<ClientMethod>? _getMethods;
        private IEnumerable<ResourceListMethod>? _resourceListMethods;
        private IEnumerable<ResourceListMethod>? _subscriptionExtensionsListMethods;
        private IEnumerable<ResourceListMethod>? _resourceGroupExtensionsListMethods;
        private IEnumerable<ResourceListMethod>? _tenantExtensionsListMethods;
        private IEnumerable<ResourceListMethod>? _managementGroupExtensionsListMethods;

        private IDictionary<OperationGroup, MgmtNonResourceOperation> _childOperations;

        internal OperationGroup OperationGroup { get; }
        protected MgmtRestClient? _restClient;
        public bool IsScopeOrExtension { get; }

        public Resource(OperationGroup operationGroup, BuildContext<MgmtOutputLibrary> context, IEnumerable<OperationGroup>? nonResourceOperationGroups = null)
            : this(operationGroup, context, nonResourceOperationGroups, string.Empty)
        {
        }

        protected Resource(OperationGroup operationGroup, BuildContext<MgmtOutputLibrary> context, IEnumerable<OperationGroup>? nonResourceOperationGroups, string suffixValue)
            : this(operationGroup, context, nonResourceOperationGroups, suffixValue,
                // check if this is an extension resource, if so, we need to append the name of its parent to this resource name unless it's also a scope resource
                operationGroup.IsExtensionResource(context.Configuration.MgmtConfiguration),
                operationGroup.IsScopeResource(context.Configuration.MgmtConfiguration))
        {
        }

        private Resource(OperationGroup operationGroup, BuildContext<MgmtOutputLibrary> context, IEnumerable<OperationGroup>? nonResourceOperationGroups, string suffixValue, bool isExtension, bool isScope)
            : base(context, operationGroup.Resource(context.Configuration.MgmtConfiguration) + GetParentValue(operationGroup, context, isExtension, isScope) + suffixValue)
        {
            _context = context;
            OperationGroup = operationGroup;
<<<<<<< HEAD
            IsScopeOrExtension = isScope || isExtension;
            _childOperations = nonResourceOperationGroups?.ToDictionary(og => og, og => new MgmtNonResourceOperation(og, context, DefaultName)) ?? new Dictionary<OperationGroup, MgmtNonResourceOperation>();
        }

        private static string GetParentValue(OperationGroup operationGroup, BuildContext<MgmtOutputLibrary> context, bool isExtension, bool isScope)
        {
=======
            // check if this is an extension resource, if so, we need to add the name of its parent to the front of this resource name unless it's also a scope resource
            var isExtension = operationGroup.IsExtensionResource(context.Configuration.MgmtConfiguration);
            var isScope = operationGroup.IsScopeResource(context.Configuration.MgmtConfiguration);
            string parentValue = "";
>>>>>>> 15f2557e
            if (isExtension && !isScope)
            {
                var parentOperationGroup = operationGroup.ParentOperationGroup(context);
                // if we cannot find a parent operation group, we just give up and add nothing.
                // this case will only happen when resource's parent is tenant, subscriptions, or resourceGroups
                return parentOperationGroup?.Key.ToSingular(false) ?? string.Empty;
            }

<<<<<<< HEAD
            return string.Empty;
=======
            IsScopeOrExtension = isScope || isExtension;
            DefaultName = parentValue + operationGroup.Resource(context.Configuration.MgmtConfiguration) + SuffixValue;
            _childOperations = nonResourceOperationGroups?.ToDictionary(operationGroup => operationGroup,
                operationGroup => new MgmtNonResourceOperation(operationGroup, context, DefaultName)) ?? new Dictionary<OperationGroup, MgmtNonResourceOperation>();
>>>>>>> 15f2557e
        }

        protected override string DefaultAccessibility => "public";

        public string Description => BuilderHelpers.EscapeXmlDescription(CreateDescription(OperationGroup, ResourceName));

        public ResourceCollection? ResourceCollection => _context.Library.GetResourceCollection(OperationGroup);

        public virtual string ResourceName => Type.Name;

        public MgmtRestClient RestClient => _restClient ??= _context.Library.GetRestClient(OperationGroup);

        public ResourceData ResourceData => _context.Library.GetResourceData(OperationGroup);

        public Type ResourceIdentifierType => typeof(ResourceIdentifier);

        public IEnumerable<ClientMethod> Methods => _methods ??= GetMethodsInScope();

        public IEnumerable<ClientMethod> ResourceClientMethods => GetResourceClientMethods();

        public IEnumerable<RestClientMethod> ResourceLROMethods => GetResourceLROMethods();

        public IDictionary<OperationGroup, MgmtNonResourceOperation> ChildOperations => _childOperations;

        public IEnumerable<PagingMethod> PagingMethods => _pagingMethods ??= ClientBuilder.BuildPagingMethods(OperationGroup, RestClient, Declaration);

        public IEnumerable<ResourceListMethod> ResourceListMethods => _resourceListMethods ??= GetResourceListMethods();

        public IEnumerable<ResourceListMethod>? SubscriptionExtensionsListMethods => _subscriptionExtensionsListMethods ??= GetSubscriptionExtensionsListMethods();

        public IEnumerable<ResourceListMethod>? ResourceGroupExtensionsListMethods => _resourceGroupExtensionsListMethods ??= GetResourceGroupExtensionsListMethods();

        public IEnumerable<ResourceListMethod>? TenantExtensionsListMethods => _tenantExtensionsListMethods ??= GetTenantExtensionsListMethods();

        public IEnumerable<ResourceListMethod>? ManagementGroupExtensionListMethods => _managementGroupExtensionsListMethods ??= GetManagementGroupExtensionsListMethods();

        public virtual ClientMethod? GetMethod => _getMethod ??= Methods.FirstOrDefault(m => m.IsGetResourceMethod(ResourceData) && m.RestClientMethod.Parameters.FirstOrDefault()?.Name.Equals("scope") == true) ?? Methods.OrderBy(m => m.Name.Length).FirstOrDefault(m => m.IsGetResourceMethod(ResourceData));

        protected virtual IEnumerable<ClientMethod> GetMethodsInScope()
        {
            return ClientBuilder.BuildMethods(OperationGroup, RestClient, Declaration);
        }

        private IEnumerable<ClientMethod> GetResourceClientMethods()
        {
            var clientMethods = new List<ClientMethod>();
            foreach (var clientMethod in Methods)
            {
                var isMethodAlreadyExist = false;
                if (ResourceCollection != null)
                {
                    isMethodAlreadyExist = ResourceCollection.PutMethods.Any(m => m == clientMethod.RestClientMethod) ||
                        ResourceCollection.RemainingMethods.Any(m => m.RestClientMethod == clientMethod.RestClientMethod) ||
                        ResourceCollection.ListMethods.Any(m => m.GetRestClientMethod() == clientMethod.RestClientMethod ||
                        SubscriptionExtensionsListMethods.Any(s => clientMethod.RestClientMethod == s.GetRestClientMethod()));
                }
                if (!isMethodAlreadyExist)
                {
                    clientMethods.Add(clientMethod);
                }
            }

            return clientMethods;
        }

        public virtual ClientMethod? GetByIdMethod => _getByIdMethod ??= GetGetByIdMethod();
        public virtual List<ClientMethod> GetMethods => _getMethods ??= GetGetMethods();

        private List<ClientMethod> GetGetMethods()
        {
            var getMethods = new List<ClientMethod>();
            if (IsScopeOrExtension)
            {
                getMethods = Methods.Where(m => m.Name.StartsWith("Get") && m.RestClientMethod.Responses[0].ResponseBody?.Type.Name == ResourceData.Type.Name).ToList();
                if (GetByIdMethod != null && GetByIdMethod.Name != GetMethod!.Name)
                {
                    getMethods.RemoveAll(m => m.Name == GetByIdMethod.Name);
                }
            }
            else if (GetMethod != null)
            {
                getMethods.Add(GetMethod);
            }
            return getMethods;
        }

        private ClientMethod? GetGetByIdMethod()
        {
            return Methods.FirstOrDefault(m => m.RestClientMethod.Request.HttpMethod.Equals(RequestMethod.Get) && m.RestClientMethod.IsByIdMethod());
        }

        private IEnumerable<RestClientMethod> GetResourceLROMethods()
        {
            var clientMethods = new List<RestClientMethod>();
            foreach (var clientMethod in RestClient.Methods)
            {
                if (clientMethod.Operation != null && clientMethod.Operation.IsLongRunning)
                {
                    var isMethodExistInCollection = false;
                    if (ResourceCollection != null)
                    {
                        isMethodExistInCollection = ResourceCollection.PutMethods.Any(m => m == clientMethod) ||
                            ResourceCollection.RemainingMethods.Any(m => m.RestClientMethod == clientMethod) ||
                            ResourceCollection.ListMethods.Any(m => m.GetRestClientMethod() == clientMethod ||
                            SubscriptionExtensionsListMethods.Any(s => clientMethod == s.GetRestClientMethod()));
                    }
                    if (!isMethodExistInCollection)
                    {
                        clientMethods.Add(clientMethod);
                    }
                }
            }

            return clientMethods;
        }

        private IEnumerable<ResourceListMethod> GetResourceListMethods()
        {
            return GetListMethods(true, false);
        }

        private IEnumerable<ResourceListMethod>? GetSubscriptionExtensionsListMethods()
        {
            var listMethods = new List<ResourceListMethod>();
            // for resource grand child
            listMethods.AddRange(GetListMethods(false, true).ToList());

            // for non resource grand child
            listMethods.AddRange(GetListMethods(false, false).ToList());

            var subscriptionExtensionsListMethods = new List<ResourceListMethod>();

            foreach (var listMethod in listMethods)
            {
                var pathSegments = listMethod.GetRestClientMethod()?.Request.PathSegments;

                // Subscriptions scope
                if (pathSegments.Any(p => p.Value.IsConstant && p.Value.Constant.Value?.ToString() == $"/{ResourceTypeBuilder.Subscriptions}/") && !pathSegments.Any(p => p.Value.IsConstant && p.Value.Constant.Value?.ToString() == $"/{ResourceTypeBuilder.ResourceGroups}/"))
                {
                    subscriptionExtensionsListMethods.Add(listMethod);
                }
            }

            return subscriptionExtensionsListMethods;
        }

        private IEnumerable<ResourceListMethod>? GetResourceGroupExtensionsListMethods()
        {
            var listMethods = new List<ResourceListMethod>();
            // for resource grand child
            listMethods.AddRange(GetListMethods(false, true).ToList());

            // for non resource grand child
            listMethods.AddRange(GetListMethods(false, false).ToList());

            var resourceGroupExtensionsListMethod = new List<ResourceListMethod>();
            foreach (var listMethod in listMethods)
            {
                var pathSegments = listMethod.GetRestClientMethod()?.Request.PathSegments;

                // Resource group scope
                if (pathSegments.Any(p => p.Value.IsConstant && p.Value.Constant.Value?.ToString() == $"/{ResourceTypeBuilder.ResourceGroups}/"))
                {
                    resourceGroupExtensionsListMethod.Add(listMethod);
                }
            }

            return resourceGroupExtensionsListMethod;
        }

        private IEnumerable<ResourceListMethod>? GetTenantExtensionsListMethods()
        {
            var listMethods = new List<ResourceListMethod>();
            // for resource grand child
            listMethods.AddRange(GetListMethods(false, true).ToList());

            // for non resource grand child
            listMethods.AddRange(GetListMethods(false, false).ToList());

            var tenantExtensionListMethods = new List<ResourceListMethod>();
            foreach (var listMethod in listMethods)
            {
                var pathSegments = listMethod.GetRestClientMethod()?.Request.PathSegments;

                // Tenant scope
                if (!pathSegments.Any(p => p.Value.IsConstant && p.Value.Constant.Value?.ToString() == $"/{ResourceTypeBuilder.Subscriptions}/") &&
                    !pathSegments.Any(p => p.Value.IsConstant && p.Value.Constant.Value?.ToString() == $"/{ResourceTypeBuilder.ResourceGroups}/") &&
                    !pathSegments.Any(p => p.Value.IsConstant && p.Value.Constant.Value?.ToString() == $"/{ResourceTypeBuilder.ManagementGroups}/"))
                {
                    tenantExtensionListMethods.Add(listMethod);
                }
            }

            return tenantExtensionListMethods;
        }

        private IEnumerable<ResourceListMethod>? GetManagementGroupExtensionsListMethods()
        {
            var listMethods = new List<ResourceListMethod>();
            // for resource grand child
            listMethods.AddRange(GetListMethods(false, true).ToList());

            // for non resource grand child
            listMethods.AddRange(GetListMethods(false, false).ToList());

            var managementGroupExtensionsListMethod = new List<ResourceListMethod>();
            foreach (var listMethod in listMethods)
            {
                var pathSegments = listMethod.GetRestClientMethod()?.Request.PathSegments;

                // Management Group scope
                if (pathSegments.Any(p => p.Value.IsConstant && p.Value.Constant.Value?.ToString() == $"/{ResourceTypeBuilder.ManagementGroups}/"))
                {
                    managementGroupExtensionsListMethod.Add(listMethod);
                }
            }

            return managementGroupExtensionsListMethod;
        }

        protected IEnumerable<ResourceListMethod> GetListMethods(bool shouldParentExistInPath, bool shouldReturnTypeBeResourceData)
        {
            List<ResourceListMethod> listMethods = new List<ResourceListMethod>();
            foreach (var pagingMethod in PagingMethods)
            {
                if (IsValidListMethod(shouldParentExistInPath, shouldReturnTypeBeResourceData, pagingMethod.Method))
                {
                    listMethods.Add(new ResourceListMethod(pagingMethod));
                }
            }

            foreach (var method in Methods)
            {
                if (IsValidListMethod(shouldParentExistInPath, shouldReturnTypeBeResourceData, method.RestClientMethod))
                {
                    listMethods.Add(new ResourceListMethod(method));
                }
            }

            return listMethods;
        }

        private bool IsValidListMethod(bool shouldParentExistInPath, bool shouldReturnTypeBeResourceData, RestClientMethod clientMethod)
        {
            var result = MethodExtensions.GetBodyTypeForList(clientMethod, OperationGroup, _context);

            if (!result.IsListFunction)
                return false;

            var parentResourceType = IsScopeOrExtension ? clientMethod.Operation.ParentResourceType() : OperationGroup.ParentResourceType(_context.Configuration.MgmtConfiguration);
            bool isParentExistsInPathParams = (parentResourceType == ResourceTypeBuilder.ResourceGroupResources || parentResourceType == ResourceTypeBuilder.Tenant) ? true : MethodExtensions.IsParentExistsInPathParamaters(clientMethod, parentResourceType);

            return (isParentExistsInPathParams == shouldParentExistInPath && result.WasResourceData == shouldReturnTypeBeResourceData);
        }

        public Diagnostic GetDiagnostic(RestClientMethod method)
        {
            return new Diagnostic($"{Declaration.Name}.{method.Name}", Array.Empty<DiagnosticAttribute>());
        }

        protected virtual string CreateDescription(OperationGroup operationGroup, string clientPrefix)
        {
            return string.IsNullOrWhiteSpace(operationGroup.Language.Default.Description) ?
                $"A Class representing a {DefaultName} along with the instance operations that can be performed on it." :
                BuilderHelpers.EscapeXmlDescription(operationGroup.Language.Default.Description);
        }

        public class ResourceListMethod
        {
            public PagingMethod? PagingMethod { get; }

            public ClientMethod? ClientMethod { get; }

            public ResourceListMethod(PagingMethod pagingMethod)
            {
                PagingMethod = pagingMethod;
                ClientMethod = null;
            }
            public ResourceListMethod(ClientMethod clientMethod)
            {
                PagingMethod = null;
                ClientMethod = clientMethod;
            }

            public RestClientMethod? GetRestClientMethod()
            {
                if (PagingMethod != null)
                {
                    return PagingMethod.Method;
                }
                else if (ClientMethod != null)
                {
                    return ClientMethod.RestClientMethod;
                }

                return null;
            }
        }
    }
}<|MERGE_RESOLUTION|>--- conflicted
+++ resolved
@@ -59,35 +59,21 @@
         {
             _context = context;
             OperationGroup = operationGroup;
-<<<<<<< HEAD
             IsScopeOrExtension = isScope || isExtension;
             _childOperations = nonResourceOperationGroups?.ToDictionary(og => og, og => new MgmtNonResourceOperation(og, context, DefaultName)) ?? new Dictionary<OperationGroup, MgmtNonResourceOperation>();
         }
 
         private static string GetParentValue(OperationGroup operationGroup, BuildContext<MgmtOutputLibrary> context, bool isExtension, bool isScope)
         {
-=======
-            // check if this is an extension resource, if so, we need to add the name of its parent to the front of this resource name unless it's also a scope resource
-            var isExtension = operationGroup.IsExtensionResource(context.Configuration.MgmtConfiguration);
-            var isScope = operationGroup.IsScopeResource(context.Configuration.MgmtConfiguration);
-            string parentValue = "";
->>>>>>> 15f2557e
             if (isExtension && !isScope)
             {
                 var parentOperationGroup = operationGroup.ParentOperationGroup(context);
-                // if we cannot find a parent operation group, we just give up and add nothing.
+                // if we cannot find a parent operation group, we just give up and append nothing.
                 // this case will only happen when resource's parent is tenant, subscriptions, or resourceGroups
                 return parentOperationGroup?.Key.ToSingular(false) ?? string.Empty;
             }
 
-<<<<<<< HEAD
             return string.Empty;
-=======
-            IsScopeOrExtension = isScope || isExtension;
-            DefaultName = parentValue + operationGroup.Resource(context.Configuration.MgmtConfiguration) + SuffixValue;
-            _childOperations = nonResourceOperationGroups?.ToDictionary(operationGroup => operationGroup,
-                operationGroup => new MgmtNonResourceOperation(operationGroup, context, DefaultName)) ?? new Dictionary<OperationGroup, MgmtNonResourceOperation>();
->>>>>>> 15f2557e
         }
 
         protected override string DefaultAccessibility => "public";
