﻿// Copyright (c) Microsoft Corporation. All rights reserved.
// Licensed under the MIT License.

using System;
using System.Collections.Generic;
using System.Linq;
using AutoRest.CSharp.Input;
using AutoRest.CSharp.Mgmt.AutoRest;
using AutoRest.CSharp.Mgmt.Decorator;
using AutoRest.CSharp.Mgmt.Models;
using AutoRest.CSharp.Output.Builders;
using AutoRest.CSharp.Output.Models.Requests;
using AutoRest.CSharp.Output.Models.Types;
using AutoRest.CSharp.Utilities;

namespace AutoRest.CSharp.Mgmt.Output
{
    internal class Resource : MgmtTypeProvider
    {
        protected static readonly string ResourcePosition = "resource";
        protected static readonly string CollectionPosition = "collection";

        private static readonly HttpMethod[] MethodToExclude = new[] { HttpMethod.Put, HttpMethod.Get, HttpMethod.Delete, HttpMethod.Patch };

        /// <summary>
        /// The position means which class an operation should go. Possible value of this property is `resource` or `collection`.
        /// There is a configuration in <see cref="MgmtConfiguration"/> which assign values to operations.
        /// </summary>
        protected string Position { get; }

        public IEnumerable<OperationSet> OperationSets { get; }

        private IReadOnlyDictionary<OperationSet, IEnumerable<Operation>> _allOperationMap;

        private IEnumerable<RequestPath>? _requestPaths;
        public IEnumerable<RequestPath> RequestPaths => _requestPaths ??= OperationSets.Select(operationSet => operationSet.GetRequestPath(_context));

<<<<<<< HEAD
        /// <summary>
        /// </summary>
        /// <param name="allOperations">The map that contains all possible operations in this resource and its corresponding resource collection class (if any)</param>
        /// <param name="resourceName">The name of the corresponding resource data model</param>
        /// <param name="resourceType">The type of this resource instance represents</param>
        /// <param name="resourceData">The corresponding resource data model</param>
        /// <param name="context">The build context of this resource instance</param>
        /// <param name="position">The position of operations of this class. <see cref="Position"/> for more information</param>
        protected internal Resource(IReadOnlyDictionary<OperationSet, IEnumerable<Operation>> allOperations, string resourceName, ResourceType resourceType, ResourceData resourceData, BuildContext<MgmtOutputLibrary> context, string position) : base(context, resourceName)
=======
        public Resource(IReadOnlyDictionary<OperationSet, IEnumerable<Operation>> allOperations, string resourceName, ResourceTypeSegment resourceType, ResourceData resourceData, BuildContext<MgmtOutputLibrary> context)
            : base(context, resourceName)
>>>>>>> c90c1c39
        {
            _context = context;
            OperationSets = allOperations.Keys;
            ResourceType = resourceType;
            ResourceData = resourceData;

            if (OperationSets.First().TryGetSingletonResourceSuffix(context, out var singletonResourceIdSuffix))
                SingletonResourceIdSuffix = singletonResourceIdSuffix;

            CreateOperation = GetOperationWithVerb(HttpMethod.Put, "CreateOrUpdate");
            GetOperation = GetOperationWithVerb(HttpMethod.Get, "Get");
            DeleteOperation = GetOperationWithVerb(HttpMethod.Delete, "Delete");
            UpdateOperation = GetOperationWithVerb(HttpMethod.Patch, "Update");

            _allOperationMap = GetAllOperationsMap(allOperations);

            IsById = OperationSets.Any(operationSet => operationSet.IsById(_context));

            Position = position;
        }

        public Resource(IReadOnlyDictionary<OperationSet, IEnumerable<Operation>> allOperations, string resourceName, ResourceType resourceType, ResourceData resourceData, BuildContext<MgmtOutputLibrary> context)
            : this(allOperations, resourceName, resourceType, resourceData, context, ResourcePosition)
        { }

        private IReadOnlyDictionary<OperationSet, IEnumerable<Operation>> GetAllOperationsMap(IReadOnlyDictionary<OperationSet, IEnumerable<Operation>> allOperations)
        {
            var result = new Dictionary<OperationSet, IEnumerable<Operation>>();

            foreach ((var operationSet, var operations) in allOperations)
            {
                result.Add(operationSet, operations.Concat(operationSet.Where(operation => !MethodToExclude.Contains(operation.GetHttpRequest()!.Method))));
            }

            return result;
        }

        protected bool IsById { get; }

        protected MgmtClientOperation? GetOperationWithVerb(HttpMethod method, string name)
        {
            var result = new List<MgmtRestOperation>();
            foreach (var operationSet in OperationSets)
            {
                var operation = operationSet.GetOperation(method);
                if (operation is not null)
                {
                    var requestPath = operation.GetRequestPath(_context);
                    var clientOperation = new MgmtRestOperation(
                        _context.Library.RestClientMethods[operation],
                        _context.Library.GetRestClient(operation),
                        requestPath,
                        GetContextualPath(operationSet, requestPath),
                        name);
                    result.Add(clientOperation);
                }
            }

            return MgmtClientOperation.FromOperations(result);
        }

        private string? _defaultName;
        protected override string DefaultName => _defaultName ??= EnsureResourceDefaultName();

        private string EnsureResourceDefaultName()
        {
            // read configuration to see if we could get a configuration for this resource
            var defaultNameFromConfig = GetDefaultNameFromConfiguration();
            if (defaultNameFromConfig != null)
                return defaultNameFromConfig;

            var resourcesWithSameName = ResourcesWithSameResourceName();
            var resourcesWithSameType = ResourcesWithSameResourceType();
            int countOfSameResourceDataName = resourcesWithSameName.Count();
            int countOfSameResourceTypeName = resourcesWithSameType.Count();
            if (!IsById)
            {
                // this is a regular resource and the name is unique
                if (countOfSameResourceDataName == 1)
                    return ResourceName;

                // if countOfSameResourceDataName > 1, we need to have the resource types as the resource type name

                // if we have the unique resource type, we just use the resource type to construct our resource type name
                var types = ResourceType.Types;
                var name = string.Join("", types.Select(segment => segment.ConstantValue.LastWordToSingular().FirstCharToUpperCase()));
                if (countOfSameResourceTypeName == 1)
                    return name;

                // if countOfSameResourceTypeName > 1, we will have to add the scope as prefix to fully qualify the resource type name
                // first we try to add the parent name as prefix
                var prefixes = resourcesWithSameType.Select(resource => ParentPrefix(resource)).Distinct();
                if (prefixes.Count() == countOfSameResourceTypeName)
                {
                    // this means that we have unique parent prefix for each resource with the same type, use the parent as prefix
                    return ParentPrefix(this) + name;
                }
                // if we get here, parent prefix is not enough, we try the resource name if it is a constant
                var nameSegments = RequestPaths.Select(p => p.Last()).Where(segment => segment.IsConstant).Select(segment => segment.ConstantValue.FirstCharToUpperCase());
                if (nameSegments.Any())
                    return name + string.Join("", nameSegments);

                // if we get here, we have tried all approaches to get a solid resource type name, throw an exception
                throw new InvalidOperationException($"Cannot determine a resource class name for resource with the request path(s): {string.Join(", ", RequestPaths)}, please assign a valid resource name in `request-path-to-resource-name` section");
            }
            // if this resource is based on a "ById" operation
            // if we only have one resource class with this name - we have no choice but use this "ById" resource
            if (countOfSameResourceDataName == 1)
                return ResourceName;

            // otherwise we need to add a "ById" suffix to make this resource to have a different name
            // TODO -- introduce a flag that suppress the exception here to be thrown which notice the user to assign a proper name in config
            return $"{ResourceName}ById";
        }

        private string? GetDefaultNameFromConfiguration()
        {
            foreach (var operationSet in OperationSets)
            {
                if (_context.Configuration.MgmtConfiguration.RequestPathToResourceName.TryGetValue(operationSet.RequestPath, out var name))
                    return name;
                if (_context.Configuration.MgmtConfiguration.RequestPathToResourceName.TryGetValue($"{operationSet.RequestPath}|{ResourceType}", out name))
                    return name;
            }

            return null;
        }

        private IEnumerable<Resource> ResourcesWithSameResourceName() => _context.Library.ArmResources.Where(resource => resource.ResourceName == ResourceName);

        private IEnumerable<Resource> ResourcesWithSameResourceType() => _context.Library.ArmResources.Where(resource => resource.ResourceType == ResourceType);

        protected override string DefaultAccessibility => "public";

        public string Description => BuilderHelpers.EscapeXmlDescription(CreateDescription(ResourceName));

        public bool IsSingleton => SingletonResourceIdSuffix != null;

        public string? SingletonResourceIdSuffix { get; }

        /// <summary>
        /// Finds the corresponding <see cref="ResourceCollection"/> of this <see cref="Resource"/>
        /// Return null when this resource is a singleton.
        /// </summary>
        public ResourceCollection? ResourceCollection { get; internal set; }

        /// <summary>
        /// Finds the corresponding <see cref="ResourceData"/> of this <see cref="Resource"/>
        /// </summary>
        public ResourceData ResourceData { get; }

        public MgmtClientOperation? CreateOperation { get; }
        public virtual MgmtClientOperation? GetOperation { get; }
        public virtual MgmtClientOperation? DeleteOperation { get; }
        public virtual MgmtClientOperation? UpdateOperation { get; }

        protected virtual bool ShouldIncludeOperation(Operation operation)
        {
            var requestPath = operation.GetHttpPath();
            if (Context.Configuration.MgmtConfiguration.OperationPositions.TryGetValue(requestPath, out var positions))
            {
                return positions.Contains(Position);
            }
            // In the resource class, we need to exclude the List operations
            var restClientMethod = _context.Library.RestClientMethods[operation];
            if (restClientMethod.IsListMethod(out var valueType))
                return !valueType.EqualsByName(ResourceData.Type);
            return true;
        }

        private IEnumerable<MgmtClientOperation>? _allOperations;
        public virtual IEnumerable<MgmtClientOperation> AllOperations => _allOperations ??= EnsureAllOperations();

        private IEnumerable<MgmtClientOperation> EnsureAllOperations()
        {
            var result = new List<MgmtClientOperation>();
            if (GetOperation != null)
                result.Add(GetOperation);
            if (DeleteOperation != null)
                result.Add(DeleteOperation);
            if (UpdateOperation != null)
                result.Add(UpdateOperation);
            result.AddRange(ClientOperations);
            return result;
        }

        /// <summary>
        /// A collection of ClientOperations.
        /// The List of <see cref="MgmtRestOperation"/> represents a set of the same operations under different parent (OperationSet)
        /// </summary>
        public override IEnumerable<MgmtClientOperation> ClientOperations => EnsureClientOperationMap().Values;

        /// <summary>
        /// This is a map from the diff request path between the operation and the contextual path to the actual operations
        /// </summary>
        private IDictionary<string, MgmtClientOperation>? _clientOperationMap;
        private IDictionary<string, MgmtClientOperation> EnsureClientOperationMap()
        {
            if (_clientOperationMap != null)
                return _clientOperationMap;

            var result = new Dictionary<string, List<MgmtRestOperation>>();
            foreach ((var operationSet, var operations) in _allOperationMap)
            {
                var resourceRequestPath = operationSet.GetRequestPath(_context);
                var resourceRestClient = _context.Library.GetRestClient(operationSet.First());
                // iterate over all the operations under this operationSet to get their diff between the corresponding contextual path
                foreach (var operation in operations)
                {
                    if (!ShouldIncludeOperation(operation))
                        continue; // meaning this operation will be included in the collection
                    var method = operation.GetHttpMethod();
                    // considering the case of parameterized scope, we might do not have direct parenting relationship between the two paths
                    // therefore we trim the scope off and then calculate the diff
                    var requestPath = operation.GetRequestPath(_context);
                    var requestTrimmedPath = requestPath.TrimScope();
                    var resourceTrimmedPath = resourceRequestPath.TrimScope();
                    // the operations are grouped by the following key
                    var key = $"{method}{resourceTrimmedPath.Minus(requestTrimmedPath)}";
                    var contextualPath = GetContextualPath(operationSet, requestPath);
                    var methodName = IsListOperation(operation, operationSet) ?
                        "GetAll" :// hard-code the name of a resource collection operation to "GetAll"
                        GetOperationName(operation, resourceRestClient.OperationGroup.Key);
                    // get the MgmtRestOperation with a proper name
                    var restOperation = new MgmtRestOperation(
                        _context.Library.RestClientMethods[operation],
                        _context.Library.GetRestClient(operation),
                        requestPath,
                        contextualPath,
                        methodName);

                    if (result.TryGetValue(key, out var list))
                    {
                        list.Add(restOperation);
                    }
                    else
                    {
                        result.Add(key, new List<MgmtRestOperation> { restOperation });
                    }
                }
            }

            // now the operations should be properly categarized into the dictionary in the key of diff between contextual request path and the operation
            // TODO -- what if the response type is not the same? Also we need to verify they have the same parameters before we could union those together
            _clientOperationMap = result.Where(pair => pair.Value.Count > 0).ToDictionary(
                pair => pair.Key,
                pair => MgmtClientOperation.FromOperations(pair.Value)!); // We first filtered the ones with at least one operation, therefore this will never be null
            return _clientOperationMap;
        }

        /// <summary>
        /// This method returns the contextual path from one resource <see cref="OperationSet"/>
        /// In the <see cref="Resource"/> class, we just use the RequestPath of the OperationSet as its contextual path
        /// Also we need to replace the parameterized scope if there is any with the actual scope value.
        /// </summary>
        /// <param name="operationSet"></param>
        /// <param name="operationRequestPath"></param>
        /// <returns></returns>
        protected virtual RequestPath GetContextualPath(OperationSet operationSet, RequestPath operationRequestPath)
        {
            var contextualPath = operationSet.GetRequestPath(_context);
            // we need to replace the scope in this contextual path with the actual scope in the operation
            var scope = contextualPath.GetScopePath();
            if (!scope.IsParameterizedScope())
                return contextualPath;

            return operationRequestPath.GetScopePath().Append(contextualPath.TrimScope());
        }

        private bool IsListOperation(Operation operation, OperationSet operationSet)
        {
            return operation.IsResourceCollectionOperation(_context, out var resourceOperationSet) && resourceOperationSet == operationSet;
        }

        private IEnumerable<MgmtRestClient>? _restClients;
        public override IEnumerable<MgmtRestClient> RestClients => _restClients ??= EnsureRestClients();

        private IEnumerable<MgmtRestClient> EnsureRestClients()
        {
            var childRestClients = ClientOperations.SelectMany(clientOperation => clientOperation.Select(restOperation => restOperation.RestClient)).Distinct();
            var resourceRestClients = OperationSets.SelectMany(operationSet => operationSet.Select(operation => _context.Library.GetRestClient(operation))).Distinct();

            return resourceRestClients.Concat(childRestClients).Distinct();
        }

        public ResourceTypeSegment ResourceType { get; }

        protected virtual string CreateDescription(string clientPrefix)
        {
            return $"A Class representing a {DefaultName} along with the instance operations that can be performed on it.";
        }

        private string ParentPrefix(Resource resource) => string.Join("", resource.Parent(_context).Select(p => p.ResourceName));
    }
}<|MERGE_RESOLUTION|>--- conflicted
+++ resolved
@@ -9,7 +9,6 @@
 using AutoRest.CSharp.Mgmt.Decorator;
 using AutoRest.CSharp.Mgmt.Models;
 using AutoRest.CSharp.Output.Builders;
-using AutoRest.CSharp.Output.Models.Requests;
 using AutoRest.CSharp.Output.Models.Types;
 using AutoRest.CSharp.Utilities;
 
@@ -35,7 +34,6 @@
         private IEnumerable<RequestPath>? _requestPaths;
         public IEnumerable<RequestPath> RequestPaths => _requestPaths ??= OperationSets.Select(operationSet => operationSet.GetRequestPath(_context));
 
-<<<<<<< HEAD
         /// <summary>
         /// </summary>
         /// <param name="allOperations">The map that contains all possible operations in this resource and its corresponding resource collection class (if any)</param>
@@ -44,11 +42,8 @@
         /// <param name="resourceData">The corresponding resource data model</param>
         /// <param name="context">The build context of this resource instance</param>
         /// <param name="position">The position of operations of this class. <see cref="Position"/> for more information</param>
-        protected internal Resource(IReadOnlyDictionary<OperationSet, IEnumerable<Operation>> allOperations, string resourceName, ResourceType resourceType, ResourceData resourceData, BuildContext<MgmtOutputLibrary> context, string position) : base(context, resourceName)
-=======
-        public Resource(IReadOnlyDictionary<OperationSet, IEnumerable<Operation>> allOperations, string resourceName, ResourceTypeSegment resourceType, ResourceData resourceData, BuildContext<MgmtOutputLibrary> context)
+        protected internal Resource(IReadOnlyDictionary<OperationSet, IEnumerable<Operation>> allOperations, string resourceName, ResourceTypeSegment resourceType, ResourceData resourceData, BuildContext<MgmtOutputLibrary> context, string position)
             : base(context, resourceName)
->>>>>>> c90c1c39
         {
             _context = context;
             OperationSets = allOperations.Keys;
@@ -70,7 +65,7 @@
             Position = position;
         }
 
-        public Resource(IReadOnlyDictionary<OperationSet, IEnumerable<Operation>> allOperations, string resourceName, ResourceType resourceType, ResourceData resourceData, BuildContext<MgmtOutputLibrary> context)
+        public Resource(IReadOnlyDictionary<OperationSet, IEnumerable<Operation>> allOperations, string resourceName, ResourceTypeSegment resourceType, ResourceData resourceData, BuildContext<MgmtOutputLibrary> context)
             : this(allOperations, resourceName, resourceType, resourceData, context, ResourcePosition)
         { }
 
