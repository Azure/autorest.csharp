﻿// Copyright (c) Microsoft Corporation. All rights reserved.
// Licensed under the MIT License.

using System;
using System.Collections.Generic;
using System.Linq;
using System.Runtime.CompilerServices;
using System.Text;
using AutoRest.CSharp.Common.Input;
<<<<<<< HEAD
using AutoRest.CSharp.Common.Output.Expressions.KnownValueExpressions;
=======
using AutoRest.CSharp.Common.Output.Expressions.KnownValueExpressions.Azure;
>>>>>>> 596892bf
using AutoRest.CSharp.Common.Output.Expressions.Statements;
using AutoRest.CSharp.Common.Output.Expressions.ValueExpressions;
using AutoRest.CSharp.Common.Output.Models;
using AutoRest.CSharp.Generation.Types;
using AutoRest.CSharp.Generation.Writers;
using AutoRest.CSharp.Input;
using AutoRest.CSharp.Mgmt.AutoRest;
using AutoRest.CSharp.Mgmt.Decorator;
using AutoRest.CSharp.Mgmt.Models;
using AutoRest.CSharp.Mgmt.Report;
using AutoRest.CSharp.Output.Models;
using AutoRest.CSharp.Output.Models.Requests;
using AutoRest.CSharp.Output.Models.Shared;
using AutoRest.CSharp.Output.Models.Types;
using Azure.Core;
using Azure.ResourceManager;
using static AutoRest.CSharp.Common.Output.Models.Snippets;
using static AutoRest.CSharp.Mgmt.Decorator.ParameterMappingBuilder;
using static AutoRest.CSharp.Output.Models.MethodSignatureModifiers;

namespace AutoRest.CSharp.Mgmt.Output
{
    internal class Resource : MgmtTypeProvider
    {
        protected static readonly string ResourcePosition = "resource";
        protected static readonly string CollectionPosition = "collection";
        private const string DataFieldName = "_data";
        protected readonly Parameter[] _armClientCtorParameters;

        private static readonly HttpMethod[] MethodToExclude = new[] { HttpMethod.Put, HttpMethod.Get, HttpMethod.Delete, HttpMethod.Patch };

        private static readonly Parameter TagKeyParameter = new Parameter(
            "key",
            $"The key for the tag.",
            typeof(string),
            null,
            ValidationType.AssertNotNull,
            null);

        private static readonly Parameter TagValueParameter = new Parameter(
            "value",
            $"The value for the tag.",
            typeof(string),
            null,
            ValidationType.AssertNotNull,
            null);

        private static readonly Parameter TagSetParameter = new Parameter(
            "tags",
            $"The set of tags to use as replacement.",
            typeof(IDictionary<string, string>),
            null,
            ValidationType.AssertNotNull,
            null);

        /// <summary>
        /// The position means which class an operation should go. Possible value of this property is `resource` or `collection`.
        /// There is a configuration in <see cref="MgmtConfiguration"/> which assign values to operations.
        /// </summary>
        protected string Position { get; }

        public OperationSet OperationSet { get; }

        protected IEnumerable<Operation> _clientOperations;

        private RequestPath? _requestPath;
        public RequestPath RequestPath => _requestPath ??= OperationSet.GetRequestPath(ResourceType);

        /// <summary>
        /// </summary>
        /// <param name="operations">The map that contains all possible operations in this resource and its corresponding resource collection class (if any)</param>
        /// <param name="resourceName">The name of the corresponding resource data model</param>
        /// <param name="resourceType">The type of this resource instance represents</param>
        /// <param name="resourceData">The corresponding resource data model</param>
        /// <param name="context">The build context of this resource instance</param>
        /// <param name="position">The position of operations of this class. <see cref="Position"/> for more information</param>
        protected internal Resource(OperationSet operationSet, IEnumerable<Operation> operations, string resourceName, ResourceTypeSegment resourceType, ResourceData resourceData, string position)
            : base(resourceName)
        {
            _armClientCtorParameters = new[] { ArmClientParameter, ResourceIdentifierParameter };
            OperationSet = operationSet;
            ResourceType = resourceType;
            ResourceData = resourceData;

            if (OperationSet.TryGetSingletonResourceSuffix(out var singletonResourceIdSuffix))
                SingletonResourceIdSuffix = singletonResourceIdSuffix;

            _clientOperations = GetClientOperations(operationSet, operations);

            IsById = OperationSet.IsById;
            Position = position;
        }

        protected override ConstructorSignature? EnsureArmClientCtor()
        {
            return new ConstructorSignature(
              Type,
              null,
              Description: $"Initializes a new instance of the <see cref=\"{Type.Name}\"/> class.",
              Modifiers: Internal,
              Parameters: _armClientCtorParameters,
              Initializer: new(
                  isBase: true,
                  arguments: _armClientCtorParameters));
        }

        protected override ConstructorSignature? EnsureResourceDataCtor()
        {
            return new ConstructorSignature(
                Type,
                null,
                Description: $"Initializes a new instance of the <see cref = \"{Type.Name}\"/> class.",
                Modifiers: Internal,
                Parameters: new[] { ArmClientParameter, ResourceDataParameter },
                Initializer: new(
                    IsBase: false,
                    Arguments: new ValueExpression[] { ArmClientParameter, ResourceDataIdExpression(ResourceDataParameter) }));
        }

        public override CSharpType? BaseType => typeof(ArmResource);

        public override Resource? DefaultResource => this;

        protected override FieldModifiers FieldModifiers => base.FieldModifiers | FieldModifiers.ReadOnly;

        protected override IEnumerable<FieldDeclaration> GetAdditionalFields()
        {
            yield return new FieldDeclaration(FieldModifiers, ResourceData.Type, DataFieldName);
        }

        public Resource(OperationSet operationSet, IEnumerable<Operation> operations, string resourceName, ResourceTypeSegment resourceType, ResourceData resourceData)
            : this(operationSet, operations, resourceName, resourceType, resourceData, ResourcePosition)
        { }

        private static IEnumerable<Operation> GetClientOperations(OperationSet operationSet, IEnumerable<Operation> operations)
            => operations.Concat(operationSet.Where(operation => !MethodToExclude.Contains(operation.GetHttpMethod())));

        protected bool IsById { get; }

        protected MgmtClientOperation? GetOperationWithVerb(HttpMethod method, string operationName, bool? isLongRunning = null, bool throwIfNull = false)
        {
            var result = new List<MgmtRestOperation>();
            var operation = OperationSet.GetOperation(method);
            if (operation is not null)
            {
                var requestPath = operation.GetRequestPath(ResourceType);
                var contextualPath = GetContextualPath(OperationSet, requestPath);
                var restOperation = new MgmtRestOperation(
                    operation,
                    requestPath,
                    contextualPath,
                    operationName,
                    isLongRunning,
                    throwIfNull,
                    Type.Name);
                result.Add(restOperation);
            }

            return MgmtClientOperation.FromOperations(result, IdVariableName);
        }

        public virtual Resource GetResource() => this;

        private bool loggedForDefaultName = false;
        // name after `{ResourceName}Resource`, unless the `ResourceName` already ends with `Resource`
        protected override string DefaultName
        {
            get
            {
                if (Configuration.MgmtConfiguration.NoResourceSuffix.Contains(ResourceName))
                {
                    if (!loggedForDefaultName)
                    {
                        MgmtReport.Instance.TransformSection.AddTransformLog(new TransformItem(TransformTypeName.NoResourceSuffix, ResourceName), ResourceName, $"NoResourceSuffix for {ResourceName}");
                        loggedForDefaultName = true;
                    }
                    return ResourceName;
                }
                else
                    return ResourceName.AddResourceSuffixToResourceName();
            }
        }

        public override FormattableString Description => CreateDescription();

        public bool IsSingleton => SingletonResourceIdSuffix != null;

        public SingletonResourceSuffix? SingletonResourceIdSuffix { get; }

        private bool? _isTaggable;
        public bool IsTaggable => GetIsTaggable();

        private bool GetIsTaggable()
        {
            if (_isTaggable is not null)
                return _isTaggable.Value;

            var bodyParameter = GetBodyParameter();
            if (ResourceData.IsTaggable && bodyParameter is not null)
            {
                var bodyParamType = bodyParameter.Type;
                _isTaggable = bodyParamType.Equals(ResourceData.Type) ? ResourceData.IsTaggable : DoesUpdateSchemaHaveTags(bodyParamType);
            }
            else
            {
                _isTaggable = false;
            }

            return _isTaggable.Value;
        }

        private bool DoesUpdateSchemaHaveTags(CSharpType bodyParamType)
        {
            if (bodyParamType.IsFrameworkType)
                return false;
            if (bodyParamType.Implementation is null)
                return false;
            if (bodyParamType.Implementation is not SchemaObjectType schemaObject)
                return false;
            return schemaObject.ObjectSchema.HasTags();
        }

        private Parameter? GetBodyParameter()
        {
            //found a case in logic where there is a patch with only a cancellation token
            //I think this is a bug in there swagger but this works around that since generation
            //will fail if the update doesn't have a body param
            var op = UpdateOperation ?? CreateOperation;
            if (op is null)
                return null;

            return op.MethodParameters.FirstOrDefault(p => p.RequestLocation == Common.Input.RequestLocation.Body);
        }

        /// <summary>
        /// Finds the corresponding <see cref="ResourceCollection"/> of this <see cref="Resource"/>
        /// Return null when this resource is a singleton.
        /// </summary>
        public ResourceCollection? ResourceCollection { get; internal set; }

        /// <summary>
        /// Finds the corresponding <see cref="ResourceData"/> of this <see cref="Resource"/>
        /// </summary>
        public ResourceData ResourceData { get; }
        private MgmtClientOperation? _createOperation;
        private MgmtClientOperation? _getOperation;
        private MgmtClientOperation? _deleteOperation;
        private MgmtClientOperation? _updateOperation;
        public virtual MgmtClientOperation? CreateOperation => _createOperation ??= GetOperationWithVerb(HttpMethod.Put, "CreateOrUpdate", true);
        public virtual MgmtClientOperation GetOperation => _getOperation ??= GetOperationWithVerb(HttpMethod.Get, "Get", throwIfNull: true)!;
        public virtual MgmtClientOperation? DeleteOperation => _deleteOperation ??= GetOperationWithVerb(HttpMethod.Delete, "Delete", true);
        public virtual MgmtClientOperation? UpdateOperation => _updateOperation ??= EnsureUpdateOperation();

        private MgmtClientOperation? EnsureUpdateOperation()
        {
            var updateOperation = GetOperationWithVerb(HttpMethod.Patch, "Update");

            if (updateOperation != null)
                return updateOperation;

            if (ResourceCollection?.CreateOperation is not null)
            {
                var createOrUpdateOperation = ResourceCollection.CreateOperation.OperationMappings.Values.First();
                return MgmtClientOperation.FromOperation(
                    new MgmtRestOperation(
                        createOrUpdateOperation,
                        "Update",
                        createOrUpdateOperation.MgmtReturnType,
                        createOrUpdateOperation.Description ?? $"Update this {ResourceName}.",
                        createOrUpdateOperation.RequestPath),
                    IdVariableName);
            }

            return null;
        }

        protected virtual bool ShouldIncludeOperation(Operation operation)
        {
            if (Configuration.MgmtConfiguration.OperationPositions.TryGetValue(operation.OperationId!, out var positions))
            {
                return positions.Contains(Position);
            }
            // In the resource class, we need to exclude the List operations
            var restClientMethod = MgmtContext.Library.GetRestClientMethod(operation);
            if (restClientMethod.IsListMethod(out var valueType))
                return !valueType.EqualsByName(ResourceData.Type);
            return true;
        }

        protected override IEnumerable<MgmtClientOperation> EnsureAllOperations()
        {
            var result = new List<MgmtClientOperation>();
            if (GetOperation != null)
                result.Add(GetOperation);
            if (DeleteOperation != null)
                result.Add(DeleteOperation);
            if (UpdateOperation != null)
                result.Add(UpdateOperation);
            if (IsSingleton && CreateOperation != null)
                result.Add(CreateOperation);
            result.AddRange(ClientOperations);
            if (GetOperation != null && IsTaggable)
            {
                var getOperation = GetOperation.OperationMappings.Values.First();
                result.Add(MgmtClientOperation.FromOperation(
                    new MgmtRestOperation(
                        getOperation,
                        "AddTag",
                        getOperation.MgmtReturnType,
                        "Add a tag to the current resource.",
                        TagKeyParameter,
                        TagValueParameter),
                    IdVariableName,
                    isConvenientOperation: true));

                result.Add(MgmtClientOperation.FromOperation(
                    new MgmtRestOperation(
                        getOperation,
                        "SetTags",
                        getOperation.MgmtReturnType,
                        "Replace the tags on the resource with the given set.",
                        TagSetParameter),
                    IdVariableName,
                    isConvenientOperation: true));

                result.Add(MgmtClientOperation.FromOperation(
                    new MgmtRestOperation(
                        getOperation,
                        "RemoveTag",
                        getOperation.MgmtReturnType,
                        "Removes a tag by key from the resource.",
                        TagKeyParameter),
                    IdVariableName,
                    isConvenientOperation: true));
            }
            return result;
        }

        public override FormattableString BranchIdVariableName => $"Id.Parent";

        public override ResourceTypeSegment GetBranchResourceType(RequestPath branch)
        {
            return branch.ParentRequestPath().GetResourceType();
        }

        private IEnumerable<ContextualParameterMapping>? _extraContextualParameterMapping;
        public IEnumerable<ContextualParameterMapping> ExtraContextualParameterMapping => _extraContextualParameterMapping ??= EnsureExtraContextualParameterMapping();
        protected virtual IEnumerable<ContextualParameterMapping> EnsureExtraContextualParameterMapping() => Enumerable.Empty<ContextualParameterMapping>();

        /// <summary>
        /// A collection of ClientOperations.
        /// The List of <see cref="MgmtRestOperation"/> represents a set of the same operations under different parent (OperationSet)
        /// </summary>
        protected override IEnumerable<MgmtClientOperation> EnsureClientOperations() => EnsureClientOperationMap().Values;

        /// <summary>
        /// This is a map from the diff request path between the operation and the contextual path to the actual operations
        /// </summary>
        private IDictionary<string, MgmtClientOperation>? _clientOperationMap;
        private IDictionary<string, MgmtClientOperation> EnsureClientOperationMap()
        {
            if (_clientOperationMap != null)
                return _clientOperationMap;

            var result = new Dictionary<string, List<MgmtRestOperation>>();
            var resourceRequestPath = OperationSet.GetRequestPath();
            var resourceRestClient = OperationSet.Any() ? MgmtContext.Library.GetRestClient(OperationSet.First()) : null;
            // iterate over all the operations under this operationSet to get their diff between the corresponding contextual path
            foreach (var operation in _clientOperations)
            {
                if (!ShouldIncludeOperation(operation))
                    continue; // meaning this operation will be included in the collection
                var method = operation.GetHttpMethod();
                // we use the "unique" part of this operation's request path comparing with its containing resource's path as the key to categorize the operations
                var requestPath = operation.GetRequestPath(ResourceType);
                var key = $"{method}{resourceRequestPath.Minus(requestPath)}";
                var contextualPath = GetContextualPath(OperationSet, requestPath);
                var methodName = IsListOperation(operation, OperationSet) ?
                    "GetAll" :// hard-code the name of a resource collection operation to "GetAll"
                    GetOperationName(operation, resourceRestClient?.OperationGroup.Key ?? string.Empty);
                // get the MgmtRestOperation with a proper name
                var restOperation = new MgmtRestOperation(
                    operation,
                    requestPath,
                    contextualPath,
                    methodName,
                    propertyBagName: Type.Name);

                if (result.TryGetValue(key, out var list))
                {
                    list.Add(restOperation);
                }
                else
                {
                    result.Add(key, new List<MgmtRestOperation> { restOperation });
                }
            }

            // now the operations should be properly categarized into the dictionary in the key of diff between contextual request path and the operation
            // TODO -- what if the response type is not the same? Also we need to verify they have the same parameters before we could union those together
            _clientOperationMap = result.Where(pair => pair.Value.Count > 0).ToDictionary(
                pair => pair.Key,
                pair => MgmtClientOperation.FromOperations(pair.Value, IdVariableName)!); // We first filtered the ones with at least one operation, therefore this will never be null
            return _clientOperationMap;
        }

        /// <summary>
        /// This method returns the contextual path from one resource <see cref="Models.OperationSet"/>
        /// In the <see cref="Resource"/> class, we just use the RequestPath of the OperationSet as its contextual path
        /// Also we need to replace the parameterized scope if there is any with the actual scope value.
        /// </summary>
        /// <param name="operationSet"></param>
        /// <param name="operationRequestPath"></param>
        /// <returns></returns>
        protected virtual RequestPath GetContextualPath(OperationSet operationSet, RequestPath operationRequestPath)
        {
            var contextualPath = RequestPath;
            // we need to replace the scope in this contextual path with the actual scope in the operation
            var scope = contextualPath.GetScopePath();
            if (!scope.IsParameterizedScope())
                return contextualPath;

            return operationRequestPath.GetScopePath().Append(contextualPath.TrimScope());
        }

        protected bool IsListOperation(Operation operation, OperationSet operationSet)
        {
            return operation.IsResourceCollectionOperation(out var resourceOperationSet) && resourceOperationSet == operationSet;
        }

        public ResourceTypeSegment ResourceType { get; }

        protected virtual FormattableString CreateDescription()
        {
            var an = ResourceName.StartsWithVowel() ? "an" : "a";
            List<FormattableString> lines = new List<FormattableString>();
            var parents = this.GetParents();
            var parentTypes = parents.Select(parent => parent.TypeAsResource).ToList();
            var parentDescription = CreateParentDescription(parentTypes);

            lines.Add($"A Class representing {an} {ResourceName} along with the instance operations that can be performed on it.");
            lines.Add($"If you have a <see cref=\"{typeof(ResourceIdentifier)}\" /> you can construct {an} <see cref=\"{Type}\" />");
            lines.Add($"from an instance of <see cref=\"{typeof(ArmClient)}\" /> using the Get{DefaultName} method.");
            // only append the following information when the parent of me is not myself, aka TenantResource
            if (parentDescription != null && !parents.Contains(this))
            {
                lines.Add($"Otherwise you can get one from its parent resource {parentDescription} using the Get{ResourceName} method.");
            }

            return FormattableStringHelpers.Join(lines, "\r\n");
        }

        protected static FormattableString? CreateParentDescription(IReadOnlyList<CSharpType> parentTypes) => parentTypes.Count switch
        {
            0 => null,
            _ => FormattableStringHelpers.Join(parentTypes.Select(type => (FormattableString)$"<see cref=\"{type}\" />").ToList(), ", ", " or "),
        };

        private static CSharpType GetReferenceType(Reference reference)
            => reference.Name switch
            {
                "location" when reference.Type.EqualsIgnoreNullable(typeof(string)) => typeof(AzureLocation),
                _ => reference.Type
            };

        private Parameter CreateResourceIdentifierParameter(Segment segment)
            => new Parameter(segment.Reference.Name, $"The {segment.Reference.Name}", GetReferenceType(segment.Reference), null, ValidationType.None, null);

        public Method? _createResourceIdentifierMethod;
        public Method CreateResourceIdentifierMethod => _createResourceIdentifierMethod ??= BuildCreateResourceIdentifierMethod();

        protected virtual Method BuildCreateResourceIdentifierMethod()
        {
            var signature = new MethodSignature(
                Name: "CreateResourceIdentifier",
                null,
                Description: $"Generate the resource identifier of a <see cref=\"{Type.ToStringForDocs()}\"/> instance.",
                Modifiers: Public | Static,
                ReturnType: typeof(ResourceIdentifier),
                ReturnDescription: null,
                Parameters: RequestPath.Where(segment => segment.IsReference).Select(CreateResourceIdentifierParameter).ToArray());

            // build the format string of the id
            var formatBuilder = new StringBuilder();
            var first = true;
            var refCount = 0;
            foreach (var segment in RequestPath)
            {
                if (first)
                {
                    first = false;
                    // If first segment is "{var}", then we should not add leading "/". Instead, we should let callers to specify, e.g. "{scope}/providers/Microsoft.Resources/..." v.s. "/subscriptions/{subscriptionId}/..."
                    if (RequestPath.Count == 0 || RequestPath[0].IsConstant)
                        formatBuilder.Append('/');
                }
                else
                    formatBuilder.Append('/');
                if (segment.IsConstant)
                    formatBuilder.Append(segment.ConstantValue);
                else
                {
                    formatBuilder.Append('{')
                        .Append(refCount)
                        .Append('}');
                    refCount++;
                }
            }

            var resourceId = new VariableReference(typeof(ResourceIdentifier), "resourceId");
            var methodBody = new MethodBodyStatement[]
            {
                Var(resourceId, new FormattableStringExpression(formatBuilder.ToString(), signature.Parameters.Select(p => (ValueExpression)p).ToArray())),
                Return(Snippets.New.Instance(typeof(ResourceIdentifier), resourceId))
            };
            return new Method(signature, methodBody);
        }

        public ValueExpression ResourceDataIdExpression(ValueExpression dataExpression)
        {
            var id = dataExpression.Property("Id");
            var typeOfId = ResourceData.TypeOfId;
            if (typeOfId != null && typeOfId.Equals(typeof(string)))
            {
                return Snippets.New.ResourceIdentifier(id);
            }
            else
            {
                // we have ensured other cases we would have an Id of Azure.Core.ResourceIdentifier type
                return id;
            }
        }

        public Parameter ResourceParameter => new(Name: "resource", Description: $"The client parameters to use in these operations.", Type: typeof(ArmResource), DefaultValue: null, ValidationType.None, null);
        public Parameter ResourceDataParameter => new(Name: "data", Description: $"The resource that is the target of operations.", Type: ResourceData.Type, DefaultValue: null, ValidationType.None, null);
    }
}<|MERGE_RESOLUTION|>--- conflicted
+++ resolved
@@ -7,11 +7,7 @@
 using System.Runtime.CompilerServices;
 using System.Text;
 using AutoRest.CSharp.Common.Input;
-<<<<<<< HEAD
-using AutoRest.CSharp.Common.Output.Expressions.KnownValueExpressions;
-=======
 using AutoRest.CSharp.Common.Output.Expressions.KnownValueExpressions.Azure;
->>>>>>> 596892bf
 using AutoRest.CSharp.Common.Output.Expressions.Statements;
 using AutoRest.CSharp.Common.Output.Expressions.ValueExpressions;
 using AutoRest.CSharp.Common.Output.Models;
@@ -535,7 +531,7 @@
             var typeOfId = ResourceData.TypeOfId;
             if (typeOfId != null && typeOfId.Equals(typeof(string)))
             {
-                return Snippets.New.ResourceIdentifier(id);
+                return Snippets.New.Instance(typeof(ResourceIdentifier), id);
             }
             else
             {
