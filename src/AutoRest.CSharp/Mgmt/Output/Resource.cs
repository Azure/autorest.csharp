--- conflicted
+++ resolved
@@ -454,19 +454,7 @@
         /// Returns the different method signature for different base path of this resource
         /// </summary>
         /// <returns></returns>
-<<<<<<< HEAD
-        public virtual MethodSignature CreateResourceIdentifierMethodSignature
-            => createResourceIdentifierMethodSignature ??= new MethodSignature(
-                Name: "CreateResourceIdentifier",
-                null,
-                Description: $"Generate the resource identifier of a <see cref=\"{Type.Name}\"/> instance.",
-                Modifiers: Public | Static,
-                ReturnType: typeof(ResourceIdentifier),
-                ReturnDescription: null,
-                Parameters: RequestPath.Where(segment => segment.IsReference).Select(segment => CreateResourceIdentifierParameter(segment)).ToArray());
-        private MethodSignature? createResourceIdentifierMethodSignature;
-=======
-        public MethodSignature CreateResourceIdentifierMethodSignature => _createResourceIdentifierMethodSignature ??= new MethodSignature(
+        public virtual MethodSignature CreateResourceIdentifierMethodSignature => _createResourceIdentifierMethodSignature ??= new MethodSignature(
             Name: "CreateResourceIdentifier",
             null,
             Description: $"Generate the resource identifier of a <see cref=\"{Type.Name}\"/> instance.",
@@ -474,7 +462,6 @@
             ReturnType: typeof(ResourceIdentifier),
             ReturnDescription: null,
             Parameters: RequestPath.Where(segment => segment.IsReference).Select(segment => CreateResourceIdentifierParameter(segment)).ToArray());
->>>>>>> 9e378453
 
         public FormattableString ResourceDataIdExpression(FormattableString dataExpression)
         {
