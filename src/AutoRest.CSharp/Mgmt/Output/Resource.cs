--- conflicted
+++ resolved
@@ -124,11 +124,7 @@
                 Parameters: new[] { KnownParameters.ArmClient, ResourceDataParameter },
                 Initializer: new(
                     IsBase: false,
-<<<<<<< HEAD
-                    Arguments: new ValueExpression[] { ArmClientParameter, ResourceDataIdExpression(ResourceDataParameter) }));
-=======
-                    Arguments: new FormattableString[] { $"{KnownParameters.ArmClient.Name:I}", ResourceDataIdExpression($"{ResourceDataParameter.Name:I}") }));
->>>>>>> c9c80087
+                    Arguments: new ValueExpression[] { KnownParameters.ArmClient, ResourceDataIdExpression(ResourceDataParameter) }));
         }
 
         public override CSharpType? BaseType => typeof(ArmResource);
