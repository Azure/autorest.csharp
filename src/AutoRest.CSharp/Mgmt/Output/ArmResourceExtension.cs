--- conflicted
+++ resolved
@@ -4,10 +4,6 @@
 using System.Collections.Generic;
 using System.Linq;
 using AutoRest.CSharp.Common.Input;
-<<<<<<< HEAD
-=======
-using AutoRest.CSharp.Input;
->>>>>>> ea4cbd2e
 using AutoRest.CSharp.Mgmt.Models;
 using Azure.ResourceManager;
 
@@ -16,11 +12,7 @@
     internal class ArmResourceExtension : MgmtExtension
     {
         private readonly List<MgmtExtension> _extensions;
-<<<<<<< HEAD
         public ArmResourceExtension(IReadOnlyDictionary<RequestPath, IEnumerable<InputOperation>> armResourceExtensionOperations, IEnumerable<MgmtExtensionClient> extensionClients) : base(Enumerable.Empty<InputOperation>(), extensionClients, typeof(ArmResource), RequestPath.Any)
-=======
-        public ArmResourceExtension(IReadOnlyDictionary<RequestPath, IEnumerable<Operation>> armResourceExtensionOperations, IEnumerable<MgmtMockableExtension> extensionClients) : base(Enumerable.Empty<Operation>(), extensionClients, typeof(ArmResource), RequestPath.Any)
->>>>>>> ea4cbd2e
         {
             _extensions = new();
             foreach (var (parentRequestPath, operations) in armResourceExtensionOperations)
