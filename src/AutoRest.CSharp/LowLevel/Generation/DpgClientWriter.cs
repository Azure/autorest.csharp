﻿// Copyright (c) Microsoft Corporation. All rights reserved.
// Licensed under the MIT License. See License.txt in the project root for license information.

using System;
using System.Collections.Generic;
using System.Linq;
using System.Text;
using System.Text.Json;
using System.Threading;
using AutoRest.CSharp.Common.Generation.Writers;
using AutoRest.CSharp.Common.Input;
using AutoRest.CSharp.Common.Output.Builders;
using AutoRest.CSharp.Common.Output.Expressions.Statements;
using AutoRest.CSharp.Common.Output.Expressions.ValueExpressions;
using AutoRest.CSharp.Common.Output.Models;
using AutoRest.CSharp.Common.Output.Models.Responses;
using AutoRest.CSharp.Common.Output.Models.Types;
using AutoRest.CSharp.Generation.Types;
using AutoRest.CSharp.Output.Builders;
using AutoRest.CSharp.Output.Models;
using AutoRest.CSharp.Output.Models.Requests;
using AutoRest.CSharp.Output.Models.Shared;
using AutoRest.CSharp.Output.Models.Types;
using AutoRest.CSharp.Utilities;
using Azure;
using Azure.Core;
using static AutoRest.CSharp.Common.Output.Models.Snippets;
using static AutoRest.CSharp.Output.Models.MethodSignatureModifiers;
using Operation = Azure.Operation;
using StatusCodes = AutoRest.CSharp.Output.Models.Responses.StatusCodes;

namespace AutoRest.CSharp.Generation.Writers
{
    internal class DpgClientWriter : ClientWriter
    {
        private static readonly FormattableString LroProcessMessageMethodName = $"{typeof(ProtocolOperationHelpers)}.{nameof(ProtocolOperationHelpers.ProcessMessage)}";
        private static readonly FormattableString LroProcessMessageMethodAsyncName = $"{typeof(ProtocolOperationHelpers)}.{nameof(ProtocolOperationHelpers.ProcessMessageAsync)}";
        private static readonly FormattableString LroProcessMessageWithoutResponseValueMethodName = $"{typeof(ProtocolOperationHelpers)}.{nameof(ProtocolOperationHelpers.ProcessMessageWithoutResponseValue)}";
        private static readonly FormattableString LroProcessMessageWithoutResponseValueMethodAsyncName = $"{typeof(ProtocolOperationHelpers)}.{nameof(ProtocolOperationHelpers.ProcessMessageWithoutResponseValueAsync)}";

        private readonly DpgOutputLibrary _library;
        private readonly CodeWriter _writer;
        private readonly XmlDocWriter _xmlDocWriter;
        private readonly LowLevelClient _client;

        public DpgClientWriter(DpgOutputLibrary library, LowLevelClient client)
        {
            _writer = new CodeWriter();
            _library = library;
            _xmlDocWriter = new XmlDocWriter($"Docs/{client.Type.Name}.xml");
            _client = client;
        }

        public XmlDocWriter XmlDocWriter => _xmlDocWriter;

        public void WriteClient()
        {
            var clientType = _client.Type;
            using (_writer.Namespace(clientType.Namespace))
            {
                WriteDPGIdentificationComment();
                _writer.WriteXmlDocumentationSummary($"{_client.Description}");
                using (_writer.Scope($"{_client.Declaration.Accessibility} partial class {clientType:D}", scopeDeclarations: _client.Fields.ScopeDeclarations))
                {
                    WriteClientFields();
                    WriteConstructors();

                    foreach (var clientMethod in _client.ClientMethods)
                    {
                        var longRunning = clientMethod.LongRunning;
                        var pagingInfo = clientMethod.PagingInfo;

                        if (clientMethod.ConvenienceMethod is { } convenienceMethod)
                        {
                            var samples = clientMethod.Samples.Where(s => s.IsConvenienceSample);
                            WriteConvenienceMethodDocumentationWithExternalXmlDoc(convenienceMethod, true);
                            WriteConvenienceMethod(clientMethod, convenienceMethod, longRunning, pagingInfo, true);
                            WriteConvenienceMethodDocumentationWithExternalXmlDoc(convenienceMethod, false);
                            WriteConvenienceMethod(clientMethod, convenienceMethod, longRunning, pagingInfo, false);
                        }

                        WriteProtocolMethodDocumentationWithExternalXmlDoc(clientMethod, true);
                        WriteProtocolMethod(_writer, clientMethod, _client.Fields, longRunning, pagingInfo, true);
                        WriteProtocolMethodDocumentationWithExternalXmlDoc(clientMethod, false);
                        WriteProtocolMethod(_writer, clientMethod, _client.Fields, longRunning, pagingInfo, false);
                    }

                    foreach (var clientMethod in _client.CustomMethods())
                    {
                        //TODO: Write example docs for custom methods
                        //WriteProtocolMethodDocumentationWithExternalXmlDoc(clientMethod, true);
                        //WriteProtocolMethodDocumentationWithExternalXmlDoc(clientMethod, false);
                    }

                    WriteSubClientFactoryMethod();

                    foreach (var method in _client.RequestMethods)
                    {
                        WriteRequestCreationMethod(_writer, method, _client.Fields);
                    }

                    if (_client.ClientMethods.Any(cm => cm.ConvenienceMethod is not null))
                    {
                        WriteCancellationTokenToRequestContextMethod();
                    }
                    WriteResponseClassifierMethod(_writer, _client.ResponseClassifierTypes);
                    WriteLongRunningResultRetrievalMethods();
                }
            }
        }

        private void WriteLongRunningResultRetrievalMethods()
        {
            foreach (var method in _client.ClientMethods.Select(c => c.LongRunningResultRetrievalMethod).WhereNotNull())
            {
                _writer.Line();
                WriteLroResultRetrievalMethod(method);
            }
        }

        public static void WriteProtocolMethods(CodeWriter writer, ClientFields fields, LowLevelClientMethod clientMethod)
        {
            WriteRequestCreationMethod(writer, clientMethod.RequestMethod, fields);

            var longRunning = clientMethod.LongRunning;
            var pagingInfo = clientMethod.PagingInfo;
            WriteProtocolMethodDocumentation(writer, clientMethod, true);
            WriteProtocolMethod(writer, clientMethod, fields, longRunning, pagingInfo, true);
            WriteProtocolMethodDocumentation(writer, clientMethod, false);
            WriteProtocolMethod(writer, clientMethod, fields, longRunning, pagingInfo, false);
        }

        private static void WriteProtocolMethod(CodeWriter writer, LowLevelClientMethod clientMethod, ClientFields fields, OperationLongRunning? longRunning, ProtocolMethodPaging? pagingInfo, bool async)
        {
            switch (longRunning, pagingInfo)
            {
                case { longRunning: not null, pagingInfo: not null }:
                    WriteProtocolPageableLroMethod(writer, clientMethod, fields, pagingInfo, longRunning, async);
                    break;
                case { longRunning: null, pagingInfo: not null }:
                    WriteProtocolPageableMethod(writer, clientMethod, fields, pagingInfo, async);
                    break;
                case { longRunning: not null, pagingInfo: null }:
                    WriteProtocolLroMethod(writer, clientMethod, fields, longRunning, async);
                    break;
                default:
                    WriteProtocolMethod(writer, clientMethod, fields, async);
                    break;
            }
        }

        private void WriteConvenienceMethod(LowLevelClientMethod clientMethod, ConvenienceMethod convenienceMethod, OperationLongRunning? longRunning, ProtocolMethodPaging? pagingInfo, bool async)
        {
            switch (longRunning, pagingInfo)
            {
                case { longRunning: not null, pagingInfo: not null }:
                    // Not supported yet
                    break;
                case { longRunning: null, pagingInfo: not null }:
                    WriteConveniencePageableMethod(clientMethod, convenienceMethod, pagingInfo, _client.Fields, async);
                    break;
                case { longRunning: not null, pagingInfo: null }:
                    WriteConvenienceLroMethod(clientMethod, convenienceMethod, _client.Fields, async);
                    break;
                default:
                    WriteConvenienceMethod(clientMethod, convenienceMethod, _client.Fields, async);
                    break;
            }
        }

        private void WriteDPGIdentificationComment() => _writer.Line($"// Data plane generated {(_client.IsSubClient ? "sub-client" : "client")}.");

        private void WriteClientFields()
        {
            foreach (var field in _client.Fields)
            {
                _writer.WriteField(field, declareInCurrentScope: false);
            }

            //TODO: make this a field??
            _writer
                .Line()
                .WriteXmlDocumentationSummary($"The HTTP pipeline for sending and receiving REST requests and responses.")
                .Line($"public virtual {Configuration.ApiTypes.HttpPipelineType} Pipeline => {_client.Fields.PipelineField.Name};");

            _writer.Line();
        }

        private void WriteConstructors()
        {
            foreach (var constructor in _client.SecondaryConstructors)
            {
                WriteSecondaryPublicConstructor(constructor);
            }

            foreach (var constructor in _client.PrimaryConstructors)
            {
                WritePrimaryPublicConstructor(constructor);
            }

            if (_client.IsSubClient)
            {
                WriteSubClientInternalConstructor(_client.SubClientInternalConstructor);
            }
        }

        private void WriteSecondaryPublicConstructor(ConstructorSignature signature)
        {
            _writer.WriteMethodDocumentation(signature);
            using (_writer.WriteMethodDeclaration(signature))
            {
            }
            _writer.Line();
        }

        private void WritePrimaryPublicConstructor(ConstructorSignature signature)
        {
            _writer.WriteMethodDocumentation(signature);
            using (_writer.WriteMethodDeclaration(signature))
            {
                _writer.WriteParametersValidation(signature.Parameters);
                _writer.Line();

                var clientOptionsParameter = signature.Parameters.Last(p => p.Type.EqualsIgnoreNullable(_client.ClientOptions.Type));
                if (Configuration.IsBranded)
                {
                    _writer.Line($"{_client.Fields.ClientDiagnosticsProperty.Name:I} = new {_client.Fields.ClientDiagnosticsProperty.Type}({clientOptionsParameter.Name:I}, true);");
                }

                FormattableString perCallPolicies = $"{typeof(Array)}.{nameof(Array.Empty)}<{Configuration.ApiTypes.HttpPipelinePolicyType}>()";
                FormattableString perRetryPolicies = $"{typeof(Array)}.{nameof(Array.Empty)}<{Configuration.ApiTypes.HttpPipelinePolicyType}>()";

                var credentialParameter = signature.Parameters.FirstOrDefault(p => p.Name == "credential");
                if (credentialParameter != null)
                {
                    var credentialField = _client.Fields.GetFieldByParameter(credentialParameter);
                    if (credentialField != null)
                    {
                        var fieldName = credentialField.Name;
                        _writer.Line($"{fieldName:I} = {credentialParameter.Name:I};");
                        if (credentialField.Type.Equals(Configuration.ApiTypes.KeyCredentialType))
                        {
                            var ctor = Configuration.IsBranded ? $"new {Configuration.ApiTypes.KeyCredentialPolicyType}" : $"{Configuration.ApiTypes.KeyCredentialPolicyType}.CreateHeaderApiKeyPolicy";
                            string prefixString = _client.Fields.AuthorizationApiKeyPrefixConstant != null ? $", {_client.Fields.AuthorizationApiKeyPrefixConstant.Name}" : "";
                            perRetryPolicies = $"new {Configuration.ApiTypes.HttpPipelinePolicyType}[] {{{ctor}({fieldName:I}, {_client.Fields.AuthorizationHeaderConstant!.Name}{prefixString})}}";
                        }
                        else if (credentialField.Type.Equals(typeof(TokenCredential)))
                        {
                            var ctor = Configuration.IsBranded ? $"new {Configuration.ApiTypes.BearerAuthenticationPolicyType}" : $"{Configuration.ApiTypes.BearerAuthenticationPolicyType}.CreateBearerAuthorizationPolicy";
                            perRetryPolicies = $"new {Configuration.ApiTypes.HttpPipelinePolicyType}[] {{{ctor}({fieldName:I}, {_client.Fields.ScopesConstant!.Name})}}";
                        }
                    }
                }

                _writer.Line(Configuration.ApiTypes.GetHttpPipelineClassifierString(_client.Fields.PipelineField.Name, clientOptionsParameter.Name, perCallPolicies, perRetryPolicies, $"{typeof(Array)}.{nameof(Array.Empty)}<{Configuration.ApiTypes.HttpPipelinePolicyType}>()"));

                foreach (var parameter in _client.Parameters)
                {
                    var field = _client.Fields.GetFieldByParameter(parameter);
                    if (field != null)
                    {
                        if (parameter.IsApiVersionParameter)
                        {
                            _writer.Line($"{field.Name:I} = {clientOptionsParameter.Name:I}.Version;");
                        }
                        else if (_client.ClientOptions.AdditionalParameters.Contains(parameter))
                        {
                            _writer.Line($"{field.Name:I} = {clientOptionsParameter.Name:I}.{parameter.Name.ToCleanName()};");
                        }
                        else
                        {
                            _writer.Line($"{field.Name:I} = {parameter.Name:I};");
                        }
                    }
                }
            }
            _writer.Line();
        }

        private void WriteSubClientInternalConstructor(ConstructorSignature signature)
        {
            _writer.WriteMethodDocumentation(signature);
            using (_writer.WriteMethodDeclaration(signature))
            {
                _writer.WriteParametersValidation(signature.Parameters);
                _writer.Line();

                foreach (var parameter in signature.Parameters)
                {
                    var field = _client.Fields.GetFieldByParameter(parameter);
                    if (field != null)
                    {
                        _writer.Line($"{field.Name:I} = {parameter.Name:I};");
                    }
                }
            }
            _writer.Line();
        }

        private void WriteConvenienceMethod(LowLevelClientMethod clientMethod, ConvenienceMethod convenienceMethod, ClientFields fields, bool async)
        {
            using (WriteConvenienceMethodDeclaration(_writer, convenienceMethod, fields, async))
            {
                var contextVariable = new CodeWriterDeclaration(KnownParameters.RequestContext.Name);

                var (parameterValues, converter) = convenienceMethod.GetParameterValues(contextVariable);

                // write whatever we need to convert the parameters
                converter(_writer);

                var response = new VariableReference(clientMethod.ProtocolMethodSignature.ReturnType!, Configuration.ApiTypes.ResponseParameterName);
                _writer
                    .Append($"{response.Type} {response.Declaration:D} = ")
                    .WriteMethodCall(clientMethod.ProtocolMethodSignature, parameterValues, async)
                    .LineRaw(";");

                var responseType = convenienceMethod.ResponseType;
                if (responseType is null)
                {
                    Return(response).Write(_writer);
                }
                else if (responseType is { IsFrameworkType: false, Implementation: SerializableObjectType { Serialization.Json: { } } serializableObjectType})
                {
                    Return(Extensible.RestOperations.GetTypedResponseFromModel(serializableObjectType, response)).Write(_writer);
                }
                else if (responseType is { IsFrameworkType: false, Implementation: EnumType enumType})
                {
                    Return(Extensible.RestOperations.GetTypedResponseFromEnum(enumType, response)).Write(_writer);
                }
                else if (TypeFactory.IsCollectionType(responseType))
                {
                    var firstResponseBodyType = clientMethod.ResponseBodyType!;
                    var serializationFormat =  SerializationBuilder.GetSerializationFormat(firstResponseBodyType, responseType);
                    var serialization = SerializationBuilder.BuildJsonSerialization(firstResponseBodyType, responseType, false, serializationFormat);
                    var value = new VariableReference(responseType, "value");

                    ((MethodBodyStatement)new[]
                    {
                        new DeclareVariableStatement(value.Type, value.Declaration, Default),
                        JsonSerializationMethodsBuilder.BuildDeserializationForMethods(serialization, async, value, Extensible.RestOperations.GetContentStream(response), false, null),
                        Return(Extensible.RestOperations.GetTypedResponseFromValue(value, response))
                    }).Write(_writer);
                }
                else if (responseType is { IsFrameworkType: true })
                {
                    Return(Extensible.RestOperations.GetTypedResponseFromBinaryData(responseType.FrameworkType, response, convenienceMethod.ResponseMediaTypes?.FirstOrDefault())).Write(_writer);
                }
            }
            _writer.Line();
        }

        private void WriteConvenienceLroMethod(LowLevelClientMethod clientMethod, ConvenienceMethod convenienceMethod, ClientFields fields, bool async)
        {
            using (WriteConvenienceMethodDeclaration(_writer, convenienceMethod, fields, async))
            {
                var contextVariable = new CodeWriterDeclaration(KnownParameters.RequestContext.Name);

                var (parameterValues, converter) = convenienceMethod.GetParameterValues(contextVariable);

                // write whatever we need to convert the parameters
                converter(_writer);

                var responseType = convenienceMethod.ResponseType;
                if (responseType == null)
                {
                    // return [await] protocolMethod(parameters...)[.ConfigureAwait(false)];
                    _writer
                        .Append($"return ")
                        .WriteMethodCall(clientMethod.ProtocolMethodSignature, parameterValues, async)
                        .LineRaw(";");
                }
                else
                {
                    // Operation<BinaryData> response = [await] protocolMethod(parameters...)[.ConfigureAwait(false)];
                    var responseVariable = new CodeWriterDeclaration(Configuration.ApiTypes.ResponseParameterName);
                    _writer
                        .Append($"{clientMethod.ProtocolMethodSignature.ReturnType} {responseVariable:D} = ")
                        .WriteMethodCall(clientMethod.ProtocolMethodSignature, parameterValues, async)
                        .LineRaw(";");
                    // return ProtocolOperationHelpers.Convert(response, r => responseType.FromResponse(r), ClientDiagnostics, scopeName);
                    var diagnostic = convenienceMethod.Diagnostic ?? clientMethod.ProtocolMethodDiagnostic;
                    _writer.Line($"return {typeof(ProtocolOperationHelpers)}.{nameof(ProtocolOperationHelpers.Convert)}({responseVariable:I}, {GetConversionMethodStatement(clientMethod.LongRunningResultRetrievalMethod, responseType)}, {fields.ClientDiagnosticsProperty.Name}, {diagnostic.ScopeName:L});");
                }
            }
            _writer.Line();
        }

        private FormattableString GetConversionMethodStatement(LongRunningResultRetrievalMethod? convertMethod, CSharpType responseType)
        {
            if (convertMethod is null)
            {
                return $"{responseType}.FromResponse";
            }
            return $"{convertMethod.MethodSignature.Name}";
        }

        private void WriteLroResultRetrievalMethod(LongRunningResultRetrievalMethod method)
        {
            using (_writer.WriteMethodDeclaration(method.MethodSignature))
            {
                _writer.Line($"var resultJsonElement = {typeof(JsonDocument)}.{nameof(JsonDocument.Parse)}(response.{nameof(Response.Content)}).{nameof(JsonDocument.RootElement)}.{nameof(JsonElement.GetProperty)}(\"{method.ResultPath}\");");
                _writer.Line($"return {method.ReturnType}.Deserialize{method.ReturnType.Name}(resultJsonElement);");
            }
        }

        private void WriteConveniencePageableMethod(LowLevelClientMethod clientMethod, ConvenienceMethod convenienceMethod, ProtocolMethodPaging pagingInfo, ClientFields fields, bool async)
        {
            _writer.WritePageable(convenienceMethod, clientMethod.RequestMethod, pagingInfo.NextPageMethod, fields.ClientDiagnosticsProperty, fields.PipelineField, clientMethod.ProtocolMethodDiagnostic.ScopeName, pagingInfo.ItemName, pagingInfo.NextLinkName, async);
        }

        private static void WriteProtocolPageableMethod(CodeWriter writer, LowLevelClientMethod clientMethod, ClientFields fields, ProtocolMethodPaging pagingInfo, bool async)
        {
            writer.WritePageable(clientMethod.ProtocolMethodSignature, typeof(BinaryData), null, clientMethod.RequestMethod, pagingInfo.NextPageMethod, fields.ClientDiagnosticsProperty, fields.PipelineField, clientMethod.ProtocolMethodDiagnostic.ScopeName, pagingInfo.ItemName, pagingInfo.NextLinkName, async);
        }

        private static void WriteProtocolPageableLroMethod(CodeWriter writer, LowLevelClientMethod clientMethod, ClientFields fields, ProtocolMethodPaging pagingInfo, OperationLongRunning longRunning, bool async)
        {
            writer.WriteLongRunningPageable(clientMethod.ProtocolMethodSignature, typeof(BinaryData), null, clientMethod.RequestMethod, pagingInfo.NextPageMethod, fields.ClientDiagnosticsProperty, fields.PipelineField, clientMethod.ProtocolMethodDiagnostic, longRunning.FinalStateVia, pagingInfo.ItemName, pagingInfo.NextLinkName, async);
        }

        private static void WriteProtocolLroMethod(CodeWriter writer, LowLevelClientMethod clientMethod, ClientFields fields, OperationLongRunning longRunning, bool async)
        {
            using (writer.WriteMethodDeclaration(clientMethod.ProtocolMethodSignature.WithAsync(async)))
            {
                writer.WriteParametersValidation(clientMethod.ProtocolMethodSignature.Parameters);
                var startMethod = clientMethod.RequestMethod;
                var finalStateVia = longRunning.FinalStateVia;
                var scopeName = clientMethod.ProtocolMethodDiagnostic.ScopeName;

                using (writer.WriteDiagnosticScope(clientMethod.ProtocolMethodDiagnostic, fields.ClientDiagnosticsProperty))
                {
                    var messageVariable = new CodeWriterDeclaration("message");
                    var processMessageParameters = (FormattableString)$"{fields.PipelineField.Name:I}, {messageVariable}, {fields.ClientDiagnosticsProperty.Name:I}, {scopeName:L}, {typeof(OperationFinalStateVia)}.{finalStateVia}, {KnownParameters.RequestContext.Name:I}, {KnownParameters.WaitForCompletion.Name:I}";

                    writer
                        .Line($"using {Configuration.ApiTypes.HttpMessageType} {messageVariable:D} = {RequestWriterHelpers.CreateRequestMethodName(startMethod.Name)}({startMethod.Parameters.GetIdentifiersFormattable()});")
                        .AppendRaw("return ")
                        .WriteMethodCall(async, clientMethod.ResponseBodyType != null ? LroProcessMessageMethodAsyncName : LroProcessMessageWithoutResponseValueMethodAsyncName, clientMethod.ResponseBodyType != null ? LroProcessMessageMethodName : LroProcessMessageWithoutResponseValueMethodName, processMessageParameters);
                }
            }
            writer.Line();
        }

        public static void WriteProtocolMethod(CodeWriter writer, LowLevelClientMethod clientMethod, ClientFields fields, bool async)
        {
            using (writer.WriteMethodDeclaration(clientMethod.ProtocolMethodSignature.WithAsync(async)))
            {
                writer.WriteParametersValidation(clientMethod.ProtocolMethodSignature.Parameters);
                var restMethod = clientMethod.RequestMethod;
                var headAsBoolean = restMethod.Request.HttpMethod == RequestMethod.Head && Configuration.HeadAsBoolean;

                if (clientMethod.ConditionHeaderFlag != RequestConditionHeaders.None && clientMethod.ConditionHeaderFlag != (RequestConditionHeaders.IfMatch | RequestConditionHeaders.IfNoneMatch | RequestConditionHeaders.IfModifiedSince | RequestConditionHeaders.IfUnmodifiedSince))
                {
                    writer.WriteRequestConditionParameterChecks(restMethod.Parameters, clientMethod.ConditionHeaderFlag);
                    writer.Line();
                }

                if (Configuration.IsBranded)
                {
                    using (writer.WriteDiagnosticScope(clientMethod.ProtocolMethodDiagnostic, fields.ClientDiagnosticsProperty))
                    {
                        writeStatements(writer, headAsBoolean, restMethod, fields, async);
                    }
                }
                else
                {
                    writeStatements(writer, headAsBoolean, restMethod, fields, async);
                }
            }
            writer.Line();

            static void writeStatements(CodeWriter writer, bool headAsBoolean, RestClientMethod restMethod, ClientFields fields, bool async)
            {
                var createMessageSignature = new MethodSignature(RequestWriterHelpers.CreateRequestMethodName(restMethod), null, null, Internal, null, null, restMethod.Parameters);
                if (headAsBoolean)
                {
                    writer.WriteMethodBodyStatement(new[]
                    {
<<<<<<< HEAD
                        MethodBodyStatement bodyStatement = new[]
                        {
                            Extensible.RestOperations.DeclareHttpMessage(createMessageSignature, out var message),
                            Extensible.RestOperations.InvokeServiceOperationCallAndReturnHeadAsBool(fields.PipelineField, message, fields.ClientDiagnosticsProperty, async)
                        };
                        bodyStatement.Write(writer);
                    }
                    else
                    {
                        MethodBodyStatement bodyStatement = Extensible.RestOperations.DeclareHttpMessage(createMessageSignature, out var message);
                        bodyStatement.Write(writer);
                        writer.WriteEnableHttpRedirectIfNecessary(restMethod, message);
                        Return(Extensible.RestOperations.InvokeServiceOperationCall(fields.PipelineField, message, async)).Write(writer);
                    }
=======
                            Extensible.RestOperations.DeclareHttpMessage(createMessageSignature, out var message),
                            Extensible.RestOperations.InvokeServiceOperationCallAndReturnHeadAsBool(fields.PipelineField, message, fields.ClientDiagnosticsProperty, async)
                        });
                }
                else
                {
                    writer.WriteMethodBodyStatement(Extensible.RestOperations.DeclareHttpMessage(createMessageSignature, out var message));
                    writer.WriteEnableHttpRedirectIfNecessary(restMethod, message);
                    writer.WriteMethodBodyStatement(Return(Extensible.RestOperations.InvokeServiceOperationCall(fields.PipelineField, message, async)));
>>>>>>> b8f92b9a
                }
            }
        }

        private void WriteSubClientFactoryMethod()
        {
            foreach (var field in _client.SubClients.Select(s => s.FactoryMethod?.CachingField))
            {
                if (field != null)
                {
                    _writer.WriteField(field);
                }
            }

            _writer.Line();

            foreach (var (methodSignature, field, constructorCallParameters) in _client.SubClients.Select(s => s.FactoryMethod).WhereNotNull())
            {
                _writer.WriteMethodDocumentation(methodSignature);
                using (_writer.WriteMethodDeclaration(methodSignature))
                {
                    _writer.WriteParametersValidation(methodSignature.Parameters);
                    _writer.Line();

                    var references = constructorCallParameters
                        .Select(p => _client.Fields.GetFieldByParameter(p) ?? (Reference)p)
                        .ToArray();

                    if (field != null)
                    {
                        _writer
                            .Append($"return {typeof(Volatile)}.{nameof(Volatile.Read)}(ref {field.Name})")
                            .Append($" ?? {typeof(Interlocked)}.{nameof(Interlocked.CompareExchange)}(ref {field.Name}, new {methodSignature.ReturnType}({references.GetIdentifiersFormattable()}), null)")
                            .Line($" ?? {field.Name};");
                    }
                    else
                    {
                        _writer.Line($"return new {methodSignature.ReturnType}({references.GetIdentifiersFormattable()});");
                    }
                }
                _writer.Line();
            }
        }

        public static void WriteRequestCreationMethod(CodeWriter writer, RestClientMethod restMethod, ClientFields fields)
        {
            RequestWriterHelpers.WriteRequestCreation(writer, restMethod, "internal", fields, restMethod.ResponseClassifierType.Name, false);
        }

        public static void WriteResponseClassifierMethod(CodeWriter writer, IEnumerable<ResponseClassifierType> responseClassifierTypes)
        {
            foreach ((string name, StatusCodes[] statusCodes) in responseClassifierTypes.Distinct())
            {
                WriteResponseClassifier(writer, name, statusCodes);
            }
        }

        private static void WriteResponseClassifier(CodeWriter writer, string responseClassifierTypeName, StatusCodes[] statusCodes)
        {
            var hasStatusCodeRanges = statusCodes.Any(statusCode => statusCode.Family != null);
            if (hasStatusCodeRanges)
            {
                // After fixing https://github.com/Azure/autorest.csharp/issues/2018 issue remove "hasStatusCodeRanges" condition and this class
                using (writer.Scope($"private sealed class {responseClassifierTypeName}Override : {Configuration.ApiTypes.ResponseClassifierType}"))
                {
                    if (Configuration.IsBranded)
                    {
                        using (writer.Scope($"public override bool {Configuration.ApiTypes.ResponseClassifierIsErrorResponseName}({Configuration.ApiTypes.HttpMessageType} message)"))
                        {
                            using (writer.Scope($"return message.{Configuration.ApiTypes.HttpMessageResponseName}.{Configuration.ApiTypes.HttpMessageResponseStatusName} switch", end: "};"))
                            {
                                foreach (var statusCode in statusCodes)
                                {
                                    writer.Line($">= {statusCode.Family * 100:L} and < {statusCode.Family * 100 + 100:L} => false,");
                                }

                                writer.LineRaw("_ => true");
                            }
                        }
                    }
                    else
                    {
                        using (writer.Scope($"public override bool {Configuration.ApiTypes.ResponseClassifierIsErrorResponseName}({Configuration.ApiTypes.HttpMessageType} message, out bool isError)"))
                        {
                            writer.Line($"isError = false;");
                            using (writer.Scope($"if (message.Response is null)"))
                            {
                                writer.Line($"return false;");
                            }
                            using (writer.Scope($"isError = message.{Configuration.ApiTypes.HttpMessageResponseName}.{Configuration.ApiTypes.HttpMessageResponseStatusName} switch", end: "};"))
                            {
                                foreach (var statusCode in statusCodes)
                                {
                                    writer.Line($">= {statusCode.Family * 100:L} and < {statusCode.Family * 100 + 100:L} => false,");
                                }

                                writer.LineRaw("_ => true");
                            }
                            writer.Line($"return true;");
                        }
                        writer.Line();
                        using (writer.Scope($"public override bool {Configuration.ApiTypes.ResponseClassifierIsErrorResponseName}({Configuration.ApiTypes.HttpMessageType} message, {typeof(Exception)} exception, out bool isRetriable)"))
                        {
                            writer.Line($"isRetriable = false;");
                            writer.Line($"return false;");
                        }
                    }
                }
                writer.Line();
            }

            writer.Line($"private static {Configuration.ApiTypes.ResponseClassifierType} _{responseClassifierTypeName.FirstCharToLowerCase()};");
            if (hasStatusCodeRanges)
            {
                writer.Append($"private static {Configuration.ApiTypes.ResponseClassifierType} {responseClassifierTypeName} => _{responseClassifierTypeName.FirstCharToLowerCase()} ??= new ");
                writer.Line($"{responseClassifierTypeName}Override();");
            }
            else
            {
                if (Configuration.IsBranded)
                {
                    writer.Append($"private static {Configuration.ApiTypes.ResponseClassifierType} {responseClassifierTypeName} => _{responseClassifierTypeName.FirstCharToLowerCase()} ??= new ");
                    writer.Append($"{Configuration.ApiTypes.StatusCodeClassifierType}(");
                    writeStatusCodes(writer, statusCodes);
                }
                else
                {
                    writer.Append($"private static {Configuration.ApiTypes.ResponseClassifierType} {responseClassifierTypeName} => _{responseClassifierTypeName.FirstCharToLowerCase()} ??= ");
                    writer.Append($"{Configuration.ApiTypes.StatusCodeClassifierType}.Create(");
                    writeStatusCodes(writer, statusCodes);
                }
            }

            static void writeStatusCodes(CodeWriter writer, StatusCodes[] statusCodes)
            {
                writer.Append($"stackalloc ushort[]{{");
                foreach (var statusCode in statusCodes)
                {
                    if (statusCode.Code != null)
                    {
                        writer.Append($"{statusCode.Code}, ");
                    }
                }
                writer.RemoveTrailingComma();
                writer.Line($"}});");
            }
        }

        private void WriteProtocolMethodDocumentationWithExternalXmlDoc(LowLevelClientMethod clientMethod, bool isAsync)
        {
            var methodSignature = clientMethod.ProtocolMethodSignature.WithAsync(isAsync);

            WriteConvenienceMethodOmitReasonIfNecessary(clientMethod.ConvenienceMethodOmittingMessage);

            WriteMethodDocumentation(_writer, methodSignature, clientMethod, isAsync);

            WriteSampleRefsIfNecessary(methodSignature, isAsync);
        }

        private void WriteConvenienceMethodOmitReasonIfNecessary(ConvenienceMethodOmittingMessage? message)
        {
            // TODO -- create wiki links to provide guidance here: https://github.com/Azure/autorest.csharp/issues/3624
            if (message == null)
                return;

            _writer.Line($"// {message.Message}");
        }

        private void WriteConvenienceMethodDocumentationWithExternalXmlDoc(ConvenienceMethod convenienceMethod, bool isAsync)
        {
            var methodSignature = convenienceMethod.Signature.WithAsync(isAsync);

            _writer.WriteMethodDocumentation(methodSignature);
            _writer.WriteXmlDocumentation("remarks", methodSignature.DescriptionText);

            WriteSampleRefsIfNecessary(methodSignature, isAsync);
        }

        private void WriteSampleRefsIfNecessary(MethodSignature methodSignature, bool isAsync)
        {
            var sampleProvider = _library.GetSampleForClient(_client);
            // do not write this part when there is no sample provider
            if (sampleProvider == null)
                return;

            var samples = sampleProvider.GetSampleInformation(methodSignature, isAsync).ToArray();
            // do not write this part when there is no sample for this method
            if (!samples.Any())
            {
                return;
            }

            _writer.WriteXmlDocumentationInclude(XmlDocWriter.Filename, methodSignature, out var memberId);
            _xmlDocWriter.AddMember(memberId);
            _xmlDocWriter.AddExamples(samples);
        }

        private static void WriteProtocolMethodDocumentation(CodeWriter writer, LowLevelClientMethod clientMethod, bool isAsync)
        {
            var methodSignature = clientMethod.ProtocolMethodSignature.WithAsync(isAsync);
            WriteMethodDocumentation(writer, methodSignature, clientMethod, isAsync);
        }

        private static IDisposable WriteConvenienceMethodDeclaration(CodeWriter writer, ConvenienceMethod convenienceMethod, ClientFields fields, bool async)
        {
            var methodSignature = convenienceMethod.Signature.WithAsync(async);
            var scope = writer.WriteMethodDeclaration(methodSignature);
            writer.WriteParametersValidation(methodSignature.Parameters);

            if (convenienceMethod.Diagnostic != null)
            {
                var diagnosticScope = writer.WriteDiagnosticScope(convenienceMethod.Diagnostic, fields.ClientDiagnosticsProperty);
                return Disposable.Create(() =>
                {
                    diagnosticScope.Dispose();
                    scope.Dispose();
                });
            }

            return scope;
        }

        private void WriteCancellationTokenToRequestContextMethod()
        {
            var defaultRequestContext = new CodeWriterDeclaration("DefaultRequestContext");
            _writer.Line($"private static {Configuration.ApiTypes.RequestContextType} {defaultRequestContext:D} = new {Configuration.ApiTypes.RequestContextType}();");

            var methodSignature = new MethodSignature("FromCancellationToken", null, null, Internal | Static, Configuration.ApiTypes.RequestContextType, null, new List<Parameter> { KnownParameters.CancellationTokenParameter });
            using (_writer.WriteMethodDeclaration(methodSignature))
            {
                using (_writer.Scope($"if (!{KnownParameters.CancellationTokenParameter.Name}.{nameof(CancellationToken.CanBeCanceled)})"))
                {
                    _writer.Line($"return {defaultRequestContext:I};");
                }

                _writer.Line().Line($"return new {Configuration.ApiTypes.RequestContextType}() {{ CancellationToken = {KnownParameters.CancellationTokenParameter.Name} }};");
            }
            _writer.Line();
        }

        private static FormattableString BuildProtocolMethodSummary(MethodSignature methodSignature, LowLevelClientMethod clientMethod, bool async)
        {
            List<FormattableString> lines = new()
            {
                $"[Protocol Method] {methodSignature.SummaryText}",
                $"<list type=\"bullet\">",
                $"<item>",
                $"<description>",
                $"This <see href=\"https://github.com/Azure/azure-sdk-for-net/blob/main/sdk/core/Azure.Core/samples/ProtocolMethods.md\">protocol method</see> allows explicit creation of the request and processing of the response for advanced scenarios.",
                $"</description>",
                $"</item>"
            };
            // we only append the relative convenience method information when the convenience method is public
            if (clientMethod.ShouldGenerateConvenienceMethodRef())
            {
                var convenienceDocRef = clientMethod.ConvenienceMethod!.Signature.WithAsync(async).GetCRef();
                lines.AddRange(new FormattableString[]
                {
                    $"<item>",
                    $"<description>",
                    $"Please try the simpler {convenienceDocRef:C} convenience overload with strongly typed models first.",
                    $"</description>",
                    $"</item>"
                });
            }
            lines.Add($"</list>");
            return lines.Join(Environment.NewLine);
        }

        private static void WriteMethodDocumentation(CodeWriter codeWriter, MethodSignature methodSignature, LowLevelClientMethod clientMethod, bool async)
        {
            codeWriter.WriteMethodDocumentation(methodSignature, BuildProtocolMethodSummary(methodSignature, clientMethod, async));
            codeWriter.WriteXmlDocumentationException(Configuration.ApiTypes.RequestFailedExceptionType, $"Service returned a non-success status code.");

            if (methodSignature.ReturnType == null)
            {
                return;
            }

            if (!methodSignature.ReturnType.IsFrameworkType)
            {
                throw new InvalidOperationException($"Xml documentation generation is supported only for protocol methods. {methodSignature.ReturnType} can't be a return type of a protocol method.");
            }

            var returnType = methodSignature.ReturnType;

            FormattableString text;
            if (clientMethod.PagingInfo != null && clientMethod.LongRunning != null)
            {
                CSharpType pageableType = methodSignature.Modifiers.HasFlag(Async) ? typeof(AsyncPageable<>) : typeof(Pageable<>);
                text = $"The {typeof(Operation<>):C} from the service that will contain a {pageableType:C} containing a list of {typeof(BinaryData):C} objects once the asynchronous operation on the service has completed. Details of the body schema for the operation's final value are in the Remarks section below.";
            }
            else if (clientMethod.PagingInfo != null)
            {
                text = $"The {returnType.GetGenericTypeDefinition():C} from the service containing a list of {returnType.Arguments[0]:C} objects. Details of the body schema for each item in the collection are in the Remarks section below.";
            }
            else if (clientMethod.LongRunning != null)
            {
                text = $"The {typeof(Operation):C} representing an asynchronous operation on the service.";
            }
            else if (returnType.EqualsIgnoreNullable(Configuration.ApiTypes.GetTaskOfResponse()) || returnType.EqualsIgnoreNullable(Configuration.ApiTypes.ResponseType))
            {
                text = $"The response returned from the service.";
            }
            else if (returnType.EqualsIgnoreNullable(Configuration.ApiTypes.GetTaskOfResponse(typeof(bool))) || returnType.EqualsIgnoreNullable(Configuration.ApiTypes.GetResponseOfT<bool>()))
            {
                text = $"The response returned from the service.";
            }
            else
            {
                throw new InvalidOperationException($"Xml documentation generation for return type {methodSignature.ReturnType} is not supported!");
            }

            codeWriter.WriteXmlDocumentationReturns(text);
        }

        public override string ToString() => _writer.ToString();
    }
}<|MERGE_RESOLUTION|>--- conflicted
+++ resolved
@@ -317,15 +317,15 @@
                 var responseType = convenienceMethod.ResponseType;
                 if (responseType is null)
                 {
-                    Return(response).Write(_writer);
+                    _writer.WriteMethodBodyStatement(Return(response));
                 }
                 else if (responseType is { IsFrameworkType: false, Implementation: SerializableObjectType { Serialization.Json: { } } serializableObjectType})
                 {
-                    Return(Extensible.RestOperations.GetTypedResponseFromModel(serializableObjectType, response)).Write(_writer);
+                    _writer.WriteMethodBodyStatement(Return(Extensible.RestOperations.GetTypedResponseFromModel(serializableObjectType, response)));
                 }
                 else if (responseType is { IsFrameworkType: false, Implementation: EnumType enumType})
                 {
-                    Return(Extensible.RestOperations.GetTypedResponseFromEnum(enumType, response)).Write(_writer);
+                    _writer.WriteMethodBodyStatement(Return(Extensible.RestOperations.GetTypedResponseFromEnum(enumType, response)));
                 }
                 else if (TypeFactory.IsCollectionType(responseType))
                 {
@@ -334,16 +334,16 @@
                     var serialization = SerializationBuilder.BuildJsonSerialization(firstResponseBodyType, responseType, false, serializationFormat);
                     var value = new VariableReference(responseType, "value");
 
-                    ((MethodBodyStatement)new[]
+                    _writer.WriteMethodBodyStatement(new[]
                     {
                         new DeclareVariableStatement(value.Type, value.Declaration, Default),
                         JsonSerializationMethodsBuilder.BuildDeserializationForMethods(serialization, async, value, Extensible.RestOperations.GetContentStream(response), false, null),
                         Return(Extensible.RestOperations.GetTypedResponseFromValue(value, response))
-                    }).Write(_writer);
+                    });
                 }
                 else if (responseType is { IsFrameworkType: true })
                 {
-                    Return(Extensible.RestOperations.GetTypedResponseFromBinaryData(responseType.FrameworkType, response, convenienceMethod.ResponseMediaTypes?.FirstOrDefault())).Write(_writer);
+                    _writer.WriteMethodBodyStatement(Return(Extensible.RestOperations.GetTypedResponseFromBinaryData(responseType.FrameworkType, response, convenienceMethod.ResponseMediaTypes?.FirstOrDefault())));
                 }
             }
             _writer.Line();
@@ -476,22 +476,6 @@
                 {
                     writer.WriteMethodBodyStatement(new[]
                     {
-<<<<<<< HEAD
-                        MethodBodyStatement bodyStatement = new[]
-                        {
-                            Extensible.RestOperations.DeclareHttpMessage(createMessageSignature, out var message),
-                            Extensible.RestOperations.InvokeServiceOperationCallAndReturnHeadAsBool(fields.PipelineField, message, fields.ClientDiagnosticsProperty, async)
-                        };
-                        bodyStatement.Write(writer);
-                    }
-                    else
-                    {
-                        MethodBodyStatement bodyStatement = Extensible.RestOperations.DeclareHttpMessage(createMessageSignature, out var message);
-                        bodyStatement.Write(writer);
-                        writer.WriteEnableHttpRedirectIfNecessary(restMethod, message);
-                        Return(Extensible.RestOperations.InvokeServiceOperationCall(fields.PipelineField, message, async)).Write(writer);
-                    }
-=======
                             Extensible.RestOperations.DeclareHttpMessage(createMessageSignature, out var message),
                             Extensible.RestOperations.InvokeServiceOperationCallAndReturnHeadAsBool(fields.PipelineField, message, fields.ClientDiagnosticsProperty, async)
                         });
@@ -501,7 +485,6 @@
                     writer.WriteMethodBodyStatement(Extensible.RestOperations.DeclareHttpMessage(createMessageSignature, out var message));
                     writer.WriteEnableHttpRedirectIfNecessary(restMethod, message);
                     writer.WriteMethodBodyStatement(Return(Extensible.RestOperations.InvokeServiceOperationCall(fields.PipelineField, message, async)));
->>>>>>> b8f92b9a
                 }
             }
         }
