--- conflicted
+++ resolved
@@ -6,11 +6,9 @@
 using System.Linq;
 using System.Text;
 using System.Threading;
+using System.Threading.Tasks;
 using AutoRest.CSharp.Common.Generation.Writers;
-<<<<<<< HEAD
 using AutoRest.CSharp.Common.Input;
-=======
->>>>>>> 85df67e2
 using AutoRest.CSharp.Common.Output.Models;
 using AutoRest.CSharp.Generation.Types;
 using AutoRest.CSharp.Input;
@@ -56,29 +54,24 @@
                     WriteClientFields(writer, client);
                     WriteConstructors(writer, client);
 
-                    var exampleComposer = new LowLevelExampleComposer(client, context);
+                    var exampleComposer = new LowLevelExampleComposer(client);
                     foreach (var clientMethod in client.ClientMethods)
                     {
                         var longRunning = clientMethod.LongRunning;
                         if (longRunning != null)
                         {
-<<<<<<< HEAD
-                            WriteLongRunningOperationMethod(writer, clientMethod, client.Fields, longRunning, true);
-                            WriteLongRunningOperationMethod(writer, clientMethod, client.Fields, longRunning, false);
-=======
-                            WriteLongRunningOperationMethod(writer, clientMethod, client.Fields, true, exampleComposer, context);
-                            WriteLongRunningOperationMethod(writer, clientMethod, client.Fields, false, exampleComposer, context);
->>>>>>> 85df67e2
+                            WriteLongRunningOperationMethod(writer, clientMethod, client.Fields, longRunning, exampleComposer, true);
+                            WriteLongRunningOperationMethod(writer, clientMethod, client.Fields, longRunning, exampleComposer, false);
                         }
                         else if (clientMethod.PagingInfo != null)
                         {
-                            WritePagingMethod(writer, clientMethod, client.Fields, true, exampleComposer, context);
-                            WritePagingMethod(writer, clientMethod, client.Fields, false, exampleComposer, context);
+                            WritePagingMethod(writer, clientMethod, client.Fields, exampleComposer, true);
+                            WritePagingMethod(writer, clientMethod, client.Fields, exampleComposer, false);
                         }
                         else
                         {
-                            WriteClientMethod(writer, clientMethod, client.Fields, true, exampleComposer, context);
-                            WriteClientMethod(writer, clientMethod, client.Fields, false, exampleComposer, context);
+                            WriteClientMethod(writer, clientMethod, client.Fields, exampleComposer, true);
+                            WriteClientMethod(writer, clientMethod, client.Fields, exampleComposer, false);
                         }
                     }
 
@@ -220,9 +213,9 @@
             writer.Line();
         }
 
-        public static void WriteClientMethod(CodeWriter writer, LowLevelClientMethod clientMethod, ClientFields fields, bool async, LowLevelExampleComposer exampleComposer, BuildContext<LowLevelOutputLibrary> context)
-        {
-            using (WriteClientMethodDeclaration(writer, clientMethod, async, exampleComposer, context))
+        public static void WriteClientMethod(CodeWriter writer, LowLevelClientMethod clientMethod, ClientFields fields, LowLevelExampleComposer exampleComposer, bool async)
+        {
+            using (WriteClientMethodDeclaration(writer, clientMethod, exampleComposer, async))
             {
                 WriteClientMethodBody(writer, clientMethod, fields, async);
             }
@@ -272,11 +265,11 @@
             writer.Line();
         }
 
-        public static void WritePagingMethod(CodeWriter writer, LowLevelClientMethod clientMethod, ClientFields fields, bool async, LowLevelExampleComposer exampleComposer, BuildContext<LowLevelOutputLibrary> context)
+        public static void WritePagingMethod(CodeWriter writer, LowLevelClientMethod clientMethod, ClientFields fields, LowLevelExampleComposer exampleComposer, bool async)
         {
             MethodSignature privateMethodSignature = PreparePrivatePagingMethodSignature(clientMethod, async);
 
-            using (WriteClientMethodDeclaration(writer, clientMethod, async, exampleComposer, context))
+            using (WriteClientMethodDeclaration(writer, clientMethod, exampleComposer, async))
             {
                 writer.Line($"return {privateMethodSignature.Name}({clientMethod.Diagnostic.ScopeName:L}, {clientMethod.Signature.Parameters.GetIdentifiersFormattable()});");
             }
@@ -301,7 +294,6 @@
                     .Prepend(ScopeNameParameter).ToArray()
             }).WithAsync(async);
         }
-
 
         private static void WritePagingPrivateMethod(CodeWriter writer, LowLevelClientMethod clientMethod, ClientFields fields, MethodSignature privateMethodSignature, bool async)
         {
@@ -372,65 +364,46 @@
             }
             else
             {
-<<<<<<< HEAD
-                var startMethod = clientMethod.RequestMethod;
-                var finalStateVia = longRunning.FinalStateVia;
-                var scopeName = clientMethod.Diagnostic.ScopeName;
-=======
-                WriteNonPageableLongRunningOperationMethod(writer, clientMethod, fields, async);
-            }
->>>>>>> 85df67e2
-
-            writer.Line();
-        }
-
-<<<<<<< HEAD
-                        writer
-                            .Line($"using {typeof(HttpMessage)} {messageVariable:D} = {RequestWriterHelpers.CreateRequestMethodName(startMethod.Name)}({startMethod.Parameters.GetIdentifiersFormattable()});")
-                            .AppendRaw("return ")
-                            .WriteMethodCall(async, clientMethod.ResponseBodyType != null ? LroProcessMessageMethodAsyncName : LroProcessMessageWithoutResponseValueMethodAsyncName, clientMethod.ResponseBodyType != null ? LroProcessMessageMethodName : LroProcessMessageWithoutResponseValueMethodName, processMessageParameters);
-                    }
-                }
-=======
-        public static void WriteLongRunningOperationMethod(CodeWriter writer, LowLevelClientMethod clientMethod, ClientFields fields, bool async, LowLevelExampleComposer exampleComposer, BuildContext<LowLevelOutputLibrary> context)
+                WriteNonPageableLongRunningOperationMethod(writer, clientMethod, fields, longRunning, async);
+            }
+
+            writer.Line();
+        }
+
+        public static void WriteLongRunningOperationMethod(CodeWriter writer, LowLevelClientMethod clientMethod, ClientFields fields, OperationLongRunning longRunning, LowLevelExampleComposer exampleComposer, bool async)
         {
             var pagingInfo = clientMethod.PagingInfo;
             var nextPageMethod = pagingInfo?.NextPageMethod;
 
             if (pagingInfo != null && nextPageMethod != null)
             {
-                WritePageableLongRunningOperationMethod(writer, clientMethod, fields, pagingInfo, nextPageMethod, async, exampleComposer, context);
+                WritePageableLongRunningOperationMethod(writer, clientMethod, fields, pagingInfo, nextPageMethod, longRunning, exampleComposer, async);
             }
             else
             {
-                WriteNonPageableLongRunningOperationMethod(writer, clientMethod, fields, async, exampleComposer, context);
->>>>>>> 85df67e2
-            }
-
-            writer.Line();
-        }
-
-<<<<<<< HEAD
-        public static void WritePageableLongRunningOperationMethod(CodeWriter writer, LowLevelClientMethod clientMethod, ClientFields fields, LowLevelPagingInfo pagingInfo, RestClientMethod nextPageMethod, OperationLongRunning longRunning, bool async)
-=======
-        private static void WriteNonPageableLongRunningOperationMethod(CodeWriter writer, LowLevelClientMethod clientMethod, ClientFields fields, bool async)
+                WriteNonPageableLongRunningOperationMethod(writer, clientMethod, fields, longRunning, exampleComposer, async);
+            }
+
+            writer.Line();
+        }
+
+        private static void WriteNonPageableLongRunningOperationMethod(CodeWriter writer, LowLevelClientMethod clientMethod, ClientFields fields, OperationLongRunning longRunning, bool async)
         {
             using (WriteClientMethodDeclaration(writer, clientMethod, async))
             {
-                WriteNonPageableLongRunningOperationMethodBody(writer, clientMethod, fields, async);
-            }
-        }
-
-        private static void WriteNonPageableLongRunningOperationMethod(CodeWriter writer, LowLevelClientMethod clientMethod, ClientFields fields, bool async, LowLevelExampleComposer exampleComposer, BuildContext<LowLevelOutputLibrary> context)
-        {
-            using (WriteClientMethodDeclaration(writer, clientMethod, async, exampleComposer, context))
-            {
-                WriteNonPageableLongRunningOperationMethodBody(writer, clientMethod, fields, async);
-            }
-        }
-
-        private static void WriteNonPageableLongRunningOperationMethodBody(CodeWriter writer, LowLevelClientMethod clientMethod, ClientFields fields, bool async)
->>>>>>> 85df67e2
+                WriteNonPageableLongRunningOperationMethodBody(writer, clientMethod, fields, longRunning, async);
+            }
+        }
+
+        private static void WriteNonPageableLongRunningOperationMethod(CodeWriter writer, LowLevelClientMethod clientMethod, ClientFields fields, OperationLongRunning longRunning, LowLevelExampleComposer exampleComposer, bool async)
+        {
+            using (WriteClientMethodDeclaration(writer, clientMethod, exampleComposer, async))
+            {
+                WriteNonPageableLongRunningOperationMethodBody(writer, clientMethod, fields, longRunning, async);
+            }
+        }
+
+        private static void WriteNonPageableLongRunningOperationMethodBody(CodeWriter writer, LowLevelClientMethod clientMethod, ClientFields fields, OperationLongRunning longRunning, bool async)
         {
             var startMethod = clientMethod.RequestMethod;
             var finalStateVia = longRunning.FinalStateVia;
@@ -444,30 +417,30 @@
                 writer
                     .Line($"using {typeof(HttpMessage)} {messageVariable:D} = {RequestWriterHelpers.CreateRequestMethodName(startMethod.Name)}({startMethod.Parameters.GetIdentifiersFormattable()});")
                     .AppendRaw("return ")
-                    .WriteMethodCall(async, clientMethod.OperationSchemas.ResponseBodySchema != null ? LroProcessMessageMethodAsyncName : LroProcessMessageWithoutResponseValueMethodAsyncName, clientMethod.OperationSchemas.ResponseBodySchema != null ? LroProcessMessageMethodName : LroProcessMessageWithoutResponseValueMethodName, processMessageParameters);
-            }
-        }
-
-        public static void WritePageableLongRunningOperationMethod(CodeWriter writer, LowLevelClientMethod clientMethod, ClientFields fields, LowLevelPagingInfo pagingInfo, RestClientMethod nextPageMethod, bool async)
+                    .WriteMethodCall(async, clientMethod.ResponseBodyType != null ? LroProcessMessageMethodAsyncName : LroProcessMessageWithoutResponseValueMethodAsyncName, clientMethod.ResponseBodyType != null ? LroProcessMessageMethodName : LroProcessMessageWithoutResponseValueMethodName, processMessageParameters);
+            }
+        }
+
+        public static void WritePageableLongRunningOperationMethod(CodeWriter writer, LowLevelClientMethod clientMethod, ClientFields fields, LowLevelPagingInfo pagingInfo, RestClientMethod nextPageMethod, OperationLongRunning longRunning, bool async)
         {
             using (WriteClientMethodDeclaration(writer, clientMethod, async))
             {
-                WritePageableLongRunningOperationMethodBody(writer, clientMethod, fields, pagingInfo, nextPageMethod, async);
-            }
-        }
-
-        public static void WritePageableLongRunningOperationMethod(CodeWriter writer, LowLevelClientMethod clientMethod, ClientFields fields, LowLevelPagingInfo pagingInfo, RestClientMethod nextPageMethod, bool async, LowLevelExampleComposer exampleComposer, BuildContext<LowLevelOutputLibrary> context)
-        {
-            using (WriteClientMethodDeclaration(writer, clientMethod, async, exampleComposer, context))
-            {
-                WritePageableLongRunningOperationMethodBody(writer, clientMethod, fields, pagingInfo, nextPageMethod, async);
-            }
-        }
-
-        private static void WritePageableLongRunningOperationMethodBody(CodeWriter writer, LowLevelClientMethod clientMethod, ClientFields fields, LowLevelPagingInfo pagingInfo, RestClientMethod nextPageMethod, bool async)
+                WritePageableLongRunningOperationMethodBody(writer, clientMethod, fields, pagingInfo, nextPageMethod, longRunning, async);
+            }
+        }
+
+        public static void WritePageableLongRunningOperationMethod(CodeWriter writer, LowLevelClientMethod clientMethod, ClientFields fields, LowLevelPagingInfo pagingInfo, RestClientMethod nextPageMethod, OperationLongRunning longRunning, LowLevelExampleComposer exampleComposer, bool async)
+        {
+            using (WriteClientMethodDeclaration(writer, clientMethod, exampleComposer, async))
+            {
+                WritePageableLongRunningOperationMethodBody(writer, clientMethod, fields, pagingInfo, nextPageMethod, longRunning, async);
+            }
+        }
+
+        private static void WritePageableLongRunningOperationMethodBody(CodeWriter writer, LowLevelClientMethod clientMethod, ClientFields fields, LowLevelPagingInfo pagingInfo, RestClientMethod nextPageMethod, OperationLongRunning longRunning, bool async)
         {
             var startMethod = clientMethod.RequestMethod;
-            var finalStateVia = startMethod.Operation.LongRunningFinalStateVia;
+            var finalStateVia = longRunning.FinalStateVia;
             var scopeName = clientMethod.Diagnostic.ScopeName;
 
             var createEnumerableMethodSignature = new MethodSignature("CreateEnumerable", null, null, None, typeof(IEnumerable<Page<BinaryData>>), null, new[] { ResponseParameter, NextLinkParameter, PageSizeHintParameter }).WithAsync(async);
@@ -481,7 +454,7 @@
                 writer
                     .Line($"using {typeof(HttpMessage)} {messageVariable:D} = {RequestWriterHelpers.CreateRequestMethodName(startMethod.Name)}({startMethod.Parameters.GetIdentifiersFormattable()});")
                     .AppendRaw("return ")
-                    .WriteMethodCall(async, clientMethod.OperationSchemas.ResponseBodySchema != null ? LroProcessMessageMethodAsyncName : LroProcessMessageWithoutResponseValueMethodAsyncName, clientMethod.OperationSchemas.ResponseBodySchema != null ? LroProcessMessageMethodName : LroProcessMessageWithoutResponseValueMethodName, processMessageParameters);
+                    .WriteMethodCall(async, clientMethod.ResponseBodyType != null ? LroProcessMessageMethodAsyncName : LroProcessMessageWithoutResponseValueMethodAsyncName, clientMethod.ResponseBodyType != null ? LroProcessMessageMethodName : LroProcessMessageWithoutResponseValueMethodName, processMessageParameters);
             }
 
             using (writer.Line().WriteMethodDeclaration(createEnumerableMethodSignature with { Name = createEnumerableMethod.ActualName }))
@@ -494,15 +467,9 @@
                 using (writer.Scope($"if ({NextLinkParameter.Name} == null)"))
                 {
                     writer
-<<<<<<< HEAD
-                        .Line($"using {typeof(HttpMessage)} {messageVariable:D} = {RequestWriterHelpers.CreateRequestMethodName(startMethod.Name)}({startMethod.Parameters.GetIdentifiersFormattable()});")
-                        .AppendRaw("return ")
-                        .WriteMethodCall(async, clientMethod.ResponseBodyType != null ? LroProcessMessageMethodAsyncName : LroProcessMessageWithoutResponseValueMethodAsyncName, clientMethod.ResponseBodyType != null ? LroProcessMessageMethodName : LroProcessMessageWithoutResponseValueMethodName, processMessageParameters);
-=======
                         .Line($"{pageVariable} = {typeof(LowLevelPageableHelpers)}.{nameof(LowLevelPageableHelpers.BuildPageForResponse)}(response, {pagingInfo.ItemName:L}, {pagingInfo.NextLinkName:L});")
                         .Line($"{NextLinkParameter.Name} = {pageVariable}.{nameof(Page<BinaryData>.ContinuationToken)};")
                         .Line($"yield return {pageVariable};");
->>>>>>> 85df67e2
                 }
 
                 using (writer.Scope($"while (!string.IsNullOrEmpty({NextLinkParameter.Name}))"))
@@ -633,23 +600,21 @@
             return scope;
         }
 
-<<<<<<< HEAD
-        private static void WriteMethodDocumentation(CodeWriter codeWriter, MethodSignature methodSignature, LowLevelClientMethod clientMethod, bool hasResponseRemarks)
-=======
-        private static CodeWriter.CodeWriterScope WriteClientMethodDeclaration(CodeWriter writer, LowLevelClientMethod clientMethod, bool async, LowLevelExampleComposer exampleComposer, BuildContext<LowLevelOutputLibrary> context)
+        private static CodeWriter.CodeWriterScope WriteClientMethodDeclaration(CodeWriter writer, LowLevelClientMethod clientMethod, LowLevelExampleComposer exampleComposer, bool async)
         {
             var methodSignature = clientMethod.Signature.WithAsync(async);
 
-            WriteMethodDocumentation(writer, methodSignature, clientMethod);
+            var remarks = CreateSchemaDocumentationRemarks(clientMethod, out var hasRequestRemarks, out var hasResponseRemarks);
+            WriteMethodDocumentation(writer, methodSignature, clientMethod, hasResponseRemarks);
             writer.WriteXmlDocumentation("example", exampleComposer.Compose(clientMethod, async));
-            WriteSchemaDocumentationRemarks(writer, methodSignature, clientMethod);
+            WriteDocumentationRemarks(writer, clientMethod, methodSignature, remarks, hasRequestRemarks, hasResponseRemarks);
+
             var scope = writer.WriteMethodDeclaration(methodSignature);
             writer.WriteParametersValidation(methodSignature.Parameters);
             return scope;
         }
 
-        private static void WriteMethodDocumentation(CodeWriter codeWriter, MethodSignature methodSignature, LowLevelClientMethod clientMethod)
->>>>>>> 85df67e2
+        private static void WriteMethodDocumentation(CodeWriter codeWriter, MethodSignature methodSignature, LowLevelClientMethod clientMethod, bool hasResponseRemarks)
         {
             codeWriter.WriteMethodDocumentation(methodSignature);
             codeWriter.WriteXmlDocumentationException(typeof(RequestFailedException), $"Service returned a non-success status code.");
