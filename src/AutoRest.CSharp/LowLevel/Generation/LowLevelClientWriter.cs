--- conflicted
+++ resolved
@@ -52,7 +52,7 @@
                     WriteClientFields(writer, client);
                     WriteConstructors(writer, client);
 
-                    var exampleComposer = new LowLevelExampleComposer(clientType.Name, context);
+                    var exampleComposer = new LowLevelExampleComposer(client, context);
                     foreach (var clientMethod in client.ClientMethods)
                     {
                         if (clientMethod.IsLongRunning)
@@ -487,11 +487,7 @@
 
         private void WriteSubClientFactoryMethod(CodeWriter writer, LowLevelClient client)
         {
-<<<<<<< HEAD
-            foreach (var (_, field, _, _) in client.SubClientFactoryMethods)
-=======
             foreach (var field in client.SubClients.Select(s => s.FactoryMethod?.CachingField))
->>>>>>> 35567c39
             {
                 if (field != null)
                 {
@@ -501,11 +497,7 @@
 
             writer.Line();
 
-<<<<<<< HEAD
-            foreach (var (methodSignature, field, constructorCallParameters, _) in client.SubClientFactoryMethods)
-=======
             foreach (var (methodSignature, field, constructorCallParameters) in client.SubClients.Select(s => s.FactoryMethod).WhereNotNull())
->>>>>>> 35567c39
             {
                 writer.WriteMethodDocumentation(methodSignature);
                 using (writer.WriteMethodDeclaration(methodSignature))
