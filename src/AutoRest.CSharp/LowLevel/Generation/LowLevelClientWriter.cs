﻿// Copyright (c) Microsoft Corporation. All rights reserved.
// Licensed under the MIT License. See License.txt in the project root for license information.

using System;
using System.Collections;
using System.Collections.Generic;
using System.Linq;
using System.Text;
using System.Threading;
using System.Threading.Tasks;
using AutoRest.CSharp.Common.Generation.Writers;
using AutoRest.CSharp.Common.Input;
using AutoRest.CSharp.Common.Output.Builders;
using AutoRest.CSharp.Common.Output.Models;
using AutoRest.CSharp.Generation.Types;
using AutoRest.CSharp.Input;
using AutoRest.CSharp.Output.Builders;
using AutoRest.CSharp.Output.Models;
using AutoRest.CSharp.Output.Models.Requests;
using AutoRest.CSharp.Output.Models.Shared;
using AutoRest.CSharp.Utilities;
using Azure;
using Azure.Core;
using Azure.Core.Pipeline;
using static AutoRest.CSharp.Output.Models.MethodSignatureModifiers;
using Operation = Azure.Operation;
using Response = Azure.Response;
using StatusCodes = AutoRest.CSharp.Output.Models.Responses.StatusCodes;

namespace AutoRest.CSharp.Generation.Writers
{
    internal class LowLevelClientWriter : ClientWriter
    {
        private static readonly Parameter ScopeNameParameter = new("diagnosticsScopeName", null, new CSharpType(typeof(string)), null, ValidationType.None, null);
        private static readonly Parameter ResponseParameter = new("response", null, typeof(Response), null, ValidationType.None, null);
        private static readonly Parameter NextLinkParameter = new("nextLink", null, new CSharpType(typeof(string), true), null, ValidationType.None, null);
        private static readonly Parameter PageSizeHintParameter = new("pageSizeHint", null, new CSharpType(typeof(int), true), null, ValidationType.None, null);

        private static readonly FormattableString PageableProcessMessageMethodName = $"{typeof(LowLevelPageableHelpers)}.{nameof(LowLevelPageableHelpers.ProcessMessage)}";
        private static readonly FormattableString PageableProcessMessageMethodAsyncName = $"{typeof(LowLevelPageableHelpers)}.{nameof(LowLevelPageableHelpers.ProcessMessageAsync)}";
        private static readonly FormattableString LroProcessMessageMethodName = $"{typeof(ProtocolOperationHelpers)}.{nameof(ProtocolOperationHelpers.ProcessMessage)}";
        private static readonly FormattableString LroProcessMessageMethodAsyncName = $"{typeof(ProtocolOperationHelpers)}.{nameof(ProtocolOperationHelpers.ProcessMessageAsync)}";
        private static readonly FormattableString LroProcessMessageWithoutResponseValueMethodName = $"{typeof(ProtocolOperationHelpers)}.{nameof(ProtocolOperationHelpers.ProcessMessageWithoutResponseValue)}";
        private static readonly FormattableString LroProcessMessageWithoutResponseValueMethodAsyncName = $"{typeof(ProtocolOperationHelpers)}.{nameof(ProtocolOperationHelpers.ProcessMessageWithoutResponseValueAsync)}";
        private static readonly FormattableString CreatePageableMethodName = $"{typeof(PageableHelpers)}.{nameof(PageableHelpers.CreatePageable)}";
        private static readonly FormattableString CreateAsyncPageableMethodName = $"{typeof(PageableHelpers)}.{nameof(PageableHelpers.CreateAsyncPageable)}";

        private CodeWriter writer { get; init; }
        private XmlDocWriter xmlDocWriter { get; init; }
        private LowLevelClient client { get; init; }
        private LowLevelExampleComposer exampleComposer { get; init; }

        public LowLevelClientWriter(CodeWriter writer, XmlDocWriter xmlDocWriter, LowLevelClient client)
        {
            this.writer = writer;
            this.xmlDocWriter = xmlDocWriter;
            this.client = client;
            exampleComposer = new LowLevelExampleComposer(client);
        }

        public void WriteClient()
        {
            var clientType = client.Type;
            using (writer.Namespace(clientType.Namespace))
            {
                WriteDPGIdentificationComment();
                writer.WriteXmlDocumentationSummary($"{client.Description}");
                using (writer.Scope($"{client.Declaration.Accessibility} partial class {clientType:D}", scopeDeclarations: client.Fields.ScopeDeclarations))
                {
                    WriteClientFields();
                    WriteConstructors();

                    foreach (var clientMethod in client.ClientMethods)
                    {
                        var longRunning = clientMethod.LongRunning;
                        if (longRunning != null)
                        {
                            WriteLongRunningOperationMethod(clientMethod, client.Fields, longRunning, true);
                            WriteLongRunningOperationMethod(clientMethod, client.Fields, longRunning, false);
                        }
                        else if (clientMethod.PagingInfo != null)
                        {
                            WritePagingMethod(clientMethod, client.Fields, true);
                            WritePagingMethod(clientMethod, client.Fields, false);
                        }
                        else
                        {
                            if (clientMethod.ConvenienceMethod is not null)
                            {
<<<<<<< HEAD
                                WriteConvenienceMethod(writer, clientMethod, client.Fields, true);
                                WriteConvenienceMethod(writer, clientMethod, client.Fields, false);
=======
                                WriteConvenienceMethod(clientMethod.ProtocolMethodSignature, clientMethod.ConvenienceMethod, client.Fields, true);
                                WriteConvenienceMethod(clientMethod.ProtocolMethodSignature, clientMethod.ConvenienceMethod, client.Fields, false);
>>>>>>> 31d82434
                            }
                            WriteClientMethod(clientMethod, client.Fields, true);
                            WriteClientMethod(clientMethod, client.Fields, false);
                        }
                    }

                    WriteSubClientFactoryMethod();

                    var responseClassifierTypes = new List<ResponseClassifierType>();
                    foreach (var method in client.RequestMethods)
                    {
                        WriteRequestCreationMethod(writer, method, client.Fields, responseClassifierTypes);
                    }

                    if (client.ClientMethods.Any(cm => cm.ConvenienceMethod is not null))
                    {
                        WriteCancellationTokenToRequestContextMethod();
                    }
                    WriteResponseClassifierMethod(writer, responseClassifierTypes);
                }
            }
        }

        private void WriteDPGIdentificationComment()
        {
            writer.Line($"// Data plane generated {(client.IsSubClient ? "sub-client" : "client")}. {client.Description}");
        }

        private void WriteClientFields()
        {
            foreach (var field in client.Fields)
            {
                writer.WriteField(field, declareInCurrentScope: false);
            }

            //TODO: make this a field??
            writer
                .Line()
                .WriteXmlDocumentationSummary($"The HTTP pipeline for sending and receiving REST requests and responses.")
                .Line($"public virtual {typeof(HttpPipeline)} Pipeline => {client.Fields.PipelineField.Name};");

            writer.Line();
        }

        private void WriteConstructors()
        {
            foreach (var constructor in client.SecondaryConstructors)
            {
                WriteSecondaryPublicConstructor(constructor);
            }

            foreach (var constructor in client.PrimaryConstructors)
            {
                WritePrimaryPublicConstructor(constructor);
            }

            if (client.IsSubClient)
            {
                WriteSubClientInternalConstructor(client.SubClientInternalConstructor);
            }
        }

        private void WriteSecondaryPublicConstructor(ConstructorSignature signature)
        {
            writer.WriteMethodDocumentation(signature);
            using (writer.WriteMethodDeclaration(signature))
            {
            }
            writer.Line();
        }

        private void WritePrimaryPublicConstructor(ConstructorSignature signature)
        {
            writer.WriteMethodDocumentation(signature);
            using (writer.WriteMethodDeclaration(signature))
            {
                writer.WriteParametersValidation(signature.Parameters);
                writer.Line();

                var clientOptionsParameter = signature.Parameters.Last(p => p.Type.EqualsIgnoreNullable(client.ClientOptions.Type));
                writer.Line($"{client.Fields.ClientDiagnosticsProperty.Name:I} = new {client.Fields.ClientDiagnosticsProperty.Type}({clientOptionsParameter.Name:I}, true);");

                FormattableString perCallPolicies = $"Array.Empty<{typeof(HttpPipelinePolicy)}>()";
                FormattableString perRetryPolicies = $"Array.Empty<{typeof(HttpPipelinePolicy)}>()";

                var credentialParameter = signature.Parameters.FirstOrDefault(p => p.Name == "credential");
                if (credentialParameter != null)
                {
                    var credentialField = client.Fields.GetFieldByParameter(credentialParameter);
                    if (credentialField != null)
                    {
                        var fieldName = credentialField.Name;
                        writer.Line($"{fieldName:I} = {credentialParameter.Name:I};");
                        if (credentialField.Type.Equals(typeof(AzureKeyCredential)))
                        {
                            perRetryPolicies = $"new {typeof(HttpPipelinePolicy)}[] {{new {typeof(AzureKeyCredentialPolicy)}({fieldName:I}, {client.Fields.AuthorizationHeaderConstant!.Name})}}";
                        }
                        else if (credentialField.Type.Equals(typeof(TokenCredential)))
                        {
                            perRetryPolicies = $"new {typeof(HttpPipelinePolicy)}[] {{new {typeof(BearerTokenAuthenticationPolicy)}({fieldName:I}, {client.Fields.ScopesConstant!.Name})}}";
                        }
                    }
                }

                writer.Line($"{client.Fields.PipelineField.Name:I} = {typeof(HttpPipelineBuilder)}.{nameof(HttpPipelineBuilder.Build)}({clientOptionsParameter.Name:I}, {perCallPolicies}, {perRetryPolicies}, new {typeof(ResponseClassifier)}());");

                foreach (var parameter in client.Parameters)
                {
                    var field = client.Fields.GetFieldByParameter(parameter);
                    if (field != null)
                    {
                        if (parameter.IsApiVersionParameter)
                        {
                            writer.Line($"{field.Name:I} = {clientOptionsParameter.Name:I}.Version;");
                        }
                        else
                        {
                            writer.Line($"{field.Name:I} = {parameter.Name:I};");
                        }
                    }
                }
            }
            writer.Line();
        }

        private void WriteSubClientInternalConstructor(ConstructorSignature signature)
        {
            writer.WriteMethodDocumentation(signature);
            using (writer.WriteMethodDeclaration(signature))
            {
                writer.WriteParametersValidation(signature.Parameters);
                writer.Line();

                foreach (var parameter in signature.Parameters)
                {
                    var field = client.Fields.GetFieldByParameter(parameter);
                    if (field != null)
                    {
                        writer.Line($"{field.Name:I} = {parameter.Name:I};");
                    }
                }
            }
            writer.Line();
        }

        public void WriteClientMethod(LowLevelClientMethod clientMethod, ClientFields fields, bool async)
        {
            using (WriteClientMethodDeclarationWithExternalXmlDoc(clientMethod, async))
            {
                WriteProtocolMethodBody(writer, clientMethod, fields, async);
            }
            writer.Line();
        }

        public static void WriteClientMethod(CodeWriter writer, LowLevelClientMethod clientMethod, ClientFields fields, bool async)
        {
            using (WriteClientMethodDeclaration(writer, clientMethod, async))
            {
                WriteProtocolMethodBody(writer, clientMethod, fields, async);
            }
            writer.Line();
        }

<<<<<<< HEAD
        private static void WriteConvenienceMethod(CodeWriter writer, LowLevelClientMethod clientMethod, ClientFields fields, bool async)
=======
        private void WriteConvenienceMethod(MethodSignature protocolMethodSignature, ConvenienceMethod convenienceMethod, ClientFields fields, bool async)
>>>>>>> 31d82434
        {
            var protocolMethodSignature = clientMethod.ProtocolMethodSignature;
            var convenienceMethod = clientMethod.ConvenienceMethod;

            using (WriteConvenienceMethodDeclaration(writer, convenienceMethod!.Signature, async))
            {
                if (convenienceMethod.Diagnostic != null)
                {
                    using (WriteDiagnosticScope(writer, convenienceMethod.Diagnostic, fields.ClientDiagnosticsProperty.Name))
                    {
                        WriteConvenienceMethodBody(writer, clientMethod, async);
                    }
                }
                else
                {
                    WriteConvenienceMethodBody(writer, clientMethod, async);
                }
            }
            writer.Line();
        }

        private static void WriteProtocolMethodBody(CodeWriter writer, LowLevelClientMethod clientMethod, ClientFields fields, bool async)
        {
            var restMethod = clientMethod.RequestMethod;
            var headAsBoolean = restMethod.Request.HttpMethod == RequestMethod.Head && Configuration.HeadAsBoolean;

            if (clientMethod.ConditionHeaderFlag != RequestConditionHeaders.None && clientMethod.ConditionHeaderFlag != (RequestConditionHeaders.IfMatch | RequestConditionHeaders.IfNoneMatch | RequestConditionHeaders.IfModifiedSince | RequestConditionHeaders.IfUnmodifiedSince))
            {
                writer.WriteRequestConditionParameterChecks(restMethod.Parameters, clientMethod.ConditionHeaderFlag);
                writer.Line();
            }

            using (WriteDiagnosticScope(writer, clientMethod.ProtocolMethodDiagnostic, fields.ClientDiagnosticsProperty.Name))
            {
                var messageVariable = new CodeWriterDeclaration("message");
                writer.Line($"using {typeof(HttpMessage)} {messageVariable:D} = {RequestWriterHelpers.CreateRequestMethodName(restMethod.Name)}({restMethod.Parameters.GetIdentifiersFormattable()});");

                var methodName = async
                    ? headAsBoolean ? nameof(HttpPipelineExtensions.ProcessHeadAsBoolMessageAsync) : nameof(HttpPipelineExtensions.ProcessMessageAsync)
                    : headAsBoolean ? nameof(HttpPipelineExtensions.ProcessHeadAsBoolMessage) : nameof(HttpPipelineExtensions.ProcessMessage);

                FormattableString paramString = headAsBoolean
                    ? (FormattableString)$"{messageVariable}, {fields.ClientDiagnosticsProperty.Name}, {KnownParameters.RequestContext.Name:I}"
                    : (FormattableString)$"{messageVariable}, {KnownParameters.RequestContext.Name:I}";

                writer.AppendRaw("return ").WriteMethodCall(async, $"{fields.PipelineField.Name:I}.{methodName}", paramString);
            }
        }

        private static void WriteConvenienceMethodBody(CodeWriter writer, LowLevelClientMethod clientMethod, bool async)
        {
            var protocolMethodSignature = clientMethod.ProtocolMethodSignature;
            var convenienceMethod = clientMethod.ConvenienceMethod;

            var responseType = convenienceMethod!.ResponseType;

            var contextVariable = new CodeWriterDeclaration(KnownParameters.RequestContext.Name);
            writer.Line($"{typeof(RequestContext)} {contextVariable:D} = FromCancellationToken({KnownParameters.CancellationTokenParameter.Name});");

            var responseVariable = new CodeWriterDeclaration("response");
            var parameters = new List<FormattableString>();
            foreach (var (protocolParameter, convenienceParameter) in convenienceMethod.ProtocolToConvenienceParameters)
            {
                if (convenienceParameter == KnownParameters.CancellationTokenParameter)
                {
                    parameters.Add($"{contextVariable:I}");
                }
                else if (convenienceParameter != null)
                {
                    parameters.Add(convenienceParameter.GetConversionFormattable(protocolParameter.Type));
                }
                else
                {
                    throw new InvalidOperationException($"{protocolParameter.Name} protocol method parameter doesn't have matching field or parameter in convenience method {convenienceMethod.Signature.Name}");
                }
            }

            writer
                .Append($"{typeof(Response)} {responseVariable:D} = ")
                .WriteMethodCall(protocolMethodSignature, parameters, async)
                .LineRaw(";");

            if (responseType == null)
            {
                writer.Line($"return {responseVariable:I};");
            }
            else if (TypeFactory.IsList(responseType))
            {
                ResponseWriterHelpers.WriteRawResponseToGeneric(writer, clientMethod.RequestMethod, clientMethod.RequestMethod.Responses[0], async, null, responseVariable.ActualName);
            }
            else
            {
                writer.Line($"return {typeof(Response)}.{nameof(Response.FromValue)}({responseType}.FromResponse({responseVariable:I}), {responseVariable:I});");
            }
        }

        public void WritePagingMethod(LowLevelClientMethod clientMethod, ClientFields fields, bool async)
        {
            MethodSignature privateMethodSignature = PreparePrivatePagingMethodSignature(clientMethod, async);

            using (WriteClientMethodDeclarationWithExternalXmlDoc(clientMethod, async))
            {
                writer.Line($"return {privateMethodSignature.Name}({clientMethod.ProtocolMethodDiagnostic.ScopeName:L}, {clientMethod.ProtocolMethodSignature.Parameters.GetIdentifiersFormattable()});");
            }

            writer.Line();

            WritePagingPrivateMethod(writer, clientMethod, fields, privateMethodSignature, async);

            writer.Line();
        }

        public static void WritePagingMethod(CodeWriter writer, LowLevelClientMethod clientMethod, ClientFields fields, bool async)
        {
            MethodSignature privateMethodSignature = PreparePrivatePagingMethodSignature(clientMethod, async);

            using (WriteClientMethodDeclaration(writer, clientMethod, async))
            {
                writer.Line($"return {privateMethodSignature.Name}({clientMethod.ProtocolMethodDiagnostic.ScopeName:L}, {clientMethod.ProtocolMethodSignature.Parameters.GetIdentifiersFormattable()});");
            }

            writer.Line();

            WritePagingPrivateMethod(writer, clientMethod, fields, privateMethodSignature, async);

            writer.Line();
        }

        private static MethodSignature PreparePrivatePagingMethodSignature(LowLevelClientMethod clientMethod, bool async)
        {
            return (clientMethod.ProtocolMethodSignature with
            {
                Name = $"{clientMethod.ProtocolMethodSignature.Name}Implementation",
                Summary = null,
                Modifiers = Private,
                Description = null,
                Parameters = clientMethod.ProtocolMethodSignature.Parameters
                    .Select(p => p with { DefaultValue = null })
                    .Prepend(ScopeNameParameter).ToArray()
            }).WithAsync(async);
        }

        private static void WritePagingPrivateMethod(CodeWriter writer, LowLevelClientMethod clientMethod, ClientFields fields, MethodSignature privateMethodSignature, bool async)
        {
            var method = clientMethod.RequestMethod;
            var pagingInfo = clientMethod.PagingInfo!;
            var nextPageMethod = pagingInfo.NextPageMethod;

            using (writer.WriteMethodDeclaration(privateMethodSignature))
            {
                var createEnumerableMethodSignature = new MethodSignature("CreateEnumerable", null, null, None, typeof(IEnumerable<Page<BinaryData>>), null, new[] { NextLinkParameter, PageSizeHintParameter }).WithAsync(async);
                var createEnumerableMethod = new CodeWriterDeclaration(createEnumerableMethodSignature.Name);

                var createPageableMethodName = async ? CreateAsyncPageableMethodName : CreatePageableMethodName;
                writer.Line($"return {createPageableMethodName}({createEnumerableMethod:D}, {fields.ClientDiagnosticsProperty.Name:I}, {ScopeNameParameter.Name:I});");

                // We don't properly handle the case when one of the parameters has a name "nextLink" but isn't a continuation token
                // So we assume that it is a string and use variable "nextLink" without declaration.

                using (writer.WriteMethodDeclaration(createEnumerableMethodSignature with { Name = createEnumerableMethod.ActualName }))
                {
                    var messageVariable = new CodeWriterDeclaration("message");
                    var pageVariable = new CodeWriterDeclaration("page");
                    FormattableString processMessageMethodParameters = $"{fields.PipelineField.Name:I}, {messageVariable}, {KnownParameters.RequestContext.Name:I}, {pagingInfo.ItemName:L}, {pagingInfo.NextLinkName:L}{(async ? $", {KnownParameters.EnumeratorCancellationTokenParameter.Name:I}" : "")}";

                    if (nextPageMethod == null)
                    {
                        writer
                            .Line($"using var {messageVariable:D} = Create{method.Name}Request({method.Parameters.GetIdentifiersFormattable()});")
                            .Append($"var {pageVariable:D} = ").WriteMethodCall(async, PageableProcessMessageMethodAsyncName, PageableProcessMessageMethodName, processMessageMethodParameters)
                            .Line($"yield return {pageVariable};");
                    }
                    else
                    {
                        using (writer.Scope($"do", newLine: false))
                        {
                            if (method != nextPageMethod)
                            {
                                writer
                                    .Line($"var {messageVariable:D} = string.IsNullOrEmpty(nextLink)")
                                    .Line($"    ? Create{method.Name}Request({method.Parameters.GetIdentifiersFormattable()})")
                                    .Line($"    : Create{nextPageMethod.Name}Request({nextPageMethod.Parameters.GetIdentifiersFormattable()});");
                            }
                            else
                            {
                                writer.Line($"var {messageVariable:D} = Create{method.Name}Request({method.Parameters.GetIdentifiersFormattable()});");
                            }

                            writer
                                .Append($"var {pageVariable:D} = ").WriteMethodCall(async, PageableProcessMessageMethodAsyncName, PageableProcessMessageMethodName, processMessageMethodParameters)
                                .Line($"nextLink = {pageVariable}.{nameof(Page<BinaryData>.ContinuationToken)};")
                                .Line($"yield return {pageVariable};");
                        }

                        writer.Line($"while (!string.IsNullOrEmpty(nextLink));");
                    }
                }
            }
        }

        public void WriteLongRunningOperationMethod(LowLevelClientMethod clientMethod, ClientFields fields, OperationLongRunning longRunning, bool async)
        {
            var pagingInfo = clientMethod.PagingInfo;
            var nextPageMethod = pagingInfo?.NextPageMethod;

            if (pagingInfo != null && nextPageMethod != null)
            {
                WritePageableLongRunningOperationMethod(clientMethod, fields, pagingInfo, nextPageMethod, longRunning, async);
            }
            else
            {
                WriteNonPageableLongRunningOperationMethod(clientMethod, fields, longRunning, async);
            }

            writer.Line();
        }

        public static void WriteLongRunningOperationMethod(CodeWriter writer, LowLevelClientMethod clientMethod, ClientFields fields, OperationLongRunning longRunning, bool async)
        {
            var pagingInfo = clientMethod.PagingInfo;
            var nextPageMethod = pagingInfo?.NextPageMethod;

            if (pagingInfo != null && nextPageMethod != null)
            {
                WritePageableLongRunningOperationMethod(writer, clientMethod, fields, pagingInfo, nextPageMethod, longRunning, async);
            }
            else
            {
                WriteNonPageableLongRunningOperationMethod(writer, clientMethod, fields, longRunning, async);
            }

            writer.Line();
        }

        private void WriteNonPageableLongRunningOperationMethod(LowLevelClientMethod clientMethod, ClientFields fields, OperationLongRunning longRunning, bool async)
        {
            using (WriteClientMethodDeclarationWithExternalXmlDoc(clientMethod, async))
            {
                WriteNonPageableLongRunningOperationMethodBody(writer, clientMethod, fields, longRunning, async);
            }
        }

        private static void WriteNonPageableLongRunningOperationMethod(CodeWriter writer, LowLevelClientMethod clientMethod, ClientFields fields, OperationLongRunning longRunning, bool async)
        {
            using (WriteClientMethodDeclaration(writer, clientMethod, async))
            {
                WriteNonPageableLongRunningOperationMethodBody(writer, clientMethod, fields, longRunning, async);
            }
        }

        private static void WriteNonPageableLongRunningOperationMethodBody(CodeWriter writer, LowLevelClientMethod clientMethod, ClientFields fields, OperationLongRunning longRunning, bool async)
        {
            var startMethod = clientMethod.RequestMethod;
            var finalStateVia = longRunning.FinalStateVia;
            var scopeName = clientMethod.ProtocolMethodDiagnostic.ScopeName;

            using (WriteDiagnosticScope(writer, clientMethod.ProtocolMethodDiagnostic, fields.ClientDiagnosticsProperty.Name))
            {
                var messageVariable = new CodeWriterDeclaration("message");
                var processMessageParameters = (FormattableString)$"{fields.PipelineField.Name:I}, {messageVariable}, {fields.ClientDiagnosticsProperty.Name:I}, {scopeName:L}, {typeof(OperationFinalStateVia)}.{finalStateVia}, {KnownParameters.RequestContext.Name:I}, {KnownParameters.WaitForCompletion.Name:I}";

                writer
                    .Line($"using {typeof(HttpMessage)} {messageVariable:D} = {RequestWriterHelpers.CreateRequestMethodName(startMethod.Name)}({startMethod.Parameters.GetIdentifiersFormattable()});")
                    .AppendRaw("return ")
                    .WriteMethodCall(async, clientMethod.ResponseBodyType != null ? LroProcessMessageMethodAsyncName : LroProcessMessageWithoutResponseValueMethodAsyncName, clientMethod.ResponseBodyType != null ? LroProcessMessageMethodName : LroProcessMessageWithoutResponseValueMethodName, processMessageParameters);
            }
        }

        public void WritePageableLongRunningOperationMethod(LowLevelClientMethod clientMethod, ClientFields fields, ProtocolMethodPaging pagingInfo, RestClientMethod nextPageMethod, OperationLongRunning longRunning, bool async)
        {
            using (WriteClientMethodDeclarationWithExternalXmlDoc(clientMethod, async))
            {
                WritePageableLongRunningOperationMethodBody(writer, clientMethod, fields, pagingInfo, nextPageMethod, longRunning, async);
            }
        }

        public static void WritePageableLongRunningOperationMethod(CodeWriter writer, LowLevelClientMethod clientMethod, ClientFields fields, ProtocolMethodPaging pagingInfo, RestClientMethod nextPageMethod, OperationLongRunning longRunning, bool async)
        {
            using (WriteClientMethodDeclaration(writer, clientMethod, async))
            {
                WritePageableLongRunningOperationMethodBody(writer, clientMethod, fields, pagingInfo, nextPageMethod, longRunning, async);
            }
        }

        private static void WritePageableLongRunningOperationMethodBody(CodeWriter writer, LowLevelClientMethod clientMethod, ClientFields fields, ProtocolMethodPaging pagingInfo, RestClientMethod nextPageMethod, OperationLongRunning longRunning, bool async)
        {
            var startMethod = clientMethod.RequestMethod;
            var finalStateVia = longRunning.FinalStateVia;
            var scopeName = clientMethod.ProtocolMethodDiagnostic.ScopeName;

            var createEnumerableMethodSignature = new MethodSignature("CreateEnumerable", null, null, None, typeof(IEnumerable<Page<BinaryData>>), null, new[] { ResponseParameter, NextLinkParameter, PageSizeHintParameter }).WithAsync(async);
            var createEnumerableMethod = new CodeWriterDeclaration(createEnumerableMethodSignature.Name);

            using (WriteDiagnosticScope(writer, clientMethod.ProtocolMethodDiagnostic, fields.ClientDiagnosticsProperty.Name))
            {
                var messageVariable = new CodeWriterDeclaration("message");
                var processMessageParameters = (FormattableString)$"{fields.PipelineField.Name:I}, {messageVariable}, {fields.ClientDiagnosticsProperty.Name:I}, {scopeName:L}, {typeof(OperationFinalStateVia)}.{finalStateVia}, {KnownParameters.RequestContext.Name:I}, {KnownParameters.WaitForCompletion.Name:I}, {createEnumerableMethod:D}";

                writer
                    .Line($"using {typeof(HttpMessage)} {messageVariable:D} = {RequestWriterHelpers.CreateRequestMethodName(startMethod.Name)}({startMethod.Parameters.GetIdentifiersFormattable()});")
                    .AppendRaw("return ")
                    .WriteMethodCall(async, clientMethod.ResponseBodyType != null ? LroProcessMessageMethodAsyncName : LroProcessMessageWithoutResponseValueMethodAsyncName, clientMethod.ResponseBodyType != null ? LroProcessMessageMethodName : LroProcessMessageWithoutResponseValueMethodName, processMessageParameters);
            }

            using (writer.Line().WriteMethodDeclaration(createEnumerableMethodSignature with { Name = createEnumerableMethod.ActualName }))
            {
                var pageVariable = new CodeWriterDeclaration("page");
                writer.Line($"Page<BinaryData> {pageVariable:D};");

                // We don't properly handle the case when one of the parameters has a name "nextLink" but isn't a continuation token
                // So we assume that it is a string and use variable "nextLink" without declaration.
                using (writer.Scope($"if ({NextLinkParameter.Name} == null)"))
                {
                    writer
                        .Line($"{pageVariable} = {typeof(LowLevelPageableHelpers)}.{nameof(LowLevelPageableHelpers.BuildPageForResponse)}(response, {pagingInfo.ItemName:L}, {pagingInfo.NextLinkName:L});")
                        .Line($"{NextLinkParameter.Name} = {pageVariable}.{nameof(Page<BinaryData>.ContinuationToken)};")
                        .Line($"yield return {pageVariable};");
                }

                using (writer.Scope($"while (!string.IsNullOrEmpty({NextLinkParameter.Name}))"))
                {
                    var messageVariable = new CodeWriterDeclaration("message");
                    writer.Line($"var {messageVariable:D} = Create{nextPageMethod.Name}Request({nextPageMethod.Parameters.GetIdentifiersFormattable()});");

                    FormattableString pageableProcessMessageParameters = $"{fields.PipelineField.Name:I}, {messageVariable}, {KnownParameters.RequestContext.Name:I}, {pagingInfo.ItemName:L}, {pagingInfo.NextLinkName:L}{(async ? $", {KnownParameters.EnumeratorCancellationTokenParameter.Name:I}" : "")}";

                    writer
                        .Append($"{pageVariable} = ").WriteMethodCall(async, PageableProcessMessageMethodAsyncName, PageableProcessMessageMethodName, pageableProcessMessageParameters)
                        .Line($"{NextLinkParameter.Name} = {pageVariable}.{nameof(Page<BinaryData>.ContinuationToken)};")
                        .Line($"yield return {pageVariable};");
                }
            }
        }

        private void WriteSubClientFactoryMethod()
        {
            foreach (var field in client.SubClients.Select(s => s.FactoryMethod?.CachingField))
            {
                if (field != null)
                {
                    writer.WriteField(field);
                }
            }

            writer.Line();

            foreach (var (methodSignature, field, constructorCallParameters) in client.SubClients.Select(s => s.FactoryMethod).WhereNotNull())
            {
                writer.WriteMethodDocumentation(methodSignature);
                using (writer.WriteMethodDeclaration(methodSignature))
                {
                    writer.WriteParametersValidation(methodSignature.Parameters);
                    writer.Line();

                    var references = constructorCallParameters
                        .Select(p => client.Fields.GetFieldByParameter(p) ?? (Reference)p)
                        .ToArray();

                    if (field != null)
                    {
                        writer
                            .Append($"return {typeof(Volatile)}.{nameof(Volatile.Read)}(ref {field.Name})")
                            .Append($" ?? {typeof(Interlocked)}.{nameof(Interlocked.CompareExchange)}(ref {field.Name}, new {methodSignature.ReturnType}({references.GetIdentifiersFormattable()}), null)")
                            .Line($" ?? {field.Name};");
                    }
                    else
                    {
                        writer.Line($"return new {methodSignature.ReturnType}({references.GetIdentifiersFormattable()});");
                    }
                }
                writer.Line();
            }
        }

        public static void WriteRequestCreationMethod(CodeWriter writer, RestClientMethod restMethod, ClientFields fields, List<ResponseClassifierType> responseClassifierTypes)
        {
            var responseClassifierType = CreateResponseClassifierType(restMethod);
            responseClassifierTypes.Add(responseClassifierType);
            RequestWriterHelpers.WriteRequestCreation(writer, restMethod, "internal", fields, responseClassifierType.Name, false);
        }

        public static void WriteResponseClassifierMethod(CodeWriter writer, List<ResponseClassifierType> responseClassifierTypes)
        {
            foreach ((string name, StatusCodes[] statusCodes) in responseClassifierTypes.Distinct())
            {
                WriteResponseClassifier(writer, name, statusCodes);
            }
        }

        private static void WriteResponseClassifier(CodeWriter writer, string responseClassifierTypeName, StatusCodes[] statusCodes)
        {
            var hasStatusCodeRanges = statusCodes.Any(statusCode => statusCode.Family != null);
            if (hasStatusCodeRanges)
            {
                // After fixing https://github.com/Azure/autorest.csharp/issues/2018 issue remove "hasStatusCodeRanges" condition and this class
                using (writer.Scope($"private sealed class {responseClassifierTypeName}Override : {typeof(ResponseClassifier)}"))
                {
                    using (writer.Scope($"public override bool {nameof(ResponseClassifier.IsErrorResponse)}({typeof(HttpMessage)} message)"))
                    {
                        using (writer.Scope($"return message.{nameof(HttpMessage.Response)}.{nameof(Response.Status)} switch", end: "};"))
                        {
                            foreach (var statusCode in statusCodes)
                            {
                                writer.Line($">= {statusCode.Family * 100:L} and < {statusCode.Family * 100 + 100:L} => false,");
                            }

                            writer.LineRaw("_ => true");
                        }
                    }
                }
                writer.Line();
            }

            writer.Line($"private static {typeof(ResponseClassifier)} _{responseClassifierTypeName.FirstCharToLowerCase()};");
            writer.Append($"private static {typeof(ResponseClassifier)} {responseClassifierTypeName} => _{responseClassifierTypeName.FirstCharToLowerCase()} ??= new ");
            if (hasStatusCodeRanges)
            {
                writer.Line($"{responseClassifierTypeName}Override();");
            }
            else
            {
                writer.Append($"{typeof(StatusCodeClassifier)}(stackalloc ushort[]{{");
                foreach (var statusCode in statusCodes)
                {
                    if (statusCode.Code != null)
                    {
                        writer.Append($"{statusCode.Code}, ");
                    }
                }
                writer.RemoveTrailingComma();
                writer.Line($"}});");
            }
        }

        private IDisposable WriteClientMethodDeclarationWithExternalXmlDoc(LowLevelClientMethod clientMethod, bool async)
        {
            var methodSignature = clientMethod.ProtocolMethodSignature.WithAsync(async);

            var remarks = CreateSchemaDocumentationRemarks(clientMethod, out var hasRequestRemarks, out var hasResponseRemarks);
            WriteMethodDocumentation(writer, methodSignature, clientMethod, hasResponseRemarks);
            var docRef = GetMethodSingatureString(clientMethod.ProtocolMethodSignature, async);
            writer.Line($"/// <include file=\"Docs/{client.Type.Name}.xml\" path=\"doc/members/member[@name='{docRef}']/*\" />");
            using (xmlDocWriter.CreateMember(docRef))
            {
                xmlDocWriter.WriteXmlDocumentation("example", exampleComposer.Compose(clientMethod, async));
                WriteDocumentationRemarks(xmlDocWriter.WriteXmlDocumentation, clientMethod, methodSignature, remarks, hasRequestRemarks, hasResponseRemarks);
            }

            var scope = writer.WriteMethodDeclaration(methodSignature);
            writer.WriteParametersValidation(methodSignature.Parameters);
            return scope;
        }

        private static string GetMethodSingatureString(MethodSignature signature, bool async)
        {
            var builder = new StringBuilder(signature.Name);
            if (async)
            {
                builder.Append("Async");
            }
            builder.Append("(");
            builder.Append(string.Join(",", signature.Parameters.Select(p => p.Type.Name)));
            builder.Append(")");
            return builder.ToString();
        }

        private static IDisposable WriteClientMethodDeclaration(CodeWriter writer, LowLevelClientMethod clientMethod, bool async)
        {
            var methodSignature = clientMethod.ProtocolMethodSignature.WithAsync(async);

            var remarks = CreateSchemaDocumentationRemarks(clientMethod, out var hasRequestRemarks, out var hasResponseRemarks);
            WriteMethodDocumentation(writer, methodSignature, clientMethod, hasResponseRemarks);
            WriteDocumentationRemarks((string tag, FormattableString? text) => writer.WriteXmlDocumentation(tag, text), clientMethod, methodSignature, remarks, hasRequestRemarks, hasResponseRemarks);

            var scope = writer.WriteMethodDeclaration(methodSignature);
            writer.WriteParametersValidation(methodSignature.Parameters);
            return scope;
        }

        private static IDisposable WriteConvenienceMethodDeclaration(CodeWriter writer, MethodSignature convenienceMethod, bool async)
        {
            var methodSignature = convenienceMethod.WithAsync(async);
            writer
                .WriteMethodDocumentation(methodSignature)
                .WriteXmlDocumentation("remarks", $"{methodSignature.DescriptionText}");

            var scope = writer.WriteMethodDeclaration(methodSignature);
            writer.WriteParametersValidation(methodSignature.Parameters);
            return scope;
        }

        private void WriteCancellationTokenToRequestContextMethod()
        {
            var defaultRequestContext = new CodeWriterDeclaration("DefaultRequestContext");
            writer.Line($"private static {typeof(RequestContext)} {defaultRequestContext:D} = new {typeof(RequestContext)}();");

            var methodSignature = new MethodSignature("FromCancellationToken", null, null, Internal | Static, typeof(RequestContext), null, new List<Parameter> { KnownParameters.CancellationTokenParameter });
            using (writer.WriteMethodDeclaration(methodSignature))
            {
                using (writer.Scope($"if (!{KnownParameters.CancellationTokenParameter.Name}.{nameof(CancellationToken.CanBeCanceled)})"))
                {
                    writer.Line($"return {defaultRequestContext:I};");
                }

                writer.Line().Line($"return new {typeof(RequestContext)}() {{ CancellationToken = {KnownParameters.CancellationTokenParameter.Name} }};");
            }
            writer.Line();
        }

        private static void WriteMethodDocumentation(CodeWriter codeWriter, MethodSignature methodSignature, LowLevelClientMethod clientMethod, bool hasResponseRemarks)
        {
            codeWriter.WriteMethodDocumentation(methodSignature);
            codeWriter.WriteXmlDocumentationException(typeof(RequestFailedException), $"Service returned a non-success status code.");

            if (methodSignature.ReturnType == null)
            {
                return;
            }

            if (!methodSignature.ReturnType.IsFrameworkType)
            {
                throw new InvalidOperationException($"Xml documentation generation is supported only for protocol methods. {methodSignature.ReturnType} can't be a return type of a protocol method.");
            }

            var returnType = methodSignature.ReturnType;

            FormattableString text;
            if (clientMethod.PagingInfo != null && clientMethod.LongRunning != null)
            {
                CSharpType pageableType = methodSignature.Modifiers.HasFlag(Async) ? typeof(AsyncPageable<>) : typeof(Pageable<>);
                text = $"The <see cref=\"{nameof(Operation)}{{T}}\"/> from the service that will contain a <see cref=\"{pageableType.Name}{{T}}\"/> containing a list of <see cref=\"{nameof(BinaryData)}\"/> objects once the asynchronous operation on the service has completed. Details of the body schema for the operation's final value are in the Remarks section below.";
            }
            else if (clientMethod.PagingInfo != null)
            {
                text = $"The <see cref=\"{returnType.Name}{{T}}\"/> from the service containing a list of <see cref=\"{returnType.Arguments[0]}\"/> objects. Details of the body schema for each item in the collection are in the Remarks section below.";
            }
            else if (clientMethod.LongRunning != null)
            {
                text = hasResponseRemarks
                    ? $"The <see cref=\"{nameof(Operation)}{{T}}\"/> from the service that will contain a <see cref=\"{nameof(BinaryData)}\"/> object once the asynchronous operation on the service has completed. Details of the body schema for the operation's final value are in the Remarks section below."
                    : (FormattableString)$"The <see cref=\"{nameof(Operation)}\"/> representing an asynchronous operation on the service.";
            }
            else if (returnType.EqualsIgnoreNullable(typeof(Task<Response>)) || returnType.EqualsIgnoreNullable(typeof(Response)))
            {
                text = hasResponseRemarks
                    ? $"The response returned from the service. Details of the response body schema are in the Remarks section below."
                    : (FormattableString)$"The response returned from the service.";
            }
            else if (returnType.EqualsIgnoreNullable(typeof(Task<Response<bool>>)) || returnType.EqualsIgnoreNullable(typeof(Response<bool>)))
            {
                text = $"The response returned from the service.";
            }
            else
            {
                throw new InvalidOperationException($"Xml documentation generation for return type {methodSignature.ReturnType} is not supported!");
            }

            codeWriter.WriteXmlDocumentationReturns(text);
        }

        private static ResponseClassifierType CreateResponseClassifierType(RestClientMethod method)
        {
            var statusCodes = method.Responses
                .SelectMany(r => r.StatusCodes)
                .Distinct()
                .OrderBy(c => c.Code ?? c.Family * 100);
            return new ResponseClassifierType(statusCodes);
        }

        private static IReadOnlyList<FormattableString> CreateSchemaDocumentationRemarks(LowLevelClientMethod clientMethod, out bool hasRequestSchema, out bool hasResponseSchema)
        {
            var schemas = new List<FormattableString>();

            hasRequestSchema = AddRequestOrResponseInputType(schemas, clientMethod.RequestBodyType, "Request Body");

            if (clientMethod.PagingInfo != null && clientMethod.ResponseBodyType is InputModelType modelType)
            {
                var itemType = modelType.Properties.FirstOrDefault(p => p.Name == clientMethod.PagingInfo.ItemName)?.Type;
                hasResponseSchema = AddRequestOrResponseSchema(schemas, itemType, "Response Body");
            }
            else
            {
                hasResponseSchema = AddRequestOrResponseInputType(schemas, clientMethod.ResponseBodyType, "Response Body");
            }

            return schemas;

            static bool AddRequestOrResponseInputType(List<FormattableString> formattedSchemas, InputType? bodyType, string schemaName) =>
                bodyType switch
                {
                    InputListType listType => AddRequestOrResponseInputType(formattedSchemas, listType.ElementType, schemaName),
                    InputDictionaryType dictionaryType => AddRequestOrResponseInputType(formattedSchemas, dictionaryType.ValueType, schemaName),
                    _ => AddRequestOrResponseSchema(formattedSchemas, bodyType, schemaName),
                };

            static bool AddRequestOrResponseSchema(List<FormattableString> formattedSchemas, InputType? type, string schemaName)
            {
                if (type is null)
                {
                    return false;
                }

                var schemasToAdd = new List<FormattableString>();
                if (type is InputModelType { DerivedModels.Count: > 0 } modelType)
                {
                    var derivedModels = modelType.GetAllDerivedModels();
                    if (derivedModels.Count > 1)
                    {
                        schemasToAdd.Add($"This method takes one of the JSON objects below as a payload. Please select a JSON object to view the schema for this.{Environment.NewLine}");
                    }

                    for (var index = 0; index < derivedModels.Count; index++)
                    {
                        var derivedModel = derivedModels[index];
                        if (index == 1)
                        {
                            schemasToAdd.Add($"<details><summary>~+ {derivedModels.Count - 1} more JSON objects</summary>");
                        }

                        var docs = GetSchemaDocumentationsForSchema(derivedModel, $"{derivedModel.Name.ToCleanName()} {schemaName}");
                        if (docs != null)
                        {
                            schemasToAdd.Add($"<details><summary>{derivedModel.Name.ToCleanName()}</summary>");
                            schemasToAdd.Add($"Schema for <c>{derivedModel.Name.ToCleanName()}</c>:{Environment.NewLine}<code>{BuildSchemaFromDocs(docs)}</code>{Environment.NewLine}");
                            schemasToAdd.Add($"</details>{Environment.NewLine}");
                        }
                    }
                    if (derivedModels.Count > 1)
                    {
                        schemasToAdd.Add($"</details>{Environment.NewLine}");
                    }
                }
                else
                {
                    var docs = GetSchemaDocumentationsForSchema(type, schemaName);
                    if (docs != null)
                    {
                        schemasToAdd.Add($"Schema for <c>{type.Name.ToCleanName()}</c>:{Environment.NewLine}<code>{BuildSchemaFromDocs(docs)}</code>{Environment.NewLine}");
                    }
                }

                if (schemasToAdd.Count > 0)
                {
                    formattedSchemas.Add($"{Environment.NewLine}{schemaName}:{Environment.NewLine}{Environment.NewLine}");
                    formattedSchemas.AddRange(schemasToAdd);
                    return true;
                }

                return false;
            }
        }
        private static void WriteDocumentationRemarks(Action<string, FormattableString?> writeXmlDocumentation, LowLevelClientMethod clientMethod, MethodSignature methodSignature, IReadOnlyCollection<FormattableString> schemas, bool hasRequestRemarks, bool hasResponseRemarks)
        {
            if (schemas.Count <= 0)
            {
                writeXmlDocumentation("remarks", $"{methodSignature.DescriptionText}");
                return;
            }

            var docInfo = clientMethod.RequestMethod.Operation.ExternalDocsUrl != null
                ? $"Additional information can be found in the service REST API documentation:{Environment.NewLine}{clientMethod.RequestMethod.Operation.ExternalDocsUrl}{Environment.NewLine}"
                : (FormattableString)$"";

            var schemaDesription = "";
            if (hasRequestRemarks && hasResponseRemarks)
            {
                if (clientMethod.PagingInfo == null)
                {
                    schemaDesription = "Below is the JSON schema for the request and response payloads.";
                }
                else
                {
                    schemaDesription = "Below is the JSON schema for the request payload and one item in the pageable response.";
                }
            }
            else if (hasRequestRemarks)
            {
                schemaDesription = "Below is the JSON schema for the request payload.";
            }
            else if (hasResponseRemarks)
            {
                if (clientMethod.PagingInfo == null)
                {
                    schemaDesription = "Below is the JSON schema for the response payload.";
                }
                else
                {
                    schemaDesription = "Below is the JSON schema for one item in the pageable response.";
                }
            }

            if (!methodSignature.DescriptionText.IsNullOrEmpty())
            {
                schemaDesription = $"{methodSignature.DescriptionText}{Environment.NewLine}{Environment.NewLine}{schemaDesription}";
            }

            writeXmlDocumentation("remarks", $"{schemaDesription}{Environment.NewLine}{docInfo}{schemas}");
        }

        private static string BuildSchemaFromDocs(SchemaDocumentation[] docs)
        {
            var docDict = docs.ToDictionary(d => d.SchemaName, d => d);
            var builder = new StringBuilder();
            builder.AppendLine("{");
            BuildSchemaFromDoc(builder, docs.First(), docDict, 2);
            builder.AppendLine("}");
            return builder.ToString();
        }

        private static void BuildSchemaFromDoc(StringBuilder builder, SchemaDocumentation doc, IDictionary<string, SchemaDocumentation> docDict, int indentation = 0)
        {
            foreach (var row in doc.DocumentationRows)
            {
                var required = row.Required ? " # Required." : " # Optional.";
                var description = row.Description.IsNullOrEmpty() ? string.Empty : (required.IsNullOrEmpty() ? $" # {row.Description}" : $" {row.Description}");
                var isArray = row.Type.EndsWith("[]");
                var rowType = isArray ? row.Type.Substring(0, row.Type.Length - 2) : row.Type;
                builder.AppendIndentation(indentation).Append($"{row.Name}: ");
                if (isArray)
                {
                    if (docDict.ContainsKey(rowType))
                    {
                        builder.AppendLine("[");
                        var docToProcess = docDict[rowType];
                        docDict.Remove(rowType); // In the case of cyclic reference where A has a property type of A itself, we just show the type A if it's not the first time we meet A.
                        builder.AppendIndentation(indentation + 2).AppendLine("{");
                        BuildSchemaFromDoc(builder, docToProcess, docDict, indentation + 4);
                        builder.AppendIndentation(indentation + 2).AppendLine("}");
                        builder.AppendIndentation(indentation).AppendLine($"],{required}{description}");
                    }
                    else
                        builder.AppendLine($"[{rowType}],{required}{description}");
                }
                else
                {
                    if (docDict.ContainsKey(rowType))
                    {
                        builder.AppendLine("{");
                        var docToProcess = docDict[rowType];
                        docDict.Remove(rowType); // In the case of cyclic reference where A has a property type of A itself, we just show the type A if it's not the first time we meet A.
                        BuildSchemaFromDoc(builder, docToProcess, docDict, indentation + 2);
                        builder.AppendIndentation(indentation).Append("}").AppendLine($",{required}{description}");
                    }
                    else
                        builder.AppendLine($"{rowType},{required}{description}");
                }
            }
        }

        private static SchemaDocumentation[]? GetSchemaDocumentationsForSchema(InputType type, string schemaName)
        {
            // Visit each schema in the graph and for object schemas, collect information about all the properties.
            var visitedSchema = new HashSet<string>();
            var typesToExplore = new Queue<InputType>(new[] { type });
            var documentationObjects = new List<(string SchemaName, List<SchemaDocumentation.DocumentationRow> Rows)>();

            while (typesToExplore.Any())
            {
                InputType toExplore = typesToExplore.Dequeue();

                if (visitedSchema.Contains(toExplore.Name))
                {
                    continue;
                }

                switch (toExplore)
                {
                    case InputModelType modelType:
                        List<SchemaDocumentation.DocumentationRow> propertyDocumentation = new();

                        // We must also include any properties introduced by our parent chain.
                        foreach (InputModelType modelOrBase in modelType.GetSelfAndBaseModels())
                        {
                            foreach (InputModelProperty property in modelOrBase.Properties)
                            {
                                if (property.IsDiscriminator && property.Type is InputEnumType { IsExtensible: true } && modelType.DiscriminatorValue != null)
                                {
                                    propertyDocumentation.Add(new SchemaDocumentation.DocumentationRow(
                                        property.SerializedName ?? property.Name,
                                        modelType.DiscriminatorValue,
                                        property.IsRequired,
                                        BuilderHelpers.EscapeXmlDescription(property.Description)));

                                    typesToExplore.Enqueue(property.Type);
                                    continue;
                                }

                                propertyDocumentation.Add(new SchemaDocumentation.DocumentationRow(
                                    property.SerializedName ?? property.Name,
                                    BuilderHelpers.EscapeXmlDescription(StringifyTypeForTable(property.Type)),
                                    property.IsRequired,
                                    BuilderHelpers.EscapeXmlDescription(property.Description)));

                                typesToExplore.Enqueue(property.Type);
                            }
                        }

                        documentationObjects.Add(new(toExplore == type ? schemaName : BuilderHelpers.EscapeXmlDescription(StringifyTypeForTable(toExplore)), propertyDocumentation));
                        break;
                    case InputListType listType:
                        typesToExplore.Enqueue(listType.ElementType);
                        break;
                    case InputDictionaryType dictionaryType:
                        typesToExplore.Enqueue(dictionaryType.ValueType);
                        break;
                }

                visitedSchema.Add(toExplore.Name);
            }

            if (!documentationObjects.Any())
            {
                return null;
            }

            return documentationObjects.Select(o => new SchemaDocumentation(o.SchemaName, o.Rows.ToArray())).ToArray();
        }

        private static string StringifyTypeForTable(InputType type)
        {
            static string RemovePrefix(string s, string prefix)
                => s.StartsWith(prefix) ? s[prefix.Length..] : s;

            return type switch
            {
                InputPrimitiveType { IsNumber: true } => "number",
                InputPrimitiveType { Kind: InputTypeKind.Boolean } => "boolean",
                InputPrimitiveType { Kind: InputTypeKind.String } => "string",
                InputPrimitiveType { Kind: InputTypeKind.Object } => "object",
                InputPrimitiveType { Kind: InputTypeKind.Date } => "string (date)",
                InputPrimitiveType { Kind: InputTypeKind.DateTime } => "string (date & time)",
                InputPrimitiveType { Kind: InputTypeKind.DateTimeISO8601 } => "string (ISO 8601 Format)",
                InputPrimitiveType { Kind: InputTypeKind.DateTimeRFC1123 } => "string (RFC1123 Format)",
                InputPrimitiveType { Kind: InputTypeKind.DateTimeUnix } => "string (Unix Format)",
                InputPrimitiveType { Kind: InputTypeKind.DurationISO8601 } => "string (duration ISO 8601 Format)",
                InputPrimitiveType { Kind: InputTypeKind.DurationConstant } => "string (duration)",
                InputPrimitiveType { Kind: InputTypeKind.Time } => "string (time)",
                InputEnumType enumType => string.Join(" | ", enumType.AllowedValues.Select(c => $"\"{c.Value}\"")),
                InputDictionaryType dictionaryType => $"Dictionary<string, {StringifyTypeForTable(dictionaryType.ValueType)}>",
                InputListType listType => $"{StringifyTypeForTable(listType.ElementType)}[]",
                _ => RemovePrefix(type.Name, "Json")
            };
        }

        private class SchemaDocumentation
        {
            internal record DocumentationRow(string Name, string Type, bool Required, string Description);

            public string SchemaName { get; }
            public DocumentationRow[] DocumentationRows { get; }

            public SchemaDocumentation(string schemaName, DocumentationRow[] documentationRows)
            {
                SchemaName = schemaName;
                DocumentationRows = documentationRows;
            }
        }

        public readonly struct ResponseClassifierType : IEquatable<ResponseClassifierType>
        {
            public string Name { get; }
            private readonly StatusCodes[] _statusCodes;

            public ResponseClassifierType(IOrderedEnumerable<StatusCodes> statusCodes)
            {
                _statusCodes = statusCodes.ToArray();
                Name = nameof(ResponseClassifier) + string.Join("", _statusCodes.Select(c => c.Code?.ToString() ?? $"{c.Family * 100}To{(c.Family + 1) * 100}"));
            }

            public bool Equals(ResponseClassifierType other) => Name == other.Name;

            public override bool Equals(object? obj) => obj is ResponseClassifierType other && Equals(other);

            public override int GetHashCode() => Name.GetHashCode();

            internal void Deconstruct(out string name, out StatusCodes[] statusCodes)
            {
                name = Name;
                statusCodes = _statusCodes;
            }
        }
    }
}<|MERGE_RESOLUTION|>--- conflicted
+++ resolved
@@ -87,13 +87,8 @@
                         {
                             if (clientMethod.ConvenienceMethod is not null)
                             {
-<<<<<<< HEAD
-                                WriteConvenienceMethod(writer, clientMethod, client.Fields, true);
-                                WriteConvenienceMethod(writer, clientMethod, client.Fields, false);
-=======
-                                WriteConvenienceMethod(clientMethod.ProtocolMethodSignature, clientMethod.ConvenienceMethod, client.Fields, true);
-                                WriteConvenienceMethod(clientMethod.ProtocolMethodSignature, clientMethod.ConvenienceMethod, client.Fields, false);
->>>>>>> 31d82434
+                                WriteConvenienceMethod(clientMethod, client.Fields, true);
+                                WriteConvenienceMethod(clientMethod, client.Fields, false);
                             }
                             WriteClientMethod(clientMethod, client.Fields, true);
                             WriteClientMethod(clientMethod, client.Fields, false);
@@ -241,27 +236,14 @@
 
         public void WriteClientMethod(LowLevelClientMethod clientMethod, ClientFields fields, bool async)
         {
-            using (WriteClientMethodDeclarationWithExternalXmlDoc(clientMethod, async))
+            using (WriteClientMethodDeclaration(writer, clientMethod, async))
             {
                 WriteProtocolMethodBody(writer, clientMethod, fields, async);
             }
             writer.Line();
         }
 
-        public static void WriteClientMethod(CodeWriter writer, LowLevelClientMethod clientMethod, ClientFields fields, bool async)
-        {
-            using (WriteClientMethodDeclaration(writer, clientMethod, async))
-            {
-                WriteProtocolMethodBody(writer, clientMethod, fields, async);
-            }
-            writer.Line();
-        }
-
-<<<<<<< HEAD
-        private static void WriteConvenienceMethod(CodeWriter writer, LowLevelClientMethod clientMethod, ClientFields fields, bool async)
-=======
-        private void WriteConvenienceMethod(MethodSignature protocolMethodSignature, ConvenienceMethod convenienceMethod, ClientFields fields, bool async)
->>>>>>> 31d82434
+        private void WriteConvenienceMethod(LowLevelClientMethod clientMethod, ClientFields fields, bool async)
         {
             var protocolMethodSignature = clientMethod.ProtocolMethodSignature;
             var convenienceMethod = clientMethod.ConvenienceMethod;
