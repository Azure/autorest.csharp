--- conflicted
+++ resolved
@@ -500,13 +500,8 @@
         {
             var methodSignature = clientMethod.Signature.WithAsync(async);
 
-<<<<<<< HEAD
             WriteMethodDocumentation(writer, methodSignature, clientMethod);
-            WriteSchemaDocumentationRemarks(writer, clientMethod.OperationSchemas);
-=======
-            writer.WriteMethodDocumentation(methodSignature);
             WriteSchemaDocumentationRemarks(writer, clientMethod);
->>>>>>> 6cde7fd7
             var scope = writer.WriteMethodDeclaration(methodSignature);
             writer.WriteParametersValidation(methodSignature.Parameters);
             return scope;
