﻿// Copyright (c) Microsoft Corporation. All rights reserved.
// Licensed under the MIT License. See License.txt in the project root for license information.

using System;
using System.Collections.Generic;
using System.Linq;
using System.Text;
using System.Threading;
using System.Threading.Tasks;
using AutoRest.CSharp.Common.Generation.Writers;
using AutoRest.CSharp.Common.Input;
using AutoRest.CSharp.Common.Output.Models;
using AutoRest.CSharp.Common.Output.Models.Responses;
using AutoRest.CSharp.Generation.Types;
using AutoRest.CSharp.Input;
using AutoRest.CSharp.Output.Builders;
using AutoRest.CSharp.Output.Models;
using AutoRest.CSharp.Output.Models.Requests;
using AutoRest.CSharp.Output.Models.Shared;
using AutoRest.CSharp.Output.Models.Types;
using AutoRest.CSharp.Utilities;
using Azure;
using Azure.Core;
using Azure.Core.Pipeline;
using static AutoRest.CSharp.Output.Models.MethodSignatureModifiers;
using Operation = Azure.Operation;
using Response = Azure.Response;
using StatusCodes = AutoRest.CSharp.Output.Models.Responses.StatusCodes;

namespace AutoRest.CSharp.Generation.Writers
{
    internal class LowLevelClientWriter : ClientWriter
    {
        private static readonly FormattableString LroProcessMessageMethodName = $"{typeof(ProtocolOperationHelpers)}.{nameof(ProtocolOperationHelpers.ProcessMessage)}";
        private static readonly FormattableString LroProcessMessageMethodAsyncName = $"{typeof(ProtocolOperationHelpers)}.{nameof(ProtocolOperationHelpers.ProcessMessageAsync)}";
        private static readonly FormattableString LroProcessMessageWithoutResponseValueMethodName = $"{typeof(ProtocolOperationHelpers)}.{nameof(ProtocolOperationHelpers.ProcessMessageWithoutResponseValue)}";
        private static readonly FormattableString LroProcessMessageWithoutResponseValueMethodAsyncName = $"{typeof(ProtocolOperationHelpers)}.{nameof(ProtocolOperationHelpers.ProcessMessageWithoutResponseValueAsync)}";

        private readonly CodeWriter _writer;
        private readonly XmlDocWriter _xmlDocWriter;
        private readonly LowLevelClient _client;
        private readonly LowLevelExampleComposer _exampleComposer;

        public LowLevelClientWriter(CodeWriter writer, XmlDocWriter xmlDocWriter, LowLevelClient client)
        {
            _writer = writer;
            _xmlDocWriter = xmlDocWriter;
            _client = client;
            _exampleComposer = new LowLevelExampleComposer(client);
        }

        public void WriteClient()
        {
            var clientType = _client.Type;
            using (_writer.Namespace(clientType.Namespace))
            {
                WriteDPGIdentificationComment();
                _writer.WriteXmlDocumentationSummary($"{_client.Description}");
                using (_writer.Scope($"{_client.Declaration.Accessibility} partial class {clientType:D}", scopeDeclarations: _client.Fields.ScopeDeclarations))
                {
                    WriteClientFields();
                    WriteConstructors();

                    foreach (var clientMethod in _client.ClientMethods)
                    {
                        var longRunning = clientMethod.LongRunning;
                        var pagingInfo = clientMethod.PagingInfo;

                        if (clientMethod.ConvenienceMethod is { } convenienceMethod)
                        {
                            WriteConvenienceMethodDocumentationWithExternalXmlDoc(convenienceMethod, true);
                            WriteConvenienceMethod(clientMethod, convenienceMethod, longRunning, pagingInfo, true);
                            WriteConvenienceMethodDocumentationWithExternalXmlDoc(convenienceMethod, false);
                            WriteConvenienceMethod(clientMethod, convenienceMethod, longRunning, pagingInfo, false);
                        }

                        WriteProtocolMethodDocumentationWithExternalXmlDoc(clientMethod, true);
                        WriteProtocolMethod(_writer, clientMethod, _client.Fields, longRunning, pagingInfo, true);
                        WriteProtocolMethodDocumentationWithExternalXmlDoc(clientMethod, false);
                        WriteProtocolMethod(_writer, clientMethod, _client.Fields, longRunning, pagingInfo, false);
                    }

                    foreach (var clientMethod in _client.CustomMethods())
                    {
                        //TODO: Write example docs for custom methods
                        //WriteProtocolMethodDocumentationWithExternalXmlDoc(clientMethod, true);
                        //WriteProtocolMethodDocumentationWithExternalXmlDoc(clientMethod, false);
                    }

                    WriteSubClientFactoryMethod();

                    foreach (var method in _client.RequestMethods)
                    {
                        WriteRequestCreationMethod(_writer, method, _client.Fields);
                    }

                    if (_client.ClientMethods.Any(cm => cm.ConvenienceMethod is not null))
                    {
                        WriteCancellationTokenToRequestContextMethod();
                    }
                    WriteResponseClassifierMethod(_writer, _client.ResponseClassifierTypes);
                }
            }
        }

        public static void WriteProtocolMethods(CodeWriter writer, ClientFields fields, LowLevelClientMethod clientMethod)
        {
            WriteRequestCreationMethod(writer, clientMethod.RequestMethod, fields);

            var longRunning = clientMethod.LongRunning;
            var pagingInfo = clientMethod.PagingInfo;
            WriteProtocolMethodDocumentation(writer, clientMethod, true);
            WriteProtocolMethod(writer, clientMethod, fields, longRunning, pagingInfo, true);
            WriteProtocolMethodDocumentation(writer, clientMethod, false);
            WriteProtocolMethod(writer, clientMethod, fields, longRunning, pagingInfo, false);
        }

        private static void WriteProtocolMethod(CodeWriter writer, LowLevelClientMethod clientMethod, ClientFields fields, OperationLongRunning? longRunning, ProtocolMethodPaging? pagingInfo, bool async)
        {
            switch (longRunning, pagingInfo)
            {
                case { longRunning: not null, pagingInfo: not null }:
                    WriteProtocolPageableLroMethod(writer, clientMethod, fields, pagingInfo, longRunning, async);
                    break;
                case { longRunning: null, pagingInfo: not null }:
                    WriteProtocolPageableMethod(writer, clientMethod, fields, pagingInfo, async);
                    break;
                case { longRunning: not null, pagingInfo: null }:
                    WriteProtocolLroMethod(writer, clientMethod, fields, longRunning, async);
                    break;
                default:
                    WriteProtocolMethod(writer, clientMethod, fields, async);
                    break;
            }
        }

        private void WriteConvenienceMethod(LowLevelClientMethod clientMethod, ConvenienceMethod convenienceMethod, OperationLongRunning? longRunning, ProtocolMethodPaging? pagingInfo, bool async)
        {
            switch (longRunning, pagingInfo)
            {
                case { longRunning: not null, pagingInfo: not null }:
                    // Not supported yet
                    break;
                case { longRunning: null, pagingInfo: not null }:
                    WriteConveniencePageableMethod(clientMethod, convenienceMethod, pagingInfo, _client.Fields, async);
                    break;
                case { longRunning: not null, pagingInfo: null }:
                    WriteConvenienceLroMethod(clientMethod, convenienceMethod, _client.Fields, async);
                    break;
                default:
                    WriteConvenienceMethod(clientMethod, convenienceMethod, _client.Fields, async);
                    break;
            }
        }

        private void WriteDPGIdentificationComment() => _writer.Line($"// Data plane generated {(_client.IsSubClient ? "sub-client" : "client")}.");

        private void WriteClientFields()
        {
            foreach (var field in _client.Fields)
            {
                _writer.WriteField(field, declareInCurrentScope: false);
            }

            //TODO: make this a field??
            _writer
                .Line()
                .WriteXmlDocumentationSummary($"The HTTP pipeline for sending and receiving REST requests and responses.")
                .Line($"public virtual {typeof(HttpPipeline)} Pipeline => {_client.Fields.PipelineField.Name};");

            _writer.Line();
        }

        private void WriteConstructors()
        {
            foreach (var constructor in _client.SecondaryConstructors)
            {
                WriteSecondaryPublicConstructor(constructor);
            }

            foreach (var constructor in _client.PrimaryConstructors)
            {
                WritePrimaryPublicConstructor(constructor);
            }

            if (_client.IsSubClient)
            {
                WriteSubClientInternalConstructor(_client.SubClientInternalConstructor);
            }
        }

        private void WriteSecondaryPublicConstructor(ConstructorSignature signature)
        {
            _writer.WriteMethodDocumentation(signature);
            using (_writer.WriteMethodDeclaration(signature))
            {
            }
            _writer.Line();
        }

        private void WritePrimaryPublicConstructor(ConstructorSignature signature)
        {
            _writer.WriteMethodDocumentation(signature);
            using (_writer.WriteMethodDeclaration(signature))
            {
                _writer.WriteParametersValidation(signature.Parameters);
                _writer.Line();

                var clientOptionsParameter = signature.Parameters.Last(p => p.Type.EqualsIgnoreNullable(_client.ClientOptions.Type));
                _writer.Line($"{_client.Fields.ClientDiagnosticsProperty.Name:I} = new {_client.Fields.ClientDiagnosticsProperty.Type}({clientOptionsParameter.Name:I}, true);");

                FormattableString perCallPolicies = $"Array.Empty<{typeof(HttpPipelinePolicy)}>()";
                FormattableString perRetryPolicies = $"Array.Empty<{typeof(HttpPipelinePolicy)}>()";

                var credentialParameter = signature.Parameters.FirstOrDefault(p => p.Name == "credential");
                if (credentialParameter != null)
                {
                    var credentialField = _client.Fields.GetFieldByParameter(credentialParameter);
                    if (credentialField != null)
                    {
                        var fieldName = credentialField.Name;
                        _writer.Line($"{fieldName:I} = {credentialParameter.Name:I};");
                        if (credentialField.Type.Equals(typeof(AzureKeyCredential)))
                        {
                            perRetryPolicies = $"new {typeof(HttpPipelinePolicy)}[] {{new {typeof(AzureKeyCredentialPolicy)}({fieldName:I}, {_client.Fields.AuthorizationHeaderConstant!.Name})}}";
                        }
                        else if (credentialField.Type.Equals(typeof(TokenCredential)))
                        {
                            perRetryPolicies = $"new {typeof(HttpPipelinePolicy)}[] {{new {typeof(BearerTokenAuthenticationPolicy)}({fieldName:I}, {_client.Fields.ScopesConstant!.Name})}}";
                        }
                    }
                }

                _writer.Line($"{_client.Fields.PipelineField.Name:I} = {typeof(HttpPipelineBuilder)}.{nameof(HttpPipelineBuilder.Build)}({clientOptionsParameter.Name:I}, {perCallPolicies}, {perRetryPolicies}, new {typeof(ResponseClassifier)}());");

                foreach (var parameter in _client.Parameters)
                {
                    var field = _client.Fields.GetFieldByParameter(parameter);
                    if (field != null)
                    {
                        if (parameter.IsApiVersionParameter)
                        {
                            _writer.Line($"{field.Name:I} = {clientOptionsParameter.Name:I}.Version;");
                        }
                        else
                        {
                            _writer.Line($"{field.Name:I} = {parameter.Name:I};");
                        }
                    }
                }
            }
            _writer.Line();
        }

        private void WriteSubClientInternalConstructor(ConstructorSignature signature)
        {
            _writer.WriteMethodDocumentation(signature);
            using (_writer.WriteMethodDeclaration(signature))
            {
                _writer.WriteParametersValidation(signature.Parameters);
                _writer.Line();

                foreach (var parameter in signature.Parameters)
                {
                    var field = _client.Fields.GetFieldByParameter(parameter);
                    if (field != null)
                    {
                        _writer.Line($"{field.Name:I} = {parameter.Name:I};");
                    }
                }
            }
            _writer.Line();
        }

        private void WriteConvenienceMethod(LowLevelClientMethod clientMethod, ConvenienceMethod convenienceMethod, ClientFields fields, bool async)
        {
            using (WriteConvenienceMethodDeclaration(_writer, convenienceMethod, fields, async))
            {
                var contextVariable = new CodeWriterDeclaration(KnownParameters.RequestContext.Name);

                var (parameterValues, converter) = convenienceMethod.GetParameterValues(contextVariable);

                // write whatever we need to convert the parameters
                converter(_writer);

                var responseVariable = new CodeWriterDeclaration("response");
                _writer
                    .Append($"{typeof(Response)} {responseVariable:D} = ")
                    .WriteMethodCall(clientMethod.ProtocolMethodSignature, parameterValues, async)
                    .LineRaw(";");

                var responseType = convenienceMethod.ResponseType;
                if (responseType == null)
                {
                    _writer.Line($"return {responseVariable:I};");
                }
                else if (TypeFactory.IsReadOnlyList(responseType) || TypeFactory.IsReadOnlyDictionary(responseType))
                {
                    ResponseWriterHelpers.WriteRawResponseToGeneric(_writer, clientMethod.RequestMethod, clientMethod.RequestMethod.Responses[0], async, null, $"{responseVariable.ActualName}");
                }
                else if (responseType is { IsFrameworkType: false, Implementation: EnumType enumType })
                {
                    string declaredTypeName = enumType.Declaration.Name;
                    if (enumType.IsExtensible)
                    {
                        _writer.Line($"return {typeof(Response)}.{nameof(Response.FromValue)}(new {declaredTypeName}({responseVariable:I}.Content.ToObjectFromJson<{enumType.ValueType}>()), {responseVariable:I});");
                    }
                    else
                    {
                        _writer.Line($"return {typeof(Response)}.{nameof(Response.FromValue)}({responseVariable:I}.Content.ToObjectFromJson<{enumType.ValueType}>().To{declaredTypeName}(), {responseVariable:I});");
                    }
                }
                else if (responseType.IsFrameworkType)
                {
                    _writer.Line($"return {typeof(Response)}.{nameof(Response.FromValue)}({responseVariable:I}.Content.ToObjectFromJson<{responseType}>(), {responseVariable:I});");
                }
                else
                {
                    _writer.Line($"return {typeof(Response)}.{nameof(Response.FromValue)}({responseType}.FromResponse({responseVariable:I}), {responseVariable:I});");
                }
            }
            _writer.Line();
        }

        private void WriteConvenienceLroMethod(LowLevelClientMethod clientMethod, ConvenienceMethod convenienceMethod, ClientFields fields, bool async)
        {
            using (WriteConvenienceMethodDeclaration(_writer, convenienceMethod, fields, async))
            {
                var contextVariable = new CodeWriterDeclaration(KnownParameters.RequestContext.Name);

                var (parameterValues, converter) = convenienceMethod.GetParameterValues(contextVariable);

                // write whatever we need to convert the parameters
                converter(_writer);

                var responseType = convenienceMethod.ResponseType;
                if (responseType == null)
                {
                    // return [await] protocolMethod(parameters...)[.ConfigureAwait(false)];
                    _writer
                        .Append($"return ")
                        .WriteMethodCall(clientMethod.ProtocolMethodSignature, parameterValues, async)
                        .LineRaw(";");
                }
                else
                {
                    // Operation<BinaryData> response = [await] protocolMethod(parameters...)[.ConfigureAwait(false)];
                    var responseVariable = new CodeWriterDeclaration("response");
                    _writer
                        .Append($"{clientMethod.ProtocolMethodSignature.ReturnType} {responseVariable:D} = ")
                        .WriteMethodCall(clientMethod.ProtocolMethodSignature, parameterValues, async)
                        .LineRaw(";");
                    // return ProtocolOperationHelpers.Convert(response, r => responseType.FromResponse(r), ClientDiagnostics, scopeName);
                    var diagnostic = convenienceMethod.Diagnostic ?? clientMethod.ProtocolMethodDiagnostic;
                    _writer.Line($"return {typeof(ProtocolOperationHelpers)}.{nameof(ProtocolOperationHelpers.Convert)}({responseVariable:I}, {responseType}.FromResponse, {fields.ClientDiagnosticsProperty.Name}, {diagnostic.ScopeName:L});");
                }
            }
            _writer.Line();
        }

        private void WriteConveniencePageableMethod(LowLevelClientMethod clientMethod, ConvenienceMethod convenienceMethod, ProtocolMethodPaging pagingInfo, ClientFields fields, bool async)
        {
            _writer.WritePageable(convenienceMethod, clientMethod.RequestMethod, pagingInfo.NextPageMethod, fields.ClientDiagnosticsProperty, fields.PipelineField, clientMethod.ProtocolMethodDiagnostic.ScopeName, pagingInfo.ItemName, pagingInfo.NextLinkName, async);
        }

        private static void WriteProtocolPageableMethod(CodeWriter writer, LowLevelClientMethod clientMethod, ClientFields fields, ProtocolMethodPaging pagingInfo, bool async)
        {
            writer.WritePageable(clientMethod.ProtocolMethodSignature, typeof(BinaryData), null, clientMethod.RequestMethod, pagingInfo.NextPageMethod, fields.ClientDiagnosticsProperty, fields.PipelineField, clientMethod.ProtocolMethodDiagnostic.ScopeName, pagingInfo.ItemName, pagingInfo.NextLinkName, async);
        }

        private static void WriteProtocolPageableLroMethod(CodeWriter writer, LowLevelClientMethod clientMethod, ClientFields fields, ProtocolMethodPaging pagingInfo, OperationLongRunning longRunning, bool async)
        {
            writer.WriteLongRunningPageable(clientMethod.ProtocolMethodSignature, typeof(BinaryData), null, clientMethod.RequestMethod, pagingInfo.NextPageMethod, fields.ClientDiagnosticsProperty, fields.PipelineField, clientMethod.ProtocolMethodDiagnostic, longRunning.FinalStateVia, pagingInfo.ItemName, pagingInfo.NextLinkName, async);
        }

        private static void WriteProtocolLroMethod(CodeWriter writer, LowLevelClientMethod clientMethod, ClientFields fields, OperationLongRunning longRunning, bool async)
        {
            using (writer.WriteMethodDeclaration(clientMethod.ProtocolMethodSignature.WithAsync(async)))
            {
                writer.WriteParametersValidation(clientMethod.ProtocolMethodSignature.Parameters);
                var startMethod = clientMethod.RequestMethod;
                var finalStateVia = longRunning.FinalStateVia;
                var scopeName = clientMethod.ProtocolMethodDiagnostic.ScopeName;

                using (writer.WriteDiagnosticScope(clientMethod.ProtocolMethodDiagnostic, fields.ClientDiagnosticsProperty))
                {
                    var messageVariable = new CodeWriterDeclaration("message");
                    var processMessageParameters = (FormattableString)$"{fields.PipelineField.Name:I}, {messageVariable}, {fields.ClientDiagnosticsProperty.Name:I}, {scopeName:L}, {typeof(OperationFinalStateVia)}.{finalStateVia}, {KnownParameters.RequestContext.Name:I}, {KnownParameters.WaitForCompletion.Name:I}";

                    writer
                        .Line($"using {typeof(HttpMessage)} {messageVariable:D} = {RequestWriterHelpers.CreateRequestMethodName(startMethod.Name)}({startMethod.Parameters.GetIdentifiersFormattable()});")
                        .AppendRaw("return ")
                        .WriteMethodCall(async, clientMethod.ResponseBodyType != null ? LroProcessMessageMethodAsyncName : LroProcessMessageWithoutResponseValueMethodAsyncName, clientMethod.ResponseBodyType != null ? LroProcessMessageMethodName : LroProcessMessageWithoutResponseValueMethodName, processMessageParameters);
                }
            }
            writer.Line();
        }

        public static void WriteProtocolMethod(CodeWriter writer, LowLevelClientMethod clientMethod, ClientFields fields, bool async)
        {
            using (writer.WriteMethodDeclaration(clientMethod.ProtocolMethodSignature.WithAsync(async)))
            {
                writer.WriteParametersValidation(clientMethod.ProtocolMethodSignature.Parameters);
                var restMethod = clientMethod.RequestMethod;
                var headAsBoolean = restMethod.Request.HttpMethod == RequestMethod.Head && Configuration.HeadAsBoolean;

                if (clientMethod.ConditionHeaderFlag != RequestConditionHeaders.None && clientMethod.ConditionHeaderFlag != (RequestConditionHeaders.IfMatch | RequestConditionHeaders.IfNoneMatch | RequestConditionHeaders.IfModifiedSince | RequestConditionHeaders.IfUnmodifiedSince))
                {
                    writer.WriteRequestConditionParameterChecks(restMethod.Parameters, clientMethod.ConditionHeaderFlag);
                    writer.Line();
                }

                using (writer.WriteDiagnosticScope(clientMethod.ProtocolMethodDiagnostic, fields.ClientDiagnosticsProperty))
                {
                    var messageVariable = new CodeWriterDeclaration("message");
                    writer.Line($"using {typeof(HttpMessage)} {messageVariable:D} = {RequestWriterHelpers.CreateRequestMethodName(restMethod.Name)}({restMethod.Parameters.GetIdentifiersFormattable()});");

                    var methodName = async
                        ? headAsBoolean ? nameof(HttpPipelineExtensions.ProcessHeadAsBoolMessageAsync) : nameof(HttpPipelineExtensions.ProcessMessageAsync)
                        : headAsBoolean ? nameof(HttpPipelineExtensions.ProcessHeadAsBoolMessage) : nameof(HttpPipelineExtensions.ProcessMessage);

                    FormattableString paramString = headAsBoolean
                        ? (FormattableString)$"{messageVariable}, {fields.ClientDiagnosticsProperty.Name}, {KnownParameters.RequestContext.Name:I}"
                        : (FormattableString)$"{messageVariable}, {KnownParameters.RequestContext.Name:I}";

                    writer.AppendRaw("return ").WriteMethodCall(async, $"{fields.PipelineField.Name:I}.{methodName}", paramString);
                }
            }
            writer.Line();
        }

        private void WriteSubClientFactoryMethod()
        {
            foreach (var field in _client.SubClients.Select(s => s.FactoryMethod?.CachingField))
            {
                if (field != null)
                {
                    _writer.WriteField(field);
                }
            }

            _writer.Line();

            foreach (var (methodSignature, field, constructorCallParameters) in _client.SubClients.Select(s => s.FactoryMethod).WhereNotNull())
            {
                _writer.WriteMethodDocumentation(methodSignature);
                using (_writer.WriteMethodDeclaration(methodSignature))
                {
                    _writer.WriteParametersValidation(methodSignature.Parameters);
                    _writer.Line();

                    var references = constructorCallParameters
                        .Select(p => _client.Fields.GetFieldByParameter(p) ?? (Reference)p)
                        .ToArray();

                    if (field != null)
                    {
                        _writer
                            .Append($"return {typeof(Volatile)}.{nameof(Volatile.Read)}(ref {field.Name})")
                            .Append($" ?? {typeof(Interlocked)}.{nameof(Interlocked.CompareExchange)}(ref {field.Name}, new {methodSignature.ReturnType}({references.GetIdentifiersFormattable()}), null)")
                            .Line($" ?? {field.Name};");
                    }
                    else
                    {
                        _writer.Line($"return new {methodSignature.ReturnType}({references.GetIdentifiersFormattable()});");
                    }
                }
                _writer.Line();
            }
        }

        public static void WriteRequestCreationMethod(CodeWriter writer, RestClientMethod restMethod, ClientFields fields)
        {
            RequestWriterHelpers.WriteRequestCreation(writer, restMethod, "internal", fields, restMethod.ResponseClassifierType.Name, false);
        }

        public static void WriteResponseClassifierMethod(CodeWriter writer, IEnumerable<ResponseClassifierType> responseClassifierTypes)
        {
            foreach ((string name, StatusCodes[] statusCodes) in responseClassifierTypes.Distinct())
            {
                WriteResponseClassifier(writer, name, statusCodes);
            }
        }

        private static void WriteResponseClassifier(CodeWriter writer, string responseClassifierTypeName, StatusCodes[] statusCodes)
        {
            var hasStatusCodeRanges = statusCodes.Any(statusCode => statusCode.Family != null);
            if (hasStatusCodeRanges)
            {
                // After fixing https://github.com/Azure/autorest.csharp/issues/2018 issue remove "hasStatusCodeRanges" condition and this class
                using (writer.Scope($"private sealed class {responseClassifierTypeName}Override : {typeof(ResponseClassifier)}"))
                {
                    using (writer.Scope($"public override bool {nameof(ResponseClassifier.IsErrorResponse)}({typeof(HttpMessage)} message)"))
                    {
                        using (writer.Scope($"return message.{nameof(HttpMessage.Response)}.{nameof(Response.Status)} switch", end: "};"))
                        {
                            foreach (var statusCode in statusCodes)
                            {
                                writer.Line($">= {statusCode.Family * 100:L} and < {statusCode.Family * 100 + 100:L} => false,");
                            }

                            writer.LineRaw("_ => true");
                        }
                    }
                }
                writer.Line();
            }

            writer.Line($"private static {typeof(ResponseClassifier)} _{responseClassifierTypeName.FirstCharToLowerCase()};");
            writer.Append($"private static {typeof(ResponseClassifier)} {responseClassifierTypeName} => _{responseClassifierTypeName.FirstCharToLowerCase()} ??= new ");
            if (hasStatusCodeRanges)
            {
                writer.Line($"{responseClassifierTypeName}Override();");
            }
            else
            {
                writer.Append($"{typeof(StatusCodeClassifier)}(stackalloc ushort[]{{");
                foreach (var statusCode in statusCodes)
                {
                    if (statusCode.Code != null)
                    {
                        writer.Append($"{statusCode.Code}, ");
                    }
                }
                writer.RemoveTrailingComma();
                writer.Line($"}});");
            }
        }

        private void WriteProtocolMethodDocumentationWithExternalXmlDoc(LowLevelClientMethod clientMethod, bool async)
        {
            var methodSignature = clientMethod.ProtocolMethodSignature.WithAsync(async);

            WriteMethodDocumentation(_writer, methodSignature, clientMethod, async);
            var docRef = GetMethodSignatureString(methodSignature);
            _writer.Line($"/// <include file=\"Docs/{_client.Type.Name}.xml\" path=\"doc/members/member[@name='{docRef}']/*\" />");
            using (_xmlDocWriter.CreateMember(docRef))
            {
                _xmlDocWriter.WriteXmlDocumentation("example", _exampleComposer.Compose(clientMethod, async));
                WriteDocumentationRemarks(_xmlDocWriter.WriteXmlDocumentation, clientMethod, methodSignature, Array.Empty<FormattableString>(), false, false, false);
            }
        }

        private void WriteConvenienceMethodDocumentationWithExternalXmlDoc(ConvenienceMethod convenienceMethod, bool async)
        {
            var methodSignature = convenienceMethod.Signature.WithAsync(async);

            _writer.WriteMethodDocumentation(methodSignature);
            _writer.WriteXmlDocumentation("remarks", $"{methodSignature.DescriptionText}");
            var docRef = GetMethodSignatureString(methodSignature);
            _writer.Line($"/// <include file=\"Docs/{_client.Type.Name}.xml\" path=\"doc/members/member[@name='{docRef}']/*\" />");
            using (_xmlDocWriter.CreateMember(docRef))
            {
                _xmlDocWriter.WriteXmlDocumentation("example", _exampleComposer.Compose(convenienceMethod, async));
            }
        }

        private static string GetMethodSignatureString(MethodSignature signature)
        {
            var builder = new StringBuilder(signature.Name);
            builder.Append("(");
            var paramList = signature.Parameters.Select(p => p.Type.ConvertParamNameForDocs());
            builder.Append(string.Join(",", paramList));
            builder.Append(")");
            return builder.ToString();
        }

        private static string EscapeXmlCSharpType(CSharpType type)
            => type.ToString().Trim().Replace('<', '{').Replace('>', '}');

        private static void WriteProtocolMethodDocumentation(CodeWriter writer, LowLevelClientMethod clientMethod, bool isAsync)
        {
<<<<<<< HEAD
            var methodSignature = clientMethod.ProtocolMethodSignature.WithAsync(isAsync);
            var remarks = CreateSchemaDocumentationRemarks(clientMethod, out var hasRequestRemarks, out var hasResponseRemarks);
            WriteMethodDocumentation(writer, methodSignature, clientMethod, hasResponseRemarks, isAsync);
            WriteDocumentationRemarks((tag, text) => writer.WriteXmlDocumentation(tag, text), clientMethod, methodSignature, remarks, hasRequestRemarks, hasResponseRemarks);
=======
            var methodSignature = clientMethod.ProtocolMethodSignature.WithAsync(async);
            WriteMethodDocumentation(writer, methodSignature, clientMethod, async);
>>>>>>> eeefd7db
        }

        private static IDisposable WriteConvenienceMethodDeclaration(CodeWriter writer, ConvenienceMethod convenienceMethod, ClientFields fields, bool async)
        {
            var methodSignature = convenienceMethod.Signature.WithAsync(async);
            var scope = writer.WriteMethodDeclaration(methodSignature);
            writer.WriteParametersValidation(methodSignature.Parameters);

            if (convenienceMethod.Diagnostic != null)
            {
                var diagnosticScope = writer.WriteDiagnosticScope(convenienceMethod.Diagnostic, fields.ClientDiagnosticsProperty);
                return Disposable.Create(() =>
                {
                    diagnosticScope.Dispose();
                    scope.Dispose();
                });
            }

            return scope;
        }

        private static void WriteConvenienceMethodDocumentation(CodeWriter writer, MethodSignature convenienceMethod)
        {
            writer.WriteMethodDocumentation(convenienceMethod, $"{convenienceMethod.SummaryText}");
            writer.WriteXmlDocumentation("remarks", $"{convenienceMethod.DescriptionText}");
        }

        private void WriteCancellationTokenToRequestContextMethod()
        {
            var defaultRequestContext = new CodeWriterDeclaration("DefaultRequestContext");
            _writer.Line($"private static {typeof(RequestContext)} {defaultRequestContext:D} = new {typeof(RequestContext)}();");

            var methodSignature = new MethodSignature("FromCancellationToken", null, null, Internal | Static, typeof(RequestContext), null, new List<Parameter> { KnownParameters.CancellationTokenParameter });
            using (_writer.WriteMethodDeclaration(methodSignature))
            {
                using (_writer.Scope($"if (!{KnownParameters.CancellationTokenParameter.Name}.{nameof(CancellationToken.CanBeCanceled)})"))
                {
                    _writer.Line($"return {defaultRequestContext:I};");
                }

                _writer.Line().Line($"return new {typeof(RequestContext)}() {{ CancellationToken = {KnownParameters.CancellationTokenParameter.Name} }};");
            }
            _writer.Line();
        }

        private static FormattableString BuildProtocolMethodSummary(MethodSignature methodSignature, LowLevelClientMethod clientMethod, bool async)
        {
            var builder = new StringBuilder();
            builder.AppendLine($"[Protocol Method] {methodSignature.SummaryText}");
            builder.AppendLine($"<list type=\"bullet\">");
            builder.AppendLine($"<item>{Environment.NewLine}<description>{Environment.NewLine}This <see href=\"https://github.com/Azure/azure-sdk-for-net/blob/main/sdk/core/Azure.Core/samples/ProtocolMethods.md\">protocol method</see> allows explicit creation of the request and processing of the response for advanced scenarios.{Environment.NewLine}</description>{Environment.NewLine}</item>");

            if (clientMethod.ConvenienceMethod != null)
            {
                var convenienceDocRef = GetMethodSignatureString(clientMethod.ConvenienceMethod.Signature.WithAsync(async));
                builder.AppendLine($"<item>{Environment.NewLine}<description>{Environment.NewLine}Please try the simpler <see cref=\"{convenienceDocRef}\"/> convenience overload with strongly typed models first.{Environment.NewLine}</description>{Environment.NewLine}</item>");
            }
            builder.AppendLine($"</list>");
            return $"{builder.ToString().Trim(Environment.NewLine.ToCharArray())}";
        }

        private static void WriteMethodDocumentation(CodeWriter codeWriter, MethodSignature methodSignature, LowLevelClientMethod clientMethod, bool async)
        {
            codeWriter.WriteMethodDocumentation(methodSignature, BuildProtocolMethodSummary(methodSignature, clientMethod, async));
            codeWriter.WriteXmlDocumentationException(typeof(RequestFailedException), $"Service returned a non-success status code.");

            if (methodSignature.ReturnType == null)
            {
                return;
            }

            if (!methodSignature.ReturnType.IsFrameworkType)
            {
                throw new InvalidOperationException($"Xml documentation generation is supported only for protocol methods. {methodSignature.ReturnType} can't be a return type of a protocol method.");
            }

            var returnType = methodSignature.ReturnType;

            FormattableString text;
            if (clientMethod.PagingInfo != null && clientMethod.LongRunning != null)
            {
                CSharpType pageableType = methodSignature.Modifiers.HasFlag(Async) ? typeof(AsyncPageable<>) : typeof(Pageable<>);
                text = $"The <see cref=\"{nameof(Operation)}{{T}}\"/> from the service that will contain a <see cref=\"{pageableType.Name}{{T}}\"/> containing a list of <see cref=\"{nameof(BinaryData)}\"/> objects once the asynchronous operation on the service has completed. Details of the body schema for the operation's final value are in the Remarks section below.";
            }
            else if (clientMethod.PagingInfo != null)
            {
                text = $"The <see cref=\"{returnType.Name}{{T}}\"/> from the service containing a list of <see cref=\"{returnType.Arguments[0]}\"/> objects. Details of the body schema for each item in the collection are in the Remarks section below.";
            }
            else if (clientMethod.LongRunning != null)
            {
                text = (FormattableString)$"The <see cref=\"{nameof(Operation)}\"/> representing an asynchronous operation on the service.";
            }
            else if (returnType.EqualsIgnoreNullable(typeof(Task<Response>)) || returnType.EqualsIgnoreNullable(typeof(Response)))
            {
                text = (FormattableString)$"The response returned from the service.";
            }
            else if (returnType.EqualsIgnoreNullable(typeof(Task<Response<bool>>)) || returnType.EqualsIgnoreNullable(typeof(Response<bool>)))
            {
                text = $"The response returned from the service.";
            }
            else
            {
                throw new InvalidOperationException($"Xml documentation generation for return type {methodSignature.ReturnType} is not supported!");
            }

            codeWriter.WriteXmlDocumentationReturns(text);
        }

        private static string BuildSchemaFromDocs(SchemaDocumentation[] docs)
        {
            var docDict = docs.ToDictionary(d => d.SchemaName, d => d);
            var builder = new StringBuilder();
            builder.AppendLine("{");
            BuildSchemaFromDoc(builder, docs.First(), docDict, 2);
            builder.AppendLine("}");
            return builder.ToString();
        }

        //TODO: We should be able to deep link to the service schema documentation instead of creating our own.  Keeping this function here until we confirm
        private static IReadOnlyList<FormattableString> CreateSchemaDocumentationRemarks(LowLevelClientMethod clientMethod, out bool hasRequestSchema, out bool hasResponseSchema)
        {
            var schemas = new List<FormattableString>();

            hasRequestSchema = AddRequestOrResponseInputType(schemas, clientMethod.RequestBodyType, "Request Body");

            if (clientMethod.PagingInfo != null && clientMethod.ResponseBodyType is InputModelType modelType)
            {
                var itemType = modelType.Properties.FirstOrDefault(p => p.Name == clientMethod.PagingInfo.ItemName)?.Type;
                hasResponseSchema = AddRequestOrResponseSchema(schemas, itemType, "Response Body");
            }
            else
            {
                hasResponseSchema = AddRequestOrResponseInputType(schemas, clientMethod.ResponseBodyType, "Response Body");
            }
            return schemas;
            static bool AddRequestOrResponseInputType(List<FormattableString> formattedSchemas, InputType? bodyType, string schemaName) =>
                bodyType switch
                {
                    InputListType listType => AddRequestOrResponseInputType(formattedSchemas, listType.ElementType, schemaName),
                    InputDictionaryType dictionaryType => AddRequestOrResponseInputType(formattedSchemas, dictionaryType.ValueType, schemaName),
                    _ => AddRequestOrResponseSchema(formattedSchemas, bodyType, schemaName),
                };

            static bool AddRequestOrResponseSchema(List<FormattableString> formattedSchemas, InputType? type, string schemaName)
            {
                if (type is null)
                {
                    return false;
                }

                var schemasToAdd = new List<FormattableString>();
                if (type is InputModelType { DerivedModels.Count: > 0 } modelType)
                {
                    var derivedModels = modelType.GetAllDerivedModels();
                    if (derivedModels.Count > 1)
                    {
                        schemasToAdd.Add($"This method takes one of the JSON objects below as a payload. Please select a JSON object to view the schema for this.{Environment.NewLine}");
                    }

                    for (var index = 0; index < derivedModels.Count; index++)
                    {
                        var derivedModel = derivedModels[index];
                        if (index == 1)
                        {
                            schemasToAdd.Add($"<details><summary>~+ {derivedModels.Count - 1} more JSON objects</summary>");
                        }

                        var docs = GetSchemaDocumentationsForSchema(derivedModel, $"{derivedModel.Name.ToCleanName()} {schemaName}");
                        if (docs != null)
                        {
                            schemasToAdd.Add($"<details><summary>{derivedModel.Name.ToCleanName()}</summary>");
                            schemasToAdd.Add($"Schema for <c>{derivedModel.Name.ToCleanName()}</c>:{Environment.NewLine}<code>{BuildSchemaFromDocs(docs)}</code>{Environment.NewLine}");
                            schemasToAdd.Add($"</details>{Environment.NewLine}");
                        }
                    }
                    if (derivedModels.Count > 1)
                    {
                        schemasToAdd.Add($"</details>{Environment.NewLine}");
                    }
                }
                else
                {
                    var docs = GetSchemaDocumentationsForSchema(type, schemaName);
                    if (docs != null)
                    {
                        schemasToAdd.Add($"Schema for <c>{type.Name.ToCleanName()}</c>:{Environment.NewLine}<code>{BuildSchemaFromDocs(docs)}</code>{Environment.NewLine}");
                    }
                }

                if (schemasToAdd.Count > 0)
                {
                    formattedSchemas.Add($"{Environment.NewLine}{schemaName}:{Environment.NewLine}{Environment.NewLine}");
                    formattedSchemas.AddRange(schemasToAdd);
                    return true;
                }

                return false;
            }
        }

        //TODO: We should be able to deep link to the service schema documentation instead of creating our own.  Keeping this function here until we confirm
        private static void WriteDocumentationRemarks(Action<string, FormattableString?> writeXmlDocumentation, LowLevelClientMethod clientMethod, MethodSignature methodSignature, IReadOnlyCollection<FormattableString> schemas, bool hasRequestRemarks, bool hasResponseRemarks, bool addDescription)
        {
            if (clientMethod.RequestMethod.Operation.ExternalDocsUrl == null)
                return;

            var docInfo = clientMethod.RequestMethod.Operation.ExternalDocsUrl != null
                ? $"Additional information can be found in the service REST API documentation:{Environment.NewLine}{clientMethod.RequestMethod.Operation.ExternalDocsUrl}{Environment.NewLine}"
                : (FormattableString)$"";

            var schemaDesription = "";
            if (hasRequestRemarks && hasResponseRemarks)
            {
                if (clientMethod.PagingInfo == null)
                {
                    schemaDesription = "Below is the JSON schema for the request and response payloads.";
                }
                else
                {
                    schemaDesription = "Below is the JSON schema for the request payload and one item in the pageable response.";
                }
            }
            else if (hasRequestRemarks)
            {
                schemaDesription = "Below is the JSON schema for the request payload.";
            }
            else if (hasResponseRemarks)
            {
                if (clientMethod.PagingInfo == null)
                {
                    schemaDesription = "Below is the JSON schema for the response payload.";
                }
                else
                {
                    schemaDesription = "Below is the JSON schema for one item in the pageable response.";
                }
            }

            if (addDescription && !methodSignature.DescriptionText.IsNullOrEmpty())
            {
                schemaDesription = $"{methodSignature.DescriptionText}{Environment.NewLine}{Environment.NewLine}{schemaDesription}";
            }

            writeXmlDocumentation("remarks", $"{schemaDesription}{Environment.NewLine}{docInfo}{schemas}");
        }

        private static void BuildSchemaFromDoc(StringBuilder builder, SchemaDocumentation doc, IDictionary<string, SchemaDocumentation> docDict, int indentation = 0)
        {
            foreach (var row in doc.DocumentationRows)
            {
                var required = row.Required ? " # Required." : " # Optional.";
                var description = row.Description.IsNullOrEmpty() ? string.Empty : (required.IsNullOrEmpty() ? $" # {row.Description}" : $" {row.Description}");
                var isArray = row.Type.EndsWith("[]");
                var rowType = isArray ? row.Type.Substring(0, row.Type.Length - 2) : row.Type;
                builder.AppendIndentation(indentation).Append($"{row.Name}: ");
                if (isArray)
                {
                    if (docDict.ContainsKey(rowType))
                    {
                        builder.AppendLine("[");
                        var docToProcess = docDict[rowType];
                        docDict.Remove(rowType); // In the case of cyclic reference where A has a property type of A itself, we just show the type A if it's not the first time we meet A.
                        builder.AppendIndentation(indentation + 2).AppendLine("{");
                        BuildSchemaFromDoc(builder, docToProcess, docDict, indentation + 4);
                        builder.AppendIndentation(indentation + 2).AppendLine("}");
                        builder.AppendIndentation(indentation).AppendLine($"],{required}{description}");
                    }
                    else
                        builder.AppendLine($"[{rowType}],{required}{description}");
                }
                else
                {
                    if (docDict.ContainsKey(rowType))
                    {
                        builder.AppendLine("{");
                        var docToProcess = docDict[rowType];
                        docDict.Remove(rowType); // In the case of cyclic reference where A has a property type of A itself, we just show the type A if it's not the first time we meet A.
                        BuildSchemaFromDoc(builder, docToProcess, docDict, indentation + 2);
                        builder.AppendIndentation(indentation).Append("}").AppendLine($",{required}{description}");
                    }
                    else
                        builder.AppendLine($"{rowType},{required}{description}");
                }
            }
        }

        private static SchemaDocumentation[]? GetSchemaDocumentationsForSchema(InputType type, string schemaName)
        {
            // Visit each schema in the graph and for object schemas, collect information about all the properties.
            var visitedSchema = new HashSet<string>();
            var typesToExplore = new Queue<InputType>(new[] { type });
            var documentationObjects = new List<(string SchemaName, List<SchemaDocumentation.DocumentationRow> Rows)>();

            while (typesToExplore.Any())
            {
                InputType toExplore = typesToExplore.Dequeue();

                if (visitedSchema.Contains(toExplore.Name))
                {
                    continue;
                }

                switch (toExplore)
                {
                    case InputModelType modelType:
                        List<SchemaDocumentation.DocumentationRow> propertyDocumentation = new();

                        // We must also include any properties introduced by our parent chain.
                        foreach (InputModelType modelOrBase in modelType.GetSelfAndBaseModels())
                        {
                            foreach (InputModelProperty property in modelOrBase.Properties)
                            {
                                if (property.IsDiscriminator && property.Type is InputEnumType { IsExtensible: true } && modelType.DiscriminatorValue != null)
                                {
                                    propertyDocumentation.Add(new SchemaDocumentation.DocumentationRow(
                                        property.SerializedName ?? property.Name,
                                        modelType.DiscriminatorValue,
                                        property.IsRequired,
                                        BuilderHelpers.EscapeXmlDescription(property.Description)));

                                    typesToExplore.Enqueue(property.Type);
                                    continue;
                                }

                                propertyDocumentation.Add(new SchemaDocumentation.DocumentationRow(
                                    property.SerializedName ?? property.Name,
                                    BuilderHelpers.EscapeXmlDescription(StringifyTypeForTable(property.Type)),
                                    property.IsRequired,
                                    BuilderHelpers.EscapeXmlDescription(property.Description)));

                                typesToExplore.Enqueue(property.Type);
                            }
                        }

                        documentationObjects.Add(new(toExplore == type ? schemaName : BuilderHelpers.EscapeXmlDescription(StringifyTypeForTable(toExplore)), propertyDocumentation));
                        break;
                    case InputListType listType:
                        typesToExplore.Enqueue(listType.ElementType);
                        break;
                    case InputDictionaryType dictionaryType:
                        typesToExplore.Enqueue(dictionaryType.ValueType);
                        break;
                }

                visitedSchema.Add(toExplore.Name);
            }

            if (!documentationObjects.Any())
            {
                return null;
            }

            return documentationObjects.Select(o => new SchemaDocumentation(o.SchemaName, o.Rows.ToArray())).ToArray();
        }

        private static string StringifyTypeForTable(InputType type)
        {
            static string RemovePrefix(string s, string prefix)
                => s.StartsWith(prefix) ? s[prefix.Length..] : s;

            return type switch
            {
                InputPrimitiveType { IsNumber: true } => "number",
                InputPrimitiveType { Kind: InputTypeKind.Boolean } => "boolean",
                InputPrimitiveType { Kind: InputTypeKind.String } => "string",
                InputPrimitiveType { Kind: InputTypeKind.Object } => "object",
                InputPrimitiveType { Kind: InputTypeKind.Date } => "string (date)",
                InputPrimitiveType { Kind: InputTypeKind.DateTime } => "string (date & time)",
                InputPrimitiveType { Kind: InputTypeKind.DateTimeISO8601 } => "string (ISO 8601 Format)",
                InputPrimitiveType { Kind: InputTypeKind.DateTimeRFC1123 } => "string (RFC1123 Format)",
                InputPrimitiveType { Kind: InputTypeKind.DateTimeUnix } => "string (Unix Format)",
                InputPrimitiveType { Kind: InputTypeKind.DurationISO8601 } => "string (duration ISO 8601 Format)",
                InputPrimitiveType { Kind: InputTypeKind.DurationConstant } => "string (duration)",
                InputPrimitiveType { Kind: InputTypeKind.Time } => "string (time)",
                InputEnumType enumType => string.Join(" | ", enumType.AllowedValues.Select(c => $"\"{c.Value}\"")),
                InputDictionaryType dictionaryType => $"Dictionary<string, {StringifyTypeForTable(dictionaryType.ValueType)}>",
                InputListType listType => $"{StringifyTypeForTable(listType.ElementType)}[]",
                InputIntrinsicType { Kind: InputIntrinsicTypeKind.Unknown } => "any",
                _ => RemovePrefix(type.Name, "Json")
            };
        }

        private class SchemaDocumentation
        {
            internal record DocumentationRow(string Name, string Type, bool Required, string Description);

            public string SchemaName { get; }
            public DocumentationRow[] DocumentationRows { get; }

            public SchemaDocumentation(string schemaName, DocumentationRow[] documentationRows)
            {
                SchemaName = schemaName;
                DocumentationRows = documentationRows;
            }
        }

    }
}<|MERGE_RESOLUTION|>--- conflicted
+++ resolved
@@ -570,15 +570,8 @@
 
         private static void WriteProtocolMethodDocumentation(CodeWriter writer, LowLevelClientMethod clientMethod, bool isAsync)
         {
-<<<<<<< HEAD
-            var methodSignature = clientMethod.ProtocolMethodSignature.WithAsync(isAsync);
-            var remarks = CreateSchemaDocumentationRemarks(clientMethod, out var hasRequestRemarks, out var hasResponseRemarks);
-            WriteMethodDocumentation(writer, methodSignature, clientMethod, hasResponseRemarks, isAsync);
-            WriteDocumentationRemarks((tag, text) => writer.WriteXmlDocumentation(tag, text), clientMethod, methodSignature, remarks, hasRequestRemarks, hasResponseRemarks);
-=======
             var methodSignature = clientMethod.ProtocolMethodSignature.WithAsync(async);
             WriteMethodDocumentation(writer, methodSignature, clientMethod, async);
->>>>>>> eeefd7db
         }
 
         private static IDisposable WriteConvenienceMethodDeclaration(CodeWriter writer, ConvenienceMethod convenienceMethod, ClientFields fields, bool async)
