--- conflicted
+++ resolved
@@ -9,11 +9,8 @@
 using System.Threading;
 using System.Threading.Tasks;
 using AutoRest.CSharp.Common.Generation.Writers;
-<<<<<<< HEAD
 using AutoRest.CSharp.Common.Output.Builders;
 using AutoRest.CSharp.Common.Output.Models;
-=======
->>>>>>> 86bef0b0
 using AutoRest.CSharp.Generation.Types;
 using AutoRest.CSharp.Input;
 using AutoRest.CSharp.Output.Builders;
@@ -210,17 +207,13 @@
 
             using (WriteClientMethodDeclaration(writer, clientMethod, clientMethod.OperationSchemas, returnType, async))
             {
-<<<<<<< HEAD
                 if (clientMethod.RequestMethod.ConditionHeaderFlag != RequestConditionHeaders.None &&
                         clientMethod.RequestMethod.ConditionHeaderFlag != (RequestConditionHeaders.IfMatch | RequestConditionHeaders.IfNoneMatch | RequestConditionHeaders.IfModifiedSince | RequestConditionHeaders.IfUnmodifiedSince))
                 {
                     writer.WriteRequestConditionParameterChecks(restMethod.Parameters, clientMethod.RequestMethod.ConditionHeaderFlag);
                     writer.Line();
                 }
-                using (WriteDiagnosticScope(writer, clientMethod.Diagnostic, client.Fields.ClientDiagnosticsProperty.Name))
-=======
                 using (WriteDiagnosticScope(writer, clientMethod.Diagnostic, fields.ClientDiagnosticsProperty.Name))
->>>>>>> 86bef0b0
                 {
                     var messageVariable = new CodeWriterDeclaration("message");
                     writer.Line($"using {typeof(HttpMessage)} {messageVariable:D} = {RequestWriterHelpers.CreateRequestMethodName(restMethod.Name)}({restMethod.Parameters.GetIdentifiersFormattable()});");
