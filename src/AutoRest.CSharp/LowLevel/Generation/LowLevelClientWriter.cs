﻿// Copyright (c) Microsoft Corporation. All rights reserved.
// Licensed under the MIT License. See License.txt in the project root for license information.

using System;
using System.Collections.Generic;
using System.Linq;
using System.Runtime.CompilerServices;
using System.Text;
using System.Threading;
using System.Threading.Tasks;
using AutoRest.CSharp.AutoRest.Plugins;
using AutoRest.CSharp.Common.Generation.Writers;
using AutoRest.CSharp.Common.Output.Builders;
using AutoRest.CSharp.Generation.Types;
using AutoRest.CSharp.Input;
using AutoRest.CSharp.Output.Builders;
using AutoRest.CSharp.Output.Models;
using AutoRest.CSharp.Output.Models.Requests;
using AutoRest.CSharp.Output.Models.Shared;
using AutoRest.CSharp.Output.Models.Types;
using AutoRest.CSharp.Utilities;
using Azure;
using Azure.Core;
using Azure.Core.Pipeline;
using Response = Azure.Response;
using StatusCodes = AutoRest.CSharp.Output.Models.Responses.StatusCodes;

namespace AutoRest.CSharp.Generation.Writers
{
    internal class LowLevelClientWriter : ClientWriter
    {
        private static readonly Parameter ResponseParameter = new("response", null, typeof(Response), null, false);
        private static readonly Parameter NextLinkParameter = new("nextLink", null, new CSharpType(typeof(string), true), null, false);
        private static readonly Parameter PageSizeHintParameter = new("pageSizeHint", null, new CSharpType(typeof(int), true), null, false);
        private static readonly Parameter EnumeratorCancellationTokenParameter = new("cancellationToken", "Enumerator cancellation token", typeof(CancellationToken), Constant.NewInstanceOf(typeof(CancellationToken)), false) { Attributes = new[] { new CSharpAttribute(typeof(EnumeratorCancellationAttribute)) } };

        private static readonly FormattableString PageableProcessMessageMethodName = $"{typeof(LowLevelPageableHelpers)}.{nameof(LowLevelPageableHelpers.ProcessMessage)}";
        private static readonly FormattableString PageableProcessMessageMethodAsyncName = $"{typeof(LowLevelPageableHelpers)}.{nameof(LowLevelPageableHelpers.ProcessMessageAsync)}";
        private static readonly FormattableString LroProcessMessageMethodName = $"{typeof(LowLevelOperationHelpers)}.{nameof(LowLevelOperationHelpers.ProcessMessage)}";
        private static readonly FormattableString LroProcessMessageMethodAsyncName = $"{typeof(LowLevelOperationHelpers)}.{nameof(LowLevelOperationHelpers.ProcessMessageAsync)}";
        private static readonly FormattableString CreatePageableMethodName = $"{typeof(PageableHelpers)}.{nameof(PageableHelpers.CreatePageable)}";
        private static readonly FormattableString CreateAsyncPageableMethodName = $"{typeof(PageableHelpers)}.{nameof(PageableHelpers.CreateAsyncPageable)}";

        public void WriteClient(CodeWriter writer, LowLevelClient client, BuildContext<LowLevelOutputLibrary> context)
        {
            var cs = client.Type;
            using (writer.Namespace(cs.Namespace))
            {
                writer.WriteXmlDocumentationSummary($"{client.Description}");
                using (writer.Scope($"{client.Declaration.Accessibility} partial class {cs.Name}"))
                {
                    WriteClientFields(writer, client);
                    WriteConstructors(writer, client);

                    foreach (var clientMethod in client.ClientMethods)
                    {
                        if (clientMethod.IsLongRunning)
                        {
                            WriteLongRunningOperationMethod(writer, clientMethod, client.Fields, true);
                            WriteLongRunningOperationMethod(writer, clientMethod, client.Fields, false);
                        }
                        else if (clientMethod.PagingInfo != null)
                        {
                            WritePagingMethod(writer, clientMethod, client.Fields, true);
                            WritePagingMethod(writer, clientMethod, client.Fields, false);
                        }
                        else
                        {
                            WriteClientMethod(writer, client, clientMethod, context.Configuration, true);
                            WriteClientMethod(writer, client, clientMethod, context.Configuration, false);
                        }
                    }

                    WriteSubClientFactoryMethod(writer, context, client);

                    var responseClassifierTypes = new List<ResponseClassifierType>();
                    foreach (var method in client.RequestMethods)
                    {
                        var responseClassifierType = CreateResponseClassifierType(method);
                        responseClassifierTypes.Add(responseClassifierType);
                        RequestWriterHelpers.WriteRequestCreation(writer, method, "internal", client.Fields, responseClassifierType.Name, false);
                    }

                    foreach ((string name, StatusCodes[] statusCodes) in responseClassifierTypes.Distinct())
                    {
                        WriteResponseClassifier(writer, name, statusCodes);
                    }
                }
            }
        }

        private static void WriteClientFields(CodeWriter writer, LowLevelClient client)
        {
            foreach (var field in client.Fields)
            {
                writer.WriteFieldDeclaration(field);
            }

            writer
                .Line()
                .WriteXmlDocumentationSummary($"The HTTP pipeline for sending and receiving REST requests and responses.")
                .Line($"public virtual {typeof(HttpPipeline)} Pipeline => {client.Fields.PipelineField.Name};");

            writer.Line();
        }

        private static void WriteConstructors(CodeWriter writer, LowLevelClient client)
        {
            WriteEmptyConstructor(writer, client);
            foreach (var constructor in client.PublicConstructors)
            {
                WritePublicConstructor(writer, client, constructor);
            }

            if (client.IsSubClient)
            {
                WriteSubClientInternalConstructor(writer, client, client.SubClientInternalConstructor);
            }
        }

        private static void WriteEmptyConstructor(CodeWriter writer, TypeProvider client)
        {
            writer.WriteXmlDocumentationSummary($"Initializes a new instance of {client.Type.Name} for mocking.");
            using (writer.Scope($"protected {client.Type.Name:D}()"))
            {
            }
            writer.Line();
        }

        private static void WritePublicConstructor(CodeWriter writer, LowLevelClient client, ConstructorSignature signature)
        {
            writer.WriteMethodDocumentation(signature);
            using (writer.WriteMethodDeclaration(signature))
            {
                writer.WriteParametersValidation(signature.Parameters);
                writer.Line();

                var clientOptionsParameter = signature.Parameters.Last(p => p.Type.EqualsIgnoreNullable(client.ClientOptions.Type));
                writer.Line($"{client.Fields.ClientDiagnosticsProperty.Name:I} = new {client.Fields.ClientDiagnosticsProperty.Type}({clientOptionsParameter.Name:I});");

                FormattableString perCallPolicies = $"Array.Empty<{typeof(HttpPipelinePolicy)}>()";
                FormattableString perRetryPolicies = $"Array.Empty<{typeof(HttpPipelinePolicy)}>()";

                var credentialParameter = signature.Parameters.FirstOrDefault(p => p.Name == "credential");
                if (credentialParameter != null)
                {
                    var credentialField = client.Fields.GetFieldByParameter(credentialParameter);
                    if (credentialField != null)
                    {
                        var fieldName = credentialField.Name;
                        writer.Line($"{fieldName:I} = {credentialParameter.Name:I};");
                        if (credentialField.Type.Equals(typeof(AzureKeyCredential)))
                        {
                            perRetryPolicies = $"new {typeof(HttpPipelinePolicy)}[] {{new {typeof(AzureKeyCredentialPolicy)}({fieldName:I}, {client.Fields.AuthorizationHeaderConstant!.Name})}}";
                        }
                        else if (credentialField.Type.Equals(typeof(TokenCredential)))
                        {
                            perRetryPolicies = $"new {typeof(HttpPipelinePolicy)}[] {{new {typeof(BearerTokenAuthenticationPolicy)}({fieldName:I}, {client.Fields.ScopesConstant!.Name})}}";
                        }
                    }
                }

                writer.Line($"{client.Fields.PipelineField.Name:I} = {typeof(HttpPipelineBuilder)}.{nameof(HttpPipelineBuilder.Build)}({clientOptionsParameter.Name:I}, {perCallPolicies}, {perRetryPolicies}, new {typeof(ResponseClassifier)}());");

                foreach (var parameter in client.Parameters)
                {
                    var field = client.Fields.GetFieldByParameter(parameter);
                    if (field != null)
                    {
                        if (parameter.IsApiVersionParameter)
                        {
                            writer.Line($"{field.Name:I} = {clientOptionsParameter.Name:I}.Version;");
                        }
                        else
                        {
                            writer.Line($"{field.Name:I} = {parameter.Name:I};");
                        }
                    }
                }
            }
            writer.Line();
        }

        private static void WriteSubClientInternalConstructor(CodeWriter writer, LowLevelClient client, ConstructorSignature signature)
        {
            writer.WriteMethodDocumentation(signature);
            using (writer.WriteMethodDeclaration(signature))
            {
                writer.WriteParametersValidation(signature.Parameters);
                writer.Line();

                foreach (var parameter in signature.Parameters)
                {
                    var field = client.Fields.GetFieldByParameter(parameter);
                    if (field != null)
                    {
                        writer.Line($"{field.Name:I} = {parameter.Name:I};");
                    }
                }
            }
            writer.Line();
        }

        private static void WriteClientMethod(CodeWriter writer, LowLevelClient client, LowLevelClientMethod clientMethod, Configuration configuration, bool async)
        {
            var restMethod = clientMethod.RequestMethod;
            var headAsBoolean = restMethod.Request.HttpMethod == RequestMethod.Head && configuration.HeadAsBoolean;

            var returnType = async
                ? headAsBoolean ? typeof(Task<Response<bool>>) : typeof(Task<Response>)
                : headAsBoolean ? typeof(Response<bool>) : typeof(Response);

            using (WriteClientMethodDeclaration(writer, clientMethod, clientMethod.OperationSchemas, returnType, async))
            {
                using (WriteDiagnosticScope(writer, clientMethod.Diagnostic, client.Fields.ClientDiagnosticsProperty.Name))
                {
                    var messageVariable = new CodeWriterDeclaration("message");
                    writer.Line($"using {typeof(HttpMessage)} {messageVariable:D} = {RequestWriterHelpers.CreateRequestMethodName(restMethod.Name)}({restMethod.Parameters.GetIdentifiersFormattable()});");

                    var methodName = async
                        ? headAsBoolean ? nameof(HttpPipelineExtensions.ProcessHeadAsBoolMessageAsync) : nameof(HttpPipelineExtensions.ProcessMessageAsync)
                        : headAsBoolean ? nameof(HttpPipelineExtensions.ProcessHeadAsBoolMessage) : nameof(HttpPipelineExtensions.ProcessMessage);

<<<<<<< HEAD
                    writer.AppendRaw("return ").WriteMethodCall(async, $"{client.Fields.PipelineField.Name:I}.{methodName}", $"{messageVariable}, {client.Fields.ClientDiagnosticsProperty.Name}, {KnownParameters.RequestContext.Name:I}");
=======
                    FormattableString paramString = headAsBoolean
                        ? (FormattableString)$"{messageVariable}, {client.Fields.ClientDiagnosticsField.Name}, {KnownParameters.RequestContext.Name:I}"
                        : (FormattableString)$"{messageVariable}, {KnownParameters.RequestContext.Name:I}";

                    writer.AppendRaw("return ").WriteMethodCall(async, $"{client.Fields.PipelineField.Name:I}.{methodName}", paramString);
>>>>>>> 90322dce
                }
            }
            writer.Line();
        }

        private static void WritePagingMethod(CodeWriter writer, LowLevelClientMethod clientMethod, ClientFields fields, bool async)
        {
            var method = clientMethod.RequestMethod;
            var pagingInfo = clientMethod.PagingInfo!;
            var nextPageMethod = pagingInfo.NextPageMethod;
            var returnType = async ? typeof(AsyncPageable<BinaryData>) : typeof(Pageable<BinaryData>);

            var createPageableMethodName = async ? CreateAsyncPageableMethodName : CreatePageableMethodName;

            using (WriteClientMethodDeclaration(writer, clientMethod, clientMethod.OperationSchemas, returnType, async))
            {
                var createEnumerableMethod = new CodeWriterDeclaration(CreateMethodName("CreateEnumerable", async));
                var createEnumerableParameters = async ? new[] { NextLinkParameter, PageSizeHintParameter, EnumeratorCancellationTokenParameter } : new[] { NextLinkParameter, PageSizeHintParameter };
                var createEnumerableReturnType = async ? typeof(IAsyncEnumerable<Page<BinaryData>>) : typeof(IEnumerable<Page<BinaryData>>);

                writer.Line($"return {createPageableMethodName}({createEnumerableMethod:D}, {fields.ClientDiagnosticsProperty.Name:I}, {clientMethod.Diagnostic.ScopeName:L});");

                // We don't properly handle the case when one of the parameters has a name "nextLink" but isn't a continuation token
                // So we assume that it is a string and use variable "nextLink" without declaration.
                var createEnumerableMethodSignature = new MethodSignature(createEnumerableMethod.ActualName, null, async ? "async " : string.Empty, createEnumerableReturnType, null, createEnumerableParameters);
                using (writer.WriteMethodDeclaration(createEnumerableMethodSignature))
                {
                    var messageVariable = new CodeWriterDeclaration("message");
                    var pageVariable = new CodeWriterDeclaration("page");
<<<<<<< HEAD
                    FormattableString processMessageMethodParameters = $"{fields.PipelineField.Name:I}, {messageVariable}, {fields.ClientDiagnosticsProperty.Name:I}, {KnownParameters.RequestContext.Name:I}, {pagingInfo.ItemName:L}, {pagingInfo.NextLinkName:L}{(async ? $", {EnumeratorCancellationTokenParameter.Name:I}" : "")}";
=======
                    FormattableString processMessageMethodParameters = $"{fields.PipelineField.Name:I}, {messageVariable}, {KnownParameters.RequestContext.Name:I}, {pagingInfo.ItemName:L}, {pagingInfo.NextLinkName:L}{(async ? $", {EnumeratorCancellationTokenParameter.Name:I}" : "")}";
>>>>>>> 90322dce

                    if (nextPageMethod == null)
                    {
                        writer
                            .Line($"using var {messageVariable:D} = Create{method.Name}Request({method.Parameters.GetIdentifiersFormattable()});")
                            .Append($"var {pageVariable:D} = ").WriteMethodCall(async, PageableProcessMessageMethodAsyncName, PageableProcessMessageMethodName, processMessageMethodParameters)
                            .Line($"yield return {pageVariable};");
                        return;
                    }

                    using (writer.Scope($"do", newLine: false))
                    {
                        if (method != nextPageMethod)
                        {
                            writer
                                .Line($"var {messageVariable:D} = string.IsNullOrEmpty(nextLink)")
                                .Line($"    ? Create{method.Name}Request({method.Parameters.GetIdentifiersFormattable()})")
                                .Line($"    : Create{nextPageMethod.Name}Request({nextPageMethod.Parameters.GetIdentifiersFormattable()});");
                        }
                        else
                        {
                            writer.Line($"var {messageVariable:D} = Create{method.Name}Request({method.Parameters.GetIdentifiersFormattable()});");
                        }

                        writer
                            .Append($"var {pageVariable:D} = ").WriteMethodCall(async, PageableProcessMessageMethodAsyncName, PageableProcessMessageMethodName, processMessageMethodParameters)
                            .Line($"nextLink = {pageVariable}.{nameof(Page<BinaryData>.ContinuationToken)};")
                            .Line($"yield return {pageVariable};");
                    }

                    writer.Line($"while (!string.IsNullOrEmpty(nextLink));");
                }
            }

            writer.Line();
        }

        private static void WriteLongRunningOperationMethod(CodeWriter writer, LowLevelClientMethod clientMethod, ClientFields fields, bool async)
        {
            var startMethod = clientMethod.RequestMethod;
            var pagingInfo = clientMethod.PagingInfo;
            var nextPageMethod = clientMethod.PagingInfo?.NextPageMethod;
            var finalStateVia = startMethod.Operation.LongRunningFinalStateVia;
            var scopeName = clientMethod.Diagnostic.ScopeName;
            var isPageable = nextPageMethod != null;

            var returnType = isPageable
                ? async ? typeof(Task<Operation<AsyncPageable<BinaryData>>>) : typeof(Operation<Pageable<BinaryData>>)
                : async ? typeof(Task<Operation<BinaryData>>) : typeof(Operation<BinaryData>);

            using (WriteClientMethodDeclaration(writer, clientMethod, clientMethod.OperationSchemas, returnType, async))
            {
                var createEnumerableMethod = new CodeWriterDeclaration(CreateMethodName("CreateEnumerable", async));
                using (WriteDiagnosticScope(writer, clientMethod.Diagnostic, fields.ClientDiagnosticsProperty.Name))
                {
                    var messageVariable = new CodeWriterDeclaration("message");
                    var processMessageParameters = isPageable
                        ? (FormattableString)$"{fields.PipelineField.Name:I}, {messageVariable}, {fields.ClientDiagnosticsProperty.Name:I}, {scopeName:L}, {typeof(OperationFinalStateVia)}.{finalStateVia}, {KnownParameters.RequestContext.Name:I}, {KnownParameters.WaitForCompletion.Name:I}, {createEnumerableMethod:D}"
                        : (FormattableString)$"{fields.PipelineField.Name:I}, {messageVariable}, {fields.ClientDiagnosticsProperty.Name:I}, {scopeName:L}, {typeof(OperationFinalStateVia)}.{finalStateVia}, {KnownParameters.RequestContext.Name:I}, {KnownParameters.WaitForCompletion.Name:I}";

                    writer
                        .Line($"using {typeof(HttpMessage)} {messageVariable:D} = {RequestWriterHelpers.CreateRequestMethodName(startMethod.Name)}({startMethod.Parameters.GetIdentifiersFormattable()});")
                        .AppendRaw("return ")
                        .WriteMethodCall(async, LroProcessMessageMethodAsyncName, LroProcessMessageMethodName, processMessageParameters);
                }

                if (nextPageMethod != null && pagingInfo != null)
                {
                    var createEnumerableParameters = async
                        ? new[] { ResponseParameter, NextLinkParameter, PageSizeHintParameter, EnumeratorCancellationTokenParameter }
                        : new[] { ResponseParameter, NextLinkParameter, PageSizeHintParameter };
                    var createEnumerableReturnType = async ? typeof(IAsyncEnumerable<Page<BinaryData>>) : typeof(IEnumerable<Page<BinaryData>>);
                    var createEnumerableSignature = new MethodSignature(createEnumerableMethod.ActualName, null, async ? "async " : string.Empty, createEnumerableReturnType, null, createEnumerableParameters);

                    using (writer.Line().WriteMethodDeclaration(createEnumerableSignature))
                    {
                        var pageVariable = new CodeWriterDeclaration("page");
                        writer.Line($"Page<BinaryData> {pageVariable:D};");

                        // We don't properly handle the case when one of the parameters has a name "nextLink" but isn't a continuation token
                        // So we assume that it is a string and use variable "nextLink" without declaration.
                        using (writer.Scope($"if ({NextLinkParameter.Name} == null)"))
                        {
                            writer
                                .Line($"{pageVariable} = {typeof(LowLevelPageableHelpers)}.{nameof(LowLevelPageableHelpers.BuildPageForResponse)}(response, {pagingInfo.ItemName:L}, {pagingInfo.NextLinkName:L});")
                                .Line($"{NextLinkParameter.Name} = {pageVariable}.{nameof(Page<BinaryData>.ContinuationToken)};")
                                .Line($"yield return {pageVariable};");
                        }

                        using (writer.Scope($"while (!string.IsNullOrEmpty({NextLinkParameter.Name}))"))
                        {
                            var messageVariable = new CodeWriterDeclaration("message");
                            writer.Line($"var {messageVariable:D} = Create{nextPageMethod.Name}Request({nextPageMethod.Parameters.GetIdentifiersFormattable()});");

<<<<<<< HEAD
                            FormattableString pageableProcessMessageParameters = $"{fields.PipelineField.Name:I}, {messageVariable}, {fields.ClientDiagnosticsProperty.Name:I}, {KnownParameters.RequestContext.Name:I}, {pagingInfo.ItemName:L}, {pagingInfo.NextLinkName:L}{(async ? $", {EnumeratorCancellationTokenParameter.Name:I}" : "")}";
=======
                            FormattableString pageableProcessMessageParameters = $"{fields.PipelineField.Name:I}, {messageVariable}, {KnownParameters.RequestContext.Name:I}, {pagingInfo.ItemName:L}, {pagingInfo.NextLinkName:L}{(async ? $", {EnumeratorCancellationTokenParameter.Name:I}" : "")}";
>>>>>>> 90322dce

                            writer
                                .Append($"{pageVariable} = ").WriteMethodCall(async, PageableProcessMessageMethodAsyncName, PageableProcessMessageMethodName, pageableProcessMessageParameters)
                                .Line($"{NextLinkParameter.Name} = {pageVariable}.{nameof(Page<BinaryData>.ContinuationToken)};")
                                .Line($"yield return {pageVariable};");
                        }
                    }
                }
            }

            writer.Line();
        }

        private void WriteSubClientFactoryMethod(CodeWriter writer, BuildContext context, LowLevelClient parentClient)
        {
            var factoryMethods = new List<(FieldDeclaration?, MethodSignature, List<Reference>)>();
            foreach (var subClient in parentClient.SubClients)
            {
                var methodParameters = new List<Parameter>();
                var constructorCallParameters = new List<Reference>();

                foreach (var parameter in subClient.SubClientInternalConstructor.Parameters)
                {
                    var field = parentClient.Fields.GetFieldByParameter(parameter);
                    if (field == null)
                    {
                        methodParameters.Add(parameter);
                        constructorCallParameters.Add(parameter);
                    }
                    else
                    {
                        constructorCallParameters.Add(new Reference(field.Name, field.Type));
                    }
                }

                var subClientName = subClient.Type.Name;
                var libraryName = context.DefaultLibraryName;
                var methodName = subClientName.StartsWith(libraryName)
                    ? subClientName[libraryName.Length..]
                    : subClientName;

                if (!subClient.IsResourceClient)
                {
                    methodName += ClientBuilder.GetClientSuffix(context);
                }

                var methodSignature = new MethodSignature($"Get{methodName}", $"Initializes a new instance of {subClient.Type.Name}", "public virtual", subClient.Type, null, methodParameters.ToArray());
                if (methodParameters.Any())
                {
                    factoryMethods.Add((null, methodSignature, constructorCallParameters));
                }
                else
                {
                    var field = new FieldDeclaration(FieldModifiers.Private, subClient.Type, $"_cached{subClient.Type.Name}");
                    factoryMethods.Add((field, methodSignature, constructorCallParameters));
                }
            }

            foreach (var (field, _, _) in factoryMethods)
            {
                if (field != null)
                {
                    writer.WriteFieldDeclaration(field);
                }
            }

            writer.Line();

            foreach (var (field, methodSignature, constructorCallParameters) in factoryMethods)
            {
                writer.WriteMethodDocumentation(methodSignature);
                using (writer.WriteMethodDeclaration(methodSignature))
                {
                    writer.WriteParametersValidation(methodSignature.Parameters);
                    writer.Line();

                    if (field != null)
                    {
                        writer
                            .Append($"return {typeof(Volatile)}.{nameof(Volatile.Read)}(ref {field.Name})")
                            .Append($" ?? {typeof(Interlocked)}.{nameof(Interlocked.CompareExchange)}(ref {field.Name}, new {methodSignature.ReturnType}({constructorCallParameters.GetIdentifiersFormattable()}), null)")
                            .Line($" ?? {field.Name};");
                    }
                    else
                    {
                        writer.Line($"return new {methodSignature.ReturnType}({constructorCallParameters.GetIdentifiersFormattable()});");
                    }
                }
                writer.Line();
            }
        }

        private static void WriteResponseClassifier(CodeWriter writer, string responseClassifierTypeName, StatusCodes[] statusCodes)
        {
            using (writer.Scope($"private sealed class {responseClassifierTypeName} : {typeof(ResponseClassifier)}"))
            {
                writer.Line($"private static {typeof(ResponseClassifier)} _instance;");
                writer.Line($"public static {typeof(ResponseClassifier)} Instance => _instance ??= new {responseClassifierTypeName}();");

                using (writer.Scope($"public override bool {nameof(ResponseClassifier.IsErrorResponse)}({typeof(HttpMessage)} message)"))
                {
                    using (writer.Scope($"return message.{nameof(HttpMessage.Response)}.{nameof(Response.Status)} switch", end: "};"))
                    {
                        foreach (var statusCode in statusCodes)
                        {
                            if (statusCode.Code != null)
                            {
                                writer.Line($"{statusCode.Code} => false,");
                            }
                            else
                            {
                                writer.Line($">= {statusCode.Family * 100:L} and < {statusCode.Family * 100 + 100:L} => false,");
                            }
                        }

                        writer.LineRaw("_ => true");
                    }
                }
            }
        }

        private static CodeWriter.CodeWriterScope WriteClientMethodDeclaration(CodeWriter writer, LowLevelClientMethod clientMethod, LowLevelOperationSchemaInfo operationSchemas, CSharpType returnType, bool async)
        {
            var parameters = clientMethod.IsLongRunning
                ? clientMethod.RequestMethod.Parameters.Prepend(KnownParameters.WaitForCompletion).ToArray()
                : clientMethod.RequestMethod.Parameters;
            var asyncText = async && (clientMethod.PagingInfo == null || clientMethod.IsLongRunning) ? " async" : string.Empty;
            var methodSignature = new MethodSignature(CreateMethodName(clientMethod.RequestMethod.Name, async), clientMethod.RequestMethod.Description, $"{clientMethod.RequestMethod.Accessibility} virtual{asyncText}", returnType, null, parameters);

            writer.WriteMethodDocumentation(methodSignature);
            WriteSchemaDocumentationRemarks(writer, operationSchemas);
            var scope = writer.WriteMethodDeclaration(methodSignature, "AZC0002");
            writer.WriteParametersValidation(methodSignature.Parameters);
            return scope;
        }

        private static ResponseClassifierType CreateResponseClassifierType(RestClientMethod method)
        {
            var statusCodes = method.Responses
                .SelectMany(r => r.StatusCodes)
                .Distinct()
                .OrderBy(c => c.Code ?? c.Family * 100);
            return new ResponseClassifierType(statusCodes);
        }

        private static void WriteSchemaDocumentationRemarks(CodeWriter writer, LowLevelOperationSchemaInfo documentationSchemas)
        {
            var schemas = new List<FormattableString>();

            AddDocumentationForSchema(schemas, documentationSchemas.RequestBodySchema, "Request Body", true);
            AddDocumentationForSchema(schemas, documentationSchemas.ResponseBodySchema, "Response Body", false);
            AddDocumentationForSchema(schemas, documentationSchemas.ResponseErrorSchema, "Response Error", false);

            if (schemas.Count > 0)
            {
                writer.WriteXmlDocumentation("remarks", $"{schemas}");
            }

            static void AddDocumentationForSchema(List<FormattableString> formattedSchemas, Schema? schema, string schemaName, bool showRequried)
            {
                if (schema == null)
                {
                    return;
                }

                var docs = GetSchemaDocumentationsForSchema(schema, schemaName);

                if (docs != null)
                {
                    formattedSchemas.Add($"Schema for <c>{schemaName}</c>:{Environment.NewLine}<code>{BuildSchemaFromDocs(docs, showRequried)}</code>{Environment.NewLine}");
                }
            }
        }

        private static string BuildSchemaFromDocs(SchemaDocumentation[] docs, bool showRequired)
        {
            var docDict = docs.ToDictionary(d => d.SchemaName, d => d);
            var builder = new StringBuilder();
            builder.AppendLine("{");
            BuildSchemaFromDoc(builder, docs.First(), docDict, showRequired, 2);
            builder.AppendLine("}");
            return builder.ToString();
        }

        private static void BuildSchemaFromDoc(StringBuilder builder, SchemaDocumentation doc, IDictionary<string, SchemaDocumentation> docDict, bool showRequired, int indentation = 0)
        {
            foreach (var row in doc.DocumentationRows)
            {
                var required = showRequired && row.Required ? " (required)" : string.Empty;
                var isArray = row.Type.EndsWith("[]");
                var rowType = isArray ? row.Type.Substring(0, row.Type.Length - 2) : row.Type;
                builder.AppendIndentation(indentation).Append($"{row.Name}: ");
                if (isArray)
                {
                    if (docDict.ContainsKey(rowType))
                    {
                        builder.AppendLine("[");
                        var docToProcess = docDict[rowType];
                        docDict.Remove(rowType); // In the case of cyclic reference where A has a property type of A itself, we just show the type A if it's not the first time we meet A.
                        builder.AppendIndentation(indentation + 2).AppendLine("{");
                        BuildSchemaFromDoc(builder, docToProcess, docDict, showRequired, indentation + 4);
                        builder.AppendIndentation(indentation + 2).AppendLine("}");
                        builder.AppendIndentation(indentation).AppendLine($"]{required},");
                    }
                    else
                        builder.AppendLine($"[{rowType}]{required},");
                }
                else
                {
                    if (docDict.ContainsKey(rowType))
                    {
                        builder.AppendLine("{");
                        var docToProcess = docDict[rowType];
                        docDict.Remove(rowType); // In the case of cyclic reference where A has a property type of A itself, we just show the type A if it's not the first time we meet A.
                        BuildSchemaFromDoc(builder, docToProcess, docDict, showRequired, indentation + 2);
                        builder.AppendIndentation(indentation).Append("}").AppendLine($"{required},");
                    }
                    else
                        builder.AppendLine($"{rowType}{required},");
                }
            }
            // Remove the last "," by first removing ",\n", then add back "\n".
            builder.Length -= 1 + Environment.NewLine.Length;
            builder.AppendLine();
        }

        private static SchemaDocumentation[]? GetSchemaDocumentationsForSchema(Schema schema, string schemaName)
        {
            // Visit each schema in the graph and for object schemas, collect information about all the properties.
            var visitedSchema = new HashSet<string>();
            var schemasToExplore = new Queue<Schema>(new[] { schema });
            var documentationObjects = new List<(string SchemaName, List<SchemaDocumentation.DocumentationRow> Rows)>();

            while (schemasToExplore.Any())
            {
                Schema toExplore = schemasToExplore.Dequeue();

                if (visitedSchema.Contains(toExplore.Name))
                {
                    continue;
                }

                switch (toExplore)
                {
                    case OrSchema o:
                        foreach (Schema s in o.AnyOf)
                        {
                            schemasToExplore.Enqueue(s);
                        }
                        break;
                    case DictionarySchema d:
                        schemasToExplore.Enqueue(d.ElementType);
                        break;
                    case ArraySchema a:
                        schemasToExplore.Enqueue(a.ElementType);
                        break;
                    case ObjectSchema o:
                        List<SchemaDocumentation.DocumentationRow> propertyDocumentation = new();

                        // We must also include any properties introduced by our parent chain.
                        foreach (ObjectSchema s in (o.Parents?.All ?? Array.Empty<ComplexSchema>()).Concat(new ComplexSchema[] { o }).OfType<ObjectSchema>())
                        {
                            foreach (Property prop in s.Properties)
                            {
                                propertyDocumentation.Add(new SchemaDocumentation.DocumentationRow(
                                    prop.SerializedName,
                                    BuilderHelpers.EscapeXmlDescription(StringifyTypeForTable(prop.Schema)),
                                    prop.Required ?? false,
                                    BuilderHelpers.EscapeXmlDescription(prop.Language.Default.Description)));

                                schemasToExplore.Enqueue(prop.Schema);
                            }
                        }

                        documentationObjects.Add(new(schema == o ? schemaName : BuilderHelpers.EscapeXmlDescription(StringifyTypeForTable(o)), propertyDocumentation));
                        break;
                }

                visitedSchema.Add(toExplore.Name);
            }

            if (!documentationObjects.Any())
            {
                return null;
            }

            return documentationObjects.Select(o => new SchemaDocumentation(o.SchemaName, o.Rows.ToArray())).ToArray();
        }

        private static string StringifyTypeForTable(Schema schema)
        {
            string RemovePrefix(string s, string prefix)
            {
                return s.StartsWith(prefix) ? s[prefix.Length..] : s;
            }

            return schema switch
            {
                BooleanSchema => "boolean",
                StringSchema => "string",
                NumberSchema => "number",
                AnySchema => "object",
                DateTimeSchema => "string (ISO 8601 Format)",
                ChoiceSchema choiceSchema => string.Join(" | ", choiceSchema.Choices.Select(c => $"\"{c.Value}\"")),
                DictionarySchema d => $"Dictionary<string, {StringifyTypeForTable(d.ElementType)}>",
                ArraySchema a => $"{StringifyTypeForTable(a.ElementType)}[]",
                _ => $"{RemovePrefix(schema.Name, "Json")}"
            };
        }

        private class SchemaDocumentation
        {
            internal record DocumentationRow(string Name, string Type, bool Required, string Description);

            public string SchemaName { get; }
            public DocumentationRow[] DocumentationRows { get; }

            public SchemaDocumentation(string schemaName, DocumentationRow[] documentationRows)
            {
                SchemaName = schemaName;
                DocumentationRows = documentationRows;
            }
        }

        private readonly struct ResponseClassifierType : IEquatable<ResponseClassifierType>
        {
            public string Name { get; }
            private readonly StatusCodes[] _statusCodes;

            public ResponseClassifierType(IOrderedEnumerable<StatusCodes> statusCodes)
            {
                _statusCodes = statusCodes.ToArray();
                Name = nameof(ResponseClassifier) + string.Join("", _statusCodes.Select(c => c.Code?.ToString() ?? $"{c.Family * 100}To{(c.Family + 1) * 100}"));
            }

            public bool Equals(ResponseClassifierType other) => Name == other.Name;

            public override bool Equals(object? obj) => obj is ResponseClassifierType other && Equals(other);

            public override int GetHashCode() => Name.GetHashCode();

            internal void Deconstruct(out string name, out StatusCodes[] statusCodes)
            {
                name = Name;
                statusCodes = _statusCodes;
            }
        }
    }
}<|MERGE_RESOLUTION|>--- conflicted
+++ resolved
@@ -221,15 +221,11 @@
                         ? headAsBoolean ? nameof(HttpPipelineExtensions.ProcessHeadAsBoolMessageAsync) : nameof(HttpPipelineExtensions.ProcessMessageAsync)
                         : headAsBoolean ? nameof(HttpPipelineExtensions.ProcessHeadAsBoolMessage) : nameof(HttpPipelineExtensions.ProcessMessage);
 
-<<<<<<< HEAD
-                    writer.AppendRaw("return ").WriteMethodCall(async, $"{client.Fields.PipelineField.Name:I}.{methodName}", $"{messageVariable}, {client.Fields.ClientDiagnosticsProperty.Name}, {KnownParameters.RequestContext.Name:I}");
-=======
                     FormattableString paramString = headAsBoolean
-                        ? (FormattableString)$"{messageVariable}, {client.Fields.ClientDiagnosticsField.Name}, {KnownParameters.RequestContext.Name:I}"
+                        ? (FormattableString)$"{messageVariable}, {client.Fields.ClientDiagnosticsProperty.Name}, {KnownParameters.RequestContext.Name:I}"
                         : (FormattableString)$"{messageVariable}, {KnownParameters.RequestContext.Name:I}";
 
                     writer.AppendRaw("return ").WriteMethodCall(async, $"{client.Fields.PipelineField.Name:I}.{methodName}", paramString);
->>>>>>> 90322dce
                 }
             }
             writer.Line();
@@ -259,11 +255,7 @@
                 {
                     var messageVariable = new CodeWriterDeclaration("message");
                     var pageVariable = new CodeWriterDeclaration("page");
-<<<<<<< HEAD
-                    FormattableString processMessageMethodParameters = $"{fields.PipelineField.Name:I}, {messageVariable}, {fields.ClientDiagnosticsProperty.Name:I}, {KnownParameters.RequestContext.Name:I}, {pagingInfo.ItemName:L}, {pagingInfo.NextLinkName:L}{(async ? $", {EnumeratorCancellationTokenParameter.Name:I}" : "")}";
-=======
                     FormattableString processMessageMethodParameters = $"{fields.PipelineField.Name:I}, {messageVariable}, {KnownParameters.RequestContext.Name:I}, {pagingInfo.ItemName:L}, {pagingInfo.NextLinkName:L}{(async ? $", {EnumeratorCancellationTokenParameter.Name:I}" : "")}";
->>>>>>> 90322dce
 
                     if (nextPageMethod == null)
                     {
@@ -358,11 +350,7 @@
                             var messageVariable = new CodeWriterDeclaration("message");
                             writer.Line($"var {messageVariable:D} = Create{nextPageMethod.Name}Request({nextPageMethod.Parameters.GetIdentifiersFormattable()});");
 
-<<<<<<< HEAD
-                            FormattableString pageableProcessMessageParameters = $"{fields.PipelineField.Name:I}, {messageVariable}, {fields.ClientDiagnosticsProperty.Name:I}, {KnownParameters.RequestContext.Name:I}, {pagingInfo.ItemName:L}, {pagingInfo.NextLinkName:L}{(async ? $", {EnumeratorCancellationTokenParameter.Name:I}" : "")}";
-=======
                             FormattableString pageableProcessMessageParameters = $"{fields.PipelineField.Name:I}, {messageVariable}, {KnownParameters.RequestContext.Name:I}, {pagingInfo.ItemName:L}, {pagingInfo.NextLinkName:L}{(async ? $", {EnumeratorCancellationTokenParameter.Name:I}" : "")}";
->>>>>>> 90322dce
 
                             writer
                                 .Append($"{pageVariable} = ").WriteMethodCall(async, PageableProcessMessageMethodAsyncName, PageableProcessMessageMethodName, pageableProcessMessageParameters)
