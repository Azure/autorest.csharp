﻿// Copyright (c) Microsoft Corporation. All rights reserved.
// Licensed under the MIT License. See License.txt in the project root for license information.

using System;
using System.Collections.Generic;
using System.Linq;
using System.Text;
using System.Threading;
using System.Threading.Tasks;
using AutoRest.CSharp.Common.Generation.Writers;
using AutoRest.CSharp.Common.Input;
using AutoRest.CSharp.Common.Output.Models;
using AutoRest.CSharp.Common.Output.Models.Responses;
using AutoRest.CSharp.Generation.Types;
using AutoRest.CSharp.Input;
using AutoRest.CSharp.Output.Builders;
using AutoRest.CSharp.Output.Models;
using AutoRest.CSharp.Output.Models.Requests;
using AutoRest.CSharp.Output.Models.Shared;
using AutoRest.CSharp.Utilities;
using Azure;
using Azure.Core;
using Azure.Core.Pipeline;
using static AutoRest.CSharp.Output.Models.MethodSignatureModifiers;
using Operation = Azure.Operation;
using Response = Azure.Response;
using StatusCodes = AutoRest.CSharp.Output.Models.Responses.StatusCodes;

namespace AutoRest.CSharp.Generation.Writers
{
    internal class LowLevelClientWriter : ClientWriter
    {
        private static readonly FormattableString LroProcessMessageMethodName = $"{typeof(ProtocolOperationHelpers)}.{nameof(ProtocolOperationHelpers.ProcessMessage)}";
        private static readonly FormattableString LroProcessMessageMethodAsyncName = $"{typeof(ProtocolOperationHelpers)}.{nameof(ProtocolOperationHelpers.ProcessMessageAsync)}";
        private static readonly FormattableString LroProcessMessageWithoutResponseValueMethodName = $"{typeof(ProtocolOperationHelpers)}.{nameof(ProtocolOperationHelpers.ProcessMessageWithoutResponseValue)}";
        private static readonly FormattableString LroProcessMessageWithoutResponseValueMethodAsyncName = $"{typeof(ProtocolOperationHelpers)}.{nameof(ProtocolOperationHelpers.ProcessMessageWithoutResponseValueAsync)}";

<<<<<<< HEAD
        private readonly CodeWriter _writer;
        private readonly XmlDocWriter _xmlDocWriter;
        private readonly LowLevelClient _client;
        private readonly LowLevelExampleComposer _exampleComposer;
=======

        private static readonly CodeWriterDeclaration DefaultRequestContext = new CodeWriterDeclaration("DefaultRequestContext");
        private static readonly MethodSignature FromCancellationTokenMethodSignature = new MethodSignature("FromCancellationToken", null, null, Internal | Static, typeof(RequestContext), null, new List<Parameter> { KnownParameters.CancellationTokenParameter });

        private CodeWriter writer { get; init; }
        private XmlDocWriter xmlDocWriter { get; init; }
        private LowLevelClient client { get; init; }
        private LowLevelExampleComposer exampleComposer { get; init; }
>>>>>>> b9788a23

        public LowLevelClientWriter(CodeWriter writer, XmlDocWriter xmlDocWriter, LowLevelClient client)
        {
            _writer = writer;
            _xmlDocWriter = xmlDocWriter;
            _client = client;
            _exampleComposer = new LowLevelExampleComposer(client);
        }

        public void WriteClient()
        {
            var clientType = _client.Type;
            using (_writer.Namespace(clientType.Namespace))
            {
                WriteDPGIdentificationComment();
                _writer.WriteXmlDocumentationSummary($"{_client.Description}");
                using (_writer.Scope($"{_client.Declaration.Accessibility} partial class {clientType:D}", scopeDeclarations: _client.Fields.ScopeDeclarations))
                {
                    WriteClientFields();
                    WriteConstructors();

                    foreach (var clientMethod in _client.ClientMethods)
                    {
                        var longRunning = clientMethod.LongRunning;
                        var pagingInfo = clientMethod.PagingInfo;

                        if (clientMethod.ConvenienceMethod is { } convenienceMethod)
                        {
                            switch (longRunning, pagingInfo)
                            {
                                case {longRunning: not null, pagingInfo: not null}:
                                    // Not supported yet
                                    break;
                                case {longRunning: null, pagingInfo: not null}:
                                    WriteConveniencePagingMethod(clientMethod, convenienceMethod, pagingInfo, _client.Fields, true);
                                    WriteConveniencePagingMethod(clientMethod, convenienceMethod, pagingInfo, _client.Fields, false);
                                    break;
                                case {longRunning: not null, pagingInfo: null}:
                                    // Not supported yet
                                    break;
                                default:
                                    WriteConvenienceMethod(clientMethod, convenienceMethod, _client.Fields, true);
                                    WriteConvenienceMethod(clientMethod, convenienceMethod, _client.Fields, false);
                                    break;
                            }
                        }

<<<<<<< HEAD
                        switch (longRunning, pagingInfo)
=======
                    foreach (var clientMethod in client.ClientMethods)
                    {
                        var longRunning = clientMethod.LongRunning;
                        if (longRunning != null)
                        {
                            WriteLongRunningOperationMethods(clientMethod, client.Fields, longRunning, true);
                            WriteLongRunningOperationMethods(clientMethod, client.Fields, longRunning, false);
                        }
                        else if (clientMethod.PagingInfo != null)
>>>>>>> b9788a23
                        {
                            case {longRunning: not null, pagingInfo: not null}:
                                WritePageableLroMethod(clientMethod, _client.Fields, pagingInfo, longRunning, true);
                                WritePageableLroMethod(clientMethod, _client.Fields, pagingInfo, longRunning, false);
                                break;
                            case {longRunning: null, pagingInfo: not null}:
                                WritePageableMethod(clientMethod, pagingInfo, _client.Fields, true);
                                WritePageableMethod(clientMethod, pagingInfo, _client.Fields, false);
                                break;
                            case {longRunning: not null, pagingInfo: null}:
                                WriteLongRunningOperationMethod(clientMethod, _client.Fields, longRunning, true);
                                WriteLongRunningOperationMethod(clientMethod, _client.Fields, longRunning, false);
                                break;
                            default:
                                WriteClientMethod(clientMethod, _client.Fields, true);
                                WriteClientMethod(clientMethod, _client.Fields, false);
                                break;
                        }
                    }

                    WriteSubClientFactoryMethod();

<<<<<<< HEAD
                    var responseClassifierTypes = new List<ResponseClassifierType>();
                    foreach (var method in _client.RequestMethods)
                    {
                        WriteRequestCreationMethod(_writer, method, _client.Fields, responseClassifierTypes);
=======
                    foreach (var method in client.RequestMethods)
                    {
                        WriteRequestCreationMethod(writer, method, client.Fields);
>>>>>>> b9788a23
                    }

                    if (_client.ClientMethods.Any(cm => cm.ConvenienceMethod is not null))
                    {
                        WriteCancellationTokenToRequestContextMethod();
                    }
<<<<<<< HEAD
                    WriteResponseClassifierMethod(_writer, responseClassifierTypes);
                }
            }
        }

        private void WriteDPGIdentificationComment() => _writer.Line($"// Data plane generated {(_client.IsSubClient ? "sub-client" : "client")}.");
=======
                    WriteResponseClassifierMethod(writer, client.ResponseClassifierTypes);
                }
            }
        }

        private void WriteFuncBodyWithProcessMessage(CodeWriter writer, CodeWriterDeclaration messageVariable, RestClientMethod operation, string pipelineName, bool async)
        {
            var contextVariable = new CodeWriterDeclaration(KnownParameters.RequestContext.Name);
            WriteCancellationTokenToRequestContext(writer, contextVariable);

            var requestMethodName = RequestWriterHelpers.CreateRequestMethodName(operation.Name);
            var responseVariable = new CodeWriterDeclaration("response");

            writer
                .Line($"using var {messageVariable:D} = {requestMethodName}({operation.Parameters.GetIdentifiersFormattable()});")
                .Append($"{typeof(Response)} {responseVariable:D} = ")
                .WriteMethodCall(async, $"{pipelineName}.ProcessMessageAsync", $"{pipelineName}.ProcessMessage", $"{messageVariable}, {KnownParameters.RequestContext.Name}");

            writer.Line($"return {typeof(Response)}.{nameof(Response.FromValue)}({operation.ReturnType}.FromResponse({responseVariable:I}), {responseVariable:I});");
        }

        private void WriteDPGIdentificationComment()
        {
            writer.Line($"// Data plane generated {(client.IsSubClient ? "sub-client" : "client")}.");
        }
>>>>>>> b9788a23

        private void WriteClientFields()
        {
            foreach (var field in _client.Fields)
            {
                _writer.WriteField(field, declareInCurrentScope: false);
            }

            //TODO: make this a field??
            _writer
                .Line()
                .WriteXmlDocumentationSummary($"The HTTP pipeline for sending and receiving REST requests and responses.")
                .Line($"public virtual {typeof(HttpPipeline)} Pipeline => {_client.Fields.PipelineField.Name};");

            _writer.Line();
        }

        private void WriteConstructors()
        {
            foreach (var constructor in _client.SecondaryConstructors)
            {
                WriteSecondaryPublicConstructor(constructor);
            }

            foreach (var constructor in _client.PrimaryConstructors)
            {
                WritePrimaryPublicConstructor(constructor);
            }

            if (_client.IsSubClient)
            {
                WriteSubClientInternalConstructor(_client.SubClientInternalConstructor);
            }
        }

        private void WriteSecondaryPublicConstructor(ConstructorSignature signature)
        {
            _writer.WriteMethodDocumentation(signature);
            using (_writer.WriteMethodDeclaration(signature))
            {
            }
            _writer.Line();
        }

        private void WritePrimaryPublicConstructor(ConstructorSignature signature)
        {
            _writer.WriteMethodDocumentation(signature);
            using (_writer.WriteMethodDeclaration(signature))
            {
                _writer.WriteParametersValidation(signature.Parameters);
                _writer.Line();

                var clientOptionsParameter = signature.Parameters.Last(p => p.Type.EqualsIgnoreNullable(_client.ClientOptions.Type));
                _writer.Line($"{_client.Fields.ClientDiagnosticsProperty.Name:I} = new {_client.Fields.ClientDiagnosticsProperty.Type}({clientOptionsParameter.Name:I}, true);");

                FormattableString perCallPolicies = $"Array.Empty<{typeof(HttpPipelinePolicy)}>()";
                FormattableString perRetryPolicies = $"Array.Empty<{typeof(HttpPipelinePolicy)}>()";

                var credentialParameter = signature.Parameters.FirstOrDefault(p => p.Name == "credential");
                if (credentialParameter != null)
                {
                    var credentialField = _client.Fields.GetFieldByParameter(credentialParameter);
                    if (credentialField != null)
                    {
                        var fieldName = credentialField.Name;
                        _writer.Line($"{fieldName:I} = {credentialParameter.Name:I};");
                        if (credentialField.Type.Equals(typeof(AzureKeyCredential)))
                        {
                            perRetryPolicies = $"new {typeof(HttpPipelinePolicy)}[] {{new {typeof(AzureKeyCredentialPolicy)}({fieldName:I}, {_client.Fields.AuthorizationHeaderConstant!.Name})}}";
                        }
                        else if (credentialField.Type.Equals(typeof(TokenCredential)))
                        {
                            perRetryPolicies = $"new {typeof(HttpPipelinePolicy)}[] {{new {typeof(BearerTokenAuthenticationPolicy)}({fieldName:I}, {_client.Fields.ScopesConstant!.Name})}}";
                        }
                    }
                }

                _writer.Line($"{_client.Fields.PipelineField.Name:I} = {typeof(HttpPipelineBuilder)}.{nameof(HttpPipelineBuilder.Build)}({clientOptionsParameter.Name:I}, {perCallPolicies}, {perRetryPolicies}, new {typeof(ResponseClassifier)}());");

                foreach (var parameter in _client.Parameters)
                {
                    var field = _client.Fields.GetFieldByParameter(parameter);
                    if (field != null)
                    {
                        if (parameter.IsApiVersionParameter)
                        {
                            _writer.Line($"{field.Name:I} = {clientOptionsParameter.Name:I}.Version;");
                        }
                        else
                        {
                            _writer.Line($"{field.Name:I} = {parameter.Name:I};");
                        }
                    }
                }
            }
            _writer.Line();
        }

        private void WriteSubClientInternalConstructor(ConstructorSignature signature)
        {
            _writer.WriteMethodDocumentation(signature);
            using (_writer.WriteMethodDeclaration(signature))
            {
                _writer.WriteParametersValidation(signature.Parameters);
                _writer.Line();

                foreach (var parameter in signature.Parameters)
                {
                    var field = _client.Fields.GetFieldByParameter(parameter);
                    if (field != null)
                    {
                        _writer.Line($"{field.Name:I} = {parameter.Name:I};");
                    }
                }
            }
            _writer.Line();
        }

        public void WriteClientMethod(LowLevelClientMethod clientMethod, ClientFields fields, bool async)
        {
            using (WriteClientMethodDeclarationWithExternalXmlDoc(clientMethod, async))
            {
                WriteProtocolMethodBody(_writer, clientMethod, fields, async);
            }
            _writer.Line();
        }

        public static void WriteClientMethod(CodeWriter writer, LowLevelClientMethod clientMethod, ClientFields fields, bool async)
        {
            using (WriteClientMethodDeclaration(writer, clientMethod, async))
            {
                WriteProtocolMethodBody(writer, clientMethod, fields, async);
            }
            writer.Line();
        }

        private void WriteConvenienceMethod(LowLevelClientMethod clientMethod, ConvenienceMethod convenienceMethod, ClientFields fields, bool async)
        {
            using (WriteConvenienceMethodDeclaration(_writer, convenienceMethod.Signature, async))
            {
                if (convenienceMethod.Diagnostic != null)
                {
                    using (_writer.WriteDiagnosticScope(convenienceMethod.Diagnostic, fields.ClientDiagnosticsProperty))
                    {
                        WriteConvenienceMethodBody(_writer, clientMethod.ProtocolMethodSignature, convenienceMethod, async);
                    }
                }
                else
                {
                    WriteConvenienceMethodBody(_writer, clientMethod.ProtocolMethodSignature, convenienceMethod, async);
                }
            }
            _writer.Line();
        }

        private static void WriteProtocolMethodBody(CodeWriter writer, LowLevelClientMethod clientMethod, ClientFields fields, bool async)
        {
            var restMethod = clientMethod.RequestMethod;
            var headAsBoolean = restMethod.Request.HttpMethod == RequestMethod.Head && Configuration.HeadAsBoolean;

            if (clientMethod.ConditionHeaderFlag != RequestConditionHeaders.None && clientMethod.ConditionHeaderFlag != (RequestConditionHeaders.IfMatch | RequestConditionHeaders.IfNoneMatch | RequestConditionHeaders.IfModifiedSince | RequestConditionHeaders.IfUnmodifiedSince))
            {
                writer.WriteRequestConditionParameterChecks(restMethod.Parameters, clientMethod.ConditionHeaderFlag);
                writer.Line();
            }

            using (writer.WriteDiagnosticScope(clientMethod.ProtocolMethodDiagnostic, fields.ClientDiagnosticsProperty))
            {
                var messageVariable = new CodeWriterDeclaration("message");
                writer.Line($"using {typeof(HttpMessage)} {messageVariable:D} = {RequestWriterHelpers.CreateRequestMethodName(restMethod.Name)}({restMethod.Parameters.GetIdentifiersFormattable()});");

                var methodName = async
                    ? headAsBoolean ? nameof(HttpPipelineExtensions.ProcessHeadAsBoolMessageAsync) : nameof(HttpPipelineExtensions.ProcessMessageAsync)
                    : headAsBoolean ? nameof(HttpPipelineExtensions.ProcessHeadAsBoolMessage) : nameof(HttpPipelineExtensions.ProcessMessage);

                FormattableString paramString = headAsBoolean
                    ? (FormattableString)$"{messageVariable}, {fields.ClientDiagnosticsProperty.Name}, {KnownParameters.RequestContext.Name:I}"
                    : (FormattableString)$"{messageVariable}, {KnownParameters.RequestContext.Name:I}";

                writer.AppendRaw("return ").WriteMethodCall(async, $"{fields.PipelineField.Name:I}.{methodName}", paramString);
            }
        }

        private static void WriteConvenienceMethodBody(CodeWriter writer, MethodSignature protocolMethodSignature, ConvenienceMethod convenienceMethod, bool async)
        {
            var contextVariable = new CodeWriterDeclaration(KnownParameters.RequestContext.Name);
            WriteCancellationTokenToRequestContext(writer, contextVariable);

            IReadOnlyList<FormattableString> parameters = prepareConvenienceMethodParameters(convenienceMethod, contextVariable);

            var responseVariable = new CodeWriterDeclaration("response");
            writer
                .Append($"{typeof(Response)} {responseVariable:D} = ")
                .WriteMethodCall(protocolMethodSignature, parameters, async)
                .LineRaw(";");

            var responseType = convenienceMethod.ResponseType;
            if (responseType == null)
            {
                writer.Line($"return {responseVariable:I};");
            }
            else
            {
                writer.Line($"return {typeof(Response)}.{nameof(Response.FromValue)}({responseType}.FromResponse({responseVariable:I}), {responseVariable:I});");
            }
        }

        private static void WriteNonPageableLongRunningOperationConvenienceMethodBody(CodeWriter writer, MethodSignature protocolMethodSignature, ConvenienceMethod convenienceMethod, string clientDiagnosticsPropertyName, Diagnostic diagnostic, bool async)
        {
            var contextVariable = new CodeWriterDeclaration(KnownParameters.RequestContext.Name);
            WriteCancellationTokenToRequestContext(writer, contextVariable);

            IReadOnlyList<FormattableString> parameters = prepareConvenienceMethodParameters(convenienceMethod, contextVariable);

            using (WriteDiagnosticScope(writer, diagnostic, clientDiagnosticsPropertyName))
            {
                var responseType = convenienceMethod.ResponseType;
                if (responseType == null)
                {
                    // return [await] protocolMethod(parameters...)[.ConfigureAwait(failse)];
                    writer
                        .Append($"return ")
                        .WriteMethodCall(protocolMethodSignature, parameters, async)
                        .LineRaw(";");
                }
                else
                {
                    // Operation<BinaryData> response = [await] protocolMethod(parameters...)[.ConfigureAwait(false)];
                    var responseVariable = new CodeWriterDeclaration("response");
                    writer
                        .Append($"{protocolMethodSignature.ReturnType} {responseVariable:D} = ")
                        .WriteMethodCall(protocolMethodSignature, parameters, async)
                        .LineRaw(";");
                    // return ProtocolOperationHelpers.Convert(response, r => responseType.FromResponse(r), ClientDiagnostics, scopeName);
                    writer.Line($"return {typeof(ProtocolOperationHelpers)}.{nameof(ProtocolOperationHelpers.Convert)}({responseVariable:I}, r => {responseType}.FromResponse(r), {clientDiagnosticsPropertyName}, \"{diagnostic.ScopeName}\");");
                }

            }
        }

        // RequestContext context = FromCancellationToken(cancellationToken);
        private static void WriteCancellationTokenToRequestContext(CodeWriter writer, CodeWriterDeclaration contextVariable)
        {
            writer.Line($"{typeof(RequestContext)} {contextVariable:D} = FromCancellationToken({KnownParameters.CancellationTokenParameter.Name});");
        }

        private static IReadOnlyList<FormattableString> prepareConvenienceMethodParameters(ConvenienceMethod convenienceMethod, CodeWriterDeclaration contextVariable)
        {
            var parameters = new List<FormattableString>();
            foreach (var (protocolParameter, convenienceParameter) in convenienceMethod.ProtocolToConvenienceParameters)
            {
                if (convenienceParameter == KnownParameters.CancellationTokenParameter)
                {
                    parameters.Add($"{contextVariable:I}");
                }
                else if (convenienceParameter != null)
                {
                    parameters.Add(convenienceParameter.GetConversionFormattable(protocolParameter.Type));
                }
                else
                {
                    throw new InvalidOperationException($"{protocolParameter.Name} protocol method parameter doesn't have matching field or parameter in convenience method {convenienceMethod.Signature.Name}");
                }
            }

            return parameters;
        }

        public void WriteConveniencePagingMethod(LowLevelClientMethod clientMethod, ConvenienceMethod convenienceMethod, ProtocolMethodPaging pagingInfo, ClientFields fields, bool async)
        {
            WriteConvenienceMethodDocumentation(_writer, convenienceMethod.Signature);
            _writer.WritePageable(convenienceMethod.Signature, convenienceMethod.ResponseType, null, clientMethod.RequestMethod, pagingInfo.NextPageMethod, fields.ClientDiagnosticsProperty, fields.PipelineField, clientMethod.ProtocolMethodDiagnostic.ScopeName, pagingInfo.ItemName, pagingInfo.NextLinkName, async);
        }

        public void WritePageableMethod(LowLevelClientMethod clientMethod, ProtocolMethodPaging pagingInfo, ClientFields fields, bool async)
        {
            WriteProtocolMethodDocumentationWithExternalXmlDoc(clientMethod, async);
            _writer.WritePageable(clientMethod.ProtocolMethodSignature, typeof(BinaryData), null, clientMethod.RequestMethod, pagingInfo.NextPageMethod, fields.ClientDiagnosticsProperty, fields.PipelineField, clientMethod.ProtocolMethodDiagnostic.ScopeName, pagingInfo.ItemName, pagingInfo.NextLinkName, async);
        }

        public static void WritePageableMethod(CodeWriter writer, LowLevelClientMethod clientMethod, ClientFields fields, ProtocolMethodPaging pagingInfo, bool async)
        {
            WriteProtocolMethodDocumentation(writer, clientMethod);
            writer.WritePageable(clientMethod.ProtocolMethodSignature, typeof(BinaryData), null, clientMethod.RequestMethod, pagingInfo.NextPageMethod, fields.ClientDiagnosticsProperty, fields.PipelineField, clientMethod.ProtocolMethodDiagnostic.ScopeName, pagingInfo.ItemName, pagingInfo.NextLinkName, async);
        }

        /// <summary>
        /// Write protocol method and convenience method (optional) of a long running operation.
        /// </summary>
        /// <param name="clientMethod"></param>
        /// <param name="fields"></param>
        /// <param name="longRunning"></param>
        /// <param name="async"></param>
        private void WriteLongRunningOperationMethods(LowLevelClientMethod clientMethod, ClientFields fields, OperationLongRunning longRunning, bool async)
        {
<<<<<<< HEAD
=======
            var pagingInfo = clientMethod.PagingInfo;
            var nextPageMethod = pagingInfo?.NextPageMethod;

            if (pagingInfo != null && nextPageMethod != null)
            {
                WritePageableLongRunningOperationMethods(clientMethod, fields, pagingInfo, nextPageMethod, longRunning, async);
            }
            else
            {
                WriteNonPageableLongRunningOperationMethods(clientMethod, fields, longRunning, async);
            }

            writer.Line();
        }

        public static void WriteLongRunningOperationMethod(CodeWriter writer, LowLevelClientMethod clientMethod, ClientFields fields, OperationLongRunning longRunning, bool async)
        {
            var pagingInfo = clientMethod.PagingInfo;
            var nextPageMethod = pagingInfo?.NextPageMethod;

            if (pagingInfo != null && nextPageMethod != null)
            {
                WritePageableLongRunningOperationMethod(writer, clientMethod, fields, pagingInfo, nextPageMethod, longRunning, async);
            }
            else
            {
                WriteNonPageableLongRunningOperationMethod(writer, clientMethod, fields, longRunning, async);
            }

            writer.Line();
        }

        private void WriteNonPageableLongRunningOperationMethods(LowLevelClientMethod clientMethod, ClientFields fields, OperationLongRunning longRunning, bool async)
        {
            if (clientMethod.ConvenienceMethod is not null)
            {
                if (clientMethod.ConvenienceMethod.Diagnostic != null)
                {
                    WriteNonPageableLongRunningOperationConvenienceMethod(clientMethod.ProtocolMethodSignature, clientMethod.ConvenienceMethod, clientMethod.ConvenienceMethod.Diagnostic, fields.ClientDiagnosticsProperty.Name, async);
                }
                else
                {
                    WriteNonPageableLongRunningOperationConvenienceMethod(clientMethod.ProtocolMethodSignature, clientMethod.ConvenienceMethod, clientMethod.ProtocolMethodDiagnostic, fields.ClientDiagnosticsProperty.Name, async);
                }
            }

>>>>>>> b9788a23
            using (WriteClientMethodDeclarationWithExternalXmlDoc(clientMethod, async))
            {
                WriteNonPageableLongRunningOperationMethodBody(_writer, clientMethod, fields, longRunning, async);
            }
            _writer.Line();
        }

<<<<<<< HEAD
        public static void WriteLongRunningOperationMethod(CodeWriter writer, LowLevelClientMethod clientMethod, ClientFields fields, OperationLongRunning longRunning, bool async)
=======
        private void WriteNonPageableLongRunningOperationConvenienceMethod(MethodSignature protocolMethodSignature, ConvenienceMethod convenienceMethod, Diagnostic diagnostic, string clientDiagnosticsPropertyName, bool async)
        {
            using (WriteConvenienceMethodDeclaration(writer, convenienceMethod.Signature, async))
            {
                WriteNonPageableLongRunningOperationConvenienceMethodBody(writer, protocolMethodSignature, convenienceMethod, clientDiagnosticsPropertyName, diagnostic, async);
            }
            writer.Line();
        }

        private static void WriteNonPageableLongRunningOperationMethod(CodeWriter writer, LowLevelClientMethod clientMethod, ClientFields fields, OperationLongRunning longRunning, bool async)
>>>>>>> b9788a23
        {
            using (WriteClientMethodDeclaration(writer, clientMethod, async))
            {
                WriteNonPageableLongRunningOperationMethodBody(writer, clientMethod, fields, longRunning, async);
            }
            writer.Line();
        }

        private static void WriteNonPageableLongRunningOperationMethodBody(CodeWriter writer, LowLevelClientMethod clientMethod, ClientFields fields, OperationLongRunning longRunning, bool async)
        {
            var startMethod = clientMethod.RequestMethod;
            var finalStateVia = longRunning.FinalStateVia;
            var scopeName = clientMethod.ProtocolMethodDiagnostic.ScopeName;

            using (writer.WriteDiagnosticScope(clientMethod.ProtocolMethodDiagnostic, fields.ClientDiagnosticsProperty))
            {
                var messageVariable = new CodeWriterDeclaration("message");
                var processMessageParameters = (FormattableString)$"{fields.PipelineField.Name:I}, {messageVariable}, {fields.ClientDiagnosticsProperty.Name:I}, {scopeName:L}, {typeof(OperationFinalStateVia)}.{finalStateVia}, {KnownParameters.RequestContext.Name:I}, {KnownParameters.WaitForCompletion.Name:I}";

                writer
                    .Line($"using {typeof(HttpMessage)} {messageVariable:D} = {RequestWriterHelpers.CreateRequestMethodName(startMethod.Name)}({startMethod.Parameters.GetIdentifiersFormattable()});")
                    .AppendRaw("return ")
                    .WriteMethodCall(async, clientMethod.ResponseBodyType != null ? LroProcessMessageMethodAsyncName : LroProcessMessageWithoutResponseValueMethodAsyncName, clientMethod.ResponseBodyType != null ? LroProcessMessageMethodName : LroProcessMessageWithoutResponseValueMethodName, processMessageParameters);
            }
        }

<<<<<<< HEAD
        public void WritePageableLroMethod(LowLevelClientMethod clientMethod, ClientFields fields, ProtocolMethodPaging pagingInfo, OperationLongRunning longRunning, bool async)
=======
        public void WritePageableLongRunningOperationMethods(LowLevelClientMethod clientMethod, ClientFields fields, ProtocolMethodPaging pagingInfo, RestClientMethod nextPageMethod, OperationLongRunning longRunning, bool async)
>>>>>>> b9788a23
        {
            WriteProtocolMethodDocumentationWithExternalXmlDoc(clientMethod, async);
            _writer.WriteLongRunningPageable(clientMethod.ProtocolMethodSignature, typeof(BinaryData), null, clientMethod.RequestMethod, pagingInfo.NextPageMethod, fields.ClientDiagnosticsProperty, fields.PipelineField, clientMethod.ProtocolMethodDiagnostic, longRunning.FinalStateVia, pagingInfo.ItemName, pagingInfo.NextLinkName, async);
        }

        public static void WritePageableLroMethod(CodeWriter writer, LowLevelClientMethod clientMethod, ClientFields fields, ProtocolMethodPaging pagingInfo, OperationLongRunning longRunning, bool async)
        {
            WriteProtocolMethodDocumentation(writer, clientMethod);
            writer.WriteLongRunningPageable(clientMethod.ProtocolMethodSignature, typeof(BinaryData), null, clientMethod.RequestMethod, pagingInfo.NextPageMethod, fields.ClientDiagnosticsProperty, fields.PipelineField, clientMethod.ProtocolMethodDiagnostic, longRunning.FinalStateVia, pagingInfo.ItemName, pagingInfo.NextLinkName, async);
        }

        private void WriteSubClientFactoryMethod()
        {
            foreach (var field in _client.SubClients.Select(s => s.FactoryMethod?.CachingField))
            {
                if (field != null)
                {
                    _writer.WriteField(field);
                }
            }

            _writer.Line();

            foreach (var (methodSignature, field, constructorCallParameters) in _client.SubClients.Select(s => s.FactoryMethod).WhereNotNull())
            {
                _writer.WriteMethodDocumentation(methodSignature);
                using (_writer.WriteMethodDeclaration(methodSignature))
                {
                    _writer.WriteParametersValidation(methodSignature.Parameters);
                    _writer.Line();

                    var references = constructorCallParameters
                        .Select(p => _client.Fields.GetFieldByParameter(p) ?? (Reference)p)
                        .ToArray();

                    if (field != null)
                    {
                        _writer
                            .Append($"return {typeof(Volatile)}.{nameof(Volatile.Read)}(ref {field.Name})")
                            .Append($" ?? {typeof(Interlocked)}.{nameof(Interlocked.CompareExchange)}(ref {field.Name}, new {methodSignature.ReturnType}({references.GetIdentifiersFormattable()}), null)")
                            .Line($" ?? {field.Name};");
                    }
                    else
                    {
                        _writer.Line($"return new {methodSignature.ReturnType}({references.GetIdentifiersFormattable()});");
                    }
                }
                _writer.Line();
            }
        }

        public static void WriteRequestCreationMethod(CodeWriter writer, RestClientMethod restMethod, ClientFields fields)
        {
            RequestWriterHelpers.WriteRequestCreation(writer, restMethod, "internal", fields, restMethod.ResponseClassifierType.Name, false);
        }

        public static void WriteResponseClassifierMethod(CodeWriter writer, IEnumerable<ResponseClassifierType> responseClassifierTypes)
        {
            foreach ((string name, StatusCodes[] statusCodes) in responseClassifierTypes.Distinct())
            {
                WriteResponseClassifier(writer, name, statusCodes);
            }
        }

        private static void WriteResponseClassifier(CodeWriter writer, string responseClassifierTypeName, StatusCodes[] statusCodes)
        {
            var hasStatusCodeRanges = statusCodes.Any(statusCode => statusCode.Family != null);
            if (hasStatusCodeRanges)
            {
                // After fixing https://github.com/Azure/autorest.csharp/issues/2018 issue remove "hasStatusCodeRanges" condition and this class
                using (writer.Scope($"private sealed class {responseClassifierTypeName}Override : {typeof(ResponseClassifier)}"))
                {
                    using (writer.Scope($"public override bool {nameof(ResponseClassifier.IsErrorResponse)}({typeof(HttpMessage)} message)"))
                    {
                        using (writer.Scope($"return message.{nameof(HttpMessage.Response)}.{nameof(Response.Status)} switch", end: "};"))
                        {
                            foreach (var statusCode in statusCodes)
                            {
                                writer.Line($">= {statusCode.Family * 100:L} and < {statusCode.Family * 100 + 100:L} => false,");
                            }

                            writer.LineRaw("_ => true");
                        }
                    }
                }
                writer.Line();
            }

            writer.Line($"private static {typeof(ResponseClassifier)} _{responseClassifierTypeName.FirstCharToLowerCase()};");
            writer.Append($"private static {typeof(ResponseClassifier)} {responseClassifierTypeName} => _{responseClassifierTypeName.FirstCharToLowerCase()} ??= new ");
            if (hasStatusCodeRanges)
            {
                writer.Line($"{responseClassifierTypeName}Override();");
            }
            else
            {
                writer.Append($"{typeof(StatusCodeClassifier)}(stackalloc ushort[]{{");
                foreach (var statusCode in statusCodes)
                {
                    if (statusCode.Code != null)
                    {
                        writer.Append($"{statusCode.Code}, ");
                    }
                }
                writer.RemoveTrailingComma();
                writer.Line($"}});");
            }
        }

        private IDisposable WriteClientMethodDeclarationWithExternalXmlDoc(LowLevelClientMethod clientMethod, bool async)
        {
            WriteProtocolMethodDocumentationWithExternalXmlDoc(clientMethod, async);
            var scope = _writer.WriteMethodDeclaration(clientMethod.ProtocolMethodSignature.WithAsync(async));
            _writer.WriteParametersValidation(clientMethod.ProtocolMethodSignature.Parameters);
            return scope;
        }

        private void WriteProtocolMethodDocumentationWithExternalXmlDoc(LowLevelClientMethod clientMethod, bool async)
        {
            var methodSignature = clientMethod.ProtocolMethodSignature.WithAsync(async);

            var remarks = CreateSchemaDocumentationRemarks(clientMethod, out var hasRequestRemarks, out var hasResponseRemarks);
            WriteMethodDocumentation(_writer, methodSignature, clientMethod, hasResponseRemarks);
            var docRef = GetMethodSingatureString(clientMethod.ProtocolMethodSignature, async);
            _writer.Line($"/// <include file=\"Docs/{_client.Type.Name}.xml\" path=\"doc/members/member[@name='{docRef}']/*\" />");
            using (_xmlDocWriter.CreateMember(docRef))
            {
                _xmlDocWriter.WriteXmlDocumentation("example", _exampleComposer.Compose(clientMethod, async));
                WriteDocumentationRemarks(_xmlDocWriter.WriteXmlDocumentation, clientMethod, methodSignature, remarks, hasRequestRemarks, hasResponseRemarks);
            }
        }

        private static string GetMethodSingatureString(MethodSignature signature, bool async)
        {
            var builder = new StringBuilder(signature.Name);
            if (async)
            {
                builder.Append("Async");
            }
            builder.Append("(");
            builder.Append(string.Join(",", signature.Parameters.Select(p => p.Type.Name)));
            builder.Append(")");
            return builder.ToString();
        }

        private static IDisposable WriteClientMethodDeclaration(CodeWriter writer, LowLevelClientMethod clientMethod, bool async)
        {
            WriteProtocolMethodDocumentation(writer, clientMethod);

            var methodSignature = clientMethod.ProtocolMethodSignature.WithAsync(async);
            var scope = writer.WriteMethodDeclaration(methodSignature);
            writer.WriteParametersValidation(methodSignature.Parameters);
            return scope;
        }

        private static void WriteProtocolMethodDocumentation(CodeWriter writer, LowLevelClientMethod clientMethod)
        {
            var methodSignature = clientMethod.ProtocolMethodSignature;
            var remarks = CreateSchemaDocumentationRemarks(clientMethod, out var hasRequestRemarks, out var hasResponseRemarks);
            WriteMethodDocumentation(writer, methodSignature, clientMethod, hasResponseRemarks);
            WriteDocumentationRemarks((tag, text) => writer.WriteXmlDocumentation(tag, text), clientMethod, methodSignature, remarks, hasRequestRemarks, hasResponseRemarks);
        }

        private static IDisposable WriteConvenienceMethodDeclaration(CodeWriter writer, MethodSignature convenienceMethod, bool async)
        {
            WriteConvenienceMethodDocumentation(writer, convenienceMethod);

            var methodSignature = convenienceMethod.WithAsync(async);
            var scope = writer.WriteMethodDeclaration(methodSignature);
            writer.WriteParametersValidation(methodSignature.Parameters);
            return scope;
        }

        private static void WriteConvenienceMethodDocumentation(CodeWriter writer, MethodSignature convenienceMethod)
        {
            writer.WriteMethodDocumentation(convenienceMethod);
            writer.WriteXmlDocumentation("remarks", $"{convenienceMethod.DescriptionText}");
        }

        private void WriteCancellationTokenToRequestContextMethod()
        {
<<<<<<< HEAD
            var defaultRequestContext = new CodeWriterDeclaration("DefaultRequestContext");
            _writer.Line($"private static {typeof(RequestContext)} {defaultRequestContext:D} = new {typeof(RequestContext)}();");

            var methodSignature = new MethodSignature("FromCancellationToken", null, null, Internal | Static, typeof(RequestContext), null, new List<Parameter> { KnownParameters.CancellationTokenParameter });
            using (_writer.WriteMethodDeclaration(methodSignature))
=======
            writer.Line($"private static {typeof(RequestContext)} {DefaultRequestContext:D} = new {typeof(RequestContext)}();");

            using (writer.WriteMethodDeclaration(FromCancellationTokenMethodSignature))
>>>>>>> b9788a23
            {
                using (_writer.Scope($"if (!{KnownParameters.CancellationTokenParameter.Name}.{nameof(CancellationToken.CanBeCanceled)})"))
                {
<<<<<<< HEAD
                    _writer.Line($"return {defaultRequestContext:I};");
=======
                    writer.Line($"return {DefaultRequestContext:I};");
>>>>>>> b9788a23
                }

                _writer.Line().Line($"return new {typeof(RequestContext)}() {{ CancellationToken = {KnownParameters.CancellationTokenParameter.Name} }};");
            }
            _writer.Line();
        }

        private static void WriteMethodDocumentation(CodeWriter codeWriter, MethodSignature methodSignature, LowLevelClientMethod clientMethod, bool hasResponseRemarks)
        {
            codeWriter.WriteMethodDocumentation(methodSignature);
            codeWriter.WriteXmlDocumentationException(typeof(RequestFailedException), $"Service returned a non-success status code.");

            if (methodSignature.ReturnType == null)
            {
                return;
            }

            if (!methodSignature.ReturnType.IsFrameworkType)
            {
                throw new InvalidOperationException($"Xml documentation generation is supported only for protocol methods. {methodSignature.ReturnType} can't be a return type of a protocol method.");
            }

            var returnType = methodSignature.ReturnType;

            FormattableString text;
            if (clientMethod.PagingInfo != null && clientMethod.LongRunning != null)
            {
                CSharpType pageableType = methodSignature.Modifiers.HasFlag(Async) ? typeof(AsyncPageable<>) : typeof(Pageable<>);
                text = $"The <see cref=\"{nameof(Operation)}{{T}}\"/> from the service that will contain a <see cref=\"{pageableType.Name}{{T}}\"/> containing a list of <see cref=\"{nameof(BinaryData)}\"/> objects once the asynchronous operation on the service has completed. Details of the body schema for the operation's final value are in the Remarks section below.";
            }
            else if (clientMethod.PagingInfo != null)
            {
                text = $"The <see cref=\"{returnType.Name}{{T}}\"/> from the service containing a list of <see cref=\"{returnType.Arguments[0]}\"/> objects. Details of the body schema for each item in the collection are in the Remarks section below.";
            }
            else if (clientMethod.LongRunning != null)
            {
                text = hasResponseRemarks
                    ? $"The <see cref=\"{nameof(Operation)}{{T}}\"/> from the service that will contain a <see cref=\"{nameof(BinaryData)}\"/> object once the asynchronous operation on the service has completed. Details of the body schema for the operation's final value are in the Remarks section below."
                    : (FormattableString)$"The <see cref=\"{nameof(Operation)}\"/> representing an asynchronous operation on the service.";
            }
            else if (returnType.EqualsIgnoreNullable(typeof(Task<Response>)) || returnType.EqualsIgnoreNullable(typeof(Response)))
            {
                text = hasResponseRemarks
                    ? $"The response returned from the service. Details of the response body schema are in the Remarks section below."
                    : (FormattableString)$"The response returned from the service.";
            }
            else if (returnType.EqualsIgnoreNullable(typeof(Task<Response<bool>>)) || returnType.EqualsIgnoreNullable(typeof(Response<bool>)))
            {
                text = $"The response returned from the service.";
            }
            else
            {
                throw new InvalidOperationException($"Xml documentation generation for return type {methodSignature.ReturnType} is not supported!");
            }

            codeWriter.WriteXmlDocumentationReturns(text);
        }


        private static IReadOnlyList<FormattableString> CreateSchemaDocumentationRemarks(LowLevelClientMethod clientMethod, out bool hasRequestSchema, out bool hasResponseSchema)
        {
            var schemas = new List<FormattableString>();

            hasRequestSchema = AddRequestOrResponseInputType(schemas, clientMethod.RequestBodyType, "Request Body");

            if (clientMethod.PagingInfo != null && clientMethod.ResponseBodyType is InputModelType modelType)
            {
                var itemType = modelType.Properties.FirstOrDefault(p => p.Name == clientMethod.PagingInfo.ItemName)?.Type;
                hasResponseSchema = AddRequestOrResponseSchema(schemas, itemType, "Response Body");
            }
            else
            {
                hasResponseSchema = AddRequestOrResponseInputType(schemas, clientMethod.ResponseBodyType, "Response Body");
            }

            return schemas;

            static bool AddRequestOrResponseInputType(List<FormattableString> formattedSchemas, InputType? bodyType, string schemaName) =>
                bodyType switch
                {
                    InputListType listType => AddRequestOrResponseInputType(formattedSchemas, listType.ElementType, schemaName),
                    InputDictionaryType dictionaryType => AddRequestOrResponseInputType(formattedSchemas, dictionaryType.ValueType, schemaName),
                    _ => AddRequestOrResponseSchema(formattedSchemas, bodyType, schemaName),
                };

            static bool AddRequestOrResponseSchema(List<FormattableString> formattedSchemas, InputType? type, string schemaName)
            {
                if (type is null)
                {
                    return false;
                }

                var schemasToAdd = new List<FormattableString>();
                if (type is InputModelType { DerivedModels.Count: > 0 } modelType)
                {
                    var derivedModels = modelType.GetAllDerivedModels();
                    if (derivedModels.Count > 1)
                    {
                        schemasToAdd.Add($"This method takes one of the JSON objects below as a payload. Please select a JSON object to view the schema for this.{Environment.NewLine}");
                    }

                    for (var index = 0; index < derivedModels.Count; index++)
                    {
                        var derivedModel = derivedModels[index];
                        if (index == 1)
                        {
                            schemasToAdd.Add($"<details><summary>~+ {derivedModels.Count - 1} more JSON objects</summary>");
                        }

                        var docs = GetSchemaDocumentationsForSchema(derivedModel, $"{derivedModel.Name.ToCleanName()} {schemaName}");
                        if (docs != null)
                        {
                            schemasToAdd.Add($"<details><summary>{derivedModel.Name.ToCleanName()}</summary>");
                            schemasToAdd.Add($"Schema for <c>{derivedModel.Name.ToCleanName()}</c>:{Environment.NewLine}<code>{BuildSchemaFromDocs(docs)}</code>{Environment.NewLine}");
                            schemasToAdd.Add($"</details>{Environment.NewLine}");
                        }
                    }
                    if (derivedModels.Count > 1)
                    {
                        schemasToAdd.Add($"</details>{Environment.NewLine}");
                    }
                }
                else
                {
                    var docs = GetSchemaDocumentationsForSchema(type, schemaName);
                    if (docs != null)
                    {
                        schemasToAdd.Add($"Schema for <c>{type.Name.ToCleanName()}</c>:{Environment.NewLine}<code>{BuildSchemaFromDocs(docs)}</code>{Environment.NewLine}");
                    }
                }

                if (schemasToAdd.Count > 0)
                {
                    formattedSchemas.Add($"{Environment.NewLine}{schemaName}:{Environment.NewLine}{Environment.NewLine}");
                    formattedSchemas.AddRange(schemasToAdd);
                    return true;
                }

                return false;
            }
        }
        private static void WriteDocumentationRemarks(Action<string, FormattableString?> writeXmlDocumentation, LowLevelClientMethod clientMethod, MethodSignature methodSignature, IReadOnlyCollection<FormattableString> schemas, bool hasRequestRemarks, bool hasResponseRemarks)
        {
            if (schemas.Count <= 0)
            {
                writeXmlDocumentation("remarks", $"{methodSignature.DescriptionText}");
                return;
            }

            var docInfo = clientMethod.RequestMethod.Operation.ExternalDocsUrl != null
                ? $"Additional information can be found in the service REST API documentation:{Environment.NewLine}{clientMethod.RequestMethod.Operation.ExternalDocsUrl}{Environment.NewLine}"
                : (FormattableString)$"";

            var schemaDesription = "";
            if (hasRequestRemarks && hasResponseRemarks)
            {
                if (clientMethod.PagingInfo == null)
                {
                    schemaDesription = "Below is the JSON schema for the request and response payloads.";
                }
                else
                {
                    schemaDesription = "Below is the JSON schema for the request payload and one item in the pageable response.";
                }
            }
            else if (hasRequestRemarks)
            {
                schemaDesription = "Below is the JSON schema for the request payload.";
            }
            else if (hasResponseRemarks)
            {
                if (clientMethod.PagingInfo == null)
                {
                    schemaDesription = "Below is the JSON schema for the response payload.";
                }
                else
                {
                    schemaDesription = "Below is the JSON schema for one item in the pageable response.";
                }
            }

            if (!methodSignature.DescriptionText.IsNullOrEmpty())
            {
                schemaDesription = $"{methodSignature.DescriptionText}{Environment.NewLine}{Environment.NewLine}{schemaDesription}";
            }

            writeXmlDocumentation("remarks", $"{schemaDesription}{Environment.NewLine}{docInfo}{schemas}");
        }

        private static string BuildSchemaFromDocs(SchemaDocumentation[] docs)
        {
            var docDict = docs.ToDictionary(d => d.SchemaName, d => d);
            var builder = new StringBuilder();
            builder.AppendLine("{");
            BuildSchemaFromDoc(builder, docs.First(), docDict, 2);
            builder.AppendLine("}");
            return builder.ToString();
        }

        private static void BuildSchemaFromDoc(StringBuilder builder, SchemaDocumentation doc, IDictionary<string, SchemaDocumentation> docDict, int indentation = 0)
        {
            foreach (var row in doc.DocumentationRows)
            {
                var required = row.Required ? " # Required." : " # Optional.";
                var description = row.Description.IsNullOrEmpty() ? string.Empty : (required.IsNullOrEmpty() ? $" # {row.Description}" : $" {row.Description}");
                var isArray = row.Type.EndsWith("[]");
                var rowType = isArray ? row.Type.Substring(0, row.Type.Length - 2) : row.Type;
                builder.AppendIndentation(indentation).Append($"{row.Name}: ");
                if (isArray)
                {
                    if (docDict.ContainsKey(rowType))
                    {
                        builder.AppendLine("[");
                        var docToProcess = docDict[rowType];
                        docDict.Remove(rowType); // In the case of cyclic reference where A has a property type of A itself, we just show the type A if it's not the first time we meet A.
                        builder.AppendIndentation(indentation + 2).AppendLine("{");
                        BuildSchemaFromDoc(builder, docToProcess, docDict, indentation + 4);
                        builder.AppendIndentation(indentation + 2).AppendLine("}");
                        builder.AppendIndentation(indentation).AppendLine($"],{required}{description}");
                    }
                    else
                        builder.AppendLine($"[{rowType}],{required}{description}");
                }
                else
                {
                    if (docDict.ContainsKey(rowType))
                    {
                        builder.AppendLine("{");
                        var docToProcess = docDict[rowType];
                        docDict.Remove(rowType); // In the case of cyclic reference where A has a property type of A itself, we just show the type A if it's not the first time we meet A.
                        BuildSchemaFromDoc(builder, docToProcess, docDict, indentation + 2);
                        builder.AppendIndentation(indentation).Append("}").AppendLine($",{required}{description}");
                    }
                    else
                        builder.AppendLine($"{rowType},{required}{description}");
                }
            }
        }

        private static SchemaDocumentation[]? GetSchemaDocumentationsForSchema(InputType type, string schemaName)
        {
            // Visit each schema in the graph and for object schemas, collect information about all the properties.
            var visitedSchema = new HashSet<string>();
            var typesToExplore = new Queue<InputType>(new[] { type });
            var documentationObjects = new List<(string SchemaName, List<SchemaDocumentation.DocumentationRow> Rows)>();

            while (typesToExplore.Any())
            {
                InputType toExplore = typesToExplore.Dequeue();

                if (visitedSchema.Contains(toExplore.Name))
                {
                    continue;
                }

                switch (toExplore)
                {
                    case InputModelType modelType:
                        List<SchemaDocumentation.DocumentationRow> propertyDocumentation = new();

                        // We must also include any properties introduced by our parent chain.
                        foreach (InputModelType modelOrBase in modelType.GetSelfAndBaseModels())
                        {
                            foreach (InputModelProperty property in modelOrBase.Properties)
                            {
                                if (property.IsDiscriminator && property.Type is InputEnumType { IsExtensible: true } && modelType.DiscriminatorValue != null)
                                {
                                    propertyDocumentation.Add(new SchemaDocumentation.DocumentationRow(
                                        property.SerializedName ?? property.Name,
                                        modelType.DiscriminatorValue,
                                        property.IsRequired,
                                        BuilderHelpers.EscapeXmlDescription(property.Description)));

                                    typesToExplore.Enqueue(property.Type);
                                    continue;
                                }

                                propertyDocumentation.Add(new SchemaDocumentation.DocumentationRow(
                                    property.SerializedName ?? property.Name,
                                    BuilderHelpers.EscapeXmlDescription(StringifyTypeForTable(property.Type)),
                                    property.IsRequired,
                                    BuilderHelpers.EscapeXmlDescription(property.Description)));

                                typesToExplore.Enqueue(property.Type);
                            }
                        }

                        documentationObjects.Add(new(toExplore == type ? schemaName : BuilderHelpers.EscapeXmlDescription(StringifyTypeForTable(toExplore)), propertyDocumentation));
                        break;
                    case InputListType listType:
                        typesToExplore.Enqueue(listType.ElementType);
                        break;
                    case InputDictionaryType dictionaryType:
                        typesToExplore.Enqueue(dictionaryType.ValueType);
                        break;
                }

                visitedSchema.Add(toExplore.Name);
            }

            if (!documentationObjects.Any())
            {
                return null;
            }

            return documentationObjects.Select(o => new SchemaDocumentation(o.SchemaName, o.Rows.ToArray())).ToArray();
        }

        private static string StringifyTypeForTable(InputType type)
        {
            static string RemovePrefix(string s, string prefix)
                => s.StartsWith(prefix) ? s[prefix.Length..] : s;

            return type switch
            {
                InputPrimitiveType { IsNumber: true } => "number",
                InputPrimitiveType { Kind: InputTypeKind.Boolean } => "boolean",
                InputPrimitiveType { Kind: InputTypeKind.String } => "string",
                InputPrimitiveType { Kind: InputTypeKind.Object } => "object",
                InputPrimitiveType { Kind: InputTypeKind.Date } => "string (date)",
                InputPrimitiveType { Kind: InputTypeKind.DateTime } => "string (date & time)",
                InputPrimitiveType { Kind: InputTypeKind.DateTimeISO8601 } => "string (ISO 8601 Format)",
                InputPrimitiveType { Kind: InputTypeKind.DateTimeRFC1123 } => "string (RFC1123 Format)",
                InputPrimitiveType { Kind: InputTypeKind.DateTimeUnix } => "string (Unix Format)",
                InputPrimitiveType { Kind: InputTypeKind.DurationISO8601 } => "string (duration ISO 8601 Format)",
                InputPrimitiveType { Kind: InputTypeKind.DurationConstant } => "string (duration)",
                InputPrimitiveType { Kind: InputTypeKind.Time } => "string (time)",
                InputEnumType enumType => string.Join(" | ", enumType.AllowedValues.Select(c => $"\"{c.Value}\"")),
                InputDictionaryType dictionaryType => $"Dictionary<string, {StringifyTypeForTable(dictionaryType.ValueType)}>",
                InputListType listType => $"{StringifyTypeForTable(listType.ElementType)}[]",
                _ => RemovePrefix(type.Name, "Json")
            };
        }

        private class SchemaDocumentation
        {
            internal record DocumentationRow(string Name, string Type, bool Required, string Description);

            public string SchemaName { get; }
            public DocumentationRow[] DocumentationRows { get; }

            public SchemaDocumentation(string schemaName, DocumentationRow[] documentationRows)
            {
                SchemaName = schemaName;
                DocumentationRows = documentationRows;
            }
        }

    }
}<|MERGE_RESOLUTION|>--- conflicted
+++ resolved
@@ -35,21 +35,13 @@
         private static readonly FormattableString LroProcessMessageWithoutResponseValueMethodName = $"{typeof(ProtocolOperationHelpers)}.{nameof(ProtocolOperationHelpers.ProcessMessageWithoutResponseValue)}";
         private static readonly FormattableString LroProcessMessageWithoutResponseValueMethodAsyncName = $"{typeof(ProtocolOperationHelpers)}.{nameof(ProtocolOperationHelpers.ProcessMessageWithoutResponseValueAsync)}";
 
-<<<<<<< HEAD
+
+        private static readonly MethodSignature FromCancellationTokenMethodSignature = new MethodSignature("FromCancellationToken", null, null, Internal | Static, typeof(RequestContext), null, new List<Parameter> { KnownParameters.CancellationTokenParameter });
+
         private readonly CodeWriter _writer;
         private readonly XmlDocWriter _xmlDocWriter;
         private readonly LowLevelClient _client;
         private readonly LowLevelExampleComposer _exampleComposer;
-=======
-
-        private static readonly CodeWriterDeclaration DefaultRequestContext = new CodeWriterDeclaration("DefaultRequestContext");
-        private static readonly MethodSignature FromCancellationTokenMethodSignature = new MethodSignature("FromCancellationToken", null, null, Internal | Static, typeof(RequestContext), null, new List<Parameter> { KnownParameters.CancellationTokenParameter });
-
-        private CodeWriter writer { get; init; }
-        private XmlDocWriter xmlDocWriter { get; init; }
-        private LowLevelClient client { get; init; }
-        private LowLevelExampleComposer exampleComposer { get; init; }
->>>>>>> b9788a23
 
         public LowLevelClientWriter(CodeWriter writer, XmlDocWriter xmlDocWriter, LowLevelClient client)
         {
@@ -97,19 +89,7 @@
                             }
                         }
 
-<<<<<<< HEAD
                         switch (longRunning, pagingInfo)
-=======
-                    foreach (var clientMethod in client.ClientMethods)
-                    {
-                        var longRunning = clientMethod.LongRunning;
-                        if (longRunning != null)
-                        {
-                            WriteLongRunningOperationMethods(clientMethod, client.Fields, longRunning, true);
-                            WriteLongRunningOperationMethods(clientMethod, client.Fields, longRunning, false);
-                        }
-                        else if (clientMethod.PagingInfo != null)
->>>>>>> b9788a23
                         {
                             case {longRunning: not null, pagingInfo: not null}:
                                 WritePageableLroMethod(clientMethod, _client.Fields, pagingInfo, longRunning, true);
@@ -132,56 +112,21 @@
 
                     WriteSubClientFactoryMethod();
 
-<<<<<<< HEAD
-                    var responseClassifierTypes = new List<ResponseClassifierType>();
-                    foreach (var method in _client.RequestMethods)
-                    {
-                        WriteRequestCreationMethod(_writer, method, _client.Fields, responseClassifierTypes);
-=======
                     foreach (var method in client.RequestMethods)
                     {
                         WriteRequestCreationMethod(writer, method, client.Fields);
->>>>>>> b9788a23
                     }
 
                     if (_client.ClientMethods.Any(cm => cm.ConvenienceMethod is not null))
                     {
                         WriteCancellationTokenToRequestContextMethod();
                     }
-<<<<<<< HEAD
-                    WriteResponseClassifierMethod(_writer, responseClassifierTypes);
+                    WriteResponseClassifierMethod(writer, client.ResponseClassifierTypes);
                 }
             }
         }
 
         private void WriteDPGIdentificationComment() => _writer.Line($"// Data plane generated {(_client.IsSubClient ? "sub-client" : "client")}.");
-=======
-                    WriteResponseClassifierMethod(writer, client.ResponseClassifierTypes);
-                }
-            }
-        }
-
-        private void WriteFuncBodyWithProcessMessage(CodeWriter writer, CodeWriterDeclaration messageVariable, RestClientMethod operation, string pipelineName, bool async)
-        {
-            var contextVariable = new CodeWriterDeclaration(KnownParameters.RequestContext.Name);
-            WriteCancellationTokenToRequestContext(writer, contextVariable);
-
-            var requestMethodName = RequestWriterHelpers.CreateRequestMethodName(operation.Name);
-            var responseVariable = new CodeWriterDeclaration("response");
-
-            writer
-                .Line($"using var {messageVariable:D} = {requestMethodName}({operation.Parameters.GetIdentifiersFormattable()});")
-                .Append($"{typeof(Response)} {responseVariable:D} = ")
-                .WriteMethodCall(async, $"{pipelineName}.ProcessMessageAsync", $"{pipelineName}.ProcessMessage", $"{messageVariable}, {KnownParameters.RequestContext.Name}");
-
-            writer.Line($"return {typeof(Response)}.{nameof(Response.FromValue)}({operation.ReturnType}.FromResponse({responseVariable:I}), {responseVariable:I});");
-        }
-
-        private void WriteDPGIdentificationComment()
-        {
-            writer.Line($"// Data plane generated {(client.IsSubClient ? "sub-client" : "client")}.");
-        }
->>>>>>> b9788a23
 
         private void WriteClientFields()
         {
@@ -477,76 +422,14 @@
         /// <param name="async"></param>
         private void WriteLongRunningOperationMethods(LowLevelClientMethod clientMethod, ClientFields fields, OperationLongRunning longRunning, bool async)
         {
-<<<<<<< HEAD
-=======
-            var pagingInfo = clientMethod.PagingInfo;
-            var nextPageMethod = pagingInfo?.NextPageMethod;
-
-            if (pagingInfo != null && nextPageMethod != null)
-            {
-                WritePageableLongRunningOperationMethods(clientMethod, fields, pagingInfo, nextPageMethod, longRunning, async);
-            }
-            else
-            {
-                WriteNonPageableLongRunningOperationMethods(clientMethod, fields, longRunning, async);
-            }
-
-            writer.Line();
+            using (WriteClientMethodDeclarationWithExternalXmlDoc(clientMethod, async))
+            {
+                WriteNonPageableLongRunningOperationMethodBody(_writer, clientMethod, fields, longRunning, async);
+            }
+            _writer.Line();
         }
 
         public static void WriteLongRunningOperationMethod(CodeWriter writer, LowLevelClientMethod clientMethod, ClientFields fields, OperationLongRunning longRunning, bool async)
-        {
-            var pagingInfo = clientMethod.PagingInfo;
-            var nextPageMethod = pagingInfo?.NextPageMethod;
-
-            if (pagingInfo != null && nextPageMethod != null)
-            {
-                WritePageableLongRunningOperationMethod(writer, clientMethod, fields, pagingInfo, nextPageMethod, longRunning, async);
-            }
-            else
-            {
-                WriteNonPageableLongRunningOperationMethod(writer, clientMethod, fields, longRunning, async);
-            }
-
-            writer.Line();
-        }
-
-        private void WriteNonPageableLongRunningOperationMethods(LowLevelClientMethod clientMethod, ClientFields fields, OperationLongRunning longRunning, bool async)
-        {
-            if (clientMethod.ConvenienceMethod is not null)
-            {
-                if (clientMethod.ConvenienceMethod.Diagnostic != null)
-                {
-                    WriteNonPageableLongRunningOperationConvenienceMethod(clientMethod.ProtocolMethodSignature, clientMethod.ConvenienceMethod, clientMethod.ConvenienceMethod.Diagnostic, fields.ClientDiagnosticsProperty.Name, async);
-                }
-                else
-                {
-                    WriteNonPageableLongRunningOperationConvenienceMethod(clientMethod.ProtocolMethodSignature, clientMethod.ConvenienceMethod, clientMethod.ProtocolMethodDiagnostic, fields.ClientDiagnosticsProperty.Name, async);
-                }
-            }
-
->>>>>>> b9788a23
-            using (WriteClientMethodDeclarationWithExternalXmlDoc(clientMethod, async))
-            {
-                WriteNonPageableLongRunningOperationMethodBody(_writer, clientMethod, fields, longRunning, async);
-            }
-            _writer.Line();
-        }
-
-<<<<<<< HEAD
-        public static void WriteLongRunningOperationMethod(CodeWriter writer, LowLevelClientMethod clientMethod, ClientFields fields, OperationLongRunning longRunning, bool async)
-=======
-        private void WriteNonPageableLongRunningOperationConvenienceMethod(MethodSignature protocolMethodSignature, ConvenienceMethod convenienceMethod, Diagnostic diagnostic, string clientDiagnosticsPropertyName, bool async)
-        {
-            using (WriteConvenienceMethodDeclaration(writer, convenienceMethod.Signature, async))
-            {
-                WriteNonPageableLongRunningOperationConvenienceMethodBody(writer, protocolMethodSignature, convenienceMethod, clientDiagnosticsPropertyName, diagnostic, async);
-            }
-            writer.Line();
-        }
-
-        private static void WriteNonPageableLongRunningOperationMethod(CodeWriter writer, LowLevelClientMethod clientMethod, ClientFields fields, OperationLongRunning longRunning, bool async)
->>>>>>> b9788a23
         {
             using (WriteClientMethodDeclaration(writer, clientMethod, async))
             {
@@ -573,11 +456,7 @@
             }
         }
 
-<<<<<<< HEAD
         public void WritePageableLroMethod(LowLevelClientMethod clientMethod, ClientFields fields, ProtocolMethodPaging pagingInfo, OperationLongRunning longRunning, bool async)
-=======
-        public void WritePageableLongRunningOperationMethods(LowLevelClientMethod clientMethod, ClientFields fields, ProtocolMethodPaging pagingInfo, RestClientMethod nextPageMethod, OperationLongRunning longRunning, bool async)
->>>>>>> b9788a23
         {
             WriteProtocolMethodDocumentationWithExternalXmlDoc(clientMethod, async);
             _writer.WriteLongRunningPageable(clientMethod.ProtocolMethodSignature, typeof(BinaryData), null, clientMethod.RequestMethod, pagingInfo.NextPageMethod, fields.ClientDiagnosticsProperty, fields.PipelineField, clientMethod.ProtocolMethodDiagnostic, longRunning.FinalStateVia, pagingInfo.ItemName, pagingInfo.NextLinkName, async);
@@ -759,25 +638,15 @@
 
         private void WriteCancellationTokenToRequestContextMethod()
         {
-<<<<<<< HEAD
             var defaultRequestContext = new CodeWriterDeclaration("DefaultRequestContext");
             _writer.Line($"private static {typeof(RequestContext)} {defaultRequestContext:D} = new {typeof(RequestContext)}();");
 
             var methodSignature = new MethodSignature("FromCancellationToken", null, null, Internal | Static, typeof(RequestContext), null, new List<Parameter> { KnownParameters.CancellationTokenParameter });
             using (_writer.WriteMethodDeclaration(methodSignature))
-=======
-            writer.Line($"private static {typeof(RequestContext)} {DefaultRequestContext:D} = new {typeof(RequestContext)}();");
-
-            using (writer.WriteMethodDeclaration(FromCancellationTokenMethodSignature))
->>>>>>> b9788a23
             {
                 using (_writer.Scope($"if (!{KnownParameters.CancellationTokenParameter.Name}.{nameof(CancellationToken.CanBeCanceled)})"))
                 {
-<<<<<<< HEAD
                     _writer.Line($"return {defaultRequestContext:I};");
-=======
-                    writer.Line($"return {DefaultRequestContext:I};");
->>>>>>> b9788a23
                 }
 
                 _writer.Line().Line($"return new {typeof(RequestContext)}() {{ CancellationToken = {KnownParameters.CancellationTokenParameter.Name} }};");
