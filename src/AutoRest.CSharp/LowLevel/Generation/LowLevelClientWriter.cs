--- conflicted
+++ resolved
@@ -558,24 +558,15 @@
         {
             var builder = new StringBuilder(signature.Name);
             builder.Append("(");
-<<<<<<< HEAD
             builder.Append(string.Join(",", signature.Parameters.Select(p => EscapeXmlCSharpType(p.Type))));
-=======
-            var paramList = signature.Parameters.Select(p => p.Type.ConvertParamNameForDocs());
-            builder.Append(string.Join(",", paramList));
->>>>>>> 49399d8b
             builder.Append(")");
             return builder.ToString();
         }
 
-<<<<<<< HEAD
         private static string EscapeXmlCSharpType(CSharpType type)
             => type.ToString().Trim().Replace('<', '{').Replace('>', '}');
 
         private static void WriteProtocolMethodDocumentation(CodeWriter writer, LowLevelClientMethod clientMethod)
-=======
-        private static void WriteProtocolMethodDocumentation(CodeWriter writer, LowLevelClientMethod clientMethod, bool async)
->>>>>>> 49399d8b
         {
             var methodSignature = clientMethod.ProtocolMethodSignature.WithAsync(async);
             var remarks = CreateSchemaDocumentationRemarks(clientMethod, out var hasRequestRemarks, out var hasResponseRemarks);
