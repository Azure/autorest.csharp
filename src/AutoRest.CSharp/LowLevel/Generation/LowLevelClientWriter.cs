--- conflicted
+++ resolved
@@ -34,14 +34,6 @@
         private static readonly FormattableString LroProcessMessageMethodAsyncName = $"{typeof(ProtocolOperationHelpers)}.{nameof(ProtocolOperationHelpers.ProcessMessageAsync)}";
         private static readonly FormattableString LroProcessMessageWithoutResponseValueMethodName = $"{typeof(ProtocolOperationHelpers)}.{nameof(ProtocolOperationHelpers.ProcessMessageWithoutResponseValue)}";
         private static readonly FormattableString LroProcessMessageWithoutResponseValueMethodAsyncName = $"{typeof(ProtocolOperationHelpers)}.{nameof(ProtocolOperationHelpers.ProcessMessageWithoutResponseValueAsync)}";
-<<<<<<< HEAD
-        private static readonly FormattableString CreatePageableMethodName = $"{typeof(PageableHelpers)}.{nameof(PageableHelpers.CreatePageable)}";
-        private static readonly FormattableString CreateAsyncPageableMethodName = $"{typeof(PageableHelpers)}.{nameof(PageableHelpers.CreateAsyncPageable)}";
-        private static readonly string HttpPipelineExtensionsProcessMessageMethodName = $"{nameof(HttpPipelineExtensions.ProcessMessage)}";
-        private static readonly string HttpPipelineExtensionsProcessMessageMethodAsyncName = $"{nameof(HttpPipelineExtensions.ProcessMessageAsync)}";
-
-=======
->>>>>>> 32747a05
 
         private readonly CodeWriter _writer;
         private readonly XmlDocWriter _xmlDocWriter;
@@ -137,7 +129,7 @@
             switch (longRunning, pagingInfo)
             {
                 case { longRunning: not null, pagingInfo: not null }:
-                    // Not supported yet
+                    WriteConveniencePageableLroMethod(clientMethod, convenienceMethod, pagingInfo, _client.Fields, longRunning, async);
                     break;
                 case { longRunning: null, pagingInfo: not null }:
                     WriteConveniencePageableMethod(clientMethod, convenienceMethod, pagingInfo, _client.Fields, async);
@@ -302,17 +294,8 @@
         {
             using (WriteConvenienceMethodDeclaration(_writer, convenienceMethod, fields, async))
             {
-<<<<<<< HEAD
-                var messageVariable = new CodeWriterDeclaration("message");
-                writer.Line($"using {typeof(HttpMessage)} {messageVariable:D} = {RequestWriterHelpers.CreateRequestMethodName(restMethod.Name)}({restMethod.Parameters.GetIdentifiersFormattable()});");
-
-                var methodName = async
-                    ? headAsBoolean ? nameof(HttpPipelineExtensions.ProcessHeadAsBoolMessageAsync) : HttpPipelineExtensionsProcessMessageMethodAsyncName
-                    : headAsBoolean ? nameof(HttpPipelineExtensions.ProcessHeadAsBoolMessage) : HttpPipelineExtensionsProcessMessageMethodName;
-=======
                 var contextVariable = new CodeWriterDeclaration(KnownParameters.RequestContext.Name);
                 WriteCancellationTokenToRequestContext(_writer, contextVariable);
->>>>>>> 32747a05
 
                 IReadOnlyList<FormattableString> parameters = PrepareConvenienceMethodParameters(convenienceMethod, contextVariable);
                 var responseType = convenienceMethod.ResponseType;
@@ -368,6 +351,12 @@
             return parameters;
         }
 
+        private void WriteConveniencePageableLroMethod(LowLevelClientMethod clientMethod, ConvenienceMethod convenienceMethod, ProtocolMethodPaging pagingInfo, ClientFields fields, OperationLongRunning longRunning, bool async)
+        {
+            WriteConvenienceMethodDocumentation(_writer, convenienceMethod.Signature);
+            _writer.WriteLongRunningPageable(convenienceMethod.Signature, convenienceMethod.ResponseType, null, clientMethod.RequestMethod, pagingInfo.NextPageMethod, fields.ClientDiagnosticsProperty, fields.PipelineField, clientMethod.ProtocolMethodDiagnostic, longRunning.FinalStateVia, pagingInfo.ItemName, pagingInfo.NextLinkName, async);
+        }
+
         private void WriteConveniencePageableMethod(LowLevelClientMethod clientMethod, ConvenienceMethod convenienceMethod, ProtocolMethodPaging pagingInfo, ClientFields fields, bool async)
         {
             WriteConvenienceMethodDocumentation(_writer, convenienceMethod.Signature);
@@ -398,143 +387,6 @@
                     var messageVariable = new CodeWriterDeclaration("message");
                     var processMessageParameters = (FormattableString)$"{fields.PipelineField.Name:I}, {messageVariable}, {fields.ClientDiagnosticsProperty.Name:I}, {scopeName:L}, {typeof(OperationFinalStateVia)}.{finalStateVia}, {KnownParameters.RequestContext.Name:I}, {KnownParameters.WaitForCompletion.Name:I}";
 
-<<<<<<< HEAD
-                            writer
-                                .Append($"var {pageVariable:D} = ").WriteMethodCall(async, PageableProcessMessageMethodAsyncName, PageableProcessMessageMethodName, processMessageMethodParameters)
-                                .Line($"nextLink = {pageVariable}.{nameof(Page<BinaryData>.ContinuationToken)};")
-                                .Line($"yield return {pageVariable};");
-                        }
-
-                        writer.Line($"while (!string.IsNullOrEmpty(nextLink));");
-                    }
-                }
-            }
-        }
-
-        /// <summary>
-        /// Write protocol method and convenience method (optional) of a long running operation.
-        /// </summary>
-        /// <param name="clientMethod"></param>
-        /// <param name="fields"></param>
-        /// <param name="longRunning"></param>
-        /// <param name="async"></param>
-        private void WriteLongRunningOperationMethods(LowLevelClientMethod clientMethod, ClientFields fields, OperationLongRunning longRunning, bool async)
-        {
-            var pagingInfo = clientMethod.PagingInfo;
-            var nextPageMethod = pagingInfo?.NextPageMethod;
-
-            if (pagingInfo != null && nextPageMethod != null)
-            {
-                WritePageableLongRunningOperationMethods(clientMethod, fields, pagingInfo, nextPageMethod, longRunning, async);
-            }
-            else
-            {
-                WriteNonPageableLongRunningOperationMethods(clientMethod, fields, longRunning, async);
-            }
-
-            writer.Line();
-        }
-
-        public static void WriteLongRunningOperationMethod(CodeWriter writer, LowLevelClientMethod clientMethod, ClientFields fields, OperationLongRunning longRunning, bool async)
-        {
-            var pagingInfo = clientMethod.PagingInfo;
-            var nextPageMethod = pagingInfo?.NextPageMethod;
-
-            if (pagingInfo != null && nextPageMethod != null)
-            {
-                WritePageableLongRunningOperationProtocolMethod(writer, clientMethod, fields, pagingInfo, nextPageMethod, longRunning, async);
-            }
-            else
-            {
-                WriteNonPageableLongRunningOperationProtocolMethod(writer, clientMethod, fields, longRunning, async);
-            }
-
-            writer.Line();
-        }
-
-        private void WriteNonPageableLongRunningOperationMethods(LowLevelClientMethod clientMethod, ClientFields fields, OperationLongRunning longRunning, bool async)
-        {
-            if (clientMethod.ConvenienceMethod is not null)
-            {
-                if (clientMethod.ConvenienceMethod.Diagnostic != null)
-                {
-                    WriteNonPageableLongRunningOperationConvenienceMethod(clientMethod.ProtocolMethodSignature, clientMethod.ConvenienceMethod, clientMethod.ConvenienceMethod.Diagnostic, fields.ClientDiagnosticsProperty.Name, clientMethod.Deprecated, async);
-                }
-                else
-                {
-                    WriteNonPageableLongRunningOperationConvenienceMethod(clientMethod.ProtocolMethodSignature, clientMethod.ConvenienceMethod, clientMethod.ProtocolMethodDiagnostic, fields.ClientDiagnosticsProperty.Name, clientMethod.Deprecated, async);
-                }
-            }
-
-            using (WriteClientMethodDeclarationWithExternalXmlDoc(clientMethod, async))
-            {
-                WriteNonPageableLongRunningOperationProtocolMethodBody(writer, clientMethod, fields, longRunning, async);
-            }
-        }
-
-        private void WriteNonPageableLongRunningOperationConvenienceMethod(MethodSignature protocolMethodSignature, ConvenienceMethod convenienceMethod, Diagnostic diagnostic, string clientDiagnosticsPropertyName, string? deprecated, bool async)
-        {
-            using (WriteConvenienceMethodDeclaration(convenienceMethod.Signature, deprecated, async))
-            {
-                WriteNonPageableLongRunningOperationConvenienceMethodBody(writer, protocolMethodSignature, convenienceMethod, clientDiagnosticsPropertyName, diagnostic, async);
-            }
-            writer.Line();
-        }
-
-        private static void WriteNonPageableLongRunningOperationProtocolMethod(CodeWriter writer, LowLevelClientMethod clientMethod, ClientFields fields, OperationLongRunning longRunning, bool async)
-        {
-            using (WriteClientMethodDeclaration(writer, clientMethod, async))
-            {
-                WriteNonPageableLongRunningOperationProtocolMethodBody(writer, clientMethod, fields, longRunning, async);
-            }
-        }
-
-        private static void WriteNonPageableLongRunningOperationProtocolMethodBody(CodeWriter writer, LowLevelClientMethod clientMethod, ClientFields fields, OperationLongRunning longRunning, bool async)
-        {
-            var startMethod = clientMethod.RequestMethod;
-            var finalStateVia = longRunning.FinalStateVia;
-            var scopeName = clientMethod.ProtocolMethodDiagnostic.ScopeName;
-
-            using (WriteDiagnosticScope(writer, clientMethod.ProtocolMethodDiagnostic, fields.ClientDiagnosticsProperty.Name))
-            {
-                var messageVariable = new CodeWriterDeclaration("message");
-                var processMessageParameters = (FormattableString)$"{fields.PipelineField.Name:I}, {messageVariable}, {fields.ClientDiagnosticsProperty.Name:I}, {scopeName:L}, {typeof(OperationFinalStateVia)}.{finalStateVia}, {KnownParameters.RequestContext.Name:I}, {KnownParameters.WaitForCompletion.Name:I}";
-
-                writer
-                    .Line($"using {typeof(HttpMessage)} {messageVariable:D} = {RequestWriterHelpers.CreateRequestMethodName(startMethod.Name)}({startMethod.Parameters.GetIdentifiersFormattable()});")
-                    .AppendRaw("return ")
-                    .WriteMethodCall(async, clientMethod.ResponseBodyType != null ? LroProcessMessageMethodAsyncName : LroProcessMessageWithoutResponseValueMethodAsyncName, clientMethod.ResponseBodyType != null ? LroProcessMessageMethodName : LroProcessMessageWithoutResponseValueMethodName, processMessageParameters);
-            }
-        }
-
-        public void WritePageableLongRunningOperationMethods(LowLevelClientMethod clientMethod, ClientFields fields, ProtocolMethodPaging pagingInfo, RestClientMethod nextPageMethod, OperationLongRunning longRunning, bool async)
-        {
-            if (clientMethod.ConvenienceMethod is not null)
-            {
-                WritePageableLongRunningOperationConvenienceMethod(clientMethod, fields, pagingInfo, nextPageMethod, longRunning, async);
-            }
-
-            WritePageableLongRunningOperationProtocolMethod(clientMethod, fields, pagingInfo, nextPageMethod, longRunning, async);
-        }
-
-        public void WritePageableLongRunningOperationProtocolMethod(LowLevelClientMethod clientMethod, ClientFields fields, ProtocolMethodPaging pagingInfo, RestClientMethod nextPageMethod, OperationLongRunning longRunning, bool async)
-        {
-            using (WriteClientMethodDeclarationWithExternalXmlDoc(clientMethod, async))
-            {
-                WritePageableLongRunningOperationMethodBody(writer, clientMethod, fields, pagingInfo, nextPageMethod, longRunning, async);
-            }
-        }
-
-        public static void WritePageableLongRunningOperationProtocolMethod(CodeWriter writer, LowLevelClientMethod clientMethod, ClientFields fields, ProtocolMethodPaging pagingInfo, RestClientMethod nextPageMethod, OperationLongRunning longRunning, bool async)
-        {
-            using (WriteClientMethodDeclaration(writer, clientMethod, async))
-            {
-                WritePageableLongRunningOperationMethodBody(writer, clientMethod, fields, pagingInfo, nextPageMethod, longRunning, async);
-            }
-        }
-
-        private static void WritePageableLongRunningOperationMethodBody(CodeWriter writer, LowLevelClientMethod clientMethod, ClientFields fields, ProtocolMethodPaging pagingInfo, RestClientMethod nextPageMethod, OperationLongRunning longRunning, bool async)
-=======
                     writer
                         .Line($"using {typeof(HttpMessage)} {messageVariable:D} = {RequestWriterHelpers.CreateRequestMethodName(startMethod.Name)}({startMethod.Parameters.GetIdentifiersFormattable()});")
                         .AppendRaw("return ")
@@ -545,7 +397,6 @@
         }
 
         public static void WriteProtocolMethod(CodeWriter writer, LowLevelClientMethod clientMethod, ClientFields fields, bool async)
->>>>>>> 32747a05
         {
             using (writer.WriteMethodDeclaration(clientMethod.ProtocolMethodSignature.WithAsync(async)))
             {
@@ -576,94 +427,6 @@
                 }
             }
             writer.Line();
-        }
-
-        private void WritePageableLongRunningOperationConvenienceMethod(LowLevelClientMethod clientMethod, ClientFields fields, ProtocolMethodPaging pagingInfo, RestClientMethod nextPageMethod, OperationLongRunning longRunning, bool async)
-        {
-            using (WriteConvenienceMethodDeclaration(clientMethod.ConvenienceMethod!.Signature, clientMethod.Deprecated, async))
-            {
-                // RequestContext context = FromCancellationToken(cancellationToken);
-                var contextVariable = new CodeWriterDeclaration(KnownParameters.RequestContext.Name);
-                WriteCancellationTokenToRequestContext(writer, contextVariable);
-
-                var convenienceMethod = clientMethod.ConvenienceMethod!;
-                var diagnostic = (convenienceMethod.Diagnostic != null ? convenienceMethod.Diagnostic : clientMethod.ProtocolMethodDiagnostic);
-
-                var createEnumerableMethodSignature = new MethodSignature(
-                    Name: "CreateEnumerable",
-                    Summary: null,
-                    Description: null,
-                    Modifiers: None,
-                    // IEnumerable<Page<{ItemType}>>
-                    ReturnType: new CSharpType(typeof(IEnumerable<>),
-                        new CSharpType(typeof(Page<>),
-                            clientMethod.ConvenienceMethod!.PagingResponseInfo!.ItemType)),
-                    ReturnDescription: null,
-                    Parameters: new[] { ResponseParameter, NextLinkParameter, PageSizeHintParameter }
-                ).WithAsync(async);
-                var createEnumerableMethod = new CodeWriterDeclaration(createEnumerableMethodSignature.Name);
-
-                // using var scope = {ClientDiagnosticsProperty}.CreateScope("{scopeName}");
-                using (WriteDiagnosticScope(writer, diagnostic, fields.ClientDiagnosticsProperty.Name))
-                {
-                    var startMethod = clientMethod.RequestMethod;
-                    var finalStateVia = longRunning.FinalStateVia;
-                    var messageVariable = new CodeWriterDeclaration("message");
-                    var processMessageParameters = (FormattableString)$"{fields.PipelineField.Name:I}, {messageVariable}, {fields.ClientDiagnosticsProperty.Name:I}, {diagnostic.ScopeName:L}, {typeof(OperationFinalStateVia)}.{finalStateVia}, {KnownParameters.RequestContext.Name:I}, {KnownParameters.WaitForCompletion.Name:I}, {createEnumerableMethod:D}";
-
-                    // using HttpMessage message = {CreateRequestMethodName}(context);
-                    // return [await ]ProtocolOperationHelpers.ProcessMessage[Async](_pipeline, message, {ClientDiagnosticsProperty}, "{scopeName}", OperationFinalStateVia.Location, context, waitUntil, CreateEnumerable);
-                    writer
-                        .Line($"using {typeof(HttpMessage)} {messageVariable:D} = {RequestWriterHelpers.CreateRequestMethodName(startMethod.Name)}({startMethod.Parameters.GetIdentifiersFormattable()});")
-                        .AppendRaw("return ")
-                        .WriteMethodCall(async, clientMethod.ResponseBodyType != null ? LroProcessMessageMethodAsyncName : LroProcessMessageWithoutResponseValueMethodAsyncName, clientMethod.ResponseBodyType != null ? LroProcessMessageMethodName : LroProcessMessageWithoutResponseValueMethodName, processMessageParameters);
-                }
-
-                using (writer.Line().WriteMethodDeclaration(createEnumerableMethodSignature with { Name = createEnumerableMethod.ActualName }))
-                {
-                    var pagingResponseInfo = convenienceMethod.PagingResponseInfo!;
-
-                    // We don't properly handle the case when one of the parameters has a name "nextLink" but isn't a continuation token
-                    // So we assume that it is a string and use variable "nextLink" without declaration.
-                    using (writer.Scope($"if ({NextLinkParameter.Name} == null)"))
-                    {
-                        var pageVariable = new CodeWriterDeclaration("page");
-                        var resultVariable = new CodeWriterDeclaration("result");
-
-                        // var result = {ResponseType}.FromResponse(response);
-                        // var page = Page.FromValues(result.{ItemProperty}, result.{NextLinkProperty}, response);
-                        // nextLink = page.ContinuationToken;
-                        // yield return page;
-                        writer
-                            .Line($"var {resultVariable:D} = {clientMethod.ConvenienceMethod.PagingResponseInfo.ResponseType}.FromResponse(response);")
-                            .Line($"var {pageVariable:D} = {typeof(Page)}.{nameof(Page.FromValues)}({resultVariable:I}.{pagingResponseInfo.ItemProperty.Declaration.Name}, {resultVariable:I}.{pagingResponseInfo!.NextLinkProperty!.Declaration.Name}, response);")
-                            .Line($"{NextLinkParameter.Name} = {pageVariable}.{nameof(Page<BinaryData>.ContinuationToken)};")
-                            .Line($"yield return {pageVariable};");
-                    }
-
-                    using (writer.Scope($"while (!string.IsNullOrEmpty({NextLinkParameter.Name}))"))
-                    {
-                        var pageVariable = new CodeWriterDeclaration("page");
-                        var resultVariable = new CodeWriterDeclaration("result");
-                        var messageVariable = new CodeWriterDeclaration("message");
-
-                        // var message = Create{NextPageMethodName}Request({NextPageMethodParameters...});
-                        // response = [await ]{}.ProcessMessage[Async](message, context[, cancellationToken]);
-                        // var result = {ResponseType}.FromResponse(response);
-                        // var page = Page.FromValues(result.{ItemProperty}, result.{NextLinkProperty}, response);
-                        // nextLink = page.ContinuationToken;
-                        // yield return page;
-                        writer
-                            .Line($"var {messageVariable:D} = Create{nextPageMethod.Name}Request({nextPageMethod.Parameters.GetIdentifiersFormattable()});")
-                            .AppendRaw("response = ")
-                            .WriteMethodCall(async, $"{fields.PipelineField.Name:I}.{(async ? HttpPipelineExtensionsProcessMessageMethodAsyncName : HttpPipelineExtensionsProcessMessageMethodName)}", $"{messageVariable:I}, {KnownParameters.RequestContext.Name:I}{(async ? $", {KnownParameters.EnumeratorCancellationTokenParameter.Name:I}" : "")}")
-                            .Line($"var {resultVariable:D} = {pagingResponseInfo.ResponseType}.FromResponse(response);")
-                            .Line($"var {pageVariable:D} = {typeof(Page)}.{nameof(Page.FromValues)}({resultVariable:I}.{pagingResponseInfo.ItemProperty.Declaration.Name}, {resultVariable:I}.{pagingResponseInfo.NextLinkProperty!.Declaration.Name}, response);")
-                            .Line($"{NextLinkParameter.Name} = {pageVariable}.{nameof(Page<BinaryData>.ContinuationToken)};")
-                            .Line($"yield return {pageVariable};");
-                    }
-                }
-            }
         }
 
         private void WriteSubClientFactoryMethod()
