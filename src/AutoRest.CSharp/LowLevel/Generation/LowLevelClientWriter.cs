﻿// Copyright (c) Microsoft Corporation. All rights reserved.
// Licensed under the MIT License. See License.txt in the project root for license information.

using System;
using System.Collections.Generic;
using System.Linq;
using System.Runtime.CompilerServices;
using System.Text;
using System.Threading;
using System.Threading.Tasks;
using AutoRest.CSharp.AutoRest.Plugins;
using AutoRest.CSharp.Common.Generation.Writers;
using AutoRest.CSharp.Common.Output.Builders;
using AutoRest.CSharp.Generation.Types;
using AutoRest.CSharp.Input;
using AutoRest.CSharp.Output.Builders;
using AutoRest.CSharp.Output.Models;
using AutoRest.CSharp.Output.Models.Requests;
using AutoRest.CSharp.Output.Models.Shared;
using AutoRest.CSharp.Output.Models.Types;
using AutoRest.CSharp.Utilities;
using Azure;
using Azure.Core;
using Azure.Core.Pipeline;
using Response = Azure.Response;
using StatusCodes = AutoRest.CSharp.Output.Models.Responses.StatusCodes;

namespace AutoRest.CSharp.Generation.Writers
{
    internal class LowLevelClientWriter : ClientWriter
    {
<<<<<<< HEAD
        private static readonly CSharpType RequestOptionsParameterType = new(typeof(RequestOptions), true);
=======
        private const string KeyAuthFieldName = "_keyCredential";
        private const string TokenAuthFieldName = "_tokenCredential";
        private const string AuthorizationHeaderConstantName = "AuthorizationHeader";
        private const string ScopesConstantName = "AuthorizationScopes";

        private static readonly CSharpType RequestContextParameterType = new(typeof(RequestContext), true);
>>>>>>> 379fff3c

        private static readonly Parameter RequestContextParameter = new("context", "The request context", RequestContextParameterType, Constant.Default(RequestContextParameterType), false);
        private static readonly Parameter ResponseParameter = new("response", null, typeof(Response), null, false);
        private static readonly Parameter NextLinkParameter = new("nextLink", null, new CSharpType(typeof(string), true), null, false);
        private static readonly Parameter PageSizeHintParameter = new("pageSizeHint", null, new CSharpType(typeof(int), true), null, false);
        private static readonly Parameter EnumeratorCancellationTokenParameter = new("cancellationToken", "Enumerator cancellation token", typeof(CancellationToken), Constant.NewInstanceOf(typeof(CancellationToken)), false) { Attributes = new[] { new CSharpAttribute(typeof(EnumeratorCancellationAttribute)) } };

        private static readonly FormattableString PageableProcessMessageMethodName = $"{typeof(LowLevelPageableHelpers)}.{nameof(LowLevelPageableHelpers.ProcessMessage)}";
        private static readonly FormattableString PageableProcessMessageMethodAsyncName = $"{typeof(LowLevelPageableHelpers)}.{nameof(LowLevelPageableHelpers.ProcessMessageAsync)}";
        private static readonly FormattableString LroProcessMessageMethodName = $"{typeof(LowLevelOperationHelpers)}.{nameof(LowLevelOperationHelpers.ProcessMessage)}";
        private static readonly FormattableString LroProcessMessageMethodAsyncName = $"{typeof(LowLevelOperationHelpers)}.{nameof(LowLevelOperationHelpers.ProcessMessageAsync)}";
        private static readonly FormattableString CreatePageableMethodName = $"{typeof(PageableHelpers)}.{nameof(PageableHelpers.CreatePageable)}";
        private static readonly FormattableString CreateAsyncPageableMethodName = $"{typeof(PageableHelpers)}.{nameof(PageableHelpers.CreateAsyncPageable)}";

        public void WriteClient(CodeWriter writer, LowLevelRestClient restClient, LowLevelRestClient[] subClients, BuildContext<LowLevelOutputLibrary> context)
        {
            var cs = restClient.Type;
            using (writer.Namespace(cs.Namespace))
            {
                writer.WriteXmlDocumentationSummary($"{restClient.Description}");
                using (writer.Scope($"{restClient.Declaration.Accessibility} partial class {cs.Name}"))
                {
                    WriteClientFields(writer, restClient);
                    WriteConstructors(writer, restClient);

                    foreach (var clientMethod in restClient.ClientMethods)
                    {
                        WriteClientMethod(writer, restClient, clientMethod, context.Configuration, true);
                        WriteClientMethod(writer, restClient, clientMethod, context.Configuration, false);
                    }

                    foreach (var pagingMethod in restClient.PagingMethods)
                    {
                        WritePagingMethod(writer, pagingMethod, true);
                        WritePagingMethod(writer, pagingMethod, false);
                    }

                    foreach (var longRunningOperationMethod in restClient.LongRunningOperationMethods)
                    {
                        WriteLongRunningOperationMethod(writer, longRunningOperationMethod, true);
                        WriteLongRunningOperationMethod(writer, longRunningOperationMethod, false);
                    }

                    WriteSubClientFactoryMethod(writer, context, restClient, subClients);

                    var responseClassifierTypes = new List<ResponseClassifierType>();
                    var fieldNames = new Dictionary<string, string>(restClient.Parameters
                        .Select(p => new KeyValuePair<string, string>(p.Name, restClient.GetFieldReferenceByParameter(p)!.Name)));
                    foreach (var method in restClient.Methods)
                    {
                        var responseClassifierType = CreateResponseClassifierType(method);
                        responseClassifierTypes.Add(responseClassifierType);
                        RequestWriterHelpers.WriteRequestCreation(writer, method, "internal", fieldNames, responseClassifierType.Name, false);
                    }

                    foreach ((string name, StatusCodes[] statusCodes) in responseClassifierTypes.Distinct())
                    {
                        WriteResponseClassifier(writer, name, statusCodes);
                    }
                }
            }
        }

        private static void WriteClientFields(CodeWriter writer, LowLevelRestClient client)
        {
            foreach (var field in client.Fields)
            {
                writer.WriteFieldDeclaration(field);
            }

            writer
                .Line()
                .WriteXmlDocumentationSummary($"The HTTP pipeline for sending and receiving REST requests and responses.")
                .Line($"public virtual {typeof(HttpPipeline)} Pipeline => {client.PipelineField.Name};");

            writer.Line();
        }

        private static void WriteConstructors(CodeWriter writer, LowLevelRestClient client)
        {
            WriteEmptyConstructor(writer, client);
            foreach (var constructor in client.PublicConstructors)
            {
                WritePublicConstructor(writer, client, constructor);
            }

            if (client.IsSubClient)
            {
                WriteSubClientInternalConstructor(writer, client, client.SubClientInternalConstructor);
            }
        }

        private static void WriteEmptyConstructor(CodeWriter writer, TypeProvider client)
        {
            writer.WriteXmlDocumentationSummary($"Initializes a new instance of {client.Type.Name} for mocking.");
            using (writer.Scope($"protected {client.Type.Name:D}()"))
            {
            }
            writer.Line();
        }

        private static void WritePublicConstructor(CodeWriter writer, LowLevelRestClient client, MethodSignature signature)
        {
            writer.WriteMethodDocumentation(signature);
            using (writer.WriteMethodDeclaration(signature))
            {
                writer.WriteParameterNullChecks(signature.Parameters);
                writer.Line();

                var clientOptionsParameter = signature.Parameters.Last(p => p.Type.EqualsIgnoreNullable(client.ClientOptions.Type));
                writer.Line($"{client.ClientDiagnosticsField.Name:I} = new {client.ClientDiagnosticsField.Type}({clientOptionsParameter.Name:I});");

                FormattableString perCallPolicies = $"new {typeof(HttpPipelinePolicy)}[] {{ new {typeof(LowLevelCallbackPolicy)}()}}";
                FormattableString perRetryPolicies = $"Array.Empty<{typeof(HttpPipelinePolicy)}>()";

                var credentialParameter = signature.Parameters.FirstOrDefault(p => p.Name == "credential");
                if (credentialParameter != null)
                {
                    var credentialField = client.GetFieldReferenceByParameter(credentialParameter);
                    if (credentialField != null)
                    {
                        var fieldName = credentialField.Name;
                        writer.Line($"{fieldName:I} = {credentialParameter.Name:I};");
                        if (credentialField.Type.Equals(typeof(AzureKeyCredential)))
                        {
                            perRetryPolicies = $"new {typeof(HttpPipelinePolicy)}[] {{new {typeof(AzureKeyCredentialPolicy)}({fieldName:I}, {client.AuthorizationHeaderConstant!.Name})}}";
                        }
                        else if (credentialField.Type.Equals(typeof(TokenCredential)))
                        {
                            perRetryPolicies = $"new {typeof(HttpPipelinePolicy)}[] {{new {typeof(BearerTokenAuthenticationPolicy)}({fieldName:I}, {client.ScopesConstant!.Name})}}";
                        }
                    }
                }

                writer.Line($"{client.PipelineField.Name:I} = {typeof(HttpPipelineBuilder)}.{nameof(HttpPipelineBuilder.Build)}({clientOptionsParameter.Name:I}, {perCallPolicies}, {perRetryPolicies}, new {typeof(ResponseClassifier)}());");

                foreach (var parameter in client.Parameters)
                {
                    var field = client.GetFieldReferenceByParameter(parameter);
                    if (field != null)
                    {
                        if (parameter.IsApiVersionParameter)
                        {
                            writer.Line($"{field.Name:I} = {clientOptionsParameter.Name:I}.Version;");
                        }
                        else
                        {
                            writer.Line($"{field.Name:I} = {parameter.Name:I};");
                        }
                    }
                }
            }
            writer.Line();
        }

        private static void WriteSubClientInternalConstructor(CodeWriter writer, LowLevelRestClient client, MethodSignature signature)
        {
            writer.WriteMethodDocumentation(signature);
            using (writer.WriteMethodDeclaration(signature))
            {
                writer.WriteParameterNullChecks(signature.Parameters);
                writer.Line();

                foreach (var parameter in signature.Parameters)
                {
                    var field = client.GetFieldReferenceByParameter(parameter);
                    if (field != null)
                    {
                        writer.Line($"{field.Name:I} = {parameter.Name:I};");
                    }
                }
            }
            writer.Line();
        }

        private static void WriteClientMethod(CodeWriter writer, LowLevelRestClient client, LowLevelClientMethod clientMethod, Configuration configuration, bool async)
        {
            var restMethod = clientMethod.RestMethod;
            var headAsBoolean = restMethod.Request.HttpMethod == RequestMethod.Head && configuration.HeadAsBoolean;

            var returnType = async
                ? headAsBoolean ? typeof(Task<Response<bool>>) : typeof(Task<Response>)
                : headAsBoolean ? typeof(Response<bool>) : typeof(Response);

            using (WriteClientMethodDeclaration(writer, restMethod, clientMethod.OperationSchemas, returnType, async))
            {
                using (WriteDiagnosticScope(writer, clientMethod.Diagnostics, ClientDiagnosticsField))
                {
                    var messageVariable = new CodeWriterDeclaration("message");
                    writer.Line($"using {typeof(HttpMessage)} {messageVariable:D} = {RequestWriterHelpers.CreateRequestMethodName(restMethod.Name)}({restMethod.Parameters.GetIdentifiersFormattable()});");

                    var methodName = async
                        ? headAsBoolean ? nameof(HttpPipelineExtensions.ProcessHeadAsBoolMessageAsync) : nameof(HttpPipelineExtensions.ProcessMessageAsync)
                        : headAsBoolean ? nameof(HttpPipelineExtensions.ProcessHeadAsBoolMessage) : nameof(HttpPipelineExtensions.ProcessMessage);

<<<<<<< HEAD
                    writer.AppendRaw("return ").WriteMethodCall(async, $"{client.PipelineField.Name}.{methodName}", $"{messageVariable}, {ClientDiagnosticsField}, {RequestOptionsParameter.Name:I}");
=======
                    writer.AppendRaw("return ").WriteMethodCall(async, methodName, $"{messageVariable}, {ClientDiagnosticsField}, {RequestContextParameter.Name:I}");
>>>>>>> 379fff3c
                }
            }
            writer.Line();
        }

        private static void WritePagingMethod(CodeWriter writer, LowLevelPagingMethod clientMethod, bool async)
        {
            var method = clientMethod.FirstPageMethod;
            var pagingResponseInfo = clientMethod.PagingResponseInfo;
            var nextPageMethod = clientMethod.PagingResponseInfo.NextPageMethod;
            var returnType = async ? typeof(AsyncPageable<BinaryData>) : typeof(Pageable<BinaryData>);

            var createPageableMethodName = async ? CreateAsyncPageableMethodName : CreatePageableMethodName;

            using (WriteClientMethodDeclaration(writer, method, clientMethod.OperationSchemas, returnType, async))
            {
                writer.WriteParameterNullChecks(method.Parameters);
                var createEnumerableMethod = new CodeWriterDeclaration(CreateMethodName("CreateEnumerable", async));
                var createEnumerableParameters = async ? new[] { NextLinkParameter, PageSizeHintParameter, EnumeratorCancellationTokenParameter } : new[] { NextLinkParameter, PageSizeHintParameter };
                var createEnumerableReturnType = async ? typeof(IAsyncEnumerable<Page<BinaryData>>) : typeof(IEnumerable<Page<BinaryData>>);

                writer.Line($"return {createPageableMethodName}({createEnumerableMethod:D}, {ClientDiagnosticsField}, {clientMethod.Diagnostic.ScopeName:L});");

                // We don't properly handle the case when one of the parameters has a name "nextLink" but isn't a continuation token
                // So we assume that it is a string and use variable "nextLink" without declaration.
                var createEnumerableMethodSignature = new MethodSignature(createEnumerableMethod.ActualName, null, async ? "async " : string.Empty, createEnumerableReturnType, null, createEnumerableParameters);
                using (writer.WriteMethodDeclaration(createEnumerableMethodSignature))
                {
                    var messageVariable = new CodeWriterDeclaration("message");
                    var pageVariable = new CodeWriterDeclaration("page");
                    FormattableString processMessageMethodParameters = $"{PipelineField:I}, {messageVariable}, {ClientDiagnosticsField}, {RequestContextParameter.Name:I}, {pagingResponseInfo.ItemName:L}, {pagingResponseInfo.NextLinkName:L}{(async ? $", {EnumeratorCancellationTokenParameter.Name:I}" : "")}";

                    if (nextPageMethod == null)
                    {
                        writer
                            .Line($"using var {messageVariable:D} = Create{method.Name}Request({method.Parameters.GetIdentifiersFormattable()});")
                            .Append($"var {pageVariable:D} = ").WriteMethodCall(async, PageableProcessMessageMethodAsyncName, PageableProcessMessageMethodName, processMessageMethodParameters)
                            .Line($"yield return {pageVariable};");
                        return;
                    }

                    using (writer.Scope($"do", newLine: false))
                    {
                        if (method != nextPageMethod)
                        {
                            writer
                                .Line($"var {messageVariable:D} = string.IsNullOrEmpty(nextLink)")
                                .Line($"    ? Create{method.Name}Request({method.Parameters.GetIdentifiersFormattable()})")
                                .Line($"    : Create{nextPageMethod.Name}Request({nextPageMethod.Parameters.GetIdentifiersFormattable()});");
                        }
                        else
                        {
                            writer.Line($"var {messageVariable:D} = Create{method.Name}Request({method.Parameters.GetIdentifiersFormattable()});");
                        }

                        writer
                            .Append($"var {pageVariable:D} = ").WriteMethodCall(async, PageableProcessMessageMethodAsyncName, PageableProcessMessageMethodName, processMessageMethodParameters)
                            .Line($"nextLink = {pageVariable}.{nameof(Page<BinaryData>.ContinuationToken)};")
                            .Line($"yield return {pageVariable};");
                    }

                    writer.Line($"while (!string.IsNullOrEmpty(nextLink));");
                }
            }

            writer.Line();
        }

        private static void WriteLongRunningOperationMethod(CodeWriter writer, LowLevelLongRunningOperationMethod clientMethod, bool async)
        {
            var startMethod = clientMethod.StartMethod;
            var pagingResponseInfo = clientMethod.PagingResponseInfo;
            var nextPageMethod = clientMethod.PagingResponseInfo?.NextPageMethod;
            var finalStateVia = startMethod.Operation.LongRunningFinalStateVia;
            var scopeName = clientMethod.Diagnostic.ScopeName;
            var isPageable = nextPageMethod != null;

            var returnType = isPageable
                ? async ? typeof(Task<Operation<AsyncPageable<BinaryData>>>) : typeof(Operation<Pageable<BinaryData>>)
                : async ? typeof(Task<Operation<BinaryData>>) : typeof(Operation<BinaryData>);

            using (WriteClientMethodDeclaration(writer, startMethod, clientMethod.OperationSchemas, returnType, async))
            {
                var createEnumerableMethod = new CodeWriterDeclaration(CreateMethodName("CreateEnumerable", async));
                using (WriteDiagnosticScope(writer, clientMethod.Diagnostic, ClientDiagnosticsField))
                {
                    var messageVariable = new CodeWriterDeclaration("message");
                    var processMessageParameters = isPageable
                        ? (FormattableString)$"{PipelineField}, {messageVariable}, {ClientDiagnosticsField}, {scopeName:L}, {typeof(OperationFinalStateVia)}.{finalStateVia}, {RequestContextParameter.Name:I}, {createEnumerableMethod:D}"
                        : (FormattableString)$"{PipelineField}, {messageVariable}, {ClientDiagnosticsField}, {scopeName:L}, {typeof(OperationFinalStateVia)}.{finalStateVia}, {RequestContextParameter.Name:I}";

                    writer
                        .Line($"using {typeof(HttpMessage)} {messageVariable:D} = {RequestWriterHelpers.CreateRequestMethodName(startMethod.Name)}({startMethod.Parameters.GetIdentifiersFormattable()});")
                        .AppendRaw("return ")
                        .WriteMethodCall(async, LroProcessMessageMethodAsyncName, LroProcessMessageMethodName, processMessageParameters);
                }

                if (nextPageMethod != null && pagingResponseInfo != null)
                {
                    var createEnumerableParameters = async
                        ? new[] { ResponseParameter, NextLinkParameter, PageSizeHintParameter, EnumeratorCancellationTokenParameter }
                        : new[] { ResponseParameter, NextLinkParameter, PageSizeHintParameter };
                    var createEnumerableReturnType = async ? typeof(IAsyncEnumerable<Page<BinaryData>>) : typeof(IEnumerable<Page<BinaryData>>);
                    var createEnumerableSignature = new MethodSignature(createEnumerableMethod.ActualName, null, async ? "async " : string.Empty, createEnumerableReturnType, null, createEnumerableParameters);

                    using (writer.Line().WriteMethodDeclaration(createEnumerableSignature))
                    {
                        var pageVariable = new CodeWriterDeclaration("page");
                        writer.Line($"Page<BinaryData> {pageVariable:D};");

                        // We don't properly handle the case when one of the parameters has a name "nextLink" but isn't a continuation token
                        // So we assume that it is a string and use variable "nextLink" without declaration.
                        using (writer.Scope($"if ({NextLinkParameter.Name} == null)"))
                        {
                            writer
                                .Line($"{pageVariable} = {typeof(LowLevelPageableHelpers)}.{nameof(LowLevelPageableHelpers.BuildPageForResponse)}(response, {pagingResponseInfo.ItemName:L}, {pagingResponseInfo.NextLinkName:L});")
                                .Line($"{NextLinkParameter.Name} = {pageVariable}.{nameof(Page<BinaryData>.ContinuationToken)};")
                                .Line($"yield return {pageVariable};");
                        }

                        using (writer.Scope($"while (!string.IsNullOrEmpty({NextLinkParameter.Name}))"))
                        {
                            var messageVariable = new CodeWriterDeclaration("message");
                            writer.Line($"var {messageVariable:D} = Create{nextPageMethod.Name}Request({nextPageMethod.Parameters.GetIdentifiersFormattable()});");

                            FormattableString pageableProcessMessageParameters = $"{PipelineField}, {messageVariable}, {ClientDiagnosticsField}, {RequestContextParameter.Name:I}, {pagingResponseInfo.ItemName:L}, {pagingResponseInfo.NextLinkName:L}{(async ? $", {EnumeratorCancellationTokenParameter.Name:I}" : "")}";

                            writer
                                .Append($"{pageVariable} = ").WriteMethodCall(async, PageableProcessMessageMethodAsyncName, PageableProcessMessageMethodName, pageableProcessMessageParameters)
                                .Line($"{NextLinkParameter.Name} = {pageVariable}.{nameof(Page<BinaryData>.ContinuationToken)};")
                                .Line($"yield return {pageVariable};");
                        }
                    }
                }
            }

            writer.Line();
        }

        private void WriteSubClientFactoryMethod(CodeWriter writer, BuildContext context, LowLevelRestClient parentClient, LowLevelRestClient[] subClients)
        {
            var factoryMethods = new List<(FieldDeclaration?, MethodSignature, List<Reference>)>();
            foreach (var subClient in subClients)
            {
                var methodParameters = new List<Parameter>();
                var constructorCallParameters = new List<Reference>();

                foreach (var parameter in subClient.SubClientInternalConstructor.Parameters)
                {
                    var field = parentClient.GetFieldReferenceByParameter(parameter);
                    if (field == null)
                    {
                        methodParameters.Add(parameter);
                        constructorCallParameters.Add(parameter);
                    }
                    else
                    {
                        constructorCallParameters.Add(new Reference(field.Name, field.Type));
                    }
                }

                var subClientName = subClient.Type.Name;
                var libraryName = context.DefaultLibraryName;
                var methodName = subClientName.StartsWith(libraryName)
                    ? subClientName[libraryName.Length..]
                    : subClientName;

                var methodSignature = new MethodSignature($"Get{methodName}{ClientBuilder.GetClientSuffix(context)}", $"Initializes a new instance of {subClient.Type.Name}", "public virtual", subClient.Type, null, methodParameters.ToArray());
                if (methodParameters.Any())
                {
                    factoryMethods.Add((null, methodSignature, constructorCallParameters));
                }
                else
                {
                    var field = new FieldDeclaration("private volatile", subClient.Type, $"_cached{subClient.Type.Name}");
                    factoryMethods.Add((field, methodSignature, constructorCallParameters));
                }
            }

            foreach (var (field, _, _) in factoryMethods)
            {
                if (field != null)
                {
                    writer.WriteFieldDeclaration(field);
                }
            }

            writer.Line();

            foreach (var (field, methodSignature, constructorCallParameters) in factoryMethods)
            {
                writer.WriteMethodDocumentation(methodSignature);
                using (writer.WriteMethodDeclaration(methodSignature))
                {
                    writer.WriteParameterNullChecks(methodSignature.Parameters);
                    writer.Line();

                    if (field != null)
                    {
                        writer.Line($"return {field.Name} ??= new {methodSignature.ReturnType}({constructorCallParameters.GetIdentifiersFormattable()});");
                    }
                    else
                    {
                        writer.Line($"return new {methodSignature.ReturnType}({constructorCallParameters.GetIdentifiersFormattable()});");
                    }
                }
                writer.Line();
            }
        }

        private static void WriteResponseClassifier(CodeWriter writer, string responseClassifierTypeName, StatusCodes[] statusCodes)
        {
            using (writer.Scope($"private sealed class {responseClassifierTypeName} : {typeof(ResponseClassifier)}"))
            {
                writer.Line($"private static {typeof(ResponseClassifier)} _instance;");
                writer.Line($"public static {typeof(ResponseClassifier)} Instance => _instance ??= new {responseClassifierTypeName}();");

                using (writer.Scope($"public override bool {nameof(ResponseClassifier.IsErrorResponse)}({typeof(HttpMessage)} message)"))
                {
                    using (writer.Scope($"return message.{nameof(HttpMessage.Response)}.{nameof(Response.Status)} switch", end: "};"))
                    {
                        foreach (var statusCode in statusCodes)
                        {
                            if (statusCode.Code != null)
                            {
                                writer.Line($"{statusCode.Code} => false,");
                            }
                            else
                            {
                                writer.Line($">= {statusCode.Family * 100:L} and < {statusCode.Family * 100 + 100:L} => false,");
                            }
                        }

                        writer.LineRaw("_ => true");
                    }
                }
            }
        }

        private static CodeWriter.CodeWriterScope WriteClientMethodDeclaration(CodeWriter writer, RestClientMethod clientMethod, LowLevelOperationSchemaInfo operationSchemas, CSharpType returnType, bool async)
        {
            var parameters = clientMethod.Parameters.Append(RequestContextParameter);
            var asyncText = (async && (clientMethod.Operation.Language.Default.Paging == null || clientMethod.Operation.IsLongRunning)) ? " async" : string.Empty;
            var methodSignature = new MethodSignature(CreateMethodName(clientMethod.Name, async), clientMethod.Description, $"{clientMethod.Accessibility} virtual{asyncText}", returnType, null, parameters.ToArray());

            writer.WriteMethodDocumentation(methodSignature);
            WriteSchemaDocumentationRemarks(writer, operationSchemas);
            return writer.WriteMethodDeclaration(methodSignature, "AZC0002");
        }

        private static ResponseClassifierType CreateResponseClassifierType(RestClientMethod method)
        {
            var statusCodes = method.Responses
                .SelectMany(r => r.StatusCodes)
                .Distinct()
                .OrderBy(c => c.Code ?? c.Family * 100);
            return new ResponseClassifierType(statusCodes);
        }

        private static void WriteSchemaDocumentationRemarks(CodeWriter writer, LowLevelOperationSchemaInfo documentationSchemas)
        {
            var schemas = new List<FormattableString>();

            AddDocumentationForSchema(schemas, documentationSchemas.RequestBodySchema, "Request Body", true);
            AddDocumentationForSchema(schemas, documentationSchemas.ResponseBodySchema, "Response Body", false);
            AddDocumentationForSchema(schemas, documentationSchemas.ResponseErrorSchema, "Response Error", false);

            if (schemas.Count > 0)
            {
                writer.WriteXmlDocumentation("remarks", $"{schemas}");
            }

            static void AddDocumentationForSchema(List<FormattableString> formattedSchemas, Schema? schema, string schemaName, bool showRequried)
            {
                if (schema == null)
                {
                    return;
                }

                var docs = GetSchemaDocumentationsForSchema(schema, schemaName);

                if (docs != null)
                {
                    formattedSchemas.Add($"Schema for <c>{schemaName}</c>:{Environment.NewLine}<code>{BuildSchemaFromDocs(docs, showRequried)}</code>{Environment.NewLine}");
                }
            }
        }

        private static string BuildSchemaFromDocs(SchemaDocumentation[] docs, bool showRequired)
        {
            var docDict = docs.ToDictionary(d => d.SchemaName, d => d);
            var builder = new StringBuilder();
            builder.AppendLine("{");
            BuildSchemaFromDoc(builder, docs.First(), docDict, showRequired, 2);
            builder.AppendLine("}");
            return builder.ToString();
        }

        private static void BuildSchemaFromDoc(StringBuilder builder, SchemaDocumentation doc, IDictionary<string, SchemaDocumentation> docDict, bool showRequired, int indentation = 0)
        {
            foreach (var row in doc.DocumentationRows)
            {
                var required = showRequired && row.Required ? " (required)" : string.Empty;
                var isArray = row.Type.EndsWith("[]");
                var rowType = isArray ? row.Type.Substring(0, row.Type.Length - 2) : row.Type;
                builder.AppendIndentation(indentation).Append($"{row.Name}: ");
                if (isArray)
                {
                    if (docDict.ContainsKey(rowType))
                    {
                        builder.AppendLine("[");
                        var docToProcess = docDict[rowType];
                        docDict.Remove(rowType); // In the case of cyclic reference where A has a property type of A itself, we just show the type A if it's not the first time we meet A.
                        builder.AppendIndentation(indentation + 2).AppendLine("{");
                        BuildSchemaFromDoc(builder, docToProcess, docDict, showRequired, indentation + 4);
                        builder.AppendIndentation(indentation + 2).AppendLine("}");
                        builder.AppendIndentation(indentation).AppendLine($"]{required},");
                    }
                    else
                        builder.AppendLine($"[{rowType}]{required},");
                }
                else
                {
                    if (docDict.ContainsKey(rowType))
                    {
                        builder.AppendLine("{");
                        var docToProcess = docDict[rowType];
                        docDict.Remove(rowType); // In the case of cyclic reference where A has a property type of A itself, we just show the type A if it's not the first time we meet A.
                        BuildSchemaFromDoc(builder, docToProcess, docDict, showRequired, indentation + 2);
                        builder.AppendIndentation(indentation).Append("}").AppendLine($"{required},");
                    }
                    else
                        builder.AppendLine($"{rowType}{required},");
                }
            }
            // Remove the last "," by first removing ",\n", then add back "\n".
            builder.Length -= 1 + Environment.NewLine.Length;
            builder.AppendLine();
        }

        private static SchemaDocumentation[]? GetSchemaDocumentationsForSchema(Schema schema, string schemaName)
        {
            // Visit each schema in the graph and for object schemas, collect information about all the properties.
            var visitedSchema = new HashSet<string>();
            var schemasToExplore = new Queue<Schema>(new[] { schema });
            var documentationObjects = new List<(string SchemaName, List<SchemaDocumentation.DocumentationRow> Rows)>();

            while (schemasToExplore.Any())
            {
                Schema toExplore = schemasToExplore.Dequeue();

                if (visitedSchema.Contains(toExplore.Name))
                {
                    continue;
                }

                switch (toExplore)
                {
                    case OrSchema o:
                        foreach (Schema s in o.AnyOf)
                        {
                            schemasToExplore.Enqueue(s);
                        }
                        break;
                    case DictionarySchema d:
                        schemasToExplore.Enqueue(d.ElementType);
                        break;
                    case ArraySchema a:
                        schemasToExplore.Enqueue(a.ElementType);
                        break;
                    case ObjectSchema o:
                        List<SchemaDocumentation.DocumentationRow> propertyDocumentation = new();

                        // We must also include any properties introduced by our parent chain.
                        foreach (ObjectSchema s in (o.Parents?.All ?? Array.Empty<ComplexSchema>()).Concat(new ComplexSchema[] { o }).OfType<ObjectSchema>())
                        {
                            foreach (Property prop in s.Properties)
                            {
                                propertyDocumentation.Add(new SchemaDocumentation.DocumentationRow(
                                    prop.SerializedName,
                                    BuilderHelpers.EscapeXmlDescription(StringifyTypeForTable(prop.Schema)),
                                    prop.Required ?? false,
                                    BuilderHelpers.EscapeXmlDescription(prop.Language.Default.Description)));

                                schemasToExplore.Enqueue(prop.Schema);
                            }
                        }

                        documentationObjects.Add(new(schema == o ? schemaName : BuilderHelpers.EscapeXmlDescription(StringifyTypeForTable(o)), propertyDocumentation));
                        break;
                }

                visitedSchema.Add(toExplore.Name);
            }

            if (!documentationObjects.Any())
            {
                return null;
            }

            return documentationObjects.Select(o => new SchemaDocumentation(o.SchemaName, o.Rows.ToArray())).ToArray();
        }

        private static string StringifyTypeForTable(Schema schema)
        {
            string RemovePrefix(string s, string prefix)
            {
                return s.StartsWith(prefix) ? s[prefix.Length..] : s;
            }

            return schema switch
            {
                BooleanSchema => "boolean",
                StringSchema => "string",
                NumberSchema => "number",
                AnySchema => "object",
                DateTimeSchema => "string (ISO 8601 Format)",
                ChoiceSchema choiceSchema => string.Join(" | ", choiceSchema.Choices.Select(c => $"\"{c.Value}\"")),
                DictionarySchema d => $"Dictionary<string, {StringifyTypeForTable(d.ElementType)}>",
                ArraySchema a => $"{StringifyTypeForTable(a.ElementType)}[]",
                _ => $"{RemovePrefix(schema.Name, "Json")}"
            };
        }

        private class SchemaDocumentation
        {
            internal record DocumentationRow(string Name, string Type, bool Required, string Description);

            public string SchemaName { get; }
            public DocumentationRow[] DocumentationRows { get; }

            public SchemaDocumentation(string schemaName, DocumentationRow[] documentationRows)
            {
                SchemaName = schemaName;
                DocumentationRows = documentationRows;
            }
        }

        private readonly struct ResponseClassifierType : IEquatable<ResponseClassifierType>
        {
            public string Name { get; }
            private readonly StatusCodes[] _statusCodes;

            public ResponseClassifierType(IOrderedEnumerable<StatusCodes> statusCodes)
            {
                _statusCodes = statusCodes.ToArray();
                Name = nameof(ResponseClassifier) + string.Join("", _statusCodes.Select(c => c.Code?.ToString() ?? $"{c.Family * 100}To{(c.Family + 1) * 100}"));
            }

            public bool Equals(ResponseClassifierType other) => Name == other.Name;

            public override bool Equals(object? obj) => obj is ResponseClassifierType other && Equals(other);

            public override int GetHashCode() => Name.GetHashCode();

            internal void Deconstruct(out string name, out StatusCodes[] statusCodes)
            {
                name = Name;
                statusCodes = _statusCodes;
            }
        }
    }
}<|MERGE_RESOLUTION|>--- conflicted
+++ resolved
@@ -29,16 +29,7 @@
 {
     internal class LowLevelClientWriter : ClientWriter
     {
-<<<<<<< HEAD
-        private static readonly CSharpType RequestOptionsParameterType = new(typeof(RequestOptions), true);
-=======
-        private const string KeyAuthFieldName = "_keyCredential";
-        private const string TokenAuthFieldName = "_tokenCredential";
-        private const string AuthorizationHeaderConstantName = "AuthorizationHeader";
-        private const string ScopesConstantName = "AuthorizationScopes";
-
         private static readonly CSharpType RequestContextParameterType = new(typeof(RequestContext), true);
->>>>>>> 379fff3c
 
         private static readonly Parameter RequestContextParameter = new("context", "The request context", RequestContextParameterType, Constant.Default(RequestContextParameterType), false);
         private static readonly Parameter ResponseParameter = new("response", null, typeof(Response), null, false);
@@ -234,11 +225,7 @@
                         ? headAsBoolean ? nameof(HttpPipelineExtensions.ProcessHeadAsBoolMessageAsync) : nameof(HttpPipelineExtensions.ProcessMessageAsync)
                         : headAsBoolean ? nameof(HttpPipelineExtensions.ProcessHeadAsBoolMessage) : nameof(HttpPipelineExtensions.ProcessMessage);
 
-<<<<<<< HEAD
-                    writer.AppendRaw("return ").WriteMethodCall(async, $"{client.PipelineField.Name}.{methodName}", $"{messageVariable}, {ClientDiagnosticsField}, {RequestOptionsParameter.Name:I}");
-=======
-                    writer.AppendRaw("return ").WriteMethodCall(async, methodName, $"{messageVariable}, {ClientDiagnosticsField}, {RequestContextParameter.Name:I}");
->>>>>>> 379fff3c
+                    writer.AppendRaw("return ").WriteMethodCall(async, $"{client.PipelineField.Name}.{methodName}", $"{messageVariable}, {ClientDiagnosticsField}, {RequestContextParameter.Name:I}");
                 }
             }
             writer.Line();
