--- conflicted
+++ resolved
@@ -5,11 +5,8 @@
 using System.Collections.Generic;
 using System.Linq;
 using AutoRest.CSharp.Common.Output.Builders;
-<<<<<<< HEAD
-=======
 using AutoRest.CSharp.Generation.Types;
 using AutoRest.CSharp.Generation.Writers;
->>>>>>> 9e69e053
 using AutoRest.CSharp.Input;
 using AutoRest.CSharp.Output.Builders;
 using AutoRest.CSharp.Output.Models.Requests;
@@ -168,7 +165,6 @@
             }
         }
 
-<<<<<<< HEAD
         private IEnumerable<ConstructorSignature> BuildPrimaryConstructors(IReadOnlyList<Parameter> requiredParameters, IReadOnlyList<Parameter> optionalParameters)
         {
             var optionalToRequired = optionalParameters.Select(parameter => parameter with { DefaultValue = null }).ToArray();
@@ -195,10 +191,6 @@
             var optionalParametersArguments = optionalParameters
                 .Select(p => p.Type.EqualsIgnoreNullable(typeof(Uri)) ? $"new {typeof(Uri):I}({p.DefaultValue!.Value.GetConstantFormattable()})" : p.DefaultValue!.Value.GetConstantFormattable())
                 .ToArray();
-=======
-            var clientOptionsType = ClientOptions.Type.WithNullable(true);
-            var clientOptionsParameter = new Parameter("options", "The options for configuring the client.", clientOptionsType, Constant.Default(clientOptionsType), ValidationType.None, Constant.NewInstanceOf(clientOptionsType).GetConstantFormattable());
->>>>>>> 9e69e053
 
             if (Fields.CredentialFields.Count == 0)
             {
@@ -241,10 +233,7 @@
         private Parameter CreateOptionsParameter()
         {
             var clientOptionsType = ClientOptions.Type.WithNullable(true);
-            return new Parameter("options", "The options for configuring the client.", clientOptionsType, Constant.NewInstanceOf(clientOptionsType), false)
-            {
-                forceInitializeValue = Constant.NewInstanceOf(clientOptionsType)
-            };
+            return new Parameter("options", "The options for configuring the client.", clientOptionsType, Constant.Default(clientOptionsType), ValidationType.None, Constant.NewInstanceOf(clientOptionsType).GetConstantFormattable());
         }
 
         public IEnumerable<LowLevelSubClientFactoryMethod> BuildSubClientFactoryMethods()
@@ -275,11 +264,7 @@
         private ConstructorSignature BuildSubClientInternalConstructor()
         {
             var constructorParameters = GetSubClientFactoryMethodParameters(this)
-<<<<<<< HEAD
-                .Select(p => p with { DefaultValue = null, Validate = false })
-=======
                 .Select(p => p with {DefaultValue = null, Validation = ValidationType.None, Initializer = null})
->>>>>>> 9e69e053
                 .ToArray();
 
             return new ConstructorSignature(Declaration.Name, $"Initializes a new instance of {Declaration.Name}", Internal, constructorParameters);
