﻿// Copyright (c) Microsoft Corporation. All rights reserved.
// Licensed under the MIT License. See License.txt in the project root for license information.

using System;
using System.Collections.Generic;
using System.Linq;
using AutoRest.CSharp.Common.Input;
using AutoRest.CSharp.Common.Output.Builders;
using AutoRest.CSharp.Common.Output.Models.Responses;
using AutoRest.CSharp.Generation.Types;
using AutoRest.CSharp.Generation.Writers;
using AutoRest.CSharp.Input.Source;
using AutoRest.CSharp.Output.Models.Requests;
using AutoRest.CSharp.Output.Models.Shared;
using AutoRest.CSharp.Output.Models.Types;
using AutoRest.CSharp.Utilities;
using Microsoft.CodeAnalysis;
using static AutoRest.CSharp.Output.Models.MethodSignatureModifiers;

namespace AutoRest.CSharp.Output.Models
{
    internal class LowLevelClient : TypeProvider
    {
<<<<<<< HEAD
        private SourceInputModel? _sourceInputModel;
=======
        private readonly string _libraryName;
        private readonly TypeFactory _typeFactory;
        private readonly IEnumerable<InputParameter> _clientParameters;
        private readonly InputAuth _authorization;
        private readonly IEnumerable<InputOperation> _operations;

>>>>>>> 4f7e56db
        protected override string DefaultName { get; }
        protected override string DefaultNamespace { get; }
        protected override string DefaultAccessibility => "public";

        private ConstructorSignature? _subClientInternalConstructor;

        public string Description { get; }
        public ConstructorSignature SubClientInternalConstructor => _subClientInternalConstructor ??= BuildSubClientInternalConstructor();

        public IReadOnlyList<LowLevelClient> SubClients { get; init; }
        public LowLevelClient? ParentClient;

        public ClientOptionsTypeProvider ClientOptions { get; }

        public bool IsSubClient { get; }

        private bool? _isResourceClient;
        public bool IsResourceClient => _isResourceClient ??= Parameters.Any(p => p.IsResourceIdentifier);

        public LowLevelClient(string name, string ns, string description, string libraryName, LowLevelClient? parentClient, IEnumerable<InputOperation> operations, IEnumerable<InputParameter> clientParameters, InputAuth authorization, SourceInputModel? sourceInputModel, ClientOptionsTypeProvider clientOptions, TypeFactory typeFactory)
            : base(ns, sourceInputModel)
        {
<<<<<<< HEAD
            _sourceInputModel = sourceInputModel;
=======
            _libraryName = libraryName;
            _typeFactory = typeFactory;
>>>>>>> 4f7e56db
            DefaultName = name;
            DefaultNamespace = ns;
            Description = description;
            IsSubClient = parentClient != null;
            ParentClient = parentClient;

            ClientOptions = clientOptions;

            _clientParameters = clientParameters;
            _authorization = authorization;
            _operations = operations;

            SubClients = Array.Empty<LowLevelClient>();
        }

<<<<<<< HEAD
            (PrimaryConstructors, SecondaryConstructors) = BuildPublicConstructors(Parameters, _sourceInputModel?.CreateForModel(ExistingType));
=======
        private IReadOnlyList<Parameter>? _parameters;
        public IReadOnlyList<Parameter> Parameters => _parameters ??= new RestClientBuilder(_clientParameters, _typeFactory).GetOrderedParametersByRequired();
>>>>>>> 4f7e56db

        private ClientFields? _fields;
        public ClientFields Fields => _fields ??= ClientFields.CreateForClient(Parameters, _authorization);

        private (ConstructorSignature[] PrimaryConstructors, ConstructorSignature[] SecondaryConstructors)? _constructors;
        private (ConstructorSignature[] PrimaryConstructors, ConstructorSignature[] SecondaryConstructors) Constructors => _constructors ??= BuildPublicConstructors(Parameters);
        public ConstructorSignature[] PrimaryConstructors => Constructors.PrimaryConstructors;
        public ConstructorSignature[] SecondaryConstructors => Constructors.SecondaryConstructors;

        private IReadOnlyList<LowLevelClientMethod>? _allClientMethods;
        private IReadOnlyList<LowLevelClientMethod> AllClientMethods => _allClientMethods ??= BuildMethods(_typeFactory, _operations, Fields, Declaration.Name).ToArray();

        private IReadOnlyList<LowLevelClientMethod>? _clientMethods;
        public IReadOnlyList<LowLevelClientMethod> ClientMethods => _clientMethods ??= AllClientMethods
                .OrderBy(m => m.LongRunning != null ? 2 : m.PagingInfo != null ? 1 : 0) // Temporary sorting to minimize amount of changed files. Will be removed when new LRO is implemented
                .ToArray();

        private IReadOnlyList<RestClientMethod>? _requestMethods;
        public IReadOnlyList<RestClientMethod> RequestMethods => _requestMethods ??= AllClientMethods.Select(m => m.RequestMethod)
                .Concat(ClientMethods.Select(m => m.PagingInfo?.NextPageMethod).WhereNotNull())
                .Distinct()
                .ToArray();

        private IReadOnlyList<ResponseClassifierType>? _responseClassifierTypes;
        public IReadOnlyList<ResponseClassifierType> ResponseClassifierTypes => _responseClassifierTypes ??= RequestMethods.Select(m => m.ResponseClassifierType).ToArray();

        private LowLevelSubClientFactoryMethod? _factoryMethod;
        public LowLevelSubClientFactoryMethod? FactoryMethod => _factoryMethod ??= ParentClient != null ? BuildFactoryMethod(ParentClient.Fields, _libraryName) : null;

        public static IEnumerable<LowLevelClientMethod> BuildMethods(TypeFactory typeFactory, IEnumerable<InputOperation> operations, ClientFields fields, string clientName)
        {
            var builders = operations.ToDictionary(o => o, o => new OperationMethodChainBuilder(o, clientName, fields, typeFactory));
            foreach (var (_, builder) in builders)
            {
                builder.BuildNextPageMethod(builders);
            }

            foreach (var (_, builder) in builders)
            {
                yield return builder.BuildOperationMethodChain();
            }
        }

        private (ConstructorSignature[] PrimaryConstructors, ConstructorSignature[] SecondaryConstructors) BuildPublicConstructors(IReadOnlyList<Parameter> orderedParameters, ModelTypeMapping? modelTypeMapping)
        {
            if (!IsSubClient)
            {
                var requiredParameters = RestClientBuilder.GetRequiredParameters(orderedParameters).ToArray();
                var optionalParameters = RestClientBuilder.GetOptionalParameters(orderedParameters).Append(CreateOptionsParameter()).ToArray();

                return (
                    BuildPrimaryConstructors(requiredParameters, optionalParameters, modelTypeMapping).ToArray(),
                    BuildSecondaryConstructors(requiredParameters, optionalParameters, modelTypeMapping).ToArray()
                );
            }
            else
            {
                return (Array.Empty<ConstructorSignature>(), new[] { CreateMockingConstructor() });
            }
        }

        private IEnumerable<ConstructorSignature> BuildPrimaryConstructors(IReadOnlyList<Parameter> requiredParameters, IReadOnlyList<Parameter> optionalParameters, ModelTypeMapping? modelTypeMapping)
        {
            var optionalToRequired = optionalParameters
                .Select(parameter => ClientOptions.Type.EqualsIgnoreNullable(parameter.Type)
                ? parameter with { DefaultValue = null, Validation = ValidationType.None }
                : parameter with
                {
                    DefaultValue = null,
                    Validation = parameter.Initializer != null ? Parameter.GetValidation(parameter.Type, parameter.RequestLocation, parameter.SkipUrlEncoding) : parameter.Validation,
                    Initializer = null
                }).ToArray();

            if (Fields.CredentialFields.Count == 0)
            {
                yield return CreatePrimaryConstructor(requiredParameters.Concat(optionalToRequired).ToArray(), modelTypeMapping);
            }
            else
            {
                foreach (var credentialField in Fields.CredentialFields)
                {
                    yield return CreatePrimaryConstructor(requiredParameters.Append(CreateCredentialParameter(credentialField!.Type)).Concat(optionalToRequired).ToArray(), modelTypeMapping);
                }
            }
        }

        private IEnumerable<ConstructorSignature> BuildSecondaryConstructors(IReadOnlyList<Parameter> requiredParameters, IReadOnlyList<Parameter> optionalParameters, ModelTypeMapping? modelTypeMapping)
        {
            if (requiredParameters.Any() || Fields.CredentialFields.Any())
            {
                yield return CreateMockingConstructor();
            }

            var optionalParametersArguments = optionalParameters
                .Select(p => p.Initializer ?? p.Type.GetParameterInitializer(p.DefaultValue!.Value)!)
                .ToArray();

            if (Fields.CredentialFields.Count == 0)
            {
                yield return CreateSecondaryConstructor(requiredParameters, optionalParametersArguments, modelTypeMapping);
            }
            else
            {
                foreach (var credentialField in Fields.CredentialFields)
                {
                    yield return CreateSecondaryConstructor(requiredParameters.Append(CreateCredentialParameter(credentialField!.Type)).ToArray(), optionalParametersArguments, modelTypeMapping);
                }
            }
        }

        private ConstructorSignature CreatePrimaryConstructor(IReadOnlyList<Parameter> parameters, ModelTypeMapping? modelTypeMapping)
        {
            return CreateConstructor(parameters, null, modelTypeMapping);
        }

        private ConstructorSignature CreateSecondaryConstructor(IReadOnlyList<Parameter> parameters, FormattableString[] optionalParametersArguments, ModelTypeMapping? modelTypeMapping)
        {
            var arguments = parameters
                .Select<Parameter, FormattableString>(p => $"{p.Name}")
                .Concat(optionalParametersArguments)
                .ToArray();
            return CreateConstructor(parameters, new ConstructorInitializer(false, arguments), modelTypeMapping);
        }

        private ConstructorSignature CreateConstructor(IReadOnlyList<Parameter> parameters, ConstructorInitializer? initializer, ModelTypeMapping? modelTypeMapping)
        {
            const string ctorMethodName = ".ctor";
            var methodSymbol = modelTypeMapping?.GetForMember(ctorMethodName, parameters.Select(p => p.Type).ToArray());
            // TODO -- get the name of the parameter as well and change it in the list correspondingly
            // get the accessibility from the existing member
            var accessibility = methodSymbol?.ExistingMember is not null
                ? methodSymbol?.ExistingMember.DeclaredAccessibility switch
                {
                    Accessibility.Public => Public,
                    Accessibility.Internal => Internal,
                    Accessibility.Private => Private,
                    Accessibility.Protected => Protected,
                    _ => throw new ArgumentOutOfRangeException()
                }
                : Public;
            return new(Declaration.Name, $"Initializes a new instance of {Declaration.Name}", null, accessibility, parameters, Initializer: initializer);
        }

        private Parameter CreateCredentialParameter(CSharpType type)
        {
            return new Parameter(
                "credential",
                "A credential used to authenticate to an Azure Service.",
                type,
                null,
                ValidationType.AssertNotNull,
                null);
        }

        private ConstructorSignature CreateMockingConstructor()
            => new(Declaration.Name, $"Initializes a new instance of {Declaration.Name} for mocking.", null, Protected, Array.Empty<Parameter>());

        private Parameter CreateOptionsParameter()
        {
            var clientOptionsType = ClientOptions.Type.WithNullable(true);
            return new Parameter("options", "The options for configuring the client.", clientOptionsType, Constant.Default(clientOptionsType), ValidationType.None, Constant.NewInstanceOf(clientOptionsType).GetConstantFormattable());
        }

        private ConstructorSignature BuildSubClientInternalConstructor()
        {
            var constructorParameters = GetSubClientFactoryMethodParameters()
                .Select(p => p with { DefaultValue = null, Validation = ValidationType.None, Initializer = null })
                .ToArray();

            return new ConstructorSignature(Declaration.Name, $"Initializes a new instance of {Declaration.Name}", null, Internal, constructorParameters);
        }

        public LowLevelSubClientFactoryMethod BuildFactoryMethod(ClientFields parentFields, string libraryName)
        {
            var constructorCallParameters = GetSubClientFactoryMethodParameters().ToArray();
            var methodParameters = constructorCallParameters.Where(p => parentFields.GetFieldByParameter(p) == null).ToArray();

            var subClientName = Type.Name;
            var methodName = subClientName.StartsWith(libraryName)
                ? subClientName[libraryName.Length..]
                : subClientName;

            if (!IsResourceClient)
            {
                methodName += ClientBuilder.GetClientSuffix();
            }

            var methodSignature = new MethodSignature($"Get{methodName}",
                $"Initializes a new instance of {Type.Name}", null, Public | Virtual, Type, null,
                methodParameters.ToArray());
            FieldDeclaration? cachingField = methodParameters.Any()
                ? null
                : new FieldDeclaration(FieldModifiers.Private, this.Type, $"_cached{Type.Name}");

            return new LowLevelSubClientFactoryMethod(methodSignature, cachingField, constructorCallParameters);
        }

        private IEnumerable<Parameter> GetSubClientFactoryMethodParameters()
            => new[] { KnownParameters.ClientDiagnostics, KnownParameters.Pipeline, KnownParameters.KeyAuth, KnownParameters.TokenAuth }
                .Concat(RestClientBuilder.GetConstructorParameters(Parameters, null, includeAPIVersion: true))
                .Where(p => Fields.GetFieldByParameter(p) != null);
    }
}<|MERGE_RESOLUTION|>--- conflicted
+++ resolved
@@ -21,16 +21,13 @@
 {
     internal class LowLevelClient : TypeProvider
     {
-<<<<<<< HEAD
-        private SourceInputModel? _sourceInputModel;
-=======
         private readonly string _libraryName;
         private readonly TypeFactory _typeFactory;
         private readonly IEnumerable<InputParameter> _clientParameters;
         private readonly InputAuth _authorization;
         private readonly IEnumerable<InputOperation> _operations;
-
->>>>>>> 4f7e56db
+        private readonly SourceInputModel? _sourceInputModel;
+
         protected override string DefaultName { get; }
         protected override string DefaultNamespace { get; }
         protected override string DefaultAccessibility => "public";
@@ -53,12 +50,9 @@
         public LowLevelClient(string name, string ns, string description, string libraryName, LowLevelClient? parentClient, IEnumerable<InputOperation> operations, IEnumerable<InputParameter> clientParameters, InputAuth authorization, SourceInputModel? sourceInputModel, ClientOptionsTypeProvider clientOptions, TypeFactory typeFactory)
             : base(ns, sourceInputModel)
         {
-<<<<<<< HEAD
             _sourceInputModel = sourceInputModel;
-=======
             _libraryName = libraryName;
             _typeFactory = typeFactory;
->>>>>>> 4f7e56db
             DefaultName = name;
             DefaultNamespace = ns;
             Description = description;
@@ -74,18 +68,14 @@
             SubClients = Array.Empty<LowLevelClient>();
         }
 
-<<<<<<< HEAD
-            (PrimaryConstructors, SecondaryConstructors) = BuildPublicConstructors(Parameters, _sourceInputModel?.CreateForModel(ExistingType));
-=======
         private IReadOnlyList<Parameter>? _parameters;
         public IReadOnlyList<Parameter> Parameters => _parameters ??= new RestClientBuilder(_clientParameters, _typeFactory).GetOrderedParametersByRequired();
->>>>>>> 4f7e56db
 
         private ClientFields? _fields;
         public ClientFields Fields => _fields ??= ClientFields.CreateForClient(Parameters, _authorization);
 
         private (ConstructorSignature[] PrimaryConstructors, ConstructorSignature[] SecondaryConstructors)? _constructors;
-        private (ConstructorSignature[] PrimaryConstructors, ConstructorSignature[] SecondaryConstructors) Constructors => _constructors ??= BuildPublicConstructors(Parameters);
+        private (ConstructorSignature[] PrimaryConstructors, ConstructorSignature[] SecondaryConstructors) Constructors => _constructors ??= BuildPublicConstructors(Parameters, _sourceInputModel?.CreateForModel(ExistingType));
         public ConstructorSignature[] PrimaryConstructors => Constructors.PrimaryConstructors;
         public ConstructorSignature[] SecondaryConstructors => Constructors.SecondaryConstructors;
 
