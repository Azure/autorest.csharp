﻿// Copyright (c) Microsoft Corporation. All rights reserved.
// Licensed under the MIT License. See License.txt in the project root for license information.

using System;
using System.Collections.Generic;
using System.Linq;
using AutoRest.CSharp.Common.Input;
using AutoRest.CSharp.Common.Output.Builders;
using AutoRest.CSharp.Common.Output.Models.Responses;
using AutoRest.CSharp.Generation.Types;
using AutoRest.CSharp.Generation.Writers;
using AutoRest.CSharp.Input.Source;
using AutoRest.CSharp.Output.Models.Requests;
using AutoRest.CSharp.Output.Models.Shared;
using AutoRest.CSharp.Output.Models.Types;
using AutoRest.CSharp.Utilities;
using static AutoRest.CSharp.Output.Models.MethodSignatureModifiers;

namespace AutoRest.CSharp.Output.Models
{
    internal class LowLevelClient : TypeProvider
    {
        protected override string DefaultName { get; }
        protected override string DefaultNamespace { get; }
        protected override string DefaultAccessibility => "public";

        private ConstructorSignature? _subClientInternalConstructor;

        public string Description { get; }
        public ConstructorSignature[] PrimaryConstructors { get; }
        public ConstructorSignature[] SecondaryConstructors { get; }
        public ConstructorSignature SubClientInternalConstructor => _subClientInternalConstructor ??= BuildSubClientInternalConstructor();

        public IReadOnlyList<LowLevelClient> SubClients { get; init; }
        public IReadOnlyList<RestClientMethod> RequestMethods { get; }
        public IReadOnlyList<ResponseClassifierType> ResponseClassifierTypes { get; }
        public IReadOnlyList<LowLevelClientMethod> ClientMethods { get; }
        public LowLevelClient? ParentClient;
        public LowLevelSubClientFactoryMethod? FactoryMethod { get; }

        public ClientOptionsTypeProvider ClientOptions { get; }
        public IReadOnlyList<Parameter> Parameters { get; }
        public ClientFields Fields { get; }
        public bool IsSubClient { get; }
        public bool IsResourceClient { get; }

        public LowLevelClient(string name, string ns, string description, string libraryName, LowLevelClient? parentClient, IEnumerable<InputOperation> operations, IEnumerable<InputParameter> clientParameters, InputAuth authorization, SourceInputModel? sourceInputModel, ClientOptionsTypeProvider clientOptions, TypeFactory typeFactory)
            : base(ns, sourceInputModel)
        {
            DefaultName = name;
            DefaultNamespace = ns;
            Description = description;
            IsSubClient = parentClient != null;
            ParentClient = parentClient;

            ClientOptions = clientOptions;

            Parameters = new RestClientBuilder(clientParameters, typeFactory).GetOrderedParametersByRequired();
            IsResourceClient = Parameters.Any(p => p.IsResourceIdentifier);
            Fields = ClientFields.CreateForClient(Parameters, authorization);

            (PrimaryConstructors, SecondaryConstructors) = BuildPublicConstructors(Parameters);

            var clientMethods = BuildMethods(typeFactory, operations, Fields, Declaration.Name).ToArray();

            ClientMethods = clientMethods
                .OrderBy(m => m.LongRunning != null ? 2 : m.PagingInfo != null ? 1 : 0) // Temporary sorting to minimize amount of changed files. Will be removed when new LRO is implemented
                .ToArray();

            RequestMethods = clientMethods.Select(m => m.RequestMethod)
                .Concat(ClientMethods.Select(m => m.PagingInfo?.NextPageMethod).WhereNotNull())
                .Distinct()
                .ToArray();

            ResponseClassifierTypes = RequestMethods.Select(m => m.ResponseClassifierType).ToArray();

<<<<<<< HEAD
            PagingMethods = ClientMethods.Where(m => m.PagingInfo != null && m.ConvenienceMethod != null && m.LongRunning == null).Select(m => ClientBuilder.BuildPagingMethod(m.ConvenienceMethod!.Signature.Name, m.PagingInfo!.NextLinkName, m.PagingInfo!.ItemName, m.RequestMethod, m.PagingInfo!.NextPageMethod, Declaration)).ToArray();

=======
>>>>>>> 32747a05
            FactoryMethod = parentClient != null ? BuildFactoryMethod(parentClient.Fields, libraryName) : null;

            SubClients = Array.Empty<LowLevelClient>();
        }

        public static IEnumerable<LowLevelClientMethod> BuildMethods(TypeFactory typeFactory, IEnumerable<InputOperation> operations, ClientFields fields, string clientName)
        {
            var builders = operations.ToDictionary(o => o, o => new OperationMethodChainBuilder(o, clientName, fields, typeFactory));
            foreach (var (_, builder) in builders)
            {
                builder.BuildNextPageMethod(builders);
            }

            foreach (var (_, builder) in builders)
            {
                yield return builder.BuildOperationMethodChain();
            }
        }

        private (ConstructorSignature[] PrimaryConstructors, ConstructorSignature[] SecondaryConstructors) BuildPublicConstructors(IReadOnlyList<Parameter> orderedParameters)
        {
            if (!IsSubClient)
            {
                var requiredParameters = RestClientBuilder.GetRequiredParameters(orderedParameters).ToArray();
                var optionalParameters = RestClientBuilder.GetOptionalParameters(orderedParameters).Append(CreateOptionsParameter()).ToArray();

                return (
                    BuildPrimaryConstructors(requiredParameters, optionalParameters).ToArray(),
                    BuildSecondaryConstructors(requiredParameters, optionalParameters).ToArray()
                );
            }
            else
            {
                return (Array.Empty<ConstructorSignature>(), new[] { CreateMockingConstructor() });
            }
        }

        private IEnumerable<ConstructorSignature> BuildPrimaryConstructors(IReadOnlyList<Parameter> requiredParameters, IReadOnlyList<Parameter> optionalParameters)
        {
            var optionalToRequired = optionalParameters
                .Select(parameter => ClientOptions.Type.EqualsIgnoreNullable(parameter.Type)
                ? parameter with { DefaultValue = null, Validation = ValidationType.None }
                : parameter with
                {
                    DefaultValue = null,
                    Validation = parameter.Initializer != null ? Parameter.GetValidation(parameter.Type, parameter.RequestLocation, parameter.SkipUrlEncoding) : parameter.Validation,
                    Initializer = null
                }).ToArray();

            if (Fields.CredentialFields.Count == 0)
            {
                yield return CreatePrimaryConstructor(requiredParameters.Concat(optionalToRequired).ToArray());
            }
            else
            {
                foreach (var credentialField in Fields.CredentialFields)
                {
                    yield return CreatePrimaryConstructor(requiredParameters.Append(CreateCredentialParameter(credentialField!.Type)).Concat(optionalToRequired).ToArray());
                }
            }
        }

        private IEnumerable<ConstructorSignature> BuildSecondaryConstructors(IReadOnlyList<Parameter> requiredParameters, IReadOnlyList<Parameter> optionalParameters)
        {
            if (requiredParameters.Any() || Fields.CredentialFields.Any())
            {
                yield return CreateMockingConstructor();
            }

            var optionalParametersArguments = optionalParameters
                .Select(p => p.Initializer ?? p.Type.GetParameterInitializer(p.DefaultValue!.Value)!)
                .ToArray();

            if (Fields.CredentialFields.Count == 0)
            {
                yield return CreateSecondaryConstructor(requiredParameters, optionalParametersArguments);
            }
            else
            {
                foreach (var credentialField in Fields.CredentialFields)
                {
                    yield return CreateSecondaryConstructor(requiredParameters.Append(CreateCredentialParameter(credentialField!.Type)).ToArray(), optionalParametersArguments);
                }
            }
        }

        private ConstructorSignature CreatePrimaryConstructor(IReadOnlyList<Parameter> parameters)
            => new(Declaration.Name, $"Initializes a new instance of {Declaration.Name}", null, Public, parameters);

        private ConstructorSignature CreateSecondaryConstructor(IReadOnlyList<Parameter> parameters, FormattableString[] optionalParametersArguments)
        {
            var arguments = parameters
                .Select<Parameter, FormattableString>(p => $"{p.Name}")
                .Concat(optionalParametersArguments)
                .ToArray();
            return new(Declaration.Name, $"Initializes a new instance of {Declaration.Name}", null, Public, parameters, Initializer: new ConstructorInitializer(false, arguments));
        }

        private Parameter CreateCredentialParameter(CSharpType type)
        {
            return new Parameter(
                "credential",
                "A credential used to authenticate to an Azure Service.",
                type,
                null,
                ValidationType.AssertNotNull,
                null);
        }

        private ConstructorSignature CreateMockingConstructor()
            => new(Declaration.Name, $"Initializes a new instance of {Declaration.Name} for mocking.", null, Protected, Array.Empty<Parameter>());

        private Parameter CreateOptionsParameter()
        {
            var clientOptionsType = ClientOptions.Type.WithNullable(true);
            return new Parameter("options", "The options for configuring the client.", clientOptionsType, Constant.Default(clientOptionsType), ValidationType.None, Constant.NewInstanceOf(clientOptionsType).GetConstantFormattable());
        }

        private ConstructorSignature BuildSubClientInternalConstructor()
        {
            var constructorParameters = GetSubClientFactoryMethodParameters()
                .Select(p => p with { DefaultValue = null, Validation = ValidationType.None, Initializer = null })
                .ToArray();

            return new ConstructorSignature(Declaration.Name, $"Initializes a new instance of {Declaration.Name}", null, Internal, constructorParameters);
        }

        public LowLevelSubClientFactoryMethod BuildFactoryMethod(ClientFields parentFields, string libraryName)
        {
            var constructorCallParameters = GetSubClientFactoryMethodParameters().ToArray();
            var methodParameters = constructorCallParameters.Where(p => parentFields.GetFieldByParameter(p) == null).ToArray();

            var subClientName = Type.Name;
            var methodName = subClientName.StartsWith(libraryName)
                ? subClientName[libraryName.Length..]
                : subClientName;

            if (!IsResourceClient)
            {
                methodName += ClientBuilder.GetClientSuffix();
            }

            var methodSignature = new MethodSignature($"Get{methodName}",
                $"Initializes a new instance of {Type.Name}", null, Public | Virtual, Type, null,
                methodParameters.ToArray());
            FieldDeclaration? cachingField = methodParameters.Any()
                ? null
                : new FieldDeclaration(FieldModifiers.Private, this.Type, $"_cached{Type.Name}");

            return new LowLevelSubClientFactoryMethod(methodSignature, cachingField, constructorCallParameters);
        }

        private IEnumerable<Parameter> GetSubClientFactoryMethodParameters()
            => new[] { KnownParameters.ClientDiagnostics, KnownParameters.Pipeline, KnownParameters.KeyAuth, KnownParameters.TokenAuth }
                .Concat(RestClientBuilder.GetConstructorParameters(Parameters, null, includeAPIVersion: true))
                .Where(p => Fields.GetFieldByParameter(p) != null);
    }
}<|MERGE_RESOLUTION|>--- conflicted
+++ resolved
@@ -74,11 +74,6 @@
 
             ResponseClassifierTypes = RequestMethods.Select(m => m.ResponseClassifierType).ToArray();
 
-<<<<<<< HEAD
-            PagingMethods = ClientMethods.Where(m => m.PagingInfo != null && m.ConvenienceMethod != null && m.LongRunning == null).Select(m => ClientBuilder.BuildPagingMethod(m.ConvenienceMethod!.Signature.Name, m.PagingInfo!.NextLinkName, m.PagingInfo!.ItemName, m.RequestMethod, m.PagingInfo!.NextPageMethod, Declaration)).ToArray();
-
-=======
->>>>>>> 32747a05
             FactoryMethod = parentClient != null ? BuildFactoryMethod(parentClient.Fields, libraryName) : null;
 
             SubClients = Array.Empty<LowLevelClient>();
