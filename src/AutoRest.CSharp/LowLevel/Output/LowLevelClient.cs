--- conflicted
+++ resolved
@@ -25,6 +25,7 @@
         private readonly IEnumerable<InputParameter> _clientParameters;
         private readonly InputAuth _authorization;
         private readonly IEnumerable<InputOperation> _operations;
+        private readonly SourceInputModel? _sourceInputModel;
 
         protected override string DefaultName { get; }
         protected override string DefaultNamespace { get; }
@@ -61,6 +62,7 @@
             _clientParameters = clientParameters;
             _authorization = authorization;
             _operations = operations;
+            _sourceInputModel = sourceInputModel;
 
             SubClients = Array.Empty<LowLevelClient>();
         }
@@ -68,12 +70,8 @@
         private IReadOnlyList<Parameter>? _parameters;
         public IReadOnlyList<Parameter> Parameters => _parameters ??= new RestClientBuilder(_clientParameters, _typeFactory).GetOrderedParametersByRequired();
 
-<<<<<<< HEAD
-            var clientMethods = BuildMethods(typeFactory, operations, Fields, Declaration.Namespace, Declaration.Name, sourceInputModel).ToArray();
-=======
         private ClientFields? _fields;
         public ClientFields Fields => _fields ??= ClientFields.CreateForClient(Parameters, _authorization);
->>>>>>> 25c0b3d1
 
         private (ConstructorSignature[] PrimaryConstructors, ConstructorSignature[] SecondaryConstructors)? _constructors;
         private (ConstructorSignature[] PrimaryConstructors, ConstructorSignature[] SecondaryConstructors) Constructors => _constructors ??= BuildPublicConstructors(Parameters);
@@ -81,7 +79,7 @@
         public ConstructorSignature[] SecondaryConstructors => Constructors.SecondaryConstructors;
 
         private IReadOnlyList<LowLevelClientMethod>? _allClientMethods;
-        private IReadOnlyList<LowLevelClientMethod> AllClientMethods => _allClientMethods ??= BuildMethods(_typeFactory, _operations, Fields, Declaration.Name).ToArray();
+        private IReadOnlyList<LowLevelClientMethod> AllClientMethods => _allClientMethods ??= BuildMethods(_typeFactory, _operations, Fields, Declaration.Namespace, Declaration.Name, _sourceInputModel).ToArray();
 
         private IReadOnlyList<LowLevelClientMethod>? _clientMethods;
         public IReadOnlyList<LowLevelClientMethod> ClientMethods => _clientMethods ??= AllClientMethods
