﻿// Copyright (c) Microsoft Corporation. All rights reserved.
// Licensed under the MIT License. See License.txt in the project root for license information.

using System;
using System.Collections.Generic;
using System.Linq;
using System.Runtime.CompilerServices;
using AutoRest.CSharp.Common.Output.Builders;
using AutoRest.CSharp.Generation.Types;
using AutoRest.CSharp.Generation.Writers;
using AutoRest.CSharp.Input;
using AutoRest.CSharp.Output.Builders;
using AutoRest.CSharp.Output.Models.Requests;
using AutoRest.CSharp.Output.Models.Responses;
using AutoRest.CSharp.Output.Models.Shared;
using AutoRest.CSharp.Output.Models.Types;
using AutoRest.CSharp.Utilities;
using Azure.Core;
using Operation = AutoRest.CSharp.Input.Operation;
using static AutoRest.CSharp.Output.Models.MethodSignatureModifiers;

namespace AutoRest.CSharp.Output.Models
{
    internal class LowLevelClient : TypeProvider
    {
        protected override string DefaultName { get; }
        protected override string DefaultNamespace { get; }
        protected override string DefaultAccessibility => "public";

        private ConstructorSignature? _subClientInternalConstructor;

        public string Description { get; }
        public ConstructorSignature[] PrimaryConstructors { get; }
        public ConstructorSignature[] SecondaryConstructors { get; }
        public ConstructorSignature SubClientInternalConstructor => _subClientInternalConstructor ??= BuildSubClientInternalConstructor();

        public IReadOnlyList<LowLevelClient> SubClients { get; init; }
        public IReadOnlyList<RestClientMethod> RequestMethods { get; }
        public IReadOnlyList<LowLevelClientMethod> ClientMethods { get; }
        public LowLevelClient? ParentClient;
        public LowLevelSubClientFactoryMethod? FactoryMethod { get; }

        public ClientOptionsTypeProvider ClientOptions { get; }
        public IReadOnlyList<Parameter> Parameters { get; }
        public ClientFields Fields { get; }
        public bool IsSubClient { get; }
        public bool IsResourceClient { get; }

        public LowLevelClient(string name, string ns, string description, LowLevelClient? parentClient, IEnumerable<(ServiceRequest ServiceRequest, Operation Operation)> serviceRequests, RestClientBuilder builder, BuildContext<LowLevelOutputLibrary> context, ClientOptionsTypeProvider clientOptions)
            : base(context)
        {
            DefaultName = name;
            DefaultNamespace = ns;
            Description = BuilderHelpers.EscapeXmlDescription(string.IsNullOrWhiteSpace(description)
                ? $"The {ClientBuilder.GetClientPrefix(Declaration.Name, context)} service client."
                : BuilderHelpers.EscapeXmlDescription(description));
            IsSubClient = parentClient != null;
            ParentClient = parentClient;

            ClientOptions = clientOptions;

            Parameters = builder.GetOrderedParametersByRequired();
            IsResourceClient = Parameters.Any(p => p.IsResourceIdentifier);
            Fields = ClientFields.CreateForClient(Parameters, context);

            (PrimaryConstructors, SecondaryConstructors) = BuildPublicConstructors(Parameters);

            var clientMethods = BuildMethods(builder, serviceRequests, Declaration.Name).ToArray();

            ClientMethods = clientMethods
                .OrderBy(m => m.IsLongRunning ? 2 : m.PagingInfo != null ? 1 : 0) // Temporary sorting to minimize amount of changed files. Will be removed when new LRO is implemented
                .ToArray();

            RequestMethods = clientMethods.Select(m => m.RequestMethod)
                .Concat(ClientMethods.Select(m => m.PagingInfo?.NextPageMethod).WhereNotNull())
                .Distinct()
                .ToArray();

            FactoryMethod = parentClient != null ? BuildFactoryMethod(parentClient.Fields) : null;

            SubClients = Array.Empty<LowLevelClient>();
        }

        public static IEnumerable<LowLevelClientMethod> BuildMethods(RestClientBuilder builder, IEnumerable<(ServiceRequest ServiceRequest, Operation Operation)> serviceRequests, string clientName)
        {
            var requestMethods = new Dictionary<ServiceRequest, RestClientMethod>();
            foreach (var (serviceRequest, operation) in serviceRequests)
            {
                // See also DataPlaneRestClient::EnsureNormalMethods if changing
                if (serviceRequest.Protocol.Http is not HttpRequest httpRequest)
                {
                    continue;
                }

                requestMethods.Add(serviceRequest, builder.BuildRequestMethod(operation, serviceRequest, httpRequest));
            }

            foreach (var (request, requestMethod) in requestMethods)
            {
                var operation = requestMethod.Operation;
                var paging = operation.Language.Default.Paging;
                Schema? requestSchema = request.Parameters.FirstOrDefault(p => p.In == HttpParameterIn.Body)?.Schema;
                Schema? responseSchema = operation.Responses.FirstOrDefault()?.ResponseSchema;
                Schema? exceptionSchema = operation.Exceptions.FirstOrDefault()?.ResponseSchema;
                var operationSchemas = new LowLevelOperationSchemaInfo(requestSchema, responseSchema, exceptionSchema);
                var diagnostic = new Diagnostic($"{clientName}.{requestMethod.Name}");

                LowLevelPagingInfo? pagingInfo = null;
                CSharpType returnType;
                if (paging != null)
                {
                    if (!operation.IsLongRunning && requestMethod.Responses.SingleOrDefault(r => r.ResponseBody != null)?.ResponseBody is not ObjectResponseBody)
                    {
                        throw new InvalidOperationException($"Method {requestMethod.Name} has to have a return value");
                    }

                    var nextLinkOperation = paging.NextLinkOperation;
                    var nextLinkName = paging.NextLinkName;

                    RestClientMethod? nextPageMethod = nextLinkOperation != null
                        ? requestMethods[nextLinkOperation.Requests.Single()]
                        : nextLinkName != null ? RestClientBuilder.BuildNextPageMethod(requestMethod) : null;

                    pagingInfo = new LowLevelPagingInfo(nextPageMethod, nextLinkName, paging.ItemName ?? "value");
                    returnType = operation.IsLongRunning
                        ? typeof(Azure.Operation<Azure.Pageable<BinaryData>>)
                        : typeof(Azure.Pageable<BinaryData>);
                }
                else
                {
                    var headAsBoolean = requestMethod.Request.HttpMethod == RequestMethod.Head && Configuration.HeadAsBoolean;
                    returnType = operation.IsLongRunning
                        ? ((responseSchema != null) ? typeof(Azure.Operation<BinaryData>) : typeof(Azure.Operation))
                        : headAsBoolean
                            ? typeof(Azure.Response<bool>)
                            : typeof(Azure.Response);
                }

                var parameters = operation.IsLongRunning
                    ? requestMethod.Parameters.Prepend(KnownParameters.WaitForCompletion).ToArray()
                    : requestMethod.Parameters;
                var methodSignature = new MethodSignature(requestMethod.Name, requestMethod.Summary, requestMethod.Description, requestMethod.Accessibility | Virtual, returnType, null, parameters);

                yield return new LowLevelClientMethod(methodSignature, requestMethod, operationSchemas, diagnostic, pagingInfo, operation.IsLongRunning);
            }
        }


        private (ConstructorSignature[] PrimaryConstructors, ConstructorSignature[] SecondaryConstructors) BuildPublicConstructors(IReadOnlyList<Parameter> orderedParameters)
        {
            if (!IsSubClient)
            {
                var requiredParameters = RestClientBuilder.GetRequiredParameters(orderedParameters).ToArray();
                var optionalParameters = RestClientBuilder.GetOptionalParameters(orderedParameters).Append(CreateOptionsParameter()).ToArray();

                return (
                    BuildPrimaryConstructors(requiredParameters, optionalParameters).ToArray(),
                    BuildSecondaryConstructors(requiredParameters, optionalParameters).ToArray()
                );
            }
            else
            {
                return (Array.Empty<ConstructorSignature>(), new[] { CreateMockingConstructor() });
            }
        }

        private IEnumerable<ConstructorSignature> BuildPrimaryConstructors(IReadOnlyList<Parameter> requiredParameters, IReadOnlyList<Parameter> optionalParameters)
        {
            var optionalToRequired = optionalParameters
                .Select(parameter => ClientOptions.Type.EqualsIgnoreNullable(parameter.Type)
                ? parameter with { DefaultValue = null, Validation = ValidationType.None }
                : parameter with
                {
                    DefaultValue = null,
                    Validation = parameter.Initializer != null ? Parameter.GetValidation(parameter.Type, parameter.RequestLocation, parameter.SkipUrlEncoding) : parameter.Validation,
                    Initializer = null
                }).ToArray();

            if (Fields.CredentialFields.Count == 0)
            {
                yield return CreatePrimaryConstructor(requiredParameters.Concat(optionalToRequired).ToArray());
            }
            else
            {
                foreach (var credentialField in Fields.CredentialFields)
                {
                    yield return CreatePrimaryConstructor(requiredParameters.Append(CreateCredentialParameter(credentialField!.Type)).Concat(optionalToRequired).ToArray());
                }
            }
        }

        private IEnumerable<ConstructorSignature> BuildSecondaryConstructors(IReadOnlyList<Parameter> requiredParameters, IReadOnlyList<Parameter> optionalParameters)
        {
            if (requiredParameters.Any() || Fields.CredentialFields.Any())
            {
                yield return CreateMockingConstructor();
            }

            var optionalParametersArguments = optionalParameters
                .Select(p => p.Initializer ?? Parameter.GetParameterInitializer(p.Type, p.DefaultValue!.Value)!)
                .ToArray();

            if (Fields.CredentialFields.Count == 0)
            {
                yield return CreateSecondaryConstructor(requiredParameters, optionalParametersArguments);
            }
            else
            {
                foreach (var credentialField in Fields.CredentialFields)
                {
                    yield return CreateSecondaryConstructor(requiredParameters.Append(CreateCredentialParameter(credentialField!.Type)).ToArray(), optionalParametersArguments);
                }
            }
        }

        private ConstructorSignature CreatePrimaryConstructor(IReadOnlyList<Parameter> parameters)
            => new(Declaration.Name, $"Initializes a new instance of {Declaration.Name}", null, Public, parameters);

        private ConstructorSignature CreateSecondaryConstructor(IReadOnlyList<Parameter> parameters, FormattableString[] optionalParametersArguments)
        {
            var arguments = parameters
                .Select<Parameter, FormattableString>(p => $"{p.Name}")
                .Concat(optionalParametersArguments)
                .ToArray();
            return new(Declaration.Name, $"Initializes a new instance of {Declaration.Name}", null, Public, parameters, new ConstructorInitializer(false, arguments));
        }

        private Parameter CreateCredentialParameter(CSharpType type)
        {
            return new Parameter(
                "credential",
                "A credential used to authenticate to an Azure Service.",
                type,
                null,
                ValidationType.AssertNotNull,
                null);
        }

        private ConstructorSignature CreateMockingConstructor()
            => new(Declaration.Name, $"Initializes a new instance of {Declaration.Name} for mocking.", null, Protected, Array.Empty<Parameter>());

        private Parameter CreateOptionsParameter()
        {
            var clientOptionsType = ClientOptions.Type.WithNullable(true);
            return new Parameter("options", "The options for configuring the client.", clientOptionsType, Constant.Default(clientOptionsType), ValidationType.None, Constant.NewInstanceOf(clientOptionsType).GetConstantFormattable());
        }

        private ConstructorSignature BuildSubClientInternalConstructor()
        {
            var constructorParameters = GetSubClientFactoryMethodParameters()
                .Select(p => p with { DefaultValue = null, Validation = ValidationType.None, Initializer = null })
                .ToArray();

            return new ConstructorSignature(Declaration.Name, $"Initializes a new instance of {Declaration.Name}", null, Internal, constructorParameters);
        }

        public LowLevelSubClientFactoryMethod BuildFactoryMethod(ClientFields parentFields)
        {
            var constructorCallParameters = GetSubClientFactoryMethodParameters().ToArray();
            var methodParameters = constructorCallParameters.Where(p => parentFields.GetFieldByParameter(p) == null).ToArray();

            var subClientName = Type.Name;
            var libraryName = Context.DefaultLibraryName;
            var methodName = subClientName.StartsWith(libraryName)
                ? subClientName[libraryName.Length..]
                : subClientName;

<<<<<<< HEAD
                yield return new LowLevelSubClientFactoryMethod(methodSignature, cachingField, constructorCallParameters, subClient.Type.Name);
=======
            if (!IsResourceClient)
            {
                methodName += ClientBuilder.GetClientSuffix(Context);
>>>>>>> 35567c39
            }

            var methodSignature = new MethodSignature($"Get{methodName}",
                $"Initializes a new instance of {Type.Name}", null, Public | Virtual, Type, null,
                methodParameters.ToArray());
            FieldDeclaration? cachingField = methodParameters.Any()
                ? null
                : new FieldDeclaration(FieldModifiers.Private, this.Type, $"_cached{Type.Name}");

            return new LowLevelSubClientFactoryMethod(methodSignature, cachingField, constructorCallParameters);
        }

        private IEnumerable<Parameter> GetSubClientFactoryMethodParameters()
            => new[] { KnownParameters.ClientDiagnostics, KnownParameters.Pipeline, KnownParameters.KeyAuth, KnownParameters.TokenAuth }
                .Concat(RestClientBuilder.GetConstructorParameters(Parameters, null, includeAPIVersion: true))
                .Where(p => Fields.GetFieldByParameter(p) != null);
    }
}<|MERGE_RESOLUTION|>--- conflicted
+++ resolved
@@ -265,13 +265,9 @@
                 ? subClientName[libraryName.Length..]
                 : subClientName;
 
-<<<<<<< HEAD
-                yield return new LowLevelSubClientFactoryMethod(methodSignature, cachingField, constructorCallParameters, subClient.Type.Name);
-=======
             if (!IsResourceClient)
             {
                 methodName += ClientBuilder.GetClientSuffix(Context);
->>>>>>> 35567c39
             }
 
             var methodSignature = new MethodSignature($"Get{methodName}",
