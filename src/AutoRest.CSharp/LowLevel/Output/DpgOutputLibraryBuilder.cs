--- conflicted
+++ resolved
@@ -78,14 +78,6 @@
             foreach (var model in _rootNamespace.Models)
             {
                 models.Add(model, new ModelTypeProvider(model, _defaultNamespace, _sourceInputModel, typeFactory));
-<<<<<<< HEAD
-            }
-
-            foreach (var (inputModel, modelTypeProvider) in models)
-            {
-                modelTypeProvider.FinishInitialization(inputModel, typeFactory, _sourceInputModel);
-=======
->>>>>>> 1f559316
             }
         }
 
