﻿// Copyright (c) Microsoft Corporation. All rights reserved.
// Licensed under the MIT License.

using System;
using System.Collections.Generic;
using System.Linq;
using System.Reflection;
using System.Xml.Linq;
using AutoRest.CSharp.Common.Input;
using AutoRest.CSharp.Common.Output.Builders;
using AutoRest.CSharp.Common.Utilities;
using AutoRest.CSharp.Generation.Types;
using AutoRest.CSharp.Input.Source;
using AutoRest.CSharp.Output.Builders;
using AutoRest.CSharp.Output.Models.Types;
using AutoRest.CSharp.Utilities;
using Microsoft.CodeAnalysis;
using Configuration = AutoRest.CSharp.Input.Configuration;

namespace AutoRest.CSharp.Output.Models
{
    internal class DpgOutputLibraryBuilder
    {
        private const string MaxCountParameterName = "maxCount";

        private readonly InputNamespace _rootNamespace;
        private readonly SourceInputModel? _sourceInputModel;
        private readonly string _defaultNamespace;
        private readonly string _libraryName;

        public DpgOutputLibraryBuilder(InputNamespace rootNamespace, SourceInputModel? sourceInputModel)
        {
            _rootNamespace = rootNamespace;
            _sourceInputModel = sourceInputModel;
            _defaultNamespace = Configuration.Namespace ?? rootNamespace.Name;
            _libraryName = Configuration.LibraryName ?? rootNamespace.Name;
        }

        public DpgOutputLibrary Build(bool isCadlInput)
        {
            var inputClients = UpdateOperations();

            var clientInfosByName = inputClients
                .Select(og => CreateClientInfo(og, _sourceInputModel, _rootNamespace.Name))
                .ToDictionary(ci => ci.Name);

            var topLevelClientInfos = SetHierarchy(clientInfosByName);
            var clientOptions = CreateClientOptions(topLevelClientInfos);

            SetRequestsToClients(clientInfosByName.Values);

            var enums = new Dictionary<InputEnumType, EnumType>(InputEnumType.IgnoreNullabilityComparer);
            var models = new Dictionary<InputModelType, ModelTypeProvider>();
            var clients = new List<LowLevelClient>();

            var library = new DpgOutputLibrary(enums, models, clients, clientOptions, isCadlInput);

            if (isCadlInput)
            {
                CreateEnums(enums, library.TypeFactory);
                CreateModels(models, library.TypeFactory);
            }
            CreateClients(clients, topLevelClientInfos, library.TypeFactory, clientOptions);

            return library;
        }

        private void CreateEnums(IDictionary<InputEnumType, EnumType> dictionary, TypeFactory typeFactory)
        {
            foreach (var inputEnum in _rootNamespace.Enums)
            {
                if (inputEnum.Usage != InputModelTypeUsage.None)
                {
                    dictionary.Add(inputEnum, new EnumType(inputEnum, _defaultNamespace, "public", typeFactory, _sourceInputModel));
                }
            }
        }

        private void CreateModels(IDictionary<InputModelType, ModelTypeProvider> models, TypeFactory typeFactory)
        {
            foreach (var model in _rootNamespace.Models)
            {
<<<<<<< HEAD
                if (model.Usage != InputModelTypeUsage.None)
                {
                    models.Add(model, new ModelTypeProvider(model, _defaultNamespace, _sourceInputModel));
                }
            }

            foreach (var (inputModel, modelTypeProvider) in models)
            {
                modelTypeProvider.FinishInitialization(inputModel, typeFactory, _sourceInputModel);
=======
                models.Add(model, new ModelTypeProvider(model, _defaultNamespace, _sourceInputModel, typeFactory));
>>>>>>> 200a18be
            }
        }

        private IEnumerable<InputClient> UpdateOperations()
        {
            var defaultName = _rootNamespace.Name.ReplaceLast("Client", "");
            // this map of old/new InputOperation is to update the lazy initialization of `Paging.NextLinkOperation`
            var operationsMap = new Dictionary<InputOperation, InputOperation>();
            foreach (var client in _rootNamespace.Clients)
            {
                var clientName = client.Name.IsNullOrEmpty() ? defaultName : client.Name;
                yield return client with { Operations = client.Operations.Select(op => UpdateOperation(op, clientName, operationsMap)).ToList() };
            }
        }

        private static InputOperation UpdateOperation(InputOperation operation, string clientName, IDictionary<InputOperation, InputOperation> operationsMap)
        {
            InputOperation updatedOperation;
            if (operation.Paging != null && !Configuration.DisablePaginationTopRenaming && !operation.Parameters.Any(p => p.Name.Equals(MaxCountParameterName, StringComparison.OrdinalIgnoreCase)))
            {
                updatedOperation = operation with
                {
                    Name = UpdateOperationName(operation, clientName),
                    Parameters = UpdateOperationParameters(operation.Parameters),
                    // to update the lazy initialization of `Paging.NextLinkOperation`
                    Paging = operation.Paging with { NextLinkOperationRef = operation.Paging.NextLinkOperation != null ? () => operationsMap[operation.Paging.NextLinkOperation] : null }
                };
            }
            else
            {
                updatedOperation = operation with { Name = UpdateOperationName(operation, clientName) };
            }
            operationsMap.Add(operation, updatedOperation);

            return updatedOperation;

        }

        private static string UpdateOperationName(InputOperation operation, string clientName)
            => operation.Name.RenameGetMethod(clientName).RenameListToGet(clientName);

        private static IReadOnlyList<InputParameter> UpdateOperationParameters(IReadOnlyList<InputParameter> operationParameters)
        {
            var parameters = new List<InputParameter>(operationParameters.Count);
            foreach (var parameter in operationParameters)
            {
                if (parameter.Name.Equals("top", StringComparison.OrdinalIgnoreCase))
                {
                    parameters.Add(parameter with { Name = MaxCountParameterName });
                }
                else
                {
                    parameters.Add(parameter);
                }
            }

            return parameters;
        }

        private ClientOptionsTypeProvider CreateClientOptions(IReadOnlyList<ClientInfo> topLevelClientInfos)
        {
            var clientName = topLevelClientInfos.Count == 1
                ? topLevelClientInfos[0].Name
                : topLevelClientInfos.SingleOrDefault(c => string.IsNullOrEmpty(c.OperationGroupKey))?.Name;

            var clientOptionsName = $"{ClientBuilder.GetClientPrefix(clientName ?? _libraryName, _rootNamespace.Name)}ClientOptions";
            var description = clientName != null
                ? (FormattableString)$"Client options for {clientName}."
                : $"Client options for {_libraryName} library clients.";

            return new ClientOptionsTypeProvider(_sourceInputModel?.GetServiceVersionOverrides() ?? _rootNamespace.ApiVersions, clientOptionsName, _defaultNamespace, description, _sourceInputModel);
        }

        private static ClientInfo CreateClientInfo(InputClient ns, SourceInputModel? sourceInputModel, string rootNamespaceName)
        {
            var clientNamePrefix = ClientBuilder.GetClientPrefix(ns.Name, rootNamespaceName);
            var clientNamespace = Configuration.Namespace ?? rootNamespaceName;
            var clientDescription = ns.Description;
            var operations = ns.Operations;
            var clientParameters = RestClientBuilder.GetParametersFromOperations(operations).ToList();
            var resourceParameters = clientParameters.Where(cp => cp.IsResourceParameter).ToHashSet();
            var isSubClient = Configuration.SingleTopLevelClient && !string.IsNullOrEmpty(ns.Name) || resourceParameters.Any();
            var clientName = isSubClient ? clientNamePrefix : clientNamePrefix + ClientBuilder.GetClientSuffix();

            INamedTypeSymbol? existingType;
            if (sourceInputModel == null || (existingType = sourceInputModel.FindForType(clientNamespace, clientName)) == null)
            {
                return new ClientInfo(ns.Name, clientName, clientNamespace, clientDescription, operations, clientParameters, resourceParameters);
            }

            clientName = existingType.Name;
            clientNamespace = existingType.ContainingNamespace.ToDisplayString();
            return new ClientInfo(ns.Name, clientName, clientNamespace, clientDescription, existingType, operations, clientParameters, resourceParameters);
        }

        private IReadOnlyList<ClientInfo> SetHierarchy(IReadOnlyDictionary<string, ClientInfo> clientInfosByName)
        {
            if (_sourceInputModel != null)
            {
                foreach (var clientInfo in clientInfosByName.Values)
                {
                    AssignParents(clientInfo, clientInfosByName, _sourceInputModel);
                }
            }

            var topLevelClients = clientInfosByName.Values.Where(c => c.Parent == null).ToList();
            if (!Configuration.SingleTopLevelClient || topLevelClients.Count == 1)
            {
                return topLevelClients;
            }

            var topLevelClientInfo = topLevelClients.FirstOrDefault(c => string.IsNullOrEmpty(c.OperationGroupKey));
            if (topLevelClientInfo == null)
            {
                var clientName = ClientBuilder.GetClientPrefix(_libraryName, _rootNamespace.Name) + ClientBuilder.GetClientSuffix();
                var clientNamespace = _defaultNamespace;
                var endpointParameter = topLevelClients.SelectMany(c => c.ClientParameters).FirstOrDefault(p => p.IsEndpoint);
                var clientParameters = endpointParameter != null ? new[] { endpointParameter } : Array.Empty<InputParameter>();

                topLevelClientInfo = new ClientInfo(clientName, clientNamespace, clientParameters);
            }

            foreach (var clientInfo in topLevelClients)
            {
                if (clientInfo != topLevelClientInfo)
                {
                    clientInfo.Parent = topLevelClientInfo;
                    topLevelClientInfo.Children.Add(clientInfo);
                }
            }

            return new[] { topLevelClientInfo };
        }

        private static void AssignParents(in ClientInfo clientInfo, IReadOnlyDictionary<string, ClientInfo> clientInfosByName, SourceInputModel sourceInputModel)
        {
            var child = clientInfo;
            while (child.Parent == null && child.ExistingType != null && sourceInputModel.TryGetClientSourceInput(child.ExistingType, out var clientSourceInput) && clientSourceInput.ParentClientType != null)
            {
                var parent = clientInfosByName[clientSourceInput.ParentClientType.Name];
                if (clientInfo == parent)
                {
                    throw new InvalidOperationException("loop");
                }

                child.Parent = parent;
                parent.Children.Add(child);
                child = parent;
            }
        }

        private static void SetRequestsToClients(IEnumerable<ClientInfo> clientInfos)
        {
            foreach (var clientInfo in clientInfos)
            {
                foreach (var operation in clientInfo.Operations)
                {
                    SetRequestToClient(clientInfo, operation);
                }
            }
        }

        private static void SetRequestToClient(ClientInfo clientInfo, InputOperation operation)
        {
            switch (clientInfo.ResourceParameters.Count)
            {
                case 1:
                    var requestParameter = clientInfo.ResourceParameters.Single();
                    if (operation.Parameters.Contains(requestParameter))
                    {
                        break;
                    }

                    while (clientInfo.Parent != null && clientInfo.ResourceParameters.Count != 0)
                    {
                        clientInfo = clientInfo.Parent;
                    }
                    break;
                case > 1:
                    var requestParameters = operation.Parameters.ToHashSet();
                    while (clientInfo.Parent != null && !clientInfo.ResourceParameters.IsSubsetOf(requestParameters))
                    {
                        clientInfo = clientInfo.Parent;
                    }

                    break;
            }

            clientInfo.Requests.Add(operation);
        }

        private void CreateClients(List<LowLevelClient> allClients, IEnumerable<ClientInfo> topLevelClientInfos, TypeFactory typeFactory, ClientOptionsTypeProvider clientOptions)
        {
            var topLevelClients = CreateClients(topLevelClientInfos, typeFactory, clientOptions, null);

            // Simple implementation of breadth first traversal
            allClients.AddRange(topLevelClients);
            for (int i = 0; i < allClients.Count; i++)
            {
                allClients.AddRange(allClients[i].SubClients);
            }
        }

        private IEnumerable<LowLevelClient> CreateClients(IEnumerable<ClientInfo> clientInfos, TypeFactory typeFactory, ClientOptionsTypeProvider clientOptions, LowLevelClient? parentClient)
        {
            foreach (var clientInfo in clientInfos)
            {
                var description = string.IsNullOrWhiteSpace(clientInfo.Description)
                    ? $"The {ClientBuilder.GetClientPrefix(clientInfo.Name, _rootNamespace.Name)} {(parentClient == null ? "service client" : "sub-client")}."
                    : BuilderHelpers.EscapeXmlDescription(clientInfo.Description);

                var subClients = new List<LowLevelClient>();

                var client = new LowLevelClient(
                    clientInfo.Name,
                    clientInfo.Namespace,
                    description,
                    _libraryName,
                    parentClient,
                    clientInfo.Requests,
                    clientInfo.ClientParameters,
                    _rootNamespace.Auth,
                    _sourceInputModel,
                    clientOptions,
                    typeFactory)
                {
                    SubClients = subClients
                };

                subClients.AddRange(CreateClients(clientInfo.Children, typeFactory, clientOptions, client));

                yield return client;
            }
        }

        private class ClientInfo
        {
            public string OperationGroupKey { get; }
            public string Name { get; }
            public string Namespace { get; }
            public string Description { get; }
            public INamedTypeSymbol? ExistingType { get; }
            public IReadOnlyList<InputOperation> Operations { get; }
            public IReadOnlyList<InputParameter> ClientParameters { get; }
            public ISet<InputParameter> ResourceParameters { get; }

            public ClientInfo? Parent { get; set; }
            public IList<ClientInfo> Children { get; }
            public IList<InputOperation> Requests { get; }

            public ClientInfo(string operationGroupKey, string clientName, string clientNamespace, string clientDescription, IReadOnlyList<InputOperation> operations, IReadOnlyList<InputParameter> clientParameters, ISet<InputParameter> resourceParameters)
                : this(operationGroupKey, clientName, clientNamespace, clientDescription, null, operations, clientParameters, resourceParameters)
            {
            }

            public ClientInfo(string operationGroupKey, string clientName, string clientNamespace, string clientDescription, INamedTypeSymbol? existingType, IReadOnlyList<InputOperation> operations, IReadOnlyList<InputParameter> clientParameters, ISet<InputParameter> resourceParameters)
            {
                OperationGroupKey = operationGroupKey;
                Name = clientName;
                Namespace = clientNamespace;
                Description = clientDescription;
                ExistingType = existingType;
                Operations = operations;
                ClientParameters = clientParameters;
                ResourceParameters = resourceParameters;
                Children = new List<ClientInfo>();
                Requests = new List<InputOperation>();
            }

            public ClientInfo(string clientName, string clientNamespace, IReadOnlyList<InputParameter> clientParameters)
            {
                OperationGroupKey = string.Empty;
                Name = clientName;
                Namespace = clientNamespace;
                Description = string.Empty;
                ExistingType = null;
                Operations = Array.Empty<InputOperation>();
                ClientParameters = clientParameters;
                ResourceParameters = new HashSet<InputParameter>();
                Children = new List<ClientInfo>();
                Requests = new List<InputOperation>();
            }
        }
    }
}<|MERGE_RESOLUTION|>--- conflicted
+++ resolved
@@ -80,19 +80,10 @@
         {
             foreach (var model in _rootNamespace.Models)
             {
-<<<<<<< HEAD
                 if (model.Usage != InputModelTypeUsage.None)
                 {
-                    models.Add(model, new ModelTypeProvider(model, _defaultNamespace, _sourceInputModel));
-                }
-            }
-
-            foreach (var (inputModel, modelTypeProvider) in models)
-            {
-                modelTypeProvider.FinishInitialization(inputModel, typeFactory, _sourceInputModel);
-=======
-                models.Add(model, new ModelTypeProvider(model, _defaultNamespace, _sourceInputModel, typeFactory));
->>>>>>> 200a18be
+                    models.Add(model, new ModelTypeProvider(model, _defaultNamespace, _sourceInputModel, typeFactory));
+                }
             }
         }
 
