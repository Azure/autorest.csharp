﻿// Copyright (c) Microsoft Corporation. All rights reserved.
// Licensed under the MIT License.

using System;
using System.Collections.Generic;
using System.Linq;
using AutoRest.CSharp.Common.Input;
using AutoRest.CSharp.Common.Input.Examples;
using AutoRest.CSharp.Common.Output.Builders;
using AutoRest.CSharp.Common.Utilities;
using AutoRest.CSharp.Generation.Types;
using AutoRest.CSharp.Input.Source;
using AutoRest.CSharp.Output.Builders;
using AutoRest.CSharp.Output.Models.Shared;
using AutoRest.CSharp.Output.Models.Types;
using AutoRest.CSharp.Utilities;
using Microsoft.CodeAnalysis;
using Configuration = AutoRest.CSharp.Common.Input.Configuration;

namespace AutoRest.CSharp.Output.Models
{
    internal class DpgOutputLibraryBuilder
    {
        private const string MaxCountParameterName = "maxCount";

        private readonly InputNamespace _rootNamespace;
        private readonly SourceInputModel? _sourceInputModel;
        private readonly string _libraryName;

        public DpgOutputLibraryBuilder(InputNamespace rootNamespace, SourceInputModel? sourceInputModel)
        {
            _rootNamespace = rootNamespace;
            _sourceInputModel = sourceInputModel;
            _libraryName = Configuration.LibraryName;
        }

        public DpgOutputLibrary Build(bool isTspInput)
        {
            var inputClients = UpdateOperations().ToList();

            var clientInfosByName = inputClients
                .Select(og => CreateClientInfo(og, _sourceInputModel, _rootNamespace.Name))
                .ToDictionary(ci => ci.Name);
            AssignParentClients(inputClients, clientInfosByName);
            var topLevelClientInfos = SetHierarchy(clientInfosByName);
            var parametersInClientOptions = new List<Parameter>();
            var clientOptions = CreateClientOptions(topLevelClientInfos, parametersInClientOptions);

            SetRequestsToClients(clientInfosByName.Values);

            var enums = new Dictionary<InputEnumType, EnumType>(InputEnumType.IgnoreNullabilityComparer);
            var models = new Dictionary<InputModelType, ModelTypeProvider>();
            var clients = new List<LowLevelClient>();

            var library = new DpgOutputLibrary(_libraryName, enums, models, clients, clientOptions, isTspInput, _sourceInputModel);

            if (isTspInput)
            {
                CreateModels(_rootNamespace.Models, models, library.TypeFactory, _sourceInputModel);
                CreateEnums(_rootNamespace.Enums, enums, models, library.TypeFactory, _sourceInputModel);
            }
            CreateClients(clients, topLevelClientInfos, library.TypeFactory, clientOptions, parametersInClientOptions);

            return library;
        }

        public static void CreateEnums(IReadOnlyList<InputEnumType> inputEnums, IDictionary<InputEnumType, EnumType> enums, IDictionary<InputModelType, ModelTypeProvider> models, TypeFactory typeFactory, SourceInputModel? sourceInputModel)
        {
            foreach (var inputEnum in inputEnums)
            {
                // [TODO]: Consolidate default namespace choice between HLC and DPG
                var ns = Configuration.Generation1ConvenienceClient ? inputEnum.Namespace : null;
                enums.Add(inputEnum, new EnumType(inputEnum, TypeProvider.GetDefaultModelNamespace(ns, Configuration.Namespace), "public", typeFactory, sourceInputModel));
            }
        }

        public static void CreateModels(IReadOnlyList<InputModelType> inputModels, IDictionary<InputModelType, ModelTypeProvider> models, TypeFactory typeFactory, SourceInputModel? sourceInputModel)
        {
            var defaultDerivedTypes = new Dictionary<string, ModelTypeProvider>();
            foreach (var model in inputModels)
            {
                ModelTypeProvider? defaultDerivedType = GetDefaultDerivedType(models, typeFactory, model, defaultDerivedTypes, sourceInputModel);
                // [TODO]: Consolidate default namespace choice between HLC and DPG
                var ns = Configuration.Generation1ConvenienceClient ? model.Namespace : null;
                var typeProvider = new ModelTypeProvider(model, TypeProvider.GetDefaultModelNamespace(ns, Configuration.Namespace), sourceInputModel, typeFactory, defaultDerivedType);
                models.Add(model, typeProvider);
            }
        }

        private static ModelTypeProvider? GetDefaultDerivedType(IDictionary<InputModelType, ModelTypeProvider> models, TypeFactory typeFactory, InputModelType model, Dictionary<string, ModelTypeProvider> defaultDerivedTypes, SourceInputModel? sourceInputModel)
        {
            //only want to create one instance of the default derived per polymorphic set
            bool isBasePolyType = model.DiscriminatorProperty is not null;
            bool isChildPolyType = model.DiscriminatorValue is not null;
            if (!isBasePolyType && !isChildPolyType)
            {
                return null;
            }

            var actualBase = model;
            while (actualBase.BaseModel?.DiscriminatorProperty is not null)
            {
                actualBase = actualBase.BaseModel;
            }

            //Since the unknown type is used for deserialization only we don't need to create if it is an input only model
            // TODO -- remove this condition completely when remove the UseModelReaderWriter flag
            if (!Configuration.UseModelReaderWriter && !actualBase.Usage.HasFlag(InputModelTypeUsage.Output))
            {
                return null;
            }

            string defaultDerivedName = $"Unknown{actualBase.Name}";
            if (!defaultDerivedTypes.TryGetValue(defaultDerivedName, out ModelTypeProvider? defaultDerivedType))
            {
                //create the "Unknown" version
                var unknownDerivedType = new InputModelType(
                    defaultDerivedName,
                    actualBase.Namespace,
                    "internal",
                    null,
                    $"Unknown version of {actualBase.Name}",
                    model.Usage.HasFlag(InputModelTypeUsage.Input) ? InputModelTypeUsage.RoundTrip : InputModelTypeUsage.Output,
                    Array.Empty<InputModelProperty>(),
                    actualBase,
                    Array.Empty<InputModelType>(),
                    "Unknown", //TODO: do we need to support extensible enum / int values?
                    null,
<<<<<<< HEAD
                    new Dictionary<string, InputModelType>(),
                    null,
                    false)
=======
                    null)
>>>>>>> 25dabbd4
                {
                    IsUnknownDiscriminatorModel = true
                };
                defaultDerivedType = new ModelTypeProvider(unknownDerivedType, TypeProvider.GetDefaultModelNamespace(null, Configuration.Namespace), sourceInputModel, typeFactory, null);
                defaultDerivedTypes.Add(defaultDerivedName, defaultDerivedType);
                models.Add(unknownDerivedType, defaultDerivedType);
            }

            return defaultDerivedType;
        }

        private IEnumerable<InputClient> UpdateOperations()
        {
            var defaultName = _rootNamespace.Name.ReplaceLast("Client", "");
            // this map of old/new InputOperation is to update the lazy initialization of `Paging.NextLinkOperation`
            var operationsMap = new Dictionary<InputOperation, Func<InputOperation>>();
            foreach (var client in _rootNamespace.Clients)
            {
                var clientName = client.Name.IsNullOrEmpty() ? defaultName : client.Name;
                foreach (var operation in client.Operations)
                {
                    operationsMap.CreateAndCacheResult(operation, () => UpdateOperation(operation, clientName, operationsMap));
                }

                yield return client with { Operations = client.Operations.Select(op => operationsMap[op]()).ToList() };
            }
        }

        private static InputOperation UpdateOperation(InputOperation operation, string clientName, IReadOnlyDictionary<InputOperation, Func<InputOperation>> operationsMap)
        {
            var name = UpdateOperationName(operation, operation.ResourceName ?? clientName);
            if (operation.Paging != null && !Configuration.DisablePaginationTopRenaming && !operation.Parameters.Any(p => p.Name.Equals(MaxCountParameterName, StringComparison.OrdinalIgnoreCase)))
            {
                operation = operation with
                {
                    Parameters = UpdatePageableOperationParameters(operation.Parameters),
                    Paging = UpdateOperationPaging(operation.Paging, operationsMap),
                };
            }

            if (!operation.Parameters.Any(p => p.IsEndpoint || p is { Location: RequestLocation.Uri, Kind: InputOperationParameterKind.Client }))
            {
                operation = operation with
                {
                    Uri = $"{{{KnownParameters.Endpoint.Name}}}",
                    Parameters = operation.Parameters
                        .Append(new InputParameter(KnownParameters.Endpoint.Name, KnownParameters.Endpoint.Name, $"{KnownParameters.Endpoint.Description}", new InputPrimitiveType(InputPrimitiveTypeKind.Uri), RequestLocation.Uri, null, null, null, InputOperationParameterKind.Client, true, false, false, false, true, false, false, null, null))
                        .ToList()
                };
            }

            return operation with
            {
                Name = name,
            };
        }

        private static string UpdateOperationName(InputOperation operation, string clientName)
            => operation.CleanName.RenameGetMethod(clientName).RenameListToGet(clientName);

        private static IReadOnlyList<InputParameter> UpdatePageableOperationParameters(IReadOnlyList<InputParameter> operationParameters)
        {
            var parameters = new List<InputParameter>(operationParameters.Count);
            foreach (var parameter in operationParameters)
            {
                if (parameter.Name.Equals("top", StringComparison.OrdinalIgnoreCase))
                {
                    parameters.Add(parameter with { Name = MaxCountParameterName });
                }
                else
                {
                    parameters.Add(parameter);
                }
            }

            return parameters;
        }

        private static OperationPaging? UpdateOperationPaging(OperationPaging? sourcePaging, IReadOnlyDictionary<InputOperation, Func<InputOperation>> operationsMap)
        {
            if (sourcePaging == null)
            {
                return null;
            }

            if (sourcePaging.NextLinkOperation != null && operationsMap.TryGetValue(sourcePaging.NextLinkOperation, out var nextLinkOperationRef))
            {
                return sourcePaging with {NextLinkOperation = nextLinkOperationRef()};
            }

            return sourcePaging;
        }

        private ClientOptionsTypeProvider CreateClientOptions(IReadOnlyList<ClientInfo> topLevelClientInfos, List<Parameter> parametersInClientOptions)
        {
            var clientName = topLevelClientInfos.Count == 1
                ? topLevelClientInfos[0].Name
                : topLevelClientInfos.SingleOrDefault(c => string.IsNullOrEmpty(c.OperationGroupKey))?.Name;

            var clientOptionsName = $"{ClientBuilder.GetClientPrefix(clientName ?? _libraryName, _rootNamespace.Name)}ClientOptions";
            var description = clientName != null
                ? (FormattableString)$"Client options for {clientName}."
                : $"Client options for {_libraryName} library clients.";

            IReadOnlyList<string>? apiVersions = _sourceInputModel?.GetServiceVersionOverrides() ?? _rootNamespace.ApiVersions;
            return new ClientOptionsTypeProvider(apiVersions, clientOptionsName, Configuration.Namespace, description, _sourceInputModel)
            {
                AdditionalParameters = parametersInClientOptions
            };
        }

        private static ClientInfo CreateClientInfo(InputClient ns, SourceInputModel? sourceInputModel, string rootNamespaceName)
        {
            var clientNamePrefix = ClientBuilder.GetClientPrefix(ns.Name, rootNamespaceName);
            var clientNamespace = Configuration.Namespace;
            var clientDescription = ns.Description;
            var operations = ns.Operations;
            var clientParameters = RestClientBuilder.GetParametersFromClient(ns).ToList();
            var resourceParameters = clientParameters.Where(cp => cp.IsResourceParameter).ToHashSet();
            var isSubClient = Configuration.SingleTopLevelClient && !string.IsNullOrEmpty(ns.Name) || resourceParameters.Any() || !string.IsNullOrEmpty(ns.Parent);
            var clientName = isSubClient ? clientNamePrefix : clientNamePrefix + ClientBuilder.GetClientSuffix();

            INamedTypeSymbol? existingType;
            if (sourceInputModel == null || (existingType = sourceInputModel.FindForType(clientNamespace, clientName)) == null)
            {
                return new ClientInfo(ns.Name, clientName, clientNamespace, clientDescription, operations, clientParameters, resourceParameters, ns.Examples);
            }

            clientName = existingType.Name;
            clientNamespace = existingType.ContainingNamespace.ToDisplayString();
            return new ClientInfo(ns.Name, clientName, clientNamespace, clientDescription, existingType, operations, clientParameters, resourceParameters, ns.Examples);
        }

        private IReadOnlyList<ClientInfo> SetHierarchy(IReadOnlyDictionary<string, ClientInfo> clientInfosByName)
        {
            if (_sourceInputModel != null)
            {
                foreach (var clientInfo in clientInfosByName.Values)
                {
                    AssignParents(clientInfo, clientInfosByName, _sourceInputModel);
                }
            }

            var topLevelClients = clientInfosByName.Values.Where(c => c.Parent == null).ToList();
            if (!Configuration.SingleTopLevelClient || topLevelClients.Count == 1)
            {
                return topLevelClients;
            }

            var topLevelClientInfo = topLevelClients.FirstOrDefault(c => string.IsNullOrEmpty(c.OperationGroupKey));
            if (topLevelClientInfo == null)
            {
                var clientName = ClientBuilder.GetClientPrefix(_libraryName, _rootNamespace.Name) + ClientBuilder.GetClientSuffix();
                var clientNamespace = Configuration.Namespace;
                var infoForEndpoint = topLevelClients.FirstOrDefault(c => c.ClientParameters.Any(p => p.IsEndpoint));
                var endpointParameter = infoForEndpoint?.ClientParameters.FirstOrDefault(p => p.IsEndpoint);
                var clientParameters = topLevelClients.SelectMany(c => c.ClientParameters.Where(p => !p.IsRequired || p.IsApiVersion || p.IsEndpoint)).Distinct().ToArray();
                var clientExamples = infoForEndpoint?.Examples ?? new Dictionary<string, InputClientExample>();

                topLevelClientInfo = new ClientInfo(clientName, clientNamespace, clientParameters, clientExamples);
            }

            foreach (var clientInfo in topLevelClients)
            {
                if (clientInfo != topLevelClientInfo)
                {
                    clientInfo.Parent = topLevelClientInfo;
                    topLevelClientInfo.Children.Add(clientInfo);
                }
            }

            return new[] { topLevelClientInfo };
        }

        // assign parent according to the information in the input Model
        private static void AssignParentClients(in IEnumerable<InputClient> clients, IReadOnlyDictionary<string, ClientInfo> clientInfosByName)
        {
            foreach (var client in clients)
            {
                if (!String.IsNullOrEmpty(client.Parent))
                {
                    ClientInfo? targetClient = null;
                    ClientInfo? targetParent = null;
                    foreach (var info in clientInfosByName.Values)
                    {
                        if (info.OperationGroupKey == client.Name)
                            targetClient = info;
                        if (info.OperationGroupKey == client.Parent)
                            targetParent = info;
                    }
                    if (targetClient != null && targetParent != null)
                    {
                        targetClient.Parent = targetParent;
                        targetParent.Children.Add(targetClient);
                    }
                }
            }
        }

        //Assign parent according to the customized inputModel
        private static void AssignParents(in ClientInfo clientInfo, IReadOnlyDictionary<string, ClientInfo> clientInfosByName, SourceInputModel sourceInputModel)
        {
            var child = clientInfo;
            while (child.Parent == null && child.ExistingType != null && sourceInputModel.TryGetClientSourceInput(child.ExistingType, out var clientSourceInput) && clientSourceInput.ParentClientType != null)
            {
                var parent = clientInfosByName[clientSourceInput.ParentClientType.Name];
                if (clientInfo == parent)
                {
                    throw new InvalidOperationException("loop");
                }

                child.Parent = parent;
                parent.Children.Add(child);
                child = parent;
            }
        }

        private static void SetRequestsToClients(IEnumerable<ClientInfo> clientInfos)
        {
            foreach (var clientInfo in clientInfos)
            {
                foreach (var operation in clientInfo.Operations)
                {
                    SetRequestToClient(clientInfo, operation);
                }
            }
        }

        private static void SetRequestToClient(ClientInfo clientInfo, InputOperation operation)
        {
            switch (clientInfo.ResourceParameters.Count)
            {
                case 1:
                    var requestParameter = clientInfo.ResourceParameters.Single();
                    if (operation.Parameters.Contains(requestParameter))
                    {
                        break;
                    }

                    while (clientInfo.Parent != null && clientInfo.ResourceParameters.Count != 0)
                    {
                        clientInfo = clientInfo.Parent;
                    }
                    break;
                case > 1:
                    var requestParameters = operation.Parameters.ToHashSet();
                    while (clientInfo.Parent != null && !clientInfo.ResourceParameters.IsSubsetOf(requestParameters))
                    {
                        clientInfo = clientInfo.Parent;
                    }

                    break;
            }

            clientInfo.Requests.Add(operation);
        }

        private void CreateClients(List<LowLevelClient> allClients, IEnumerable<ClientInfo> topLevelClientInfos, TypeFactory typeFactory, ClientOptionsTypeProvider clientOptions, List<Parameter> parametersInClientOptions)
        {
            var topLevelClients = CreateClients(topLevelClientInfos, typeFactory, clientOptions, null, parametersInClientOptions);

            // Simple implementation of breadth first traversal
            allClients.AddRange(topLevelClients);
            for (int i = 0; i < allClients.Count; i++)
            {
                allClients.AddRange(allClients[i].SubClients);
            }
        }

        private IEnumerable<LowLevelClient> CreateClients(IEnumerable<ClientInfo> clientInfos, TypeFactory typeFactory, ClientOptionsTypeProvider clientOptions, LowLevelClient? parentClient, List<Parameter> parametersInClientOptions)
        {
            foreach (var clientInfo in clientInfos)
            {
                var description = string.IsNullOrWhiteSpace(clientInfo.Description)
                    ? $"The {ClientBuilder.GetClientPrefix(clientInfo.Name, _rootNamespace.Name)} {(parentClient == null ? "service client" : "sub-client")}."
                    : BuilderHelpers.EscapeXmlDocDescription(clientInfo.Description);

                var subClients = new List<LowLevelClient>();

                if (!Configuration.IsBranded)
                {
                    for (int i = 0; i < clientInfo.Requests.Count; i++)
                    {
                        clientInfo.Requests[i] = InputOperation.RemoveApiVersionParam(clientInfo.Requests[i]);
                    }
                }

                var client = new LowLevelClient(
                    clientInfo.Name,
                    clientInfo.Namespace,
                    description,
                    _libraryName,
                    parentClient,
                    clientInfo.Requests,
                    clientInfo.ClientParameters,
                    _rootNamespace.Auth,
                    _sourceInputModel,
                    clientOptions,
                    clientInfo.Examples,
                    typeFactory)
                {
                    SubClients = subClients
                };

                subClients.AddRange(CreateClients(clientInfo.Children, typeFactory, clientOptions, client, parametersInClientOptions));
                // parametersInClientOptions is assigned to ClientOptionsTypeProvider.AdditionalProperties before, which makes sure AdditionalProperties is readonly and won't change after ClientOptionsTypeProvider is built.
                parametersInClientOptions.AddRange(client.GetOptionalParametersInOptions());

                yield return client;
            }
        }

        private class ClientInfo
        {
            public string OperationGroupKey { get; }
            public string Name { get; }
            public string Namespace { get; }
            public string Description { get; }
            public INamedTypeSymbol? ExistingType { get; }
            public IReadOnlyList<InputOperation> Operations { get; }

            private IReadOnlyDictionary<string, InputClientExample> _initialExamples;
            private IReadOnlyDictionary<string, InputClientExample>? _examples;
            public IReadOnlyDictionary<string, InputClientExample> Examples => _examples ??= EnsureExamples();

            private IReadOnlyDictionary<string, InputClientExample> EnsureExamples()
            {
                // pick up all examples from child client infos here, since we might promote some parameters from child clients
                var examples = new Dictionary<string, InputClientExample>();
                foreach (var (key, example) in _initialExamples)
                {
                    var clientParameterExamples = new List<InputParameterExample>(example.ClientParameters);
                    foreach (var child in Children)
                    {
                        if (child.Examples.TryGetValue(key, out var childExamples))
                        {
                            clientParameterExamples.AddRange(childExamples.ClientParameters);
                        }
                    }

                    examples.Add(key, new(example.Client, clientParameterExamples));
                }

                return examples;
            }

            private IReadOnlyList<InputParameter>? _clientParameters;
            private IReadOnlyList<InputParameter> _initClientParameters;
            public IReadOnlyList<InputParameter> ClientParameters => _clientParameters ??= EnsureClientParameters();

            private IReadOnlyList<InputParameter> EnsureClientParameters()
            {
                if (_initClientParameters.Count == 0)
                {
                    var endpointParameter = this.Children.SelectMany(c => c.ClientParameters).FirstOrDefault(p => p.IsEndpoint);
                    return endpointParameter != null ? new[] { endpointParameter } : Array.Empty<InputParameter>();
                }
                return _initClientParameters;
            }

            public ISet<InputParameter> ResourceParameters { get; }

            public ClientInfo? Parent { get; set; }
            public IList<ClientInfo> Children { get; }
            public IList<InputOperation> Requests { get; }

            public ClientInfo(string operationGroupKey, string clientName, string clientNamespace, string clientDescription, IReadOnlyList<InputOperation> operations, IReadOnlyList<InputParameter> clientParameters, ISet<InputParameter> resourceParameters, IReadOnlyDictionary<string, InputClientExample> examples)
                : this(operationGroupKey, clientName, clientNamespace, clientDescription, null, operations, clientParameters, resourceParameters, examples)
            {
            }

            public ClientInfo(string operationGroupKey, string clientName, string clientNamespace, string clientDescription, INamedTypeSymbol? existingType, IReadOnlyList<InputOperation> operations, IReadOnlyList<InputParameter> clientParameters, ISet<InputParameter> resourceParameters, IReadOnlyDictionary<string, InputClientExample> examples)
            {
                OperationGroupKey = operationGroupKey;
                Name = clientName;
                Namespace = clientNamespace;
                Description = clientDescription;
                ExistingType = existingType;
                Operations = operations;
                _initClientParameters = clientParameters;
                ResourceParameters = resourceParameters;
                Children = new List<ClientInfo>();
                Requests = new List<InputOperation>();
                _initialExamples = examples;
            }

            public ClientInfo(string clientName, string clientNamespace, IReadOnlyList<InputParameter> clientParameters, IReadOnlyDictionary<string, InputClientExample> examples)
            {
                OperationGroupKey = string.Empty;
                Name = clientName;
                Namespace = clientNamespace;
                Description = string.Empty;
                ExistingType = null;
                Operations = Array.Empty<InputOperation>();
                _initClientParameters = clientParameters;
                ResourceParameters = new HashSet<InputParameter>();
                Children = new List<ClientInfo>();
                Requests = new List<InputOperation>();
                _initialExamples = examples;
            }
        }
    }
}<|MERGE_RESOLUTION|>--- conflicted
+++ resolved
@@ -126,13 +126,8 @@
                     Array.Empty<InputModelType>(),
                     "Unknown", //TODO: do we need to support extensible enum / int values?
                     null,
-<<<<<<< HEAD
                     new Dictionary<string, InputModelType>(),
-                    null,
-                    false)
-=======
                     null)
->>>>>>> 25dabbd4
                 {
                     IsUnknownDiscriminatorModel = true
                 };
