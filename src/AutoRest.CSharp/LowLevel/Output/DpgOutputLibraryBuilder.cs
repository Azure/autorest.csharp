--- conflicted
+++ resolved
@@ -221,27 +221,27 @@
             var name = UpdateOperationName(operation, operation.ResourceName ?? clientName);
             if (operation.Paging != null && !Configuration.DisablePaginationTopRenaming && !operation.Parameters.Any(p => p.Name.Equals(MaxCountParameterName, StringComparison.OrdinalIgnoreCase)))
             {
-                return operation with
-                {
-<<<<<<< HEAD
-                    Name = name,
+                operation = operation with
+                {
                     Parameters = UpdatePageableOperationParameters(operation.Parameters),
                     Paging = UpdateOperationPaging(operation.Paging, operationsMap),
-=======
-                    Parameters = AddEndpointParameter(updatedOperation.Parameters),
+                };
+            }
+
+            if (!operation.Parameters.Any(p => p.IsEndpoint || p is { Location: RequestLocation.Uri, Kind: InputOperationParameterKind.Client }))
+            {
+                operation = operation with
+                {
                     Uri = $"{{{KnownParameters.Endpoint.Name}}}",
->>>>>>> 058eea41
+                    Parameters = operation.Parameters
+                        .Append(new InputParameter(KnownParameters.Endpoint.Name, KnownParameters.Endpoint.Name, $"{KnownParameters.Endpoint.Description}", new InputPrimitiveType(InputTypeKind.Uri, false), RequestLocation.Uri, null, null, null, InputOperationParameterKind.Client, true, false, false, false, true, false, false, null, null))
+                        .ToList()
                 };
             }
 
             return operation with
             {
-<<<<<<< HEAD
                 Name = name,
-                Parameters = EnsureEndpoint(operation.Parameters)
-=======
-                new InputParameter(KnownParameters.Endpoint.Name, KnownParameters.Endpoint.Name, $"{KnownParameters.Endpoint.Description}", new InputPrimitiveType(InputTypeKind.Uri, false), RequestLocation.Uri, null, null, null, InputOperationParameterKind.Client, true, false, false, false, true, false, false, null, null)
->>>>>>> 058eea41
             };
         }
 
@@ -263,19 +263,7 @@
                 }
             }
 
-            return EnsureEndpoint(parameters);
-        }
-
-        private static IReadOnlyList<InputParameter> EnsureEndpoint(IReadOnlyList<InputParameter> parameters)
-        {
-            if (parameters.Any(p => p.IsEndpoint || p is { Location: RequestLocation.Uri, Kind: InputOperationParameterKind.Client }))
-            {
-                return parameters;
-            }
-
-            return parameters
-                .Append(new InputParameter(KnownParameters.Endpoint.Name, "endpoint", $"{KnownParameters.Endpoint.Description}", new InputPrimitiveType(InputTypeKind.Uri, false), RequestLocation.Uri, null, null, null, InputOperationParameterKind.Client, true, false, false, false, true, false, false, null, null))
-                .ToList();
+            return parameters;
         }
 
         private static OperationPaging? UpdateOperationPaging(OperationPaging? sourcePaging, IReadOnlyDictionary<InputOperation, Func<InputOperation>> operationsMap)
