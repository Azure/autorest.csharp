--- conflicted
+++ resolved
@@ -228,24 +228,6 @@
                     Paging = UpdateOperationPaging(operation.Paging, operationsMap),
                 };
             }
-<<<<<<< HEAD
-=======
-            else
-            {
-                updatedOperation = operation with { Name = UpdateOperationName(operation, operation.ResourceName ?? clientName) };
-            }
-            operationsMap.Add(operation, updatedOperation);
-
-            if (!updatedOperation.Parameters.Any(p => p.IsEndpoint || (p.Location == RequestLocation.Uri && p.Kind == InputOperationParameterKind.Client)))
-            {
-                updatedOperation = updatedOperation with
-                {
-                    Parameters = AddEndpointParameter(updatedOperation.Parameters)
-                };
-            }
-
-            return updatedOperation;
->>>>>>> 1d6c92ae
 
             return operation with { Name = name };
         }
