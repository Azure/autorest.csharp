--- conflicted
+++ resolved
@@ -189,39 +189,14 @@
                     "Unknown", //TODO: do we need to support extensible enum / int values?
                     null,
                     null,
-                    false)
-                {
-<<<<<<< HEAD
-                    //create the "Unknown" version
-                    var unknownDerviedType = new InputModelType(
-                        defaultDerivedName,
-                        actualBase.Namespace,
-                        "internal",
-                        null,
-                        $"Unknown version of {actualBase.Name}",
-                        InputModelTypeUsage.Output,
-                        Array.Empty<InputModelProperty>(),
-                        actualBase,
-                        Array.Empty<InputModelType>(),
-                        "Unknown", //TODO: do we need to support extensible enum / int values?
-                        null,
-                        null,
-                        false,
-                        Array.Empty<string>())
-                    {
-                        IsUnknownDiscriminatorModel = true
-                    };
-                    defaultDerivedType = new ModelTypeProvider(unknownDerviedType, TypeProvider.GetDefaultModelNamespace(null, _defaultNamespace), _sourceInputModel, typeFactory, null);
-                    defaultDerivedTypes.Add(defaultDerivedName, defaultDerivedType);
-                    models.Add(unknownDerviedType, defaultDerivedType);
-                }
-=======
+                    false,
+                    Array.Empty<string>())
+                {
                     IsUnknownDiscriminatorModel = true
                 };
                 defaultDerivedType = new ModelTypeProvider(unknownDerivedType, TypeProvider.GetDefaultModelNamespace(null, Configuration.Namespace), sourceInputModel, typeFactory, null);
                 defaultDerivedTypes.Add(defaultDerivedName, defaultDerivedType);
                 models.Add(unknownDerivedType, defaultDerivedType);
->>>>>>> a108c911
             }
 
             return defaultDerivedType;
