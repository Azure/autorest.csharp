﻿// Copyright (c) Microsoft Corporation. All rights reserved.
// Licensed under the MIT License.

using System;
using System.Collections.Generic;
using System.Linq;
using System.Reflection;
using System.Xml.Linq;
using AutoRest.CSharp.Common.Input;
using AutoRest.CSharp.Common.Output.Builders;
using AutoRest.CSharp.Common.Output.Models.Types;
using AutoRest.CSharp.Common.Utilities;
using AutoRest.CSharp.Generation.Types;
using AutoRest.CSharp.Input.Source;
using AutoRest.CSharp.Output.Builders;
using AutoRest.CSharp.Output.Models.Types;
using AutoRest.CSharp.Utilities;
using Microsoft.CodeAnalysis;
using Configuration = AutoRest.CSharp.Input.Configuration;

namespace AutoRest.CSharp.Output.Models
{
    internal class DpgOutputLibraryBuilder
    {
        private const string MaxCountParameterName = "maxCount";

        private readonly InputNamespace _rootNamespace;
        private readonly SourceInputModel? _sourceInputModel;
        private readonly string _defaultNamespace;
        private readonly string _libraryName;

        public DpgOutputLibraryBuilder(InputNamespace rootNamespace, SourceInputModel? sourceInputModel)
        {
            _rootNamespace = rootNamespace;
            _sourceInputModel = sourceInputModel;
            _defaultNamespace = Configuration.Namespace ?? rootNamespace.Name;
            _libraryName = Configuration.LibraryName ?? rootNamespace.Name;
        }

        public DpgOutputLibrary Build(bool isTspInput)
        {
            var inputClients = UpdateOperations();

            var clientInfosByName = inputClients
                .Select(og => CreateClientInfo(og, _sourceInputModel, _rootNamespace.Name))
                .ToDictionary(ci => ci.Name);
            AssignParentClients(inputClients, clientInfosByName);
            var topLevelClientInfos = SetHierarchy(clientInfosByName);
            var clientOptions = CreateClientOptions(topLevelClientInfos);

            SetRequestsToClients(clientInfosByName.Values);

            var enums = new Dictionary<InputEnumType, EnumType>(InputEnumType.IgnoreNullabilityComparer);
            var models = new Dictionary<InputModelType, ModelTypeProvider>();
            var clients = new List<LowLevelClient>();

<<<<<<< HEAD
            var aspDotNetExtension = new AspDotNetExtensionTypeProvider(clients, _rootNamespace.Name, _sourceInputModel);
            var library = new DpgOutputLibrary(enums, models, clients, clientOptions, aspDotNetExtension, isTspInput);
=======
            var library = new DpgOutputLibrary(_libraryName, _rootNamespace.Name, enums, models, clients, clientOptions, isCadlInput, _sourceInputModel);
>>>>>>> 34332e49

            if (isTspInput)
            {
                CreateEnums(enums, library.TypeFactory);
                CreateModels(models, library.TypeFactory);
            }
            CreateClients(clients, topLevelClientInfos, library.TypeFactory, clientOptions);

            return library;
        }

        private void CreateEnums(IDictionary<InputEnumType, EnumType> dictionary, TypeFactory typeFactory)
        {
            foreach (var inputEnum in _rootNamespace.Enums)
            {
                dictionary.Add(inputEnum, new EnumType(inputEnum, TypeProvider.GetDefaultModelNamespace(null, _defaultNamespace), "public", typeFactory, _sourceInputModel));
            }
        }

        private void CreateModels(IDictionary<InputModelType, ModelTypeProvider> models, TypeFactory typeFactory)
        {
            Dictionary<InputModelType, List<InputModelType>> derivedTypesLookup = new Dictionary<InputModelType, List<InputModelType>>();
            foreach (var model in _rootNamespace.Models)
            {
                if (model.BaseModel is null)
                    continue;

                if (!derivedTypesLookup.TryGetValue(model.BaseModel, out var derivedTypes))
                {
                    derivedTypes = new List<InputModelType>();
                    derivedTypesLookup.Add(model.BaseModel, derivedTypes);
                }
                derivedTypes.Add(model);
            }

            Dictionary<string, ModelTypeProvider> defaultDerivedTypes = new Dictionary<string, ModelTypeProvider>();

            foreach (var model in _rootNamespace.Models)
            {
                derivedTypesLookup.TryGetValue(model, out var children);
                InputModelType[] derivedTypesArray = children?.ToArray() ?? Array.Empty<InputModelType>();
                ModelTypeProvider? defaultDerivedType = GetDefaultDerivedType(models, typeFactory, model, derivedTypesArray, defaultDerivedTypes);
                models.Add(model, new ModelTypeProvider(model, TypeProvider.GetDefaultModelNamespace(null, _defaultNamespace), _sourceInputModel, typeFactory, derivedTypesArray, defaultDerivedType));
            }
        }

        private ModelTypeProvider? GetDefaultDerivedType(IDictionary<InputModelType, ModelTypeProvider> models, TypeFactory typeFactory, InputModelType model, InputModelType[] derivedTypesArray, Dictionary<string, ModelTypeProvider> defaultDerivedTypes)
        {
            //only want to create one instance of the default derived per polymorphic set
            ModelTypeProvider? defaultDerivedType = null;
            bool isBasePolyType = derivedTypesArray.Length > 0 && model.DiscriminatorPropertyName is not null;
            bool isChildPolyType = model.DiscriminatorValue is not null;
            if (isBasePolyType || isChildPolyType)
            {
                InputModelType actualBase = isBasePolyType ? model : model.BaseModel!;

                //Since the unknown type is used for deserialization only we don't need to create if its an input only model
                if (!actualBase.Usage.HasFlag(InputModelTypeUsage.Output))
                    return null;

                string defaultDerivedName = $"Unknown{actualBase.Name}";
                if (!defaultDerivedTypes.TryGetValue(defaultDerivedName, out defaultDerivedType))
                {
                    //create the "Unknown" version
                    var unknownDerviedType = new InputModelType(
                        defaultDerivedName,
                        actualBase.Namespace,
                        "internal",
                        null,
                        $"Unknown version of {actualBase.Name}",
                        InputModelTypeUsage.Output,
                        Array.Empty<InputModelProperty>(),
                        actualBase,
                        Array.Empty<InputModelType>(),
                        "Unknown", //TODO: do we need to support extensible enum / int values?
                        null)
                    {
                        IsUnknownDiscriminatorModel = true
                    };
                    defaultDerivedType = new ModelTypeProvider(unknownDerviedType, TypeProvider.GetDefaultModelNamespace(null, _defaultNamespace), _sourceInputModel, typeFactory, Array.Empty<InputModelType>(), null);
                    defaultDerivedTypes.Add(defaultDerivedName, defaultDerivedType);
                    models.Add(unknownDerviedType, defaultDerivedType);
                }
            }

            return defaultDerivedType;
        }

        private IEnumerable<InputClient> UpdateOperations()
        {
            var defaultName = _rootNamespace.Name.ReplaceLast("Client", "");
            // this map of old/new InputOperation is to update the lazy initialization of `Paging.NextLinkOperation`
            var operationsMap = new Dictionary<InputOperation, InputOperation>();
            foreach (var client in _rootNamespace.Clients)
            {
                var clientName = client.Name.IsNullOrEmpty() ? defaultName : client.Name;
                yield return client with { Operations = client.Operations.Select(op => UpdateOperation(op, clientName, operationsMap)).ToList() };
            }
        }

        private static InputOperation UpdateOperation(InputOperation operation, string clientName, IDictionary<InputOperation, InputOperation> operationsMap)
        {
            InputOperation updatedOperation;
            if (operation.Paging != null && !Configuration.DisablePaginationTopRenaming && !operation.Parameters.Any(p => p.Name.Equals(MaxCountParameterName, StringComparison.OrdinalIgnoreCase)))
            {
                updatedOperation = operation with
                {
                    Name = UpdateOperationName(operation, operation.ResourceName ?? clientName),
                    Parameters = UpdateOperationParameters(operation.Parameters),
                    // to update the lazy initialization of `Paging.NextLinkOperation`
                    Paging = operation.Paging with { NextLinkOperationRef = operation.Paging.NextLinkOperation != null ? () => operationsMap[operation.Paging.NextLinkOperation] : null }
                };
            }
            else
            {
                updatedOperation = operation with { Name = UpdateOperationName(operation, operation.ResourceName ?? clientName) };
            }
            operationsMap.Add(operation, updatedOperation);

            return updatedOperation;

        }

        private static string UpdateOperationName(InputOperation operation, string clientName)
            => operation.CleanName.RenameGetMethod(clientName).RenameListToGet(clientName);

        private static IReadOnlyList<InputParameter> UpdateOperationParameters(IReadOnlyList<InputParameter> operationParameters)
        {
            var parameters = new List<InputParameter>(operationParameters.Count);
            foreach (var parameter in operationParameters)
            {
                if (parameter.Name.Equals("top", StringComparison.OrdinalIgnoreCase))
                {
                    parameters.Add(parameter with { Name = MaxCountParameterName });
                }
                else
                {
                    parameters.Add(parameter);
                }
            }

            return parameters;
        }

        private ClientOptionsTypeProvider CreateClientOptions(IReadOnlyList<ClientInfo> topLevelClientInfos)
        {
            var clientName = topLevelClientInfos.Count == 1
                ? topLevelClientInfos[0].Name
                : topLevelClientInfos.SingleOrDefault(c => string.IsNullOrEmpty(c.OperationGroupKey))?.Name;

            var clientOptionsName = $"{ClientBuilder.GetClientPrefix(clientName ?? _libraryName, _rootNamespace.Name)}ClientOptions";
            var description = clientName != null
                ? (FormattableString)$"Client options for {clientName}."
                : $"Client options for {_libraryName} library clients.";

            return new ClientOptionsTypeProvider(_sourceInputModel?.GetServiceVersionOverrides() ?? _rootNamespace.ApiVersions, clientOptionsName, _defaultNamespace, description, _sourceInputModel);
        }

        private static ClientInfo CreateClientInfo(InputClient ns, SourceInputModel? sourceInputModel, string rootNamespaceName)
        {
            var clientNamePrefix = ClientBuilder.GetClientPrefix(ns.Name, rootNamespaceName);
            var clientNamespace = Configuration.Namespace ?? rootNamespaceName;
            var clientDescription = ns.Description;
            var operations = ns.Operations;
            var clientParameters = RestClientBuilder.GetParametersFromOperations(operations).ToList();
            var resourceParameters = clientParameters.Where(cp => cp.IsResourceParameter).ToHashSet();
            var isSubClient = Configuration.SingleTopLevelClient && !string.IsNullOrEmpty(ns.Name) || resourceParameters.Any() || !string.IsNullOrEmpty(ns.Parent);
            var clientName = isSubClient ? clientNamePrefix : clientNamePrefix + ClientBuilder.GetClientSuffix();

            INamedTypeSymbol? existingType;
            if (sourceInputModel == null || (existingType = sourceInputModel.FindForType(clientNamespace, clientName)) == null)
            {
                return new ClientInfo(ns.Name, clientName, clientNamespace, clientDescription, operations, clientParameters, resourceParameters);
            }

            clientName = existingType.Name;
            clientNamespace = existingType.ContainingNamespace.ToDisplayString();
            return new ClientInfo(ns.Name, clientName, clientNamespace, clientDescription, existingType, operations, clientParameters, resourceParameters);
        }

        private IReadOnlyList<ClientInfo> SetHierarchy(IReadOnlyDictionary<string, ClientInfo> clientInfosByName)
        {
            if (_sourceInputModel != null)
            {
                foreach (var clientInfo in clientInfosByName.Values)
                {
                    AssignParents(clientInfo, clientInfosByName, _sourceInputModel);
                }
            }

            var topLevelClients = clientInfosByName.Values.Where(c => c.Parent == null).ToList();
            if (!Configuration.SingleTopLevelClient || topLevelClients.Count == 1)
            {
                return topLevelClients;
            }

            var topLevelClientInfo = topLevelClients.FirstOrDefault(c => string.IsNullOrEmpty(c.OperationGroupKey));
            if (topLevelClientInfo == null)
            {
                var clientName = ClientBuilder.GetClientPrefix(_libraryName, _rootNamespace.Name) + ClientBuilder.GetClientSuffix();
                var clientNamespace = _defaultNamespace;
                var endpointParameter = topLevelClients.SelectMany(c => c.ClientParameters).FirstOrDefault(p => p.IsEndpoint);
                var clientParameters = endpointParameter != null ? new[] { endpointParameter } : Array.Empty<InputParameter>();

                topLevelClientInfo = new ClientInfo(clientName, clientNamespace, clientParameters);
            }

            foreach (var clientInfo in topLevelClients)
            {
                if (clientInfo != topLevelClientInfo)
                {
                    clientInfo.Parent = topLevelClientInfo;
                    topLevelClientInfo.Children.Add(clientInfo);
                }
            }

            return new[] { topLevelClientInfo };
        }

        // assign parent according to the information in the input Model
        private static void AssignParentClients(in IEnumerable<InputClient> clients, IReadOnlyDictionary<string, ClientInfo> clientInfosByName)
        {
            foreach (var client in clients)
            {
                if (!String.IsNullOrEmpty(client.Parent))
                {
                    ClientInfo? targetClient = null;
                    ClientInfo? targetParent = null;
                    foreach (var info in clientInfosByName.Values)
                    {
                        if (info.OperationGroupKey == client.Name)
                            targetClient = info;
                        if (info.OperationGroupKey == client.Parent)
                            targetParent = info;
                    }
                    if (targetClient != null && targetParent != null)
                    {
                        targetClient.Parent = targetParent;
                        targetParent.Children.Add(targetClient);
                    }
                }
            }
        }

        //Assgin parent according to the customized inputModel
        private static void AssignParents(in ClientInfo clientInfo, IReadOnlyDictionary<string, ClientInfo> clientInfosByName, SourceInputModel sourceInputModel)
        {
            var child = clientInfo;
            while (child.Parent == null && child.ExistingType != null && sourceInputModel.TryGetClientSourceInput(child.ExistingType, out var clientSourceInput) && clientSourceInput.ParentClientType != null)
            {
                var parent = clientInfosByName[clientSourceInput.ParentClientType.Name];
                if (clientInfo == parent)
                {
                    throw new InvalidOperationException("loop");
                }

                child.Parent = parent;
                parent.Children.Add(child);
                child = parent;
            }
        }

        private static void SetRequestsToClients(IEnumerable<ClientInfo> clientInfos)
        {
            foreach (var clientInfo in clientInfos)
            {
                foreach (var operation in clientInfo.Operations)
                {
                    SetRequestToClient(clientInfo, operation);
                }
            }
        }

        private static void SetRequestToClient(ClientInfo clientInfo, InputOperation operation)
        {
            switch (clientInfo.ResourceParameters.Count)
            {
                case 1:
                    var requestParameter = clientInfo.ResourceParameters.Single();
                    if (operation.Parameters.Contains(requestParameter))
                    {
                        break;
                    }

                    while (clientInfo.Parent != null && clientInfo.ResourceParameters.Count != 0)
                    {
                        clientInfo = clientInfo.Parent;
                    }
                    break;
                case > 1:
                    var requestParameters = operation.Parameters.ToHashSet();
                    while (clientInfo.Parent != null && !clientInfo.ResourceParameters.IsSubsetOf(requestParameters))
                    {
                        clientInfo = clientInfo.Parent;
                    }

                    break;
            }

            clientInfo.Requests.Add(operation);
        }

        private void CreateClients(List<LowLevelClient> allClients, IEnumerable<ClientInfo> topLevelClientInfos, TypeFactory typeFactory, ClientOptionsTypeProvider clientOptions)
        {
            var topLevelClients = CreateClients(topLevelClientInfos, typeFactory, clientOptions, null);

            // Simple implementation of breadth first traversal
            allClients.AddRange(topLevelClients);
            for (int i = 0; i < allClients.Count; i++)
            {
                allClients.AddRange(allClients[i].SubClients);
            }
        }

        private IEnumerable<LowLevelClient> CreateClients(IEnumerable<ClientInfo> clientInfos, TypeFactory typeFactory, ClientOptionsTypeProvider clientOptions, LowLevelClient? parentClient)
        {
            foreach (var clientInfo in clientInfos)
            {
                var description = string.IsNullOrWhiteSpace(clientInfo.Description)
                    ? $"The {ClientBuilder.GetClientPrefix(clientInfo.Name, _rootNamespace.Name)} {(parentClient == null ? "service client" : "sub-client")}."
                    : BuilderHelpers.EscapeXmlDescription(clientInfo.Description);

                var subClients = new List<LowLevelClient>();

                var client = new LowLevelClient(
                    clientInfo.Name,
                    clientInfo.Namespace,
                    description,
                    _libraryName,
                    parentClient,
                    clientInfo.Requests,
                    clientInfo.ClientParameters,
                    _rootNamespace.Auth,
                    _sourceInputModel,
                    clientOptions,
                    typeFactory)
                {
                    SubClients = subClients
                };

                subClients.AddRange(CreateClients(clientInfo.Children, typeFactory, clientOptions, client));

                yield return client;
            }
        }

        private class ClientInfo
        {
            public string OperationGroupKey { get; }
            public string Name { get; }
            public string Namespace { get; }
            public string Description { get; }
            public INamedTypeSymbol? ExistingType { get; }
            public IReadOnlyList<InputOperation> Operations { get; }

            private IReadOnlyList<InputParameter>? _clientParameters;
            private IReadOnlyList<InputParameter> _initClientParameters;
            public IReadOnlyList<InputParameter> ClientParameters => _clientParameters ??= EnsureClientParameters();

            private IReadOnlyList<InputParameter> EnsureClientParameters()
            {
                if (_initClientParameters.Count == 0)
                {
                    var endpointParameter = this.Children.SelectMany(c => c.ClientParameters).FirstOrDefault(p => p.IsEndpoint);
                    return endpointParameter != null ? new[] { endpointParameter } : Array.Empty<InputParameter>();
                }
                return _initClientParameters;
            }
            public ISet<InputParameter> ResourceParameters { get; }

            public ClientInfo? Parent { get; set; }
            public IList<ClientInfo> Children { get; }
            public IList<InputOperation> Requests { get; }

            public ClientInfo(string operationGroupKey, string clientName, string clientNamespace, string clientDescription, IReadOnlyList<InputOperation> operations, IReadOnlyList<InputParameter> clientParameters, ISet<InputParameter> resourceParameters)
                : this(operationGroupKey, clientName, clientNamespace, clientDescription, null, operations, clientParameters, resourceParameters)
            {
            }

            public ClientInfo(string operationGroupKey, string clientName, string clientNamespace, string clientDescription, INamedTypeSymbol? existingType, IReadOnlyList<InputOperation> operations, IReadOnlyList<InputParameter> clientParameters, ISet<InputParameter> resourceParameters)
            {
                OperationGroupKey = operationGroupKey;
                Name = clientName;
                Namespace = clientNamespace;
                Description = clientDescription;
                ExistingType = existingType;
                Operations = operations;
                _initClientParameters = clientParameters;
                ResourceParameters = resourceParameters;
                Children = new List<ClientInfo>();
                Requests = new List<InputOperation>();
            }

            public ClientInfo(string clientName, string clientNamespace, IReadOnlyList<InputParameter> clientParameters)
            {
                OperationGroupKey = string.Empty;
                Name = clientName;
                Namespace = clientNamespace;
                Description = string.Empty;
                ExistingType = null;
                Operations = Array.Empty<InputOperation>();
                _initClientParameters = clientParameters;
                ResourceParameters = new HashSet<InputParameter>();
                Children = new List<ClientInfo>();
                Requests = new List<InputOperation>();
            }
        }
    }
}<|MERGE_RESOLUTION|>--- conflicted
+++ resolved
@@ -54,12 +54,7 @@
             var models = new Dictionary<InputModelType, ModelTypeProvider>();
             var clients = new List<LowLevelClient>();
 
-<<<<<<< HEAD
-            var aspDotNetExtension = new AspDotNetExtensionTypeProvider(clients, _rootNamespace.Name, _sourceInputModel);
-            var library = new DpgOutputLibrary(enums, models, clients, clientOptions, aspDotNetExtension, isTspInput);
-=======
-            var library = new DpgOutputLibrary(_libraryName, _rootNamespace.Name, enums, models, clients, clientOptions, isCadlInput, _sourceInputModel);
->>>>>>> 34332e49
+            var library = new DpgOutputLibrary(_libraryName, _rootNamespace.Name, enums, models, clients, clientOptions, isTspInput, _sourceInputModel);
 
             if (isTspInput)
             {
