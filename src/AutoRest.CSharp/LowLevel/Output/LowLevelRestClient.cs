// Copyright (c) Microsoft Corporation. All rights reserved.
// Licensed under the MIT License. See License.txt in the project root for license information.

using System;
using System.Collections.Generic;
using System.Linq;
using System.Text;
using AutoRest.CSharp.Common.Output.Builders;
using AutoRest.CSharp.Generation.Types;
using AutoRest.CSharp.Input;
using AutoRest.CSharp.Output.Builders;
using AutoRest.CSharp.Output.Models.Requests;
using AutoRest.CSharp.Output.Models.Shared;
using AutoRest.CSharp.Output.Models.Types;

namespace AutoRest.CSharp.Output.Models
{
    internal class LowLevelRestClient : RestClient
    {
        protected override string DefaultAccessibility { get; } = "public";

        private BuildContext<LowLevelOutputLibrary> _context;

        public override Parameter[] Parameters { get; }

        public override string Description => BuilderHelpers.EscapeXmlDescription(ClientBuilder.CreateDescription(OperationGroup, ClientBuilder.GetClientPrefix(Declaration.Name, _context)));

        public LowLevelRestClient(OperationGroup operationGroup, BuildContext<LowLevelOutputLibrary> context) : base(operationGroup, context, null)
        {
            _context = context;
            Parameters = Builder.GetOrderedParameters().Where(p => !p.IsApiVersionParameter).ToArray();
        }

        protected override Dictionary<ServiceRequest, RestClientMethod> EnsureNormalMethods()
        {
            var requestMethods = new Dictionary<ServiceRequest, RestClientMethod>();

            foreach (var operation in OperationGroup.Operations)
            {
                foreach (ServiceRequest serviceRequest in operation.Requests)
                {
                    // See also DataPlaneRestClient::EnsureNormalMethods if changing
                    if (!(serviceRequest.Protocol.Http is HttpRequest httpRequest))
                    {
                        continue;
                    }

                    // Prepare our parameter list. If there were any parameters that should be passed in the body of the request,
                    // we want to generate a single parameter of type `RequestContent` named `requestBody` paramter. We want that
                    // parameter to be the last required parameter in the method signature (so any required path or query parameters
                    // will show up first.

                    IEnumerable<RequestParameter> requestParameters = serviceRequest.Parameters.Where(FilterServiceParamaters);
                    var accessibility = operation.Accessibility ?? "public";
                    RestClientMethod method = Builder.BuildMethod(operation, httpRequest, requestParameters, null, accessibility);
                    RequestHeader[] requestHeaders = method.Request.Headers;
                    List<Parameter> parameters = method.Parameters.ToList();
                    RequestBody? body = null;
                    LowLevelClientMethod.SchemaDocumentation[]? requestBodyDoc = null;

                    if (serviceRequest.Parameters.Any(p => p.In == ParameterLocation.Body))
                    {
                        RequestParameter bodyParameter = serviceRequest.Parameters.First(p => p.In == ParameterLocation.Body);

                        // The service request had some parameters for the body, so create a parameter for the body and inject it into the list of parameters,
                        // right before the first optional parameter.
                        Parameter bodyParam = new Parameter("content", "The content to send as the body of the request.", typeof(Azure.Core.RequestContent), null, true);
                        int bodyIndex = parameters.FindIndex(p => p.DefaultValue != null);
                        if (bodyIndex == -1)
                        {
                            bodyIndex = parameters.Count;
                        }
                        parameters.Insert(bodyIndex, bodyParam);
                        body = new RequestContentRequestBody(bodyParam);
                        requestBodyDoc = GetSchemaDocumentationsForSchema(bodyParameter.Schema, LowLevelClientMethod.SchemaDocumentation.RequestBody);

                        // If there's a Content-Type parameter in the parameters list, move it to after the parameter for the body, and change the
                        // type to be `Content-Type`
                        RequestParameter contentTypeRequestParameter = requestParameters.FirstOrDefault(IsSynthesizedContentTypeParameter);
                        if (contentTypeRequestParameter != null)
                        {
                            int contentTypeParamIndex = parameters.FindIndex(p => p.Name == contentTypeRequestParameter.CSharpName());

                            // If the service parameter has a constant value (which is the case in general, because most operations only use
                            // a single content type), it will not be in the parameter list for the operation method.
                            if (contentTypeParamIndex != -1)
                            {
                                Parameter contentTypeParameter = parameters[contentTypeParamIndex] with { Type = new CSharpType(typeof(Azure.Core.ContentType)) };

                                parameters.RemoveAt(contentTypeParamIndex);

                                // If the Content-Type parameter came before the the body, the removal of it above shifted the body parameter
                                // closer to the start of the list.
                                if (contentTypeParamIndex < bodyIndex)
                                {
                                    bodyIndex--;
                                }

                                parameters.Insert(bodyIndex + 1, contentTypeParameter);

                                // The request headers will have a reference to the parameter we've just updated the type of, so we need to update that reference as well.
                                for (int i = 0; i < requestHeaders.Length; i++)
                                {
                                    var requestHeader = requestHeaders[i];
                                    if (!requestHeader.Value.IsConstant && requestHeader.Value.Reference.Name == contentTypeParameter.Name)
                                    {
                                        requestHeaders[i] = new RequestHeader(requestHeader.Name, contentTypeParameter, requestHeader.SerializationStyle, requestHeader.Format);
                                    }
                                }
                            }
                        }
                    }

                    Request request = new Request (method.Request.HttpMethod, method.Request.PathSegments, method.Request.Query, requestHeaders, body);
                    Diagnostic diagnostic = new Diagnostic($"{Declaration.Name}.{method.Name}");

<<<<<<< HEAD
                    requestMethods.Add(serviceRequest, new LowLevelClientMethod(method.Name, method.Description, method.ReturnType, request, parameters.ToArray(), method.Responses, method.HeaderModel, method.BufferResponse, method.Accessibility, operation, schemaDocumentation, diagnostic));
=======
                    var response = operation.Responses.FirstOrDefault(r => r.ResponseSchema != null);
                    LowLevelClientMethod.SchemaDocumentation[]? responseBodyDoc = null;
                    if (response != null)
                    {
                        responseBodyDoc = GetSchemaDocumentationsForSchema(response.ResponseSchema!, LowLevelClientMethod.SchemaDocumentation.ResponseBody);
                    }
                    var errorResponse = operation.Exceptions.FirstOrDefault(r => r.ResponseSchema != null);
                    LowLevelClientMethod.SchemaDocumentation[]? responseErrorDoc = null;
                    if (errorResponse != null)
                    {
                        responseErrorDoc = GetSchemaDocumentationsForSchema(errorResponse.ResponseSchema!, LowLevelClientMethod.SchemaDocumentation.ResponseError);
                    }
                    LowLevelClientMethod.SchemaDocs schemaDocs = new LowLevelClientMethod.SchemaDocs(requestBodyDoc, responseBodyDoc, responseErrorDoc);
                    yield return new LowLevelClientMethod(method.Name, method.Description, method.ReturnType, request, parameters.ToArray(), method.Responses, method.HeaderModel, method.BufferResponse, method.Accessibility, operation, schemaDocs, diagnostic);
>>>>>>> 313cd3f1
                }
            }

            return requestMethods;
        }
        private LowLevelClientMethod.SchemaDocumentation[]? GetSchemaDocumentationsForSchema(Schema schema, string schemaName)
        {
            // Visit each schema in the graph and for object schemas, collect information about all the properties.
            HashSet<string> visitedSchema = new HashSet<string>();
            Queue<Schema> schemasToExplore = new Queue<Schema>(new Schema[] { schema });
            List<(string SchemaName, List<LowLevelClientMethod.SchemaDocumentation.DocumentationRow> Rows)> documentationObjects = new();

            while (schemasToExplore.Any())
            {
                Schema toExplore = schemasToExplore.Dequeue();

                if (visitedSchema.Contains(toExplore.Name))
                {
                    continue;
                }

                switch (toExplore)
                {
                    case OrSchema o:
                        foreach (Schema s in o.AnyOf)
                        {
                            schemasToExplore.Enqueue(s);
                        }
                        break;
                    case DictionarySchema d:
                        schemasToExplore.Enqueue(d.ElementType);
                        break;
                    case ArraySchema a:
                        schemasToExplore.Enqueue(a.ElementType);
                        break;
                    case ObjectSchema o:
                        List<LowLevelClientMethod.SchemaDocumentation.DocumentationRow> propertyDocumentation = new();

                        // We must also include any properties introduced by our parent chain.
                        foreach (ObjectSchema s in (o.Parents?.All ?? Array.Empty<ComplexSchema>()).Concat(new ComplexSchema[] { o }).OfType<ObjectSchema>())
                        {
                            foreach (Property prop in s.Properties)
                            {
                                propertyDocumentation.Add(new LowLevelClientMethod.SchemaDocumentation.DocumentationRow(
                                    prop.SerializedName,
                                    BuilderHelpers.EscapeXmlDescription(StringifyTypeForTable(prop.Schema)),
                                    prop.Required ?? false,
                                    BuilderHelpers.EscapeXmlDescription(prop.Language.Default.Description)));

                                schemasToExplore.Enqueue(prop.Schema);
                            }
                        }

                        documentationObjects.Add(new(schema == o ? schemaName : BuilderHelpers.EscapeXmlDescription(StringifyTypeForTable(o)), propertyDocumentation));
                        break;
                }

                visitedSchema.Add(toExplore.Name);
            }

            if (!documentationObjects.Any())
            {
                return null;
            }

            return documentationObjects.Select(o => new LowLevelClientMethod.SchemaDocumentation(o.SchemaName, o.Rows.ToArray())).ToArray();
        }

        private string StringifyTypeForTable(Schema s)
        {
            string RemovePrefix(string s, string prefix)
            {
                if (s.StartsWith(prefix))
                {
                    return s.Substring(prefix.Length);
                }

                return s;
            }

            switch (s)
            {
                case BooleanSchema:
                    return "boolean";
                case StringSchema:
                    return "string";
                case NumberSchema:
                    return "number";
                case AnySchema:
                    return "object";
                case DateTimeSchema:
                    return "string (ISO 8601 Format)";
                case ChoiceSchema c:
                    return string.Join(" | ", c.Choices.Select(c => $"\"{c.Value}\""));
                case DictionarySchema d:
                    return $"Dictionary<string, {StringifyTypeForTable(d.ElementType)}>";
                case ArraySchema a:
                    return $"{StringifyTypeForTable(a.ElementType)}[]";
                default:
                    return $"{RemovePrefix(s.Name, "Json")}";
            }
        }

        private bool FilterServiceParamaters(RequestParameter p)
        {
            switch (p.In)
            {
                case ParameterLocation.Header:
                case ParameterLocation.Query:
                case ParameterLocation.Path:
                case ParameterLocation.Uri:
                    return true;
                default:
                    return false;
            }
        }

        private bool IsSynthesizedContentTypeParameter(RequestParameter p)
        {
            return p.Origin == "modelerfour:synthesized/content-type";
        }

        public IReadOnlyCollection<Parameter> GetConstructorParameters(CSharpType? credentialType)
        {
            return RestClientBuilder.GetConstructorParameters(Parameters, credentialType, true);
        }
    }
}<|MERGE_RESOLUTION|>--- conflicted
+++ resolved
@@ -114,9 +114,6 @@
                     Request request = new Request (method.Request.HttpMethod, method.Request.PathSegments, method.Request.Query, requestHeaders, body);
                     Diagnostic diagnostic = new Diagnostic($"{Declaration.Name}.{method.Name}");
 
-<<<<<<< HEAD
-                    requestMethods.Add(serviceRequest, new LowLevelClientMethod(method.Name, method.Description, method.ReturnType, request, parameters.ToArray(), method.Responses, method.HeaderModel, method.BufferResponse, method.Accessibility, operation, schemaDocumentation, diagnostic));
-=======
                     var response = operation.Responses.FirstOrDefault(r => r.ResponseSchema != null);
                     LowLevelClientMethod.SchemaDocumentation[]? responseBodyDoc = null;
                     if (response != null)
@@ -130,8 +127,7 @@
                         responseErrorDoc = GetSchemaDocumentationsForSchema(errorResponse.ResponseSchema!, LowLevelClientMethod.SchemaDocumentation.ResponseError);
                     }
                     LowLevelClientMethod.SchemaDocs schemaDocs = new LowLevelClientMethod.SchemaDocs(requestBodyDoc, responseBodyDoc, responseErrorDoc);
-                    yield return new LowLevelClientMethod(method.Name, method.Description, method.ReturnType, request, parameters.ToArray(), method.Responses, method.HeaderModel, method.BufferResponse, method.Accessibility, operation, schemaDocs, diagnostic);
->>>>>>> 313cd3f1
+                    requestMethods.Add(serviceRequest, new LowLevelClientMethod(method.Name, method.Description, method.ReturnType, request, parameters.ToArray(), method.Responses, method.HeaderModel, method.BufferResponse, method.Accessibility, operation, schemaDocs, diagnostic));
                 }
             }
 
