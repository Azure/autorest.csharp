--- conflicted
+++ resolved
@@ -139,9 +139,6 @@
                 if (!shouldGenerateShortVersion && exampleKey != ExampleMockValueBuilder.ShortVersionMockExampleKey)
                     continue; // skip the short example when we decide not to generate it
 
-<<<<<<< HEAD
-                if (Operation.MockExamples.TryGetValue(exampleKey, out var operationExample))
-=======
                 // add protocol method sample
                 samples.Add(new(
                     _client,
@@ -153,7 +150,6 @@
 
                 // add convenience method sample
                 if (method.ConvenienceMethod != null && method.ConvenienceMethod.Signature.Modifiers.HasFlag(Public))
->>>>>>> 68e44c38
                 {
                     samples.Add(new(
                         _client,
