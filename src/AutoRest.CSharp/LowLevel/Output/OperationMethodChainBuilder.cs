﻿// Copyright (c) Microsoft Corporation. All rights reserved.
// Licensed under the MIT License. See License.txt in the project root for license information.

using System;
using System.Collections.Generic;
using System.Linq;
using AutoRest.CSharp.Common.Input;
using AutoRest.CSharp.Common.Output.Models;
using AutoRest.CSharp.Generation.Types;
using AutoRest.CSharp.Output.Builders;
using AutoRest.CSharp.Output.Models.Requests;
using AutoRest.CSharp.Output.Models.Serialization;
using AutoRest.CSharp.Output.Models.Shared;
using AutoRest.CSharp.Output.Models.Types;
using AutoRest.CSharp.Utilities;
using Azure;
using Azure.Core;
using static AutoRest.CSharp.Output.Models.MethodSignatureModifiers;
using Configuration = AutoRest.CSharp.Input.Configuration;
using AutoRest.CSharp.Input.Source;

namespace AutoRest.CSharp.Output.Models
{
    internal class OperationMethodChainBuilder
    {
        private static readonly Dictionary<string, RequestConditionHeaders> ConditionRequestHeader = new(StringComparer.OrdinalIgnoreCase)
        {
            ["If-Match"] = RequestConditionHeaders.IfMatch,
            ["If-None-Match"] = RequestConditionHeaders.IfNoneMatch,
            ["If-Modified-Since"] = RequestConditionHeaders.IfModifiedSince,
            ["If-Unmodified-Since"] = RequestConditionHeaders.IfUnmodifiedSince
        };

        private readonly string _namespaceName;
        private readonly string _clientName;
        private readonly ClientFields _fields;
        private readonly TypeFactory _typeFactory;
        private readonly SourceInputModel? _sourceInputModel;
        private readonly List<ParameterChain> _orderedParameters;
        private readonly ReturnTypeChain _returnType;
        private readonly List<RequestPartSource> _requestParts;
        private readonly RestClientMethod _restClientMethod;

        private Parameter? _protocolBodyParameter;
        private ProtocolMethodPaging? _protocolMethodPaging;
        private RequestConditionHeaders _conditionHeaderFlag = RequestConditionHeaders.None;

        private InputOperation Operation { get; }

        public OperationMethodChainBuilder(InputOperation operation, string namespaceName, string clientName, ClientFields fields, TypeFactory typeFactory, SourceInputModel? sourceInputModel)
        {
            _namespaceName = namespaceName;
            _clientName = clientName;
            _fields = fields;
            _typeFactory = typeFactory;
            _sourceInputModel = sourceInputModel;
            _orderedParameters = new List<ParameterChain>();
            _requestParts = new List<RequestPartSource>();

            Operation = operation;
            _returnType = BuildReturnTypes();
            BuildParameters();
            _restClientMethod = RestClientBuilder.BuildRequestMethod(Operation, _orderedParameters.Select(p => p.CreateMessage).WhereNotNull().ToArray(), _requestParts, _protocolBodyParameter, _typeFactory);
        }

        public void BuildNextPageMethod(IReadOnlyDictionary<InputOperation, OperationMethodChainBuilder> builders)
        {
            var paging = Operation.Paging;
            if (paging == null)
            {
                return;
            }

            var nextLinkOperation = paging.NextLinkOperation;
            var nextLinkName = paging.NextLinkName;

            RestClientMethod? nextPageMethod = nextLinkOperation != null
                ? builders[nextLinkOperation]._restClientMethod
                : nextLinkName != null
                    ? RestClientBuilder.BuildNextPageMethod(_restClientMethod)
                    : null;

            _protocolMethodPaging = new ProtocolMethodPaging(nextPageMethod, nextLinkName, paging.ItemName ?? "value");
        }

        public LowLevelClientMethod BuildOperationMethodChain()
        {
            var protocolMethodAttributes = Operation.Deprecated is { } deprecated
                ? new[] { new CSharpAttribute(typeof(ObsoleteAttribute), deprecated) }
                : Array.Empty<CSharpAttribute>();
<<<<<<< HEAD

            var shouldOverloadConvenienceMethod = ShouldOverloadConvenienceMethod();
            var protocolMethodParameters = _orderedParameters.Select(p => p.Protocol).WhereNotNull().Select(p => shouldOverloadConvenienceMethod ? p.ToRequired() : p).ToArray();
            var protocolMethodSignature = new MethodSignature(_restClientMethod.Name, _restClientMethod.Summary, _restClientMethod.Description, _restClientMethod.Accessibility | Virtual, _returnType.Protocol, null, protocolMethodParameters, protocolMethodAttributes);
            var convenienceMethod = ShouldGenerateConvenienceMethod() ? BuildConvenienceMethod(shouldOverloadConvenienceMethod) : null;
=======
            var protocolMethodParameters = _orderedParameters.Select(p => p.Protocol).WhereNotNull().ToArray();
            var protocolMethodModifiers = (Operation.GenerateProtocolMethod ? _restClientMethod.Accessibility : MethodSignatureModifiers.Internal) | Virtual;
            var protocolMethodSignature = new MethodSignature(_restClientMethod.Name, _restClientMethod.Summary, _restClientMethod.Description, protocolMethodModifiers, returnTypeChain.Protocol, null, protocolMethodParameters, protocolMethodAttributes);
            var convenienceMethod = ShouldConvenienceMethodGenerated(returnTypeChain) ? BuildConvenienceMethod(returnTypeChain) : null;
>>>>>>> af7ca842

            var diagnostic = new Diagnostic($"{_clientName}.{_restClientMethod.Name}");

            var requestBodyType = Operation.Parameters.FirstOrDefault(p => p.Location == RequestLocation.Body)?.Type;
            var responseBodyType = Operation.Responses.FirstOrDefault()?.BodyType;
            return new LowLevelClientMethod(protocolMethodSignature, convenienceMethod, _restClientMethod, requestBodyType, responseBodyType, diagnostic, _protocolMethodPaging, Operation.LongRunning, _conditionHeaderFlag);
        }

        private bool ShouldGenerateConvenienceMethod()
        {
            return Operation.GenerateConvenienceMethod
<<<<<<< HEAD
                && (_orderedParameters.Where(parameter => parameter.Convenience != KnownParameters.CancellationTokenParameter).Any(parameter => !IsParameterTypeSame(parameter.Convenience, parameter.Protocol))
                || !_returnType.Convenience.Equals(_returnType.Protocol));
        }

        private bool ShouldOverloadConvenienceMethod()
        {
            if (!ShouldGenerateConvenienceMethod() || _sourceInputModel == null)
            {
                return false;
            }
            var existingMethod = _sourceInputModel.FindMethod(_namespaceName, _clientName, Operation.CleanName, _orderedParameters.Select(p => p.Protocol).WhereNotNull().Select(p => p.Type));
            // If there is no existing protocol method with optional RequestContext
            if (existingMethod == null || existingMethod.Parameters.Length < 1 || existingMethod.Parameters.Last().IsOptional == false)
            {
                return true;
            }

            return false;
=======
                && (!Operation.GenerateProtocolMethod
                || _orderedParameters.Where(parameter => parameter.Convenience != KnownParameters.CancellationTokenParameter).Any(parameter => !IsParameterTypeSame(parameter.Convenience, parameter.Protocol))
                || !returnTypeChain.Convenience.Equals(returnTypeChain.Protocol));
>>>>>>> af7ca842
        }

        private bool IsParameterTypeSame(Parameter? first, Parameter? second)
        {
            if ((first == null && second != null)
                || (first != null && second == null))
            {
                return true;
            }

            if (first == null && second == null)
            {
                return true;
            }

            return first!.Type.Equals(second!.Type);
        }

        private bool IsParameterTypeHasValueOverlap(Parameter? first, Parameter? second)
        {
            if (IsParameterTypeSame(first, second))
            {
                return true;
            }

            if (first != null && second != null && first.Type.IsNullable && second.Type.IsNullable)
            {
                return true;
            }

            return false;
        }

        private ReturnTypeChain BuildReturnTypes()
        {
            var operationBodyTypes = Operation.Responses.Where(r => !r.IsErrorResponse).Select(r => r.BodyType).Distinct().ToArray();
            CSharpType? responseType = null;
            if (operationBodyTypes.Length != 0)
            {
                var firstBodyType = operationBodyTypes[0];
                if (firstBodyType != null)
                {
                    responseType = TypeFactory.GetOutputType(_typeFactory.CreateType(firstBodyType));
                }
            };

            if (Operation.Paging != null)
            {
                if (responseType == null)
                {
                    throw new InvalidOperationException($"Method {Operation.Name} has to have a return value");
                }

                if (responseType.TryCast<ModelTypeProvider>(out var modelType))
                {
                    var property = modelType.GetPropertyBySerializedName(Operation.Paging.ItemName ?? "value");
                    var propertyType = property.ValueType.WithNullable(false);
                    if (!TypeFactory.IsList(propertyType))
                    {
                        throw new InvalidOperationException($"'{modelType.Declaration.Name}.{property.Declaration.Name}' property must be a collection of items");
                    }

                    responseType = TypeFactory.GetElementType(property.ValueType);
                }
                else if (TypeFactory.IsList(responseType))
                {
                    responseType = TypeFactory.GetElementType(responseType);
                }

                if (Operation.LongRunning != null)
                {
                    var convenienceMethodReturnType = new CSharpType(typeof(Operation<>), new CSharpType(typeof(Pageable<>), responseType));
                    return new ReturnTypeChain(convenienceMethodReturnType, typeof(Operation<Pageable<BinaryData>>), responseType);
                }

                return new ReturnTypeChain(new CSharpType(typeof(Pageable<>), responseType), typeof(Pageable<BinaryData>), responseType);
            }

            if (Operation.LongRunning != null)
            {
                if (responseType != null)
                {
                    return new ReturnTypeChain(new CSharpType(typeof(Operation<>), responseType), typeof(Operation<BinaryData>), responseType);
                }

                return new ReturnTypeChain(typeof(Operation), typeof(Operation), null);
            }

            var headAsBoolean = Operation.HttpMethod == RequestMethod.Head && Configuration.HeadAsBoolean;
            if (headAsBoolean)
            {
                return new ReturnTypeChain(typeof(Response<bool>), typeof(Response<bool>), null);
            }

            if (responseType != null)
            {
                return new ReturnTypeChain(new CSharpType(typeof(Response<>), responseType), typeof(Response), responseType);
            }

            return new ReturnTypeChain(typeof(Response), typeof(Response), null);
        }

        private ConvenienceMethod BuildConvenienceMethod(bool shouldOverloadConvenienceMethod)
        {
            bool needNameChange = !shouldOverloadConvenienceMethod && _orderedParameters.Where(parameter => parameter.Convenience != KnownParameters.CancellationTokenParameter).All(parameter => IsParameterTypeHasValueOverlap(parameter.Convenience, parameter.Protocol));
            string name = _restClientMethod.Name;
            if (needNameChange)
            {
                name = _restClientMethod.Name.IsLastWordSingular() ? $"{_restClientMethod.Name}Value" : $"{_restClientMethod.Name.LastWordToSingular()}Values";
            }
            var attributes = Operation.Deprecated is { } deprecated
                ? new[] { new CSharpAttribute(typeof(ObsoleteAttribute), deprecated) }
                : null;

            var protocolToConvenience = new List<ProtocolToConvenienceParameterConverter>();
            var parameterList = new List<Parameter>();
            foreach (var parameterChain in _orderedParameters)
            {
                var protocolParameter = parameterChain.Protocol;
                var convenienceParameter = parameterChain.Convenience;
                if (convenienceParameter != null)
                {
                    if (parameterChain.IsSpreadParameter)
                    {
                        if (convenienceParameter.Type.TryCast<ModelTypeProvider>(out var model))
                        {
                            var parameters = BuildSpreadParameters(model).OrderBy(p => p.DefaultValue == null ? 0 : 1);

                            parameterList.AddRange(parameters);
                            protocolToConvenience.Add(new ProtocolToConvenienceParameterConverter(protocolParameter!, convenienceParameter, new ConvenienceParameterSpread(model, parameters)));
                        }
                        else
                        {
                            throw new InvalidOperationException($"The parameter {convenienceParameter.Name} is marked as Spread but its type is not ModelTypeProvider (got {convenienceParameter.Type})");
                        }
                    }
                    else
                    {
                        // we do not support arrays as a body type, therefore we change the type to object on purpose to emphasize this: https://github.com/Azure/autorest.csharp/pull/3044
                        if (TypeFactory.IsList(convenienceParameter.Type))
                        {
                            parameterList.Add(convenienceParameter with { Type = new CSharpType(typeof(object)) });
                        }
                        else
                        {
                            parameterList.Add(convenienceParameter);
                        }
                        if (protocolParameter != null)
                            protocolToConvenience.Add(new ProtocolToConvenienceParameterConverter(protocolParameter, convenienceParameter, null));
                    }
                }
            }
<<<<<<< HEAD
            var attributes = Operation.Deprecated is { } deprecated
                ? new[] { new CSharpAttribute(typeof(ObsoleteAttribute), deprecated) }
                : null;
            var protocolToConvenience = _orderedParameters
                .Where(p => p.Protocol != null)
                .Select(p => (p.Protocol!, p.Convenience, p.Input))
                .ToArray();

            var convenienceSignature = new MethodSignature(name, _restClientMethod.Summary, _restClientMethod.Description, _restClientMethod.Accessibility | Virtual, _returnType.Convenience, null, parameterList, attributes);
=======
            var convenienceSignature = new MethodSignature(name, _restClientMethod.Summary, _restClientMethod.Description, _restClientMethod.Accessibility | Virtual, returnTypeChain.Convenience, null, parameterList, attributes);
>>>>>>> af7ca842
            var diagnostic = name != _restClientMethod.Name ? new Diagnostic($"{_clientName}.{convenienceSignature.Name}") : null;
            return new ConvenienceMethod(convenienceSignature, protocolToConvenience, _returnType.ConvenienceResponseType, diagnostic);
        }

        private IEnumerable<Parameter> BuildSpreadParameters(ModelTypeProvider model)
        {
            var fields = model.Fields;
            foreach (var parameter in fields.SerializationParameters)
            {
                var field = fields.GetFieldByParameter(parameter);
                var inputProperty = fields.GetInputByField(field);
                var inputType = TypeFactory.GetInputType(parameter.Type).WithNullable(!inputProperty.IsRequired);
                Constant? defaultValue = null;
                if (!inputProperty.IsRequired)
                    defaultValue = Constant.Default(inputType);

                yield return parameter with
                {
                    Type = inputType,
                    DefaultValue = defaultValue,
                };
            }
        }

        private void BuildParameters()
        {
            var operationParameters = Operation.Parameters.Where(rp => !RestClientBuilder.IsIgnoredHeaderParameter(rp));

            var requiredPathParameters = new Dictionary<string, InputParameter>();
            var optionalPathParameters = new Dictionary<string, InputParameter>();
            var requiredRequestParameters = new List<InputParameter>();
            var optionalRequestParameters = new List<InputParameter>();

            var requestConditionHeaders = RequestConditionHeaders.None;
            var requestConditionSerializationFormat = SerializationFormat.Default;
            InputParameter? bodyParameter = null;
            InputParameter? contentTypeRequestParameter = null;
            InputParameter? requestConditionRequestParameter = null;

            foreach (var operationParameter in operationParameters)
            {
                switch (operationParameter)
                {
                    case { Location: RequestLocation.Body }:
                        bodyParameter = operationParameter;
                        break;
                    case { Location: RequestLocation.Header, IsContentType: true } when contentTypeRequestParameter == null:
                        contentTypeRequestParameter = operationParameter;
                        break;
                    case { Location: RequestLocation.Header } when ConditionRequestHeader.TryGetValue(operationParameter.NameInRequest, out var header):
                        if (operationParameter.IsRequired)
                        {
                            throw new NotSupportedException("Required conditional request headers are not supported.");
                        }

                        requestConditionHeaders |= header;
                        requestConditionRequestParameter ??= operationParameter;
                        requestConditionSerializationFormat = requestConditionSerializationFormat == SerializationFormat.Default
                            ? SerializationBuilder.GetSerializationFormat(operationParameter.Type)
                            : requestConditionSerializationFormat;

                        break;
                    case { Location: RequestLocation.Uri or RequestLocation.Path, DefaultValue: null }:
                        requiredPathParameters.Add(operationParameter.NameInRequest, operationParameter);
                        break;
                    case { Location: RequestLocation.Uri or RequestLocation.Path, DefaultValue: not null }:
                        optionalPathParameters.Add(operationParameter.NameInRequest, operationParameter);
                        break;
                    case { IsRequired: true, DefaultValue: null }:
                        requiredRequestParameters.Add(operationParameter);
                        break;
                    default:
                        optionalRequestParameters.Add(operationParameter);
                        break;
                }
            }

            AddWaitForCompletion();
            AddUriOrPathParameters(Operation.Uri, requiredPathParameters);
            AddUriOrPathParameters(Operation.Path, requiredPathParameters);
            AddQueryOrHeaderParameters(requiredRequestParameters);
            AddBody(bodyParameter, contentTypeRequestParameter);
            AddUriOrPathParameters(Operation.Uri, optionalPathParameters);
            AddUriOrPathParameters(Operation.Path, optionalPathParameters);
            AddQueryOrHeaderParameters(optionalRequestParameters);
            AddRequestConditionHeaders(requestConditionHeaders, requestConditionRequestParameter, requestConditionSerializationFormat);
            AddRequestContext();
        }

        private void AddWaitForCompletion()
        {
            if (Operation.LongRunning != null)
            {
                _orderedParameters.Add(new ParameterChain(KnownParameters.WaitForCompletion, KnownParameters.WaitForCompletion, null, false));
            }
        }

        private void AddUriOrPathParameters(string uriPart, IReadOnlyDictionary<string, InputParameter> requestParameters)
        {
            foreach ((ReadOnlySpan<char> span, bool isLiteral) in StringExtensions.GetPathParts(uriPart))
            {
                if (isLiteral)
                {
                    continue;
                }

                var text = span.ToString();
                if (requestParameters.TryGetValue(text, out var requestParameter))
                {
                    AddParameter(text, requestParameter);
                }
            }
        }

        private void AddQueryOrHeaderParameters(IEnumerable<InputParameter> inputParameters)
        {
            foreach (var inputParameter in inputParameters)
            {
                AddParameter(inputParameter.NameInRequest, inputParameter);
            }
        }

        private void AddBody(InputParameter? bodyParameter, InputParameter? contentTypeRequestParameter)
        {
            if (bodyParameter == null)
            {
                return;
            }

            _protocolBodyParameter = bodyParameter.IsRequired
                ? KnownParameters.RequestContent
                : KnownParameters.RequestContentNullable;
            _orderedParameters.Add(new ParameterChain(BuildParameter(bodyParameter), _protocolBodyParameter, _protocolBodyParameter, bodyParameter.Kind == InputOperationParameterKind.Spread));

            if (contentTypeRequestParameter != null)
            {
                if (Operation.RequestMediaTypes?.Count > 1)
                {
                    AddContentTypeRequestParameter(contentTypeRequestParameter, Operation.RequestMediaTypes);
                }
                else
                {
                    AddParameter(contentTypeRequestParameter, typeof(ContentType));
                }
            }
        }

        public void AddRequestConditionHeaders(RequestConditionHeaders conditionHeaderFlag, InputParameter? requestConditionRequestParameter, SerializationFormat serializationFormat)
        {
            if (conditionHeaderFlag == RequestConditionHeaders.None || requestConditionRequestParameter == null)
            {
                return;
            }

            _conditionHeaderFlag = conditionHeaderFlag;

            switch (conditionHeaderFlag)
            {
                case RequestConditionHeaders.IfMatch | RequestConditionHeaders.IfNoneMatch:
                    _orderedParameters.Add(new ParameterChain(KnownParameters.MatchConditionsParameter, KnownParameters.MatchConditionsParameter, KnownParameters.MatchConditionsParameter));
                    AddReference(KnownParameters.MatchConditionsParameter.Name, null, KnownParameters.MatchConditionsParameter, serializationFormat);
                    break;
                case RequestConditionHeaders.IfMatch:
                case RequestConditionHeaders.IfNoneMatch:
                    AddParameter(requestConditionRequestParameter, typeof(ETag));
                    break;
                default:
                    _orderedParameters.Add(new ParameterChain(KnownParameters.RequestConditionsParameter, KnownParameters.RequestConditionsParameter, KnownParameters.RequestConditionsParameter));
                    AddReference(KnownParameters.RequestConditionsParameter.Name, null, KnownParameters.RequestConditionsParameter, serializationFormat);
                    break;
            }
        }

        public void AddRequestContext()
        {
<<<<<<< HEAD
            _orderedParameters.Add(new ParameterChain(
                null,
                KnownParameters.CancellationTokenParameter,
                ShouldOverloadConvenienceMethod() ? KnownParameters.RequestContextRequired : KnownParameters.RequestContext,
                KnownParameters.RequestContext));
=======
            _orderedParameters.Add(new ParameterChain(KnownParameters.CancellationTokenParameter, KnownParameters.RequestContext, KnownParameters.RequestContext));
>>>>>>> af7ca842
        }

        private void AddContentTypeRequestParameter(InputParameter operationParameter, IReadOnlyList<string> requestMediaTypes)
        {
            var name = operationParameter.Name.ToVariableName();
            var description = Parameter.CreateDescription(operationParameter, typeof(ContentType), requestMediaTypes);
            var parameter = new Parameter(name, description, typeof(ContentType), null, ValidationType.None, null, RequestLocation: RequestLocation.Header);
            _orderedParameters.Add(new ParameterChain(parameter, parameter, parameter));

            AddReference(operationParameter.NameInRequest, operationParameter, parameter, SerializationFormat.Default);
        }

        private void AddParameter(InputParameter operationParameter, CSharpType? frameworkParameterType = null)
            => AddParameter(operationParameter.NameInRequest, operationParameter, frameworkParameterType);

        private void AddParameter(string name, InputParameter inputParameter, CSharpType? frameworkParameterType = null)
        {
            var protocolMethodParameter = BuildParameter(inputParameter, frameworkParameterType ?? ChangeTypeForProtocolMethod(inputParameter.Type));

            AddReference(name, inputParameter, protocolMethodParameter, SerializationBuilder.GetSerializationFormat(inputParameter.Type));
            if (inputParameter.Kind is InputOperationParameterKind.Client or InputOperationParameterKind.Constant)
            {
                return;
            }

            if (inputParameter.Kind == InputOperationParameterKind.Grouped)
            {
                _orderedParameters.Add(new ParameterChain(null, protocolMethodParameter, protocolMethodParameter));
                return;
            }

            var convenienceMethodParameter = BuildParameter(inputParameter);
            var parameterChain = inputParameter.Location == RequestLocation.None
                ? new ParameterChain(convenienceMethodParameter, null, null)
                : new ParameterChain(convenienceMethodParameter, protocolMethodParameter, protocolMethodParameter);

            _orderedParameters.Add(parameterChain);
        }

        private Parameter BuildParameter(in InputParameter operationParameter, CSharpType? typeOverride = null)
        {
            var type = typeOverride != null
                ? typeOverride.WithNullable(operationParameter.Type.IsNullable)
                : _typeFactory.CreateType(operationParameter.Type);

            return Parameter.FromInputParameter(operationParameter, type, _typeFactory);
        }

        private void AddReference(string nameInRequest, InputParameter? operationParameter, Parameter parameter, SerializationFormat serializationFormat)
        {
            var reference = operationParameter != null ? CreateReference(operationParameter, parameter) : parameter;
            _requestParts.Add(new RequestPartSource(nameInRequest, operationParameter, reference, serializationFormat));
        }

        private ReferenceOrConstant CreateReference(InputParameter operationParameter, Parameter parameter)
        {
            if (operationParameter.Kind == InputOperationParameterKind.Client)
            {
                var field = operationParameter.IsEndpoint ? _fields.EndpointField : _fields.GetFieldByParameter(parameter);
                if (field == null)
                {
                    throw new InvalidOperationException($"Parameter {parameter.Name} should have matching field");
                }

                return new Reference(field.Name, field.Type);
            }

            if (operationParameter.Kind is InputOperationParameterKind.Constant && parameter.DefaultValue is not null)
            {
                return (ReferenceOrConstant)parameter.DefaultValue;
            }

            return parameter;
        }

        private CSharpType? ChangeTypeForProtocolMethod(InputType type) => type switch
        {
            InputEnumType enumType => _typeFactory.CreateType(enumType.EnumValueType).WithNullable(enumType.IsNullable),
            InputModelType modelType => new CSharpType(typeof(object), modelType.IsNullable),
            _ => null
        };

        private record ReturnTypeChain(CSharpType Convenience, CSharpType Protocol, CSharpType? ConvenienceResponseType);

        private record ParameterChain(Parameter? Convenience, Parameter? Protocol, Parameter? CreateMessage, bool IsSpreadParameter = false);
    }
}<|MERGE_RESOLUTION|>--- conflicted
+++ resolved
@@ -88,18 +88,12 @@
             var protocolMethodAttributes = Operation.Deprecated is { } deprecated
                 ? new[] { new CSharpAttribute(typeof(ObsoleteAttribute), deprecated) }
                 : Array.Empty<CSharpAttribute>();
-<<<<<<< HEAD
 
             var shouldOverloadConvenienceMethod = ShouldOverloadConvenienceMethod();
             var protocolMethodParameters = _orderedParameters.Select(p => p.Protocol).WhereNotNull().Select(p => shouldOverloadConvenienceMethod ? p.ToRequired() : p).ToArray();
-            var protocolMethodSignature = new MethodSignature(_restClientMethod.Name, _restClientMethod.Summary, _restClientMethod.Description, _restClientMethod.Accessibility | Virtual, _returnType.Protocol, null, protocolMethodParameters, protocolMethodAttributes);
+            var protocolMethodModifiers = (Operation.GenerateProtocolMethod ? _restClientMethod.Accessibility : MethodSignatureModifiers.Internal) | Virtual;
+            var protocolMethodSignature = new MethodSignature(_restClientMethod.Name, _restClientMethod.Summary, _restClientMethod.Description, protocolMethodModifiers, _returnType.Protocol, null, protocolMethodParameters, protocolMethodAttributes);
             var convenienceMethod = ShouldGenerateConvenienceMethod() ? BuildConvenienceMethod(shouldOverloadConvenienceMethod) : null;
-=======
-            var protocolMethodParameters = _orderedParameters.Select(p => p.Protocol).WhereNotNull().ToArray();
-            var protocolMethodModifiers = (Operation.GenerateProtocolMethod ? _restClientMethod.Accessibility : MethodSignatureModifiers.Internal) | Virtual;
-            var protocolMethodSignature = new MethodSignature(_restClientMethod.Name, _restClientMethod.Summary, _restClientMethod.Description, protocolMethodModifiers, returnTypeChain.Protocol, null, protocolMethodParameters, protocolMethodAttributes);
-            var convenienceMethod = ShouldConvenienceMethodGenerated(returnTypeChain) ? BuildConvenienceMethod(returnTypeChain) : null;
->>>>>>> af7ca842
 
             var diagnostic = new Diagnostic($"{_clientName}.{_restClientMethod.Name}");
 
@@ -111,8 +105,8 @@
         private bool ShouldGenerateConvenienceMethod()
         {
             return Operation.GenerateConvenienceMethod
-<<<<<<< HEAD
-                && (_orderedParameters.Where(parameter => parameter.Convenience != KnownParameters.CancellationTokenParameter).Any(parameter => !IsParameterTypeSame(parameter.Convenience, parameter.Protocol))
+                && (!Operation.GenerateProtocolMethod
+                ||_orderedParameters.Where(parameter => parameter.Convenience != KnownParameters.CancellationTokenParameter).Any(parameter => !IsParameterTypeSame(parameter.Convenience, parameter.Protocol))
                 || !_returnType.Convenience.Equals(_returnType.Protocol));
         }
 
@@ -130,11 +124,6 @@
             }
 
             return false;
-=======
-                && (!Operation.GenerateProtocolMethod
-                || _orderedParameters.Where(parameter => parameter.Convenience != KnownParameters.CancellationTokenParameter).Any(parameter => !IsParameterTypeSame(parameter.Convenience, parameter.Protocol))
-                || !returnTypeChain.Convenience.Equals(returnTypeChain.Protocol));
->>>>>>> af7ca842
         }
 
         private bool IsParameterTypeSame(Parameter? first, Parameter? second)
@@ -287,19 +276,7 @@
                     }
                 }
             }
-<<<<<<< HEAD
-            var attributes = Operation.Deprecated is { } deprecated
-                ? new[] { new CSharpAttribute(typeof(ObsoleteAttribute), deprecated) }
-                : null;
-            var protocolToConvenience = _orderedParameters
-                .Where(p => p.Protocol != null)
-                .Select(p => (p.Protocol!, p.Convenience, p.Input))
-                .ToArray();
-
             var convenienceSignature = new MethodSignature(name, _restClientMethod.Summary, _restClientMethod.Description, _restClientMethod.Accessibility | Virtual, _returnType.Convenience, null, parameterList, attributes);
-=======
-            var convenienceSignature = new MethodSignature(name, _restClientMethod.Summary, _restClientMethod.Description, _restClientMethod.Accessibility | Virtual, returnTypeChain.Convenience, null, parameterList, attributes);
->>>>>>> af7ca842
             var diagnostic = name != _restClientMethod.Name ? new Diagnostic($"{_clientName}.{convenienceSignature.Name}") : null;
             return new ConvenienceMethod(convenienceSignature, protocolToConvenience, _returnType.ConvenienceResponseType, diagnostic);
         }
@@ -475,15 +452,10 @@
 
         public void AddRequestContext()
         {
-<<<<<<< HEAD
             _orderedParameters.Add(new ParameterChain(
-                null,
                 KnownParameters.CancellationTokenParameter,
                 ShouldOverloadConvenienceMethod() ? KnownParameters.RequestContextRequired : KnownParameters.RequestContext,
                 KnownParameters.RequestContext));
-=======
-            _orderedParameters.Add(new ParameterChain(KnownParameters.CancellationTokenParameter, KnownParameters.RequestContext, KnownParameters.RequestContext));
->>>>>>> af7ca842
         }
 
         private void AddContentTypeRequestParameter(InputParameter operationParameter, IReadOnlyList<string> requestMediaTypes)
