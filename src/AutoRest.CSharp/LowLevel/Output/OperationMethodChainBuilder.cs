--- conflicted
+++ resolved
@@ -104,11 +104,7 @@
             var diagnostic = new Diagnostic($"{_clientName}.{_restClientMethod.Name}");
 
             var requestBodyType = Operation.Parameters.FirstOrDefault(p => p.Location == RequestLocation.Body)?.Type;
-<<<<<<< HEAD
             var responseBodyType = GetReturnedResponseInputType();
-            return new LowLevelClientMethod(protocolMethodSignature, convenienceMethod, _restClientMethod, requestBodyType, responseBodyType, diagnostic, _protocolMethodPaging, Operation.LongRunning, _conditionHeaderFlag);
-=======
-            var responseBodyType = Operation.Responses.FirstOrDefault()?.BodyType;
 
             // samples will build below
             var samples = new List<DpgOperationSample>();
@@ -118,7 +114,6 @@
             BuildSamples(method, samples);
 
             return method;
->>>>>>> d38bf33e
         }
 
         private void BuildSamples(LowLevelClientMethod method, List<DpgOperationSample> samples)
@@ -317,7 +312,6 @@
             return new ReturnTypeChain(typeof(Response), typeof(Response), null);
         }
 
-<<<<<<< HEAD
         private CSharpType? GetReturnedResponseCSharpType()
         {
             var inputType = GetReturnedResponseInputType();
@@ -344,10 +338,7 @@
             return null;
         }
 
-        private ConvenienceMethod BuildConvenienceMethod(bool shouldRequestContextOptional)
-=======
         private ConvenienceMethod? BuildConvenienceMethod(bool shouldRequestContextOptional, ConvenienceMethodGenerationInfo generationInfo)
->>>>>>> d38bf33e
         {
             if (!generationInfo.IsConvenienceMethodGenerated)
                 return null;
