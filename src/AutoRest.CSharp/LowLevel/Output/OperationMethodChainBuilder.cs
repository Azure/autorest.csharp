﻿// Copyright (c) Microsoft Corporation. All rights reserved.
// Licensed under the MIT License. See License.txt in the project root for license information.

using System;
using System.Collections.Generic;
using System.Diagnostics;
using System.Linq;
using System.Reflection;
using AutoRest.CSharp.Generation.Types;
using AutoRest.CSharp.Common.Input;
using AutoRest.CSharp.Common.Output.Models;
using AutoRest.CSharp.Output.Builders;
using AutoRest.CSharp.Output.Models.Requests;
using AutoRest.CSharp.Output.Models.Serialization;
using AutoRest.CSharp.Output.Models.Shared;
using AutoRest.CSharp.Output.Models.Types;
using AutoRest.CSharp.Utilities;
using Azure;
using Azure.Core;
using static AutoRest.CSharp.Output.Models.MethodSignatureModifiers;
using Configuration = AutoRest.CSharp.Input.Configuration;

namespace AutoRest.CSharp.Output.Models
{
    internal class OperationMethodChainBuilder
    {
        private static readonly Dictionary<string, RequestConditionHeaders> ConditionRequestHeader = new(StringComparer.OrdinalIgnoreCase)
        {
            ["If-Match"] = RequestConditionHeaders.IfMatch,
            ["If-None-Match"] = RequestConditionHeaders.IfNoneMatch,
            ["If-Modified-Since"] = RequestConditionHeaders.IfModifiedSince,
            ["If-Unmodified-Since"] = RequestConditionHeaders.IfUnmodifiedSince
        };

        private readonly string _clientName;
        private readonly ClientFields _fields;
        private readonly TypeFactory _typeFactory;
        private readonly List<ParameterChain> _orderedParameters;
        private readonly List<RequestPartSource> _requestParts;
        private readonly RestClientMethod _restClientMethod;

        private Parameter? _protocolBodyParameter;
        private ProtocolMethodPaging? _protocolMethodPaging;
        private RequestConditionHeaders _conditionHeaderFlag = RequestConditionHeaders.None;

        private InputOperation Operation { get; }

        public OperationMethodChainBuilder(InputOperation operation, string clientName, ClientFields fields, TypeFactory typeFactory)
        {
            _clientName = clientName;
            _fields = fields;
            _typeFactory = typeFactory;
            _orderedParameters = new List<ParameterChain>();
            _requestParts = new List<RequestPartSource>();

            Operation = operation;
            BuildParameters();
            _restClientMethod = RestClientBuilder.BuildRequestMethod(Operation, _orderedParameters.Select(p => p.CreateMessage).WhereNotNull().ToArray(), _requestParts, _protocolBodyParameter, _typeFactory);
        }

        public void BuildNextPageMethod(IReadOnlyDictionary<InputOperation, OperationMethodChainBuilder> builders)
        {
            var paging = Operation.Paging;
            if (paging == null)
            {
                return;
            }

            var nextLinkOperation = paging.NextLinkOperation;
            var nextLinkName = paging.NextLinkName;

            RestClientMethod? nextPageMethod = nextLinkOperation != null
                ? builders[nextLinkOperation]._restClientMethod
                : nextLinkName != null
                    ? RestClientBuilder.BuildNextPageMethod(_restClientMethod)
                    : null;

            _protocolMethodPaging = new ProtocolMethodPaging(nextPageMethod, nextLinkName, paging.ItemName ?? "value");
        }

        public LowLevelClientMethod BuildOperationMethodChain()
        {
            var returnTypeChain = BuildReturnTypes();
            var protocolMethodAttributes = Operation.Deprecated is { } deprecated
                ? new[] { new CSharpAttribute(typeof(ObsoleteAttribute), deprecated) }
                : Array.Empty<CSharpAttribute>();
            var protocolMethodParameters = _orderedParameters.Select(p => p.Protocol).WhereNotNull().ToArray();
            var protocolMethodSignature = new MethodSignature(_restClientMethod.Name, _restClientMethod.Summary, _restClientMethod.Description, _restClientMethod.Accessibility | Virtual, returnTypeChain.Protocol, null, protocolMethodParameters, protocolMethodAttributes);
            var convenienceMethod = ShouldConvenienceMethodGenerated(returnTypeChain) ? BuildConvenienceMethod(returnTypeChain) : null;

            var diagnostic = new Diagnostic($"{_clientName}.{_restClientMethod.Name}");

            var requestBodyType = Operation.Parameters.FirstOrDefault(p => p.Location == RequestLocation.Body)?.Type;
            var responseBodyType = Operation.Responses.FirstOrDefault()?.BodyType;
            return new LowLevelClientMethod(protocolMethodSignature, convenienceMethod, _restClientMethod, requestBodyType, responseBodyType, diagnostic, _protocolMethodPaging, Operation.LongRunning, _conditionHeaderFlag);
        }

        private bool ShouldConvenienceMethodGenerated(ReturnTypeChain returnTypeChain)
        {
            return Operation.GenerateConvenienceMethod
                && (_orderedParameters.Where(parameter => parameter.Convenience != KnownParameters.CancellationTokenParameter).Any(parameter => !IsParameterTypeSame(parameter.Convenience, parameter.Protocol))
                || !returnTypeChain.Convenience.Equals(returnTypeChain.Protocol));
        }

        private bool IsParameterTypeSame(Parameter? first, Parameter? second)
        {
            if ((first == null && second != null)
                || (first != null && second == null))
            {
                return true;
            }

            if (first == null && second == null)
            {
                return true;
            }

            return first!.Type.Equals(second!.Type);
        }

        private ReturnTypeChain BuildReturnTypes()
        {
            var operationBodyTypes = Operation.Responses.Where(r => !r.IsErrorResponse).Select(r => r.BodyType).Distinct().ToArray();
            CSharpType? responseType = null;
            if (operationBodyTypes.Length != 0)
            {
                var firstBodyType = operationBodyTypes[0];
                if (firstBodyType != null)
                {
                    responseType = _typeFactory.CreateType(firstBodyType);
                }
            };

            if (Operation.Paging != null)
            {
                if (responseType == null)
                {
                    throw new InvalidOperationException($"Method {Operation.Name} has to have a return value");
                }

                if (!responseType.IsFrameworkType && responseType.Implementation is ModelTypeProvider modelType)
                {
                    var property = modelType.GetPropertyBySerializedName(Operation.Paging.ItemName ?? "value");
                    var propertyType = property.ValueType.WithNullable(false);
                    if (!TypeFactory.IsList(propertyType))
                    {
                        throw new InvalidOperationException($"'{modelType.Declaration.Name}.{property.Declaration.Name}' property must be a collection of items");
                    }

                    responseType = TypeFactory.GetElementType(property.ValueType);
                }
                else if (TypeFactory.IsList(responseType))
                {
                    responseType = TypeFactory.GetElementType(responseType);
                }

                if (Operation.LongRunning != null)
                {
                    var convenienceMethodReturnType = new CSharpType(typeof(Operation<>), new CSharpType(typeof(Pageable<>), responseType));
                    return new ReturnTypeChain(convenienceMethodReturnType, typeof(Operation<Pageable<BinaryData>>), responseType);
                }

                return new ReturnTypeChain(new CSharpType(typeof(Pageable<>), responseType), typeof(Pageable<BinaryData>), responseType);
            }

            if (Operation.LongRunning != null)
            {
                if (responseType != null)
                {
                    return new ReturnTypeChain(new CSharpType(typeof(Operation<>), responseType), typeof(Operation<BinaryData>), responseType);
                }

                return new ReturnTypeChain(typeof(Operation), typeof(Operation), null);
            }

            var headAsBoolean = Operation.HttpMethod == RequestMethod.Head && Configuration.HeadAsBoolean;
            if (headAsBoolean)
            {
                return new ReturnTypeChain(typeof(Response<bool>), typeof(Response<bool>), null);
            }

            if (responseType != null)
            {
                return new ReturnTypeChain(new CSharpType(typeof(Response<>), responseType), typeof(Response), responseType);
            }

            return new ReturnTypeChain(typeof(Response), typeof(Response), null);
        }

        private ConvenienceMethod BuildConvenienceMethod(ReturnTypeChain returnTypeChain)
        {
            bool needNameChange = _orderedParameters.Where(parameter => parameter.Convenience != KnownParameters.CancellationTokenParameter).All(parameter => IsParameterTypeSame(parameter.Convenience, parameter.Protocol));
            string name = _restClientMethod.Name;
            if (needNameChange)
            {
                name = _restClientMethod.Name.IsLastWordSingular() ? $"{_restClientMethod.Name}Value" : $"{_restClientMethod.Name.LastWordToSingular()}Values";
            }

            var parameters = _orderedParameters.Select(p => p.Convenience).WhereNotNull().ToArray();
            var attributes = Operation.Deprecated is { } deprecated
                ? new[] { new CSharpAttribute(typeof(ObsoleteAttribute), deprecated) }
                : null;
            var protocolToConvenience = _orderedParameters
                .Where(p => p.Protocol != null)
                .Select(p => (p.Protocol!, p.Convenience))
                .ToArray();

<<<<<<< HEAD
            PagingResponseInfo? pagingResponseInfo = null;
            if (_protocolMethodPaging != null)
            {
                pagingResponseInfo = new PagingResponseInfo(_protocolMethodPaging.NextLinkName, _protocolMethodPaging.ItemName, returnTypeChain.ConvenienceResponseType!);
            }

            var convenienceSignature = new MethodSignature(name, _restClientMethod.Summary, _restClientMethod.Description, _restClientMethod.Accessibility | Virtual, pagingResponseInfo != null ? new CSharpType(typeof(Operation<>), new CSharpType(typeof(Pageable<>), pagingResponseInfo.ItemType)) : returnTypeChain.Convenience, null, parameters);
=======
            var convenienceSignature = new MethodSignature(name, _restClientMethod.Summary, _restClientMethod.Description, _restClientMethod.Accessibility | Virtual, returnTypeChain.Convenience, null, parameters, attributes);
>>>>>>> 32747a05
            var diagnostic = name != _restClientMethod.Name ? new Diagnostic($"{_clientName}.{convenienceSignature.Name}") : null;
            return new ConvenienceMethod(convenienceSignature, protocolToConvenience, returnTypeChain.ConvenienceResponseType, diagnostic, pagingResponseInfo);

        }

        private void BuildParameters()
        {
            var operationParameters = Operation.Parameters.Where(rp => !RestClientBuilder.IsIgnoredHeaderParameter(rp));

            var requiredPathParameters = new Dictionary<string, InputParameter>();
            var optionalPathParameters = new Dictionary<string, InputParameter>();
            var requiredRequestParameters = new List<InputParameter>();
            var optionalRequestParameters = new List<InputParameter>();

            var requestConditionHeaders = RequestConditionHeaders.None;
            var requestConditionSerializationFormat = SerializationFormat.Default;
            InputParameter? bodyParameter = null;
            InputParameter? contentTypeRequestParameter = null;
            InputParameter? requestConditionRequestParameter = null;

            foreach (var operationParameter in operationParameters)
            {
                switch (operationParameter)
                {
                    case { Location: RequestLocation.Body }:
                        bodyParameter = operationParameter;
                        break;
                    case { Location: RequestLocation.Header, IsContentType: true } when contentTypeRequestParameter == null:
                        contentTypeRequestParameter = operationParameter;
                        break;
                    case { Location: RequestLocation.Header } when ConditionRequestHeader.TryGetValue(operationParameter.NameInRequest, out var header):
                        if (operationParameter.IsRequired)
                        {
                            throw new NotSupportedException("Required conditional request headers are not supported.");
                        }

                        requestConditionHeaders |= header;
                        requestConditionRequestParameter ??= operationParameter;
                        requestConditionSerializationFormat = requestConditionSerializationFormat == SerializationFormat.Default
                            ? SerializationBuilder.GetSerializationFormat(operationParameter.Type)
                            : requestConditionSerializationFormat;

                        break;
                    case { Location: RequestLocation.Uri or RequestLocation.Path, DefaultValue: null }:
                        requiredPathParameters.Add(operationParameter.NameInRequest, operationParameter);
                        break;
                    case { Location: RequestLocation.Uri or RequestLocation.Path, DefaultValue: not null }:
                        optionalPathParameters.Add(operationParameter.NameInRequest, operationParameter);
                        break;
                    case { IsRequired: true, DefaultValue: null }:
                        requiredRequestParameters.Add(operationParameter);
                        break;
                    default:
                        optionalRequestParameters.Add(operationParameter);
                        break;
                }
            }

            AddWaitForCompletion();
            AddUriOrPathParameters(Operation.Uri, requiredPathParameters);
            AddUriOrPathParameters(Operation.Path, requiredPathParameters);
            AddQueryOrHeaderParameters(requiredRequestParameters);
            AddBody(bodyParameter, contentTypeRequestParameter);
            AddUriOrPathParameters(Operation.Uri, optionalPathParameters);
            AddUriOrPathParameters(Operation.Path, optionalPathParameters);
            AddQueryOrHeaderParameters(optionalRequestParameters);
            AddRequestConditionHeaders(requestConditionHeaders, requestConditionRequestParameter, requestConditionSerializationFormat);
            AddRequestContext();
        }

        private void AddWaitForCompletion()
        {
            if (Operation.LongRunning != null)
            {
                _orderedParameters.Add(new ParameterChain(KnownParameters.WaitForCompletion, KnownParameters.WaitForCompletion, null));
            }
        }

        private void AddUriOrPathParameters(string uriPart, IReadOnlyDictionary<string, InputParameter> requestParameters)
        {
            foreach ((ReadOnlySpan<char> span, bool isLiteral) in StringExtensions.GetPathParts(uriPart))
            {
                if (isLiteral)
                {
                    continue;
                }

                var text = span.ToString();
                if (requestParameters.TryGetValue(text, out var requestParameter))
                {
                    AddParameter(text, requestParameter);
                }
            }
        }

        private void AddQueryOrHeaderParameters(IEnumerable<InputParameter> inputParameters)
        {
            foreach (var inputParameter in inputParameters)
            {
                AddParameter(inputParameter.NameInRequest, inputParameter);
            }
        }

        private void AddBody(InputParameter? bodyParameter, InputParameter? contentTypeRequestParameter)
        {
            if (bodyParameter == null)
            {
                return;
            }

            _protocolBodyParameter = bodyParameter.IsRequired
                ? KnownParameters.RequestContent
                : KnownParameters.RequestContentNullable;
            _orderedParameters.Add(new ParameterChain(BuildParameter(bodyParameter), _protocolBodyParameter, _protocolBodyParameter));

            if (contentTypeRequestParameter != null)
            {
                if (Operation.RequestMediaTypes?.Count > 1)
                {
                    AddContentTypeRequestParameter(contentTypeRequestParameter, Operation.RequestMediaTypes);
                }
                else
                {
                    AddParameter(contentTypeRequestParameter, typeof(ContentType));
                }
            }
        }

        public void AddRequestConditionHeaders(RequestConditionHeaders conditionHeaderFlag, InputParameter? requestConditionRequestParameter, SerializationFormat serializationFormat)
        {
            if (conditionHeaderFlag == RequestConditionHeaders.None || requestConditionRequestParameter == null)
            {
                return;
            }

            _conditionHeaderFlag = conditionHeaderFlag;

            switch (conditionHeaderFlag)
            {
                case RequestConditionHeaders.IfMatch | RequestConditionHeaders.IfNoneMatch:
                    _orderedParameters.Add(new ParameterChain(KnownParameters.MatchConditionsParameter, KnownParameters.MatchConditionsParameter, KnownParameters.MatchConditionsParameter));
                    AddReference(KnownParameters.MatchConditionsParameter.Name, null, KnownParameters.MatchConditionsParameter, serializationFormat);
                    break;
                case RequestConditionHeaders.IfMatch:
                case RequestConditionHeaders.IfNoneMatch:
                    AddParameter(requestConditionRequestParameter, typeof(ETag));
                    break;
                default:
                    _orderedParameters.Add(new ParameterChain(KnownParameters.RequestConditionsParameter, KnownParameters.RequestConditionsParameter, KnownParameters.RequestConditionsParameter));
                    AddReference(KnownParameters.RequestConditionsParameter.Name, null, KnownParameters.RequestConditionsParameter, serializationFormat);
                    break;
            }
        }

        public void AddRequestContext()
        {
            _orderedParameters.Add(new ParameterChain(KnownParameters.CancellationTokenParameter, KnownParameters.RequestContext, KnownParameters.RequestContext));
        }

        private void AddContentTypeRequestParameter(InputParameter operationParameter, IReadOnlyList<string> requestMediaTypes)
        {
            var name = operationParameter.Name.ToVariableName();
            var description = Parameter.CreateDescription(operationParameter, typeof(ContentType), requestMediaTypes);
            var parameter = new Parameter(name, description, typeof(ContentType), null, ValidationType.None, null, RequestLocation: RequestLocation.Header);
            _orderedParameters.Add(new ParameterChain(null, parameter, parameter));

            AddReference(operationParameter.NameInRequest, operationParameter, parameter, SerializationFormat.Default);
        }

        private void AddParameter(InputParameter operationParameter, CSharpType? frameworkParameterType = null)
            => AddParameter(operationParameter.NameInRequest, operationParameter, frameworkParameterType);

        private void AddParameter(string name, InputParameter inputParameter, CSharpType? frameworkParameterType = null)
        {
            var protocolMethodParameter = BuildParameter(inputParameter, frameworkParameterType ?? ChangeTypeForProtocolMethod(inputParameter.Type));

            AddReference(name, inputParameter, protocolMethodParameter, SerializationBuilder.GetSerializationFormat(inputParameter.Type));
            if (inputParameter.Kind is InputOperationParameterKind.Client or InputOperationParameterKind.Constant)
            {
                return;
            }

            if (inputParameter.Kind == InputOperationParameterKind.Grouped)
            {
                _orderedParameters.Add(new ParameterChain(null, protocolMethodParameter, protocolMethodParameter));
                return;
            }

            var convenienceMethodParameter = BuildParameter(inputParameter);
            var parameterChain = inputParameter.Location == RequestLocation.None
                ? new ParameterChain(convenienceMethodParameter, null, null)
                : new ParameterChain(convenienceMethodParameter, protocolMethodParameter, protocolMethodParameter);

            _orderedParameters.Add(parameterChain);
        }

        private Parameter BuildParameter(in InputParameter operationParameter, CSharpType? typeOverride = null)
        {
            var type = typeOverride != null
                ? typeOverride.WithNullable(operationParameter.Type.IsNullable)
                : _typeFactory.CreateType(operationParameter.Type);

            return Parameter.FromInputParameter(operationParameter, type, _typeFactory);
        }

        private void AddReference(string nameInRequest, InputParameter? operationParameter, Parameter parameter, SerializationFormat serializationFormat)
        {
            var reference = operationParameter != null ? CreateReference(operationParameter, parameter) : parameter;
            _requestParts.Add(new RequestPartSource(nameInRequest, operationParameter, reference, serializationFormat));
        }

        private ReferenceOrConstant CreateReference(InputParameter? operationParameter, Parameter parameter)
        {
            if (operationParameter?.Kind == InputOperationParameterKind.Client)
            {
                var field = operationParameter.IsEndpoint ? _fields.EndpointField : _fields.GetFieldByParameter(parameter);
                if (field == null)
                {
                    throw new InvalidOperationException($"Parameter {parameter.Name} should have matching field");
                }

                return new Reference(field.Name, field.Type);
            }

            if (operationParameter?.Kind == InputOperationParameterKind.Constant && parameter.DefaultValue != null)
            {
                return (ReferenceOrConstant)parameter.DefaultValue;
            }

            return parameter;
        }

        private CSharpType? ChangeTypeForProtocolMethod(InputType type) => type switch
        {
            InputEnumType enumType => _typeFactory.CreateType(enumType.EnumValueType).WithNullable(enumType.IsNullable),
            InputModelType modelType => new CSharpType(typeof(object), modelType.IsNullable),
            _ => null
        };

        private record ReturnTypeChain(CSharpType Convenience, CSharpType Protocol, CSharpType? ConvenienceResponseType);

        private record ParameterChain(Parameter? Convenience, Parameter? Protocol, Parameter? CreateMessage);
    }
}<|MERGE_RESOLUTION|>--- conflicted
+++ resolved
@@ -205,20 +205,9 @@
                 .Select(p => (p.Protocol!, p.Convenience))
                 .ToArray();
 
-<<<<<<< HEAD
-            PagingResponseInfo? pagingResponseInfo = null;
-            if (_protocolMethodPaging != null)
-            {
-                pagingResponseInfo = new PagingResponseInfo(_protocolMethodPaging.NextLinkName, _protocolMethodPaging.ItemName, returnTypeChain.ConvenienceResponseType!);
-            }
-
-            var convenienceSignature = new MethodSignature(name, _restClientMethod.Summary, _restClientMethod.Description, _restClientMethod.Accessibility | Virtual, pagingResponseInfo != null ? new CSharpType(typeof(Operation<>), new CSharpType(typeof(Pageable<>), pagingResponseInfo.ItemType)) : returnTypeChain.Convenience, null, parameters);
-=======
             var convenienceSignature = new MethodSignature(name, _restClientMethod.Summary, _restClientMethod.Description, _restClientMethod.Accessibility | Virtual, returnTypeChain.Convenience, null, parameters, attributes);
->>>>>>> 32747a05
             var diagnostic = name != _restClientMethod.Name ? new Diagnostic($"{_clientName}.{convenienceSignature.Name}") : null;
-            return new ConvenienceMethod(convenienceSignature, protocolToConvenience, returnTypeChain.ConvenienceResponseType, diagnostic, pagingResponseInfo);
-
+            return new ConvenienceMethod(convenienceSignature, protocolToConvenience, returnTypeChain.ConvenienceResponseType, diagnostic);
         }
 
         private void BuildParameters()
