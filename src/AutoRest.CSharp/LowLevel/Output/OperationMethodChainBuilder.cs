--- conflicted
+++ resolved
@@ -221,25 +221,11 @@
                             throw new InvalidOperationException($"The parameter {convenienceParameter.Name} is marked as Spread but its type is not ModelTypeProvider (got {convenienceParameter.Type})");
                         }
                     }
-<<<<<<< HEAD
                     else
                     {
                         parameterList.Add(convenienceParameter);
                         if (protocolParameter != null)
                             protocolToConvenience.Add(new ProtocolToConvenienceParameterConverter(protocolParameter, convenienceParameter, null));
-=======
-
-                }
-                else if (parameterChain.Convenience != null)
-                {
-                    if (TypeFactory.IsList(parameterChain.Convenience.Type))
-                    {
-                        parameterList.Add(parameterChain.Convenience with { Type = new CSharpType(typeof(object)) });
-                    }
-                    else
-                    {
-                        parameterList.Add(parameterChain.Convenience);
->>>>>>> 84939426
                     }
                 }
             }
