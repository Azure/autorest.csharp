﻿// Copyright (c) Microsoft Corporation. All rights reserved.
// Licensed under the MIT License. See License.txt in the project root for license information.

using System;
using System.Collections.Generic;
using System.Linq;
using AutoRest.CSharp.Common.Input;
using AutoRest.CSharp.Common.Output.Models;
using AutoRest.CSharp.Generation.Types;
using AutoRest.CSharp.Output.Builders;
using AutoRest.CSharp.Output.Models.Requests;
using AutoRest.CSharp.Output.Models.Serialization;
using AutoRest.CSharp.Output.Models.Shared;
using AutoRest.CSharp.Output.Models.Types;
using AutoRest.CSharp.Utilities;
using Azure;
using Azure.Core;
using static AutoRest.CSharp.Output.Models.MethodSignatureModifiers;
using Configuration = AutoRest.CSharp.Input.Configuration;
using AutoRest.CSharp.Input.Source;

namespace AutoRest.CSharp.Output.Models
{
    internal class OperationMethodChainBuilder
    {
        private static readonly Dictionary<string, RequestConditionHeaders> ConditionRequestHeader = new(StringComparer.OrdinalIgnoreCase)
        {
            ["If-Match"] = RequestConditionHeaders.IfMatch,
            ["If-None-Match"] = RequestConditionHeaders.IfNoneMatch,
            ["If-Modified-Since"] = RequestConditionHeaders.IfModifiedSince,
            ["If-Unmodified-Since"] = RequestConditionHeaders.IfUnmodifiedSince
        };

        private readonly string _namespaceName;
        private readonly string _clientName;
        private readonly ClientFields _fields;
        private readonly TypeFactory _typeFactory;
        private readonly SourceInputModel? _sourceInputModel;
        private readonly List<ParameterChain> _orderedParameters;
        private readonly ReturnTypeChain _returnType;
        private readonly List<RequestPartSource> _requestParts;
        private readonly RestClientMethod _restClientMethod;

        private Parameter? _protocolBodyParameter;
        private ProtocolMethodPaging? _protocolMethodPaging;
        private RequestConditionHeaders _conditionHeaderFlag = RequestConditionHeaders.None;

        private InputOperation Operation { get; }

        public OperationMethodChainBuilder(InputOperation operation, string namespaceName, string clientName, ClientFields fields, TypeFactory typeFactory, SourceInputModel? sourceInputModel)
        {
            _namespaceName = namespaceName;
            _clientName = clientName;
            _fields = fields;
            _typeFactory = typeFactory;
            _sourceInputModel = sourceInputModel;
            _orderedParameters = new List<ParameterChain>();
            _requestParts = new List<RequestPartSource>();

            Operation = operation;
            _returnType = BuildReturnTypes();
            BuildParameters();
            _restClientMethod = RestClientBuilder.BuildRequestMethod(Operation, _orderedParameters.Select(p => p.CreateMessage).WhereNotNull().ToArray(), _requestParts, _protocolBodyParameter, _typeFactory);
        }

        public void BuildNextPageMethod(IReadOnlyDictionary<InputOperation, OperationMethodChainBuilder> builders)
        {
            var paging = Operation.Paging;
            if (paging == null)
            {
                return;
            }

            var nextLinkOperation = paging.NextLinkOperation;
            var nextLinkName = paging.NextLinkName;

            RestClientMethod? nextPageMethod = nextLinkOperation != null
                ? builders[nextLinkOperation]._restClientMethod
                : nextLinkName != null
                    ? RestClientBuilder.BuildNextPageMethod(_restClientMethod)
                    : null;

            _protocolMethodPaging = new ProtocolMethodPaging(nextPageMethod, nextLinkName, paging.ItemName ?? "value");
        }

        public LowLevelClientMethod BuildOperationMethodChain()
        {
            var protocolMethodAttributes = Operation.Deprecated is { } deprecated
                ? new[] { new CSharpAttribute(typeof(ObsoleteAttribute), deprecated) }
                : Array.Empty<CSharpAttribute>();

            var shouldRequestContextOptional = ShouldRequestContextOptional();
            var protocolMethodParameters = _orderedParameters.Select(p => p.Protocol).WhereNotNull().Select(p => p != KnownParameters.RequestContentNullable && !shouldRequestContextOptional ? p.ToRequired() : p).ToArray();
            var protocolMethodModifiers = (Operation.GenerateProtocolMethod ? _restClientMethod.Accessibility : MethodSignatureModifiers.Internal) | Virtual;
            var protocolMethodSignature = new MethodSignature(_restClientMethod.Name, _restClientMethod.Summary, _restClientMethod.Description, protocolMethodModifiers, _returnType.Protocol, null, protocolMethodParameters, protocolMethodAttributes);
            var convenienceMethod = ShouldGenerateConvenienceMethod() ? BuildConvenienceMethod(shouldRequestContextOptional) : null;

            var diagnostic = new Diagnostic($"{_clientName}.{_restClientMethod.Name}");

            var requestBodyType = Operation.Parameters.FirstOrDefault(p => p.Location == RequestLocation.Body)?.Type;
            var responseBodyType = Operation.Responses.FirstOrDefault()?.BodyType;
            return new LowLevelClientMethod(protocolMethodSignature, convenienceMethod, _restClientMethod, requestBodyType, responseBodyType, diagnostic, _protocolMethodPaging, Operation.LongRunning, _conditionHeaderFlag);
        }

        private bool ShouldGenerateConvenienceMethod()
        {
            return Operation.GenerateConvenienceMethod
                && (!Operation.GenerateProtocolMethod
<<<<<<< HEAD
                || IsConvenienceMethodMeaningful());
        }

        private bool IsConvenienceMethodMeaningful()
        {
            return _orderedParameters.Where(parameter => parameter.Convenience != KnownParameters.CancellationTokenParameter).Any(parameter => !IsParameterTypeSame(parameter.Convenience, parameter.Protocol))
                || !_returnType.Convenience.Equals(_returnType.Protocol);
=======
                ||_orderedParameters.Where(parameter => parameter.Convenience != KnownParameters.CancellationTokenParameter).Any(parameter => !IsParameterTypeSame(parameter.Convenience, parameter.Protocol))
                || !_returnType.Convenience.Equals(_returnType.Protocol));
>>>>>>> bfb7beaa
        }

        private bool HasAmbiguityBetweenProtocolAndConvenience()
        {
            return _orderedParameters.Where(parameter => parameter.Convenience != KnownParameters.CancellationTokenParameter).All(parameter => IsParameterTypeHasValueOverlap(parameter.Convenience, parameter.Protocol));
        }

        private bool ShouldRequestContextOptional()
        {
            if (Configuration.KeepNonOverloadableProtocolSignature || !IsConvenienceMethodMeaningful())
            {
                return true;
            }

            if (_sourceInputModel != null)
            {
                var existingMethod = _sourceInputModel.FindMethod(_namespaceName, _clientName, Operation.CleanName, _orderedParameters.Select(p => p.Protocol).WhereNotNull().Select(p => p.Type));
                if (existingMethod != null && existingMethod.Parameters.Length > 0 && existingMethod.Parameters.Last().IsOptional)
                {
                    return true;
                }
            }

            if (HasAmbiguityBetweenProtocolAndConvenience() && Configuration.UseOverloadsBetweenProtocolAndConvenience)
            {
                return false;
            }

            return true;
        }

        private bool IsParameterTypeSame(Parameter? first, Parameter? second)
        {
            return object.Equals(first?.Type, second?.Type);
        }

        private bool IsParameterTypeHasValueOverlap(Parameter? first, Parameter? second)
        {
            if (IsParameterTypeSame(first, second))
            {
                return true;
            }

            if (first != null && second != null && first.Type.IsNullable && second.Type.IsNullable)
            {
                return true;
            }

            return false;
        }

        private ReturnTypeChain BuildReturnTypes()
        {
            var operationBodyTypes = Operation.Responses.Where(r => !r.IsErrorResponse).Select(r => r.BodyType).Distinct().ToArray();
            CSharpType? responseType = null;
            if (operationBodyTypes.Length != 0)
            {
                var firstBodyType = operationBodyTypes[0];
                if (firstBodyType != null)
                {
                    responseType = TypeFactory.GetOutputType(_typeFactory.CreateType(firstBodyType));
                }
            };

            if (Operation.Paging != null)
            {
                if (responseType == null)
                {
                    throw new InvalidOperationException($"Method {Operation.Name} has to have a return value");
                }

                if (responseType.TryCast<ModelTypeProvider>(out var modelType))
                {
                    var property = modelType.GetPropertyBySerializedName(Operation.Paging.ItemName ?? "value");
                    var propertyType = property.ValueType.WithNullable(false);
                    if (!TypeFactory.IsList(propertyType))
                    {
                        throw new InvalidOperationException($"'{modelType.Declaration.Name}.{property.Declaration.Name}' property must be a collection of items");
                    }

                    responseType = TypeFactory.GetElementType(property.ValueType);
                }
                else if (TypeFactory.IsList(responseType))
                {
                    responseType = TypeFactory.GetElementType(responseType);
                }

                if (Operation.LongRunning != null)
                {
                    var convenienceMethodReturnType = new CSharpType(typeof(Operation<>), new CSharpType(typeof(Pageable<>), responseType));
                    return new ReturnTypeChain(convenienceMethodReturnType, typeof(Operation<Pageable<BinaryData>>), responseType);
                }

                return new ReturnTypeChain(new CSharpType(typeof(Pageable<>), responseType), typeof(Pageable<BinaryData>), responseType);
            }

            if (Operation.LongRunning != null)
            {
                if (responseType != null)
                {
                    return new ReturnTypeChain(new CSharpType(typeof(Operation<>), responseType), typeof(Operation<BinaryData>), responseType);
                }

                return new ReturnTypeChain(typeof(Operation), typeof(Operation), null);
            }

            var headAsBoolean = Operation.HttpMethod == RequestMethod.Head && Configuration.HeadAsBoolean;
            if (headAsBoolean)
            {
                return new ReturnTypeChain(typeof(Response<bool>), typeof(Response<bool>), null);
            }

            if (responseType != null)
            {
                return new ReturnTypeChain(new CSharpType(typeof(Response<>), responseType), typeof(Response), responseType);
            }

            return new ReturnTypeChain(typeof(Response), typeof(Response), null);
        }

        private ConvenienceMethod BuildConvenienceMethod(bool shouldRequestContextOptional)
        {
            bool needNameChange = shouldRequestContextOptional && HasAmbiguityBetweenProtocolAndConvenience();
            string name = _restClientMethod.Name;
            if (needNameChange)
            {
                name = _restClientMethod.Name.IsLastWordSingular() ? $"{_restClientMethod.Name}Value" : $"{_restClientMethod.Name.LastWordToSingular()}Values";
            }
            var attributes = Operation.Deprecated is { } deprecated
                ? new[] { new CSharpAttribute(typeof(ObsoleteAttribute), deprecated) }
                : null;

            var protocolToConvenience = new List<ProtocolToConvenienceParameterConverter>();
            var parameterList = new List<Parameter>();
            foreach (var parameterChain in _orderedParameters)
            {
                var protocolParameter = parameterChain.Protocol;
                var convenienceParameter = parameterChain.Convenience;
                if (convenienceParameter != null)
                {
                    if (parameterChain.IsSpreadParameter)
                    {
                        if (convenienceParameter.Type.TryCast<ModelTypeProvider>(out var model))
                        {
                            var parameters = BuildSpreadParameters(model).OrderBy(p => p.DefaultValue == null ? 0 : 1);

                            parameterList.AddRange(parameters);
                            protocolToConvenience.Add(new ProtocolToConvenienceParameterConverter(protocolParameter!, convenienceParameter, new ConvenienceParameterSpread(model, parameters)));
                        }
                        else
                        {
                            throw new InvalidOperationException($"The parameter {convenienceParameter.Name} is marked as Spread but its type is not ModelTypeProvider (got {convenienceParameter.Type})");
                        }
                    }
                    else
                    {
                        parameterList.Add(convenienceParameter);
                        if (protocolParameter != null)
                            protocolToConvenience.Add(new ProtocolToConvenienceParameterConverter(protocolParameter, convenienceParameter, null));
                    }
                }
            }
            var convenienceSignature = new MethodSignature(name, _restClientMethod.Summary, _restClientMethod.Description, _restClientMethod.Accessibility | Virtual, _returnType.Convenience, null, parameterList, attributes);
            var diagnostic = name != _restClientMethod.Name ? new Diagnostic($"{_clientName}.{convenienceSignature.Name}") : null;
            return new ConvenienceMethod(convenienceSignature, protocolToConvenience, _returnType.ConvenienceResponseType, diagnostic, _protocolMethodPaging is not null, Operation.LongRunning is not null, Operation.Deprecated);
        }

        private IEnumerable<Parameter> BuildSpreadParameters(ModelTypeProvider model)
        {
            var fields = model.Fields;
            foreach (var parameter in fields.SerializationParameters)
            {
                var field = fields.GetFieldByParameter(parameter);
                var inputProperty = fields.GetInputByField(field);
                var inputType = TypeFactory.GetInputType(parameter.Type).WithNullable(!inputProperty.IsRequired);
                Constant? defaultValue = null;
                if (!inputProperty.IsRequired)
                    defaultValue = Constant.Default(inputType);

                yield return parameter with
                {
                    Type = inputType,
                    DefaultValue = defaultValue,
                };
            }
        }

        private void BuildParameters()
        {
            SerializationFormat GetSerializationFormat(InputParameter parameter)
            {
                return parameter.SerializationFormat == SerializationFormat.Default
                        ? SerializationBuilder.GetSerializationFormat(parameter.Type)
                        : parameter.SerializationFormat;
            }

            var operationParameters = Operation.Parameters.Where(rp => !RestClientBuilder.IsIgnoredHeaderParameter(rp));

            var requiredPathParameters = new Dictionary<string, InputParameter>();
            var optionalPathParameters = new Dictionary<string, InputParameter>();
            var requiredRequestParameters = new List<InputParameter>();
            var optionalRequestParameters = new List<InputParameter>();

            var requestConditionHeaders = RequestConditionHeaders.None;
            var requestConditionSerializationFormat = SerializationFormat.Default;
            InputParameter? bodyParameter = null;
            InputParameter? contentTypeRequestParameter = null;
            InputParameter? requestConditionRequestParameter = null;

            foreach (var operationParameter in operationParameters)
            {
                switch (operationParameter)
                {
                    case { Location: RequestLocation.Body }:
                        bodyParameter = operationParameter;
                        break;
                    case { Location: RequestLocation.Header, IsContentType: true } when contentTypeRequestParameter == null:
                        contentTypeRequestParameter = operationParameter;
                        break;
                    case { Location: RequestLocation.Header } when ConditionRequestHeader.TryGetValue(operationParameter.NameInRequest, out var header):
                        if (operationParameter.IsRequired)
                        {
                            throw new NotSupportedException("Required conditional request headers are not supported.");
                        }

                        requestConditionHeaders |= header;
                        requestConditionRequestParameter ??= operationParameter;
                        requestConditionSerializationFormat = requestConditionSerializationFormat == SerializationFormat.Default
                            ? GetSerializationFormat(operationParameter)
                            : requestConditionSerializationFormat;

                        break;
                    case { Location: RequestLocation.Uri or RequestLocation.Path }:
                        requiredPathParameters.Add(operationParameter.NameInRequest, operationParameter);
                        break;
                    case { IsApiVersion: true, DefaultValue: not null }:
                        optionalRequestParameters.Add(operationParameter);
                        break;
                    case { IsRequired: true }:
                        if (Operation.KeepClientDefaultValue && operationParameter.DefaultValue != null)
                        {
                            optionalRequestParameters.Add(operationParameter);
                        } else
                        {
                            requiredRequestParameters.Add(operationParameter);
                        }
                        break;
                    default:
                        optionalRequestParameters.Add(operationParameter);
                        break;
                }
            }

            AddWaitForCompletion();
            AddUriOrPathParameters(Operation.Uri, requiredPathParameters);
            AddUriOrPathParameters(Operation.Path, requiredPathParameters);
            AddQueryOrHeaderParameters(requiredRequestParameters);
            AddBody(bodyParameter, contentTypeRequestParameter);
            AddUriOrPathParameters(Operation.Uri, optionalPathParameters);
            AddUriOrPathParameters(Operation.Path, optionalPathParameters);
            AddQueryOrHeaderParameters(optionalRequestParameters);
            AddRequestConditionHeaders(requestConditionHeaders, requestConditionRequestParameter, requestConditionSerializationFormat);
            AddRequestContext();
        }

        private void AddWaitForCompletion()
        {
            if (Operation.LongRunning != null)
            {
                _orderedParameters.Add(new ParameterChain(KnownParameters.WaitForCompletion, KnownParameters.WaitForCompletion, null, false));
            }
        }

        private void AddUriOrPathParameters(string uriPart, IReadOnlyDictionary<string, InputParameter> requestParameters)
        {
            foreach ((ReadOnlySpan<char> span, bool isLiteral) in StringExtensions.GetPathParts(uriPart))
            {
                if (isLiteral)
                {
                    continue;
                }

                var text = span.ToString();
                if (requestParameters.TryGetValue(text, out var requestParameter))
                {
                    AddParameter(text, requestParameter);
                }
            }
        }

        private void AddQueryOrHeaderParameters(IEnumerable<InputParameter> inputParameters)
        {
            foreach (var inputParameter in inputParameters)
            {
                AddParameter(inputParameter.NameInRequest, inputParameter);
            }
        }

        private void AddBody(InputParameter? bodyParameter, InputParameter? contentTypeRequestParameter)
        {
            if (bodyParameter == null)
            {
                return;
            }

            _protocolBodyParameter = bodyParameter.IsRequired
                ? KnownParameters.RequestContent
                : KnownParameters.RequestContentNullable;
            _orderedParameters.Add(new ParameterChain(BuildParameter(bodyParameter), _protocolBodyParameter, _protocolBodyParameter, bodyParameter.Kind == InputOperationParameterKind.Spread));

            if (contentTypeRequestParameter != null)
            {
                if (Operation.RequestMediaTypes?.Count > 1)
                {
                    AddContentTypeRequestParameter(contentTypeRequestParameter, Operation.RequestMediaTypes);
                }
                else
                {
                    AddParameter(contentTypeRequestParameter, typeof(ContentType));
                }
            }
        }

        public void AddRequestConditionHeaders(RequestConditionHeaders conditionHeaderFlag, InputParameter? requestConditionRequestParameter, SerializationFormat serializationFormat)
        {
            if (conditionHeaderFlag == RequestConditionHeaders.None || requestConditionRequestParameter == null)
            {
                return;
            }

            _conditionHeaderFlag = conditionHeaderFlag;

            switch (conditionHeaderFlag)
            {
                case RequestConditionHeaders.IfMatch | RequestConditionHeaders.IfNoneMatch:
                    _orderedParameters.Add(new ParameterChain(KnownParameters.MatchConditionsParameter, KnownParameters.MatchConditionsParameter, KnownParameters.MatchConditionsParameter));
                    AddReference(KnownParameters.MatchConditionsParameter.Name, null, KnownParameters.MatchConditionsParameter, serializationFormat);
                    break;
                case RequestConditionHeaders.IfMatch:
                case RequestConditionHeaders.IfNoneMatch:
                    AddParameter(requestConditionRequestParameter, typeof(ETag));
                    break;
                default:
                    _orderedParameters.Add(new ParameterChain(KnownParameters.RequestConditionsParameter, KnownParameters.RequestConditionsParameter, KnownParameters.RequestConditionsParameter));
                    AddReference(KnownParameters.RequestConditionsParameter.Name, null, KnownParameters.RequestConditionsParameter, serializationFormat);
                    break;
            }
        }

        public void AddRequestContext()
        {
            _orderedParameters.Add(new ParameterChain(
                KnownParameters.CancellationTokenParameter,
                ShouldRequestContextOptional() ? KnownParameters.RequestContext : KnownParameters.RequestContextRequired,
                KnownParameters.RequestContext));
        }

        private void AddContentTypeRequestParameter(InputParameter operationParameter, IReadOnlyList<string> requestMediaTypes)
        {
            var name = operationParameter.Name.ToVariableName();
            var description = Parameter.CreateDescription(operationParameter, typeof(ContentType), requestMediaTypes);
            var parameter = new Parameter(name, description, typeof(ContentType), null, ValidationType.None, null, RequestLocation: RequestLocation.Header);
            _orderedParameters.Add(new ParameterChain(parameter, parameter, parameter));

            AddReference(operationParameter.NameInRequest, operationParameter, parameter, SerializationFormat.Default);
        }

        private void AddParameter(InputParameter operationParameter, CSharpType? frameworkParameterType = null)
            => AddParameter(operationParameter.NameInRequest, operationParameter, frameworkParameterType);

        private void AddParameter(string name, InputParameter inputParameter, CSharpType? frameworkParameterType = null)
        {
            var protocolMethodParameter = BuildParameter(inputParameter, frameworkParameterType ?? ChangeTypeForProtocolMethod(inputParameter.Type));

            AddReference(name, inputParameter, protocolMethodParameter, SerializationBuilder.GetSerializationFormat(inputParameter.Type));
            if (inputParameter.Kind is InputOperationParameterKind.Client or InputOperationParameterKind.Constant)
            {
                return;
            }

            if (inputParameter.Kind == InputOperationParameterKind.Grouped)
            {
                _orderedParameters.Add(new ParameterChain(null, protocolMethodParameter, protocolMethodParameter));
                return;
            }

            var convenienceMethodParameter = BuildParameter(inputParameter);
            var parameterChain = inputParameter.Location == RequestLocation.None
                ? new ParameterChain(convenienceMethodParameter, null, null)
                : new ParameterChain(convenienceMethodParameter, protocolMethodParameter, protocolMethodParameter);

            _orderedParameters.Add(parameterChain);
        }

        private Parameter BuildParameter(in InputParameter operationParameter, CSharpType? typeOverride = null)
        {
            var type = typeOverride != null
                ? typeOverride.WithNullable(operationParameter.Type.IsNullable)
                : _typeFactory.CreateType(operationParameter.Type);

            return Parameter.FromInputParameter(operationParameter, type, _typeFactory, Operation.KeepClientDefaultValue);
        }

        private void AddReference(string nameInRequest, InputParameter? operationParameter, Parameter parameter, SerializationFormat serializationFormat)
        {
            var reference = operationParameter != null ? CreateReference(operationParameter, parameter) : parameter;
            _requestParts.Add(new RequestPartSource(nameInRequest, operationParameter, reference, serializationFormat));
        }

        private ReferenceOrConstant CreateReference(InputParameter operationParameter, Parameter parameter)
        {
            if (operationParameter.Kind == InputOperationParameterKind.Client)
            {
                var field = operationParameter.IsEndpoint ? _fields.EndpointField : _fields.GetFieldByParameter(parameter);
                if (field == null)
                {
                    throw new InvalidOperationException($"Parameter {parameter.Name} should have matching field");
                }

                return new Reference(field.Name, field.Type);
            }

            if (operationParameter.Kind is InputOperationParameterKind.Constant && parameter.DefaultValue is not null)
            {
                return (ReferenceOrConstant)parameter.DefaultValue;
            }

            return parameter;
        }

        private CSharpType? ChangeTypeForProtocolMethod(InputType type) => type switch
        {
            InputEnumType enumType => _typeFactory.CreateType(enumType.EnumValueType).WithNullable(enumType.IsNullable),
            InputModelType modelType => new CSharpType(typeof(object), modelType.IsNullable),
            _ => null
        };

        private record ReturnTypeChain(CSharpType Convenience, CSharpType Protocol, CSharpType? ConvenienceResponseType);

        private record ParameterChain(Parameter? Convenience, Parameter? Protocol, Parameter? CreateMessage, bool IsSpreadParameter = false);
    }
}<|MERGE_RESOLUTION|>--- conflicted
+++ resolved
@@ -106,7 +106,6 @@
         {
             return Operation.GenerateConvenienceMethod
                 && (!Operation.GenerateProtocolMethod
-<<<<<<< HEAD
                 || IsConvenienceMethodMeaningful());
         }
 
@@ -114,10 +113,6 @@
         {
             return _orderedParameters.Where(parameter => parameter.Convenience != KnownParameters.CancellationTokenParameter).Any(parameter => !IsParameterTypeSame(parameter.Convenience, parameter.Protocol))
                 || !_returnType.Convenience.Equals(_returnType.Protocol);
-=======
-                ||_orderedParameters.Where(parameter => parameter.Convenience != KnownParameters.CancellationTokenParameter).Any(parameter => !IsParameterTypeSame(parameter.Convenience, parameter.Protocol))
-                || !_returnType.Convenience.Equals(_returnType.Protocol));
->>>>>>> bfb7beaa
         }
 
         private bool HasAmbiguityBetweenProtocolAndConvenience()
