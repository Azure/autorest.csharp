﻿// Copyright (c) Microsoft Corporation. All rights reserved.
// Licensed under the MIT License. See License.txt in the project root for license information.

using System.Collections.Generic;
using AutoRest.CSharp.Common.Input;
using AutoRest.CSharp.Common.Output.Models;
using AutoRest.CSharp.Output.Models.Requests;
using AutoRest.CSharp.Output.Samples.Models;

namespace AutoRest.CSharp.Output.Models
{
    internal record LowLevelClientMethod(
        MethodSignature ProtocolMethodSignature,
        ConvenienceMethod? ConvenienceMethod,
        RestClientMethod RequestMethod,
        InputType? RequestBodyType,
        InputType? ResponseBodyType,
        Diagnostic ProtocolMethodDiagnostic,
        ProtocolMethodPaging? PagingInfo,
        OperationLongRunning? LongRunning,
        RequestConditionHeaders ConditionHeaderFlag,
<<<<<<< HEAD
        IEnumerable<DpgOperationSample> Samples);
=======
        ConvenienceMethodOmittingMessage? ConvenienceMethodOmittingMessage)
    {
        public bool ShouldGenerateConvenienceMethodRef()
        {
            // we only generate the convenience method ref when convenience method and protocol method have the same accessibility
            var convenienceMethod = ConvenienceMethod?.Signature.Modifiers;
            var protocolMethod = ProtocolMethodSignature.Modifiers;

            if (convenienceMethod?.HasFlag(MethodSignatureModifiers.Public) is true && protocolMethod.HasFlag(MethodSignatureModifiers.Public) is true)
                return true;

            if (convenienceMethod?.HasFlag(MethodSignatureModifiers.Internal) is true && protocolMethod.HasFlag(MethodSignatureModifiers.Internal) is true)
                return true;

            return false;
        }
    }
>>>>>>> a037d2c8
}<|MERGE_RESOLUTION|>--- conflicted
+++ resolved
@@ -19,9 +19,7 @@
         ProtocolMethodPaging? PagingInfo,
         OperationLongRunning? LongRunning,
         RequestConditionHeaders ConditionHeaderFlag,
-<<<<<<< HEAD
-        IEnumerable<DpgOperationSample> Samples);
-=======
+        IEnumerable<DpgOperationSample> Samples,
         ConvenienceMethodOmittingMessage? ConvenienceMethodOmittingMessage)
     {
         public bool ShouldGenerateConvenienceMethodRef()
@@ -39,5 +37,4 @@
             return false;
         }
     }
->>>>>>> a037d2c8
 }