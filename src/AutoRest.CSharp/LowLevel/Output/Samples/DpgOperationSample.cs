--- conflicted
+++ resolved
@@ -95,7 +95,7 @@
                 {
                     // if we cannot get an example value out of the map, we should skip it, unless it is required
                     // in the required case, we should return the default value of the type.
-                    // but we should not abuse `default` because it might cause ambigious calls which leads to compilation errors
+                    // but we should not abuse `default` because it might cause ambiguous calls which leads to compilation errors
                     if (parameter.IsOptionalInSignature)
                         continue;
 
@@ -119,16 +119,9 @@
         public string GetMethodName(bool isAsync)
         {
             var builder = new StringBuilder("Example_").Append(_operationMethodSignature.Name);
-<<<<<<< HEAD
-            if (IsAllParametersUsed)
-            {
-                builder.Append("_AllParameters");
-            }
-=======
 
             builder.Append("_").Append(_exampleKey);
 
->>>>>>> b8c4fb48
             if (IsConvenienceSample)
             {
                 builder.Append("_Convenience");
