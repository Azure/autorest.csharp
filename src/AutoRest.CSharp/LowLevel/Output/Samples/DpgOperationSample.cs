﻿// Copyright (c) Microsoft Corporation. All rights reserved.
// Licensed under the MIT License.

using System;
using System.Collections.Generic;
using System.Diagnostics;
using System.Linq;
using System.Text;
using System.Threading;
using AutoRest.CSharp.Common.Input;
using AutoRest.CSharp.Common.Input.Examples;
using AutoRest.CSharp.Common.Output.Expressions.Statements;
using AutoRest.CSharp.Common.Output.Expressions.ValueExpressions;
using AutoRest.CSharp.Common.Output.Models;
using AutoRest.CSharp.LowLevel.Extensions;
using AutoRest.CSharp.Output.Models;
using AutoRest.CSharp.Output.Models.Shared;
using AutoRest.CSharp.Output.Models.Types;
using AutoRest.CSharp.Utilities;
using Azure;
using static AutoRest.CSharp.Common.Output.Models.Snippets;

namespace AutoRest.CSharp.Output.Samples.Models
{
    internal class DpgOperationSample
    {
        public DpgOperationSample(LowLevelClient client, LowLevelClientMethod method, IEnumerable<InputParameterExample> inputClientParameterExamples, InputOperationExample inputOperationExample, bool isConvenienceSample, string exampleKey)
        {
            _client = client;
            _method = method;
            _inputClientParameterExamples = inputClientParameterExamples;
            _inputOperationExample = inputOperationExample;
            IsConvenienceSample = isConvenienceSample;
            ExampleKey = exampleKey;
            IsAllParametersUsed = exampleKey == ExampleMockValueBuilder.MockExampleAllParameterKey; // TODO -- only work around for the response usage building.
            _operationMethodSignature = isConvenienceSample ? method.ConvenienceMethod!.Signature : method.ProtocolMethodSignature;
        }

        protected internal readonly IEnumerable<InputParameterExample> _inputClientParameterExamples;
        protected internal readonly InputOperationExample _inputOperationExample;
        protected internal readonly LowLevelClient _client;
        protected internal readonly LowLevelClientMethod _method;
        private readonly MethodSignature _operationMethodSignature;
        public bool IsAllParametersUsed { get; }
        public string ExampleKey { get; }
        public bool IsConvenienceSample { get; }

        public MethodSignature OperationMethodSignature => _operationMethodSignature;

        public bool IsLongRunning => IsConvenienceSample ? _method.ConvenienceMethod!.IsLongRunning : _method.LongRunning != null;

        public bool IsPageable => IsConvenienceSample ? _method.ConvenienceMethod!.IsPageable : _method.PagingInfo != null;

        private IReadOnlyList<MethodSignatureBase>? _clientInvocationChain;
        public IReadOnlyList<MethodSignatureBase> ClientInvocationChain => _clientInvocationChain ??= GetClientInvocationChain();

        /// <summary>
        /// Get the methods to be called to get the client, it should be like `Client(...).GetXXClient(..).GetYYClient(..)`.
        /// It's composed of a constructor of non-subclient and a optional list of subclient factory methods.
        /// </summary>
        /// <returns></returns>
        private IReadOnlyList<MethodSignatureBase> GetClientInvocationChain()
        {
            var client = _client;
            var callChain = new Stack<MethodSignatureBase>();
            while (client.FactoryMethod != null)
            {
                callChain.Push(client.FactoryMethod.Signature);
                if (client.ParentClient == null)
                {
                    break;
                }

                client = client.ParentClient;
            }
            callChain.Push(client.GetEffectiveCtor()!);

            return callChain.ToArray();
        }

        public IEnumerable<ValueExpression> GetValueExpressionsForParameters(IEnumerable<Parameter> parameters, List<MethodBodyStatement> variableDeclarationStatements)
        {
            foreach (var parameter in parameters)
            {
                ValueExpression parameterExpression;
                if (ParameterValueMapping.TryGetValue(parameter.Name, out var exampleValue))
                {
                    // if we could get an example value out of the map, we just use it.
                    parameterExpression = ExampleValueSnippets.GetExpression(exampleValue, parameter.SerializationFormat);
                }
                else
                {
                    // if we cannot get an example value out of the map, we should skip it, unless it is required
                    // in the required case, we should return the default value of the type.
                    // but we should not abuse `default` because it might cause ambiguous calls which leads to compilation errors
                    if (parameter.IsOptionalInSignature)
                        continue;

                    parameterExpression = parameter.Type.IsValueType && !parameter.Type.IsNullable ? Snippets.Default : Snippets.Null;
                }
                if (IsInlineParameter(parameter))
                {
                    yield return parameter.IsOptionalInSignature ? new PositionalParameterReference(parameter.Name, parameterExpression) : parameterExpression;
                }
                else
                {
                    // when it is not inline parameter, we add the declaration of the parameter into the statements, and returns the parameter name reference
                    var parameterReference = new VariableReference(parameter.Type, parameter.Name);
                    var declaration = Snippets.Declare(parameterReference, parameterExpression);
                    variableDeclarationStatements.Add(declaration);
                    yield return parameter.IsOptionalInSignature ? new PositionalParameterReference(parameter.Name, parameterReference) : parameterReference; // returns the parameter name reference
                }
            }
        }

        private Dictionary<string, InputExampleParameterValue>? _parameterValueMapping;
        public Dictionary<string, InputExampleParameterValue> ParameterValueMapping => _parameterValueMapping ??= EnsureParameterValueMapping();

        private Dictionary<string, InputExampleParameterValue> EnsureParameterValueMapping()
        {
            var result = new Dictionary<string, InputExampleParameterValue>();
            var parameters = GetAllParameters();
            var parameterExamples = GetAllParameterExamples();

            foreach (var parameter in parameters)
            {
                if (ProcessKnownParameters(result, parameter))
                    continue;

                // find the corresponding input parameter
                var exampleValue = FindExampleValueBySerializedName(parameterExamples, parameter.Name);

                if (exampleValue == null)
                {
                    // if this is a required parameter and we did not find the corresponding parameter in the examples, we put the null
                    if (parameter.DefaultValue == null)
                    {
                        result.Add(parameter.Name, new InputExampleParameterValue(parameter, Null));
                    }
                    // if it is optional, we just do not put it in the map indicates that in the invocation we could omit it
                }
                else
                {
                    // add it into the mapping
                    result.Add(parameter.Name, new InputExampleParameterValue(parameter, exampleValue));
                }
            }

            return result;
        }

        /// <summary>
        /// Returns all the parameters that should be used in this sample
        /// Only required parameters on this operation will be included if useAllParameters is false
        /// Includes all parameters if useAllParameters is true
        /// </summary>
        /// <returns></returns>
        private IEnumerable<Parameter> GetAllParameters()
        {
            // here we should gather all the parameters from my client, and my parent client, and the parent client of my parent client, etc
            foreach (var method in ClientInvocationChain)
            {
                foreach (var parameter in method.Parameters)
                    yield return parameter;
            }
            // then we return all the parameters on this operation
            var parameters = IsAllParametersUsed ?
                _operationMethodSignature.Parameters :
                _operationMethodSignature.Parameters.Where(p => p.DefaultValue == null);
            foreach (var parameter in parameters)
                yield return parameter;
        }

        /// <summary>
        /// This method returns all the related parameter examples on this particular method
        /// </summary>
        /// <returns></returns>
        private IEnumerable<InputParameterExample> GetAllParameterExamples()
        {
            // first we return all the client parameters for reference
            foreach (var parameter in _inputClientParameterExamples)
                yield return parameter;
            foreach (var parameter in _inputOperationExample.Parameters)
                yield return parameter;
        }

        private bool ProcessKnownParameters(Dictionary<string, InputExampleParameterValue> result, Parameter parameter)
        {
            if (parameter == KnownParameters.WaitForCompletion)
            {
                result.Add(parameter.Name, new InputExampleParameterValue(parameter, new TypeReference(typeof(WaitUntil)).Property(nameof(WaitUntil.Completed))));
                return true;
            }

            if (parameter == KnownParameters.CancellationTokenParameter)
            {
                // we usually do not set this parameter in generated test cases
                return true;
            }

            if (parameter == KnownParameters.RequestContextRequired)
            {
                // we need the RequestContext to disambiguiate from the convenience method - but passing in a null value is allowed.
                result.Add(parameter.Name, new InputExampleParameterValue(parameter, Null));
                return true;
            }

            // endpoint we kind of will change its description therefore here we only find it for name and type
            if (IsSameParameter(parameter, KnownParameters.Endpoint))
            {
                result.Add(parameter.Name, new InputExampleParameterValue(parameter, GetEndpointValue(parameter.Name)));
                return true;
            }

            // request content is also special
            if (IsSameParameter(parameter, KnownParameters.RequestContent) || IsSameParameter(parameter, KnownParameters.RequestContentNullable))
            {
                result.Add(parameter.Name, new InputExampleParameterValue(parameter, GetBodyParameterValue()));
                return true;
            }

            if (IsSameParameter(parameter, KnownParameters.RequestConditionsParameter) || IsSameParameter(parameter, KnownParameters.MatchConditionsParameter))
            {
                // temporarily just return null value
                result.Add(parameter.Name, new InputExampleParameterValue(parameter, Null));
                return true;
            }

            // handle credentials
            if (parameter.Type.EqualsIgnoreNullable(KnownParameters.KeyAuth.Type))
            {
<<<<<<< HEAD
                result.Add(parameter.Name, new InputExampleParameterValue(parameter, $"new {Configuration.ApiTypes.KeyCredentialType}({"<key>":L})"));
=======
                result.Add(parameter.Name, new InputExampleParameterValue(parameter, New.Instance(typeof(AzureKeyCredential), Literal("<key>"))));
>>>>>>> 69002963
                return true;
            }

            if (parameter.Type.EqualsIgnoreNullable(KnownParameters.TokenAuth.Type))
            {
                result.Add(parameter.Name, new InputExampleParameterValue(parameter, new FormattableStringToExpression($"new DefaultAzureCredential()"))); // TODO -- we have to workaround here because we do not have the Azure.Identity dependency here
                return true;
            }

            return false;
        }

        protected InputExampleValue? FindExampleValueBySerializedName(IEnumerable<InputParameterExample> parameterExamples, string name)
        {
            foreach (var parameterExample in parameterExamples)
            {
                var parameter = parameterExample.Parameter;
                // TODO -- we might need to refactor this when we finally separate protocol method and convenience method from the LowLevelClientMethod class
                if (parameter.Kind == InputOperationParameterKind.Spread)
                {
                    // when it is a spread parameter, it should always be InputModelType
                    var modelType = parameter.Type as InputModelType;
                    var objectExampleValue = parameterExample.ExampleValue as InputExampleObjectValue;
                    Debug.Assert(modelType != null);
                    Debug.Assert(objectExampleValue != null);

                    foreach (var modelOrBase in modelType.GetSelfAndBaseModels())
                    {
                        foreach (var property in modelOrBase.Properties)
                        {
                            if (property.Name.ToVariableName() == name)
                            {
                                return objectExampleValue.Values[property.SerializedName];
                            }
                        }
                    }
                }
                else
                {
                    if (parameter.Name.ToVariableName() == name)
                    {
                        return parameterExample.ExampleValue;
                    }
                }
            }
            return null;
        }

        public InputExampleValue GetEndpointValue(string parameterName)
        {
            var clientParameterValue = _inputClientParameterExamples.FirstOrDefault(e => e.Parameter.IsEndpoint)?.ExampleValue;
            if (clientParameterValue != null)
                return clientParameterValue;

            var operationParameterValue = _inputOperationExample.Parameters.FirstOrDefault(e => e.Parameter.IsEndpoint)?.ExampleValue;
            if (operationParameterValue != null)
                return operationParameterValue;

            // sometimes, especially in swagger projects, the parameter used as endpoint in our client, does not have the `IsEndpoint` flag, we have to fallback here so that we could at least have a value for it.
            return InputExampleValue.Value(InputPrimitiveType.String, $"<{parameterName}>");
        }

        private bool IsInlineParameter(Parameter parameter)
        {
            if (IsSameParameter(parameter, KnownParameters.RequestContent) || IsSameParameter(parameter, KnownParameters.RequestContentNullable))
                return false;

            if (IsSameParameter(parameter, KnownParameters.Endpoint))
                return false;

            if (parameter.Type.EqualsIgnoreNullable(KnownParameters.KeyAuth.Type))
                return false;

            if (parameter.Type.EqualsIgnoreNullable(KnownParameters.TokenAuth.Type))
                return false;

            if (parameter.Type is { IsFrameworkType: false, Implementation: ObjectType })
                return false;

            return true;
        }

        private InputExampleValue GetBodyParameterValue()
        {
            // we have a request body type
            if (_method.RequestBodyType == null)
                return InputExampleValue.Null(InputPrimitiveType.Object);

            //if (Method.RequestBodyType is InputPrimitiveType { Kind: InputTypeKind.Stream })
            //    return InputExampleValue.Stream(Method.RequestBodyType, "<filePath>");

            // find the example value for this type
            // if there is only one parameter is body parameter, we return it.
            var bodyParameters = _inputOperationExample.Parameters.Where(e => e.Parameter is { Location: RequestLocation.Body }).ToArray();
            if (bodyParameters.Length == 1)
            {
                return bodyParameters.Single().ExampleValue;
            }
            // there could be multiple body parameters especially when we have a multiform content type operation
            // if we have more than one body parameters which should happen very rarely, we just search the type in all parameters we have and get the first one that matches.
            var bodyParameterExample = _inputOperationExample.Parameters.FirstOrDefault(e => e.Parameter.Type == _method.RequestBodyType);
            if (bodyParameterExample != null)
            {
                return bodyParameterExample.ExampleValue;
            }

            return InputExampleValue.Null(_method.RequestBodyType);
        }

        private static bool IsSameParameter(Parameter parameter, Parameter knownParameter)
            => parameter.Name == knownParameter.Name && parameter.Type.EqualsIgnoreNullable(knownParameter.Type);

        public bool HasResponseBody => _method.ResponseBodyType != null;
        public bool IsResponseStream => _method.ResponseBodyType is InputPrimitiveType { Kind: InputTypeKind.Stream };

        private InputType? _resultType;
        public InputType? ResultType => _resultType ??= GetEffectiveResponseType();

        /// <summary>
        /// This method returns the Type we would like to deal with in the sample code.
        /// For normal operation and long running operation, it is just the InputType of the response
        /// For pageable operation, it is the InputType of the item
        /// </summary>
        /// <returns></returns>
        private InputType? GetEffectiveResponseType()
        {
            var responseType = _method.ResponseBodyType;
            if (_method.PagingInfo == null)
                return responseType;

            var pagingItemName = _method.PagingInfo.ItemName;
            var listResultType = responseType as InputModelType;
            var itemsArrayProperty = listResultType?.Properties.FirstOrDefault(p => p.SerializedName == pagingItemName && p.Type is InputListType);
            return (itemsArrayProperty?.Type as InputListType)?.ElementType;
        }

        // TODO -- this needs a refactor when we consolidate things around customization code https://github.com/Azure/autorest.csharp/issues/3370
        public static bool ShouldGenerateShortVersion(LowLevelClient client, LowLevelClientMethod method)
        {
            if (method.ConvenienceMethod is not null)
            {
                if (method.ConvenienceMethod.Signature.Parameters.Count == method.ProtocolMethodSignature.Parameters.Count - 1 &&
                    !method.ConvenienceMethod.Signature.Parameters.Last().Type.Equals(typeof(CancellationToken)))
                {
                    bool allEqual = true;
                    for (int i = 0; i < method.ConvenienceMethod.Signature.Parameters.Count; i++)
                    {
                        if (!method.ConvenienceMethod.Signature.Parameters[i].Type.Equals(method.ProtocolMethodSignature.Parameters[i].Type))
                        {
                            allEqual = false;
                            break;
                        }
                    }
                    if (allEqual)
                    {
                        return false;
                    }
                }
            }
            else
            {
                if (client.HasMatchingCustomMethod(method))
                    return false;
            }

            return true;
        }

        public static bool ShouldGenerateSample(LowLevelClient client, MethodSignature protocolMethodSignature)
        {
            return protocolMethodSignature.Modifiers.HasFlag(MethodSignatureModifiers.Public) &&
                !protocolMethodSignature.Attributes.Any(a => a.Type.Equals(typeof(ObsoleteAttribute))) &&
                !client.IsMethodSuppressed(protocolMethodSignature) &&
                (client.IsSubClient ? true : client.GetEffectiveCtor() is not null);
        }

        public string GetSampleInformation(bool isAsync) => IsConvenienceSample
                ? GetSampleInformationForConvenience(_method.ConvenienceMethod!.Signature.WithAsync(isAsync))
                : GetSampleInformationForProtocol(_method.ProtocolMethodSignature.WithAsync(isAsync));

        private string GetSampleInformationForConvenience(MethodSignature methodSignature)
        {
            var methodName = methodSignature.Name;
            if (IsAllParametersUsed)
            {
                return $"This sample shows how to call {methodName} with all parameters.";
            }

            return $"This sample shows how to call {methodName}.";
        }

        private string GetSampleInformationForProtocol(MethodSignature methodSignature)
        {
            var methodName = methodSignature.Name;
            if (IsAllParametersUsed)
            {
                return $"This sample shows how to call {methodName} with all {GenerateParameterAndRequestContentDescription(methodSignature.Parameters)}{(HasResponseBody ? " and parse the result" : "")}.";
            }

            return $"This sample shows how to call {methodName}{(HasResponseBody ? " and parse the result" : string.Empty)}.";
        }

        // RequestContext is excluded
        private static bool HasNonBodyCustomParameter(IReadOnlyList<Parameter> parameters)
            => parameters.Any(p => p.RequestLocation != RequestLocation.Body && !p.Equals(KnownParameters.RequestContext));

        private string GenerateParameterAndRequestContentDescription(IReadOnlyList<Parameter> parameters)
        {
            var hasNonBodyParameter = HasNonBodyCustomParameter(parameters);
            var hasBodyParameter = parameters.Any(p => p.RequestLocation == RequestLocation.Body);

            if (hasNonBodyParameter)
            {
                if (hasBodyParameter)
                {
                    return "parameters and request content";
                }
                return "parameters";
            }
            return "request content";
        }
    }
}<|MERGE_RESOLUTION|>--- conflicted
+++ resolved
@@ -229,11 +229,7 @@
             // handle credentials
             if (parameter.Type.EqualsIgnoreNullable(KnownParameters.KeyAuth.Type))
             {
-<<<<<<< HEAD
-                result.Add(parameter.Name, new InputExampleParameterValue(parameter, $"new {Configuration.ApiTypes.KeyCredentialType}({"<key>":L})"));
-=======
-                result.Add(parameter.Name, new InputExampleParameterValue(parameter, New.Instance(typeof(AzureKeyCredential), Literal("<key>"))));
->>>>>>> 69002963
+                result.Add(parameter.Name, new InputExampleParameterValue(parameter, New.Instance(Configuration.ApiTypes.KeyCredentialType, Literal("<key>"))));
                 return true;
             }
 
