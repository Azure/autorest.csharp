﻿// Copyright (c) Microsoft Corporation. All rights reserved.
// Licensed under the MIT License.

using System;
using System.Collections.Generic;
using System.Diagnostics;
using System.Linq;
using System.Threading;
using AutoRest.CSharp.Common.Input;
using AutoRest.CSharp.Common.Input.Examples;
using AutoRest.CSharp.Common.Output.Expressions.Statements;
using AutoRest.CSharp.Common.Output.Expressions.ValueExpressions;
using AutoRest.CSharp.Generation.Types;
using AutoRest.CSharp.LowLevel.Extensions;
using AutoRest.CSharp.Output.Models;
using AutoRest.CSharp.Output.Models.Shared;
using AutoRest.CSharp.Output.Models.Types;
using AutoRest.CSharp.Utilities;
using Azure;
using static AutoRest.CSharp.Common.Output.Models.Snippets;

namespace AutoRest.CSharp.Output.Samples.Models
{
    [DebuggerDisplay("{GetDebuggerDisplay(),nq}")]
    internal class DpgOperationSample
    {
        public DpgOperationSample(LowLevelClient client, TypeFactory typeFactory, LowLevelClientMethod method, InputOperation inputOperation, InputOperationExample operationExample, bool isConvenienceSample, string exampleKey)
        {
            _client = client;
            _typeFactory = typeFactory;
            _method = method;
            _inputOperation = inputOperation;
            _inputOperationExample = operationExample;
            IsConvenienceSample = isConvenienceSample;
            ExampleKey = exampleKey.ToCleanName();
            IsAllParametersUsed = exampleKey == ExampleMockValueBuilder.MockExampleAllParameterKey; // TODO -- only work around for the response usage building.
            _operationMethodSignature = isConvenienceSample ? method.ConvenienceMethod!.Signature : method.ProtocolMethodSignature;
        }

        protected internal readonly InputOperation _inputOperation;
        protected internal readonly InputOperationExample _inputOperationExample;
        protected internal readonly LowLevelClient _client;
        protected internal readonly LowLevelClientMethod _method;
        private readonly TypeFactory _typeFactory;
        private readonly MethodSignature _operationMethodSignature;
        public bool IsAllParametersUsed { get; }
        public string ExampleKey { get; }
        public bool IsConvenienceSample { get; }
        public string? ResourceName => _inputOperation.ResourceName;
        public string InputOperationName => _inputOperation.Name;

        public MethodSignature OperationMethodSignature => _operationMethodSignature;

        public bool IsLongRunning => IsConvenienceSample ? _method.ConvenienceMethod!.IsLongRunning : _method.LongRunning != null;

        public bool IsPageable => IsConvenienceSample ? _method.ConvenienceMethod!.IsPageable : _method.PagingInfo != null;

        private IReadOnlyList<MethodSignatureBase>? _clientInvocationChain;
        public IReadOnlyList<MethodSignatureBase> ClientInvocationChain => _clientInvocationChain ??= GetClientInvocationChain();

        /// <summary>
        /// Get the methods to be called to get the client, it should be like `Client(...).GetXXClient(..).GetYYClient(..)`.
        /// It's composed of a constructor of non-subclient and a optional list of subclient factory methods.
        /// </summary>
        /// <returns></returns>
        private IReadOnlyList<MethodSignatureBase> GetClientInvocationChain()
        {
            var client = _client;
            var callChain = new Stack<MethodSignatureBase>();
            while (client.FactoryMethod != null)
            {
                callChain.Push(client.FactoryMethod.Signature);
                if (client.ParentClient == null)
                {
                    break;
                }

                client = client.ParentClient;
            }
            callChain.Push(client.GetEffectiveCtor()!);

            return callChain.ToArray();
        }
        /// <summary>
        /// Get all the parameters to get the client.
        /// </summary>
        /// <returns></returns>
        private IReadOnlyList<InputParameter> GetAllClientInvocatioParameters()
        {
            var client = _client;
            var parameters = new List<InputParameter>();
            while (client != null)
            {
                parameters.AddRange(client.GetConstructorParameters());
                client = client.ParentClient;
            }
            return parameters;
        }

        public IEnumerable<ValueExpression> GetValueExpressionsForParameters(IEnumerable<Parameter> parameters, List<MethodBodyStatement> variableDeclarationStatements)
        {
            foreach (var parameter in parameters)
            {
                ValueExpression parameterExpression;
                if (ParameterValueMapping.TryGetValue(parameter.Name, out var exampleValue))
                {
                    // if we could get an example value out of the map, we just use it.
                    parameterExpression = ExampleValueSnippets.GetExpression(exampleValue, parameter.SerializationFormat);
                }
                else
                {
                    // if we cannot get an example value out of the map, we should skip it, unless it is required
                    // in the required case, we should return the default value of the type.
                    // but we should not abuse `default` because it might cause ambiguous calls which leads to compilation errors
                    if (parameter.IsOptionalInSignature)
                        continue;

                    parameterExpression = parameter.Type.IsValueType && !parameter.Type.IsNullable ? Default.CastTo(parameter.Type) : Null.CastTo(parameter.Type);
                }
                if (IsInlineParameter(parameter))
                {
                    yield return parameter.IsOptionalInSignature ? new PositionalParameterReference(parameter.Name, parameterExpression) : parameterExpression;
                }
                else
                {
                    // when it is not inline parameter, we add the declaration of the parameter into the statements, and returns the parameter name reference
                    var parameterReference = new VariableReference(parameter.Type, parameter.Name);
                    var declaration = NeedsDispose(parameter) ? UsingDeclare(parameterReference, parameterExpression) : Declare(parameterReference, parameterExpression);
                    variableDeclarationStatements.Add(declaration);
                    yield return parameter.IsOptionalInSignature ? new PositionalParameterReference(parameter.Name, parameterReference) : parameterReference; // returns the parameter name reference
                }
            }
        }

        private Dictionary<string, InputExampleParameterValue>? _parameterValueMapping;
        public Dictionary<string, InputExampleParameterValue> ParameterValueMapping => _parameterValueMapping ??= EnsureParameterValueMapping();

        private Dictionary<string, InputExampleParameterValue> EnsureParameterValueMapping()
        {
            var result = new Dictionary<string, InputExampleParameterValue>();
            var parameters = GetAllParameters();
            var parameterExamples = GetAllParameterExamples();

            foreach (var parameter in parameters)
            {
                if (ProcessKnownParameters(result, parameter))
                    continue;
                // find the corresponding input parameter
                var exampleValue = FindExampleValueBySerializedName(parameterExamples, parameter.Name);

                if (exampleValue == null)
                {
                    // if this is a required parameter and we did not find the corresponding parameter in the examples, we put the null
                    if (!parameter.IsOptionalInSignature)
                    {
<<<<<<< HEAD
                        ValueExpression parameterExpression = parameter.Type.IsValueType && !parameter.Type.IsNullable ? Default.CastTo(parameter.Type) : Null.CastTo(parameter.Type);
                        result.Add(parameter.Name, new InputExampleParameterValue(parameter, parameterExpression));
=======
                        /*
                         * TODO: remove this when example can contain client parameter value. Following workaround will not needed.
                         */
                        ValueExpression parameterExpression = parameter.Type.IsValueType && !parameter.Type.IsNullable ? Default.CastTo(parameter.Type) : Null.CastTo(parameter.Type);
                        switch (parameter.Type)
                        {
                            case { IsEnum: true }:
                                var inputParameter = GetAllClientInvocatioParameters().Where(p => p.Name == parameter.Name).FirstOrDefault();
                                if (inputParameter?.Type is InputEnumType enumType)
                                {
                                    var enumValue = enumType.Values.First();
                                    result.Add(parameter.Name, new InputExampleParameterValue(parameter, InputExampleValue.Value(enumType, enumValue.Value)));
                                }
                                else
                                {
                                    result.Add(parameter.Name, new InputExampleParameterValue(parameter, parameterExpression));
                                }
                                break;
                            default:
                                result.Add(parameter.Name, new InputExampleParameterValue(parameter, parameterExpression));
                                break;
                        }
>>>>>>> caf834c7
                    }
                    // if it is optional, we just do not put it in the map indicates that in the invocation we could omit it
                }
                else
                {
                    // add it into the mapping
                    result.Add(parameter.Name, new InputExampleParameterValue(parameter, exampleValue));
                }
            }

            return result;
        }

        /// <summary>
        /// Returns all the parameters that should be used in this sample
        /// Only required parameters on this operation will be included if useAllParameters is false
        /// Includes all parameters if useAllParameters is true
        /// </summary>
        /// <returns></returns>
        private IEnumerable<Parameter> GetAllParameters()
        {
            // here we should gather all the parameters from my client, and my parent client, and the parent client of my parent client, etc
            foreach (var method in ClientInvocationChain)
            {
                foreach (var parameter in method.Parameters)
                    yield return parameter;
            }
            // then we return all the parameters on this operation
            var parameters = IsAllParametersUsed ?
                _operationMethodSignature.Parameters :
                _operationMethodSignature.Parameters.Where(p => !p.IsOptionalInSignature);
            foreach (var parameter in parameters)
                yield return parameter;
        }

        /// <summary>
        /// This method returns all the related parameter examples on this particular method. For examples whose parameters
        /// are of type InputModelType, we will try to find the corresponding type and use the CSharpType name instead of the parameter name.
        /// </summary>
        /// <returns>
        /// A list of parameter examples.
        /// </returns>
        private IEnumerable<InputParameterExample> GetAllParameterExamples()
        {
            foreach (var parameter in _inputOperationExample.Parameters)
            {
                var inputParameter = parameter.Parameter;
                var inputParameterName = inputParameter.Name;

                if (inputParameter.Type is InputModelType model && inputParameterName.Equals(inputParameter.Type.Name))
                {
                    var type = _typeFactory.CreateType(model);
                    if (type != null)
                    {
                        yield return parameter with { Parameter = inputParameter with { Name = type.Name } };
                    }
                }

                yield return parameter;
            }
        }

        private bool ProcessKnownParameters(Dictionary<string, InputExampleParameterValue> result, Parameter parameter)
        {
            if (parameter == KnownParameters.WaitForCompletion)
            {
                result.Add(parameter.Name, new InputExampleParameterValue(parameter, new TypeReference(typeof(WaitUntil)).Property(nameof(WaitUntil.Completed))));
                return true;
            }

            if (parameter == KnownParameters.CancellationTokenParameter)
            {
                // we usually do not set this parameter in generated test cases
                return true;
            }

            if (parameter == KnownParameters.RequestContextRequired)
            {
                // we need the RequestContext to disambiguiate from the convenience method - but passing in a null value is allowed.
                result.Add(parameter.Name, new InputExampleParameterValue(parameter, Null.CastTo(parameter.Type)));
                return true;
            }

            // endpoint we kind of will change its description therefore here we only find it for name and type
            if (IsSameParameter(parameter, KnownParameters.Endpoint))
            {
                result.Add(parameter.Name, new InputExampleParameterValue(parameter, GetEndpointValue(parameter.Name)));
                return true;
            }

            // request content is also special
            if (IsSameParameter(parameter, KnownParameters.RequestContent) || IsSameParameter(parameter, KnownParameters.RequestContentNullable))
            {
                result.Add(parameter.Name, new InputExampleParameterValue(parameter, GetBodyParameterValue()));
                return true;
            }

            if (IsSameParameter(parameter, KnownParameters.RequestConditionsParameter) || IsSameParameter(parameter, KnownParameters.MatchConditionsParameter))
            {
                // temporarily just return null value
                result.Add(parameter.Name, new InputExampleParameterValue(parameter, Null.CastTo(parameter.Type)));
                return true;
            }

            // handle credentials
            if (parameter.Type.EqualsIgnoreNullable(KnownParameters.KeyAuth.Type))
            {
                result.Add(parameter.Name, new InputExampleParameterValue(parameter, New.Instance(Configuration.ApiTypes.KeyCredentialType, Configuration.ApiTypes.GetKeySampleExpression(_client.TopLevelClient.Type.Name))));
                return true;
            }

            if (parameter.Type.EqualsIgnoreNullable(KnownParameters.TokenAuth.Type))
            {
                result.Add(parameter.Name, new InputExampleParameterValue(parameter, new FormattableStringToExpression($"new DefaultAzureCredential()"))); // TODO -- we have to workaround here because we do not have the Azure.Identity dependency here
                return true;
            }

            return false;
        }

        protected InputExampleValue? FindExampleValueBySerializedName(IEnumerable<InputParameterExample> parameterExamples, string name)
        {
            foreach (var parameterExample in parameterExamples)
            {
                var parameter = parameterExample.Parameter;
                // TODO -- we might need to refactor this when we finally separate protocol method and convenience method from the LowLevelClientMethod class
                if (parameter.Kind == InputOperationParameterKind.Spread)
                {
                    // when it is a spread parameter, it should always be InputModelType
                    var modelType = parameter.Type as InputModelType;
                    var objectExampleValue = parameterExample.ExampleValue as InputExampleObjectValue;
                    Debug.Assert(modelType != null);
                    var values = objectExampleValue?.Values ?? new Dictionary<string, InputExampleValue>();

                    foreach (var modelOrBase in modelType.GetSelfAndBaseModels())
                    {
                        foreach (var property in modelOrBase.Properties)
                        {
                            if (property.Name.ToVariableName() == name)
                            {
                                return values.TryGetValue(property.SerializedName, out var exampleValue) ? exampleValue : null;
                            }
                        }
                    }
                }
                else
                {
                    if (parameter.Name.ToVariableName() == name)
                    {
                        return parameterExample.ExampleValue;
                    }
                }
            }
            return null;
        }

        public InputExampleValue GetEndpointValue(string parameterName)
        {
            var operationParameterValue = _inputOperationExample.Parameters.FirstOrDefault(e => e.Parameter.IsEndpoint)?.ExampleValue;
            if (operationParameterValue != null)
                return operationParameterValue;

            // sometimes, especially in swagger projects, the parameter used as endpoint in our client, does not have the `IsEndpoint` flag, we have to fallback here so that we could at least have a value for it.
            return InputExampleValue.Value(InputPrimitiveType.Url, Configuration.ApiTypes.EndPointSampleValue);
        }

        private bool NeedsDispose(Parameter parameter)
        {
            if (IsSameParameter(parameter, KnownParameters.RequestContent) || IsSameParameter(parameter, KnownParameters.RequestContentNullable))
                return true;

            return false;
        }

        private bool IsInlineParameter(Parameter parameter)
        {
            if (IsSameParameter(parameter, KnownParameters.RequestContent) || IsSameParameter(parameter, KnownParameters.RequestContentNullable))
                return false;

            if (IsSameParameter(parameter, KnownParameters.Endpoint))
                return false;

            if (parameter.Type.EqualsIgnoreNullable(KnownParameters.KeyAuth.Type))
                return false;

            if (parameter.Type.EqualsIgnoreNullable(KnownParameters.TokenAuth.Type))
                return false;

            if (parameter.Type is { IsFrameworkType: false, Implementation: ObjectType })
                return false;

            return true;
        }

        private InputExampleValue GetBodyParameterValue()
        {
            // we have a request body type
            if (_method.RequestBodyType == null)
                return InputExampleValue.Null(InputPrimitiveType.Unknown);

            //if (Method.RequestBodyType is InputPrimitiveType { Kind: InputTypeKind.Stream })
            //    return InputExampleValue.Stream(Method.RequestBodyType, "<filePath>");

            // find the example value for this type
            // if there is only one parameter is body parameter, we return it.
            var bodyParameters = _inputOperationExample.Parameters.Where(e => e.Parameter is { Location: RequestLocation.Body }).ToArray();
            if (bodyParameters.Length == 1)
            {
                return bodyParameters.Single().ExampleValue;
            }
            // there could be multiple body parameters especially when we have a multiform content type operation
            // if we have more than one body parameters which should happen very rarely, we just search the type in all parameters we have and get the first one that matches.
            var bodyParameterExample = _inputOperationExample.Parameters.FirstOrDefault(e => e.Parameter.Type == _method.RequestBodyType);
            if (bodyParameterExample != null)
            {
                return bodyParameterExample.ExampleValue;
            }

            return InputExampleValue.Null(_method.RequestBodyType);
        }

        private static bool IsSameParameter(Parameter parameter, Parameter knownParameter)
            => parameter.Name == knownParameter.Name && parameter.Type.EqualsIgnoreNullable(knownParameter.Type);

        public bool HasResponseBody => _method.ResponseBodyType != null;
        public bool IsResponseStream => _method.ResponseBodyType is InputPrimitiveType { Kind: InputPrimitiveTypeKind.Stream };

        private InputType? _resultType;
        public InputType? ResultType => _resultType ??= GetEffectiveResponseType();

        /// <summary>
        /// This method returns the Type we would like to deal with in the sample code.
        /// For normal operation and long running operation, it is just the InputType of the response
        /// For pageable operation, it is the InputType of the item
        /// </summary>
        /// <returns></returns>
        private InputType? GetEffectiveResponseType()
        {
            var responseType = _method.ResponseBodyType;
            if (_method.PagingInfo == null)
                return responseType;

            var pagingItemName = _method.PagingInfo.ItemName;
            var listResultType = responseType as InputModelType;
            var itemsArrayProperty = listResultType?.Properties.FirstOrDefault(p => p.SerializedName == pagingItemName && p.Type is InputListType);
            return (itemsArrayProperty?.Type as InputListType)?.ValueType;
        }

        // TODO -- this needs a refactor when we consolidate things around customization code https://github.com/Azure/autorest.csharp/issues/3370
        public static bool ShouldGenerateShortVersion(LowLevelClient client, LowLevelClientMethod method)
        {
            if (method.ConvenienceMethod is not null)
            {
                if (method.ConvenienceMethod.Signature.Parameters.Count == method.ProtocolMethodSignature.Parameters.Count - 1 &&
                    method.ConvenienceMethod.Signature.Parameters.Count > 0 &&
                    !method.ConvenienceMethod.Signature.Parameters.Last().Type.Equals(typeof(CancellationToken)))
                {
                    bool allEqual = true;
                    for (int i = 0; i < method.ConvenienceMethod.Signature.Parameters.Count; i++)
                    {
                        if (!method.ConvenienceMethod.Signature.Parameters[i].Type.Equals(method.ProtocolMethodSignature.Parameters[i].Type))
                        {
                            allEqual = false;
                            break;
                        }
                    }
                    if (allEqual)
                    {
                        return false;
                    }
                }
            }
            else
            {
                if (client.HasMatchingCustomMethod(method))
                    return false;
            }

            return true;
        }

        public static bool ShouldGenerateSample(LowLevelClient client, MethodSignature protocolMethodSignature)
        {
            return protocolMethodSignature.Modifiers.HasFlag(MethodSignatureModifiers.Public) &&
                !protocolMethodSignature.Attributes.Any(a => a.Type.Equals(typeof(ObsoleteAttribute))) &&
                !client.IsMethodSuppressed(protocolMethodSignature) &&
                (client.IsSubClient ? true : client.GetEffectiveCtor() is not null);
        }

        public string GetSampleInformation(bool isAsync) => IsConvenienceSample
                ? GetSampleInformationForConvenience(_method.ConvenienceMethod!.Signature.WithAsync(isAsync))
                : GetSampleInformationForProtocol(_method.ProtocolMethodSignature.WithAsync(isAsync));

        private string GetSampleInformationForConvenience(MethodSignature methodSignature)
        {
            var methodName = methodSignature.Name;
            if (IsAllParametersUsed)
            {
                return $"This sample shows how to call {methodName} with all parameters.";
            }

            return $"This sample shows how to call {methodName}.";
        }

        private string GetSampleInformationForProtocol(MethodSignature methodSignature)
        {
            var methodName = methodSignature.Name;
            if (IsAllParametersUsed)
            {
                return $"This sample shows how to call {methodName} with all {GenerateParameterAndRequestContentDescription(methodSignature.Parameters)}{(HasResponseBody ? " and parse the result" : "")}.";
            }

            return $"This sample shows how to call {methodName}{(HasResponseBody ? " and parse the result" : string.Empty)}.";
        }

        // RequestContext is excluded
        private static bool HasNonBodyCustomParameter(IReadOnlyList<Parameter> parameters)
            => parameters.Any(p => p.RequestLocation != RequestLocation.Body && !p.Equals(KnownParameters.RequestContext));

        private string GenerateParameterAndRequestContentDescription(IReadOnlyList<Parameter> parameters)
        {
            var hasNonBodyParameter = HasNonBodyCustomParameter(parameters);
            var hasBodyParameter = parameters.Any(p => p.RequestLocation == RequestLocation.Body);

            if (hasNonBodyParameter)
            {
                if (hasBodyParameter)
                {
                    return "parameters and request content";
                }
                return "parameters";
            }
            return "request content";
        }

        private string GetDebuggerDisplay()
            => $"Sample (Client: {_client.Type}, Method: {_operationMethodSignature.GetCRef()})";
    }
}<|MERGE_RESOLUTION|>--- conflicted
+++ resolved
@@ -153,33 +153,8 @@
                     // if this is a required parameter and we did not find the corresponding parameter in the examples, we put the null
                     if (!parameter.IsOptionalInSignature)
                     {
-<<<<<<< HEAD
                         ValueExpression parameterExpression = parameter.Type.IsValueType && !parameter.Type.IsNullable ? Default.CastTo(parameter.Type) : Null.CastTo(parameter.Type);
                         result.Add(parameter.Name, new InputExampleParameterValue(parameter, parameterExpression));
-=======
-                        /*
-                         * TODO: remove this when example can contain client parameter value. Following workaround will not needed.
-                         */
-                        ValueExpression parameterExpression = parameter.Type.IsValueType && !parameter.Type.IsNullable ? Default.CastTo(parameter.Type) : Null.CastTo(parameter.Type);
-                        switch (parameter.Type)
-                        {
-                            case { IsEnum: true }:
-                                var inputParameter = GetAllClientInvocatioParameters().Where(p => p.Name == parameter.Name).FirstOrDefault();
-                                if (inputParameter?.Type is InputEnumType enumType)
-                                {
-                                    var enumValue = enumType.Values.First();
-                                    result.Add(parameter.Name, new InputExampleParameterValue(parameter, InputExampleValue.Value(enumType, enumValue.Value)));
-                                }
-                                else
-                                {
-                                    result.Add(parameter.Name, new InputExampleParameterValue(parameter, parameterExpression));
-                                }
-                                break;
-                            default:
-                                result.Add(parameter.Name, new InputExampleParameterValue(parameter, parameterExpression));
-                                break;
-                        }
->>>>>>> caf834c7
                     }
                     // if it is optional, we just do not put it in the map indicates that in the invocation we could omit it
                 }
@@ -343,7 +318,7 @@
                 return operationParameterValue;
 
             // sometimes, especially in swagger projects, the parameter used as endpoint in our client, does not have the `IsEndpoint` flag, we have to fallback here so that we could at least have a value for it.
-            return InputExampleValue.Value(InputPrimitiveType.Url, Configuration.ApiTypes.EndPointSampleValue);
+            return InputExampleValue.Value(InputPrimitiveType.String, $"<{parameterName}>");
         }
 
         private bool NeedsDispose(Parameter parameter)
