﻿// Copyright (c) Microsoft Corporation. All rights reserved.
// Licensed under the MIT License. See License.txt in the project root for license information.

using System;
using System.Collections.Generic;
using System.IO;
using System.Linq;
using System.Text;
using System.Text.Json;
using AutoRest.CSharp.Common.Input;
using AutoRest.CSharp.Common.Output.Expressions.KnownValueExpressions;
using AutoRest.CSharp.Common.Output.Expressions.Statements;
using AutoRest.CSharp.Common.Output.Expressions.ValueExpressions;
using AutoRest.CSharp.Common.Output.Models;
using AutoRest.CSharp.Generation.Types;
using AutoRest.CSharp.Input.Source;
using AutoRest.CSharp.Output.Models;
using AutoRest.CSharp.Output.Models.Shared;
using AutoRest.CSharp.Output.Samples.Models;
using AutoRest.CSharp.Utilities;
using NUnit.Framework;
using static AutoRest.CSharp.Common.Output.Models.Snippets;

namespace AutoRest.CSharp.LowLevel.Output.Samples
{
    internal class DpgClientSampleProvider : DpgClientTestProvider
    {
        public DpgClientSampleProvider(string defaultNamespace, LowLevelClient client, SourceInputModel? sourceInputModel) : base($"{defaultNamespace}.Samples", $"Samples_{client.Declaration.Name}", client, sourceInputModel)
        {
            _samples = client.ClientMethods.SelectMany(m => m.Samples);
        }

        protected override IEnumerable<string> BuildUsings()
        {
            yield return "Azure.Identity"; // we need this using because we might need to call `new DefaultAzureCredential` from `Azure.Identity` package, but Azure.Identity package is not a dependency of the generator project.
        }

        private readonly IEnumerable<DpgOperationSample> _samples;
        private Dictionary<MethodSignature, List<DpgOperationSample>>? methodToSampleDict;
        private Dictionary<MethodSignature, List<DpgOperationSample>> MethodToSampleDict => methodToSampleDict ??= BuildMethodToSampleCache();

        private Dictionary<MethodSignature, List<DpgOperationSample>> BuildMethodToSampleCache()
        {
            var result = new Dictionary<MethodSignature, List<DpgOperationSample>>();
            foreach (var sample in _samples)
            {
                result.AddInList(sample.OperationMethodSignature.WithAsync(false), sample);
                result.AddInList(sample.OperationMethodSignature.WithAsync(true), sample);
            }

            return result;
        }

        public IEnumerable<(string ExampleInformation, string TestMethodName)> GetSampleInformation(MethodSignature signature, bool isAsync)
        {
            if (MethodToSampleDict.TryGetValue(signature, out var result))
            {
                foreach (var sample in result)
                {
                    yield return (sample.GetSampleInformation(isAsync), GetMethodName(sample, isAsync));
                }
            }
        }

        protected override IEnumerable<Method> BuildMethods()
        {
            foreach (var sample in _client.ClientMethods.SelectMany(m => m.Samples))
            {
                yield return BuildSampleMethod(sample, false);
                yield return BuildSampleMethod(sample, true);
            }
        }

        protected override string GetMethodName(DpgOperationSample sample, bool isAsync)
        {
            var builder = new StringBuilder("Example_");

            if (sample.ResourceName is not null)
                builder.Append(sample.ResourceName).Append("_");

            builder.Append(sample.InputOperationName)
                .Append('_').Append(sample.ExampleKey);

            if (sample.IsConvenienceSample)
            {
                builder.Append("_Convenience");
            }
            if (isAsync)
            {
                builder.Append("_Async");
            }
            return builder.ToString();
        }

        protected override CSharpAttribute[] GetMethodAttributes() => _attributes;

        private readonly CSharpAttribute[] _attributes = new[] { new CSharpAttribute(typeof(TestAttribute)), new CSharpAttribute(typeof(IgnoreAttribute), "Only validating compilation of examples") };

<<<<<<< HEAD
        protected override IEnumerable<MethodBodyStatement> BuildResponseStatements(DpgOperationSample sample, VariableReference resultVar)
=======
        private Method BuildSampleMethod(DpgOperationSample sample, bool isAsync)
        {
            var signature = GetMethodSignature(sample, isAsync);
            var clientVariableStatements = new List<MethodBodyStatement>();
            var newClientStatement = BuildGetClientStatement(sample, sample.ClientInvocationChain, clientVariableStatements, out var clientVar);

            // the method invocation statements go here
            var operationVariableStatements = new List<MethodBodyStatement>();
            var operationInvocationStatements = BuildSampleOperationInvocation(sample, clientVar, operationVariableStatements, isAsync).ToArray();

            return new Method(signature, new MethodBodyStatement[]
            {
                clientVariableStatements,
                newClientStatement,
                EmptyLine,
                operationVariableStatements,
                operationInvocationStatements
            });
        }

        internal MethodBodyStatement BuildGetClientStatement(DpgOperationSample sample, IReadOnlyList<MethodSignatureBase> methodsToCall, List<MethodBodyStatement> variableDeclarations, out VariableReference clientVar)
        {
            var first = methodsToCall[0];
            ValueExpression valueExpression = first switch
            {
                ConstructorSignature ctor => New.Instance(ctor.Type, sample.GetValueExpressionsForParameters(ctor.Parameters, variableDeclarations).ToArray()),
                _ => new InvokeInstanceMethodExpression(null, first.Name, sample.GetValueExpressionsForParameters(first.Parameters, variableDeclarations).ToArray(), null, false)
            };

            foreach (var method in methodsToCall.Skip(1))
            {
                valueExpression = valueExpression.Invoke(method.Name, sample.GetValueExpressionsForParameters(method.Parameters, variableDeclarations).ToArray());
            }

            clientVar = new VariableReference(Client.Type, "client");

            return Declare(clientVar, valueExpression);
        }

        private IEnumerable<MethodBodyStatement> BuildSampleOperationInvocation(DpgOperationSample sample, ValueExpression clientVar, List<MethodBodyStatement> variableDeclarations, bool isAsync)
        {
            var methodSignature = sample.OperationMethodSignature.WithAsync(isAsync);
            var parameterExpressions = sample.GetValueExpressionsForParameters(methodSignature.Parameters, variableDeclarations);
            var invocation = clientVar.Invoke(methodSignature, parameterExpressions.ToArray(), addConfigureAwaitFalse: false);
            var returnType = GetReturnType(methodSignature.ReturnType);
            VariableReference resultVar = sample.IsLongRunning
                ? new VariableReference(returnType, "operation")
                : new VariableReference(returnType, Configuration.ApiTypes.ResponseParameterName);

            if (sample.IsPageable)
            {
                // if it is pageable, we need to wrap the invocation inside a foreach statement
                // but before the foreach, if this operation is long-running, we still need to call it, and pass the operation.Value into the foreach
                if (sample.IsLongRunning)
                {
                    /*
                     * This will generate code like:
                     * Operation<T> operation = <invocation>;
                     * BinaryData responseData = operation.Value;
                     */
                    yield return Declare(resultVar, invocation);
                    returnType = GetOperationValueType(returnType);
                    invocation = resultVar.Property("Value");
                    resultVar = new VariableReference(returnType, $"{Configuration.ApiTypes.ResponseParameterName}Data");
                    yield return Declare(resultVar, invocation);
                }
                /*
                 * This will generate code like:
                 * await foreach (ItemType item in <invocation>)
                 * {}
                 */
                var itemType = GetPageableItemType(returnType);
                var foreachStatement = new ForeachStatement(itemType, "item", invocation, isAsync, out var itemVar)
                {
                    BuildResponseStatements(sample, itemVar).ToArray()
                };
                yield return foreachStatement;
            }
            else
            {
                // if it is not pageable, we just call the operation, declare a local variable and assign the result to it
                /*
                 * This will generate code like:
                 * Operation<T> operation = <invocation>; // when it is long-running
                 * Response<T> response = <invocation>; // when it is not long-running
                 */
                yield return Declare(resultVar, invocation);

                // generate an extra line when it is long-running
                /*
                 * This will generate code like:
                 * Operation<T> operation = <invocation>;
                 * BinaryData responseData = operation.Value;
                 */
                if (sample.IsLongRunning && TypeFactory.IsOperationOfT(returnType))
                {
                    returnType = GetOperationValueType(returnType);
                    invocation = resultVar.Property("Value");
                    resultVar = new VariableReference(returnType, $"{Configuration.ApiTypes.ResponseParameterName}Data");
                    yield return Declare(resultVar, invocation);
                }

                yield return EmptyLine;

                yield return BuildResponseStatements(sample, resultVar).ToArray();
            }
        }

        private IEnumerable<MethodBodyStatement> BuildResponseStatements(DpgOperationSample sample, VariableReference resultVar)
>>>>>>> 178d7ba7
        {
            if (sample.IsResponseStream)
            {
                return BuildResponseForStream(resultVar);
            }
            else
            {
                return BuildNormalResponse(sample, resultVar);
            }
        }

        private IEnumerable<MethodBodyStatement> BuildResponseForStream(VariableReference resultVar)
        {
            var contentStreamExpression = new StreamExpression(resultVar.Property(Configuration.ApiTypes.ContentStreamName));
            yield return new IfStatement(NotEqual(contentStreamExpression, Null))
            {
                UsingDeclare("outFileStream", InvokeFileOpenWrite("<filepath>"), out var streamVariable),
                contentStreamExpression.CopyTo(streamVariable)
            };
        }

        private IEnumerable<MethodBodyStatement> BuildNormalResponse(DpgOperationSample sample, VariableReference responseVar)
        {
            // we do not write response handling for convenience method samples
            if (sample.IsConvenienceSample)
                yield break;

            ValueExpression streamVar;
            var responseType = responseVar.Type;
            if (responseType.EqualsIgnoreNullable(typeof(BinaryData)))
                streamVar = responseVar.Invoke(nameof(BinaryData.ToStream));
            else if (responseType.EqualsIgnoreNullable(Configuration.ApiTypes.ResponseType))
                streamVar = responseVar.Property(Configuration.ApiTypes.ContentStreamName);
            else if (TypeFactory.IsResponseOfT(responseType))
                streamVar = responseVar.Invoke(Configuration.ApiTypes.GetRawResponseName);
            else
                yield break;

            if (sample.ResultType != null)
            {
                var resultVar = new VariableReference(typeof(JsonElement), Configuration.ApiTypes.JsonElementVariableName);
                yield return Declare(resultVar, JsonDocumentExpression.Parse(new StreamExpression(streamVar)).RootElement);

                var responseParsingStatements = new List<MethodBodyStatement>();
                BuildResponseParseStatements(sample.IsAllParametersUsed, sample.ResultType, resultVar, responseParsingStatements, new HashSet<InputType>());

                yield return responseParsingStatements;
            }
            else
            {
                // if there is not a schema for us to show, just print status code
                ValueExpression statusVar = responseVar;
                if (TypeFactory.IsResponseOfT(responseType))
                    statusVar = responseVar.Invoke(Configuration.ApiTypes.GetRawResponseName);
                if (TypeFactory.IsResponseOfT(responseType) || TypeFactory.IsResponse(responseType))
                    yield return InvokeConsoleWriteLine(statusVar.Property(Configuration.ApiTypes.StatusName));
            }
        }

        private static void BuildResponseParseStatements(bool useAllProperties, InputType type, ValueExpression invocation, List<MethodBodyStatement> statements, HashSet<InputType> visitedTypes)
        {
            switch (type)
            {
                case InputListType listType:
                    if (visitedTypes.Contains(listType.ElementType))
                        return;
                    // <invocation>[0]
                    invocation = new IndexerExpression(invocation, Literal(0));
                    BuildResponseParseStatements(useAllProperties, listType.ElementType, invocation, statements, visitedTypes);
                    return;
                case InputDictionaryType dictionaryType:
                    if (visitedTypes.Contains(dictionaryType.ValueType))
                        return;
                    // <invocation>.GetProperty("<key>")
                    invocation = invocation.Invoke("GetProperty", Literal("<key>"));
                    BuildResponseParseStatements(useAllProperties, dictionaryType.ValueType, invocation, statements, visitedTypes);
                    return;
                case InputModelType modelType:
                    BuildResponseParseStatementsForModelType(useAllProperties, modelType, invocation, statements, visitedTypes);
                    return;
            }
            // we get primitive types, return the statement
            var statement = InvokeConsoleWriteLine(invocation.InvokeToString());
            statements.Add(statement);
        }

        private static void BuildResponseParseStatementsForModelType(bool useAllProperties, InputModelType model, ValueExpression invocation, List<MethodBodyStatement> statements, HashSet<InputType> visitedTypes)
        {
            var allProperties = model.GetSelfAndBaseModels().SelectMany(m => m.Properties);
            var propertiesToExplore = useAllProperties
                ? allProperties
                : allProperties.Where(p => p.IsRequired);

            if (!propertiesToExplore.Any()) // if you have a required property, but its child properties are all optional
            {
                // return the object
                statements.Add(InvokeConsoleWriteLine(invocation.InvokeToString()));
                return;
            }

            foreach (var property in propertiesToExplore)
            {
                if (!visitedTypes.Contains(property.Type))
                {
                    // <invocation>.GetProperty("<propertyName>");
                    visitedTypes.Add(property.Type);
                    var next = invocation.Invoke("GetProperty", Literal(property.SerializedName));
                    BuildResponseParseStatements(useAllProperties, property.Type, next, statements, visitedTypes);
                    visitedTypes.Remove(property.Type);
                }
            }
        }
    }
}<|MERGE_RESOLUTION|>--- conflicted
+++ resolved
@@ -96,119 +96,7 @@
 
         private readonly CSharpAttribute[] _attributes = new[] { new CSharpAttribute(typeof(TestAttribute)), new CSharpAttribute(typeof(IgnoreAttribute), "Only validating compilation of examples") };
 
-<<<<<<< HEAD
         protected override IEnumerable<MethodBodyStatement> BuildResponseStatements(DpgOperationSample sample, VariableReference resultVar)
-=======
-        private Method BuildSampleMethod(DpgOperationSample sample, bool isAsync)
-        {
-            var signature = GetMethodSignature(sample, isAsync);
-            var clientVariableStatements = new List<MethodBodyStatement>();
-            var newClientStatement = BuildGetClientStatement(sample, sample.ClientInvocationChain, clientVariableStatements, out var clientVar);
-
-            // the method invocation statements go here
-            var operationVariableStatements = new List<MethodBodyStatement>();
-            var operationInvocationStatements = BuildSampleOperationInvocation(sample, clientVar, operationVariableStatements, isAsync).ToArray();
-
-            return new Method(signature, new MethodBodyStatement[]
-            {
-                clientVariableStatements,
-                newClientStatement,
-                EmptyLine,
-                operationVariableStatements,
-                operationInvocationStatements
-            });
-        }
-
-        internal MethodBodyStatement BuildGetClientStatement(DpgOperationSample sample, IReadOnlyList<MethodSignatureBase> methodsToCall, List<MethodBodyStatement> variableDeclarations, out VariableReference clientVar)
-        {
-            var first = methodsToCall[0];
-            ValueExpression valueExpression = first switch
-            {
-                ConstructorSignature ctor => New.Instance(ctor.Type, sample.GetValueExpressionsForParameters(ctor.Parameters, variableDeclarations).ToArray()),
-                _ => new InvokeInstanceMethodExpression(null, first.Name, sample.GetValueExpressionsForParameters(first.Parameters, variableDeclarations).ToArray(), null, false)
-            };
-
-            foreach (var method in methodsToCall.Skip(1))
-            {
-                valueExpression = valueExpression.Invoke(method.Name, sample.GetValueExpressionsForParameters(method.Parameters, variableDeclarations).ToArray());
-            }
-
-            clientVar = new VariableReference(Client.Type, "client");
-
-            return Declare(clientVar, valueExpression);
-        }
-
-        private IEnumerable<MethodBodyStatement> BuildSampleOperationInvocation(DpgOperationSample sample, ValueExpression clientVar, List<MethodBodyStatement> variableDeclarations, bool isAsync)
-        {
-            var methodSignature = sample.OperationMethodSignature.WithAsync(isAsync);
-            var parameterExpressions = sample.GetValueExpressionsForParameters(methodSignature.Parameters, variableDeclarations);
-            var invocation = clientVar.Invoke(methodSignature, parameterExpressions.ToArray(), addConfigureAwaitFalse: false);
-            var returnType = GetReturnType(methodSignature.ReturnType);
-            VariableReference resultVar = sample.IsLongRunning
-                ? new VariableReference(returnType, "operation")
-                : new VariableReference(returnType, Configuration.ApiTypes.ResponseParameterName);
-
-            if (sample.IsPageable)
-            {
-                // if it is pageable, we need to wrap the invocation inside a foreach statement
-                // but before the foreach, if this operation is long-running, we still need to call it, and pass the operation.Value into the foreach
-                if (sample.IsLongRunning)
-                {
-                    /*
-                     * This will generate code like:
-                     * Operation<T> operation = <invocation>;
-                     * BinaryData responseData = operation.Value;
-                     */
-                    yield return Declare(resultVar, invocation);
-                    returnType = GetOperationValueType(returnType);
-                    invocation = resultVar.Property("Value");
-                    resultVar = new VariableReference(returnType, $"{Configuration.ApiTypes.ResponseParameterName}Data");
-                    yield return Declare(resultVar, invocation);
-                }
-                /*
-                 * This will generate code like:
-                 * await foreach (ItemType item in <invocation>)
-                 * {}
-                 */
-                var itemType = GetPageableItemType(returnType);
-                var foreachStatement = new ForeachStatement(itemType, "item", invocation, isAsync, out var itemVar)
-                {
-                    BuildResponseStatements(sample, itemVar).ToArray()
-                };
-                yield return foreachStatement;
-            }
-            else
-            {
-                // if it is not pageable, we just call the operation, declare a local variable and assign the result to it
-                /*
-                 * This will generate code like:
-                 * Operation<T> operation = <invocation>; // when it is long-running
-                 * Response<T> response = <invocation>; // when it is not long-running
-                 */
-                yield return Declare(resultVar, invocation);
-
-                // generate an extra line when it is long-running
-                /*
-                 * This will generate code like:
-                 * Operation<T> operation = <invocation>;
-                 * BinaryData responseData = operation.Value;
-                 */
-                if (sample.IsLongRunning && TypeFactory.IsOperationOfT(returnType))
-                {
-                    returnType = GetOperationValueType(returnType);
-                    invocation = resultVar.Property("Value");
-                    resultVar = new VariableReference(returnType, $"{Configuration.ApiTypes.ResponseParameterName}Data");
-                    yield return Declare(resultVar, invocation);
-                }
-
-                yield return EmptyLine;
-
-                yield return BuildResponseStatements(sample, resultVar).ToArray();
-            }
-        }
-
-        private IEnumerable<MethodBodyStatement> BuildResponseStatements(DpgOperationSample sample, VariableReference resultVar)
->>>>>>> 178d7ba7
         {
             if (sample.IsResponseStream)
             {
