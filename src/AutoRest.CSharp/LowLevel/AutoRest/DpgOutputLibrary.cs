--- conflicted
+++ resolved
@@ -16,10 +16,6 @@
 {
     internal class DpgOutputLibrary : OutputLibrary
     {
-<<<<<<< HEAD
-=======
-        private readonly string _libraryName;
->>>>>>> 909489ce
         private readonly IReadOnlyDictionary<InputEnumType, EnumType> _enums;
         private readonly IReadOnlyDictionary<InputModelType, ModelTypeProvider> _models;
         private readonly IReadOnlyList<TypeProvider> _privateAllModels;
@@ -33,13 +29,12 @@
         public ModelFactoryTypeProvider? ModelFactory { get; }
         public AspDotNetExtensionTypeProvider AspDotNetExtension { get; }
 
-<<<<<<< HEAD
         public DpgOutputLibrary(InputNamespace rootNamespace, IReadOnlyList<DpgOutputLibraryBuilder.ClientInfo> topLevelClientInfos, ClientOptionsTypeProvider clientOptions, bool isTspInput, SourceInputModel? sourceInputModel)
         {
             TypeFactory = new TypeFactory(this);
 
-            var defaultNamespace = Configuration.Namespace ?? rootNamespace.Name;
-            var libraryName = Configuration.LibraryName ?? rootNamespace.Name;
+            var defaultNamespace = Configuration.Namespace;
+            var libraryName = Configuration.LibraryName;
             var defaultModelNamespace = TypeProvider.GetDefaultModelNamespace(null, defaultNamespace);
 
             _enums = CreateEnums(rootNamespace.Enums, defaultModelNamespace, TypeFactory, sourceInputModel);
@@ -52,28 +47,9 @@
             AllModels = isTspInput ? allModels : Array.Empty<TypeProvider>();
             RestClients = CreateClients(topLevelClientInfos, clientOptions, rootNamespace, TypeFactory, libraryName, sourceInputModel);
             ClientOptions = clientOptions;
-            ModelFactory = ModelFactoryTypeProvider.TryCreate(ClientBuilder.GetClientPrefix(Configuration.LibraryName, libraryName), defaultNamespace, AllModels, sourceInputModel);
-            AspDotNetExtension = new AspDotNetExtensionTypeProvider(RestClients, defaultNamespace, sourceInputModel);
+            ModelFactory = ModelFactoryTypeProvider.TryCreate(AllModels, sourceInputModel);
+            AspDotNetExtension = new AspDotNetExtensionTypeProvider(RestClients, Configuration.Namespace, sourceInputModel);
         }
-=======
-        public DpgOutputLibrary(string libraryName, IReadOnlyDictionary<InputEnumType, EnumType> enums, IReadOnlyDictionary<InputModelType, ModelTypeProvider> models, IReadOnlyList<LowLevelClient> restClients, ClientOptionsTypeProvider clientOptions, bool isTspInput, SourceInputModel? sourceInputModel)
-        {
-            TypeFactory = new TypeFactory(this);
-            _libraryName = libraryName;
-            _enums = enums;
-            _models = models;
-            _isTspInput = isTspInput;
-             _sourceInputModel = sourceInputModel;
-            RestClients = restClients;
-            ClientOptions = clientOptions;
-        }
-
-        private AspDotNetExtensionTypeProvider? _aspDotNetExtension;
-        public AspDotNetExtensionTypeProvider AspDotNetExtension => _aspDotNetExtension ??= new AspDotNetExtensionTypeProvider(RestClients, Configuration.Namespace, _sourceInputModel);
-
-        private ModelFactoryTypeProvider? _modelFactoryProvider;
-        public ModelFactoryTypeProvider? ModelFactory => _modelFactoryProvider ??= ModelFactoryTypeProvider.TryCreate(AllModels, _sourceInputModel);
->>>>>>> 909489ce
 
         public override CSharpType ResolveEnum(InputEnumType enumType)
         {
