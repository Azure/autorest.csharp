// Copyright (c) Microsoft Corporation. All rights reserved.
// Licensed under the MIT License.

using System;
using System.Collections.Generic;
using System.Linq;
using AutoRest.CSharp.Common.Input;
using AutoRest.CSharp.Common.Output.Builders;
using AutoRest.CSharp.Common.Output.Models.Types;
using AutoRest.CSharp.Generation.Types;
using AutoRest.CSharp.Input;
using AutoRest.CSharp.Input.Source;
<<<<<<< HEAD
using AutoRest.CSharp.Output.Builders;
=======
using AutoRest.CSharp.LowLevel.Output.Samples;
>>>>>>> 69002963

namespace AutoRest.CSharp.Output.Models.Types
{
    internal class DpgOutputLibrary : OutputLibrary
    {
        private readonly IReadOnlyDictionary<InputEnumType, EnumType> _enums;
        private readonly IReadOnlyDictionary<InputModelType, ModelTypeProvider> _models;
        private readonly IReadOnlyList<TypeProvider> _privateAllModels;

        public TypeFactory TypeFactory { get; }
        public IEnumerable<EnumType> Enums => _enums.Values;
        public IEnumerable<ModelTypeProvider> Models => _models.Values;
        public IReadOnlyList<LowLevelClient> RestClients { get; }
        public ClientOptionsTypeProvider ClientOptions { get; }
        public IEnumerable<TypeProvider> AllModels { get; }
        public ModelFactoryTypeProvider? ModelFactory { get; }
        public AspDotNetExtensionTypeProvider AspDotNetExtension { get; }
        public IReadOnlyList<string> AccessOverriddenModels { get; }

        public DpgOutputLibrary(InputNamespace rootNamespace, IReadOnlyList<DpgOutputLibraryBuilder.ClientInfo> topLevelClientInfos, ClientOptionsTypeProvider clientOptions, bool isTspInput, SourceInputModel? sourceInputModel)
        {
            TypeFactory = new TypeFactory(this);

            var defaultNamespace = Configuration.Namespace;
            var libraryName = Configuration.LibraryName;
            var defaultModelNamespace = TypeProvider.GetDefaultModelNamespace(null, defaultNamespace);

            _enums = CreateEnums(rootNamespace.Enums, defaultModelNamespace, TypeFactory, sourceInputModel);
            _models = CreateModels(rootNamespace.Models, defaultModelNamespace, TypeFactory, sourceInputModel);

            var allModels = new List<TypeProvider>(_enums.Values);
            allModels.AddRange(_models.Values);
            _privateAllModels = allModels;

            AllModels = isTspInput ? allModels : Array.Empty<TypeProvider>();
            RestClients = CreateClients(topLevelClientInfos, clientOptions, rootNamespace, TypeFactory, libraryName, sourceInputModel);
            ClientOptions = clientOptions;
            ModelFactory = ModelFactoryTypeProvider.TryCreate(AllModels, sourceInputModel);
            AspDotNetExtension = new AspDotNetExtensionTypeProvider(RestClients, Configuration.Namespace, sourceInputModel);
            AccessOverriddenModels = isTspInput
                ? _enums.Where(e => e.Key.Accessibility is not null).Select(e => e.Value.Declaration.Name)
                    .Concat(_models.Where(m => m.Key.Accessibility is not null).Select(e => e.Value.Declaration.Name))
                    .ToList()
                : Array.Empty<string>();
        }

        private Dictionary<LowLevelClient, DpgClientSampleProvider>? _dpgClientSampleProviders;
        private Dictionary<LowLevelClient, DpgClientSampleProvider> DpgClientSampleProviders => _dpgClientSampleProviders ??= EnsureDpgSampleProviders();

        private Dictionary<LowLevelClient, DpgClientSampleProvider> EnsureDpgSampleProviders()
        {
            var result = new Dictionary<LowLevelClient, DpgClientSampleProvider>();
            foreach (var client in RestClients)
            {
                var sampleProvider = new DpgClientSampleProvider(Configuration.Namespace, client, _sourceInputModel);
                if (!sampleProvider.IsEmpty)
                    result.Add(client, sampleProvider);
            }

            return result;
        }

        public DpgClientSampleProvider? GetSampleForClient(LowLevelClient client) => DpgClientSampleProviders.TryGetValue(client, out var sample) ? sample : null;

        public override CSharpType ResolveEnum(InputEnumType enumType)
        {
            if (_enums.TryGetValue(enumType with {IsNullable = false}, out var typeProvider))
            {
                return typeProvider.Type.WithNullable(enumType.IsNullable);
            }

            throw new InvalidOperationException($"No {nameof(EnumType)} has been created for `{enumType.Name}` {nameof(InputEnumType)}.");
        }

        public override CSharpType ResolveModel(InputModelType model)
            => _models.TryGetValue(model with {IsNullable = false}, out var modelTypeProvider) ? modelTypeProvider.Type.WithNullable(model.IsNullable) : new CSharpType(typeof(object), model.IsNullable);

        public override CSharpType? FindTypeByName(string originalName) => _privateAllModels.Where(m => m.Declaration.Name == originalName)?.Select(m => m.Type).FirstOrDefault();

        public override CSharpType FindTypeForSchema(Schema schema) => throw new NotImplementedException($"{nameof(FindTypeForSchema)} shouldn't be called for DPG!");

        public override TypeProvider FindTypeProviderForSchema(Schema schema) => throw new NotImplementedException($"{nameof(FindTypeForSchema)} shouldn't be called for DPG!");

        public static IReadOnlyDictionary<InputEnumType, EnumType> CreateEnums(IReadOnlyList<InputEnumType> inputEnums, string defaultNamespace, TypeFactory typeFactory, SourceInputModel? sourceInputModel)
            => inputEnums.ToDictionary(e => e, e => new EnumType(e, defaultNamespace, "public", typeFactory, sourceInputModel), InputEnumType.IgnoreNullabilityComparer);

        public static IReadOnlyDictionary<InputModelType, ModelTypeProvider> CreateModels(IReadOnlyList<InputModelType> inputModels, string defaultNamespace, TypeFactory typeFactory, SourceInputModel? sourceInputModel)
        {
            var models = new Dictionary<InputModelType, ModelTypeProvider>();
            var defaultDerivedTypes = new Dictionary<string, ModelTypeProvider>();
            foreach (var model in inputModels)
            {
                ModelTypeProvider? defaultDerivedType = GetDefaultDerivedType(models, defaultNamespace, typeFactory, model, defaultDerivedTypes, sourceInputModel);
                models.Add(model, new ModelTypeProvider(model, defaultNamespace, sourceInputModel, typeFactory, defaultDerivedType));
            }

            return models;
        }

        private static ModelTypeProvider? GetDefaultDerivedType(IDictionary<InputModelType, ModelTypeProvider> models, string defaultNamespace, TypeFactory typeFactory, InputModelType model, Dictionary<string, ModelTypeProvider> defaultDerivedTypes, SourceInputModel? sourceInputModel)
        {
            //only want to create one instance of the default derived per polymorphic set
            bool isBasePolyType = model.DiscriminatorPropertyName is not null;
            bool isChildPolyType = model.DiscriminatorValue is not null;
            if (!isBasePolyType && !isChildPolyType)
            {
                return null;
            }

            var actualBase = model;
            while (actualBase.BaseModel?.DiscriminatorPropertyName is not null)
            {
                actualBase = actualBase.BaseModel;
            }

            //We don't need to create default type if its an input only model
            if (!actualBase.Usage.HasFlag(InputModelTypeUsage.Output))
                return null;

            string defaultDerivedName = $"Unknown{actualBase.Name}";
            if (!defaultDerivedTypes.TryGetValue(defaultDerivedName, out ModelTypeProvider? defaultDerivedType))
            {
                //create the "Unknown" version
                var unknownDerivedType = new InputModelType(
                    defaultDerivedName,
                    actualBase.Namespace,
                    "internal",
                    null,
                    $"Unknown version of {actualBase.Name}",
                    actualBase.Usage,
                    Array.Empty<InputModelProperty>(),
                    actualBase,
                    Array.Empty<InputModelType>(),
                    "Unknown", //TODO: do we need to support extensible enum / int values?
                    null,
                    null,
                    false)
                {
                    IsUnknownDiscriminatorModel = true
                };

                defaultDerivedType = new ModelTypeProvider(unknownDerivedType, defaultNamespace, sourceInputModel, typeFactory);
                defaultDerivedTypes.Add(defaultDerivedName, defaultDerivedType);
                models.Add(unknownDerivedType, defaultDerivedType);
            }

            return defaultDerivedType;
        }

        private static IReadOnlyList<LowLevelClient> CreateClients(IEnumerable<DpgOutputLibraryBuilder.ClientInfo> topLevelClientInfos, ClientOptionsTypeProvider clientOptions, InputNamespace rootNamespace, TypeFactory typeFactory, string libraryName, SourceInputModel? sourceInputModel)
        {
            var topLevelClients = CreateClients(topLevelClientInfos, clientOptions, null, rootNamespace, typeFactory, libraryName, sourceInputModel);
            var allClients = new List<LowLevelClient>();

            // Simple implementation of breadth first traversal
            allClients.AddRange(topLevelClients);
            for (int i = 0; i < allClients.Count; i++)
            {
                allClients.AddRange(allClients[i].SubClients);
            }

            return allClients;
        }

        private static IEnumerable<LowLevelClient> CreateClients(IEnumerable<DpgOutputLibraryBuilder.ClientInfo> clientInfos, ClientOptionsTypeProvider clientOptions, LowLevelClient? parentClient, InputNamespace rootNamespace, TypeFactory typeFactory, string libraryName, SourceInputModel? sourceInputModel)
        {
            foreach (var clientInfo in clientInfos)
            {
                var description = string.IsNullOrWhiteSpace(clientInfo.Description)
                    ? $"The {ClientBuilder.GetClientPrefix(clientInfo.Name, rootNamespace.Name)} {(parentClient == null ? "service client" : "sub-client")}."
                    : BuilderHelpers.EscapeXmlDocDescription(clientInfo.Description);

                var subClients = new List<LowLevelClient>();
                var clientParameters = clientInfo.ClientParameters
                    .Select(p => RestClientBuilder.BuildConstructorParameter(p, typeFactory))
                    .OrderBy(p => p.IsOptionalInSignature)
                    .ToList();

                var client = new LowLevelClient(
                    clientInfo.Name,
                    clientInfo.Namespace,
                    clientInfo.OperationGroupKey,
                    description,
                    libraryName,
                    parentClient,
                    clientInfo.Requests,
                    clientParameters,
                    rootNamespace.Auth,
                    sourceInputModel,
                    clientOptions,
                    typeFactory)
                {
                    SubClients = subClients
                };

                subClients.AddRange(CreateClients(clientInfo.Children, clientOptions, client, rootNamespace, typeFactory, libraryName, sourceInputModel));

                yield return client;
            }
        }
    }
}<|MERGE_RESOLUTION|>--- conflicted
+++ resolved
@@ -5,16 +5,13 @@
 using System.Collections.Generic;
 using System.Linq;
 using AutoRest.CSharp.Common.Input;
+using AutoRest.CSharp.Common.Input.Examples;
 using AutoRest.CSharp.Common.Output.Builders;
 using AutoRest.CSharp.Common.Output.Models.Types;
 using AutoRest.CSharp.Generation.Types;
 using AutoRest.CSharp.Input;
 using AutoRest.CSharp.Input.Source;
-<<<<<<< HEAD
 using AutoRest.CSharp.Output.Builders;
-=======
-using AutoRest.CSharp.LowLevel.Output.Samples;
->>>>>>> 69002963
 
 namespace AutoRest.CSharp.Output.Models.Types
 {
@@ -60,24 +57,6 @@
                     .ToList()
                 : Array.Empty<string>();
         }
-
-        private Dictionary<LowLevelClient, DpgClientSampleProvider>? _dpgClientSampleProviders;
-        private Dictionary<LowLevelClient, DpgClientSampleProvider> DpgClientSampleProviders => _dpgClientSampleProviders ??= EnsureDpgSampleProviders();
-
-        private Dictionary<LowLevelClient, DpgClientSampleProvider> EnsureDpgSampleProviders()
-        {
-            var result = new Dictionary<LowLevelClient, DpgClientSampleProvider>();
-            foreach (var client in RestClients)
-            {
-                var sampleProvider = new DpgClientSampleProvider(Configuration.Namespace, client, _sourceInputModel);
-                if (!sampleProvider.IsEmpty)
-                    result.Add(client, sampleProvider);
-            }
-
-            return result;
-        }
-
-        public DpgClientSampleProvider? GetSampleForClient(LowLevelClient client) => DpgClientSampleProviders.TryGetValue(client, out var sample) ? sample : null;
 
         public override CSharpType ResolveEnum(InputEnumType enumType)
         {
@@ -193,6 +172,8 @@
                     .OrderBy(p => p.IsOptionalInSignature)
                     .ToList();
 
+                var clientExamples = Array.Empty<InputClientExample>();
+
                 var client = new LowLevelClient(
                     clientInfo.Name,
                     clientInfo.Namespace,
@@ -202,6 +183,7 @@
                     parentClient,
                     clientInfo.Requests,
                     clientParameters,
+                    clientExamples,
                     rootNamespace.Auth,
                     sourceInputModel,
                     clientOptions,
