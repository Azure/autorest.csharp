--- conflicted
+++ resolved
@@ -1,14 +1,12 @@
 // Copyright (c) Microsoft Corporation. All rights reserved.
 // Licensed under the MIT License.
 
+using System;
 using System.Collections.Generic;
-<<<<<<< HEAD
 using System.Diagnostics;
 using System.Linq;
 using AutoRest.CSharp.AutoRest.Plugins;
 using AutoRest.CSharp.Common.Output.Models;
-=======
->>>>>>> 1cd3f55f
 using AutoRest.CSharp.Generation.Types;
 using AutoRest.CSharp.Input;
 using AutoRest.CSharp.Utilities;
@@ -19,29 +17,19 @@
     {
         private readonly CodeModel _codeModel;
         private readonly BuildContext<LowLevelOutputLibrary> _context;
-<<<<<<< HEAD
-        private CachedDictionary<OperationGroup, LowLevelRestClient> _internalRestClients;
-        private CachedDictionary<OperationGroup, LowLevelDataPlaneClient> _publicClients;
-        private CachedDictionary<LowLevelDataPlaneClient, IReadOnlyList<LowLevelDataPlaneClient>> _subClients;
-        private Lazy<HashSet<string>> _subClientOperationGroups;
-        private Lazy<HashSet<string>> _publicClientOperationGroups;
-=======
         private readonly CachedDictionary<OperationGroup, LowLevelRestClient> _restClients;
->>>>>>> 1cd3f55f
+        private readonly CachedDictionary<LowLevelRestClient, IReadOnlyList<LowLevelRestClient>> _subClients;
+        private readonly Lazy<HashSet<string>> _subClientOperationGroups;
+        private readonly Lazy<HashSet<string>> _publicClientOperationGroups;
 
         public LowLevelOutputLibrary(CodeModel codeModel, BuildContext<LowLevelOutputLibrary> context) : base(codeModel, context)
         {
             _codeModel = codeModel;
             _context = context;
-<<<<<<< HEAD
-            _internalRestClients = new CachedDictionary<OperationGroup, LowLevelRestClient>(EnsureRestClients);
-            _publicClients = new CachedDictionary<OperationGroup, LowLevelDataPlaneClient>(EnsureClients);
-            _subClients = new CachedDictionary<LowLevelDataPlaneClient, IReadOnlyList<LowLevelDataPlaneClient>>(EnsureSubClients);
+            _restClients = new CachedDictionary<OperationGroup, LowLevelRestClient>(EnsureRestClients);
+            _subClients = new CachedDictionary<LowLevelRestClient, IReadOnlyList<LowLevelRestClient>>(EnsureSubClients);
             _subClientOperationGroups = new Lazy<HashSet<string>>(EnsureSubClientOperationGroups);
             _publicClientOperationGroups = new Lazy<HashSet<string>>(EnsurePublicClientOperationGroups);
-=======
-            _restClients = new CachedDictionary<OperationGroup, LowLevelRestClient>(EnsureRestClients);
->>>>>>> 1cd3f55f
         }
 
         public IEnumerable<LowLevelRestClient> RestClients => _restClients.Values;
@@ -56,19 +44,7 @@
             return restClients;
         }
 
-<<<<<<< HEAD
-        private Dictionary<OperationGroup, LowLevelDataPlaneClient> EnsureClients()
-        {
-            var clients = new Dictionary<OperationGroup, LowLevelDataPlaneClient>();
-            foreach (var operationGroup in _codeModel.OperationGroups)
-            {
-                clients.Add(operationGroup, new LowLevelDataPlaneClient(operationGroup, _context));
-            }
-
-            return clients;
-        }
-
-        private Dictionary<LowLevelDataPlaneClient, IReadOnlyList<LowLevelDataPlaneClient>> EnsureSubClients()
+        private Dictionary<LowLevelRestClient, IReadOnlyList<LowLevelRestClient>> EnsureSubClients()
         {
             // Returns a mapping of an operation group name to the names of operation groups which are direct sub-clients
             // of the operation group.
@@ -87,10 +63,10 @@
                 }
             }
 
-            var clientMappings = _codeModel.OperationGroups.ToDictionary(x => x.Key, x => FindClient(x));
+            var clientMappings = _codeModel.OperationGroups.ToDictionary(x => x.Key, x => FindRestClient(x));
             var childOperationGroupMap = new Dictionary<string, string[]>(_context.Configuration.SubClientConfiguration.ClientConfigurations.SelectMany(CollectOperationGroupMappings));
 
-            return childOperationGroupMap.ToDictionary(v => clientMappings[v.Key], v => (IReadOnlyList<LowLevelDataPlaneClient>) v.Value.Select(x => clientMappings[x]).ToList());
+            return childOperationGroupMap.ToDictionary(v => clientMappings[v.Key], v => (IReadOnlyList<LowLevelRestClient>) v.Value.Select(x => clientMappings[x]).ToList());
         }
 
         private HashSet<string> EnsureSubClientOperationGroups()
@@ -143,8 +119,6 @@
             return allPublicClients;
         }
 
-=======
->>>>>>> 1cd3f55f
         public override CSharpType FindTypeForSchema(Schema schema)
         {
             switch (schema.Type)
@@ -162,7 +136,6 @@
         }
 
         public override CSharpType? FindTypeByName(string originalName) => null;
-<<<<<<< HEAD
 
         public bool EmitSubClientConstructor(OperationGroup operationGroup)
         {
@@ -174,26 +147,19 @@
             return _publicClientOperationGroups.Value.Contains(operationGroup.Key);
         }
 
-        public LowLevelDataPlaneClient FindClient(OperationGroup operationGroup)
+        public LowLevelRestClient FindRestClient(OperationGroup operationGroup)
         {
-            return _publicClients[operationGroup];
+            return _restClients[operationGroup];
         }
 
-        public LowLevelRestClient FindRestClient(OperationGroup operationGroup)
-        {
-            return _internalRestClients[operationGroup];
-        }
-
-        public IReadOnlyList<LowLevelDataPlaneClient> FindSubClents(LowLevelDataPlaneClient client)
+        public IReadOnlyList<LowLevelRestClient> FindSubClents(LowLevelRestClient client)
         {
             if (_subClients.TryGetValue(client, out var subClients))
             {
                 return subClients;
             }
 
-            return Array.Empty<LowLevelDataPlaneClient>();
+            return Array.Empty<LowLevelRestClient>();
         }
-=======
->>>>>>> 1cd3f55f
     }
 }