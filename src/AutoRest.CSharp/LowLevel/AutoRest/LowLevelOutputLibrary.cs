// Copyright (c) Microsoft Corporation. All rights reserved.
// Licensed under the MIT License.

using System.Collections.Generic;
using AutoRest.CSharp.Generation.Types;
using AutoRest.CSharp.Input;
using AutoRest.CSharp.Utilities;

namespace AutoRest.CSharp.Output.Models.Types
{
    internal class LowLevelOutputLibrary : OutputLibrary
    {
        private readonly CodeModel _codeModel;
        private readonly BuildContext<LowLevelOutputLibrary> _context;
        private readonly CachedDictionary<OperationGroup, LowLevelRestClient> _restClients;

        public LowLevelOutputLibrary(CodeModel codeModel, BuildContext<LowLevelOutputLibrary> context) : base(codeModel, context)
        {
            _codeModel = codeModel;
            _context = context;
<<<<<<< HEAD
            UpdateListMethodNames();
            _internalRestClients = new CachedDictionary<OperationGroup, LowLevelRestClient>(EnsureRestClients);
            _publicClients = new CachedDictionary<OperationGroup, LowLevelDataPlaneClient>(EnsureClients);
        }

        private void UpdateListMethodNames()
        {
            foreach (var operationGroup in _codeModel.OperationGroups)
            {
                foreach (var operation in operationGroup.Operations)
                {
                    var curName = operation.Language.Default.Name;
                    if (curName.Equals("List") || curName.Equals("ListAll"))
                    {
                        operation.Language.Default.Name = "GetAll";
                    }
                    else if (curName.StartsWith("ListBy"))
                    {
                        operation.Language.Default.Name = curName.Replace("List", "GetAll");
                    }
                    else if (curName.StartsWith("List"))
                    {
                        var lastNoun = curName.SplitByCamelCase().LastOrDefault();
                        if (lastNoun != null)
                            curName = curName.Replace(lastNoun, lastNoun.ToPlural(inputIsKnownToBeSingular: false));
                        operation.Language.Default.Name = curName.Replace("List", "Get");
                    }
                }
            }
        }

        public IEnumerable<LowLevelRestClient> RestClients => _internalRestClients.Values;

        public IEnumerable<LowLevelDataPlaneClient> Clients => _publicClients.Values;

=======
            _restClients = new CachedDictionary<OperationGroup, LowLevelRestClient>(EnsureRestClients);
        }

        public IEnumerable<LowLevelRestClient> RestClients => _restClients.Values;
>>>>>>> 25d9b624
        private Dictionary<OperationGroup, LowLevelRestClient> EnsureRestClients()
        {
            var restClients = new Dictionary<OperationGroup, LowLevelRestClient>();
            foreach (var operationGroup in _codeModel.OperationGroups)
            {
                restClients.Add(operationGroup, new LowLevelRestClient(operationGroup, _context));
            }

            return restClients;
        }

        public override CSharpType FindTypeForSchema(Schema schema)
        {
            switch (schema.Type)
            {
                case AllSchemaTypes.Choice:
                    return _context.TypeFactory.CreateType(((ChoiceSchema)schema).ChoiceType, false);
                case AllSchemaTypes.SealedChoice:
                    return _context.TypeFactory.CreateType(((SealedChoiceSchema)schema).ChoiceType, false);
                default:
                    // This is technically invalid behavior, we are hitting this in generating responses we throw away.
                    // https://github.com/Azure/autorest.csharp/issues/1108
                    // throw new InvalidOperationException($"FindTypeForSchema of invalid schema {schema.Name} in LowLevelOutputLibrary");
                    return new CSharpType(typeof(object));
            }
        }

        public override CSharpType? FindTypeByName(string originalName) => null;
    }
}<|MERGE_RESOLUTION|>--- conflicted
+++ resolved
@@ -2,6 +2,7 @@
 // Licensed under the MIT License.
 
 using System.Collections.Generic;
+using System.Linq;
 using AutoRest.CSharp.Generation.Types;
 using AutoRest.CSharp.Input;
 using AutoRest.CSharp.Utilities;
@@ -18,10 +19,20 @@
         {
             _codeModel = codeModel;
             _context = context;
-<<<<<<< HEAD
             UpdateListMethodNames();
-            _internalRestClients = new CachedDictionary<OperationGroup, LowLevelRestClient>(EnsureRestClients);
-            _publicClients = new CachedDictionary<OperationGroup, LowLevelDataPlaneClient>(EnsureClients);
+            _restClients = new CachedDictionary<OperationGroup, LowLevelRestClient>(EnsureRestClients);
+        }
+
+        public IEnumerable<LowLevelRestClient> RestClients => _restClients.Values;
+        private Dictionary<OperationGroup, LowLevelRestClient> EnsureRestClients()
+        {
+            var restClients = new Dictionary<OperationGroup, LowLevelRestClient>();
+            foreach (var operationGroup in _codeModel.OperationGroups)
+            {
+                restClients.Add(operationGroup, new LowLevelRestClient(operationGroup, _context));
+            }
+
+            return restClients;
         }
 
         private void UpdateListMethodNames()
@@ -50,27 +61,6 @@
             }
         }
 
-        public IEnumerable<LowLevelRestClient> RestClients => _internalRestClients.Values;
-
-        public IEnumerable<LowLevelDataPlaneClient> Clients => _publicClients.Values;
-
-=======
-            _restClients = new CachedDictionary<OperationGroup, LowLevelRestClient>(EnsureRestClients);
-        }
-
-        public IEnumerable<LowLevelRestClient> RestClients => _restClients.Values;
->>>>>>> 25d9b624
-        private Dictionary<OperationGroup, LowLevelRestClient> EnsureRestClients()
-        {
-            var restClients = new Dictionary<OperationGroup, LowLevelRestClient>();
-            foreach (var operationGroup in _codeModel.OperationGroups)
-            {
-                restClients.Add(operationGroup, new LowLevelRestClient(operationGroup, _context));
-            }
-
-            return restClients;
-        }
-
         public override CSharpType FindTypeForSchema(Schema schema)
         {
             switch (schema.Type)
