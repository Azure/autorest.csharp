--- conflicted
+++ resolved
@@ -71,13 +71,6 @@
                 project.AddGeneratedFile($"{modelFactoryProvider.Type.Name}.cs", modelFactoryWriter.ToString());
             }
 
-            foreach (var helper in library.StaticHelpers)
-            {
-                var writer = new CodeWriter();
-                new ExpressionTypeProviderWriter(writer, helper).Write();
-                project.AddGeneratedFile($"Internal/{helper.Type.Name}.cs", writer.ToString());
-            }
-
             if (Configuration.GenerateTestProject)
             {
                 if (Configuration.IsBranded)
@@ -106,8 +99,6 @@
                 }
             }
 
-<<<<<<< HEAD
-=======
             foreach (var helper in ExpressionTypeProvider.GetHelperProviders())
             {
                 var helperWriter = new CodeWriter();
@@ -115,7 +106,6 @@
                 project.AddGeneratedFile($"Internal/{helper.Type.Name}.cs", helperWriter.ToString());
             }
 
->>>>>>> bdf44309
             await project.PostProcessAsync(new PostProcessor(
                 modelsToKeep: library.AccessOverriddenModels.ToImmutableHashSet(),
                 modelFactoryFullName: modelFactoryProvider?.FullName,
