--- conflicted
+++ resolved
@@ -46,30 +46,7 @@
             ClientOptionsWriter.WriteClientOptions(optionsWriter, library.ClientOptions);
             project.AddGeneratedFile($"{library.ClientOptions.Type.Name}.cs", optionsWriter.ToString());
 
-<<<<<<< HEAD
-            await project.PostProcess(PostProcess);
-        }
-
-        private static async Task<Project> PostProcess(Project project)
-        {
-            var postProcessor = new DpgPostProcessor();
-            switch (Configuration.RemoveUnusedTypes)
-            {
-                case Configuration.UnusedTypeRemovalLevel.KeepAll:
-                    break;
-                case Configuration.UnusedTypeRemovalLevel.Internalize:
-                    project = await postProcessor.InternalizeAsync(project);
-                    break;
-                case Configuration.UnusedTypeRemovalLevel.RemoveAll:
-                    project = await postProcessor.InternalizeAsync(project);
-                    project = await postProcessor.RemoveAsync(project);
-                    break;
-            }
-
-            return project;
-=======
             await project.PostProcessAsync();
->>>>>>> 787427f5
         }
     }
 }