{
  "profiles": {
    "Accessibility": {
      "commandName": "Project",
      "commandLineArgs": "--standalone $(SolutionDir)\\test\\TestProjects\\Accessibility\\Generated"
    },
    "Accessibility-LowLevel": {
      "commandName": "Project",
      "commandLineArgs": "--standalone $(SolutionDir)\\test\\TestProjects\\Accessibility-LowLevel\\src\\Generated -n"
    },
    "Accessibility-LowLevel-NoAuth": {
      "commandName": "Project",
      "commandLineArgs": "--standalone $(SolutionDir)\\test\\TestProjects\\Accessibility-LowLevel-NoAuth\\src\\Generated -n"
    },
    "Accessibility-LowLevel-TokenAuth": {
      "commandName": "Project",
      "commandLineArgs": "--standalone $(SolutionDir)\\test\\TestProjects\\Accessibility-LowLevel-TokenAuth\\src\\Generated -n"
    },
    "additionalProperties": {
      "commandName": "Project",
      "commandLineArgs": "--standalone $(SolutionDir)\\test\\TestServerProjects\\additionalProperties\\Generated"
    },
    "AdditionalPropertiesEx": {
      "commandName": "Project",
      "commandLineArgs": "--standalone $(SolutionDir)\\test\\TestProjects\\AdditionalPropertiesEx\\Generated"
    },
    "AnomalyDetector": {
      "commandName": "Project",
      "commandLineArgs": "--standalone $(SolutionDir)\\samples\\AnomalyDetector\\src\\Generated"
    },
    "ApiVersion": {
      "commandName": "Project",
      "commandLineArgs": "--standalone $(SolutionDir)\\test\\TestProjects\\ApiVersion\\Generated"
    },
    "ApiVersion-TypeSpec": {
      "commandName": "Project",
      "commandLineArgs": "--standalone $(SolutionDir)\\test\\TestProjects\\ApiVersion-TypeSpec\\src\\Generated -n"
    },
    "AppConfiguration": {
      "commandName": "Project",
      "commandLineArgs": "--standalone $(SolutionDir)\\samples\\AppConfiguration\\Generated"
    },
    "Authoring-TypeSpec": {
      "commandName": "Project",
      "commandLineArgs": "--standalone $(SolutionDir)\\test\\TestProjects\\Authoring-TypeSpec\\src\\Generated -n"
    },
    "azure-parameter-grouping": {
      "commandName": "Project",
      "commandLineArgs": "--standalone $(SolutionDir)\\test\\TestServerProjects\\azure-parameter-grouping\\Generated"
    },
    "azure-special-properties": {
      "commandName": "Project",
      "commandLineArgs": "--standalone $(SolutionDir)\\test\\TestServerProjects\\azure-special-properties\\Generated"
    },
    "Azure.AI.FormRecognizer": {
      "commandName": "Project",
      "commandLineArgs": "--standalone $(SolutionDir)\\samples\\Azure.AI.FormRecognizer\\Generated"
    },
    "Azure.Network.Management.Interface": {
      "commandName": "Project",
      "commandLineArgs": "--standalone $(SolutionDir)\\samples\\Azure.Network.Management.Interface\\Generated"
    },
    "Azure.NewProject.TypeSpec": {
      "commandName": "Project",
      "commandLineArgs": "--standalone $(SolutionDir)\\test\\TestProjects\\sdk\\newprojecttypespec\\Azure.NewProject.TypeSpec\\src\\Generated -n"
    },
    "AzureSample.Analytics.Purview.Account": {
      "commandName": "Project",
      "commandLineArgs": "--standalone $(SolutionDir)\\samples\\AzureSample.Analytics.Purview.Account\\src\\Generated -n"
    },
    "AzureSample.ResourceManager.Sample": {
      "commandName": "Project",
      "commandLineArgs": "--standalone $(SolutionDir)\\samples\\AzureSample.ResourceManager.Sample\\src\\Generated -n"
    },
    "AzureSample.ResourceManager.Storage": {
      "commandName": "Project",
      "commandLineArgs": "--standalone $(SolutionDir)\\samples\\AzureSample.ResourceManager.Storage\\src\\Generated -n"
    },
    "AzureSample.Storage.Tables": {
      "commandName": "Project",
      "commandLineArgs": "--standalone $(SolutionDir)\\samples\\AzureSample.Storage.Tables\\src\\Generated -n"
    },
    "body-array": {
      "commandName": "Project",
      "commandLineArgs": "--standalone $(SolutionDir)\\test\\TestServerProjects\\body-array\\Generated"
    },
    "body-array-LowLevel": {
      "commandName": "Project",
      "commandLineArgs": "--standalone $(SolutionDir)\\test\\TestServerProjectsLowLevel\\body-array\\src\\Generated"
    },
    "body-boolean": {
      "commandName": "Project",
      "commandLineArgs": "--standalone $(SolutionDir)\\test\\TestServerProjects\\body-boolean\\Generated"
    },
    "body-byte": {
      "commandName": "Project",
      "commandLineArgs": "--standalone $(SolutionDir)\\test\\TestServerProjects\\body-byte\\Generated"
    },
    "body-complex": {
      "commandName": "Project",
      "commandLineArgs": "--standalone $(SolutionDir)\\test\\TestServerProjects\\body-complex\\Generated"
    },
    "body-complex-LowLevel": {
      "commandName": "Project",
      "commandLineArgs": "--standalone $(SolutionDir)\\test\\TestServerProjectsLowLevel\\body-complex\\src\\Generated"
    },
    "body-date": {
      "commandName": "Project",
      "commandLineArgs": "--standalone $(SolutionDir)\\test\\TestServerProjects\\body-date\\Generated"
    },
    "body-datetime": {
      "commandName": "Project",
      "commandLineArgs": "--standalone $(SolutionDir)\\test\\TestServerProjects\\body-datetime\\Generated"
    },
    "body-datetime-rfc1123": {
      "commandName": "Project",
      "commandLineArgs": "--standalone $(SolutionDir)\\test\\TestServerProjects\\body-datetime-rfc1123\\Generated"
    },
    "body-dictionary": {
      "commandName": "Project",
      "commandLineArgs": "--standalone $(SolutionDir)\\test\\TestServerProjects\\body-dictionary\\Generated"
    },
    "body-duration": {
      "commandName": "Project",
      "commandLineArgs": "--standalone $(SolutionDir)\\test\\TestServerProjects\\body-duration\\Generated"
    },
    "body-file": {
      "commandName": "Project",
      "commandLineArgs": "--standalone $(SolutionDir)\\test\\TestServerProjects\\body-file\\Generated"
    },
    "body-file-LowLevel": {
      "commandName": "Project",
      "commandLineArgs": "--standalone $(SolutionDir)\\test\\TestServerProjectsLowLevel\\body-file\\src\\Generated"
    },
    "body-formdata": {
      "commandName": "Project",
      "commandLineArgs": "--standalone $(SolutionDir)\\test\\TestServerProjects\\body-formdata\\Generated"
    },
    "body-formdata-urlencoded": {
      "commandName": "Project",
      "commandLineArgs": "--standalone $(SolutionDir)\\test\\TestServerProjects\\body-formdata-urlencoded\\Generated"
    },
    "body-integer": {
      "commandName": "Project",
      "commandLineArgs": "--standalone $(SolutionDir)\\test\\TestServerProjects\\body-integer\\Generated"
    },
    "body-number": {
      "commandName": "Project",
      "commandLineArgs": "--standalone $(SolutionDir)\\test\\TestServerProjects\\body-number\\Generated"
    },
    "body-string": {
      "commandName": "Project",
      "commandLineArgs": "--standalone $(SolutionDir)\\test\\TestServerProjects\\body-string\\Generated"
    },
    "body-string-LowLevel": {
      "commandName": "Project",
      "commandLineArgs": "--standalone $(SolutionDir)\\test\\TestServerProjectsLowLevel\\body-string\\src\\Generated"
    },
    "body-time": {
      "commandName": "Project",
      "commandLineArgs": "--standalone $(SolutionDir)\\test\\TestServerProjects\\body-time\\Generated"
    },
    "BodyAndPath-LowLevel": {
      "commandName": "Project",
      "commandLineArgs": "--standalone $(SolutionDir)\\test\\TestProjects\\BodyAndPath-LowLevel\\src\\Generated -n"
    },
    "ClientAndOperationGroup-TypeSpec": {
      "commandName": "Project",
      "commandLineArgs": "--standalone $(SolutionDir)\\test\\TestProjects\\ClientAndOperationGroup-TypeSpec\\src\\Generated -n"
    },
    "CognitiveSearch": {
      "commandName": "Project",
      "commandLineArgs": "--standalone $(SolutionDir)\\samples\\CognitiveSearch\\Generated"
    },
    "CognitiveServices.TextAnalytics": {
      "commandName": "Project",
      "commandLineArgs": "--standalone $(SolutionDir)\\samples\\CognitiveServices.TextAnalytics\\Generated"
    },
    "CollapseRequestCondition-LowLevel": {
      "commandName": "Project",
      "commandLineArgs": "--standalone $(SolutionDir)\\test\\TestProjects\\CollapseRequestCondition-LowLevel\\src\\Generated -n"
    },
    "constants": {
      "commandName": "Project",
      "commandLineArgs": "--standalone $(SolutionDir)\\test\\TestServerProjects\\constants\\Generated"
    },
    "ConvenienceUpdate-TypeSpec": {
      "commandName": "Project",
      "commandLineArgs": "--standalone $(SolutionDir)\\test\\TestProjects\\ConvenienceUpdate-TypeSpec\\src\\Generated --existing-project-folder $(SolutionDir)\\test\\TestProjects\\ConvenienceInitial-TypeSpec\\src\\Generated -n"
    },
    "custom-baseUrl": {
      "commandName": "Project",
      "commandLineArgs": "--standalone $(SolutionDir)\\test\\TestServerProjects\\custom-baseUrl\\Generated"
    },
    "custom-baseUrl-LowLevel": {
      "commandName": "Project",
      "commandLineArgs": "--standalone $(SolutionDir)\\test\\TestServerProjectsLowLevel\\custom-baseUrl\\src\\Generated"
    },
    "custom-baseUrl-more-options": {
      "commandName": "Project",
      "commandLineArgs": "--standalone $(SolutionDir)\\test\\TestServerProjects\\custom-baseUrl-more-options\\Generated"
    },
    "custom-baseUrl-more-options-LowLevel": {
      "commandName": "Project",
      "commandLineArgs": "--standalone $(SolutionDir)\\test\\TestServerProjectsLowLevel\\custom-baseUrl-more-options\\src\\Generated"
    },
    "custom-baseUrl-paging": {
      "commandName": "Project",
      "commandLineArgs": "--standalone $(SolutionDir)\\test\\TestServerProjects\\custom-baseUrl-paging\\Generated"
    },
    "custom-baseUrl-paging-LowLevel": {
      "commandName": "Project",
      "commandLineArgs": "--standalone $(SolutionDir)\\test\\TestServerProjectsLowLevel\\custom-baseUrl-paging\\src\\Generated"
    },
    "Customizations-TypeSpec": {
      "commandName": "Project",
      "commandLineArgs": "--standalone $(SolutionDir)\\test\\TestProjects\\Customizations-TypeSpec\\src\\Generated -n"
    },
    "Customized-TypeSpec": {
      "commandName": "Project",
      "commandLineArgs": "--standalone $(SolutionDir)\\test\\UnbrandedProjects\\Customized-TypeSpec\\src\\Generated -n"
    },
    "dpg-customization-LowLevel": {
      "commandName": "Project",
      "commandLineArgs": "--standalone $(SolutionDir)\\test\\TestServerProjectsLowLevel\\dpg-customization\\src\\Generated"
    },
    "dpg-initial-LowLevel": {
      "commandName": "Project",
      "commandLineArgs": "--standalone $(SolutionDir)\\test\\TestServerProjectsLowLevel\\dpg-initial\\src\\Generated"
    },
    "dpg-update1-LowLevel": {
      "commandName": "Project",
      "commandLineArgs": "--standalone $(SolutionDir)\\test\\TestServerProjectsLowLevel\\dpg-update1\\src\\Generated"
    },
    "extensible-enums-swagger": {
      "commandName": "Project",
      "commandLineArgs": "--standalone $(SolutionDir)\\test\\TestServerProjects\\extensible-enums-swagger\\Generated"
    },
    "ExtensionClientName": {
      "commandName": "Project",
      "commandLineArgs": "--standalone $(SolutionDir)\\test\\TestProjects\\ExtensionClientName\\Generated"
    },
    "FirstTest-TypeSpec": {
      "commandName": "Project",
      "commandLineArgs": "--standalone $(SolutionDir)\\test\\TestProjects\\FirstTest-TypeSpec\\src\\Generated -n"
    },
    "FlattenedParameters": {
      "commandName": "Project",
      "commandLineArgs": "--standalone $(SolutionDir)\\test\\TestProjects\\FlattenedParameters\\Generated"
    },
    "head": {
      "commandName": "Project",
      "commandLineArgs": "--standalone $(SolutionDir)\\test\\TestServerProjects\\head\\Generated"
    },
    "head-LowLevel": {
      "commandName": "Project",
      "commandLineArgs": "--standalone $(SolutionDir)\\test\\TestServerProjectsLowLevel\\head\\src\\Generated"
    },
    "headAsBoolean-typespec-server/path/single": {
      "commandName": "Project",
      "commandLineArgs": "--standalone $(SolutionDir)\\test\\CadlRanchProjects\\server\\path\\single-headAsBoolean\\src\\Generated -n"
    },
    "HeadAsBooleanTrue": {
      "commandName": "Project",
      "commandLineArgs": "--standalone $(SolutionDir)\\test\\TestProjects\\HeadAsBooleanTrue\\Generated"
    },
    "HeadAsBooleanTrue-LowLevel": {
      "commandName": "Project",
      "commandLineArgs": "--standalone $(SolutionDir)\\test\\TestProjects\\HeadAsBooleanTrue-LowLevel\\src\\Generated -n"
    },
    "header": {
      "commandName": "Project",
      "commandLineArgs": "--standalone $(SolutionDir)\\test\\TestServerProjects\\header\\Generated"
    },
    "header-LowLevel": {
      "commandName": "Project",
      "commandLineArgs": "--standalone $(SolutionDir)\\test\\TestServerProjectsLowLevel\\header\\src\\Generated"
    },
    "HeaderCollectionPrefix": {
      "commandName": "Project",
      "commandLineArgs": "--standalone $(SolutionDir)\\test\\TestProjects\\HeaderCollectionPrefix\\Generated"
    },
    "HlcConstants": {
      "commandName": "Project",
      "commandLineArgs": "--standalone $(SolutionDir)\\test\\TestProjects\\HlcConstants\\Generated"
    },
    "httpInfrastructure": {
      "commandName": "Project",
      "commandLineArgs": "--standalone $(SolutionDir)\\test\\TestServerProjects\\httpInfrastructure\\Generated"
    },
    "httpInfrastructure-LowLevel": {
      "commandName": "Project",
      "commandLineArgs": "--standalone $(SolutionDir)\\test\\TestServerProjectsLowLevel\\httpInfrastructure\\src\\Generated"
    },
    "Inheritance": {
      "commandName": "Project",
      "commandLineArgs": "--standalone $(SolutionDir)\\test\\TestProjects\\Inheritance\\Generated"
    },
    "JsonAsBinary": {
      "commandName": "Project",
      "commandLineArgs": "--standalone $(SolutionDir)\\test\\TestProjects\\JsonAsBinary\\Generated"
    },
    "LatestVersion-TypeSpec": {
      "commandName": "Project",
      "commandLineArgs": "--standalone $(SolutionDir)\\test\\TestProjects\\LatestVersion-TypeSpec\\src\\Generated -n"
    },
    "lro": {
      "commandName": "Project",
      "commandLineArgs": "--standalone $(SolutionDir)\\test\\TestServerProjects\\lro\\Generated"
    },
    "lro-LowLevel": {
      "commandName": "Project",
      "commandLineArgs": "--standalone $(SolutionDir)\\test\\TestServerProjectsLowLevel\\lro\\src\\Generated"
    },
    "lro-parameterized-endpoints": {
      "commandName": "Project",
      "commandLineArgs": "--standalone $(SolutionDir)\\test\\TestServerProjects\\lro-parameterized-endpoints\\Generated"
    },
    "Lro-TypeSpec": {
      "commandName": "Project",
      "commandLineArgs": "--standalone $(SolutionDir)\\test\\TestProjects\\Lro-TypeSpec\\src\\Generated -n"
    },
    "media_types": {
      "commandName": "Project",
      "commandLineArgs": "--standalone $(SolutionDir)\\test\\TestServerProjects\\media_types\\Generated"
    },
    "media_types-LowLevel": {
      "commandName": "Project",
      "commandLineArgs": "--standalone $(SolutionDir)\\test\\TestServerProjectsLowLevel\\media_types\\src\\Generated"
    },
    "MediaTypes-TypeSpec": {
      "commandName": "Project",
      "commandLineArgs": "--standalone $(SolutionDir)\\test\\TestProjects\\MediaTypes-TypeSpec\\src\\Generated -n"
    },
    "MgmtAcronymMapping": {
      "commandName": "Project",
      "commandLineArgs": "--standalone $(SolutionDir)\\test\\TestProjects\\MgmtAcronymMapping\\src\\Generated -n"
    },
    "MgmtCollectionParent": {
      "commandName": "Project",
      "commandLineArgs": "--standalone $(SolutionDir)\\test\\TestProjects\\MgmtCollectionParent\\src\\Generated -n"
    },
    "MgmtConstants": {
      "commandName": "Project",
      "commandLineArgs": "--standalone $(SolutionDir)\\test\\TestProjects\\MgmtConstants\\src\\Generated -n"
    },
    "MgmtCustomizations": {
      "commandName": "Project",
      "commandLineArgs": "--standalone $(SolutionDir)\\test\\TestProjects\\MgmtCustomizations\\src\\Generated -n"
    },
    "MgmtDiscriminator": {
      "commandName": "Project",
      "commandLineArgs": "--standalone $(SolutionDir)\\test\\TestProjects\\MgmtDiscriminator\\src\\Generated -n"
    },
    "MgmtExactMatchFlattenInheritance": {
      "commandName": "Project",
      "commandLineArgs": "--standalone $(SolutionDir)\\test\\TestProjects\\MgmtExactMatchFlattenInheritance\\src\\Generated -n"
    },
    "MgmtExactMatchInheritance": {
      "commandName": "Project",
      "commandLineArgs": "--standalone $(SolutionDir)\\test\\TestProjects\\MgmtExactMatchInheritance\\src\\Generated -n"
    },
    "MgmtExpandResourceTypes": {
      "commandName": "Project",
      "commandLineArgs": "--standalone $(SolutionDir)\\test\\TestProjects\\MgmtExpandResourceTypes\\src\\Generated -n"
    },
    "MgmtExtensionCommonRestOperation": {
      "commandName": "Project",
      "commandLineArgs": "--standalone $(SolutionDir)\\test\\TestProjects\\MgmtExtensionCommonRestOperation\\src\\Generated -n"
    },
    "MgmtExtensionResource": {
      "commandName": "Project",
      "commandLineArgs": "--standalone $(SolutionDir)\\test\\TestProjects\\MgmtExtensionResource\\src\\Generated -n"
    },
    "MgmtHierarchicalNonResource": {
      "commandName": "Project",
      "commandLineArgs": "--standalone $(SolutionDir)\\test\\TestProjects\\MgmtHierarchicalNonResource\\src\\Generated -n"
    },
    "MgmtListMethods": {
      "commandName": "Project",
      "commandLineArgs": "--standalone $(SolutionDir)\\test\\TestProjects\\MgmtListMethods\\src\\Generated -n"
    },
    "MgmtLRO": {
      "commandName": "Project",
      "commandLineArgs": "--standalone $(SolutionDir)\\test\\TestProjects\\MgmtLRO\\src\\Generated -n"
    },
    "MgmtMockAndSample": {
      "commandName": "Project",
      "commandLineArgs": "--standalone $(SolutionDir)\\test\\TestProjects\\MgmtMockAndSample\\src\\Generated -n"
    },
    "MgmtMultipleParentResource": {
      "commandName": "Project",
      "commandLineArgs": "--standalone $(SolutionDir)\\test\\TestProjects\\MgmtMultipleParentResource\\src\\Generated -n"
    },
    "MgmtNonStringPathVariable": {
      "commandName": "Project",
      "commandLineArgs": "--standalone $(SolutionDir)\\test\\TestProjects\\MgmtNonStringPathVariable\\src\\Generated -n"
    },
    "MgmtNoTypeReplacement": {
      "commandName": "Project",
      "commandLineArgs": "--standalone $(SolutionDir)\\test\\TestProjects\\MgmtNoTypeReplacement\\src\\Generated -n"
    },
    "MgmtOmitOperationGroups": {
      "commandName": "Project",
      "commandLineArgs": "--standalone $(SolutionDir)\\test\\TestProjects\\MgmtOmitOperationGroups\\src\\Generated -n"
    },
    "MgmtOperations": {
      "commandName": "Project",
      "commandLineArgs": "--standalone $(SolutionDir)\\test\\TestProjects\\MgmtOperations\\src\\Generated -n"
    },
    "MgmtPagination": {
      "commandName": "Project",
      "commandLineArgs": "--standalone $(SolutionDir)\\test\\TestProjects\\MgmtPagination\\src\\Generated -n"
    },
    "MgmtParamOrdering": {
      "commandName": "Project",
      "commandLineArgs": "--standalone $(SolutionDir)\\test\\TestProjects\\MgmtParamOrdering\\src\\Generated -n"
    },
    "MgmtParent": {
      "commandName": "Project",
      "commandLineArgs": "--standalone $(SolutionDir)\\test\\TestProjects\\MgmtParent\\src\\Generated -n"
    },
    "MgmtPartialResource": {
      "commandName": "Project",
      "commandLineArgs": "--standalone $(SolutionDir)\\test\\TestProjects\\MgmtPartialResource\\src\\Generated -n"
    },
    "MgmtPropertyBag": {
      "commandName": "Project",
      "commandLineArgs": "--standalone $(SolutionDir)\\test\\TestProjects\\MgmtPropertyBag\\src\\Generated -n"
    },
    "MgmtPropertyChooser": {
      "commandName": "Project",
      "commandLineArgs": "--standalone $(SolutionDir)\\test\\TestProjects\\MgmtPropertyChooser\\src\\Generated -n"
    },
    "MgmtReferenceTypes": {
      "commandName": "Project",
      "commandLineArgs": "--standalone $(SolutionDir)\\test\\TestProjects\\MgmtReferenceTypes\\src\\Generated -n"
    },
    "MgmtResourceName": {
      "commandName": "Project",
      "commandLineArgs": "--standalone $(SolutionDir)\\test\\TestProjects\\MgmtResourceName\\src\\Generated -n"
    },
    "MgmtSafeFlatten": {
      "commandName": "Project",
      "commandLineArgs": "--standalone $(SolutionDir)\\test\\TestProjects\\MgmtSafeFlatten\\src\\Generated -n"
    },
    "MgmtScopeResource": {
      "commandName": "Project",
      "commandLineArgs": "--standalone $(SolutionDir)\\test\\TestProjects\\MgmtScopeResource\\src\\Generated -n"
    },
    "MgmtSingletonResource": {
      "commandName": "Project",
      "commandLineArgs": "--standalone $(SolutionDir)\\test\\TestProjects\\MgmtSingletonResource\\src\\Generated -n"
    },
    "MgmtSubscriptionNameParameter": {
      "commandName": "Project",
      "commandLineArgs": "--standalone $(SolutionDir)\\test\\TestProjects\\MgmtSubscriptionNameParameter\\src\\Generated -n"
    },
    "MgmtSupersetFlattenInheritance": {
      "commandName": "Project",
      "commandLineArgs": "--standalone $(SolutionDir)\\test\\TestProjects\\MgmtSupersetFlattenInheritance\\src\\Generated -n"
    },
    "MgmtSupersetInheritance": {
      "commandName": "Project",
      "commandLineArgs": "--standalone $(SolutionDir)\\test\\TestProjects\\MgmtSupersetInheritance\\src\\Generated -n"
    },
    "MgmtXmlDeserialization": {
      "commandName": "Project",
      "commandLineArgs": "--standalone $(SolutionDir)\\test\\TestProjects\\MgmtXmlDeserialization\\src\\Generated -n"
    },
    "MixAPIVersion-TypeSpec": {
      "commandName": "Project",
      "commandLineArgs": "--standalone $(SolutionDir)\\test\\TestProjects\\MixAPIVersion-TypeSpec\\src\\Generated -n"
    },
    "model-flattening": {
      "commandName": "Project",
      "commandLineArgs": "--standalone $(SolutionDir)\\test\\TestServerProjects\\model-flattening\\Generated"
    },
    "ModelNamespace": {
      "commandName": "Project",
      "commandLineArgs": "--standalone $(SolutionDir)\\test\\TestProjects\\ModelNamespace\\Generated"
    },
    "ModelReaderWriterValidation-TypeSpec": {
      "commandName": "Project",
      "commandLineArgs": "--standalone $(SolutionDir)\\test\\TestProjects\\ModelReaderWriterValidation-TypeSpec\\src\\Generated -n"
    },
    "Models-TypeSpec": {
      "commandName": "Project",
      "commandLineArgs": "--standalone $(SolutionDir)\\test\\TestProjects\\Models-TypeSpec\\src\\Generated -n"
    },
    "ModelShapes": {
      "commandName": "Project",
      "commandLineArgs": "--standalone $(SolutionDir)\\test\\TestProjects\\ModelShapes\\Generated"
    },
    "ModelWithConverterUsage": {
      "commandName": "Project",
      "commandLineArgs": "--standalone $(SolutionDir)\\test\\TestProjects\\ModelWithConverterUsage\\Generated"
    },
    "multiple-inheritance": {
      "commandName": "Project",
      "commandLineArgs": "--standalone $(SolutionDir)\\test\\TestServerProjects\\multiple-inheritance\\Generated"
    },
    "MultipleInputFiles": {
      "commandName": "Project",
      "commandLineArgs": "--standalone $(SolutionDir)\\test\\TestProjects\\MultipleInputFiles\\Generated"
    },
    "NameConflicts": {
      "commandName": "Project",
      "commandLineArgs": "--standalone $(SolutionDir)\\test\\TestProjects\\NameConflicts\\Generated"
    },
    "non-string-enum": {
      "commandName": "Project",
      "commandLineArgs": "--standalone $(SolutionDir)\\test\\TestServerProjects\\non-string-enum\\Generated"
    },
    "NoTest-TypeSpec": {
      "commandName": "Project",
      "commandLineArgs": "--standalone $(SolutionDir)\\test\\UnbrandedProjects\\NoTest-TypeSpec\\src\\Generated -n"
    },
    "object-type": {
      "commandName": "Project",
      "commandLineArgs": "--standalone $(SolutionDir)\\test\\TestServerProjects\\object-type\\Generated"
    },
    "OldestVersion-TypeSpec": {
      "commandName": "Project",
      "commandLineArgs": "--standalone $(SolutionDir)\\test\\TestProjects\\OldestVersion-TypeSpec\\src\\Generated -n"
    },
    "Pagination-TypeSpec": {
      "commandName": "Project",
      "commandLineArgs": "--standalone $(SolutionDir)\\test\\TestProjects\\Pagination-TypeSpec\\src\\Generated -n"
    },
    "PaginationParams-LowLevel": {
      "commandName": "Project",
      "commandLineArgs": "--standalone $(SolutionDir)\\test\\TestProjects\\PaginationParams-LowLevel\\src\\Generated -n"
    },
    "paging": {
      "commandName": "Project",
      "commandLineArgs": "--standalone $(SolutionDir)\\test\\TestServerProjects\\paging\\Generated"
    },
    "paging-LowLevel": {
      "commandName": "Project",
      "commandLineArgs": "--standalone $(SolutionDir)\\test\\TestServerProjectsLowLevel\\paging\\src\\Generated"
    },
    "Parameters-LowLevel": {
      "commandName": "Project",
      "commandLineArgs": "--standalone $(SolutionDir)\\test\\TestProjects\\Parameters-LowLevel\\src\\Generated -n"
    },
    "Parameters-TypeSpec": {
      "commandName": "Project",
      "commandLineArgs": "--standalone $(SolutionDir)\\test\\TestProjects\\Parameters-TypeSpec\\src\\Generated -n"
    },
    "ParameterSequence-LowLevel": {
      "commandName": "Project",
      "commandLineArgs": "--standalone $(SolutionDir)\\test\\TestProjects\\ParameterSequence-LowLevel\\src\\Generated -n"
    },
    "PetStore-TypeSpec": {
      "commandName": "Project",
      "commandLineArgs": "--standalone $(SolutionDir)\\test\\TestProjects\\PetStore-TypeSpec\\src\\Generated -n"
    },
    "Platform-OpenAI-TypeSpec": {
      "commandName": "Project",
      "commandLineArgs": "--standalone $(SolutionDir)\\test\\UnbrandedProjects\\Platform-OpenAI-TypeSpec\\src\\Generated -n"
    },
    "ProtocolMethodsInRestClient": {
      "commandName": "Project",
      "commandLineArgs": "--standalone $(SolutionDir)\\test\\TestProjects\\ProtocolMethodsInRestClient\\Generated"
    },
    "PublicClientCtor": {
      "commandName": "Project",
      "commandLineArgs": "--standalone $(SolutionDir)\\test\\TestProjects\\PublicClientCtor\\Generated"
    },
    "RenameGetList-TypeSpec": {
      "commandName": "Project",
      "commandLineArgs": "--standalone $(SolutionDir)\\test\\TestProjects\\RenameGetList-TypeSpec\\src\\Generated -n"
    },
    "required-optional": {
      "commandName": "Project",
      "commandLineArgs": "--standalone $(SolutionDir)\\test\\TestServerProjects\\required-optional\\Generated"
    },
    "ResourceClients-LowLevel": {
      "commandName": "Project",
      "commandLineArgs": "--standalone $(SolutionDir)\\test\\TestProjects\\ResourceClients-LowLevel\\src\\Generated -n"
    },
    "security-aad-LowLevel": {
      "commandName": "Project",
      "commandLineArgs": "--standalone $(SolutionDir)\\test\\TestServerProjectsLowLevel\\security-aad\\src\\Generated"
    },
    "security-key-LowLevel": {
      "commandName": "Project",
      "commandLineArgs": "--standalone $(SolutionDir)\\test\\TestServerProjectsLowLevel\\security-key\\src\\Generated"
    },
    "SecurityDefinition-LowLevel": {
      "commandName": "Project",
      "commandLineArgs": "--standalone $(SolutionDir)\\test\\TestProjects\\SecurityDefinition-LowLevel\\src\\Generated -n"
    },
    "ServiceVersionOverride-LowLevel": {
      "commandName": "Project",
      "commandLineArgs": "--standalone $(SolutionDir)\\test\\TestProjects\\ServiceVersionOverride-LowLevel\\src\\Generated -n"
    },
    "SingleTopLevelClientWithOperations-LowLevel": {
      "commandName": "Project",
      "commandLineArgs": "--standalone $(SolutionDir)\\test\\TestProjects\\SingleTopLevelClientWithOperations-LowLevel\\src\\Generated -n"
    },
    "SingleTopLevelClientWithoutOperations-LowLevel": {
      "commandName": "Project",
      "commandLineArgs": "--standalone $(SolutionDir)\\test\\TestProjects\\SingleTopLevelClientWithoutOperations-LowLevel\\src\\Generated -n"
    },
    "SpecificVersion-TypeSpec": {
      "commandName": "Project",
      "commandLineArgs": "--standalone $(SolutionDir)\\test\\TestProjects\\SpecificVersion-TypeSpec\\src\\Generated -n"
    },
    "Spread-TypeSpec": {
      "commandName": "Project",
      "commandLineArgs": "--standalone $(SolutionDir)\\test\\TestProjects\\Spread-TypeSpec\\src\\Generated -n"
    },
    "SubClients-LowLevel": {
      "commandName": "Project",
      "commandLineArgs": "--standalone $(SolutionDir)\\test\\TestProjects\\SubClients-LowLevel\\src\\Generated -n"
    },
    "subscriptionId-apiVersion": {
      "commandName": "Project",
      "commandLineArgs": "--standalone $(SolutionDir)\\test\\TestServerProjects\\subscriptionId-apiVersion\\Generated"
    },
    "TypeSchemaMapping": {
      "commandName": "Project",
      "commandLineArgs": "--standalone $(SolutionDir)\\test\\TestProjects\\TypeSchemaMapping\\SomeFolder\\Generated"
    },
    "typespec-authentication/api-key": {
      "commandName": "Project",
      "commandLineArgs": "--standalone $(SolutionDir)\\test\\CadlRanchProjects\\authentication\\api-key\\src\\Generated -n"
    },
    "typespec-authentication/http/custom": {
      "commandName": "Project",
      "commandLineArgs": "--standalone $(SolutionDir)\\test\\CadlRanchProjects\\authentication\\http\\custom\\src\\Generated -n"
    },
    "typespec-authentication/oauth2": {
      "commandName": "Project",
      "commandLineArgs": "--standalone $(SolutionDir)\\test\\CadlRanchProjects\\authentication\\oauth2\\src\\Generated -n"
    },
    "typespec-authentication/union": {
      "commandName": "Project",
      "commandLineArgs": "--standalone $(SolutionDir)\\test\\CadlRanchProjects\\authentication\\union\\src\\Generated -n"
    },
    "typespec-azure/client-generator-core/access": {
      "commandName": "Project",
      "commandLineArgs": "--standalone $(SolutionDir)\\test\\CadlRanchProjects\\azure\\client-generator-core\\access\\src\\Generated -n"
    },
    "typespec-azure/client-generator-core/usage": {
      "commandName": "Project",
      "commandLineArgs": "--standalone $(SolutionDir)\\test\\CadlRanchProjects\\azure\\client-generator-core\\usage\\src\\Generated -n"
    },
    "typespec-azure/core/basic": {
      "commandName": "Project",
      "commandLineArgs": "--standalone $(SolutionDir)\\test\\CadlRanchProjects\\azure\\core\\basic\\src\\Generated -n"
    },
    "typespec-azure/core/lro/rpc-legacy": {
      "commandName": "Project",
      "commandLineArgs": "--standalone $(SolutionDir)\\test\\CadlRanchProjects\\azure\\core\\lro\\rpc-legacy\\src\\Generated -n"
    },
    "typespec-azure/core/lro/standard": {
      "commandName": "Project",
      "commandLineArgs": "--standalone $(SolutionDir)\\test\\CadlRanchProjects\\azure\\core\\lro\\standard\\src\\Generated -n"
    },
    "typespec-azure/core/scalar": {
      "commandName": "Project",
      "commandLineArgs": "--standalone $(SolutionDir)\\test\\CadlRanchProjects\\azure\\core\\scalar\\src\\Generated -n"
    },
    "typespec-azure/core/traits": {
      "commandName": "Project",
      "commandLineArgs": "--standalone $(SolutionDir)\\test\\CadlRanchProjects\\azure\\core\\traits\\src\\Generated -n"
    },
    "typespec-client/naming": {
      "commandName": "Project",
      "commandLineArgs": "--standalone $(SolutionDir)\\test\\CadlRanchProjects\\client\\naming\\src\\Generated -n"
    },
    "typespec-client/structure/multi-client": {
      "commandName": "Project",
      "commandLineArgs": "--standalone $(SolutionDir)\\test\\CadlRanchProjects\\client\\structure\\multi-client\\src\\Generated -n"
    },
    "typespec-client/structure/renamed-operation": {
      "commandName": "Project",
      "commandLineArgs": "--standalone $(SolutionDir)\\test\\CadlRanchProjects\\client\\structure\\renamed-operation\\src\\Generated -n"
    },
    "typespec-client/structure/two-operation-group": {
      "commandName": "Project",
      "commandLineArgs": "--standalone $(SolutionDir)\\test\\CadlRanchProjects\\client\\structure\\two-operation-group\\src\\Generated -n"
    },
    "typespec-encode/bytes": {
      "commandName": "Project",
      "commandLineArgs": "--standalone $(SolutionDir)\\test\\CadlRanchProjects\\encode\\bytes\\src\\Generated -n"
    },
    "typespec-encode/datetime": {
      "commandName": "Project",
      "commandLineArgs": "--standalone $(SolutionDir)\\test\\CadlRanchProjects\\encode\\datetime\\src\\Generated -n"
    },
    "typespec-encode/duration": {
      "commandName": "Project",
      "commandLineArgs": "--standalone $(SolutionDir)\\test\\CadlRanchProjects\\encode\\duration\\src\\Generated -n"
    },
    "typespec-nonAzure-authentication/http/custom": {
      "commandName": "Project",
      "commandLineArgs": "--standalone $(SolutionDir)\\test\\CadlRanchProjectsNonAzure\\authentication\\http\\custom\\src\\Generated -n"
    },
    "typespec-nonAzure-client/naming": {
      "commandName": "Project",
      "commandLineArgs": "--standalone $(SolutionDir)\\test\\CadlRanchProjectsNonAzure\\client\\naming\\src\\Generated -n"
    },
<<<<<<< HEAD
    "typespec-nonAzure-parameters/collection-format": {
      "commandName": "Project",
      "commandLineArgs": "--standalone $(SolutionDir)\\test\\CadlRanchProjectsNonAzure\\parameters\\collection-format\\src\\Generated -n"
=======
    "typespec-nonAzure-parameters/body-optionality": {
      "commandName": "Project",
      "commandLineArgs": "--standalone $(SolutionDir)\\test\\CadlRanchProjectsNonAzure\\parameters\\body-optionality\\src\\Generated -n"
>>>>>>> b8e98920
    },
    "typespec-nonAzure-parameters/spread": {
      "commandName": "Project",
      "commandLineArgs": "--standalone $(SolutionDir)\\test\\CadlRanchProjectsNonAzure\\parameters\\spread\\src\\Generated -n"
    },
    "typespec-nonAzure-payload/content-negotiation": {
      "commandName": "Project",
      "commandLineArgs": "--standalone $(SolutionDir)\\test\\CadlRanchProjectsNonAzure\\payload\\content-negotiation\\src\\Generated -n"
    },
    "typespec-nonAzure-payload/multipart": {
      "commandName": "Project",
      "commandLineArgs": "--standalone $(SolutionDir)\\test\\CadlRanchProjectsNonAzure\\payload\\multipart\\src\\Generated -n"
    },
    "typespec-nonAzure-type/array": {
      "commandName": "Project",
      "commandLineArgs": "--standalone $(SolutionDir)\\test\\CadlRanchProjectsNonAzure\\type\\array\\src\\Generated -n"
    },
    "typespec-nonAzure-type/dictionary": {
      "commandName": "Project",
      "commandLineArgs": "--standalone $(SolutionDir)\\test\\CadlRanchProjectsNonAzure\\type\\dictionary\\src\\Generated -n"
    },
    "typespec-nonAzure-type/enum/extensible": {
      "commandName": "Project",
      "commandLineArgs": "--standalone $(SolutionDir)\\test\\CadlRanchProjectsNonAzure\\type\\enum\\extensible\\src\\Generated -n"
    },
    "typespec-nonAzure-type/model/empty": {
      "commandName": "Project",
      "commandLineArgs": "--standalone $(SolutionDir)\\test\\CadlRanchProjectsNonAzure\\type\\model\\empty\\src\\Generated -n"
    },
    "typespec-nonAzure-type/model/usage": {
      "commandName": "Project",
      "commandLineArgs": "--standalone $(SolutionDir)\\test\\CadlRanchProjectsNonAzure\\type\\model\\usage\\src\\Generated -n"
    },
    "typespec-parameters/body-optionality": {
      "commandName": "Project",
      "commandLineArgs": "--standalone $(SolutionDir)\\test\\CadlRanchProjects\\parameters\\body-optionality\\src\\Generated -n"
    },
    "typespec-parameters/collection-format": {
      "commandName": "Project",
      "commandLineArgs": "--standalone $(SolutionDir)\\test\\CadlRanchProjects\\parameters\\collection-format\\src\\Generated -n"
    },
    "typespec-parameters/spread": {
      "commandName": "Project",
      "commandLineArgs": "--standalone $(SolutionDir)\\test\\CadlRanchProjects\\parameters\\spread\\src\\Generated -n"
    },
    "typespec-payload/content-negotiation": {
      "commandName": "Project",
      "commandLineArgs": "--standalone $(SolutionDir)\\test\\CadlRanchProjects\\payload\\content-negotiation\\src\\Generated -n"
    },
    "typespec-payload/media-type": {
      "commandName": "Project",
      "commandLineArgs": "--standalone $(SolutionDir)\\test\\CadlRanchProjects\\payload\\media-type\\src\\Generated -n"
    },
    "typespec-payload/multipart": {
      "commandName": "Project",
      "commandLineArgs": "--standalone $(SolutionDir)\\test\\CadlRanchProjects\\payload\\multipart\\src\\Generated -n"
    },
    "typespec-payload/pageable": {
      "commandName": "Project",
      "commandLineArgs": "--standalone $(SolutionDir)\\test\\CadlRanchProjects\\payload\\pageable\\src\\Generated -n"
    },
    "typespec-serialization/encoded-name/json": {
      "commandName": "Project",
      "commandLineArgs": "--standalone $(SolutionDir)\\test\\CadlRanchProjects\\serialization\\encoded-name\\json\\src\\Generated -n"
    },
    "typespec-server/endpoint/not-defined": {
      "commandName": "Project",
      "commandLineArgs": "--standalone $(SolutionDir)\\test\\CadlRanchProjects\\server\\endpoint\\not-defined\\src\\Generated -n"
    },
    "typespec-server/path/multiple": {
      "commandName": "Project",
      "commandLineArgs": "--standalone $(SolutionDir)\\test\\CadlRanchProjects\\server\\path\\multiple\\src\\Generated -n"
    },
    "typespec-server/path/single": {
      "commandName": "Project",
      "commandLineArgs": "--standalone $(SolutionDir)\\test\\CadlRanchProjects\\server\\path\\single\\src\\Generated -n"
    },
    "typespec-server/versions/not-versioned": {
      "commandName": "Project",
      "commandLineArgs": "--standalone $(SolutionDir)\\test\\CadlRanchProjects\\server\\versions\\not-versioned\\src\\Generated -n"
    },
    "typespec-server/versions/versioned": {
      "commandName": "Project",
      "commandLineArgs": "--standalone $(SolutionDir)\\test\\CadlRanchProjects\\server\\versions\\versioned\\src\\Generated -n"
    },
    "typespec-special-headers/client-request-id": {
      "commandName": "Project",
      "commandLineArgs": "--standalone $(SolutionDir)\\test\\CadlRanchProjects\\special-headers\\client-request-id\\src\\Generated -n"
    },
    "typespec-special-headers/conditional-request": {
      "commandName": "Project",
      "commandLineArgs": "--standalone $(SolutionDir)\\test\\CadlRanchProjects\\special-headers\\conditional-request\\src\\Generated -n"
    },
    "typespec-special-headers/repeatability": {
      "commandName": "Project",
      "commandLineArgs": "--standalone $(SolutionDir)\\test\\CadlRanchProjects\\special-headers\\repeatability\\src\\Generated -n"
    },
    "typespec-special-words": {
      "commandName": "Project",
      "commandLineArgs": "--standalone $(SolutionDir)\\test\\CadlRanchProjects\\special-words\\src\\Generated -n"
    },
    "typespec-type/array": {
      "commandName": "Project",
      "commandLineArgs": "--standalone $(SolutionDir)\\test\\CadlRanchProjects\\type\\array\\src\\Generated -n"
    },
    "typespec-type/dictionary": {
      "commandName": "Project",
      "commandLineArgs": "--standalone $(SolutionDir)\\test\\CadlRanchProjects\\type\\dictionary\\src\\Generated -n"
    },
    "typespec-type/enum/extensible": {
      "commandName": "Project",
      "commandLineArgs": "--standalone $(SolutionDir)\\test\\CadlRanchProjects\\type\\enum\\extensible\\src\\Generated -n"
    },
    "typespec-type/enum/fixed": {
      "commandName": "Project",
      "commandLineArgs": "--standalone $(SolutionDir)\\test\\CadlRanchProjects\\type\\enum\\fixed\\src\\Generated -n"
    },
    "typespec-type/model/empty": {
      "commandName": "Project",
      "commandLineArgs": "--standalone $(SolutionDir)\\test\\CadlRanchProjects\\type\\model\\empty\\src\\Generated -n"
    },
    "typespec-type/model/inheritance/enum-discriminator": {
      "commandName": "Project",
      "commandLineArgs": "--standalone $(SolutionDir)\\test\\CadlRanchProjects\\type\\model\\inheritance\\enum-discriminator\\src\\Generated -n"
    },
    "typespec-type/model/inheritance/not-discriminated": {
      "commandName": "Project",
      "commandLineArgs": "--standalone $(SolutionDir)\\test\\CadlRanchProjects\\type\\model\\inheritance\\not-discriminated\\src\\Generated -n"
    },
    "typespec-type/model/inheritance/recursive": {
      "commandName": "Project",
      "commandLineArgs": "--standalone $(SolutionDir)\\test\\CadlRanchProjects\\type\\model\\inheritance\\recursive\\src\\Generated -n"
    },
    "typespec-type/model/inheritance/single-discriminator": {
      "commandName": "Project",
      "commandLineArgs": "--standalone $(SolutionDir)\\test\\CadlRanchProjects\\type\\model\\inheritance\\single-discriminator\\src\\Generated -n"
    },
    "typespec-type/model/usage": {
      "commandName": "Project",
      "commandLineArgs": "--standalone $(SolutionDir)\\test\\CadlRanchProjects\\type\\model\\usage\\src\\Generated -n"
    },
    "typespec-type/property/additional-properties": {
      "commandName": "Project",
      "commandLineArgs": "--standalone $(SolutionDir)\\test\\CadlRanchProjects\\type\\property\\additional-properties\\src\\Generated -n"
    },
    "typespec-type/property/nullable": {
      "commandName": "Project",
      "commandLineArgs": "--standalone $(SolutionDir)\\test\\CadlRanchProjects\\type\\property\\nullable\\src\\Generated -n"
    },
    "typespec-type/property/optionality": {
      "commandName": "Project",
      "commandLineArgs": "--standalone $(SolutionDir)\\test\\CadlRanchProjects\\type\\property\\optionality\\src\\Generated -n"
    },
    "typespec-type/property/value-types": {
      "commandName": "Project",
      "commandLineArgs": "--standalone $(SolutionDir)\\test\\CadlRanchProjects\\type\\property\\value-types\\src\\Generated -n"
    },
    "typespec-type/scalar": {
      "commandName": "Project",
      "commandLineArgs": "--standalone $(SolutionDir)\\test\\CadlRanchProjects\\type\\scalar\\src\\Generated -n"
    },
    "typespec-type/union": {
      "commandName": "Project",
      "commandLineArgs": "--standalone $(SolutionDir)\\test\\CadlRanchProjects\\type\\union\\src\\Generated -n"
    },
    "Unbranded-TypeSpec": {
      "commandName": "Project",
      "commandLineArgs": "--standalone $(SolutionDir)\\test\\UnbrandedProjects\\Unbranded-TypeSpec\\src\\Generated -n"
    },
    "url": {
      "commandName": "Project",
      "commandLineArgs": "--standalone $(SolutionDir)\\test\\TestServerProjects\\url\\Generated"
    },
    "url-LowLevel": {
      "commandName": "Project",
      "commandLineArgs": "--standalone $(SolutionDir)\\test\\TestServerProjectsLowLevel\\url\\src\\Generated"
    },
    "url-multi-collectionFormat": {
      "commandName": "Project",
      "commandLineArgs": "--standalone $(SolutionDir)\\test\\TestServerProjects\\url-multi-collectionFormat\\Generated"
    },
    "url-multi-collectionFormat-LowLevel": {
      "commandName": "Project",
      "commandLineArgs": "--standalone $(SolutionDir)\\test\\TestServerProjectsLowLevel\\url-multi-collectionFormat\\src\\Generated"
    },
    "validation": {
      "commandName": "Project",
      "commandLineArgs": "--standalone $(SolutionDir)\\test\\TestServerProjects\\validation\\Generated"
    },
    "xml-service": {
      "commandName": "Project",
      "commandLineArgs": "--standalone $(SolutionDir)\\test\\TestServerProjects\\xml-service\\Generated"
    },
    "xms-error-responses": {
      "commandName": "Project",
      "commandLineArgs": "--standalone $(SolutionDir)\\test\\TestServerProjects\\xms-error-responses\\Generated"
    }
  }
}<|MERGE_RESOLUTION|>--- conflicted
+++ resolved
@@ -704,15 +704,13 @@
       "commandName": "Project",
       "commandLineArgs": "--standalone $(SolutionDir)\\test\\CadlRanchProjectsNonAzure\\client\\naming\\src\\Generated -n"
     },
-<<<<<<< HEAD
+    "typespec-nonAzure-parameters/body-optionality": {
+        "commandName": "Project",
+        "commandLineArgs": "--standalone $(SolutionDir)\\test\\CadlRanchProjectsNonAzure\\parameters\\body-optionality\\src\\Generated -n"
+      },
     "typespec-nonAzure-parameters/collection-format": {
       "commandName": "Project",
       "commandLineArgs": "--standalone $(SolutionDir)\\test\\CadlRanchProjectsNonAzure\\parameters\\collection-format\\src\\Generated -n"
-=======
-    "typespec-nonAzure-parameters/body-optionality": {
-      "commandName": "Project",
-      "commandLineArgs": "--standalone $(SolutionDir)\\test\\CadlRanchProjectsNonAzure\\parameters\\body-optionality\\src\\Generated -n"
->>>>>>> b8e98920
     },
     "typespec-nonAzure-parameters/spread": {
       "commandName": "Project",
