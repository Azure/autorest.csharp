--- conflicted
+++ resolved
@@ -700,15 +700,13 @@
       "commandName": "Project",
       "commandLineArgs": "--standalone $(SolutionDir)\\test\\CadlRanchProjectsNonAzure\\authentication\\http\\custom\\src\\Generated -n"
     },
-<<<<<<< HEAD
     "typespec-nonAzure-serialization/encoded-name/json": {
       "commandName": "Project",
       "commandLineArgs": "--standalone $(SolutionDir)\\test\\CadlRanchProjectsNonAzure\\serialization\\encoded-name\\json\\src\\Generated -n"
-=======
+    },
     "typespec-nonAzure-client/naming": {
       "commandName": "Project",
       "commandLineArgs": "--standalone $(SolutionDir)\\test\\CadlRanchProjectsNonAzure\\client\\naming\\src\\Generated -n"
->>>>>>> f9cc751b
     },
     "typespec-nonAzure-parameters/spread": {
       "commandName": "Project",
