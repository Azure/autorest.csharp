--- conflicted
+++ resolved
@@ -236,15 +236,13 @@
       "commandName": "Project",
       "commandLineArgs": "--standalone $(SolutionDir)\\test\\TestServerProjects\\media_types\\Generated"
     },
-<<<<<<< HEAD
+    "media_types-LowLevel": {
+      "commandName": "Project",
+      "commandLineArgs": "--standalone $(SolutionDir)\\test\\TestServerProjectsLowLevel\\media_types\\Generated"
+    },
     "MgmtListOnly": {
       "commandName": "Project",
       "commandLineArgs": "--standalone $(SolutionDir)\\test\\TestProjects\\MgmtListOnly\\Generated"
-=======
-    "media_types-LowLevel": {
-      "commandName": "Project",
-      "commandLineArgs": "--standalone $(SolutionDir)\\test\\TestServerProjectsLowLevel\\media_types\\Generated"
->>>>>>> 1ca1542a
     },
     "MgmtOperations": {
       "commandName": "Project",
