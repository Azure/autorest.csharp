--- conflicted
+++ resolved
@@ -332,15 +332,13 @@
       "commandName": "Project",
       "commandLineArgs": "--standalone $(SolutionDir)\\test\\TestProjects\\MgmtPropertyChooser\\Generated"
     },
-<<<<<<< HEAD
+    "MgmtRenameRules": {
+      "commandName": "Project",
+      "commandLineArgs": "--standalone $(SolutionDir)\\test\\TestProjects\\MgmtRenameRules\\Generated"
+    },
     "MgmtSafeFlatten": {
       "commandName": "Project",
       "commandLineArgs": "--standalone $(SolutionDir)\\test\\TestProjects\\MgmtSafeFlatten\\Generated"
-=======
-    "MgmtRenameRules": {
-      "commandName": "Project",
-      "commandLineArgs": "--standalone $(SolutionDir)\\test\\TestProjects\\MgmtRenameRules\\Generated"
->>>>>>> 0a87c4af
     },
     "MgmtScopeResource": {
       "commandName": "Project",
