{
  "profiles": {
    "Accessibility": {
      "commandName": "Project",
      "commandLineArgs": "--standalone $(SolutionDir)\\test\\TestProjects\\Accessibility\\Generated"
    },
    "Accessibility-LowLevel": {
      "commandName": "Project",
      "commandLineArgs": "--standalone $(SolutionDir)\\test\\TestProjects\\Accessibility-LowLevel\\src\\Generated -n"
    },
    "Accessibility-LowLevel-NoAuth": {
      "commandName": "Project",
      "commandLineArgs": "--standalone $(SolutionDir)\\test\\TestProjects\\Accessibility-LowLevel-NoAuth\\src\\Generated -n"
    },
    "Accessibility-LowLevel-TokenAuth": {
      "commandName": "Project",
      "commandLineArgs": "--standalone $(SolutionDir)\\test\\TestProjects\\Accessibility-LowLevel-TokenAuth\\src\\Generated -n"
    },
    "additionalProperties": {
      "commandName": "Project",
      "commandLineArgs": "--standalone $(SolutionDir)\\test\\TestServerProjects\\additionalProperties\\Generated"
    },
    "AdditionalPropertiesEx": {
      "commandName": "Project",
      "commandLineArgs": "--standalone $(SolutionDir)\\test\\TestProjects\\AdditionalPropertiesEx\\Generated"
    },
    "AnomalyDetector": {
      "commandName": "Project",
      "commandLineArgs": "--standalone $(SolutionDir)\\samples\\AnomalyDetector\\src\\Generated"
    },
    "ApiVersion": {
      "commandName": "Project",
      "commandLineArgs": "--standalone $(SolutionDir)\\test\\TestProjects\\ApiVersion\\Generated"
    },
    "ApiVersion-TypeSpec": {
      "commandName": "Project",
      "commandLineArgs": "--standalone $(SolutionDir)\\test\\TestProjects\\ApiVersion-TypeSpec\\src\\Generated -n"
    },
    "AppConfiguration": {
      "commandName": "Project",
      "commandLineArgs": "--standalone $(SolutionDir)\\samples\\AppConfiguration\\Generated"
    },
    "Authoring-TypeSpec": {
      "commandName": "Project",
      "commandLineArgs": "--standalone $(SolutionDir)\\test\\TestProjects\\Authoring-TypeSpec\\src\\Generated -n"
    },
    "azure-parameter-grouping": {
      "commandName": "Project",
      "commandLineArgs": "--standalone $(SolutionDir)\\test\\TestServerProjects\\azure-parameter-grouping\\Generated"
    },
    "azure-special-properties": {
      "commandName": "Project",
      "commandLineArgs": "--standalone $(SolutionDir)\\test\\TestServerProjects\\azure-special-properties\\Generated"
    },
    "Azure.AI.FormRecognizer": {
      "commandName": "Project",
      "commandLineArgs": "--standalone $(SolutionDir)\\samples\\Azure.AI.FormRecognizer\\Generated"
    },
    "Azure.Network.Management.Interface": {
      "commandName": "Project",
      "commandLineArgs": "--standalone $(SolutionDir)\\samples\\Azure.Network.Management.Interface\\Generated"
    },
    "Azure.NewProject.TypeSpec": {
      "commandName": "Project",
      "commandLineArgs": "--standalone $(SolutionDir)\\test\\TestProjects\\sdk\\newprojecttypespec\\Azure.NewProject.TypeSpec\\src\\Generated -n"
    },
    "AzureSample.Analytics.Purview.Account": {
      "commandName": "Project",
      "commandLineArgs": "--standalone $(SolutionDir)\\samples\\AzureSample.Analytics.Purview.Account\\src\\Generated -n"
    },
    "AzureSample.ResourceManager.Sample": {
      "commandName": "Project",
      "commandLineArgs": "--standalone $(SolutionDir)\\samples\\AzureSample.ResourceManager.Sample\\src\\Generated -n"
    },
    "AzureSample.ResourceManager.Storage": {
      "commandName": "Project",
      "commandLineArgs": "--standalone $(SolutionDir)\\samples\\AzureSample.ResourceManager.Storage\\src\\Generated -n"
    },
    "AzureSample.Storage.Tables": {
      "commandName": "Project",
      "commandLineArgs": "--standalone $(SolutionDir)\\samples\\AzureSample.Storage.Tables\\src\\Generated -n"
    },
    "body-array": {
      "commandName": "Project",
      "commandLineArgs": "--standalone $(SolutionDir)\\test\\TestServerProjects\\body-array\\Generated"
    },
    "body-array-LowLevel": {
      "commandName": "Project",
      "commandLineArgs": "--standalone $(SolutionDir)\\test\\TestServerProjectsLowLevel\\body-array\\src\\Generated"
    },
    "body-boolean": {
      "commandName": "Project",
      "commandLineArgs": "--standalone $(SolutionDir)\\test\\TestServerProjects\\body-boolean\\Generated"
    },
    "body-byte": {
      "commandName": "Project",
      "commandLineArgs": "--standalone $(SolutionDir)\\test\\TestServerProjects\\body-byte\\Generated"
    },
    "body-complex": {
      "commandName": "Project",
      "commandLineArgs": "--standalone $(SolutionDir)\\test\\TestServerProjects\\body-complex\\Generated"
    },
    "body-complex-LowLevel": {
      "commandName": "Project",
      "commandLineArgs": "--standalone $(SolutionDir)\\test\\TestServerProjectsLowLevel\\body-complex\\src\\Generated"
    },
    "body-date": {
      "commandName": "Project",
      "commandLineArgs": "--standalone $(SolutionDir)\\test\\TestServerProjects\\body-date\\Generated"
    },
    "body-datetime": {
      "commandName": "Project",
      "commandLineArgs": "--standalone $(SolutionDir)\\test\\TestServerProjects\\body-datetime\\Generated"
    },
    "body-datetime-rfc1123": {
      "commandName": "Project",
      "commandLineArgs": "--standalone $(SolutionDir)\\test\\TestServerProjects\\body-datetime-rfc1123\\Generated"
    },
    "body-dictionary": {
      "commandName": "Project",
      "commandLineArgs": "--standalone $(SolutionDir)\\test\\TestServerProjects\\body-dictionary\\Generated"
    },
    "body-duration": {
      "commandName": "Project",
      "commandLineArgs": "--standalone $(SolutionDir)\\test\\TestServerProjects\\body-duration\\Generated"
    },
    "body-file": {
      "commandName": "Project",
      "commandLineArgs": "--standalone $(SolutionDir)\\test\\TestServerProjects\\body-file\\Generated"
    },
    "body-file-LowLevel": {
      "commandName": "Project",
      "commandLineArgs": "--standalone $(SolutionDir)\\test\\TestServerProjectsLowLevel\\body-file\\src\\Generated"
    },
    "body-formdata": {
      "commandName": "Project",
      "commandLineArgs": "--standalone $(SolutionDir)\\test\\TestServerProjects\\body-formdata\\Generated"
    },
    "body-formdata-urlencoded": {
      "commandName": "Project",
      "commandLineArgs": "--standalone $(SolutionDir)\\test\\TestServerProjects\\body-formdata-urlencoded\\Generated"
    },
    "body-integer": {
      "commandName": "Project",
      "commandLineArgs": "--standalone $(SolutionDir)\\test\\TestServerProjects\\body-integer\\Generated"
    },
    "body-number": {
      "commandName": "Project",
      "commandLineArgs": "--standalone $(SolutionDir)\\test\\TestServerProjects\\body-number\\Generated"
    },
    "body-string": {
      "commandName": "Project",
      "commandLineArgs": "--standalone $(SolutionDir)\\test\\TestServerProjects\\body-string\\Generated"
    },
    "body-string-LowLevel": {
      "commandName": "Project",
      "commandLineArgs": "--standalone $(SolutionDir)\\test\\TestServerProjectsLowLevel\\body-string\\src\\Generated"
    },
    "body-time": {
      "commandName": "Project",
      "commandLineArgs": "--standalone $(SolutionDir)\\test\\TestServerProjects\\body-time\\Generated"
    },
    "BodyAndPath-LowLevel": {
      "commandName": "Project",
      "commandLineArgs": "--standalone $(SolutionDir)\\test\\TestProjects\\BodyAndPath-LowLevel\\src\\Generated -n"
    },
    "ClientAndOperationGroup-TypeSpec": {
      "commandName": "Project",
      "commandLineArgs": "--standalone $(SolutionDir)\\test\\TestProjects\\ClientAndOperationGroup-TypeSpec\\src\\Generated -n"
    },
    "CognitiveSearch": {
      "commandName": "Project",
      "commandLineArgs": "--standalone $(SolutionDir)\\samples\\CognitiveSearch\\Generated"
    },
    "CognitiveServices.TextAnalytics": {
      "commandName": "Project",
      "commandLineArgs": "--standalone $(SolutionDir)\\samples\\CognitiveServices.TextAnalytics\\Generated"
    },
    "CollapseRequestCondition-LowLevel": {
      "commandName": "Project",
      "commandLineArgs": "--standalone $(SolutionDir)\\test\\TestProjects\\CollapseRequestCondition-LowLevel\\src\\Generated -n"
    },
    "constants": {
      "commandName": "Project",
      "commandLineArgs": "--standalone $(SolutionDir)\\test\\TestServerProjects\\constants\\Generated"
    },
    "ConvenienceUpdate-TypeSpec": {
      "commandName": "Project",
      "commandLineArgs": "--standalone $(SolutionDir)\\test\\TestProjects\\ConvenienceUpdate-TypeSpec\\src\\Generated --existing-project-folder $(SolutionDir)\\test\\TestProjects\\ConvenienceInitial-TypeSpec\\src\\Generated -n"
    },
    "custom-baseUrl": {
      "commandName": "Project",
      "commandLineArgs": "--standalone $(SolutionDir)\\test\\TestServerProjects\\custom-baseUrl\\Generated"
    },
    "custom-baseUrl-LowLevel": {
      "commandName": "Project",
      "commandLineArgs": "--standalone $(SolutionDir)\\test\\TestServerProjectsLowLevel\\custom-baseUrl\\src\\Generated"
    },
    "custom-baseUrl-more-options": {
      "commandName": "Project",
      "commandLineArgs": "--standalone $(SolutionDir)\\test\\TestServerProjects\\custom-baseUrl-more-options\\Generated"
    },
    "custom-baseUrl-more-options-LowLevel": {
      "commandName": "Project",
      "commandLineArgs": "--standalone $(SolutionDir)\\test\\TestServerProjectsLowLevel\\custom-baseUrl-more-options\\src\\Generated"
    },
    "custom-baseUrl-paging": {
      "commandName": "Project",
      "commandLineArgs": "--standalone $(SolutionDir)\\test\\TestServerProjects\\custom-baseUrl-paging\\Generated"
    },
    "custom-baseUrl-paging-LowLevel": {
      "commandName": "Project",
      "commandLineArgs": "--standalone $(SolutionDir)\\test\\TestServerProjectsLowLevel\\custom-baseUrl-paging\\src\\Generated"
    },
    "Customizations-TypeSpec": {
      "commandName": "Project",
      "commandLineArgs": "--standalone $(SolutionDir)\\test\\TestProjects\\Customizations-TypeSpec\\src\\Generated -n"
    },
    "Customized-TypeSpec": {
      "commandName": "Project",
      "commandLineArgs": "--standalone $(SolutionDir)\\test\\UnbrandedProjects\\Customized-TypeSpec\\src\\Generated -n"
    },
    "dpg-customization-LowLevel": {
      "commandName": "Project",
      "commandLineArgs": "--standalone $(SolutionDir)\\test\\TestServerProjectsLowLevel\\dpg-customization\\src\\Generated"
    },
    "dpg-initial-LowLevel": {
      "commandName": "Project",
      "commandLineArgs": "--standalone $(SolutionDir)\\test\\TestServerProjectsLowLevel\\dpg-initial\\src\\Generated"
    },
    "dpg-update1-LowLevel": {
      "commandName": "Project",
      "commandLineArgs": "--standalone $(SolutionDir)\\test\\TestServerProjectsLowLevel\\dpg-update1\\src\\Generated"
    },
    "extensible-enums-swagger": {
      "commandName": "Project",
      "commandLineArgs": "--standalone $(SolutionDir)\\test\\TestServerProjects\\extensible-enums-swagger\\Generated"
    },
    "ExtensionClientName": {
      "commandName": "Project",
      "commandLineArgs": "--standalone $(SolutionDir)\\test\\TestProjects\\ExtensionClientName\\Generated"
    },
    "FirstTest-TypeSpec": {
      "commandName": "Project",
      "commandLineArgs": "--standalone $(SolutionDir)\\test\\TestProjects\\FirstTest-TypeSpec\\src\\Generated -n"
    },
    "FlattenedParameters": {
      "commandName": "Project",
      "commandLineArgs": "--standalone $(SolutionDir)\\test\\TestProjects\\FlattenedParameters\\Generated"
    },
    "head": {
      "commandName": "Project",
      "commandLineArgs": "--standalone $(SolutionDir)\\test\\TestServerProjects\\head\\Generated"
    },
    "head-LowLevel": {
      "commandName": "Project",
      "commandLineArgs": "--standalone $(SolutionDir)\\test\\TestServerProjectsLowLevel\\head\\src\\Generated"
    },
    "headAsBoolean-typespec-server/path/single": {
      "commandName": "Project",
      "commandLineArgs": "--standalone $(SolutionDir)\\test\\CadlRanchProjects\\server\\path\\single-headAsBoolean\\src\\Generated -n"
    },
    "HeadAsBooleanTrue": {
      "commandName": "Project",
      "commandLineArgs": "--standalone $(SolutionDir)\\test\\TestProjects\\HeadAsBooleanTrue\\Generated"
    },
    "HeadAsBooleanTrue-LowLevel": {
      "commandName": "Project",
      "commandLineArgs": "--standalone $(SolutionDir)\\test\\TestProjects\\HeadAsBooleanTrue-LowLevel\\src\\Generated -n"
    },
    "header": {
      "commandName": "Project",
      "commandLineArgs": "--standalone $(SolutionDir)\\test\\TestServerProjects\\header\\Generated"
    },
    "header-LowLevel": {
      "commandName": "Project",
      "commandLineArgs": "--standalone $(SolutionDir)\\test\\TestServerProjectsLowLevel\\header\\src\\Generated"
    },
    "HeaderCollectionPrefix": {
      "commandName": "Project",
      "commandLineArgs": "--standalone $(SolutionDir)\\test\\TestProjects\\HeaderCollectionPrefix\\Generated"
    },
    "HlcConstants": {
      "commandName": "Project",
      "commandLineArgs": "--standalone $(SolutionDir)\\test\\TestProjects\\HlcConstants\\Generated"
    },
    "httpInfrastructure": {
      "commandName": "Project",
      "commandLineArgs": "--standalone $(SolutionDir)\\test\\TestServerProjects\\httpInfrastructure\\Generated"
    },
    "httpInfrastructure-LowLevel": {
      "commandName": "Project",
      "commandLineArgs": "--standalone $(SolutionDir)\\test\\TestServerProjectsLowLevel\\httpInfrastructure\\src\\Generated"
    },
    "Inheritance": {
      "commandName": "Project",
      "commandLineArgs": "--standalone $(SolutionDir)\\test\\TestProjects\\Inheritance\\Generated"
    },
    "JsonAsBinary": {
      "commandName": "Project",
      "commandLineArgs": "--standalone $(SolutionDir)\\test\\TestProjects\\JsonAsBinary\\Generated"
    },
    "LatestVersion-TypeSpec": {
      "commandName": "Project",
      "commandLineArgs": "--standalone $(SolutionDir)\\test\\TestProjects\\LatestVersion-TypeSpec\\src\\Generated -n"
    },
    "lro": {
      "commandName": "Project",
      "commandLineArgs": "--standalone $(SolutionDir)\\test\\TestServerProjects\\lro\\Generated"
    },
    "lro-LowLevel": {
      "commandName": "Project",
      "commandLineArgs": "--standalone $(SolutionDir)\\test\\TestServerProjectsLowLevel\\lro\\src\\Generated"
    },
    "lro-parameterized-endpoints": {
      "commandName": "Project",
      "commandLineArgs": "--standalone $(SolutionDir)\\test\\TestServerProjects\\lro-parameterized-endpoints\\Generated"
    },
    "Lro-TypeSpec": {
      "commandName": "Project",
      "commandLineArgs": "--standalone $(SolutionDir)\\test\\TestProjects\\Lro-TypeSpec\\src\\Generated -n"
    },
    "media_types": {
      "commandName": "Project",
      "commandLineArgs": "--standalone $(SolutionDir)\\test\\TestServerProjects\\media_types\\Generated"
    },
    "media_types-LowLevel": {
      "commandName": "Project",
      "commandLineArgs": "--standalone $(SolutionDir)\\test\\TestServerProjectsLowLevel\\media_types\\src\\Generated"
    },
    "MediaTypes-TypeSpec": {
      "commandName": "Project",
      "commandLineArgs": "--standalone $(SolutionDir)\\test\\TestProjects\\MediaTypes-TypeSpec\\src\\Generated -n"
    },
    "MgmtAcronymMapping": {
      "commandName": "Project",
      "commandLineArgs": "--standalone $(SolutionDir)\\test\\TestProjects\\MgmtAcronymMapping\\src\\Generated -n"
    },
    "MgmtCollectionParent": {
      "commandName": "Project",
      "commandLineArgs": "--standalone $(SolutionDir)\\test\\TestProjects\\MgmtCollectionParent\\src\\Generated -n"
    },
    "MgmtConstants": {
      "commandName": "Project",
      "commandLineArgs": "--standalone $(SolutionDir)\\test\\TestProjects\\MgmtConstants\\src\\Generated -n"
    },
    "MgmtCustomizations": {
      "commandName": "Project",
      "commandLineArgs": "--standalone $(SolutionDir)\\test\\TestProjects\\MgmtCustomizations\\src\\Generated -n"
    },
    "MgmtDiscriminator": {
      "commandName": "Project",
      "commandLineArgs": "--standalone $(SolutionDir)\\test\\TestProjects\\MgmtDiscriminator\\src\\Generated -n"
    },
    "MgmtExactMatchFlattenInheritance": {
      "commandName": "Project",
      "commandLineArgs": "--standalone $(SolutionDir)\\test\\TestProjects\\MgmtExactMatchFlattenInheritance\\src\\Generated -n"
    },
    "MgmtExactMatchInheritance": {
      "commandName": "Project",
      "commandLineArgs": "--standalone $(SolutionDir)\\test\\TestProjects\\MgmtExactMatchInheritance\\src\\Generated -n"
    },
    "MgmtExpandResourceTypes": {
      "commandName": "Project",
      "commandLineArgs": "--standalone $(SolutionDir)\\test\\TestProjects\\MgmtExpandResourceTypes\\src\\Generated -n"
    },
    "MgmtExtensionCommonRestOperation": {
      "commandName": "Project",
      "commandLineArgs": "--standalone $(SolutionDir)\\test\\TestProjects\\MgmtExtensionCommonRestOperation\\src\\Generated -n"
    },
    "MgmtExtensionResource": {
      "commandName": "Project",
      "commandLineArgs": "--standalone $(SolutionDir)\\test\\TestProjects\\MgmtExtensionResource\\src\\Generated -n"
    },
    "MgmtHierarchicalNonResource": {
      "commandName": "Project",
      "commandLineArgs": "--standalone $(SolutionDir)\\test\\TestProjects\\MgmtHierarchicalNonResource\\src\\Generated -n"
    },
    "MgmtListMethods": {
      "commandName": "Project",
      "commandLineArgs": "--standalone $(SolutionDir)\\test\\TestProjects\\MgmtListMethods\\src\\Generated -n"
    },
    "MgmtLRO": {
      "commandName": "Project",
      "commandLineArgs": "--standalone $(SolutionDir)\\test\\TestProjects\\MgmtLRO\\src\\Generated -n"
    },
    "MgmtMockAndSample": {
      "commandName": "Project",
      "commandLineArgs": "--standalone $(SolutionDir)\\test\\TestProjects\\MgmtMockAndSample\\src\\Generated -n"
    },
    "MgmtMultipleParentResource": {
      "commandName": "Project",
      "commandLineArgs": "--standalone $(SolutionDir)\\test\\TestProjects\\MgmtMultipleParentResource\\src\\Generated -n"
    },
    "MgmtNonStringPathVariable": {
      "commandName": "Project",
      "commandLineArgs": "--standalone $(SolutionDir)\\test\\TestProjects\\MgmtNonStringPathVariable\\src\\Generated -n"
    },
    "MgmtNoTypeReplacement": {
      "commandName": "Project",
      "commandLineArgs": "--standalone $(SolutionDir)\\test\\TestProjects\\MgmtNoTypeReplacement\\src\\Generated -n"
    },
    "MgmtOmitOperationGroups": {
      "commandName": "Project",
      "commandLineArgs": "--standalone $(SolutionDir)\\test\\TestProjects\\MgmtOmitOperationGroups\\src\\Generated -n"
    },
    "MgmtOperations": {
      "commandName": "Project",
      "commandLineArgs": "--standalone $(SolutionDir)\\test\\TestProjects\\MgmtOperations\\src\\Generated -n"
    },
    "MgmtPagination": {
      "commandName": "Project",
      "commandLineArgs": "--standalone $(SolutionDir)\\test\\TestProjects\\MgmtPagination\\src\\Generated -n"
    },
    "MgmtParamOrdering": {
      "commandName": "Project",
      "commandLineArgs": "--standalone $(SolutionDir)\\test\\TestProjects\\MgmtParamOrdering\\src\\Generated -n"
    },
    "MgmtParent": {
      "commandName": "Project",
      "commandLineArgs": "--standalone $(SolutionDir)\\test\\TestProjects\\MgmtParent\\src\\Generated -n"
    },
    "MgmtPartialResource": {
      "commandName": "Project",
      "commandLineArgs": "--standalone $(SolutionDir)\\test\\TestProjects\\MgmtPartialResource\\src\\Generated -n"
    },
    "MgmtPropertyBag": {
      "commandName": "Project",
      "commandLineArgs": "--standalone $(SolutionDir)\\test\\TestProjects\\MgmtPropertyBag\\src\\Generated -n"
    },
    "MgmtPropertyChooser": {
      "commandName": "Project",
      "commandLineArgs": "--standalone $(SolutionDir)\\test\\TestProjects\\MgmtPropertyChooser\\src\\Generated -n"
    },
    "MgmtReferenceTypes": {
      "commandName": "Project",
      "commandLineArgs": "--standalone $(SolutionDir)\\test\\TestProjects\\MgmtReferenceTypes\\src\\Generated -n"
    },
    "MgmtResourceName": {
      "commandName": "Project",
      "commandLineArgs": "--standalone $(SolutionDir)\\test\\TestProjects\\MgmtResourceName\\src\\Generated -n"
    },
    "MgmtSafeFlatten": {
      "commandName": "Project",
      "commandLineArgs": "--standalone $(SolutionDir)\\test\\TestProjects\\MgmtSafeFlatten\\src\\Generated -n"
    },
    "MgmtScopeResource": {
      "commandName": "Project",
      "commandLineArgs": "--standalone $(SolutionDir)\\test\\TestProjects\\MgmtScopeResource\\src\\Generated -n"
    },
    "MgmtSingletonResource": {
      "commandName": "Project",
      "commandLineArgs": "--standalone $(SolutionDir)\\test\\TestProjects\\MgmtSingletonResource\\src\\Generated -n"
    },
    "MgmtSubscriptionNameParameter": {
      "commandName": "Project",
      "commandLineArgs": "--standalone $(SolutionDir)\\test\\TestProjects\\MgmtSubscriptionNameParameter\\src\\Generated -n"
    },
    "MgmtSupersetFlattenInheritance": {
      "commandName": "Project",
      "commandLineArgs": "--standalone $(SolutionDir)\\test\\TestProjects\\MgmtSupersetFlattenInheritance\\src\\Generated -n"
    },
    "MgmtSupersetInheritance": {
      "commandName": "Project",
      "commandLineArgs": "--standalone $(SolutionDir)\\test\\TestProjects\\MgmtSupersetInheritance\\src\\Generated -n"
    },
    "MgmtXmlDeserialization": {
      "commandName": "Project",
      "commandLineArgs": "--standalone $(SolutionDir)\\test\\TestProjects\\MgmtXmlDeserialization\\src\\Generated -n"
    },
    "MixAPIVersion-TypeSpec": {
      "commandName": "Project",
      "commandLineArgs": "--standalone $(SolutionDir)\\test\\TestProjects\\MixAPIVersion-TypeSpec\\src\\Generated -n"
    },
    "model-flattening": {
      "commandName": "Project",
      "commandLineArgs": "--standalone $(SolutionDir)\\test\\TestServerProjects\\model-flattening\\Generated"
    },
    "ModelNamespace": {
      "commandName": "Project",
      "commandLineArgs": "--standalone $(SolutionDir)\\test\\TestProjects\\ModelNamespace\\Generated"
    },
    "ModelReaderWriterValidation-TypeSpec": {
      "commandName": "Project",
      "commandLineArgs": "--standalone $(SolutionDir)\\test\\TestProjects\\ModelReaderWriterValidation-TypeSpec\\src\\Generated -n"
    },
    "Models-TypeSpec": {
      "commandName": "Project",
      "commandLineArgs": "--standalone $(SolutionDir)\\test\\TestProjects\\Models-TypeSpec\\src\\Generated -n"
    },
    "ModelShapes": {
      "commandName": "Project",
      "commandLineArgs": "--standalone $(SolutionDir)\\test\\TestProjects\\ModelShapes\\Generated"
    },
    "ModelWithConverterUsage": {
      "commandName": "Project",
      "commandLineArgs": "--standalone $(SolutionDir)\\test\\TestProjects\\ModelWithConverterUsage\\Generated"
    },
    "multiple-inheritance": {
      "commandName": "Project",
      "commandLineArgs": "--standalone $(SolutionDir)\\test\\TestServerProjects\\multiple-inheritance\\Generated"
    },
    "MultipleInputFiles": {
      "commandName": "Project",
      "commandLineArgs": "--standalone $(SolutionDir)\\test\\TestProjects\\MultipleInputFiles\\Generated"
    },
    "NameConflicts": {
      "commandName": "Project",
      "commandLineArgs": "--standalone $(SolutionDir)\\test\\TestProjects\\NameConflicts\\Generated"
    },
    "non-string-enum": {
      "commandName": "Project",
      "commandLineArgs": "--standalone $(SolutionDir)\\test\\TestServerProjects\\non-string-enum\\Generated"
    },
    "NoTest-TypeSpec": {
      "commandName": "Project",
      "commandLineArgs": "--standalone $(SolutionDir)\\test\\UnbrandedProjects\\NoTest-TypeSpec\\src\\Generated -n"
    },
    "object-type": {
      "commandName": "Project",
      "commandLineArgs": "--standalone $(SolutionDir)\\test\\TestServerProjects\\object-type\\Generated"
    },
    "OldestVersion-TypeSpec": {
      "commandName": "Project",
      "commandLineArgs": "--standalone $(SolutionDir)\\test\\TestProjects\\OldestVersion-TypeSpec\\src\\Generated -n"
    },
    "Pagination-TypeSpec": {
      "commandName": "Project",
      "commandLineArgs": "--standalone $(SolutionDir)\\test\\TestProjects\\Pagination-TypeSpec\\src\\Generated -n"
    },
    "PaginationParams-LowLevel": {
      "commandName": "Project",
      "commandLineArgs": "--standalone $(SolutionDir)\\test\\TestProjects\\PaginationParams-LowLevel\\src\\Generated -n"
    },
    "paging": {
      "commandName": "Project",
      "commandLineArgs": "--standalone $(SolutionDir)\\test\\TestServerProjects\\paging\\Generated"
    },
    "paging-LowLevel": {
      "commandName": "Project",
      "commandLineArgs": "--standalone $(SolutionDir)\\test\\TestServerProjectsLowLevel\\paging\\src\\Generated"
    },
    "Parameters-LowLevel": {
      "commandName": "Project",
      "commandLineArgs": "--standalone $(SolutionDir)\\test\\TestProjects\\Parameters-LowLevel\\src\\Generated -n"
    },
    "Parameters-TypeSpec": {
      "commandName": "Project",
      "commandLineArgs": "--standalone $(SolutionDir)\\test\\TestProjects\\Parameters-TypeSpec\\src\\Generated -n"
    },
    "ParameterSequence-LowLevel": {
      "commandName": "Project",
      "commandLineArgs": "--standalone $(SolutionDir)\\test\\TestProjects\\ParameterSequence-LowLevel\\src\\Generated -n"
    },
    "PetStore-TypeSpec": {
      "commandName": "Project",
      "commandLineArgs": "--standalone $(SolutionDir)\\test\\TestProjects\\PetStore-TypeSpec\\src\\Generated -n"
    },
    "Platform-OpenAI-TypeSpec": {
      "commandName": "Project",
      "commandLineArgs": "--standalone $(SolutionDir)\\test\\UnbrandedProjects\\Platform-OpenAI-TypeSpec\\src\\Generated -n"
    },
    "ProtocolMethodsInRestClient": {
      "commandName": "Project",
      "commandLineArgs": "--standalone $(SolutionDir)\\test\\TestProjects\\ProtocolMethodsInRestClient\\Generated"
    },
    "PublicClientCtor": {
      "commandName": "Project",
      "commandLineArgs": "--standalone $(SolutionDir)\\test\\TestProjects\\PublicClientCtor\\Generated"
    },
    "RenameGetList-TypeSpec": {
      "commandName": "Project",
      "commandLineArgs": "--standalone $(SolutionDir)\\test\\TestProjects\\RenameGetList-TypeSpec\\src\\Generated -n"
    },
    "required-optional": {
      "commandName": "Project",
      "commandLineArgs": "--standalone $(SolutionDir)\\test\\TestServerProjects\\required-optional\\Generated"
    },
    "ResourceClients-LowLevel": {
      "commandName": "Project",
      "commandLineArgs": "--standalone $(SolutionDir)\\test\\TestProjects\\ResourceClients-LowLevel\\src\\Generated -n"
    },
    "security-aad-LowLevel": {
      "commandName": "Project",
      "commandLineArgs": "--standalone $(SolutionDir)\\test\\TestServerProjectsLowLevel\\security-aad\\src\\Generated"
    },
    "security-key-LowLevel": {
      "commandName": "Project",
      "commandLineArgs": "--standalone $(SolutionDir)\\test\\TestServerProjectsLowLevel\\security-key\\src\\Generated"
    },
    "SecurityDefinition-LowLevel": {
      "commandName": "Project",
      "commandLineArgs": "--standalone $(SolutionDir)\\test\\TestProjects\\SecurityDefinition-LowLevel\\src\\Generated -n"
    },
    "ServiceVersionOverride-LowLevel": {
      "commandName": "Project",
      "commandLineArgs": "--standalone $(SolutionDir)\\test\\TestProjects\\ServiceVersionOverride-LowLevel\\src\\Generated -n"
    },
    "SingleTopLevelClientWithOperations-LowLevel": {
      "commandName": "Project",
      "commandLineArgs": "--standalone $(SolutionDir)\\test\\TestProjects\\SingleTopLevelClientWithOperations-LowLevel\\src\\Generated -n"
    },
    "SingleTopLevelClientWithoutOperations-LowLevel": {
      "commandName": "Project",
      "commandLineArgs": "--standalone $(SolutionDir)\\test\\TestProjects\\SingleTopLevelClientWithoutOperations-LowLevel\\src\\Generated -n"
    },
    "SpecificVersion-TypeSpec": {
      "commandName": "Project",
      "commandLineArgs": "--standalone $(SolutionDir)\\test\\TestProjects\\SpecificVersion-TypeSpec\\src\\Generated -n"
    },
    "Spread-TypeSpec": {
      "commandName": "Project",
      "commandLineArgs": "--standalone $(SolutionDir)\\test\\TestProjects\\Spread-TypeSpec\\src\\Generated -n"
    },
    "SubClients-LowLevel": {
      "commandName": "Project",
      "commandLineArgs": "--standalone $(SolutionDir)\\test\\TestProjects\\SubClients-LowLevel\\src\\Generated -n"
    },
    "subscriptionId-apiVersion": {
      "commandName": "Project",
      "commandLineArgs": "--standalone $(SolutionDir)\\test\\TestServerProjects\\subscriptionId-apiVersion\\Generated"
    },
    "TypeSchemaMapping": {
      "commandName": "Project",
      "commandLineArgs": "--standalone $(SolutionDir)\\test\\TestProjects\\TypeSchemaMapping\\SomeFolder\\Generated"
    },
    "typespec-authentication/api-key": {
      "commandName": "Project",
      "commandLineArgs": "--standalone $(SolutionDir)\\test\\CadlRanchProjects\\authentication\\api-key\\src\\Generated -n"
    },
    "typespec-authentication/http/custom": {
      "commandName": "Project",
      "commandLineArgs": "--standalone $(SolutionDir)\\test\\CadlRanchProjects\\authentication\\http\\custom\\src\\Generated -n"
    },
    "typespec-authentication/oauth2": {
      "commandName": "Project",
      "commandLineArgs": "--standalone $(SolutionDir)\\test\\CadlRanchProjects\\authentication\\oauth2\\src\\Generated -n"
    },
    "typespec-authentication/union": {
      "commandName": "Project",
      "commandLineArgs": "--standalone $(SolutionDir)\\test\\CadlRanchProjects\\authentication\\union\\src\\Generated -n"
    },
    "typespec-azure/client-generator-core/access": {
      "commandName": "Project",
      "commandLineArgs": "--standalone $(SolutionDir)\\test\\CadlRanchProjects\\azure\\client-generator-core\\access\\src\\Generated -n"
    },
    "typespec-azure/client-generator-core/usage": {
      "commandName": "Project",
      "commandLineArgs": "--standalone $(SolutionDir)\\test\\CadlRanchProjects\\azure\\client-generator-core\\usage\\src\\Generated -n"
    },
    "typespec-azure/core/basic": {
      "commandName": "Project",
      "commandLineArgs": "--standalone $(SolutionDir)\\test\\CadlRanchProjects\\azure\\core\\basic\\src\\Generated -n"
    },
    "typespec-azure/core/lro/rpc-legacy": {
      "commandName": "Project",
      "commandLineArgs": "--standalone $(SolutionDir)\\test\\CadlRanchProjects\\azure\\core\\lro\\rpc-legacy\\src\\Generated -n"
    },
    "typespec-azure/core/lro/standard": {
      "commandName": "Project",
      "commandLineArgs": "--standalone $(SolutionDir)\\test\\CadlRanchProjects\\azure\\core\\lro\\standard\\src\\Generated -n"
    },
    "typespec-azure/core/scalar": {
      "commandName": "Project",
      "commandLineArgs": "--standalone $(SolutionDir)\\test\\CadlRanchProjects\\azure\\core\\scalar\\src\\Generated -n"
    },
    "typespec-azure/core/traits": {
      "commandName": "Project",
      "commandLineArgs": "--standalone $(SolutionDir)\\test\\CadlRanchProjects\\azure\\core\\traits\\src\\Generated -n"
    },
    "typespec-client/naming": {
      "commandName": "Project",
      "commandLineArgs": "--standalone $(SolutionDir)\\test\\CadlRanchProjects\\client\\naming\\src\\Generated -n"
    },
    "typespec-client/structure/multi-client": {
      "commandName": "Project",
      "commandLineArgs": "--standalone $(SolutionDir)\\test\\CadlRanchProjects\\client\\structure\\multi-client\\src\\Generated -n"
    },
    "typespec-client/structure/renamed-operation": {
      "commandName": "Project",
      "commandLineArgs": "--standalone $(SolutionDir)\\test\\CadlRanchProjects\\client\\structure\\renamed-operation\\src\\Generated -n"
    },
    "typespec-client/structure/two-operation-group": {
      "commandName": "Project",
      "commandLineArgs": "--standalone $(SolutionDir)\\test\\CadlRanchProjects\\client\\structure\\two-operation-group\\src\\Generated -n"
    },
    "typespec-encode/bytes": {
      "commandName": "Project",
      "commandLineArgs": "--standalone $(SolutionDir)\\test\\CadlRanchProjects\\encode\\bytes\\src\\Generated -n"
    },
    "typespec-encode/datetime": {
      "commandName": "Project",
      "commandLineArgs": "--standalone $(SolutionDir)\\test\\CadlRanchProjects\\encode\\datetime\\src\\Generated -n"
    },
    "typespec-encode/duration": {
      "commandName": "Project",
      "commandLineArgs": "--standalone $(SolutionDir)\\test\\CadlRanchProjects\\encode\\duration\\src\\Generated -n"
    },
    "typespec-nonAzure-authentication/http/custom": {
      "commandName": "Project",
      "commandLineArgs": "--standalone $(SolutionDir)\\test\\CadlRanchProjectsNonAzure\\authentication\\http\\custom\\src\\Generated -n"
    },
    "typespec-nonAzure-parameters/spread": {
      "commandName": "Project",
      "commandLineArgs": "--standalone $(SolutionDir)\\test\\CadlRanchProjectsNonAzure\\parameters\\spread\\src\\Generated -n"
    },
    "typespec-nonAzure-payload/content-negotiation": {
      "commandName": "Project",
      "commandLineArgs": "--standalone $(SolutionDir)\\test\\CadlRanchProjectsNonAzure\\payload\\content-negotiation\\src\\Generated -n"
    },
    "typespec-nonAzure-payload/multipart": {
      "commandName": "Project",
      "commandLineArgs": "--standalone $(SolutionDir)\\test\\CadlRanchProjectsNonAzure\\payload\\multipart\\src\\Generated -n"
    },
    "typespec-nonAzure-type/array": {
      "commandName": "Project",
      "commandLineArgs": "--standalone $(SolutionDir)\\test\\CadlRanchProjectsNonAzure\\type\\array\\src\\Generated -n"
    },
    "typespec-nonAzure-type/dictionary": {
      "commandName": "Project",
      "commandLineArgs": "--standalone $(SolutionDir)\\test\\CadlRanchProjectsNonAzure\\type\\dictionary\\src\\Generated -n"
    },
    "typespec-nonAzure-type/enum/extensible": {
      "commandName": "Project",
      "commandLineArgs": "--standalone $(SolutionDir)\\test\\CadlRanchProjectsNonAzure\\type\\enum\\extensible\\src\\Generated -n"
    },
<<<<<<< HEAD
    "typespec-nonAzure-type/model/inheritance/single-discriminator": {
      "commandName": "Project",
      "commandLineArgs": "--standalone $(SolutionDir)\\test\\CadlRanchProjectsNonAzure\\type\\model\\inheritance\\single-discriminator\\src\\Generated -n"
=======
    "typespec-nonAzure-type/model/empty": {
      "commandName": "Project",
      "commandLineArgs": "--standalone $(SolutionDir)\\test\\CadlRanchProjectsNonAzure\\type\\model\\empty\\src\\Generated -n"
    },
    "typespec-nonAzure-type/model/usage": {
      "commandName": "Project",
      "commandLineArgs": "--standalone $(SolutionDir)\\test\\CadlRanchProjectsNonAzure\\type\\model\\usage\\src\\Generated -n"
>>>>>>> ba626e75
    },
    "typespec-parameters/body-optionality": {
      "commandName": "Project",
      "commandLineArgs": "--standalone $(SolutionDir)\\test\\CadlRanchProjects\\parameters\\body-optionality\\src\\Generated -n"
    },
    "typespec-parameters/collection-format": {
      "commandName": "Project",
      "commandLineArgs": "--standalone $(SolutionDir)\\test\\CadlRanchProjects\\parameters\\collection-format\\src\\Generated -n"
    },
    "typespec-parameters/spread": {
      "commandName": "Project",
      "commandLineArgs": "--standalone $(SolutionDir)\\test\\CadlRanchProjects\\parameters\\spread\\src\\Generated -n"
    },
    "typespec-payload/content-negotiation": {
      "commandName": "Project",
      "commandLineArgs": "--standalone $(SolutionDir)\\test\\CadlRanchProjects\\payload\\content-negotiation\\src\\Generated -n"
    },
    "typespec-payload/media-type": {
      "commandName": "Project",
      "commandLineArgs": "--standalone $(SolutionDir)\\test\\CadlRanchProjects\\payload\\media-type\\src\\Generated -n"
    },
    "typespec-payload/multipart": {
      "commandName": "Project",
      "commandLineArgs": "--standalone $(SolutionDir)\\test\\CadlRanchProjects\\payload\\multipart\\src\\Generated -n"
    },
    "typespec-payload/pageable": {
      "commandName": "Project",
      "commandLineArgs": "--standalone $(SolutionDir)\\test\\CadlRanchProjects\\payload\\pageable\\src\\Generated -n"
    },
    "typespec-serialization/encoded-name/json": {
      "commandName": "Project",
      "commandLineArgs": "--standalone $(SolutionDir)\\test\\CadlRanchProjects\\serialization\\encoded-name\\json\\src\\Generated -n"
    },
    "typespec-server/endpoint/not-defined": {
      "commandName": "Project",
      "commandLineArgs": "--standalone $(SolutionDir)\\test\\CadlRanchProjects\\server\\endpoint\\not-defined\\src\\Generated -n"
    },
    "typespec-server/path/multiple": {
      "commandName": "Project",
      "commandLineArgs": "--standalone $(SolutionDir)\\test\\CadlRanchProjects\\server\\path\\multiple\\src\\Generated -n"
    },
    "typespec-server/path/single": {
      "commandName": "Project",
      "commandLineArgs": "--standalone $(SolutionDir)\\test\\CadlRanchProjects\\server\\path\\single\\src\\Generated -n"
    },
    "typespec-server/versions/not-versioned": {
      "commandName": "Project",
      "commandLineArgs": "--standalone $(SolutionDir)\\test\\CadlRanchProjects\\server\\versions\\not-versioned\\src\\Generated -n"
    },
    "typespec-server/versions/versioned": {
      "commandName": "Project",
      "commandLineArgs": "--standalone $(SolutionDir)\\test\\CadlRanchProjects\\server\\versions\\versioned\\src\\Generated -n"
    },
    "typespec-special-headers/client-request-id": {
      "commandName": "Project",
      "commandLineArgs": "--standalone $(SolutionDir)\\test\\CadlRanchProjects\\special-headers\\client-request-id\\src\\Generated -n"
    },
    "typespec-special-headers/conditional-request": {
      "commandName": "Project",
      "commandLineArgs": "--standalone $(SolutionDir)\\test\\CadlRanchProjects\\special-headers\\conditional-request\\src\\Generated -n"
    },
    "typespec-special-headers/repeatability": {
      "commandName": "Project",
      "commandLineArgs": "--standalone $(SolutionDir)\\test\\CadlRanchProjects\\special-headers\\repeatability\\src\\Generated -n"
    },
    "typespec-special-words": {
      "commandName": "Project",
      "commandLineArgs": "--standalone $(SolutionDir)\\test\\CadlRanchProjects\\special-words\\src\\Generated -n"
    },
    "typespec-type/array": {
      "commandName": "Project",
      "commandLineArgs": "--standalone $(SolutionDir)\\test\\CadlRanchProjects\\type\\array\\src\\Generated -n"
    },
    "typespec-type/dictionary": {
      "commandName": "Project",
      "commandLineArgs": "--standalone $(SolutionDir)\\test\\CadlRanchProjects\\type\\dictionary\\src\\Generated -n"
    },
    "typespec-type/enum/extensible": {
      "commandName": "Project",
      "commandLineArgs": "--standalone $(SolutionDir)\\test\\CadlRanchProjects\\type\\enum\\extensible\\src\\Generated -n"
    },
    "typespec-type/enum/fixed": {
      "commandName": "Project",
      "commandLineArgs": "--standalone $(SolutionDir)\\test\\CadlRanchProjects\\type\\enum\\fixed\\src\\Generated -n"
    },
    "typespec-type/model/empty": {
      "commandName": "Project",
      "commandLineArgs": "--standalone $(SolutionDir)\\test\\CadlRanchProjects\\type\\model\\empty\\src\\Generated -n"
    },
    "typespec-type/model/inheritance/enum-discriminator": {
      "commandName": "Project",
      "commandLineArgs": "--standalone $(SolutionDir)\\test\\CadlRanchProjects\\type\\model\\inheritance\\enum-discriminator\\src\\Generated -n"
    },
    "typespec-type/model/inheritance/not-discriminated": {
      "commandName": "Project",
      "commandLineArgs": "--standalone $(SolutionDir)\\test\\CadlRanchProjects\\type\\model\\inheritance\\not-discriminated\\src\\Generated -n"
    },
    "typespec-type/model/inheritance/recursive": {
      "commandName": "Project",
      "commandLineArgs": "--standalone $(SolutionDir)\\test\\CadlRanchProjects\\type\\model\\inheritance\\recursive\\src\\Generated -n"
    },
    "typespec-type/model/inheritance/single-discriminator": {
      "commandName": "Project",
      "commandLineArgs": "--standalone $(SolutionDir)\\test\\CadlRanchProjects\\type\\model\\inheritance\\single-discriminator\\src\\Generated -n"
    },
    "typespec-type/model/usage": {
      "commandName": "Project",
      "commandLineArgs": "--standalone $(SolutionDir)\\test\\CadlRanchProjects\\type\\model\\usage\\src\\Generated -n"
    },
    "typespec-type/property/additional-properties": {
      "commandName": "Project",
      "commandLineArgs": "--standalone $(SolutionDir)\\test\\CadlRanchProjects\\type\\property\\additional-properties\\src\\Generated -n"
    },
    "typespec-type/property/nullable": {
      "commandName": "Project",
      "commandLineArgs": "--standalone $(SolutionDir)\\test\\CadlRanchProjects\\type\\property\\nullable\\src\\Generated -n"
    },
    "typespec-type/property/optionality": {
      "commandName": "Project",
      "commandLineArgs": "--standalone $(SolutionDir)\\test\\CadlRanchProjects\\type\\property\\optionality\\src\\Generated -n"
    },
    "typespec-type/property/value-types": {
      "commandName": "Project",
      "commandLineArgs": "--standalone $(SolutionDir)\\test\\CadlRanchProjects\\type\\property\\value-types\\src\\Generated -n"
    },
    "typespec-type/scalar": {
      "commandName": "Project",
      "commandLineArgs": "--standalone $(SolutionDir)\\test\\CadlRanchProjects\\type\\scalar\\src\\Generated -n"
    },
    "typespec-type/union": {
      "commandName": "Project",
      "commandLineArgs": "--standalone $(SolutionDir)\\test\\CadlRanchProjects\\type\\union\\src\\Generated -n"
    },
    "Unbranded-TypeSpec": {
      "commandName": "Project",
      "commandLineArgs": "--standalone $(SolutionDir)\\test\\UnbrandedProjects\\Unbranded-TypeSpec\\src\\Generated -n"
    },
    "url": {
      "commandName": "Project",
      "commandLineArgs": "--standalone $(SolutionDir)\\test\\TestServerProjects\\url\\Generated"
    },
    "url-LowLevel": {
      "commandName": "Project",
      "commandLineArgs": "--standalone $(SolutionDir)\\test\\TestServerProjectsLowLevel\\url\\src\\Generated"
    },
    "url-multi-collectionFormat": {
      "commandName": "Project",
      "commandLineArgs": "--standalone $(SolutionDir)\\test\\TestServerProjects\\url-multi-collectionFormat\\Generated"
    },
    "url-multi-collectionFormat-LowLevel": {
      "commandName": "Project",
      "commandLineArgs": "--standalone $(SolutionDir)\\test\\TestServerProjectsLowLevel\\url-multi-collectionFormat\\src\\Generated"
    },
    "validation": {
      "commandName": "Project",
      "commandLineArgs": "--standalone $(SolutionDir)\\test\\TestServerProjects\\validation\\Generated"
    },
    "xml-service": {
      "commandName": "Project",
      "commandLineArgs": "--standalone $(SolutionDir)\\test\\TestServerProjects\\xml-service\\Generated"
    },
    "xms-error-responses": {
      "commandName": "Project",
      "commandLineArgs": "--standalone $(SolutionDir)\\test\\TestServerProjects\\xms-error-responses\\Generated"
    }
  }
}<|MERGE_RESOLUTION|>--- conflicted
+++ resolved
@@ -724,11 +724,10 @@
       "commandName": "Project",
       "commandLineArgs": "--standalone $(SolutionDir)\\test\\CadlRanchProjectsNonAzure\\type\\enum\\extensible\\src\\Generated -n"
     },
-<<<<<<< HEAD
     "typespec-nonAzure-type/model/inheritance/single-discriminator": {
       "commandName": "Project",
       "commandLineArgs": "--standalone $(SolutionDir)\\test\\CadlRanchProjectsNonAzure\\type\\model\\inheritance\\single-discriminator\\src\\Generated -n"
-=======
+    }，
     "typespec-nonAzure-type/model/empty": {
       "commandName": "Project",
       "commandLineArgs": "--standalone $(SolutionDir)\\test\\CadlRanchProjectsNonAzure\\type\\model\\empty\\src\\Generated -n"
@@ -736,7 +735,6 @@
     "typespec-nonAzure-type/model/usage": {
       "commandName": "Project",
       "commandLineArgs": "--standalone $(SolutionDir)\\test\\CadlRanchProjectsNonAzure\\type\\model\\usage\\src\\Generated -n"
->>>>>>> ba626e75
     },
     "typespec-parameters/body-optionality": {
       "commandName": "Project",
