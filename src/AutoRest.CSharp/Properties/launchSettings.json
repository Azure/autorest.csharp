--- conflicted
+++ resolved
@@ -724,15 +724,13 @@
       "commandName": "Project",
       "commandLineArgs": "--standalone $(SolutionDir)\\test\\CadlRanchProjectsNonAzure\\payload\\multipart\\src\\Generated -n"
     },
-<<<<<<< HEAD
     "typespec-nonAzure-server/endpoint/not-defined": {
       "commandName": "Project",
       "commandLineArgs": "--standalone $(SolutionDir)\\test\\CadlRanchProjectsNonAzure\\server\\endpoint\\not-defined\\src\\Generated -n"
-=======
+     },
     "typespec-nonAzure-special-words": {
       "commandName": "Project",
       "commandLineArgs": "--standalone $(SolutionDir)\\test\\CadlRanchProjectsNonAzure\\special-words\\src\\Generated -n"
->>>>>>> 15c10322
     },
     "typespec-nonAzure-type/array": {
       "commandName": "Project",
