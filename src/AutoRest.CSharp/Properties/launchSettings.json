{
  "profiles": {
    "Accessibility": {
      "commandName": "Project",
      "commandLineArgs": "--standalone $(SolutionDir)\\test\\TestProjects\\Accessibility\\Generated"
    },
    "Accessibility-LowLevel": {
      "commandName": "Project",
      "commandLineArgs": "--standalone $(SolutionDir)\\test\\TestProjects\\Accessibility-LowLevel\\src\\Generated"
    },
    "Accessibility-LowLevel-NoAuth": {
      "commandName": "Project",
      "commandLineArgs": "--standalone $(SolutionDir)\\test\\TestProjects\\Accessibility-LowLevel-NoAuth\\src\\Generated"
    },
    "Accessibility-LowLevel-TokenAuth": {
      "commandName": "Project",
      "commandLineArgs": "--standalone $(SolutionDir)\\test\\TestProjects\\Accessibility-LowLevel-TokenAuth\\src\\Generated"
    },
    "additionalProperties": {
      "commandName": "Project",
      "commandLineArgs": "--standalone $(SolutionDir)\\test\\TestServerProjects\\additionalProperties\\Generated"
    },
    "AdditionalPropertiesEx": {
      "commandName": "Project",
      "commandLineArgs": "--standalone $(SolutionDir)\\test\\TestProjects\\AdditionalPropertiesEx\\Generated"
    },
    "AnomalyDetector": {
      "commandName": "Project",
      "commandLineArgs": "--standalone $(SolutionDir)\\samples\\AnomalyDetector\\src\\Generated"
    },
    "ApiVersion": {
      "commandName": "Project",
      "commandLineArgs": "--standalone $(SolutionDir)\\test\\TestProjects\\ApiVersion\\Generated"
    },
    "ApiVersion-Typespec": {
      "commandName": "Project",
      "commandLineArgs": "--standalone $(SolutionDir)\\test\\TestProjects\\ApiVersion-Typespec\\src\\Generated"
    },
    "AppConfiguration": {
      "commandName": "Project",
      "commandLineArgs": "--standalone $(SolutionDir)\\samples\\AppConfiguration\\Generated"
    },
    "Authoring-Typespec": {
      "commandName": "Project",
      "commandLineArgs": "--standalone $(SolutionDir)\\test\\TestProjects\\Authoring-Typespec\\src\\Generated"
    },
    "azure-parameter-grouping": {
      "commandName": "Project",
      "commandLineArgs": "--standalone $(SolutionDir)\\test\\TestServerProjects\\azure-parameter-grouping\\Generated"
    },
    "azure-special-properties": {
      "commandName": "Project",
      "commandLineArgs": "--standalone $(SolutionDir)\\test\\TestServerProjects\\azure-special-properties\\Generated"
    },
    "Azure.AI.DocumentTranslation": {
      "commandName": "Project",
      "commandLineArgs": "--standalone $(SolutionDir)\\samples\\Azure.AI.DocumentTranslation\\src\\Generated"
    },
    "Azure.AI.FormRecognizer": {
      "commandName": "Project",
      "commandLineArgs": "--standalone $(SolutionDir)\\samples\\Azure.AI.FormRecognizer\\Generated"
    },
    "Azure.Analytics.Purview.Account": {
      "commandName": "Project",
      "commandLineArgs": "--standalone $(SolutionDir)\\samples\\Azure.Analytics.Purview.Account\\src\\Generated"
    },
    "Azure.Network.Management.Interface": {
      "commandName": "Project",
      "commandLineArgs": "--standalone $(SolutionDir)\\samples\\Azure.Network.Management.Interface\\Generated"
    },
    "Azure.ResourceManager.Sample": {
      "commandName": "Project",
      "commandLineArgs": "--standalone $(SolutionDir)\\samples\\Azure.ResourceManager.Sample\\Generated"
    },
    "Azure.ResourceManager.Storage": {
      "commandName": "Project",
      "commandLineArgs": "--standalone $(SolutionDir)\\samples\\Azure.ResourceManager.Storage\\Generated"
    },
    "Azure.Storage.Tables": {
      "commandName": "Project",
      "commandLineArgs": "--standalone $(SolutionDir)\\samples\\Azure.Storage.Tables\\src\\Generated"
    },
    "body-array": {
      "commandName": "Project",
      "commandLineArgs": "--standalone $(SolutionDir)\\test\\TestServerProjects\\body-array\\Generated"
    },
    "body-array-LowLevel": {
      "commandName": "Project",
      "commandLineArgs": "--standalone $(SolutionDir)\\test\\TestServerProjectsLowLevel\\body-array\\src\\Generated"
    },
    "body-boolean": {
      "commandName": "Project",
      "commandLineArgs": "--standalone $(SolutionDir)\\test\\TestServerProjects\\body-boolean\\Generated"
    },
    "body-byte": {
      "commandName": "Project",
      "commandLineArgs": "--standalone $(SolutionDir)\\test\\TestServerProjects\\body-byte\\Generated"
    },
    "body-complex": {
      "commandName": "Project",
      "commandLineArgs": "--standalone $(SolutionDir)\\test\\TestServerProjects\\body-complex\\Generated"
    },
    "body-complex-LowLevel": {
      "commandName": "Project",
      "commandLineArgs": "--standalone $(SolutionDir)\\test\\TestServerProjectsLowLevel\\body-complex\\src\\Generated"
    },
    "body-date": {
      "commandName": "Project",
      "commandLineArgs": "--standalone $(SolutionDir)\\test\\TestServerProjects\\body-date\\Generated"
    },
    "body-datetime": {
      "commandName": "Project",
      "commandLineArgs": "--standalone $(SolutionDir)\\test\\TestServerProjects\\body-datetime\\Generated"
    },
    "body-datetime-rfc1123": {
      "commandName": "Project",
      "commandLineArgs": "--standalone $(SolutionDir)\\test\\TestServerProjects\\body-datetime-rfc1123\\Generated"
    },
    "body-dictionary": {
      "commandName": "Project",
      "commandLineArgs": "--standalone $(SolutionDir)\\test\\TestServerProjects\\body-dictionary\\Generated"
    },
    "body-duration": {
      "commandName": "Project",
      "commandLineArgs": "--standalone $(SolutionDir)\\test\\TestServerProjects\\body-duration\\Generated"
    },
    "body-file": {
      "commandName": "Project",
      "commandLineArgs": "--standalone $(SolutionDir)\\test\\TestServerProjects\\body-file\\Generated"
    },
    "body-file-LowLevel": {
      "commandName": "Project",
      "commandLineArgs": "--standalone $(SolutionDir)\\test\\TestServerProjectsLowLevel\\body-file\\src\\Generated"
    },
    "body-formdata": {
      "commandName": "Project",
      "commandLineArgs": "--standalone $(SolutionDir)\\test\\TestServerProjects\\body-formdata\\Generated"
    },
    "body-formdata-urlencoded": {
      "commandName": "Project",
      "commandLineArgs": "--standalone $(SolutionDir)\\test\\TestServerProjects\\body-formdata-urlencoded\\Generated"
    },
    "body-integer": {
      "commandName": "Project",
      "commandLineArgs": "--standalone $(SolutionDir)\\test\\TestServerProjects\\body-integer\\Generated"
    },
    "body-number": {
      "commandName": "Project",
      "commandLineArgs": "--standalone $(SolutionDir)\\test\\TestServerProjects\\body-number\\Generated"
    },
    "body-string": {
      "commandName": "Project",
      "commandLineArgs": "--standalone $(SolutionDir)\\test\\TestServerProjects\\body-string\\Generated"
    },
    "body-string-LowLevel": {
      "commandName": "Project",
      "commandLineArgs": "--standalone $(SolutionDir)\\test\\TestServerProjectsLowLevel\\body-string\\src\\Generated"
    },
    "body-time": {
      "commandName": "Project",
      "commandLineArgs": "--standalone $(SolutionDir)\\test\\TestServerProjects\\body-time\\Generated"
    },
    "BodyAndPath-LowLevel": {
      "commandName": "Project",
      "commandLineArgs": "--standalone $(SolutionDir)\\test\\TestProjects\\BodyAndPath-LowLevel\\src\\Generated"
    },
    "ClientAndOperationGroup-Typespec": {
      "commandName": "Project",
      "commandLineArgs": "--standalone $(SolutionDir)\\test\\TestProjects\\ClientAndOperationGroup-Typespec\\src\\Generated"
    },
    "CognitiveSearch": {
      "commandName": "Project",
      "commandLineArgs": "--standalone $(SolutionDir)\\samples\\CognitiveSearch\\Generated"
    },
    "CognitiveServices.TextAnalytics": {
      "commandName": "Project",
      "commandLineArgs": "--standalone $(SolutionDir)\\samples\\CognitiveServices.TextAnalytics\\Generated"
    },
    "CollapseRequestCondition-LowLevel": {
      "commandName": "Project",
      "commandLineArgs": "--standalone $(SolutionDir)\\test\\TestProjects\\CollapseRequestCondition-LowLevel\\src\\Generated"
    },
    "constants": {
      "commandName": "Project",
      "commandLineArgs": "--standalone $(SolutionDir)\\test\\TestServerProjects\\constants\\Generated"
    },
    "ConvenienceUpdate-Typespec": {
      "commandName": "Project",
      "commandLineArgs": "--standalone $(SolutionDir)\\test\\TestProjects\\ConvenienceUpdate-Typespec\\src\\Generated --existing-project-folder $(SolutionDir)\\test\\TestProjects\\ConvenienceInitial-Typespec\\src\\Generated"
    },
    "custom-baseUrl": {
      "commandName": "Project",
      "commandLineArgs": "--standalone $(SolutionDir)\\test\\TestServerProjects\\custom-baseUrl\\Generated"
    },
    "custom-baseUrl-LowLevel": {
      "commandName": "Project",
      "commandLineArgs": "--standalone $(SolutionDir)\\test\\TestServerProjectsLowLevel\\custom-baseUrl\\src\\Generated"
    },
    "custom-baseUrl-more-options": {
      "commandName": "Project",
      "commandLineArgs": "--standalone $(SolutionDir)\\test\\TestServerProjects\\custom-baseUrl-more-options\\Generated"
    },
    "custom-baseUrl-more-options-LowLevel": {
      "commandName": "Project",
      "commandLineArgs": "--standalone $(SolutionDir)\\test\\TestServerProjectsLowLevel\\custom-baseUrl-more-options\\src\\Generated"
    },
    "custom-baseUrl-paging": {
      "commandName": "Project",
      "commandLineArgs": "--standalone $(SolutionDir)\\test\\TestServerProjects\\custom-baseUrl-paging\\Generated"
    },
    "custom-baseUrl-paging-LowLevel": {
      "commandName": "Project",
      "commandLineArgs": "--standalone $(SolutionDir)\\test\\TestServerProjectsLowLevel\\custom-baseUrl-paging\\src\\Generated"
    },
    "Customizations-Typespec": {
      "commandName": "Project",
      "commandLineArgs": "--standalone $(SolutionDir)\\test\\TestProjects\\Customizations-Typespec\\src\\Generated"
    },
    "dpg-customization-LowLevel": {
      "commandName": "Project",
      "commandLineArgs": "--standalone $(SolutionDir)\\test\\TestServerProjectsLowLevel\\dpg-customization\\src\\Generated"
    },
    "dpg-initial-LowLevel": {
      "commandName": "Project",
      "commandLineArgs": "--standalone $(SolutionDir)\\test\\TestServerProjectsLowLevel\\dpg-initial\\src\\Generated"
    },
    "dpg-update1-LowLevel": {
      "commandName": "Project",
      "commandLineArgs": "--standalone $(SolutionDir)\\test\\TestServerProjectsLowLevel\\dpg-update1\\src\\Generated"
    },
    "extensible-enums-swagger": {
      "commandName": "Project",
      "commandLineArgs": "--standalone $(SolutionDir)\\test\\TestServerProjects\\extensible-enums-swagger\\Generated"
    },
    "ExtensionClientName": {
      "commandName": "Project",
      "commandLineArgs": "--standalone $(SolutionDir)\\test\\TestProjects\\ExtensionClientName\\Generated"
    },
    "FirstTest-Typespec": {
      "commandName": "Project",
      "commandLineArgs": "--standalone $(SolutionDir)\\test\\TestProjects\\FirstTest-Typespec\\src\\Generated"
    },
    "FlattenedParameters": {
      "commandName": "Project",
      "commandLineArgs": "--standalone $(SolutionDir)\\test\\TestProjects\\FlattenedParameters\\Generated"
    },
    "head": {
      "commandName": "Project",
      "commandLineArgs": "--standalone $(SolutionDir)\\test\\TestServerProjects\\head\\Generated"
    },
    "head-LowLevel": {
      "commandName": "Project",
      "commandLineArgs": "--standalone $(SolutionDir)\\test\\TestServerProjectsLowLevel\\head\\src\\Generated"
    },
    "HeadAsBooleanTrue": {
      "commandName": "Project",
      "commandLineArgs": "--standalone $(SolutionDir)\\test\\TestProjects\\HeadAsBooleanTrue\\Generated"
    },
    "HeadAsBooleanTrue-LowLevel": {
      "commandName": "Project",
      "commandLineArgs": "--standalone $(SolutionDir)\\test\\TestProjects\\HeadAsBooleanTrue-LowLevel\\src\\Generated"
    },
    "header": {
      "commandName": "Project",
      "commandLineArgs": "--standalone $(SolutionDir)\\test\\TestServerProjects\\header\\Generated"
    },
    "header-LowLevel": {
      "commandName": "Project",
      "commandLineArgs": "--standalone $(SolutionDir)\\test\\TestServerProjectsLowLevel\\header\\src\\Generated"
    },
    "HeaderCollectionPrefix": {
      "commandName": "Project",
      "commandLineArgs": "--standalone $(SolutionDir)\\test\\TestProjects\\HeaderCollectionPrefix\\Generated"
    },
    "HlcConstants": {
      "commandName": "Project",
      "commandLineArgs": "--standalone $(SolutionDir)\\test\\TestProjects\\HlcConstants\\Generated"
    },
    "httpInfrastructure": {
      "commandName": "Project",
      "commandLineArgs": "--standalone $(SolutionDir)\\test\\TestServerProjects\\httpInfrastructure\\Generated"
    },
    "httpInfrastructure-LowLevel": {
      "commandName": "Project",
      "commandLineArgs": "--standalone $(SolutionDir)\\test\\TestServerProjectsLowLevel\\httpInfrastructure\\src\\Generated"
    },
    "Inheritance": {
      "commandName": "Project",
      "commandLineArgs": "--standalone $(SolutionDir)\\test\\TestProjects\\Inheritance\\Generated"
    },
    "JsonAsBinary": {
      "commandName": "Project",
      "commandLineArgs": "--standalone $(SolutionDir)\\test\\TestProjects\\JsonAsBinary\\Generated"
    },
    "lro": {
      "commandName": "Project",
      "commandLineArgs": "--standalone $(SolutionDir)\\test\\TestServerProjects\\lro\\Generated"
    },
    "Lro-Basic-Typespec": {
      "commandName": "Project",
      "commandLineArgs": "--standalone $(SolutionDir)\\test\\TestProjects\\Lro-Basic-Typespec\\src\\Generated"
    },
    "lro-LowLevel": {
      "commandName": "Project",
      "commandLineArgs": "--standalone $(SolutionDir)\\test\\TestServerProjectsLowLevel\\lro\\src\\Generated"
    },
    "lro-parameterized-endpoints": {
      "commandName": "Project",
      "commandLineArgs": "--standalone $(SolutionDir)\\test\\TestServerProjects\\lro-parameterized-endpoints\\Generated"
    },
    "media_types": {
      "commandName": "Project",
      "commandLineArgs": "--standalone $(SolutionDir)\\test\\TestServerProjects\\media_types\\Generated"
    },
    "media_types-LowLevel": {
      "commandName": "Project",
      "commandLineArgs": "--standalone $(SolutionDir)\\test\\TestServerProjectsLowLevel\\media_types\\src\\Generated"
    },
    "MediaTypes-Typespec": {
      "commandName": "Project",
      "commandLineArgs": "--standalone $(SolutionDir)\\test\\TestProjects\\MediaTypes-Typespec\\src\\Generated"
    },
    "MgmtCollectionParent": {
      "commandName": "Project",
      "commandLineArgs": "--standalone $(SolutionDir)\\test\\TestProjects\\MgmtCollectionParent\\Generated"
    },
<<<<<<< HEAD
    "MgmtCustomizations": {
      "commandName": "Project",
      "commandLineArgs": "--standalone $(SolutionDir)\\test\\TestProjects\\MgmtCustomizations\\Generated"
=======
    "MgmtConstants": {
      "commandName": "Project",
      "commandLineArgs": "--standalone $(SolutionDir)\\test\\TestProjects\\MgmtConstants\\Generated"
>>>>>>> 77b02955
    },
    "MgmtDiscriminator": {
      "commandName": "Project",
      "commandLineArgs": "--standalone $(SolutionDir)\\test\\TestProjects\\MgmtDiscriminator\\Generated"
    },
    "MgmtExactMatchFlattenInheritance": {
      "commandName": "Project",
      "commandLineArgs": "--standalone $(SolutionDir)\\test\\TestProjects\\MgmtExactMatchFlattenInheritance\\Generated"
    },
    "MgmtExactMatchInheritance": {
      "commandName": "Project",
      "commandLineArgs": "--standalone $(SolutionDir)\\test\\TestProjects\\MgmtExactMatchInheritance\\Generated"
    },
    "MgmtExpandResourceTypes": {
      "commandName": "Project",
      "commandLineArgs": "--standalone $(SolutionDir)\\test\\TestProjects\\MgmtExpandResourceTypes\\Generated"
    },
    "MgmtExtensionCommonRestOperation": {
      "commandName": "Project",
      "commandLineArgs": "--standalone $(SolutionDir)\\test\\TestProjects\\MgmtExtensionCommonRestOperation\\Generated"
    },
    "MgmtExtensionResource": {
      "commandName": "Project",
      "commandLineArgs": "--standalone $(SolutionDir)\\test\\TestProjects\\MgmtExtensionResource\\Generated"
    },
    "MgmtHierarchicalNonResource": {
      "commandName": "Project",
      "commandLineArgs": "--standalone $(SolutionDir)\\test\\TestProjects\\MgmtHierarchicalNonResource\\Generated"
    },
    "MgmtListMethods": {
      "commandName": "Project",
      "commandLineArgs": "--standalone $(SolutionDir)\\test\\TestProjects\\MgmtListMethods\\Generated"
    },
    "MgmtLRO": {
      "commandName": "Project",
      "commandLineArgs": "--standalone $(SolutionDir)\\test\\TestProjects\\MgmtLRO\\Generated"
    },
    "MgmtMockAndSample": {
      "commandName": "Project",
      "commandLineArgs": "--standalone $(SolutionDir)\\test\\TestProjects\\MgmtMockAndSample\\src\\Generated"
    },
    "MgmtMockAndSample.Tests": {
      "commandName": "Project",
      "commandLineArgs": "--standalone $(SolutionDir)\\test\\TestProjects\\MgmtMockAndSample\\tests\\Generated"
    },
    "MgmtMultipleParentResource": {
      "commandName": "Project",
      "commandLineArgs": "--standalone $(SolutionDir)\\test\\TestProjects\\MgmtMultipleParentResource\\Generated"
    },
    "MgmtNonStringPathVariable": {
      "commandName": "Project",
      "commandLineArgs": "--standalone $(SolutionDir)\\test\\TestProjects\\MgmtNonStringPathVariable\\Generated"
    },
    "MgmtNoTypeReplacement": {
      "commandName": "Project",
      "commandLineArgs": "--standalone $(SolutionDir)\\test\\TestProjects\\MgmtNoTypeReplacement\\Generated"
    },
    "MgmtOmitOperationGroups": {
      "commandName": "Project",
      "commandLineArgs": "--standalone $(SolutionDir)\\test\\TestProjects\\MgmtOmitOperationGroups\\Generated"
    },
    "MgmtOperations": {
      "commandName": "Project",
      "commandLineArgs": "--standalone $(SolutionDir)\\test\\TestProjects\\MgmtOperations\\Generated"
    },
    "MgmtPagination": {
      "commandName": "Project",
      "commandLineArgs": "--standalone $(SolutionDir)\\test\\TestProjects\\MgmtPagination\\Generated"
    },
    "MgmtParamOrdering": {
      "commandName": "Project",
      "commandLineArgs": "--standalone $(SolutionDir)\\test\\TestProjects\\MgmtParamOrdering\\Generated"
    },
    "MgmtParent": {
      "commandName": "Project",
      "commandLineArgs": "--standalone $(SolutionDir)\\test\\TestProjects\\MgmtParent\\Generated"
    },
    "MgmtPartialResource": {
      "commandName": "Project",
      "commandLineArgs": "--standalone $(SolutionDir)\\test\\TestProjects\\MgmtPartialResource\\Generated"
    },
    "MgmtPropertyBag": {
      "commandName": "Project",
      "commandLineArgs": "--standalone $(SolutionDir)\\test\\TestProjects\\MgmtPropertyBag\\Generated"
    },
    "MgmtPropertyChooser": {
      "commandName": "Project",
      "commandLineArgs": "--standalone $(SolutionDir)\\test\\TestProjects\\MgmtPropertyChooser\\Generated"
    },
    "MgmtReferenceTypes": {
      "commandName": "Project",
      "commandLineArgs": "--standalone $(SolutionDir)\\test\\TestProjects\\MgmtReferenceTypes\\Generated"
    },
    "MgmtRenameRules": {
      "commandName": "Project",
      "commandLineArgs": "--standalone $(SolutionDir)\\test\\TestProjects\\MgmtRenameRules\\Generated"
    },
    "MgmtResourceName": {
      "commandName": "Project",
      "commandLineArgs": "--standalone $(SolutionDir)\\test\\TestProjects\\MgmtResourceName\\Generated"
    },
    "MgmtSafeFlatten": {
      "commandName": "Project",
      "commandLineArgs": "--standalone $(SolutionDir)\\test\\TestProjects\\MgmtSafeFlatten\\Generated"
    },
    "MgmtScopeResource": {
      "commandName": "Project",
      "commandLineArgs": "--standalone $(SolutionDir)\\test\\TestProjects\\MgmtScopeResource\\Generated"
    },
    "MgmtSingletonResource": {
      "commandName": "Project",
      "commandLineArgs": "--standalone $(SolutionDir)\\test\\TestProjects\\MgmtSingletonResource\\Generated"
    },
    "MgmtSubscriptionNameParameter": {
      "commandName": "Project",
      "commandLineArgs": "--standalone $(SolutionDir)\\test\\TestProjects\\MgmtSubscriptionNameParameter\\Generated"
    },
    "MgmtSupersetFlattenInheritance": {
      "commandName": "Project",
      "commandLineArgs": "--standalone $(SolutionDir)\\test\\TestProjects\\MgmtSupersetFlattenInheritance\\Generated"
    },
    "MgmtSupersetInheritance": {
      "commandName": "Project",
      "commandLineArgs": "--standalone $(SolutionDir)\\test\\TestProjects\\MgmtSupersetInheritance\\Generated"
    },
    "MgmtXmlDeserialization": {
      "commandName": "Project",
      "commandLineArgs": "--standalone $(SolutionDir)\\test\\TestProjects\\MgmtXmlDeserialization\\Generated"
    },
    "MixAPIVersion-Typespec": {
      "commandName": "Project",
      "commandLineArgs": "--standalone $(SolutionDir)\\test\\TestProjects\\MixAPIVersion-Typespec\\src\\Generated"
    },
    "model-flattening": {
      "commandName": "Project",
      "commandLineArgs": "--standalone $(SolutionDir)\\test\\TestServerProjects\\model-flattening\\Generated"
    },
    "ModelNamespace": {
      "commandName": "Project",
      "commandLineArgs": "--standalone $(SolutionDir)\\test\\TestProjects\\ModelNamespace\\Generated"
    },
    "Models-Typespec": {
      "commandName": "Project",
      "commandLineArgs": "--standalone $(SolutionDir)\\test\\TestProjects\\Models-Typespec\\src\\Generated"
    },
    "ModelShapes": {
      "commandName": "Project",
      "commandLineArgs": "--standalone $(SolutionDir)\\test\\TestProjects\\ModelShapes\\Generated"
    },
    "ModelWithConverterUsage": {
      "commandName": "Project",
      "commandLineArgs": "--standalone $(SolutionDir)\\test\\TestProjects\\ModelWithConverterUsage\\Generated"
    },
    "multiple-inheritance": {
      "commandName": "Project",
      "commandLineArgs": "--standalone $(SolutionDir)\\test\\TestServerProjects\\multiple-inheritance\\Generated"
    },
    "MultipleInputFiles": {
      "commandName": "Project",
      "commandLineArgs": "--standalone $(SolutionDir)\\test\\TestProjects\\MultipleInputFiles\\Generated"
    },
    "NameConflicts": {
      "commandName": "Project",
      "commandLineArgs": "--standalone $(SolutionDir)\\test\\TestProjects\\NameConflicts\\Generated"
    },
    "non-string-enum": {
      "commandName": "Project",
      "commandLineArgs": "--standalone $(SolutionDir)\\test\\TestServerProjects\\non-string-enum\\Generated"
    },
    "object-type": {
      "commandName": "Project",
      "commandLineArgs": "--standalone $(SolutionDir)\\test\\TestServerProjects\\object-type\\Generated"
    },
    "Pagination-Typespec": {
      "commandName": "Project",
      "commandLineArgs": "--standalone $(SolutionDir)\\test\\TestProjects\\Pagination-Typespec\\src\\Generated"
    },
    "PaginationParams-LowLevel": {
      "commandName": "Project",
      "commandLineArgs": "--standalone $(SolutionDir)\\test\\TestProjects\\PaginationParams-LowLevel\\src\\Generated"
    },
    "paging": {
      "commandName": "Project",
      "commandLineArgs": "--standalone $(SolutionDir)\\test\\TestServerProjects\\paging\\Generated"
    },
    "paging-LowLevel": {
      "commandName": "Project",
      "commandLineArgs": "--standalone $(SolutionDir)\\test\\TestServerProjectsLowLevel\\paging\\src\\Generated"
    },
    "Parameters-LowLevel": {
      "commandName": "Project",
      "commandLineArgs": "--standalone $(SolutionDir)\\test\\TestProjects\\Parameters-LowLevel\\src\\Generated"
    },
    "Parameters-Typespec": {
      "commandName": "Project",
      "commandLineArgs": "--standalone $(SolutionDir)\\test\\TestProjects\\Parameters-Typespec\\src\\Generated"
    },
    "ParameterSequence-LowLevel": {
      "commandName": "Project",
      "commandLineArgs": "--standalone $(SolutionDir)\\test\\TestProjects\\ParameterSequence-LowLevel\\src\\Generated"
    },
    "PetStore-Typespec": {
      "commandName": "Project",
      "commandLineArgs": "--standalone $(SolutionDir)\\test\\TestProjects\\PetStore-Typespec\\src\\Generated"
    },
    "ProtocolMethodsInRestClient": {
      "commandName": "Project",
      "commandLineArgs": "--standalone $(SolutionDir)\\test\\TestProjects\\ProtocolMethodsInRestClient\\Generated"
    },
    "PublicClientCtor": {
      "commandName": "Project",
      "commandLineArgs": "--standalone $(SolutionDir)\\test\\TestProjects\\PublicClientCtor\\Generated"
    },
    "RenameGetList-Typespec": {
      "commandName": "Project",
      "commandLineArgs": "--standalone $(SolutionDir)\\test\\TestProjects\\RenameGetList-Typespec\\src\\Generated"
    },
    "required-optional": {
      "commandName": "Project",
      "commandLineArgs": "--standalone $(SolutionDir)\\test\\TestServerProjects\\required-optional\\Generated"
    },
    "ResourceClients-LowLevel": {
      "commandName": "Project",
      "commandLineArgs": "--standalone $(SolutionDir)\\test\\TestProjects\\ResourceClients-LowLevel\\src\\Generated"
    },
    "security-aad-LowLevel": {
      "commandName": "Project",
      "commandLineArgs": "--standalone $(SolutionDir)\\test\\TestServerProjectsLowLevel\\security-aad\\src\\Generated"
    },
    "security-key-LowLevel": {
      "commandName": "Project",
      "commandLineArgs": "--standalone $(SolutionDir)\\test\\TestServerProjectsLowLevel\\security-key\\src\\Generated"
    },
    "SecurityDefinition-LowLevel": {
      "commandName": "Project",
      "commandLineArgs": "--standalone $(SolutionDir)\\test\\TestProjects\\SecurityDefinition-LowLevel\\src\\Generated"
    },
    "ServiceVersionOverride": {
      "commandName": "Project",
      "commandLineArgs": "--standalone $(SolutionDir)\\test\\TestProjects\\ServiceVersionOverride\\src\\Generated"
    },
    "SingleTopLevelClientWithOperations-LowLevel": {
      "commandName": "Project",
      "commandLineArgs": "--standalone $(SolutionDir)\\test\\TestProjects\\SingleTopLevelClientWithOperations-LowLevel\\src\\Generated"
    },
    "SingleTopLevelClientWithoutOperations-LowLevel": {
      "commandName": "Project",
      "commandLineArgs": "--standalone $(SolutionDir)\\test\\TestProjects\\SingleTopLevelClientWithoutOperations-LowLevel\\src\\Generated"
    },
    "Spread-Typespec": {
      "commandName": "Project",
      "commandLineArgs": "--standalone $(SolutionDir)\\test\\TestProjects\\Spread-Typespec\\src\\Generated"
    },
    "SubClients-LowLevel": {
      "commandName": "Project",
      "commandLineArgs": "--standalone $(SolutionDir)\\test\\TestProjects\\SubClients-LowLevel\\src\\Generated"
    },
    "subscriptionId-apiVersion": {
      "commandName": "Project",
      "commandLineArgs": "--standalone $(SolutionDir)\\test\\TestServerProjects\\subscriptionId-apiVersion\\Generated"
    },
    "TypeSchemaMapping": {
      "commandName": "Project",
      "commandLineArgs": "--standalone $(SolutionDir)\\test\\TestProjects\\TypeSchemaMapping\\SomeFolder\\Generated"
    },
    "typespec-authentication/api-key": {
      "commandName": "Project",
      "commandLineArgs": "--standalone $(SolutionDir)\\test\\CadlRanchProjects\\authentication\\api-key\\src\\Generated"
    },
    "typespec-authentication/oauth2": {
      "commandName": "Project",
      "commandLineArgs": "--standalone $(SolutionDir)\\test\\CadlRanchProjects\\authentication\\oauth2\\src\\Generated"
    },
    "typespec-authentication/union": {
      "commandName": "Project",
      "commandLineArgs": "--standalone $(SolutionDir)\\test\\CadlRanchProjects\\authentication\\union\\src\\Generated"
    },
    "typespec-azure/client-generator-core/internal": {
      "commandName": "Project",
      "commandLineArgs": "--standalone $(SolutionDir)\\test\\CadlRanchProjects\\azure\\client-generator-core\\internal\\src\\Generated"
    },
    "typespec-azure/core/basic": {
      "commandName": "Project",
      "commandLineArgs": "--standalone $(SolutionDir)\\test\\CadlRanchProjects\\azure\\core\\basic\\src\\Generated"
    },
    "typespec-azure/core/traits": {
      "commandName": "Project",
      "commandLineArgs": "--standalone $(SolutionDir)\\test\\CadlRanchProjects\\azure\\core\\traits\\src\\Generated"
    },
    "typespec-parameters/collection-format": {
      "commandName": "Project",
      "commandLineArgs": "--standalone $(SolutionDir)\\test\\CadlRanchProjects\\parameters\\collection-format\\src\\Generated"
    },
    "typespec-parameters/spread": {
      "commandName": "Project",
      "commandLineArgs": "--standalone $(SolutionDir)\\test\\CadlRanchProjects\\parameters\\spread\\src\\Generated"
    },
    "typespec-projection/projected-name": {
      "commandName": "Project",
      "commandLineArgs": "--standalone $(SolutionDir)\\test\\CadlRanchProjects\\projection\\projected-name\\src\\Generated"
    },
    "typespec-server/path/multiple": {
      "commandName": "Project",
      "commandLineArgs": "--standalone $(SolutionDir)\\test\\CadlRanchProjects\\server\\path\\multiple\\src\\Generated"
    },
    "typespec-server/path/single": {
      "commandName": "Project",
      "commandLineArgs": "--standalone $(SolutionDir)\\test\\CadlRanchProjects\\server\\path\\single\\src\\Generated"
    },
    "typespec-special-words": {
      "commandName": "Project",
      "commandLineArgs": "--standalone $(SolutionDir)\\test\\CadlRanchProjects\\special-words\\src\\Generated"
    },
    "typespec-type/array": {
      "commandName": "Project",
      "commandLineArgs": "--standalone $(SolutionDir)\\test\\CadlRanchProjects\\type\\array\\src\\Generated"
    },
    "typespec-type/dictionary": {
      "commandName": "Project",
      "commandLineArgs": "--standalone $(SolutionDir)\\test\\CadlRanchProjects\\type\\dictionary\\src\\Generated"
    },
    "typespec-type/enum/extensible": {
      "commandName": "Project",
      "commandLineArgs": "--standalone $(SolutionDir)\\test\\CadlRanchProjects\\type\\enum\\extensible\\src\\Generated"
    },
    "typespec-type/enum/fixed": {
      "commandName": "Project",
      "commandLineArgs": "--standalone $(SolutionDir)\\test\\CadlRanchProjects\\type\\enum\\fixed\\src\\Generated"
    },
    "typespec-type/model/usage": {
      "commandName": "Project",
      "commandLineArgs": "--standalone $(SolutionDir)\\test\\CadlRanchProjects\\type\\model\\usage\\src\\Generated"
    },
    "typespec-type/property/nullable": {
      "commandName": "Project",
      "commandLineArgs": "--standalone $(SolutionDir)\\test\\CadlRanchProjects\\type\\property\\nullable\\src\\Generated"
    },
    "typespec-type/property/optional": {
      "commandName": "Project",
      "commandLineArgs": "--standalone $(SolutionDir)\\test\\CadlRanchProjects\\type\\property\\optional\\src\\Generated"
    },
    "typespec-type/property/value-types": {
      "commandName": "Project",
      "commandLineArgs": "--standalone $(SolutionDir)\\test\\CadlRanchProjects\\type\\property\\value-types\\src\\Generated"
    },
    "url": {
      "commandName": "Project",
      "commandLineArgs": "--standalone $(SolutionDir)\\test\\TestServerProjects\\url\\Generated"
    },
    "url-LowLevel": {
      "commandName": "Project",
      "commandLineArgs": "--standalone $(SolutionDir)\\test\\TestServerProjectsLowLevel\\url\\src\\Generated"
    },
    "url-multi-collectionFormat": {
      "commandName": "Project",
      "commandLineArgs": "--standalone $(SolutionDir)\\test\\TestServerProjects\\url-multi-collectionFormat\\Generated"
    },
    "url-multi-collectionFormat-LowLevel": {
      "commandName": "Project",
      "commandLineArgs": "--standalone $(SolutionDir)\\test\\TestServerProjectsLowLevel\\url-multi-collectionFormat\\src\\Generated"
    },
    "validation": {
      "commandName": "Project",
      "commandLineArgs": "--standalone $(SolutionDir)\\test\\TestServerProjects\\validation\\Generated"
    },
    "xml-service": {
      "commandName": "Project",
      "commandLineArgs": "--standalone $(SolutionDir)\\test\\TestServerProjects\\xml-service\\Generated"
    },
    "xms-error-responses": {
      "commandName": "Project",
      "commandLineArgs": "--standalone $(SolutionDir)\\test\\TestServerProjects\\xms-error-responses\\Generated"
    }
  }
}<|MERGE_RESOLUTION|>--- conflicted
+++ resolved
@@ -324,15 +324,13 @@
       "commandName": "Project",
       "commandLineArgs": "--standalone $(SolutionDir)\\test\\TestProjects\\MgmtCollectionParent\\Generated"
     },
-<<<<<<< HEAD
     "MgmtCustomizations": {
       "commandName": "Project",
       "commandLineArgs": "--standalone $(SolutionDir)\\test\\TestProjects\\MgmtCustomizations\\Generated"
-=======
+    },
     "MgmtConstants": {
       "commandName": "Project",
       "commandLineArgs": "--standalone $(SolutionDir)\\test\\TestProjects\\MgmtConstants\\Generated"
->>>>>>> 77b02955
     },
     "MgmtDiscriminator": {
       "commandName": "Project",
