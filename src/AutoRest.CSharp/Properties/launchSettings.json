--- conflicted
+++ resolved
@@ -700,11 +700,10 @@
       "commandName": "Project",
       "commandLineArgs": "--standalone $(SolutionDir)\\test\\CadlRanchProjectsNonAzure\\authentication\\http\\custom\\src\\Generated -n"
     },
-<<<<<<< HEAD
     "typespec-nonAzure-client/naming": {
       "commandName": "Project",
       "commandLineArgs": "--standalone $(SolutionDir)\\test\\CadlRanchProjectsNonAzure\\client\\naming\\src\\Generated -n"
-=======
+    },
     "typespec-nonAzure-parameters/spread": {
       "commandName": "Project",
       "commandLineArgs": "--standalone $(SolutionDir)\\test\\CadlRanchProjectsNonAzure\\parameters\\spread\\src\\Generated -n"
@@ -712,7 +711,6 @@
     "typespec-nonAzure-payload/content-negotiation": {
       "commandName": "Project",
       "commandLineArgs": "--standalone $(SolutionDir)\\test\\CadlRanchProjectsNonAzure\\payload\\content-negotiation\\src\\Generated -n"
->>>>>>> ba626e75
     },
     "typespec-nonAzure-payload/multipart": {
       "commandName": "Project",
