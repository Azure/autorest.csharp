{
  "profiles": {
    "Accessibility": {
      "commandName": "Project",
      "commandLineArgs": "--standalone $(SolutionDir)\\test\\TestProjects\\Accessibility\\Generated"
    },
    "Accessibility-LowLevel": {
      "commandName": "Project",
      "commandLineArgs": "--standalone $(SolutionDir)\\test\\TestProjects\\Accessibility-LowLevel\\src\\Generated -n"
    },
    "Accessibility-LowLevel-NoAuth": {
      "commandName": "Project",
      "commandLineArgs": "--standalone $(SolutionDir)\\test\\TestProjects\\Accessibility-LowLevel-NoAuth\\src\\Generated -n"
    },
    "Accessibility-LowLevel-TokenAuth": {
      "commandName": "Project",
      "commandLineArgs": "--standalone $(SolutionDir)\\test\\TestProjects\\Accessibility-LowLevel-TokenAuth\\src\\Generated -n"
    },
    "additionalProperties": {
      "commandName": "Project",
      "commandLineArgs": "--standalone $(SolutionDir)\\test\\TestServerProjects\\additionalProperties\\Generated"
    },
    "AdditionalPropertiesEx": {
      "commandName": "Project",
      "commandLineArgs": "--standalone $(SolutionDir)\\test\\TestProjects\\AdditionalPropertiesEx\\Generated"
    },
    "AnomalyDetector": {
      "commandName": "Project",
      "commandLineArgs": "--standalone $(SolutionDir)\\samples\\AnomalyDetector\\src\\Generated"
    },
    "ApiVersion": {
      "commandName": "Project",
      "commandLineArgs": "--standalone $(SolutionDir)\\test\\TestProjects\\ApiVersion\\Generated"
    },
    "ApiVersion-TypeSpec": {
      "commandName": "Project",
      "commandLineArgs": "--standalone $(SolutionDir)\\test\\TestProjects\\ApiVersion-TypeSpec\\src\\Generated -n"
    },
    "AppConfiguration": {
      "commandName": "Project",
      "commandLineArgs": "--standalone $(SolutionDir)\\samples\\AppConfiguration\\Generated"
    },
    "Authoring-TypeSpec": {
      "commandName": "Project",
      "commandLineArgs": "--standalone $(SolutionDir)\\test\\TestProjects\\Authoring-TypeSpec\\src\\Generated -n"
    },
    "azure-parameter-grouping": {
      "commandName": "Project",
      "commandLineArgs": "--standalone $(SolutionDir)\\test\\TestServerProjects\\azure-parameter-grouping\\Generated"
    },
    "azure-special-properties": {
      "commandName": "Project",
      "commandLineArgs": "--standalone $(SolutionDir)\\test\\TestServerProjects\\azure-special-properties\\Generated"
    },
    "Azure.AI.FormRecognizer": {
      "commandName": "Project",
      "commandLineArgs": "--standalone $(SolutionDir)\\samples\\Azure.AI.FormRecognizer\\Generated"
    },
    "Azure.Network.Management.Interface": {
      "commandName": "Project",
      "commandLineArgs": "--standalone $(SolutionDir)\\samples\\Azure.Network.Management.Interface\\Generated"
    },
    "Azure.NewProject.TypeSpec": {
      "commandName": "Project",
      "commandLineArgs": "--standalone $(SolutionDir)\\test\\TestProjects\\sdk\\newprojecttypespec\\Azure.NewProject.TypeSpec\\src\\Generated -n"
    },
    "AzureSample.Analytics.Purview.Account": {
      "commandName": "Project",
      "commandLineArgs": "--standalone $(SolutionDir)\\samples\\AzureSample.Analytics.Purview.Account\\src\\Generated -n"
    },
    "AzureSample.ResourceManager.Sample": {
      "commandName": "Project",
      "commandLineArgs": "--standalone $(SolutionDir)\\samples\\AzureSample.ResourceManager.Sample\\src\\Generated -n"
    },
    "AzureSample.ResourceManager.Storage": {
      "commandName": "Project",
      "commandLineArgs": "--standalone $(SolutionDir)\\samples\\AzureSample.ResourceManager.Storage\\src\\Generated -n"
    },
    "AzureSample.Storage.Tables": {
      "commandName": "Project",
      "commandLineArgs": "--standalone $(SolutionDir)\\samples\\AzureSample.Storage.Tables\\src\\Generated -n"
    },
    "body-array": {
      "commandName": "Project",
      "commandLineArgs": "--standalone $(SolutionDir)\\test\\TestServerProjects\\body-array\\Generated"
    },
    "body-array-LowLevel": {
      "commandName": "Project",
      "commandLineArgs": "--standalone $(SolutionDir)\\test\\TestServerProjectsLowLevel\\body-array\\src\\Generated"
    },
    "body-boolean": {
      "commandName": "Project",
      "commandLineArgs": "--standalone $(SolutionDir)\\test\\TestServerProjects\\body-boolean\\Generated"
    },
    "body-byte": {
      "commandName": "Project",
      "commandLineArgs": "--standalone $(SolutionDir)\\test\\TestServerProjects\\body-byte\\Generated"
    },
    "body-complex": {
      "commandName": "Project",
      "commandLineArgs": "--standalone $(SolutionDir)\\test\\TestServerProjects\\body-complex\\Generated"
    },
    "body-complex-LowLevel": {
      "commandName": "Project",
      "commandLineArgs": "--standalone $(SolutionDir)\\test\\TestServerProjectsLowLevel\\body-complex\\src\\Generated"
    },
    "body-date": {
      "commandName": "Project",
      "commandLineArgs": "--standalone $(SolutionDir)\\test\\TestServerProjects\\body-date\\Generated"
    },
    "body-datetime": {
      "commandName": "Project",
      "commandLineArgs": "--standalone $(SolutionDir)\\test\\TestServerProjects\\body-datetime\\Generated"
    },
    "body-datetime-rfc1123": {
      "commandName": "Project",
      "commandLineArgs": "--standalone $(SolutionDir)\\test\\TestServerProjects\\body-datetime-rfc1123\\Generated"
    },
    "body-dictionary": {
      "commandName": "Project",
      "commandLineArgs": "--standalone $(SolutionDir)\\test\\TestServerProjects\\body-dictionary\\Generated"
    },
    "body-duration": {
      "commandName": "Project",
      "commandLineArgs": "--standalone $(SolutionDir)\\test\\TestServerProjects\\body-duration\\Generated"
    },
    "body-file": {
      "commandName": "Project",
      "commandLineArgs": "--standalone $(SolutionDir)\\test\\TestServerProjects\\body-file\\Generated"
    },
    "body-file-LowLevel": {
      "commandName": "Project",
      "commandLineArgs": "--standalone $(SolutionDir)\\test\\TestServerProjectsLowLevel\\body-file\\src\\Generated"
    },
    "body-formdata": {
      "commandName": "Project",
      "commandLineArgs": "--standalone $(SolutionDir)\\test\\TestServerProjects\\body-formdata\\Generated"
    },
    "body-formdata-urlencoded": {
      "commandName": "Project",
      "commandLineArgs": "--standalone $(SolutionDir)\\test\\TestServerProjects\\body-formdata-urlencoded\\Generated"
    },
    "body-integer": {
      "commandName": "Project",
      "commandLineArgs": "--standalone $(SolutionDir)\\test\\TestServerProjects\\body-integer\\Generated"
    },
    "body-number": {
      "commandName": "Project",
      "commandLineArgs": "--standalone $(SolutionDir)\\test\\TestServerProjects\\body-number\\Generated"
    },
    "body-string": {
      "commandName": "Project",
      "commandLineArgs": "--standalone $(SolutionDir)\\test\\TestServerProjects\\body-string\\Generated"
    },
    "body-string-LowLevel": {
      "commandName": "Project",
      "commandLineArgs": "--standalone $(SolutionDir)\\test\\TestServerProjectsLowLevel\\body-string\\src\\Generated"
    },
    "body-time": {
      "commandName": "Project",
      "commandLineArgs": "--standalone $(SolutionDir)\\test\\TestServerProjects\\body-time\\Generated"
    },
    "BodyAndPath-LowLevel": {
      "commandName": "Project",
      "commandLineArgs": "--standalone $(SolutionDir)\\test\\TestProjects\\BodyAndPath-LowLevel\\src\\Generated -n"
    },
    "ClientAndOperationGroup-TypeSpec": {
      "commandName": "Project",
      "commandLineArgs": "--standalone $(SolutionDir)\\test\\TestProjects\\ClientAndOperationGroup-TypeSpec\\src\\Generated -n"
    },
    "CognitiveSearch": {
      "commandName": "Project",
      "commandLineArgs": "--standalone $(SolutionDir)\\samples\\CognitiveSearch\\Generated"
    },
    "CognitiveServices.TextAnalytics": {
      "commandName": "Project",
      "commandLineArgs": "--standalone $(SolutionDir)\\samples\\CognitiveServices.TextAnalytics\\Generated"
    },
    "CollapseRequestCondition-LowLevel": {
      "commandName": "Project",
      "commandLineArgs": "--standalone $(SolutionDir)\\test\\TestProjects\\CollapseRequestCondition-LowLevel\\src\\Generated -n"
    },
    "constants": {
      "commandName": "Project",
      "commandLineArgs": "--standalone $(SolutionDir)\\test\\TestServerProjects\\constants\\Generated"
    },
    "ConvenienceUpdate-TypeSpec": {
      "commandName": "Project",
      "commandLineArgs": "--standalone $(SolutionDir)\\test\\TestProjects\\ConvenienceUpdate-TypeSpec\\src\\Generated --existing-project-folder $(SolutionDir)\\test\\TestProjects\\ConvenienceInitial-TypeSpec\\src\\Generated -n"
    },
    "custom-baseUrl": {
      "commandName": "Project",
      "commandLineArgs": "--standalone $(SolutionDir)\\test\\TestServerProjects\\custom-baseUrl\\Generated"
    },
    "custom-baseUrl-LowLevel": {
      "commandName": "Project",
      "commandLineArgs": "--standalone $(SolutionDir)\\test\\TestServerProjectsLowLevel\\custom-baseUrl\\src\\Generated"
    },
    "custom-baseUrl-more-options": {
      "commandName": "Project",
      "commandLineArgs": "--standalone $(SolutionDir)\\test\\TestServerProjects\\custom-baseUrl-more-options\\Generated"
    },
    "custom-baseUrl-more-options-LowLevel": {
      "commandName": "Project",
      "commandLineArgs": "--standalone $(SolutionDir)\\test\\TestServerProjectsLowLevel\\custom-baseUrl-more-options\\src\\Generated"
    },
    "custom-baseUrl-paging": {
      "commandName": "Project",
      "commandLineArgs": "--standalone $(SolutionDir)\\test\\TestServerProjects\\custom-baseUrl-paging\\Generated"
    },
    "custom-baseUrl-paging-LowLevel": {
      "commandName": "Project",
      "commandLineArgs": "--standalone $(SolutionDir)\\test\\TestServerProjectsLowLevel\\custom-baseUrl-paging\\src\\Generated"
    },
    "Customizations-TypeSpec": {
      "commandName": "Project",
      "commandLineArgs": "--standalone $(SolutionDir)\\test\\TestProjects\\Customizations-TypeSpec\\src\\Generated -n"
    },
    "Customized-TypeSpec": {
      "commandName": "Project",
      "commandLineArgs": "--standalone $(SolutionDir)\\test\\UnbrandedProjects\\Customized-TypeSpec\\src\\Generated -n"
    },
    "dpg-customization-LowLevel": {
      "commandName": "Project",
      "commandLineArgs": "--standalone $(SolutionDir)\\test\\TestServerProjectsLowLevel\\dpg-customization\\src\\Generated"
    },
    "dpg-initial-LowLevel": {
      "commandName": "Project",
      "commandLineArgs": "--standalone $(SolutionDir)\\test\\TestServerProjectsLowLevel\\dpg-initial\\src\\Generated"
    },
    "dpg-update1-LowLevel": {
      "commandName": "Project",
      "commandLineArgs": "--standalone $(SolutionDir)\\test\\TestServerProjectsLowLevel\\dpg-update1\\src\\Generated"
    },
    "extensible-enums-swagger": {
      "commandName": "Project",
      "commandLineArgs": "--standalone $(SolutionDir)\\test\\TestServerProjects\\extensible-enums-swagger\\Generated"
    },
    "ExtensionClientName": {
      "commandName": "Project",
      "commandLineArgs": "--standalone $(SolutionDir)\\test\\TestProjects\\ExtensionClientName\\Generated"
    },
    "FirstTest-TypeSpec": {
      "commandName": "Project",
      "commandLineArgs": "--standalone $(SolutionDir)\\test\\TestProjects\\FirstTest-TypeSpec\\src\\Generated -n"
    },
    "FlattenedParameters": {
      "commandName": "Project",
      "commandLineArgs": "--standalone $(SolutionDir)\\test\\TestProjects\\FlattenedParameters\\Generated"
    },
    "head": {
      "commandName": "Project",
      "commandLineArgs": "--standalone $(SolutionDir)\\test\\TestServerProjects\\head\\Generated"
    },
    "head-LowLevel": {
      "commandName": "Project",
      "commandLineArgs": "--standalone $(SolutionDir)\\test\\TestServerProjectsLowLevel\\head\\src\\Generated"
    },
    "headAsBoolean-typespec-server/path/single": {
      "commandName": "Project",
      "commandLineArgs": "--standalone $(SolutionDir)\\test\\CadlRanchProjects\\server\\path\\single-headAsBoolean\\src\\Generated -n"
    },
    "HeadAsBooleanTrue": {
      "commandName": "Project",
      "commandLineArgs": "--standalone $(SolutionDir)\\test\\TestProjects\\HeadAsBooleanTrue\\Generated"
    },
    "HeadAsBooleanTrue-LowLevel": {
      "commandName": "Project",
      "commandLineArgs": "--standalone $(SolutionDir)\\test\\TestProjects\\HeadAsBooleanTrue-LowLevel\\src\\Generated -n"
    },
    "header": {
      "commandName": "Project",
      "commandLineArgs": "--standalone $(SolutionDir)\\test\\TestServerProjects\\header\\Generated"
    },
    "header-LowLevel": {
      "commandName": "Project",
      "commandLineArgs": "--standalone $(SolutionDir)\\test\\TestServerProjectsLowLevel\\header\\src\\Generated"
    },
    "HeaderCollectionPrefix": {
      "commandName": "Project",
      "commandLineArgs": "--standalone $(SolutionDir)\\test\\TestProjects\\HeaderCollectionPrefix\\Generated"
    },
    "HlcConstants": {
      "commandName": "Project",
      "commandLineArgs": "--standalone $(SolutionDir)\\test\\TestProjects\\HlcConstants\\Generated"
    },
    "httpInfrastructure": {
      "commandName": "Project",
      "commandLineArgs": "--standalone $(SolutionDir)\\test\\TestServerProjects\\httpInfrastructure\\Generated"
    },
    "httpInfrastructure-LowLevel": {
      "commandName": "Project",
      "commandLineArgs": "--standalone $(SolutionDir)\\test\\TestServerProjectsLowLevel\\httpInfrastructure\\src\\Generated"
    },
    "Inheritance": {
      "commandName": "Project",
      "commandLineArgs": "--standalone $(SolutionDir)\\test\\TestProjects\\Inheritance\\Generated"
    },
    "JsonAsBinary": {
      "commandName": "Project",
      "commandLineArgs": "--standalone $(SolutionDir)\\test\\TestProjects\\JsonAsBinary\\Generated"
    },
    "LatestVersion-TypeSpec": {
      "commandName": "Project",
      "commandLineArgs": "--standalone $(SolutionDir)\\test\\TestProjects\\LatestVersion-TypeSpec\\src\\Generated -n"
    },
    "lro": {
      "commandName": "Project",
      "commandLineArgs": "--standalone $(SolutionDir)\\test\\TestServerProjects\\lro\\Generated"
    },
    "lro-LowLevel": {
      "commandName": "Project",
      "commandLineArgs": "--standalone $(SolutionDir)\\test\\TestServerProjectsLowLevel\\lro\\src\\Generated"
    },
    "lro-parameterized-endpoints": {
      "commandName": "Project",
      "commandLineArgs": "--standalone $(SolutionDir)\\test\\TestServerProjects\\lro-parameterized-endpoints\\Generated"
    },
    "media_types": {
      "commandName": "Project",
      "commandLineArgs": "--standalone $(SolutionDir)\\test\\TestServerProjects\\media_types\\Generated"
    },
    "media_types-LowLevel": {
      "commandName": "Project",
      "commandLineArgs": "--standalone $(SolutionDir)\\test\\TestServerProjectsLowLevel\\media_types\\src\\Generated"
    },
    "MediaTypes-TypeSpec": {
      "commandName": "Project",
      "commandLineArgs": "--standalone $(SolutionDir)\\test\\TestProjects\\MediaTypes-TypeSpec\\src\\Generated -n"
    },
    "MgmtAcronymMapping": {
      "commandName": "Project",
      "commandLineArgs": "--standalone $(SolutionDir)\\test\\TestProjects\\MgmtAcronymMapping\\src\\Generated -n"
    },
    "MgmtCollectionParent": {
      "commandName": "Project",
      "commandLineArgs": "--standalone $(SolutionDir)\\test\\TestProjects\\MgmtCollectionParent\\src\\Generated -n"
    },
    "MgmtConstants": {
      "commandName": "Project",
      "commandLineArgs": "--standalone $(SolutionDir)\\test\\TestProjects\\MgmtConstants\\src\\Generated -n"
    },
    "MgmtCustomizations": {
      "commandName": "Project",
      "commandLineArgs": "--standalone $(SolutionDir)\\test\\TestProjects\\MgmtCustomizations\\src\\Generated -n"
    },
    "MgmtDiscriminator": {
      "commandName": "Project",
      "commandLineArgs": "--standalone $(SolutionDir)\\test\\TestProjects\\MgmtDiscriminator\\src\\Generated -n"
    },
    "MgmtExactMatchFlattenInheritance": {
      "commandName": "Project",
      "commandLineArgs": "--standalone $(SolutionDir)\\test\\TestProjects\\MgmtExactMatchFlattenInheritance\\src\\Generated -n"
    },
    "MgmtExactMatchInheritance": {
      "commandName": "Project",
      "commandLineArgs": "--standalone $(SolutionDir)\\test\\TestProjects\\MgmtExactMatchInheritance\\src\\Generated -n"
    },
    "MgmtExpandResourceTypes": {
      "commandName": "Project",
      "commandLineArgs": "--standalone $(SolutionDir)\\test\\TestProjects\\MgmtExpandResourceTypes\\src\\Generated -n"
    },
    "MgmtExtensionCommonRestOperation": {
      "commandName": "Project",
      "commandLineArgs": "--standalone $(SolutionDir)\\test\\TestProjects\\MgmtExtensionCommonRestOperation\\src\\Generated -n"
    },
    "MgmtExtensionResource": {
      "commandName": "Project",
      "commandLineArgs": "--standalone $(SolutionDir)\\test\\TestProjects\\MgmtExtensionResource\\src\\Generated -n"
    },
    "MgmtHierarchicalNonResource": {
      "commandName": "Project",
      "commandLineArgs": "--standalone $(SolutionDir)\\test\\TestProjects\\MgmtHierarchicalNonResource\\src\\Generated -n"
    },
    "MgmtListMethods": {
      "commandName": "Project",
      "commandLineArgs": "--standalone $(SolutionDir)\\test\\TestProjects\\MgmtListMethods\\src\\Generated -n"
    },
    "MgmtLRO": {
      "commandName": "Project",
      "commandLineArgs": "--standalone $(SolutionDir)\\test\\TestProjects\\MgmtLRO\\src\\Generated -n"
    },
    "MgmtMockAndSample": {
      "commandName": "Project",
      "commandLineArgs": "--standalone $(SolutionDir)\\test\\TestProjects\\MgmtMockAndSample\\src\\Generated -n"
    },
    "MgmtMultipleParentResource": {
      "commandName": "Project",
      "commandLineArgs": "--standalone $(SolutionDir)\\test\\TestProjects\\MgmtMultipleParentResource\\src\\Generated -n"
    },
    "MgmtNonStringPathVariable": {
      "commandName": "Project",
      "commandLineArgs": "--standalone $(SolutionDir)\\test\\TestProjects\\MgmtNonStringPathVariable\\src\\Generated -n"
    },
    "MgmtNoTypeReplacement": {
      "commandName": "Project",
      "commandLineArgs": "--standalone $(SolutionDir)\\test\\TestProjects\\MgmtNoTypeReplacement\\src\\Generated -n"
    },
    "MgmtOmitOperationGroups": {
      "commandName": "Project",
      "commandLineArgs": "--standalone $(SolutionDir)\\test\\TestProjects\\MgmtOmitOperationGroups\\src\\Generated -n"
    },
    "MgmtOperations": {
      "commandName": "Project",
      "commandLineArgs": "--standalone $(SolutionDir)\\test\\TestProjects\\MgmtOperations\\src\\Generated -n"
    },
    "MgmtPagination": {
      "commandName": "Project",
      "commandLineArgs": "--standalone $(SolutionDir)\\test\\TestProjects\\MgmtPagination\\src\\Generated -n"
    },
    "MgmtParamOrdering": {
      "commandName": "Project",
      "commandLineArgs": "--standalone $(SolutionDir)\\test\\TestProjects\\MgmtParamOrdering\\src\\Generated -n"
    },
    "MgmtParent": {
      "commandName": "Project",
      "commandLineArgs": "--standalone $(SolutionDir)\\test\\TestProjects\\MgmtParent\\src\\Generated -n"
    },
    "MgmtPartialResource": {
      "commandName": "Project",
      "commandLineArgs": "--standalone $(SolutionDir)\\test\\TestProjects\\MgmtPartialResource\\src\\Generated -n"
    },
    "MgmtPropertyBag": {
      "commandName": "Project",
      "commandLineArgs": "--standalone $(SolutionDir)\\test\\TestProjects\\MgmtPropertyBag\\src\\Generated -n"
    },
    "MgmtPropertyChooser": {
      "commandName": "Project",
      "commandLineArgs": "--standalone $(SolutionDir)\\test\\TestProjects\\MgmtPropertyChooser\\src\\Generated -n"
    },
    "MgmtResourceName": {
      "commandName": "Project",
      "commandLineArgs": "--standalone $(SolutionDir)\\test\\TestProjects\\MgmtResourceName\\src\\Generated -n"
    },
    "MgmtSafeFlatten": {
      "commandName": "Project",
      "commandLineArgs": "--standalone $(SolutionDir)\\test\\TestProjects\\MgmtSafeFlatten\\src\\Generated -n"
    },
    "MgmtScopeResource": {
      "commandName": "Project",
      "commandLineArgs": "--standalone $(SolutionDir)\\test\\TestProjects\\MgmtScopeResource\\src\\Generated -n"
    },
    "MgmtSingletonResource": {
      "commandName": "Project",
      "commandLineArgs": "--standalone $(SolutionDir)\\test\\TestProjects\\MgmtSingletonResource\\src\\Generated -n"
    },
    "MgmtSubscriptionNameParameter": {
      "commandName": "Project",
      "commandLineArgs": "--standalone $(SolutionDir)\\test\\TestProjects\\MgmtSubscriptionNameParameter\\src\\Generated -n"
    },
    "MgmtSupersetFlattenInheritance": {
      "commandName": "Project",
      "commandLineArgs": "--standalone $(SolutionDir)\\test\\TestProjects\\MgmtSupersetFlattenInheritance\\src\\Generated -n"
    },
    "MgmtSupersetInheritance": {
      "commandName": "Project",
      "commandLineArgs": "--standalone $(SolutionDir)\\test\\TestProjects\\MgmtSupersetInheritance\\src\\Generated -n"
    },
    "MgmtXmlDeserialization": {
      "commandName": "Project",
      "commandLineArgs": "--standalone $(SolutionDir)\\test\\TestProjects\\MgmtXmlDeserialization\\src\\Generated -n"
    },
    "MixAPIVersion-TypeSpec": {
      "commandName": "Project",
      "commandLineArgs": "--standalone $(SolutionDir)\\test\\TestProjects\\MixAPIVersion-TypeSpec\\src\\Generated -n"
    },
    "model-flattening": {
      "commandName": "Project",
      "commandLineArgs": "--standalone $(SolutionDir)\\test\\TestServerProjects\\model-flattening\\Generated"
    },
    "ModelNamespace": {
      "commandName": "Project",
      "commandLineArgs": "--standalone $(SolutionDir)\\test\\TestProjects\\ModelNamespace\\Generated"
    },
    "ModelReaderWriterValidation-TypeSpec": {
      "commandName": "Project",
      "commandLineArgs": "--standalone $(SolutionDir)\\test\\TestProjects\\ModelReaderWriterValidation-TypeSpec\\src\\Generated -n"
    },
    "Models-TypeSpec": {
      "commandName": "Project",
      "commandLineArgs": "--standalone $(SolutionDir)\\test\\TestProjects\\Models-TypeSpec\\src\\Generated -n"
    },
    "ModelShapes": {
      "commandName": "Project",
      "commandLineArgs": "--standalone $(SolutionDir)\\test\\TestProjects\\ModelShapes\\Generated"
    },
    "ModelWithConverterUsage": {
      "commandName": "Project",
      "commandLineArgs": "--standalone $(SolutionDir)\\test\\TestProjects\\ModelWithConverterUsage\\Generated"
    },
    "multiple-inheritance": {
      "commandName": "Project",
      "commandLineArgs": "--standalone $(SolutionDir)\\test\\TestServerProjects\\multiple-inheritance\\Generated"
    },
    "MultipleInputFiles": {
      "commandName": "Project",
      "commandLineArgs": "--standalone $(SolutionDir)\\test\\TestProjects\\MultipleInputFiles\\Generated"
    },
    "NameConflicts": {
      "commandName": "Project",
      "commandLineArgs": "--standalone $(SolutionDir)\\test\\TestProjects\\NameConflicts\\Generated"
    },
    "NoDocs-TypeSpec": {
      "commandName": "Project",
      "commandLineArgs": "--standalone $(SolutionDir)\\test\\TestProjects\\NoDocs-TypeSpec\\src\\Generated -n"
    },
    "NoDocsUnbranded-TypeSpec": {
      "commandName": "Project",
      "commandLineArgs": "--standalone $(SolutionDir)\\test\\UnbrandedProjects\\NoDocsUnbranded-TypeSpec\\src\\Generated -n"
    },
    "non-string-enum": {
      "commandName": "Project",
      "commandLineArgs": "--standalone $(SolutionDir)\\test\\TestServerProjects\\non-string-enum\\Generated"
    },
    "NoTest-TypeSpec": {
      "commandName": "Project",
      "commandLineArgs": "--standalone $(SolutionDir)\\test\\UnbrandedProjects\\NoTest-TypeSpec\\src\\Generated -n"
    },
    "object-type": {
      "commandName": "Project",
      "commandLineArgs": "--standalone $(SolutionDir)\\test\\TestServerProjects\\object-type\\Generated"
    },
    "OldestVersion-TypeSpec": {
      "commandName": "Project",
      "commandLineArgs": "--standalone $(SolutionDir)\\test\\TestProjects\\OldestVersion-TypeSpec\\src\\Generated -n"
    },
    "Pagination-TypeSpec": {
      "commandName": "Project",
      "commandLineArgs": "--standalone $(SolutionDir)\\test\\TestProjects\\Pagination-TypeSpec\\src\\Generated -n"
    },
    "PaginationParams-LowLevel": {
      "commandName": "Project",
      "commandLineArgs": "--standalone $(SolutionDir)\\test\\TestProjects\\PaginationParams-LowLevel\\src\\Generated -n"
    },
    "paging": {
      "commandName": "Project",
      "commandLineArgs": "--standalone $(SolutionDir)\\test\\TestServerProjects\\paging\\Generated"
    },
    "paging-LowLevel": {
      "commandName": "Project",
      "commandLineArgs": "--standalone $(SolutionDir)\\test\\TestServerProjectsLowLevel\\paging\\src\\Generated"
    },
    "Parameters-LowLevel": {
      "commandName": "Project",
      "commandLineArgs": "--standalone $(SolutionDir)\\test\\TestProjects\\Parameters-LowLevel\\src\\Generated -n"
    },
    "Parameters-TypeSpec": {
      "commandName": "Project",
      "commandLineArgs": "--standalone $(SolutionDir)\\test\\TestProjects\\Parameters-TypeSpec\\src\\Generated -n"
    },
    "ParameterSequence-LowLevel": {
      "commandName": "Project",
      "commandLineArgs": "--standalone $(SolutionDir)\\test\\TestProjects\\ParameterSequence-LowLevel\\src\\Generated -n"
    },
    "Platform-OpenAI-TypeSpec": {
      "commandName": "Project",
      "commandLineArgs": "--standalone $(SolutionDir)\\test\\UnbrandedProjects\\Platform-OpenAI-TypeSpec\\src\\Generated -n"
    },
    "ProtocolMethodsInRestClient": {
      "commandName": "Project",
      "commandLineArgs": "--standalone $(SolutionDir)\\test\\TestProjects\\ProtocolMethodsInRestClient\\Generated"
    },
    "PublicClientCtor": {
      "commandName": "Project",
      "commandLineArgs": "--standalone $(SolutionDir)\\test\\TestProjects\\PublicClientCtor\\Generated"
    },
    "RenameGetList-TypeSpec": {
      "commandName": "Project",
      "commandLineArgs": "--standalone $(SolutionDir)\\test\\TestProjects\\RenameGetList-TypeSpec\\src\\Generated -n"
    },
    "required-optional": {
      "commandName": "Project",
      "commandLineArgs": "--standalone $(SolutionDir)\\test\\TestServerProjects\\required-optional\\Generated"
    },
    "ResourceClients-LowLevel": {
      "commandName": "Project",
      "commandLineArgs": "--standalone $(SolutionDir)\\test\\TestProjects\\ResourceClients-LowLevel\\src\\Generated -n"
    },
    "security-aad-LowLevel": {
      "commandName": "Project",
      "commandLineArgs": "--standalone $(SolutionDir)\\test\\TestServerProjectsLowLevel\\security-aad\\src\\Generated"
    },
    "security-key-LowLevel": {
      "commandName": "Project",
      "commandLineArgs": "--standalone $(SolutionDir)\\test\\TestServerProjectsLowLevel\\security-key\\src\\Generated"
    },
    "SecurityDefinition-LowLevel": {
      "commandName": "Project",
      "commandLineArgs": "--standalone $(SolutionDir)\\test\\TestProjects\\SecurityDefinition-LowLevel\\src\\Generated -n"
    },
    "ServiceVersionOverride-LowLevel": {
      "commandName": "Project",
      "commandLineArgs": "--standalone $(SolutionDir)\\test\\TestProjects\\ServiceVersionOverride-LowLevel\\src\\Generated -n"
    },
    "SingleTopLevelClientWithOperations-LowLevel": {
      "commandName": "Project",
      "commandLineArgs": "--standalone $(SolutionDir)\\test\\TestProjects\\SingleTopLevelClientWithOperations-LowLevel\\src\\Generated -n"
    },
    "SingleTopLevelClientWithoutOperations-LowLevel": {
      "commandName": "Project",
      "commandLineArgs": "--standalone $(SolutionDir)\\test\\TestProjects\\SingleTopLevelClientWithoutOperations-LowLevel\\src\\Generated -n"
    },
    "SpecificVersion-TypeSpec": {
      "commandName": "Project",
      "commandLineArgs": "--standalone $(SolutionDir)\\test\\TestProjects\\SpecificVersion-TypeSpec\\src\\Generated -n"
    },
    "Spread-TypeSpec": {
      "commandName": "Project",
      "commandLineArgs": "--standalone $(SolutionDir)\\test\\TestProjects\\Spread-TypeSpec\\src\\Generated -n"
    },
    "SubClients-LowLevel": {
      "commandName": "Project",
      "commandLineArgs": "--standalone $(SolutionDir)\\test\\TestProjects\\SubClients-LowLevel\\src\\Generated -n"
    },
    "subscriptionId-apiVersion": {
      "commandName": "Project",
      "commandLineArgs": "--standalone $(SolutionDir)\\test\\TestServerProjects\\subscriptionId-apiVersion\\Generated"
    },
    "TypeSchemaMapping": {
      "commandName": "Project",
      "commandLineArgs": "--standalone $(SolutionDir)\\test\\TestProjects\\TypeSchemaMapping\\SomeFolder\\Generated"
    },
    "typespec-authentication/api-key": {
      "commandName": "Project",
      "commandLineArgs": "--standalone $(SolutionDir)\\test\\CadlRanchProjects\\authentication\\api-key\\src\\Generated -n"
    },
    "typespec-authentication/http/custom": {
      "commandName": "Project",
      "commandLineArgs": "--standalone $(SolutionDir)\\test\\CadlRanchProjects\\authentication\\http\\custom\\src\\Generated -n"
    },
    "typespec-authentication/oauth2": {
      "commandName": "Project",
      "commandLineArgs": "--standalone $(SolutionDir)\\test\\CadlRanchProjects\\authentication\\oauth2\\src\\Generated -n"
    },
    "typespec-authentication/union": {
      "commandName": "Project",
      "commandLineArgs": "--standalone $(SolutionDir)\\test\\CadlRanchProjects\\authentication\\union\\src\\Generated -n"
    },
    "typespec-azure/client-generator-core/access": {
      "commandName": "Project",
      "commandLineArgs": "--standalone $(SolutionDir)\\test\\CadlRanchProjects\\azure\\client-generator-core\\access\\src\\Generated -n"
    },
    "typespec-azure/client-generator-core/usage": {
      "commandName": "Project",
      "commandLineArgs": "--standalone $(SolutionDir)\\test\\CadlRanchProjects\\azure\\client-generator-core\\usage\\src\\Generated -n"
    },
    "typespec-azure/core/basic": {
      "commandName": "Project",
      "commandLineArgs": "--standalone $(SolutionDir)\\test\\CadlRanchProjects\\azure\\core\\basic\\src\\Generated -n"
    },
    "typespec-azure/core/lro/standard": {
      "commandName": "Project",
      "commandLineArgs": "--standalone $(SolutionDir)\\test\\CadlRanchProjects\\azure\\core\\lro\\standard\\src\\Generated -n"
    },
    "typespec-azure/core/scalar": {
      "commandName": "Project",
      "commandLineArgs": "--standalone $(SolutionDir)\\test\\CadlRanchProjects\\azure\\core\\scalar\\src\\Generated -n"
    },
    "typespec-azure/core/traits": {
      "commandName": "Project",
      "commandLineArgs": "--standalone $(SolutionDir)\\test\\CadlRanchProjects\\azure\\core\\traits\\src\\Generated -n"
    },
<<<<<<< HEAD
    "typespec-azure/resource-manager/models/common-types/managed-identity": {
      "commandName": "Project",
      "commandLineArgs": "--standalone $(SolutionDir)\\test\\CadlRanchProjects\\azure\\resource-manager\\models\\common-types\\managed-identity\\src\\Generated -n"
=======
    "typespec-azure/resource-manager/models/resources": {
      "commandName": "Project",
      "commandLineArgs": "--standalone $(SolutionDir)\\test\\CadlRanchProjects\\azure\\resource-manager\\models\\resources\\src\\Generated -n"
>>>>>>> 3a2e9ecd
    },
    "typespec-azure/special-headers/client-request-id": {
      "commandName": "Project",
      "commandLineArgs": "--standalone $(SolutionDir)\\test\\CadlRanchProjects\\azure\\special-headers\\client-request-id\\src\\Generated -n"
    },
    "typespec-client/naming": {
      "commandName": "Project",
      "commandLineArgs": "--standalone $(SolutionDir)\\test\\CadlRanchProjects\\client\\naming\\src\\Generated -n"
    },
    "typespec-client/structure/default": {
      "commandName": "Project",
      "commandLineArgs": "--standalone $(SolutionDir)\\test\\CadlRanchProjects\\client\\structure\\default\\src\\Generated -n"
    },
    "typespec-client/structure/multi-client": {
      "commandName": "Project",
      "commandLineArgs": "--standalone $(SolutionDir)\\test\\CadlRanchProjects\\client\\structure\\multi-client\\src\\Generated -n"
    },
    "typespec-client/structure/renamed-operation": {
      "commandName": "Project",
      "commandLineArgs": "--standalone $(SolutionDir)\\test\\CadlRanchProjects\\client\\structure\\renamed-operation\\src\\Generated -n"
    },
    "typespec-client/structure/two-operation-group": {
      "commandName": "Project",
      "commandLineArgs": "--standalone $(SolutionDir)\\test\\CadlRanchProjects\\client\\structure\\two-operation-group\\src\\Generated -n"
    },
    "typespec-encode/bytes": {
      "commandName": "Project",
      "commandLineArgs": "--standalone $(SolutionDir)\\test\\CadlRanchProjects\\encode\\bytes\\src\\Generated -n"
    },
    "typespec-encode/datetime": {
      "commandName": "Project",
      "commandLineArgs": "--standalone $(SolutionDir)\\test\\CadlRanchProjects\\encode\\datetime\\src\\Generated -n"
    },
    "typespec-encode/duration": {
      "commandName": "Project",
      "commandLineArgs": "--standalone $(SolutionDir)\\test\\CadlRanchProjects\\encode\\duration\\src\\Generated -n"
    },
    "typespec-nonAzure-authentication/api-key": {
      "commandName": "Project",
      "commandLineArgs": "--standalone $(SolutionDir)\\test\\CadlRanchProjectsNonAzure\\authentication\\api-key\\src\\Generated -n"
    },
    "typespec-nonAzure-authentication/http/custom": {
      "commandName": "Project",
      "commandLineArgs": "--standalone $(SolutionDir)\\test\\CadlRanchProjectsNonAzure\\authentication\\http\\custom\\src\\Generated -n"
    },
    "typespec-nonAzure-client/naming": {
      "commandName": "Project",
      "commandLineArgs": "--standalone $(SolutionDir)\\test\\CadlRanchProjectsNonAzure\\client\\naming\\src\\Generated -n"
    },
    "typespec-nonAzure-parameters/body-optionality": {
      "commandName": "Project",
      "commandLineArgs": "--standalone $(SolutionDir)\\test\\CadlRanchProjectsNonAzure\\parameters\\body-optionality\\src\\Generated -n"
    },
    "typespec-nonAzure-parameters/spread": {
      "commandName": "Project",
      "commandLineArgs": "--standalone $(SolutionDir)\\test\\CadlRanchProjectsNonAzure\\parameters\\spread\\src\\Generated -n"
    },
    "typespec-nonAzure-payload/content-negotiation": {
      "commandName": "Project",
      "commandLineArgs": "--standalone $(SolutionDir)\\test\\CadlRanchProjectsNonAzure\\payload\\content-negotiation\\src\\Generated -n"
    },
    "typespec-nonAzure-payload/multipart": {
      "commandName": "Project",
      "commandLineArgs": "--standalone $(SolutionDir)\\test\\CadlRanchProjectsNonAzure\\payload\\multipart\\src\\Generated -n"
    },
    "typespec-nonAzure-serialization/encoded-name/json": {
      "commandName": "Project",
      "commandLineArgs": "--standalone $(SolutionDir)\\test\\CadlRanchProjectsNonAzure\\serialization\\encoded-name\\json\\src\\Generated -n"
    },
    "typespec-nonAzure-server/endpoint/not-defined": {
      "commandName": "Project",
      "commandLineArgs": "--standalone $(SolutionDir)\\test\\CadlRanchProjectsNonAzure\\server\\endpoint\\not-defined\\src\\Generated -n"
    },
    "typespec-nonAzure-special-words": {
      "commandName": "Project",
      "commandLineArgs": "--standalone $(SolutionDir)\\test\\CadlRanchProjectsNonAzure\\special-words\\src\\Generated -n"
    },
    "typespec-nonAzure-type/array": {
      "commandName": "Project",
      "commandLineArgs": "--standalone $(SolutionDir)\\test\\CadlRanchProjectsNonAzure\\type\\array\\src\\Generated -n"
    },
    "typespec-nonAzure-type/dictionary": {
      "commandName": "Project",
      "commandLineArgs": "--standalone $(SolutionDir)\\test\\CadlRanchProjectsNonAzure\\type\\dictionary\\src\\Generated -n"
    },
    "typespec-nonAzure-type/enum/extensible": {
      "commandName": "Project",
      "commandLineArgs": "--standalone $(SolutionDir)\\test\\CadlRanchProjectsNonAzure\\type\\enum\\extensible\\src\\Generated -n"
    },
    "typespec-nonAzure-type/enum/fixed": {
      "commandName": "Project",
      "commandLineArgs": "--standalone $(SolutionDir)\\test\\CadlRanchProjectsNonAzure\\type\\enum\\fixed\\src\\Generated -n"
    },
    "typespec-nonAzure-type/model/empty": {
      "commandName": "Project",
      "commandLineArgs": "--standalone $(SolutionDir)\\test\\CadlRanchProjectsNonAzure\\type\\model\\empty\\src\\Generated -n"
    },
    "typespec-nonAzure-type/model/inheritance/enum-discriminator": {
      "commandName": "Project",
      "commandLineArgs": "--standalone $(SolutionDir)\\test\\CadlRanchProjectsNonAzure\\type\\model\\inheritance\\enum-discriminator\\src\\Generated -n"
    },
    "typespec-nonAzure-type/model/inheritance/not-discriminated": {
      "commandName": "Project",
      "commandLineArgs": "--standalone $(SolutionDir)\\test\\CadlRanchProjectsNonAzure\\type\\model\\inheritance\\not-discriminated\\src\\Generated -n"
    },
    "typespec-nonAzure-type/model/inheritance/recursive": {
      "commandName": "Project",
      "commandLineArgs": "--standalone $(SolutionDir)\\test\\CadlRanchProjectsNonAzure\\type\\model\\inheritance\\recursive\\src\\Generated -n"
    },
    "typespec-nonAzure-type/model/inheritance/single-discriminator": {
      "commandName": "Project",
      "commandLineArgs": "--standalone $(SolutionDir)\\test\\CadlRanchProjectsNonAzure\\type\\model\\inheritance\\single-discriminator\\src\\Generated -n"
    },
    "typespec-nonAzure-type/model/usage": {
      "commandName": "Project",
      "commandLineArgs": "--standalone $(SolutionDir)\\test\\CadlRanchProjectsNonAzure\\type\\model\\usage\\src\\Generated -n"
    },
    "typespec-nonAzure-type/property/additional-properties": {
      "commandName": "Project",
      "commandLineArgs": "--standalone $(SolutionDir)\\test\\CadlRanchProjectsNonAzure\\type\\property\\additional-properties\\src\\Generated -n"
    },
    "typespec-nonAzure-type/property/nullable": {
      "commandName": "Project",
      "commandLineArgs": "--standalone $(SolutionDir)\\test\\CadlRanchProjectsNonAzure\\type\\property\\nullable\\src\\Generated -n"
    },
    "typespec-nonAzure-type/property/optionality": {
      "commandName": "Project",
      "commandLineArgs": "--standalone $(SolutionDir)\\test\\CadlRanchProjectsNonAzure\\type\\property\\optionality\\src\\Generated -n"
    },
    "typespec-nonAzure-type/property/value-types": {
      "commandName": "Project",
      "commandLineArgs": "--standalone $(SolutionDir)\\test\\CadlRanchProjectsNonAzure\\type\\property\\value-types\\src\\Generated -n"
    },
    "typespec-nonAzure-type/scalar": {
      "commandName": "Project",
      "commandLineArgs": "--standalone $(SolutionDir)\\test\\CadlRanchProjectsNonAzure\\type\\scalar\\src\\Generated -n"
    },
    "typespec-nonAzure-type/union": {
      "commandName": "Project",
      "commandLineArgs": "--standalone $(SolutionDir)\\test\\CadlRanchProjectsNonAzure\\type\\union\\src\\Generated -n"
    },
    "typespec-parameters/body-optionality": {
      "commandName": "Project",
      "commandLineArgs": "--standalone $(SolutionDir)\\test\\CadlRanchProjects\\parameters\\body-optionality\\src\\Generated -n"
    },
    "typespec-parameters/collection-format": {
      "commandName": "Project",
      "commandLineArgs": "--standalone $(SolutionDir)\\test\\CadlRanchProjects\\parameters\\collection-format\\src\\Generated -n"
    },
    "typespec-parameters/spread": {
      "commandName": "Project",
      "commandLineArgs": "--standalone $(SolutionDir)\\test\\CadlRanchProjects\\parameters\\spread\\src\\Generated -n"
    },
    "typespec-payload/content-negotiation": {
      "commandName": "Project",
      "commandLineArgs": "--standalone $(SolutionDir)\\test\\CadlRanchProjects\\payload\\content-negotiation\\src\\Generated -n"
    },
    "typespec-payload/media-type": {
      "commandName": "Project",
      "commandLineArgs": "--standalone $(SolutionDir)\\test\\CadlRanchProjects\\payload\\media-type\\src\\Generated -n"
    },
    "typespec-payload/multipart": {
      "commandName": "Project",
      "commandLineArgs": "--standalone $(SolutionDir)\\test\\CadlRanchProjects\\payload\\multipart\\src\\Generated -n"
    },
    "typespec-payload/pageable": {
      "commandName": "Project",
      "commandLineArgs": "--standalone $(SolutionDir)\\test\\CadlRanchProjects\\payload\\pageable\\src\\Generated -n"
    },
    "typespec-serialization/encoded-name/json": {
      "commandName": "Project",
      "commandLineArgs": "--standalone $(SolutionDir)\\test\\CadlRanchProjects\\serialization\\encoded-name\\json\\src\\Generated -n"
    },
    "typespec-server/endpoint/not-defined": {
      "commandName": "Project",
      "commandLineArgs": "--standalone $(SolutionDir)\\test\\CadlRanchProjects\\server\\endpoint\\not-defined\\src\\Generated -n"
    },
    "typespec-server/path/multiple": {
      "commandName": "Project",
      "commandLineArgs": "--standalone $(SolutionDir)\\test\\CadlRanchProjects\\server\\path\\multiple\\src\\Generated -n"
    },
    "typespec-server/path/single": {
      "commandName": "Project",
      "commandLineArgs": "--standalone $(SolutionDir)\\test\\CadlRanchProjects\\server\\path\\single\\src\\Generated -n"
    },
    "typespec-server/versions/not-versioned": {
      "commandName": "Project",
      "commandLineArgs": "--standalone $(SolutionDir)\\test\\CadlRanchProjects\\server\\versions\\not-versioned\\src\\Generated -n"
    },
    "typespec-server/versions/versioned": {
      "commandName": "Project",
      "commandLineArgs": "--standalone $(SolutionDir)\\test\\CadlRanchProjects\\server\\versions\\versioned\\src\\Generated -n"
    },
    "typespec-special-headers/conditional-request": {
      "commandName": "Project",
      "commandLineArgs": "--standalone $(SolutionDir)\\test\\CadlRanchProjects\\special-headers\\conditional-request\\src\\Generated -n"
    },
    "typespec-special-headers/repeatability": {
      "commandName": "Project",
      "commandLineArgs": "--standalone $(SolutionDir)\\test\\CadlRanchProjects\\special-headers\\repeatability\\src\\Generated -n"
    },
    "typespec-special-words": {
      "commandName": "Project",
      "commandLineArgs": "--standalone $(SolutionDir)\\test\\CadlRanchProjects\\special-words\\src\\Generated -n"
    },
    "typespec-type/array": {
      "commandName": "Project",
      "commandLineArgs": "--standalone $(SolutionDir)\\test\\CadlRanchProjects\\type\\array\\src\\Generated -n"
    },
    "typespec-type/dictionary": {
      "commandName": "Project",
      "commandLineArgs": "--standalone $(SolutionDir)\\test\\CadlRanchProjects\\type\\dictionary\\src\\Generated -n"
    },
    "typespec-type/enum/extensible": {
      "commandName": "Project",
      "commandLineArgs": "--standalone $(SolutionDir)\\test\\CadlRanchProjects\\type\\enum\\extensible\\src\\Generated -n"
    },
    "typespec-type/enum/fixed": {
      "commandName": "Project",
      "commandLineArgs": "--standalone $(SolutionDir)\\test\\CadlRanchProjects\\type\\enum\\fixed\\src\\Generated -n"
    },
    "typespec-type/model/empty": {
      "commandName": "Project",
      "commandLineArgs": "--standalone $(SolutionDir)\\test\\CadlRanchProjects\\type\\model\\empty\\src\\Generated -n"
    },
    "typespec-type/model/flatten": {
      "commandName": "Project",
      "commandLineArgs": "--standalone $(SolutionDir)\\test\\CadlRanchProjects\\type\\model\\flatten\\src\\Generated -n"
    },
    "typespec-type/model/inheritance/enum-discriminator": {
      "commandName": "Project",
      "commandLineArgs": "--standalone $(SolutionDir)\\test\\CadlRanchProjects\\type\\model\\inheritance\\enum-discriminator\\src\\Generated -n"
    },
    "typespec-type/model/inheritance/not-discriminated": {
      "commandName": "Project",
      "commandLineArgs": "--standalone $(SolutionDir)\\test\\CadlRanchProjects\\type\\model\\inheritance\\not-discriminated\\src\\Generated -n"
    },
    "typespec-type/model/inheritance/recursive": {
      "commandName": "Project",
      "commandLineArgs": "--standalone $(SolutionDir)\\test\\CadlRanchProjects\\type\\model\\inheritance\\recursive\\src\\Generated -n"
    },
    "typespec-type/model/inheritance/single-discriminator": {
      "commandName": "Project",
      "commandLineArgs": "--standalone $(SolutionDir)\\test\\CadlRanchProjects\\type\\model\\inheritance\\single-discriminator\\src\\Generated -n"
    },
    "typespec-type/model/usage": {
      "commandName": "Project",
      "commandLineArgs": "--standalone $(SolutionDir)\\test\\CadlRanchProjects\\type\\model\\usage\\src\\Generated -n"
    },
    "typespec-type/property/additional-properties": {
      "commandName": "Project",
      "commandLineArgs": "--standalone $(SolutionDir)\\test\\CadlRanchProjects\\type\\property\\additional-properties\\src\\Generated -n"
    },
    "typespec-type/property/nullable": {
      "commandName": "Project",
      "commandLineArgs": "--standalone $(SolutionDir)\\test\\CadlRanchProjects\\type\\property\\nullable\\src\\Generated -n"
    },
    "typespec-type/property/optionality": {
      "commandName": "Project",
      "commandLineArgs": "--standalone $(SolutionDir)\\test\\CadlRanchProjects\\type\\property\\optionality\\src\\Generated -n"
    },
    "typespec-type/property/value-types": {
      "commandName": "Project",
      "commandLineArgs": "--standalone $(SolutionDir)\\test\\CadlRanchProjects\\type\\property\\value-types\\src\\Generated -n"
    },
    "typespec-type/scalar": {
      "commandName": "Project",
      "commandLineArgs": "--standalone $(SolutionDir)\\test\\CadlRanchProjects\\type\\scalar\\src\\Generated -n"
    },
    "typespec-type/union": {
      "commandName": "Project",
      "commandLineArgs": "--standalone $(SolutionDir)\\test\\CadlRanchProjects\\type\\union\\src\\Generated -n"
    },
    "typespec-versioning/added": {
      "commandName": "Project",
      "commandLineArgs": "--standalone $(SolutionDir)\\test\\CadlRanchProjects\\versioning\\added\\src\\Generated -n"
    },
    "typespec-versioning/madeOptional": {
      "commandName": "Project",
      "commandLineArgs": "--standalone $(SolutionDir)\\test\\CadlRanchProjects\\versioning\\madeOptional\\src\\Generated -n"
    },
    "typespec-versioning/removed": {
      "commandName": "Project",
      "commandLineArgs": "--standalone $(SolutionDir)\\test\\CadlRanchProjects\\versioning\\removed\\src\\Generated -n"
    },
    "typespec-versioning/renamedFrom": {
      "commandName": "Project",
      "commandLineArgs": "--standalone $(SolutionDir)\\test\\CadlRanchProjects\\versioning\\renamedFrom\\src\\Generated -n"
    },
    "typespec-versioning/returnTypeChangedFrom": {
      "commandName": "Project",
      "commandLineArgs": "--standalone $(SolutionDir)\\test\\CadlRanchProjects\\versioning\\returnTypeChangedFrom\\src\\Generated -n"
    },
    "typespec-versioning/typeChangedFrom": {
      "commandName": "Project",
      "commandLineArgs": "--standalone $(SolutionDir)\\test\\CadlRanchProjects\\versioning\\typeChangedFrom\\src\\Generated -n"
    },
    "Unbranded-TypeSpec": {
      "commandName": "Project",
      "commandLineArgs": "--standalone $(SolutionDir)\\test\\UnbrandedProjects\\Unbranded-TypeSpec\\src\\Generated -n"
    },
    "url": {
      "commandName": "Project",
      "commandLineArgs": "--standalone $(SolutionDir)\\test\\TestServerProjects\\url\\Generated"
    },
    "url-LowLevel": {
      "commandName": "Project",
      "commandLineArgs": "--standalone $(SolutionDir)\\test\\TestServerProjectsLowLevel\\url\\src\\Generated"
    },
    "url-multi-collectionFormat": {
      "commandName": "Project",
      "commandLineArgs": "--standalone $(SolutionDir)\\test\\TestServerProjects\\url-multi-collectionFormat\\Generated"
    },
    "url-multi-collectionFormat-LowLevel": {
      "commandName": "Project",
      "commandLineArgs": "--standalone $(SolutionDir)\\test\\TestServerProjectsLowLevel\\url-multi-collectionFormat\\src\\Generated"
    },
    "validation": {
      "commandName": "Project",
      "commandLineArgs": "--standalone $(SolutionDir)\\test\\TestServerProjects\\validation\\Generated"
    },
    "xml-service": {
      "commandName": "Project",
      "commandLineArgs": "--standalone $(SolutionDir)\\test\\TestServerProjects\\xml-service\\Generated"
    },
    "xms-error-responses": {
      "commandName": "Project",
      "commandLineArgs": "--standalone $(SolutionDir)\\test\\TestServerProjects\\xms-error-responses\\Generated"
    }
  }
}<|MERGE_RESOLUTION|>--- conflicted
+++ resolved
@@ -660,15 +660,13 @@
       "commandName": "Project",
       "commandLineArgs": "--standalone $(SolutionDir)\\test\\CadlRanchProjects\\azure\\core\\traits\\src\\Generated -n"
     },
-<<<<<<< HEAD
     "typespec-azure/resource-manager/models/common-types/managed-identity": {
       "commandName": "Project",
       "commandLineArgs": "--standalone $(SolutionDir)\\test\\CadlRanchProjects\\azure\\resource-manager\\models\\common-types\\managed-identity\\src\\Generated -n"
-=======
+    },
     "typespec-azure/resource-manager/models/resources": {
       "commandName": "Project",
       "commandLineArgs": "--standalone $(SolutionDir)\\test\\CadlRanchProjects\\azure\\resource-manager\\models\\resources\\src\\Generated -n"
->>>>>>> 3a2e9ecd
     },
     "typespec-azure/special-headers/client-request-id": {
       "commandName": "Project",
