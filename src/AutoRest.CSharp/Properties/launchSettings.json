--- conflicted
+++ resolved
@@ -700,11 +700,10 @@
       "commandName": "Project",
       "commandLineArgs": "--standalone $(SolutionDir)\\test\\CadlRanchProjectsNonAzure\\authentication\\http\\custom\\src\\Generated -n"
     },
-<<<<<<< HEAD
     "typespec-nonAzure-special-words": {
       "commandName": "Project",
       "commandLineArgs": "--standalone $(SolutionDir)\\test\\CadlRanchProjectsNonAzure\\special-words\\src\\Generated -n"
-=======
+    },
     "typespec-nonAzure-client/naming": {
       "commandName": "Project",
       "commandLineArgs": "--standalone $(SolutionDir)\\test\\CadlRanchProjectsNonAzure\\client\\naming\\src\\Generated -n"
@@ -720,7 +719,6 @@
     "typespec-nonAzure-payload/multipart": {
       "commandName": "Project",
       "commandLineArgs": "--standalone $(SolutionDir)\\test\\CadlRanchProjectsNonAzure\\payload\\multipart\\src\\Generated -n"
->>>>>>> f9cc751b
     },
     "typespec-nonAzure-type/array": {
       "commandName": "Project",
