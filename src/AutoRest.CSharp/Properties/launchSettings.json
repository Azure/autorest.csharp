--- conflicted
+++ resolved
@@ -156,15 +156,13 @@
       "commandName": "Project",
       "commandLineArgs": "--standalone $(SolutionDir)\\test\\CadlRanchProjects\\api-key\\Generated"
     },
-<<<<<<< HEAD
+    "cadl-extensible-enums": {
+      "commandName": "Project",
+      "commandLineArgs": "--standalone $(SolutionDir)\\test\\CadlRanchProjects\\extensible-enums\\Generated"
+    },
     "cadl-property-optional": {
       "commandName": "Project",
       "commandLineArgs": "--standalone $(SolutionDir)\\test\\CadlRanchProjects\\property-optional\\Generated"
-=======
-    "cadl-extensible-enums": {
-      "commandName": "Project",
-      "commandLineArgs": "--standalone $(SolutionDir)\\test\\CadlRanchProjects\\extensible-enums\\Generated"
->>>>>>> e2706552
     },
     "cadl-property-types": {
       "commandName": "Project",
