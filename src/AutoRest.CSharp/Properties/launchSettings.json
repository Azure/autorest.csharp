{
  "profiles": {
    "Accessibility": {
      "commandName": "Project",
      "commandLineArgs": "--standalone $(SolutionDir)\\test\\TestProjects\\Accessibility\\Generated"
    },
    "Accessibility-LowLevel": {
      "commandName": "Project",
      "commandLineArgs": "--standalone $(SolutionDir)\\test\\TestProjects\\Accessibility-LowLevel\\Generated"
    },
    "Accessibility-LowLevel-NoAuth": {
      "commandName": "Project",
      "commandLineArgs": "--standalone $(SolutionDir)\\test\\TestProjects\\Accessibility-LowLevel-NoAuth\\Generated"
    },
    "Accessibility-LowLevel-TokenAuth": {
      "commandName": "Project",
      "commandLineArgs": "--standalone $(SolutionDir)\\test\\TestProjects\\Accessibility-LowLevel-TokenAuth\\Generated"
    },
    "additionalProperties": {
      "commandName": "Project",
      "commandLineArgs": "--standalone $(SolutionDir)\\test\\TestServerProjects\\additionalProperties\\Generated"
    },
    "AdditionalPropertiesEx": {
      "commandName": "Project",
      "commandLineArgs": "--standalone $(SolutionDir)\\test\\TestProjects\\AdditionalPropertiesEx\\Generated"
    },
    "AnomalyDetector": {
      "commandName": "Project",
      "commandLineArgs": "--standalone $(SolutionDir)\\samples\\AnomalyDetector\\Generated"
    },
    "ApiVersion": {
      "commandName": "Project",
      "commandLineArgs": "--standalone $(SolutionDir)\\test\\TestProjects\\ApiVersion\\Generated"
    },
    "ApiVersion-Typespec": {
      "commandName": "Project",
      "commandLineArgs": "--standalone $(SolutionDir)\\test\\TestProjects\\ApiVersion-Typespec\\Generated"
    },
    "AppConfiguration": {
      "commandName": "Project",
      "commandLineArgs": "--standalone $(SolutionDir)\\samples\\AppConfiguration\\Generated"
    },
    "Authoring-Typespec": {
      "commandName": "Project",
      "commandLineArgs": "--standalone $(SolutionDir)\\test\\TestProjects\\Authoring-Typespec\\Generated"
    },
    "azure-parameter-grouping": {
      "commandName": "Project",
      "commandLineArgs": "--standalone $(SolutionDir)\\test\\TestServerProjects\\azure-parameter-grouping\\Generated"
    },
    "azure-special-properties": {
      "commandName": "Project",
      "commandLineArgs": "--standalone $(SolutionDir)\\test\\TestServerProjects\\azure-special-properties\\Generated"
    },
    "Azure.AI.DocumentTranslation": {
      "commandName": "Project",
      "commandLineArgs": "--standalone $(SolutionDir)\\samples\\Azure.AI.DocumentTranslation\\Generated"
    },
    "Azure.AI.FormRecognizer": {
      "commandName": "Project",
      "commandLineArgs": "--standalone $(SolutionDir)\\samples\\Azure.AI.FormRecognizer\\Generated"
    },
    "Azure.Analytics.Purview.Account": {
      "commandName": "Project",
      "commandLineArgs": "--standalone $(SolutionDir)\\samples\\Azure.Analytics.Purview.Account\\Generated"
    },
    "Azure.Network.Management.Interface": {
      "commandName": "Project",
      "commandLineArgs": "--standalone $(SolutionDir)\\samples\\Azure.Network.Management.Interface\\Generated"
    },
    "Azure.ResourceManager.Sample": {
      "commandName": "Project",
      "commandLineArgs": "--standalone $(SolutionDir)\\samples\\Azure.ResourceManager.Sample\\Generated"
    },
    "Azure.ResourceManager.Storage": {
      "commandName": "Project",
      "commandLineArgs": "--standalone $(SolutionDir)\\samples\\Azure.ResourceManager.Storage\\Generated"
    },
    "Azure.Storage.Tables": {
      "commandName": "Project",
      "commandLineArgs": "--standalone $(SolutionDir)\\samples\\Azure.Storage.Tables\\Generated"
    },
    "body-array": {
      "commandName": "Project",
      "commandLineArgs": "--standalone $(SolutionDir)\\test\\TestServerProjects\\body-array\\Generated"
    },
    "body-array-LowLevel": {
      "commandName": "Project",
      "commandLineArgs": "--standalone $(SolutionDir)\\test\\TestServerProjectsLowLevel\\body-array\\Generated"
    },
    "body-boolean": {
      "commandName": "Project",
      "commandLineArgs": "--standalone $(SolutionDir)\\test\\TestServerProjects\\body-boolean\\Generated"
    },
    "body-byte": {
      "commandName": "Project",
      "commandLineArgs": "--standalone $(SolutionDir)\\test\\TestServerProjects\\body-byte\\Generated"
    },
    "body-complex": {
      "commandName": "Project",
      "commandLineArgs": "--standalone $(SolutionDir)\\test\\TestServerProjects\\body-complex\\Generated"
    },
    "body-complex-LowLevel": {
      "commandName": "Project",
      "commandLineArgs": "--standalone $(SolutionDir)\\test\\TestServerProjectsLowLevel\\body-complex\\Generated"
    },
    "body-date": {
      "commandName": "Project",
      "commandLineArgs": "--standalone $(SolutionDir)\\test\\TestServerProjects\\body-date\\Generated"
    },
    "body-datetime": {
      "commandName": "Project",
      "commandLineArgs": "--standalone $(SolutionDir)\\test\\TestServerProjects\\body-datetime\\Generated"
    },
    "body-datetime-rfc1123": {
      "commandName": "Project",
      "commandLineArgs": "--standalone $(SolutionDir)\\test\\TestServerProjects\\body-datetime-rfc1123\\Generated"
    },
    "body-dictionary": {
      "commandName": "Project",
      "commandLineArgs": "--standalone $(SolutionDir)\\test\\TestServerProjects\\body-dictionary\\Generated"
    },
    "body-duration": {
      "commandName": "Project",
      "commandLineArgs": "--standalone $(SolutionDir)\\test\\TestServerProjects\\body-duration\\Generated"
    },
    "body-file": {
      "commandName": "Project",
      "commandLineArgs": "--standalone $(SolutionDir)\\test\\TestServerProjects\\body-file\\Generated"
    },
    "body-file-LowLevel": {
      "commandName": "Project",
      "commandLineArgs": "--standalone $(SolutionDir)\\test\\TestServerProjectsLowLevel\\body-file\\Generated"
    },
    "body-formdata": {
      "commandName": "Project",
      "commandLineArgs": "--standalone $(SolutionDir)\\test\\TestServerProjects\\body-formdata\\Generated"
    },
    "body-formdata-urlencoded": {
      "commandName": "Project",
      "commandLineArgs": "--standalone $(SolutionDir)\\test\\TestServerProjects\\body-formdata-urlencoded\\Generated"
    },
    "body-integer": {
      "commandName": "Project",
      "commandLineArgs": "--standalone $(SolutionDir)\\test\\TestServerProjects\\body-integer\\Generated"
    },
    "body-number": {
      "commandName": "Project",
      "commandLineArgs": "--standalone $(SolutionDir)\\test\\TestServerProjects\\body-number\\Generated"
    },
    "body-string": {
      "commandName": "Project",
      "commandLineArgs": "--standalone $(SolutionDir)\\test\\TestServerProjects\\body-string\\Generated"
    },
    "body-string-LowLevel": {
      "commandName": "Project",
      "commandLineArgs": "--standalone $(SolutionDir)\\test\\TestServerProjectsLowLevel\\body-string\\Generated"
    },
    "body-time": {
      "commandName": "Project",
      "commandLineArgs": "--standalone $(SolutionDir)\\test\\TestServerProjects\\body-time\\Generated"
    },
    "BodyAndPath-LowLevel": {
      "commandName": "Project",
      "commandLineArgs": "--standalone $(SolutionDir)\\test\\TestProjects\\BodyAndPath-LowLevel\\Generated"
    },
    "ClientAndOperationGroup-Typespec": {
      "commandName": "Project",
      "commandLineArgs": "--standalone $(SolutionDir)\\test\\TestProjects\\ClientAndOperationGroup-Typespec\\Generated"
    },
    "CognitiveSearch": {
      "commandName": "Project",
      "commandLineArgs": "--standalone $(SolutionDir)\\samples\\CognitiveSearch\\Generated"
    },
    "CognitiveServices.TextAnalytics": {
      "commandName": "Project",
      "commandLineArgs": "--standalone $(SolutionDir)\\samples\\CognitiveServices.TextAnalytics\\Generated"
    },
    "CollapseRequestCondition-LowLevel": {
      "commandName": "Project",
      "commandLineArgs": "--standalone $(SolutionDir)\\test\\TestProjects\\CollapseRequestCondition-LowLevel\\Generated"
    },
    "constants": {
      "commandName": "Project",
      "commandLineArgs": "--standalone $(SolutionDir)\\test\\TestServerProjects\\constants\\Generated"
    },
    "ConvenienceUpdate-Typespec": {
      "commandName": "Project",
      "commandLineArgs": "--standalone $(SolutionDir)\\test\\TestProjects\\ConvenienceUpdate-Typespec\\Generated --existing-project-folder $(SolutionDir)\\test\\TestProjects\\ConvenienceInitial-Typespec\\Generated"
    },
    "custom-baseUrl": {
      "commandName": "Project",
      "commandLineArgs": "--standalone $(SolutionDir)\\test\\TestServerProjects\\custom-baseUrl\\Generated"
    },
    "custom-baseUrl-LowLevel": {
      "commandName": "Project",
      "commandLineArgs": "--standalone $(SolutionDir)\\test\\TestServerProjectsLowLevel\\custom-baseUrl\\Generated"
    },
    "custom-baseUrl-more-options": {
      "commandName": "Project",
      "commandLineArgs": "--standalone $(SolutionDir)\\test\\TestServerProjects\\custom-baseUrl-more-options\\Generated"
    },
    "custom-baseUrl-more-options-LowLevel": {
      "commandName": "Project",
      "commandLineArgs": "--standalone $(SolutionDir)\\test\\TestServerProjectsLowLevel\\custom-baseUrl-more-options\\Generated"
    },
    "custom-baseUrl-paging": {
      "commandName": "Project",
      "commandLineArgs": "--standalone $(SolutionDir)\\test\\TestServerProjects\\custom-baseUrl-paging\\Generated"
    },
    "custom-baseUrl-paging-LowLevel": {
      "commandName": "Project",
      "commandLineArgs": "--standalone $(SolutionDir)\\test\\TestServerProjectsLowLevel\\custom-baseUrl-paging\\Generated"
    },
    "Customizations-Typespec": {
      "commandName": "Project",
      "commandLineArgs": "--standalone $(SolutionDir)\\test\\TestProjects\\Customizations-Typespec\\Generated"
    },
    "dpg-customization-LowLevel": {
      "commandName": "Project",
      "commandLineArgs": "--standalone $(SolutionDir)\\test\\TestServerProjectsLowLevel\\dpg-customization\\Generated"
    },
    "dpg-initial-LowLevel": {
      "commandName": "Project",
      "commandLineArgs": "--standalone $(SolutionDir)\\test\\TestServerProjectsLowLevel\\dpg-initial\\Generated"
    },
    "dpg-update1-LowLevel": {
      "commandName": "Project",
      "commandLineArgs": "--standalone $(SolutionDir)\\test\\TestServerProjectsLowLevel\\dpg-update1\\Generated"
    },
    "extensible-enums-swagger": {
      "commandName": "Project",
      "commandLineArgs": "--standalone $(SolutionDir)\\test\\TestServerProjects\\extensible-enums-swagger\\Generated"
    },
    "ExtensionClientName": {
      "commandName": "Project",
      "commandLineArgs": "--standalone $(SolutionDir)\\test\\TestProjects\\ExtensionClientName\\Generated"
    },
    "FirstTest-Typespec": {
      "commandName": "Project",
      "commandLineArgs": "--standalone $(SolutionDir)\\test\\TestProjects\\FirstTest-Typespec\\Generated"
    },
    "FlattenedParameters": {
      "commandName": "Project",
      "commandLineArgs": "--standalone $(SolutionDir)\\test\\TestProjects\\FlattenedParameters\\Generated"
    },
    "head": {
      "commandName": "Project",
      "commandLineArgs": "--standalone $(SolutionDir)\\test\\TestServerProjects\\head\\Generated"
    },
    "head-LowLevel": {
      "commandName": "Project",
      "commandLineArgs": "--standalone $(SolutionDir)\\test\\TestServerProjectsLowLevel\\head\\Generated"
    },
    "HeadAsBooleanTrue": {
      "commandName": "Project",
      "commandLineArgs": "--standalone $(SolutionDir)\\test\\TestProjects\\HeadAsBooleanTrue\\Generated"
    },
    "HeadAsBooleanTrue-LowLevel": {
      "commandName": "Project",
      "commandLineArgs": "--standalone $(SolutionDir)\\test\\TestProjects\\HeadAsBooleanTrue-LowLevel\\Generated"
    },
    "header": {
      "commandName": "Project",
      "commandLineArgs": "--standalone $(SolutionDir)\\test\\TestServerProjects\\header\\Generated"
    },
    "header-LowLevel": {
      "commandName": "Project",
      "commandLineArgs": "--standalone $(SolutionDir)\\test\\TestServerProjectsLowLevel\\header\\Generated"
    },
    "HeaderCollectionPrefix": {
      "commandName": "Project",
      "commandLineArgs": "--standalone $(SolutionDir)\\test\\TestProjects\\HeaderCollectionPrefix\\Generated"
    },
    "HlcConstants": {
      "commandName": "Project",
      "commandLineArgs": "--standalone $(SolutionDir)\\test\\TestProjects\\HlcConstants\\Generated"
    },
    "httpInfrastructure": {
      "commandName": "Project",
      "commandLineArgs": "--standalone $(SolutionDir)\\test\\TestServerProjects\\httpInfrastructure\\Generated"
    },
    "httpInfrastructure-LowLevel": {
      "commandName": "Project",
      "commandLineArgs": "--standalone $(SolutionDir)\\test\\TestServerProjectsLowLevel\\httpInfrastructure\\Generated"
    },
    "Inheritance": {
      "commandName": "Project",
      "commandLineArgs": "--standalone $(SolutionDir)\\test\\TestProjects\\Inheritance\\Generated"
    },
    "JsonAsBinary": {
      "commandName": "Project",
      "commandLineArgs": "--standalone $(SolutionDir)\\test\\TestProjects\\JsonAsBinary\\Generated"
    },
    "lro": {
      "commandName": "Project",
      "commandLineArgs": "--standalone $(SolutionDir)\\test\\TestServerProjects\\lro\\Generated"
    },
    "Lro-Basic-Typespec": {
      "commandName": "Project",
      "commandLineArgs": "--standalone $(SolutionDir)\\test\\TestProjects\\Lro-Basic-Typespec\\Generated"
    },
    "lro-LowLevel": {
      "commandName": "Project",
      "commandLineArgs": "--standalone $(SolutionDir)\\test\\TestServerProjectsLowLevel\\lro\\Generated"
    },
    "lro-parameterized-endpoints": {
      "commandName": "Project",
      "commandLineArgs": "--standalone $(SolutionDir)\\test\\TestServerProjects\\lro-parameterized-endpoints\\Generated"
    },
    "media_types": {
      "commandName": "Project",
      "commandLineArgs": "--standalone $(SolutionDir)\\test\\TestServerProjects\\media_types\\Generated"
    },
    "media_types-LowLevel": {
      "commandName": "Project",
      "commandLineArgs": "--standalone $(SolutionDir)\\test\\TestServerProjectsLowLevel\\media_types\\Generated"
    },
    "MediaTypes-Typespec": {
      "commandName": "Project",
      "commandLineArgs": "--standalone $(SolutionDir)\\test\\TestProjects\\MediaTypes-Typespec\\Generated"
    },
    "MgmtCollectionParent": {
      "commandName": "Project",
      "commandLineArgs": "--standalone $(SolutionDir)\\test\\TestProjects\\MgmtCollectionParent\\Generated"
    },
    "MgmtConstants": {
      "commandName": "Project",
      "commandLineArgs": "--standalone $(SolutionDir)\\test\\TestProjects\\MgmtConstants\\Generated"
    },
    "MgmtDiscriminator": {
      "commandName": "Project",
      "commandLineArgs": "--standalone $(SolutionDir)\\test\\TestProjects\\MgmtDiscriminator\\Generated"
    },
    "MgmtExactMatchFlattenInheritance": {
      "commandName": "Project",
      "commandLineArgs": "--standalone $(SolutionDir)\\test\\TestProjects\\MgmtExactMatchFlattenInheritance\\Generated"
    },
    "MgmtExactMatchInheritance": {
      "commandName": "Project",
      "commandLineArgs": "--standalone $(SolutionDir)\\test\\TestProjects\\MgmtExactMatchInheritance\\Generated"
    },
    "MgmtExpandResourceTypes": {
      "commandName": "Project",
      "commandLineArgs": "--standalone $(SolutionDir)\\test\\TestProjects\\MgmtExpandResourceTypes\\Generated"
    },
    "MgmtExtensionCommonRestOperation": {
      "commandName": "Project",
      "commandLineArgs": "--standalone $(SolutionDir)\\test\\TestProjects\\MgmtExtensionCommonRestOperation\\Generated"
    },
    "MgmtExtensionResource": {
      "commandName": "Project",
      "commandLineArgs": "--standalone $(SolutionDir)\\test\\TestProjects\\MgmtExtensionResource\\Generated"
    },
    "MgmtHierarchicalNonResource": {
      "commandName": "Project",
      "commandLineArgs": "--standalone $(SolutionDir)\\test\\TestProjects\\MgmtHierarchicalNonResource\\Generated"
    },
    "MgmtListMethods": {
      "commandName": "Project",
      "commandLineArgs": "--standalone $(SolutionDir)\\test\\TestProjects\\MgmtListMethods\\Generated"
    },
    "MgmtLRO": {
      "commandName": "Project",
      "commandLineArgs": "--standalone $(SolutionDir)\\test\\TestProjects\\MgmtLRO\\Generated"
    },
    "MgmtMockAndSample": {
      "commandName": "Project",
      "commandLineArgs": "--standalone $(SolutionDir)\\test\\TestProjects\\MgmtMockAndSample\\src\\Generated"
    },
    "MgmtMockAndSample.Tests": {
      "commandName": "Project",
      "commandLineArgs": "--standalone $(SolutionDir)\\test\\TestProjects\\MgmtMockAndSample\\tests\\Generated"
    },
    "MgmtMultipleParentResource": {
      "commandName": "Project",
      "commandLineArgs": "--standalone $(SolutionDir)\\test\\TestProjects\\MgmtMultipleParentResource\\Generated"
    },
    "MgmtNonStringPathVariable": {
      "commandName": "Project",
      "commandLineArgs": "--standalone $(SolutionDir)\\test\\TestProjects\\MgmtNonStringPathVariable\\Generated"
    },
    "MgmtNoTypeReplacement": {
      "commandName": "Project",
      "commandLineArgs": "--standalone $(SolutionDir)\\test\\TestProjects\\MgmtNoTypeReplacement\\Generated"
    },
    "MgmtOmitOperationGroups": {
      "commandName": "Project",
      "commandLineArgs": "--standalone $(SolutionDir)\\test\\TestProjects\\MgmtOmitOperationGroups\\Generated"
    },
    "MgmtOperations": {
      "commandName": "Project",
      "commandLineArgs": "--standalone $(SolutionDir)\\test\\TestProjects\\MgmtOperations\\Generated"
    },
<<<<<<< HEAD
=======
    "MgmtOptionalConstant": {
      "commandName": "Project",
      "commandLineArgs": "--standalone $(SolutionDir)\\test\\TestProjects\\MgmtOptionalConstant\\Generated"
    },
    "MgmtPagination": {
      "commandName": "Project",
      "commandLineArgs": "--standalone $(SolutionDir)\\test\\TestProjects\\MgmtPagination\\Generated"
    },
>>>>>>> 4fd31dcd
    "MgmtParamOrdering": {
      "commandName": "Project",
      "commandLineArgs": "--standalone $(SolutionDir)\\test\\TestProjects\\MgmtParamOrdering\\Generated"
    },
    "MgmtParent": {
      "commandName": "Project",
      "commandLineArgs": "--standalone $(SolutionDir)\\test\\TestProjects\\MgmtParent\\Generated"
    },
    "MgmtPartialResource": {
      "commandName": "Project",
      "commandLineArgs": "--standalone $(SolutionDir)\\test\\TestProjects\\MgmtPartialResource\\Generated"
    },
    "MgmtPropertyBag": {
      "commandName": "Project",
      "commandLineArgs": "--standalone $(SolutionDir)\\test\\TestProjects\\MgmtPropertyBag\\Generated"
    },
    "MgmtPropertyChooser": {
      "commandName": "Project",
      "commandLineArgs": "--standalone $(SolutionDir)\\test\\TestProjects\\MgmtPropertyChooser\\Generated"
    },
    "MgmtReferenceTypes": {
      "commandName": "Project",
      "commandLineArgs": "--standalone $(SolutionDir)\\test\\TestProjects\\MgmtReferenceTypes\\Generated"
    },
    "MgmtRenameRules": {
      "commandName": "Project",
      "commandLineArgs": "--standalone $(SolutionDir)\\test\\TestProjects\\MgmtRenameRules\\Generated"
    },
    "MgmtResourceName": {
      "commandName": "Project",
      "commandLineArgs": "--standalone $(SolutionDir)\\test\\TestProjects\\MgmtResourceName\\Generated"
    },
    "MgmtSafeFlatten": {
      "commandName": "Project",
      "commandLineArgs": "--standalone $(SolutionDir)\\test\\TestProjects\\MgmtSafeFlatten\\Generated"
    },
    "MgmtScopeResource": {
      "commandName": "Project",
      "commandLineArgs": "--standalone $(SolutionDir)\\test\\TestProjects\\MgmtScopeResource\\Generated"
    },
    "MgmtSingletonResource": {
      "commandName": "Project",
      "commandLineArgs": "--standalone $(SolutionDir)\\test\\TestProjects\\MgmtSingletonResource\\Generated"
    },
    "MgmtSubscriptionNameParameter": {
      "commandName": "Project",
      "commandLineArgs": "--standalone $(SolutionDir)\\test\\TestProjects\\MgmtSubscriptionNameParameter\\Generated"
    },
    "MgmtSupersetFlattenInheritance": {
      "commandName": "Project",
      "commandLineArgs": "--standalone $(SolutionDir)\\test\\TestProjects\\MgmtSupersetFlattenInheritance\\Generated"
    },
    "MgmtSupersetInheritance": {
      "commandName": "Project",
      "commandLineArgs": "--standalone $(SolutionDir)\\test\\TestProjects\\MgmtSupersetInheritance\\Generated"
    },
    "MgmtXmlDeserialization": {
      "commandName": "Project",
      "commandLineArgs": "--standalone $(SolutionDir)\\test\\TestProjects\\MgmtXmlDeserialization\\Generated"
    },
    "MixAPIVersion-Typespec": {
      "commandName": "Project",
      "commandLineArgs": "--standalone $(SolutionDir)\\test\\TestProjects\\MixAPIVersion-Typespec\\Generated"
    },
    "model-flattening": {
      "commandName": "Project",
      "commandLineArgs": "--standalone $(SolutionDir)\\test\\TestServerProjects\\model-flattening\\Generated"
    },
    "ModelNamespace": {
      "commandName": "Project",
      "commandLineArgs": "--standalone $(SolutionDir)\\test\\TestProjects\\ModelNamespace\\Generated"
    },
    "Models-Typespec": {
      "commandName": "Project",
      "commandLineArgs": "--standalone $(SolutionDir)\\test\\TestProjects\\Models-Typespec\\Generated"
    },
    "ModelShapes": {
      "commandName": "Project",
      "commandLineArgs": "--standalone $(SolutionDir)\\test\\TestProjects\\ModelShapes\\Generated"
    },
    "ModelWithConverterUsage": {
      "commandName": "Project",
      "commandLineArgs": "--standalone $(SolutionDir)\\test\\TestProjects\\ModelWithConverterUsage\\Generated"
    },
    "multiple-inheritance": {
      "commandName": "Project",
      "commandLineArgs": "--standalone $(SolutionDir)\\test\\TestServerProjects\\multiple-inheritance\\Generated"
    },
    "MultipleInputFiles": {
      "commandName": "Project",
      "commandLineArgs": "--standalone $(SolutionDir)\\test\\TestProjects\\MultipleInputFiles\\Generated"
    },
    "NameConflicts": {
      "commandName": "Project",
      "commandLineArgs": "--standalone $(SolutionDir)\\test\\TestProjects\\NameConflicts\\Generated"
    },
    "non-string-enum": {
      "commandName": "Project",
      "commandLineArgs": "--standalone $(SolutionDir)\\test\\TestServerProjects\\non-string-enum\\Generated"
    },
    "object-type": {
      "commandName": "Project",
      "commandLineArgs": "--standalone $(SolutionDir)\\test\\TestServerProjects\\object-type\\Generated"
    },
    "Pagination-Typespec": {
      "commandName": "Project",
      "commandLineArgs": "--standalone $(SolutionDir)\\test\\TestProjects\\Pagination-Typespec\\Generated"
    },
    "PaginationParams-LowLevel": {
      "commandName": "Project",
      "commandLineArgs": "--standalone $(SolutionDir)\\test\\TestProjects\\PaginationParams-LowLevel\\Generated"
    },
    "paging": {
      "commandName": "Project",
      "commandLineArgs": "--standalone $(SolutionDir)\\test\\TestServerProjects\\paging\\Generated"
    },
    "paging-LowLevel": {
      "commandName": "Project",
      "commandLineArgs": "--standalone $(SolutionDir)\\test\\TestServerProjectsLowLevel\\paging\\Generated"
    },
    "Parameters-LowLevel": {
      "commandName": "Project",
      "commandLineArgs": "--standalone $(SolutionDir)\\test\\TestProjects\\Parameters-LowLevel\\Generated"
    },
    "Parameters-Typespec": {
      "commandName": "Project",
      "commandLineArgs": "--standalone $(SolutionDir)\\test\\TestProjects\\Parameters-Typespec\\Generated"
    },
    "ParameterSequence-LowLevel": {
      "commandName": "Project",
      "commandLineArgs": "--standalone $(SolutionDir)\\test\\TestProjects\\ParameterSequence-LowLevel\\Generated"
    },
    "PetStore-Typespec": {
      "commandName": "Project",
      "commandLineArgs": "--standalone $(SolutionDir)\\test\\TestProjects\\PetStore-Typespec\\Generated"
    },
    "ProtocolMethodsInRestClient": {
      "commandName": "Project",
      "commandLineArgs": "--standalone $(SolutionDir)\\test\\TestProjects\\ProtocolMethodsInRestClient\\Generated"
    },
    "PublicClientCtor": {
      "commandName": "Project",
      "commandLineArgs": "--standalone $(SolutionDir)\\test\\TestProjects\\PublicClientCtor\\Generated"
    },
    "RenameGetList-Typespec": {
      "commandName": "Project",
      "commandLineArgs": "--standalone $(SolutionDir)\\test\\TestProjects\\RenameGetList-Typespec\\Generated"
    },
    "required-optional": {
      "commandName": "Project",
      "commandLineArgs": "--standalone $(SolutionDir)\\test\\TestServerProjects\\required-optional\\Generated"
    },
    "ResourceClients-LowLevel": {
      "commandName": "Project",
      "commandLineArgs": "--standalone $(SolutionDir)\\test\\TestProjects\\ResourceClients-LowLevel\\Generated"
    },
    "security-aad-LowLevel": {
      "commandName": "Project",
      "commandLineArgs": "--standalone $(SolutionDir)\\test\\TestServerProjectsLowLevel\\security-aad\\Generated"
    },
    "security-key-LowLevel": {
      "commandName": "Project",
      "commandLineArgs": "--standalone $(SolutionDir)\\test\\TestServerProjectsLowLevel\\security-key\\Generated"
    },
    "SecurityDefinition-LowLevel": {
      "commandName": "Project",
      "commandLineArgs": "--standalone $(SolutionDir)\\test\\TestProjects\\SecurityDefinition-LowLevel\\Generated"
    },
    "ServiceVersionOverride": {
      "commandName": "Project",
      "commandLineArgs": "--standalone $(SolutionDir)\\test\\TestProjects\\ServiceVersionOverride\\Generated"
    },
    "SingleTopLevelClientWithOperations-LowLevel": {
      "commandName": "Project",
      "commandLineArgs": "--standalone $(SolutionDir)\\test\\TestProjects\\SingleTopLevelClientWithOperations-LowLevel\\Generated"
    },
    "SingleTopLevelClientWithoutOperations-LowLevel": {
      "commandName": "Project",
      "commandLineArgs": "--standalone $(SolutionDir)\\test\\TestProjects\\SingleTopLevelClientWithoutOperations-LowLevel\\Generated"
    },
    "Spread-Typespec": {
      "commandName": "Project",
      "commandLineArgs": "--standalone $(SolutionDir)\\test\\TestProjects\\Spread-Typespec\\Generated"
    },
    "SubClients-LowLevel": {
      "commandName": "Project",
      "commandLineArgs": "--standalone $(SolutionDir)\\test\\TestProjects\\SubClients-LowLevel\\Generated"
    },
    "subscriptionId-apiVersion": {
      "commandName": "Project",
      "commandLineArgs": "--standalone $(SolutionDir)\\test\\TestServerProjects\\subscriptionId-apiVersion\\Generated"
    },
    "TypeSchemaMapping": {
      "commandName": "Project",
      "commandLineArgs": "--standalone $(SolutionDir)\\test\\TestProjects\\TypeSchemaMapping\\SomeFolder\\Generated"
    },
    "typespec-authentication/api-key": {
      "commandName": "Project",
      "commandLineArgs": "--standalone $(SolutionDir)\\test\\CadlRanchProjects\\authentication\\api-key\\Generated"
    },
    "typespec-authentication/oauth2": {
      "commandName": "Project",
      "commandLineArgs": "--standalone $(SolutionDir)\\test\\CadlRanchProjects\\authentication\\oauth2\\Generated"
    },
    "typespec-authentication/union": {
      "commandName": "Project",
      "commandLineArgs": "--standalone $(SolutionDir)\\test\\CadlRanchProjects\\authentication\\union\\Generated"
    },
    "typespec-azure/core/basic": {
      "commandName": "Project",
      "commandLineArgs": "--standalone $(SolutionDir)\\test\\CadlRanchProjects\\azure\\core\\basic\\Generated"
    },
    "typespec-azure/core/traits": {
      "commandName": "Project",
      "commandLineArgs": "--standalone $(SolutionDir)\\test\\CadlRanchProjects\\azure\\core\\traits\\Generated"
    },
    "typespec-parameters/collection-format": {
      "commandName": "Project",
      "commandLineArgs": "--standalone $(SolutionDir)\\test\\CadlRanchProjects\\parameters\\collection-format\\Generated"
    },
    "typespec-parameters/spread": {
      "commandName": "Project",
      "commandLineArgs": "--standalone $(SolutionDir)\\test\\CadlRanchProjects\\parameters\\spread\\Generated"
    },
    "typespec-projection/projected-name": {
      "commandName": "Project",
      "commandLineArgs": "--standalone $(SolutionDir)\\test\\CadlRanchProjects\\projection\\projected-name\\Generated"
    },
    "typespec-server/path/multiple": {
      "commandName": "Project",
      "commandLineArgs": "--standalone $(SolutionDir)\\test\\CadlRanchProjects\\server\\path\\multiple\\Generated"
    },
    "typespec-server/path/single": {
      "commandName": "Project",
      "commandLineArgs": "--standalone $(SolutionDir)\\test\\CadlRanchProjects\\server\\path\\single\\Generated"
    },
    "typespec-special-words": {
      "commandName": "Project",
      "commandLineArgs": "--standalone $(SolutionDir)\\test\\CadlRanchProjects\\special-words\\Generated"
    },
    "typespec-type/array": {
      "commandName": "Project",
      "commandLineArgs": "--standalone $(SolutionDir)\\test\\CadlRanchProjects\\type\\array\\Generated"
    },
    "typespec-type/enum/extensible": {
      "commandName": "Project",
      "commandLineArgs": "--standalone $(SolutionDir)\\test\\CadlRanchProjects\\type\\enum\\extensible\\Generated"
    },
    "typespec-type/enum/fixed": {
      "commandName": "Project",
      "commandLineArgs": "--standalone $(SolutionDir)\\test\\CadlRanchProjects\\type\\enum\\fixed\\Generated"
    },
    "typespec-type/model/usage": {
      "commandName": "Project",
      "commandLineArgs": "--standalone $(SolutionDir)\\test\\CadlRanchProjects\\type\\model\\usage\\Generated"
    },
    "typespec-type/property/optional": {
      "commandName": "Project",
      "commandLineArgs": "--standalone $(SolutionDir)\\test\\CadlRanchProjects\\type\\property\\optional\\Generated"
    },
    "typespec-type/property/value-types": {
      "commandName": "Project",
      "commandLineArgs": "--standalone $(SolutionDir)\\test\\CadlRanchProjects\\type\\property\\value-types\\Generated"
    },
    "url": {
      "commandName": "Project",
      "commandLineArgs": "--standalone $(SolutionDir)\\test\\TestServerProjects\\url\\Generated"
    },
    "url-LowLevel": {
      "commandName": "Project",
      "commandLineArgs": "--standalone $(SolutionDir)\\test\\TestServerProjectsLowLevel\\url\\Generated"
    },
    "url-multi-collectionFormat": {
      "commandName": "Project",
      "commandLineArgs": "--standalone $(SolutionDir)\\test\\TestServerProjects\\url-multi-collectionFormat\\Generated"
    },
    "url-multi-collectionFormat-LowLevel": {
      "commandName": "Project",
      "commandLineArgs": "--standalone $(SolutionDir)\\test\\TestServerProjectsLowLevel\\url-multi-collectionFormat\\Generated"
    },
    "validation": {
      "commandName": "Project",
      "commandLineArgs": "--standalone $(SolutionDir)\\test\\TestServerProjects\\validation\\Generated"
    },
    "xml-service": {
      "commandName": "Project",
      "commandLineArgs": "--standalone $(SolutionDir)\\test\\TestServerProjects\\xml-service\\Generated"
    },
    "xms-error-responses": {
      "commandName": "Project",
      "commandLineArgs": "--standalone $(SolutionDir)\\test\\TestServerProjects\\xms-error-responses\\Generated"
    }
  }
}<|MERGE_RESOLUTION|>--- conflicted
+++ resolved
@@ -392,17 +392,10 @@
       "commandName": "Project",
       "commandLineArgs": "--standalone $(SolutionDir)\\test\\TestProjects\\MgmtOperations\\Generated"
     },
-<<<<<<< HEAD
-=======
-    "MgmtOptionalConstant": {
-      "commandName": "Project",
-      "commandLineArgs": "--standalone $(SolutionDir)\\test\\TestProjects\\MgmtOptionalConstant\\Generated"
-    },
     "MgmtPagination": {
       "commandName": "Project",
       "commandLineArgs": "--standalone $(SolutionDir)\\test\\TestProjects\\MgmtPagination\\Generated"
     },
->>>>>>> 4fd31dcd
     "MgmtParamOrdering": {
       "commandName": "Project",
       "commandLineArgs": "--standalone $(SolutionDir)\\test\\TestProjects\\MgmtParamOrdering\\Generated"
