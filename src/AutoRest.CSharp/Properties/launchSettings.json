{
  "profiles": {
    "Accessibility": {
      "commandName": "Project",
      "commandLineArgs": "--standalone $(SolutionDir)\\test\\TestProjects\\Accessibility\\Generated"
    },
    "Accessibility-LowLevel": {
      "commandName": "Project",
      "commandLineArgs": "--standalone $(SolutionDir)\\test\\TestProjects\\Accessibility-LowLevel\\src\\Generated -n"
    },
    "Accessibility-LowLevel-NoAuth": {
      "commandName": "Project",
      "commandLineArgs": "--standalone $(SolutionDir)\\test\\TestProjects\\Accessibility-LowLevel-NoAuth\\src\\Generated -n"
    },
    "Accessibility-LowLevel-TokenAuth": {
      "commandName": "Project",
      "commandLineArgs": "--standalone $(SolutionDir)\\test\\TestProjects\\Accessibility-LowLevel-TokenAuth\\src\\Generated -n"
    },
    "additionalProperties": {
      "commandName": "Project",
      "commandLineArgs": "--standalone $(SolutionDir)\\test\\TestServerProjects\\additionalProperties\\Generated"
    },
    "AdditionalPropertiesEx": {
      "commandName": "Project",
      "commandLineArgs": "--standalone $(SolutionDir)\\test\\TestProjects\\AdditionalPropertiesEx\\Generated"
    },
    "AnomalyDetector": {
      "commandName": "Project",
      "commandLineArgs": "--standalone $(SolutionDir)\\samples\\AnomalyDetector\\src\\Generated"
    },
    "ApiVersion": {
      "commandName": "Project",
      "commandLineArgs": "--standalone $(SolutionDir)\\test\\TestProjects\\ApiVersion\\Generated"
    },
    "ApiVersion-TypeSpec": {
      "commandName": "Project",
      "commandLineArgs": "--standalone $(SolutionDir)\\test\\TestProjects\\ApiVersion-TypeSpec\\src\\Generated -n"
    },
    "AppConfiguration": {
      "commandName": "Project",
      "commandLineArgs": "--standalone $(SolutionDir)\\samples\\AppConfiguration\\Generated"
    },
    "Authoring-TypeSpec": {
      "commandName": "Project",
      "commandLineArgs": "--standalone $(SolutionDir)\\test\\TestProjects\\Authoring-TypeSpec\\src\\Generated -n"
    },
    "azure-parameter-grouping": {
      "commandName": "Project",
      "commandLineArgs": "--standalone $(SolutionDir)\\test\\TestServerProjects\\azure-parameter-grouping\\Generated"
    },
    "azure-special-properties": {
      "commandName": "Project",
      "commandLineArgs": "--standalone $(SolutionDir)\\test\\TestServerProjects\\azure-special-properties\\Generated"
    },
    "Azure.AI.FormRecognizer": {
      "commandName": "Project",
      "commandLineArgs": "--standalone $(SolutionDir)\\samples\\Azure.AI.FormRecognizer\\Generated"
    },
    "Azure.Network.Management.Interface": {
      "commandName": "Project",
      "commandLineArgs": "--standalone $(SolutionDir)\\samples\\Azure.Network.Management.Interface\\Generated"
    },
    "Azure.NewProject.TypeSpec": {
      "commandName": "Project",
      "commandLineArgs": "--standalone $(SolutionDir)\\test\\TestProjects\\sdk\\newprojecttypespec\\Azure.NewProject.TypeSpec\\src\\Generated -n"
    },
    "AzureSample.Analytics.Purview.Account": {
      "commandName": "Project",
      "commandLineArgs": "--standalone $(SolutionDir)\\samples\\AzureSample.Analytics.Purview.Account\\src\\Generated -n"
    },
    "AzureSample.ResourceManager.Sample": {
      "commandName": "Project",
      "commandLineArgs": "--standalone $(SolutionDir)\\samples\\AzureSample.ResourceManager.Sample\\src\\Generated -n"
    },
    "AzureSample.ResourceManager.Storage": {
      "commandName": "Project",
      "commandLineArgs": "--standalone $(SolutionDir)\\samples\\AzureSample.ResourceManager.Storage\\src\\Generated -n"
    },
    "AzureSample.Storage.Tables": {
      "commandName": "Project",
      "commandLineArgs": "--standalone $(SolutionDir)\\samples\\AzureSample.Storage.Tables\\src\\Generated -n"
    },
    "body-array": {
      "commandName": "Project",
      "commandLineArgs": "--standalone $(SolutionDir)\\test\\TestServerProjects\\body-array\\Generated"
    },
    "body-array-LowLevel": {
      "commandName": "Project",
      "commandLineArgs": "--standalone $(SolutionDir)\\test\\TestServerProjectsLowLevel\\body-array\\src\\Generated"
    },
    "body-boolean": {
      "commandName": "Project",
      "commandLineArgs": "--standalone $(SolutionDir)\\test\\TestServerProjects\\body-boolean\\Generated"
    },
    "body-byte": {
      "commandName": "Project",
      "commandLineArgs": "--standalone $(SolutionDir)\\test\\TestServerProjects\\body-byte\\Generated"
    },
    "body-complex": {
      "commandName": "Project",
      "commandLineArgs": "--standalone $(SolutionDir)\\test\\TestServerProjects\\body-complex\\Generated"
    },
    "body-complex-LowLevel": {
      "commandName": "Project",
      "commandLineArgs": "--standalone $(SolutionDir)\\test\\TestServerProjectsLowLevel\\body-complex\\src\\Generated"
    },
    "body-date": {
      "commandName": "Project",
      "commandLineArgs": "--standalone $(SolutionDir)\\test\\TestServerProjects\\body-date\\Generated"
    },
    "body-datetime": {
      "commandName": "Project",
      "commandLineArgs": "--standalone $(SolutionDir)\\test\\TestServerProjects\\body-datetime\\Generated"
    },
    "body-datetime-rfc1123": {
      "commandName": "Project",
      "commandLineArgs": "--standalone $(SolutionDir)\\test\\TestServerProjects\\body-datetime-rfc1123\\Generated"
    },
    "body-dictionary": {
      "commandName": "Project",
      "commandLineArgs": "--standalone $(SolutionDir)\\test\\TestServerProjects\\body-dictionary\\Generated"
    },
    "body-duration": {
      "commandName": "Project",
      "commandLineArgs": "--standalone $(SolutionDir)\\test\\TestServerProjects\\body-duration\\Generated"
    },
    "body-file": {
      "commandName": "Project",
      "commandLineArgs": "--standalone $(SolutionDir)\\test\\TestServerProjects\\body-file\\Generated"
    },
    "body-file-LowLevel": {
      "commandName": "Project",
      "commandLineArgs": "--standalone $(SolutionDir)\\test\\TestServerProjectsLowLevel\\body-file\\src\\Generated"
    },
    "body-formdata": {
      "commandName": "Project",
      "commandLineArgs": "--standalone $(SolutionDir)\\test\\TestServerProjects\\body-formdata\\Generated"
    },
    "body-formdata-urlencoded": {
      "commandName": "Project",
      "commandLineArgs": "--standalone $(SolutionDir)\\test\\TestServerProjects\\body-formdata-urlencoded\\Generated"
    },
    "body-integer": {
      "commandName": "Project",
      "commandLineArgs": "--standalone $(SolutionDir)\\test\\TestServerProjects\\body-integer\\Generated"
    },
    "body-number": {
      "commandName": "Project",
      "commandLineArgs": "--standalone $(SolutionDir)\\test\\TestServerProjects\\body-number\\Generated"
    },
    "body-string": {
      "commandName": "Project",
      "commandLineArgs": "--standalone $(SolutionDir)\\test\\TestServerProjects\\body-string\\Generated"
    },
    "body-string-LowLevel": {
      "commandName": "Project",
      "commandLineArgs": "--standalone $(SolutionDir)\\test\\TestServerProjectsLowLevel\\body-string\\src\\Generated"
    },
    "body-time": {
      "commandName": "Project",
      "commandLineArgs": "--standalone $(SolutionDir)\\test\\TestServerProjects\\body-time\\Generated"
    },
    "BodyAndPath-LowLevel": {
      "commandName": "Project",
      "commandLineArgs": "--standalone $(SolutionDir)\\test\\TestProjects\\BodyAndPath-LowLevel\\src\\Generated -n"
    },
    "ClientAndOperationGroup-TypeSpec": {
      "commandName": "Project",
      "commandLineArgs": "--standalone $(SolutionDir)\\test\\TestProjects\\ClientAndOperationGroup-TypeSpec\\src\\Generated -n"
    },
    "CognitiveSearch": {
      "commandName": "Project",
      "commandLineArgs": "--standalone $(SolutionDir)\\samples\\CognitiveSearch\\Generated"
    },
    "CognitiveServices.TextAnalytics": {
      "commandName": "Project",
      "commandLineArgs": "--standalone $(SolutionDir)\\samples\\CognitiveServices.TextAnalytics\\Generated"
    },
    "CollapseRequestCondition-LowLevel": {
      "commandName": "Project",
      "commandLineArgs": "--standalone $(SolutionDir)\\test\\TestProjects\\CollapseRequestCondition-LowLevel\\src\\Generated -n"
    },
    "constants": {
      "commandName": "Project",
      "commandLineArgs": "--standalone $(SolutionDir)\\test\\TestServerProjects\\constants\\Generated"
    },
    "ConvenienceUpdate-TypeSpec": {
      "commandName": "Project",
      "commandLineArgs": "--standalone $(SolutionDir)\\test\\TestProjects\\ConvenienceUpdate-TypeSpec\\src\\Generated --existing-project-folder $(SolutionDir)\\test\\TestProjects\\ConvenienceInitial-TypeSpec\\src\\Generated -n"
    },
    "custom-baseUrl": {
      "commandName": "Project",
      "commandLineArgs": "--standalone $(SolutionDir)\\test\\TestServerProjects\\custom-baseUrl\\Generated"
    },
    "custom-baseUrl-LowLevel": {
      "commandName": "Project",
      "commandLineArgs": "--standalone $(SolutionDir)\\test\\TestServerProjectsLowLevel\\custom-baseUrl\\src\\Generated"
    },
    "custom-baseUrl-more-options": {
      "commandName": "Project",
      "commandLineArgs": "--standalone $(SolutionDir)\\test\\TestServerProjects\\custom-baseUrl-more-options\\Generated"
    },
    "custom-baseUrl-more-options-LowLevel": {
      "commandName": "Project",
      "commandLineArgs": "--standalone $(SolutionDir)\\test\\TestServerProjectsLowLevel\\custom-baseUrl-more-options\\src\\Generated"
    },
    "custom-baseUrl-paging": {
      "commandName": "Project",
      "commandLineArgs": "--standalone $(SolutionDir)\\test\\TestServerProjects\\custom-baseUrl-paging\\Generated"
    },
    "custom-baseUrl-paging-LowLevel": {
      "commandName": "Project",
      "commandLineArgs": "--standalone $(SolutionDir)\\test\\TestServerProjectsLowLevel\\custom-baseUrl-paging\\src\\Generated"
    },
    "Customizations-TypeSpec": {
      "commandName": "Project",
      "commandLineArgs": "--standalone $(SolutionDir)\\test\\TestProjects\\Customizations-TypeSpec\\src\\Generated -n"
    },
    "Customized-TypeSpec": {
      "commandName": "Project",
      "commandLineArgs": "--standalone $(SolutionDir)\\test\\UnbrandedProjects\\Customized-TypeSpec\\src\\Generated -n"
    },
    "dpg-customization-LowLevel": {
      "commandName": "Project",
      "commandLineArgs": "--standalone $(SolutionDir)\\test\\TestServerProjectsLowLevel\\dpg-customization\\src\\Generated"
    },
    "dpg-initial-LowLevel": {
      "commandName": "Project",
      "commandLineArgs": "--standalone $(SolutionDir)\\test\\TestServerProjectsLowLevel\\dpg-initial\\src\\Generated"
    },
    "dpg-update1-LowLevel": {
      "commandName": "Project",
      "commandLineArgs": "--standalone $(SolutionDir)\\test\\TestServerProjectsLowLevel\\dpg-update1\\src\\Generated"
    },
    "extensible-enums-swagger": {
      "commandName": "Project",
      "commandLineArgs": "--standalone $(SolutionDir)\\test\\TestServerProjects\\extensible-enums-swagger\\Generated"
    },
    "ExtensionClientName": {
      "commandName": "Project",
      "commandLineArgs": "--standalone $(SolutionDir)\\test\\TestProjects\\ExtensionClientName\\Generated"
    },
    "FirstTest-TypeSpec": {
      "commandName": "Project",
      "commandLineArgs": "--standalone $(SolutionDir)\\test\\TestProjects\\FirstTest-TypeSpec\\src\\Generated -n"
    },
    "FlattenedParameters": {
      "commandName": "Project",
      "commandLineArgs": "--standalone $(SolutionDir)\\test\\TestProjects\\FlattenedParameters\\Generated"
    },
    "head": {
      "commandName": "Project",
      "commandLineArgs": "--standalone $(SolutionDir)\\test\\TestServerProjects\\head\\Generated"
    },
    "head-LowLevel": {
      "commandName": "Project",
      "commandLineArgs": "--standalone $(SolutionDir)\\test\\TestServerProjectsLowLevel\\head\\src\\Generated"
    },
    "headAsBoolean-typespec-server/path/single": {
      "commandName": "Project",
      "commandLineArgs": "--standalone $(SolutionDir)\\test\\CadlRanchProjects\\server\\path\\single-headAsBoolean\\src\\Generated -n"
    },
    "HeadAsBooleanTrue": {
      "commandName": "Project",
      "commandLineArgs": "--standalone $(SolutionDir)\\test\\TestProjects\\HeadAsBooleanTrue\\Generated"
    },
    "HeadAsBooleanTrue-LowLevel": {
      "commandName": "Project",
      "commandLineArgs": "--standalone $(SolutionDir)\\test\\TestProjects\\HeadAsBooleanTrue-LowLevel\\src\\Generated -n"
    },
    "header": {
      "commandName": "Project",
      "commandLineArgs": "--standalone $(SolutionDir)\\test\\TestServerProjects\\header\\Generated"
    },
    "header-LowLevel": {
      "commandName": "Project",
      "commandLineArgs": "--standalone $(SolutionDir)\\test\\TestServerProjectsLowLevel\\header\\src\\Generated"
    },
    "HeaderCollectionPrefix": {
      "commandName": "Project",
      "commandLineArgs": "--standalone $(SolutionDir)\\test\\TestProjects\\HeaderCollectionPrefix\\Generated"
    },
    "HlcConstants": {
      "commandName": "Project",
      "commandLineArgs": "--standalone $(SolutionDir)\\test\\TestProjects\\HlcConstants\\Generated"
    },
    "httpInfrastructure": {
      "commandName": "Project",
      "commandLineArgs": "--standalone $(SolutionDir)\\test\\TestServerProjects\\httpInfrastructure\\Generated"
    },
    "httpInfrastructure-LowLevel": {
      "commandName": "Project",
      "commandLineArgs": "--standalone $(SolutionDir)\\test\\TestServerProjectsLowLevel\\httpInfrastructure\\src\\Generated"
    },
    "Inheritance": {
      "commandName": "Project",
      "commandLineArgs": "--standalone $(SolutionDir)\\test\\TestProjects\\Inheritance\\Generated"
    },
    "JsonAsBinary": {
      "commandName": "Project",
      "commandLineArgs": "--standalone $(SolutionDir)\\test\\TestProjects\\JsonAsBinary\\Generated"
    },
    "LatestVersion-TypeSpec": {
      "commandName": "Project",
      "commandLineArgs": "--standalone $(SolutionDir)\\test\\TestProjects\\LatestVersion-TypeSpec\\src\\Generated -n"
    },
    "lro": {
      "commandName": "Project",
      "commandLineArgs": "--standalone $(SolutionDir)\\test\\TestServerProjects\\lro\\Generated"
    },
    "lro-LowLevel": {
      "commandName": "Project",
      "commandLineArgs": "--standalone $(SolutionDir)\\test\\TestServerProjectsLowLevel\\lro\\src\\Generated"
    },
    "lro-parameterized-endpoints": {
      "commandName": "Project",
      "commandLineArgs": "--standalone $(SolutionDir)\\test\\TestServerProjects\\lro-parameterized-endpoints\\Generated"
    },
    "Lro-TypeSpec": {
      "commandName": "Project",
      "commandLineArgs": "--standalone $(SolutionDir)\\test\\TestProjects\\Lro-TypeSpec\\src\\Generated -n"
    },
    "media_types": {
      "commandName": "Project",
      "commandLineArgs": "--standalone $(SolutionDir)\\test\\TestServerProjects\\media_types\\Generated"
    },
    "media_types-LowLevel": {
      "commandName": "Project",
      "commandLineArgs": "--standalone $(SolutionDir)\\test\\TestServerProjectsLowLevel\\media_types\\src\\Generated"
    },
    "MediaTypes-TypeSpec": {
      "commandName": "Project",
      "commandLineArgs": "--standalone $(SolutionDir)\\test\\TestProjects\\MediaTypes-TypeSpec\\src\\Generated -n"
    },
    "MgmtAcronymMapping": {
      "commandName": "Project",
      "commandLineArgs": "--standalone $(SolutionDir)\\test\\TestProjects\\MgmtAcronymMapping\\src\\Generated -n"
    },
    "MgmtCollectionParent": {
      "commandName": "Project",
      "commandLineArgs": "--standalone $(SolutionDir)\\test\\TestProjects\\MgmtCollectionParent\\src\\Generated -n"
    },
    "MgmtConstants": {
      "commandName": "Project",
      "commandLineArgs": "--standalone $(SolutionDir)\\test\\TestProjects\\MgmtConstants\\src\\Generated -n"
    },
    "MgmtCustomizations": {
      "commandName": "Project",
      "commandLineArgs": "--standalone $(SolutionDir)\\test\\TestProjects\\MgmtCustomizations\\src\\Generated -n"
    },
    "MgmtDiscriminator": {
      "commandName": "Project",
      "commandLineArgs": "--standalone $(SolutionDir)\\test\\TestProjects\\MgmtDiscriminator\\src\\Generated -n"
    },
    "MgmtExactMatchFlattenInheritance": {
      "commandName": "Project",
      "commandLineArgs": "--standalone $(SolutionDir)\\test\\TestProjects\\MgmtExactMatchFlattenInheritance\\src\\Generated -n"
    },
    "MgmtExactMatchInheritance": {
      "commandName": "Project",
      "commandLineArgs": "--standalone $(SolutionDir)\\test\\TestProjects\\MgmtExactMatchInheritance\\src\\Generated -n"
    },
    "MgmtExpandResourceTypes": {
      "commandName": "Project",
      "commandLineArgs": "--standalone $(SolutionDir)\\test\\TestProjects\\MgmtExpandResourceTypes\\src\\Generated -n"
    },
    "MgmtExtensionCommonRestOperation": {
      "commandName": "Project",
      "commandLineArgs": "--standalone $(SolutionDir)\\test\\TestProjects\\MgmtExtensionCommonRestOperation\\src\\Generated -n"
    },
    "MgmtExtensionResource": {
      "commandName": "Project",
      "commandLineArgs": "--standalone $(SolutionDir)\\test\\TestProjects\\MgmtExtensionResource\\src\\Generated -n"
    },
    "MgmtHierarchicalNonResource": {
      "commandName": "Project",
      "commandLineArgs": "--standalone $(SolutionDir)\\test\\TestProjects\\MgmtHierarchicalNonResource\\src\\Generated -n"
    },
    "MgmtListMethods": {
      "commandName": "Project",
      "commandLineArgs": "--standalone $(SolutionDir)\\test\\TestProjects\\MgmtListMethods\\src\\Generated -n"
    },
    "MgmtLRO": {
      "commandName": "Project",
      "commandLineArgs": "--standalone $(SolutionDir)\\test\\TestProjects\\MgmtLRO\\src\\Generated -n"
    },
    "MgmtMockAndSample": {
      "commandName": "Project",
      "commandLineArgs": "--standalone $(SolutionDir)\\test\\TestProjects\\MgmtMockAndSample\\src\\Generated -n"
    },
    "MgmtMultipleParentResource": {
      "commandName": "Project",
      "commandLineArgs": "--standalone $(SolutionDir)\\test\\TestProjects\\MgmtMultipleParentResource\\src\\Generated -n"
    },
    "MgmtNonStringPathVariable": {
      "commandName": "Project",
      "commandLineArgs": "--standalone $(SolutionDir)\\test\\TestProjects\\MgmtNonStringPathVariable\\src\\Generated -n"
    },
    "MgmtNoTypeReplacement": {
      "commandName": "Project",
      "commandLineArgs": "--standalone $(SolutionDir)\\test\\TestProjects\\MgmtNoTypeReplacement\\src\\Generated -n"
    },
    "MgmtOmitOperationGroups": {
      "commandName": "Project",
      "commandLineArgs": "--standalone $(SolutionDir)\\test\\TestProjects\\MgmtOmitOperationGroups\\src\\Generated -n"
    },
    "MgmtOperations": {
      "commandName": "Project",
      "commandLineArgs": "--standalone $(SolutionDir)\\test\\TestProjects\\MgmtOperations\\src\\Generated -n"
    },
    "MgmtPagination": {
      "commandName": "Project",
      "commandLineArgs": "--standalone $(SolutionDir)\\test\\TestProjects\\MgmtPagination\\src\\Generated -n"
    },
    "MgmtParamOrdering": {
      "commandName": "Project",
      "commandLineArgs": "--standalone $(SolutionDir)\\test\\TestProjects\\MgmtParamOrdering\\src\\Generated -n"
    },
    "MgmtParent": {
      "commandName": "Project",
      "commandLineArgs": "--standalone $(SolutionDir)\\test\\TestProjects\\MgmtParent\\src\\Generated -n"
    },
    "MgmtPartialResource": {
      "commandName": "Project",
      "commandLineArgs": "--standalone $(SolutionDir)\\test\\TestProjects\\MgmtPartialResource\\src\\Generated -n"
    },
    "MgmtPropertyBag": {
      "commandName": "Project",
      "commandLineArgs": "--standalone $(SolutionDir)\\test\\TestProjects\\MgmtPropertyBag\\src\\Generated -n"
    },
    "MgmtPropertyChooser": {
      "commandName": "Project",
      "commandLineArgs": "--standalone $(SolutionDir)\\test\\TestProjects\\MgmtPropertyChooser\\src\\Generated -n"
    },
    "MgmtReferenceTypes": {
      "commandName": "Project",
      "commandLineArgs": "--standalone $(SolutionDir)\\test\\TestProjects\\MgmtReferenceTypes\\src\\Generated -n"
    },
    "MgmtResourceName": {
      "commandName": "Project",
      "commandLineArgs": "--standalone $(SolutionDir)\\test\\TestProjects\\MgmtResourceName\\src\\Generated -n"
    },
    "MgmtSafeFlatten": {
      "commandName": "Project",
      "commandLineArgs": "--standalone $(SolutionDir)\\test\\TestProjects\\MgmtSafeFlatten\\src\\Generated -n"
    },
    "MgmtScopeResource": {
      "commandName": "Project",
      "commandLineArgs": "--standalone $(SolutionDir)\\test\\TestProjects\\MgmtScopeResource\\src\\Generated -n"
    },
    "MgmtSingletonResource": {
      "commandName": "Project",
      "commandLineArgs": "--standalone $(SolutionDir)\\test\\TestProjects\\MgmtSingletonResource\\src\\Generated -n"
    },
    "MgmtSubscriptionNameParameter": {
      "commandName": "Project",
      "commandLineArgs": "--standalone $(SolutionDir)\\test\\TestProjects\\MgmtSubscriptionNameParameter\\src\\Generated -n"
    },
    "MgmtSupersetFlattenInheritance": {
      "commandName": "Project",
      "commandLineArgs": "--standalone $(SolutionDir)\\test\\TestProjects\\MgmtSupersetFlattenInheritance\\src\\Generated -n"
    },
    "MgmtSupersetInheritance": {
      "commandName": "Project",
      "commandLineArgs": "--standalone $(SolutionDir)\\test\\TestProjects\\MgmtSupersetInheritance\\src\\Generated -n"
    },
    "MgmtXmlDeserialization": {
      "commandName": "Project",
      "commandLineArgs": "--standalone $(SolutionDir)\\test\\TestProjects\\MgmtXmlDeserialization\\src\\Generated -n"
    },
    "MixAPIVersion-TypeSpec": {
      "commandName": "Project",
      "commandLineArgs": "--standalone $(SolutionDir)\\test\\TestProjects\\MixAPIVersion-TypeSpec\\src\\Generated -n"
    },
    "model-flattening": {
      "commandName": "Project",
      "commandLineArgs": "--standalone $(SolutionDir)\\test\\TestServerProjects\\model-flattening\\Generated"
    },
    "ModelNamespace": {
      "commandName": "Project",
      "commandLineArgs": "--standalone $(SolutionDir)\\test\\TestProjects\\ModelNamespace\\Generated"
    },
    "ModelReaderWriterValidation-TypeSpec": {
      "commandName": "Project",
      "commandLineArgs": "--standalone $(SolutionDir)\\test\\TestProjects\\ModelReaderWriterValidation-TypeSpec\\src\\Generated -n"
    },
    "Models-TypeSpec": {
      "commandName": "Project",
      "commandLineArgs": "--standalone $(SolutionDir)\\test\\TestProjects\\Models-TypeSpec\\src\\Generated -n"
    },
    "ModelShapes": {
      "commandName": "Project",
      "commandLineArgs": "--standalone $(SolutionDir)\\test\\TestProjects\\ModelShapes\\Generated"
    },
    "ModelWithConverterUsage": {
      "commandName": "Project",
      "commandLineArgs": "--standalone $(SolutionDir)\\test\\TestProjects\\ModelWithConverterUsage\\Generated"
    },
    "multiple-inheritance": {
      "commandName": "Project",
      "commandLineArgs": "--standalone $(SolutionDir)\\test\\TestServerProjects\\multiple-inheritance\\Generated"
    },
    "MultipleInputFiles": {
      "commandName": "Project",
      "commandLineArgs": "--standalone $(SolutionDir)\\test\\TestProjects\\MultipleInputFiles\\Generated"
    },
    "NameConflicts": {
      "commandName": "Project",
      "commandLineArgs": "--standalone $(SolutionDir)\\test\\TestProjects\\NameConflicts\\Generated"
    },
    "non-string-enum": {
      "commandName": "Project",
      "commandLineArgs": "--standalone $(SolutionDir)\\test\\TestServerProjects\\non-string-enum\\Generated"
    },
    "NoTest-TypeSpec": {
      "commandName": "Project",
      "commandLineArgs": "--standalone $(SolutionDir)\\test\\UnbrandedProjects\\NoTest-TypeSpec\\src\\Generated -n"
    },
    "object-type": {
      "commandName": "Project",
      "commandLineArgs": "--standalone $(SolutionDir)\\test\\TestServerProjects\\object-type\\Generated"
    },
    "OldestVersion-TypeSpec": {
      "commandName": "Project",
      "commandLineArgs": "--standalone $(SolutionDir)\\test\\TestProjects\\OldestVersion-TypeSpec\\src\\Generated -n"
    },
    "Pagination-TypeSpec": {
      "commandName": "Project",
      "commandLineArgs": "--standalone $(SolutionDir)\\test\\TestProjects\\Pagination-TypeSpec\\src\\Generated -n"
    },
    "PaginationParams-LowLevel": {
      "commandName": "Project",
      "commandLineArgs": "--standalone $(SolutionDir)\\test\\TestProjects\\PaginationParams-LowLevel\\src\\Generated -n"
    },
    "paging": {
      "commandName": "Project",
      "commandLineArgs": "--standalone $(SolutionDir)\\test\\TestServerProjects\\paging\\Generated"
    },
    "paging-LowLevel": {
      "commandName": "Project",
      "commandLineArgs": "--standalone $(SolutionDir)\\test\\TestServerProjectsLowLevel\\paging\\src\\Generated"
    },
    "Parameters-LowLevel": {
      "commandName": "Project",
      "commandLineArgs": "--standalone $(SolutionDir)\\test\\TestProjects\\Parameters-LowLevel\\src\\Generated -n"
    },
    "Parameters-TypeSpec": {
      "commandName": "Project",
      "commandLineArgs": "--standalone $(SolutionDir)\\test\\TestProjects\\Parameters-TypeSpec\\src\\Generated -n"
    },
    "ParameterSequence-LowLevel": {
      "commandName": "Project",
      "commandLineArgs": "--standalone $(SolutionDir)\\test\\TestProjects\\ParameterSequence-LowLevel\\src\\Generated -n"
    },
    "PetStore-TypeSpec": {
      "commandName": "Project",
      "commandLineArgs": "--standalone $(SolutionDir)\\test\\TestProjects\\PetStore-TypeSpec\\src\\Generated -n"
    },
    "Platform-OpenAI-TypeSpec": {
      "commandName": "Project",
      "commandLineArgs": "--standalone $(SolutionDir)\\test\\UnbrandedProjects\\Platform-OpenAI-TypeSpec\\src\\Generated -n"
    },
    "ProtocolMethodsInRestClient": {
      "commandName": "Project",
      "commandLineArgs": "--standalone $(SolutionDir)\\test\\TestProjects\\ProtocolMethodsInRestClient\\Generated"
    },
    "PublicClientCtor": {
      "commandName": "Project",
      "commandLineArgs": "--standalone $(SolutionDir)\\test\\TestProjects\\PublicClientCtor\\Generated"
    },
    "RenameGetList-TypeSpec": {
      "commandName": "Project",
      "commandLineArgs": "--standalone $(SolutionDir)\\test\\TestProjects\\RenameGetList-TypeSpec\\src\\Generated -n"
    },
    "required-optional": {
      "commandName": "Project",
      "commandLineArgs": "--standalone $(SolutionDir)\\test\\TestServerProjects\\required-optional\\Generated"
    },
    "ResourceClients-LowLevel": {
      "commandName": "Project",
      "commandLineArgs": "--standalone $(SolutionDir)\\test\\TestProjects\\ResourceClients-LowLevel\\src\\Generated -n"
    },
    "security-aad-LowLevel": {
      "commandName": "Project",
      "commandLineArgs": "--standalone $(SolutionDir)\\test\\TestServerProjectsLowLevel\\security-aad\\src\\Generated"
    },
    "security-key-LowLevel": {
      "commandName": "Project",
      "commandLineArgs": "--standalone $(SolutionDir)\\test\\TestServerProjectsLowLevel\\security-key\\src\\Generated"
    },
    "SecurityDefinition-LowLevel": {
      "commandName": "Project",
      "commandLineArgs": "--standalone $(SolutionDir)\\test\\TestProjects\\SecurityDefinition-LowLevel\\src\\Generated -n"
    },
    "ServiceVersionOverride-LowLevel": {
      "commandName": "Project",
      "commandLineArgs": "--standalone $(SolutionDir)\\test\\TestProjects\\ServiceVersionOverride-LowLevel\\src\\Generated -n"
    },
    "SingleTopLevelClientWithOperations-LowLevel": {
      "commandName": "Project",
      "commandLineArgs": "--standalone $(SolutionDir)\\test\\TestProjects\\SingleTopLevelClientWithOperations-LowLevel\\src\\Generated -n"
    },
    "SingleTopLevelClientWithoutOperations-LowLevel": {
      "commandName": "Project",
      "commandLineArgs": "--standalone $(SolutionDir)\\test\\TestProjects\\SingleTopLevelClientWithoutOperations-LowLevel\\src\\Generated -n"
    },
    "SpecificVersion-TypeSpec": {
      "commandName": "Project",
      "commandLineArgs": "--standalone $(SolutionDir)\\test\\TestProjects\\SpecificVersion-TypeSpec\\src\\Generated -n"
    },
    "Spread-TypeSpec": {
      "commandName": "Project",
      "commandLineArgs": "--standalone $(SolutionDir)\\test\\TestProjects\\Spread-TypeSpec\\src\\Generated -n"
    },
    "SubClients-LowLevel": {
      "commandName": "Project",
      "commandLineArgs": "--standalone $(SolutionDir)\\test\\TestProjects\\SubClients-LowLevel\\src\\Generated -n"
    },
    "subscriptionId-apiVersion": {
      "commandName": "Project",
      "commandLineArgs": "--standalone $(SolutionDir)\\test\\TestServerProjects\\subscriptionId-apiVersion\\Generated"
    },
    "TypeSchemaMapping": {
      "commandName": "Project",
      "commandLineArgs": "--standalone $(SolutionDir)\\test\\TestProjects\\TypeSchemaMapping\\SomeFolder\\Generated"
    },
    "typespec-authentication/api-key": {
      "commandName": "Project",
      "commandLineArgs": "--standalone $(SolutionDir)\\test\\CadlRanchProjects\\authentication\\api-key\\src\\Generated -n"
    },
    "typespec-authentication/http/custom": {
      "commandName": "Project",
      "commandLineArgs": "--standalone $(SolutionDir)\\test\\CadlRanchProjects\\authentication\\http\\custom\\src\\Generated -n"
    },
    "typespec-authentication/oauth2": {
      "commandName": "Project",
      "commandLineArgs": "--standalone $(SolutionDir)\\test\\CadlRanchProjects\\authentication\\oauth2\\src\\Generated -n"
    },
    "typespec-authentication/union": {
      "commandName": "Project",
      "commandLineArgs": "--standalone $(SolutionDir)\\test\\CadlRanchProjects\\authentication\\union\\src\\Generated -n"
    },
    "typespec-azure/client-generator-core/access": {
      "commandName": "Project",
      "commandLineArgs": "--standalone $(SolutionDir)\\test\\CadlRanchProjects\\azure\\client-generator-core\\access\\src\\Generated -n"
    },
    "typespec-azure/client-generator-core/usage": {
      "commandName": "Project",
      "commandLineArgs": "--standalone $(SolutionDir)\\test\\CadlRanchProjects\\azure\\client-generator-core\\usage\\src\\Generated -n"
    },
    "typespec-azure/core/basic": {
      "commandName": "Project",
      "commandLineArgs": "--standalone $(SolutionDir)\\test\\CadlRanchProjects\\azure\\core\\basic\\src\\Generated -n"
    },
    "typespec-azure/core/lro/rpc-legacy": {
      "commandName": "Project",
      "commandLineArgs": "--standalone $(SolutionDir)\\test\\CadlRanchProjects\\azure\\core\\lro\\rpc-legacy\\src\\Generated -n"
    },
    "typespec-azure/core/lro/standard": {
      "commandName": "Project",
      "commandLineArgs": "--standalone $(SolutionDir)\\test\\CadlRanchProjects\\azure\\core\\lro\\standard\\src\\Generated -n"
    },
    "typespec-azure/core/scalar": {
      "commandName": "Project",
      "commandLineArgs": "--standalone $(SolutionDir)\\test\\CadlRanchProjects\\azure\\core\\scalar\\src\\Generated -n"
    },
    "typespec-azure/core/traits": {
      "commandName": "Project",
      "commandLineArgs": "--standalone $(SolutionDir)\\test\\CadlRanchProjects\\azure\\core\\traits\\src\\Generated -n"
    },
    "typespec-client/naming": {
      "commandName": "Project",
      "commandLineArgs": "--standalone $(SolutionDir)\\test\\CadlRanchProjects\\client\\naming\\src\\Generated -n"
    },
    "typespec-client/structure/multi-client": {
      "commandName": "Project",
      "commandLineArgs": "--standalone $(SolutionDir)\\test\\CadlRanchProjects\\client\\structure\\multi-client\\src\\Generated -n"
    },
    "typespec-client/structure/renamed-operation": {
      "commandName": "Project",
      "commandLineArgs": "--standalone $(SolutionDir)\\test\\CadlRanchProjects\\client\\structure\\renamed-operation\\src\\Generated -n"
    },
    "typespec-client/structure/two-operation-group": {
      "commandName": "Project",
      "commandLineArgs": "--standalone $(SolutionDir)\\test\\CadlRanchProjects\\client\\structure\\two-operation-group\\src\\Generated -n"
    },
    "typespec-encode/bytes": {
      "commandName": "Project",
      "commandLineArgs": "--standalone $(SolutionDir)\\test\\CadlRanchProjects\\encode\\bytes\\src\\Generated -n"
    },
    "typespec-encode/datetime": {
      "commandName": "Project",
      "commandLineArgs": "--standalone $(SolutionDir)\\test\\CadlRanchProjects\\encode\\datetime\\src\\Generated -n"
    },
    "typespec-encode/duration": {
      "commandName": "Project",
      "commandLineArgs": "--standalone $(SolutionDir)\\test\\CadlRanchProjects\\encode\\duration\\src\\Generated -n"
    },
    "typespec-nonAzure-authentication/api-key": {
      "commandName": "Project",
      "commandLineArgs": "--standalone $(SolutionDir)\\test\\CadlRanchProjectsNonAzure\\authentication\\api-key\\src\\Generated -n"
    },
    "typespec-nonAzure-authentication/http/custom": {
      "commandName": "Project",
      "commandLineArgs": "--standalone $(SolutionDir)\\test\\CadlRanchProjectsNonAzure\\authentication\\http\\custom\\src\\Generated -n"
    },
    "typespec-nonAzure-client/naming": {
      "commandName": "Project",
      "commandLineArgs": "--standalone $(SolutionDir)\\test\\CadlRanchProjectsNonAzure\\client\\naming\\src\\Generated -n"
    },
    "typespec-nonAzure-parameters/body-optionality": {
      "commandName": "Project",
      "commandLineArgs": "--standalone $(SolutionDir)\\test\\CadlRanchProjectsNonAzure\\parameters\\body-optionality\\src\\Generated -n"
    },
    "typespec-nonAzure-parameters/spread": {
      "commandName": "Project",
      "commandLineArgs": "--standalone $(SolutionDir)\\test\\CadlRanchProjectsNonAzure\\parameters\\spread\\src\\Generated -n"
    },
    "typespec-nonAzure-payload/content-negotiation": {
      "commandName": "Project",
      "commandLineArgs": "--standalone $(SolutionDir)\\test\\CadlRanchProjectsNonAzure\\payload\\content-negotiation\\src\\Generated -n"
    },
    "typespec-nonAzure-payload/multipart": {
      "commandName": "Project",
      "commandLineArgs": "--standalone $(SolutionDir)\\test\\CadlRanchProjectsNonAzure\\payload\\multipart\\src\\Generated -n"
    },
<<<<<<< HEAD
    "typespec-nonAzure-server/endpoint/not-defined": {
      "commandName": "Project",
      "commandLineArgs": "--standalone $(SolutionDir)\\test\\CadlRanchProjectsNonAzure\\server\\endpoint\\not-defined\\src\\Generated -n"
=======
    "typespec-nonAzure-serialization/encoded-name/json": {
      "commandName": "Project",
      "commandLineArgs": "--standalone $(SolutionDir)\\test\\CadlRanchProjectsNonAzure\\serialization\\encoded-name\\json\\src\\Generated -n"
>>>>>>> 5569e5a2
    },
    "typespec-nonAzure-special-words": {
      "commandName": "Project",
      "commandLineArgs": "--standalone $(SolutionDir)\\test\\CadlRanchProjectsNonAzure\\special-words\\src\\Generated -n"
    },
    "typespec-nonAzure-type/array": {
      "commandName": "Project",
      "commandLineArgs": "--standalone $(SolutionDir)\\test\\CadlRanchProjectsNonAzure\\type\\array\\src\\Generated -n"
    },
    "typespec-nonAzure-type/dictionary": {
      "commandName": "Project",
      "commandLineArgs": "--standalone $(SolutionDir)\\test\\CadlRanchProjectsNonAzure\\type\\dictionary\\src\\Generated -n"
    },
    "typespec-nonAzure-type/enum/extensible": {
      "commandName": "Project",
      "commandLineArgs": "--standalone $(SolutionDir)\\test\\CadlRanchProjectsNonAzure\\type\\enum\\extensible\\src\\Generated -n"
    },
    "typespec-nonAzure-type/model/empty": {
      "commandName": "Project",
      "commandLineArgs": "--standalone $(SolutionDir)\\test\\CadlRanchProjectsNonAzure\\type\\model\\empty\\src\\Generated -n"
    },
    "typespec-nonAzure-type/model/usage": {
      "commandName": "Project",
      "commandLineArgs": "--standalone $(SolutionDir)\\test\\CadlRanchProjectsNonAzure\\type\\model\\usage\\src\\Generated -n"
    },
    "typespec-nonAzure-type/scalar": {
      "commandName": "Project",
      "commandLineArgs": "--standalone $(SolutionDir)\\test\\CadlRanchProjectsNonAzure\\type\\scalar\\src\\Generated -n"
    },
    "typespec-nonAzure-type/union": {
      "commandName": "Project",
      "commandLineArgs": "--standalone $(SolutionDir)\\test\\CadlRanchProjectsNonAzure\\type\\union\\src\\Generated -n"
    },
    "typespec-parameters/body-optionality": {
      "commandName": "Project",
      "commandLineArgs": "--standalone $(SolutionDir)\\test\\CadlRanchProjects\\parameters\\body-optionality\\src\\Generated -n"
    },
    "typespec-parameters/collection-format": {
      "commandName": "Project",
      "commandLineArgs": "--standalone $(SolutionDir)\\test\\CadlRanchProjects\\parameters\\collection-format\\src\\Generated -n"
    },
    "typespec-parameters/spread": {
      "commandName": "Project",
      "commandLineArgs": "--standalone $(SolutionDir)\\test\\CadlRanchProjects\\parameters\\spread\\src\\Generated -n"
    },
    "typespec-payload/content-negotiation": {
      "commandName": "Project",
      "commandLineArgs": "--standalone $(SolutionDir)\\test\\CadlRanchProjects\\payload\\content-negotiation\\src\\Generated -n"
    },
    "typespec-payload/media-type": {
      "commandName": "Project",
      "commandLineArgs": "--standalone $(SolutionDir)\\test\\CadlRanchProjects\\payload\\media-type\\src\\Generated -n"
    },
    "typespec-payload/multipart": {
      "commandName": "Project",
      "commandLineArgs": "--standalone $(SolutionDir)\\test\\CadlRanchProjects\\payload\\multipart\\src\\Generated -n"
    },
    "typespec-payload/pageable": {
      "commandName": "Project",
      "commandLineArgs": "--standalone $(SolutionDir)\\test\\CadlRanchProjects\\payload\\pageable\\src\\Generated -n"
    },
    "typespec-serialization/encoded-name/json": {
      "commandName": "Project",
      "commandLineArgs": "--standalone $(SolutionDir)\\test\\CadlRanchProjects\\serialization\\encoded-name\\json\\src\\Generated -n"
    },
    "typespec-server/endpoint/not-defined": {
      "commandName": "Project",
      "commandLineArgs": "--standalone $(SolutionDir)\\test\\CadlRanchProjects\\server\\endpoint\\not-defined\\src\\Generated -n"
    },
    "typespec-server/path/multiple": {
      "commandName": "Project",
      "commandLineArgs": "--standalone $(SolutionDir)\\test\\CadlRanchProjects\\server\\path\\multiple\\src\\Generated -n"
    },
    "typespec-server/path/single": {
      "commandName": "Project",
      "commandLineArgs": "--standalone $(SolutionDir)\\test\\CadlRanchProjects\\server\\path\\single\\src\\Generated -n"
    },
    "typespec-server/versions/not-versioned": {
      "commandName": "Project",
      "commandLineArgs": "--standalone $(SolutionDir)\\test\\CadlRanchProjects\\server\\versions\\not-versioned\\src\\Generated -n"
    },
    "typespec-server/versions/versioned": {
      "commandName": "Project",
      "commandLineArgs": "--standalone $(SolutionDir)\\test\\CadlRanchProjects\\server\\versions\\versioned\\src\\Generated -n"
    },
    "typespec-special-headers/client-request-id": {
      "commandName": "Project",
      "commandLineArgs": "--standalone $(SolutionDir)\\test\\CadlRanchProjects\\special-headers\\client-request-id\\src\\Generated -n"
    },
    "typespec-special-headers/conditional-request": {
      "commandName": "Project",
      "commandLineArgs": "--standalone $(SolutionDir)\\test\\CadlRanchProjects\\special-headers\\conditional-request\\src\\Generated -n"
    },
    "typespec-special-headers/repeatability": {
      "commandName": "Project",
      "commandLineArgs": "--standalone $(SolutionDir)\\test\\CadlRanchProjects\\special-headers\\repeatability\\src\\Generated -n"
    },
    "typespec-special-words": {
      "commandName": "Project",
      "commandLineArgs": "--standalone $(SolutionDir)\\test\\CadlRanchProjects\\special-words\\src\\Generated -n"
    },
    "typespec-type/array": {
      "commandName": "Project",
      "commandLineArgs": "--standalone $(SolutionDir)\\test\\CadlRanchProjects\\type\\array\\src\\Generated -n"
    },
    "typespec-type/dictionary": {
      "commandName": "Project",
      "commandLineArgs": "--standalone $(SolutionDir)\\test\\CadlRanchProjects\\type\\dictionary\\src\\Generated -n"
    },
    "typespec-type/enum/extensible": {
      "commandName": "Project",
      "commandLineArgs": "--standalone $(SolutionDir)\\test\\CadlRanchProjects\\type\\enum\\extensible\\src\\Generated -n"
    },
    "typespec-type/enum/fixed": {
      "commandName": "Project",
      "commandLineArgs": "--standalone $(SolutionDir)\\test\\CadlRanchProjects\\type\\enum\\fixed\\src\\Generated -n"
    },
    "typespec-type/model/empty": {
      "commandName": "Project",
      "commandLineArgs": "--standalone $(SolutionDir)\\test\\CadlRanchProjects\\type\\model\\empty\\src\\Generated -n"
    },
    "typespec-type/model/inheritance/enum-discriminator": {
      "commandName": "Project",
      "commandLineArgs": "--standalone $(SolutionDir)\\test\\CadlRanchProjects\\type\\model\\inheritance\\enum-discriminator\\src\\Generated -n"
    },
    "typespec-type/model/inheritance/not-discriminated": {
      "commandName": "Project",
      "commandLineArgs": "--standalone $(SolutionDir)\\test\\CadlRanchProjects\\type\\model\\inheritance\\not-discriminated\\src\\Generated -n"
    },
    "typespec-type/model/inheritance/recursive": {
      "commandName": "Project",
      "commandLineArgs": "--standalone $(SolutionDir)\\test\\CadlRanchProjects\\type\\model\\inheritance\\recursive\\src\\Generated -n"
    },
    "typespec-type/model/inheritance/single-discriminator": {
      "commandName": "Project",
      "commandLineArgs": "--standalone $(SolutionDir)\\test\\CadlRanchProjects\\type\\model\\inheritance\\single-discriminator\\src\\Generated -n"
    },
    "typespec-type/model/usage": {
      "commandName": "Project",
      "commandLineArgs": "--standalone $(SolutionDir)\\test\\CadlRanchProjects\\type\\model\\usage\\src\\Generated -n"
    },
    "typespec-type/property/additional-properties": {
      "commandName": "Project",
      "commandLineArgs": "--standalone $(SolutionDir)\\test\\CadlRanchProjects\\type\\property\\additional-properties\\src\\Generated -n"
    },
    "typespec-type/property/nullable": {
      "commandName": "Project",
      "commandLineArgs": "--standalone $(SolutionDir)\\test\\CadlRanchProjects\\type\\property\\nullable\\src\\Generated -n"
    },
    "typespec-type/property/optionality": {
      "commandName": "Project",
      "commandLineArgs": "--standalone $(SolutionDir)\\test\\CadlRanchProjects\\type\\property\\optionality\\src\\Generated -n"
    },
    "typespec-type/property/value-types": {
      "commandName": "Project",
      "commandLineArgs": "--standalone $(SolutionDir)\\test\\CadlRanchProjects\\type\\property\\value-types\\src\\Generated -n"
    },
    "typespec-type/scalar": {
      "commandName": "Project",
      "commandLineArgs": "--standalone $(SolutionDir)\\test\\CadlRanchProjects\\type\\scalar\\src\\Generated -n"
    },
    "typespec-type/union": {
      "commandName": "Project",
      "commandLineArgs": "--standalone $(SolutionDir)\\test\\CadlRanchProjects\\type\\union\\src\\Generated -n"
    },
    "Unbranded-TypeSpec": {
      "commandName": "Project",
      "commandLineArgs": "--standalone $(SolutionDir)\\test\\UnbrandedProjects\\Unbranded-TypeSpec\\src\\Generated -n"
    },
    "url": {
      "commandName": "Project",
      "commandLineArgs": "--standalone $(SolutionDir)\\test\\TestServerProjects\\url\\Generated"
    },
    "url-LowLevel": {
      "commandName": "Project",
      "commandLineArgs": "--standalone $(SolutionDir)\\test\\TestServerProjectsLowLevel\\url\\src\\Generated"
    },
    "url-multi-collectionFormat": {
      "commandName": "Project",
      "commandLineArgs": "--standalone $(SolutionDir)\\test\\TestServerProjects\\url-multi-collectionFormat\\Generated"
    },
    "url-multi-collectionFormat-LowLevel": {
      "commandName": "Project",
      "commandLineArgs": "--standalone $(SolutionDir)\\test\\TestServerProjectsLowLevel\\url-multi-collectionFormat\\src\\Generated"
    },
    "validation": {
      "commandName": "Project",
      "commandLineArgs": "--standalone $(SolutionDir)\\test\\TestServerProjects\\validation\\Generated"
    },
    "xml-service": {
      "commandName": "Project",
      "commandLineArgs": "--standalone $(SolutionDir)\\test\\TestServerProjects\\xml-service\\Generated"
    },
    "xms-error-responses": {
      "commandName": "Project",
      "commandLineArgs": "--standalone $(SolutionDir)\\test\\TestServerProjects\\xms-error-responses\\Generated"
    }
  }
}<|MERGE_RESOLUTION|>--- conflicted
+++ resolved
@@ -724,15 +724,13 @@
       "commandName": "Project",
       "commandLineArgs": "--standalone $(SolutionDir)\\test\\CadlRanchProjectsNonAzure\\payload\\multipart\\src\\Generated -n"
     },
-<<<<<<< HEAD
+    "typespec-nonAzure-serialization/encoded-name/json": {
+      "commandName": "Project",
+      "commandLineArgs": "--standalone $(SolutionDir)\\test\\CadlRanchProjectsNonAzure\\serialization\\encoded-name\\json\\src\\Generated -n"
+    },
     "typespec-nonAzure-server/endpoint/not-defined": {
       "commandName": "Project",
       "commandLineArgs": "--standalone $(SolutionDir)\\test\\CadlRanchProjectsNonAzure\\server\\endpoint\\not-defined\\src\\Generated -n"
-=======
-    "typespec-nonAzure-serialization/encoded-name/json": {
-      "commandName": "Project",
-      "commandLineArgs": "--standalone $(SolutionDir)\\test\\CadlRanchProjectsNonAzure\\serialization\\encoded-name\\json\\src\\Generated -n"
->>>>>>> 5569e5a2
     },
     "typespec-nonAzure-special-words": {
       "commandName": "Project",
