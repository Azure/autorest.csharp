{
<<<<<<< HEAD
    "profiles": {
        "additionalProperties": {
            "commandName": "Project",
            "commandLineArgs": "--standalone $(SolutionDir)\\test\\TestServerProjects\\additionalProperties\\Generated"
        },
        "AdditionalPropertiesEx": {
            "commandName": "Project",
            "commandLineArgs": "--standalone $(SolutionDir)\\test\\TestProjects\\AdditionalPropertiesEx\\Generated"
        },
        "AppConfiguration": {
            "commandName": "Project",
            "commandLineArgs": "--standalone $(SolutionDir)\\samples\\AppConfiguration\\Generated"
        },
        "Azure.AI.DocumentTranslation": {
            "commandName": "Project",
            "commandLineArgs": "--standalone $(SolutionDir)\\samples\\Azure.AI.DocumentTranslation\\Generated"
        },
        "Azure.AI.FormRecognizer": {
            "commandName": "Project",
            "commandLineArgs": "--standalone $(SolutionDir)\\samples\\Azure.AI.FormRecognizer\\Generated"
        },
        "Azure.Management.Storage": {
            "commandName": "Project",
            "commandLineArgs": "--standalone $(SolutionDir)\\samples\\Azure.Management.Storage\\Generated"
        },
        "Azure.Network.Management.Interface": {
            "commandName": "Project",
            "commandLineArgs": "--standalone $(SolutionDir)\\samples\\Azure.Network.Management.Interface\\Generated"
        },
        "Azure.ResourceManager.Sample": {
            "commandName": "Project",
            "commandLineArgs": "--standalone $(SolutionDir)\\samples\\Azure.ResourceManager.Sample\\Generated"
        },
        "Azure.Storage.Tables": {
            "commandName": "Project",
            "commandLineArgs": "--standalone $(SolutionDir)\\samples\\Azure.Storage.Tables\\Generated"
        },
        "azure-parameter-grouping": {
            "commandName": "Project",
            "commandLineArgs": "--standalone $(SolutionDir)\\test\\TestServerProjects\\azure-parameter-grouping\\Generated"
        },
        "azure-special-properties": {
            "commandName": "Project",
            "commandLineArgs": "--standalone $(SolutionDir)\\test\\TestServerProjects\\azure-special-properties\\Generated"
        },
        "body-array": {
            "commandName": "Project",
            "commandLineArgs": "--standalone $(SolutionDir)\\test\\TestServerProjects\\body-array\\Generated"
        },
        "body-boolean": {
            "commandName": "Project",
            "commandLineArgs": "--standalone $(SolutionDir)\\test\\TestServerProjects\\body-boolean\\Generated"
        },
        "body-byte": {
            "commandName": "Project",
            "commandLineArgs": "--standalone $(SolutionDir)\\test\\TestServerProjects\\body-byte\\Generated"
        },
        "body-complex": {
            "commandName": "Project",
            "commandLineArgs": "--standalone $(SolutionDir)\\test\\TestServerProjects\\body-complex\\Generated"
        },
        "body-date": {
            "commandName": "Project",
            "commandLineArgs": "--standalone $(SolutionDir)\\test\\TestServerProjects\\body-date\\Generated"
        },
        "body-datetime": {
            "commandName": "Project",
            "commandLineArgs": "--standalone $(SolutionDir)\\test\\TestServerProjects\\body-datetime\\Generated"
        },
        "body-datetime-rfc1123": {
            "commandName": "Project",
            "commandLineArgs": "--standalone $(SolutionDir)\\test\\TestServerProjects\\body-datetime-rfc1123\\Generated"
        },
        "body-dictionary": {
            "commandName": "Project",
            "commandLineArgs": "--standalone $(SolutionDir)\\test\\TestServerProjects\\body-dictionary\\Generated"
        },
        "body-duration": {
            "commandName": "Project",
            "commandLineArgs": "--standalone $(SolutionDir)\\test\\TestServerProjects\\body-duration\\Generated"
        },
        "body-file": {
            "commandName": "Project",
            "commandLineArgs": "--standalone $(SolutionDir)\\test\\TestServerProjects\\body-file\\Generated"
        },
        "body-formdata": {
            "commandName": "Project",
            "commandLineArgs": "--standalone $(SolutionDir)\\test\\TestServerProjects\\body-formdata\\Generated"
        },
        "body-formdata-urlencoded": {
            "commandName": "Project",
            "commandLineArgs": "--standalone $(SolutionDir)\\test\\TestServerProjects\\body-formdata-urlencoded\\Generated"
        },
        "body-integer": {
            "commandName": "Project",
            "commandLineArgs": "--standalone $(SolutionDir)\\test\\TestServerProjects\\body-integer\\Generated"
        },
        "body-number": {
            "commandName": "Project",
            "commandLineArgs": "--standalone $(SolutionDir)\\test\\TestServerProjects\\body-number\\Generated"
        },
        "body-string": {
            "commandName": "Project",
            "commandLineArgs": "--standalone $(SolutionDir)\\test\\TestServerProjects\\body-string\\Generated"
        },
        "body-time": {
            "commandName": "Project",
            "commandLineArgs": "--standalone $(SolutionDir)\\test\\TestServerProjects\\body-time\\Generated"
        },
        "CognitiveSearch": {
            "commandName": "Project",
            "commandLineArgs": "--standalone $(SolutionDir)\\samples\\CognitiveSearch\\Generated"
        },
        "CognitiveServices.TextAnalytics": {
            "commandName": "Project",
            "commandLineArgs": "--standalone $(SolutionDir)\\samples\\CognitiveServices.TextAnalytics\\Generated"
        },
        "constants": {
            "commandName": "Project",
            "commandLineArgs": "--standalone $(SolutionDir)\\test\\TestServerProjects\\constants\\Generated"
        },
        "custom-baseUrl": {
            "commandName": "Project",
            "commandLineArgs": "--standalone $(SolutionDir)\\test\\TestServerProjects\\custom-baseUrl\\Generated"
        },
        "custom-baseUrl-more-options": {
            "commandName": "Project",
            "commandLineArgs": "--standalone $(SolutionDir)\\test\\TestServerProjects\\custom-baseUrl-more-options\\Generated"
        },
        "custom-baseUrl-paging": {
            "commandName": "Project",
            "commandLineArgs": "--standalone $(SolutionDir)\\test\\TestServerProjects\\custom-baseUrl-paging\\Generated"
        },
        "extensible-enums-swagger": {
            "commandName": "Project",
            "commandLineArgs": "--standalone $(SolutionDir)\\test\\TestServerProjects\\extensible-enums-swagger\\Generated"
        },
        "ExactMatchInheritance": {
            "commandName": "Project",
            "commandLineArgs": "--standalone $(SolutionDir)\\test\\TestProjects\\ExactMatchInheritance\\Generated"
        },
        "ExtensionClientName": {
            "commandName": "Project",
            "commandLineArgs": "--standalone $(SolutionDir)\\test\\TestProjects\\ExtensionClientName\\Generated"
        },
        "head": {
            "commandName": "Project",
            "commandLineArgs": "--standalone $(SolutionDir)\\test\\TestServerProjects\\head\\Generated"
        },
        "HeadAsBooleanTrue": {
            "commandName": "Project",
            "commandLineArgs": "--standalone $(SolutionDir)\\test\\TestProjects\\HeadAsBooleanTrue\\Generated"
        },
        "header": {
            "commandName": "Project",
            "commandLineArgs": "--standalone $(SolutionDir)\\test\\TestServerProjects\\header\\Generated"
        },
        "HeaderCollectionPrefix": {
            "commandName": "Project",
            "commandLineArgs": "--standalone $(SolutionDir)\\test\\TestProjects\\HeaderCollectionPrefix\\Generated"
        },
        "httpInfrastructure": {
            "commandName": "Project",
            "commandLineArgs": "--standalone $(SolutionDir)\\test\\TestServerProjects\\httpInfrastructure\\Generated"
        },
        "Inheritance": {
            "commandName": "Project",
            "commandLineArgs": "--standalone $(SolutionDir)\\test\\TestProjects\\Inheritance\\Generated"
        },
        "JsonAsBinary": {
            "commandName": "Project",
            "commandLineArgs": "--standalone $(SolutionDir)\\test\\TestProjects\\JsonAsBinary\\Generated"
        },
        "lro": {
            "commandName": "Project",
            "commandLineArgs": "--standalone $(SolutionDir)\\test\\TestServerProjects\\lro\\Generated"
        },
        "lro-parameterized-endpoints": {
            "commandName": "Project",
            "commandLineArgs": "--standalone $(SolutionDir)\\test\\TestServerProjects\\lro-parameterized-endpoints\\Generated"
        },
        "media_types": {
            "commandName": "Project",
            "commandLineArgs": "--standalone $(SolutionDir)\\test\\TestServerProjects\\media_types\\Generated"
        },
        "MgmtParent": {
            "commandName": "Project",
            "commandLineArgs": "--standalone $(SolutionDir)\\test\\TestProjects\\MgmtParent\\Generated"
        },
        "model-flattening": {
            "commandName": "Project",
            "commandLineArgs": "--standalone $(SolutionDir)\\test\\TestServerProjects\\model-flattening\\Generated"
        },
        "ModelNamespace": {
            "commandName": "Project",
            "commandLineArgs": "--standalone $(SolutionDir)\\test\\TestProjects\\ModelNamespace\\Generated"
        },
        "ModelShapes": {
            "commandName": "Project",
            "commandLineArgs": "--standalone $(SolutionDir)\\test\\TestProjects\\ModelShapes\\Generated"
        },
        "ModelWithConverterUsage": {
            "commandName": "Project",
            "commandLineArgs": "--standalone $(SolutionDir)\\test\\TestProjects\\ModelWithConverterUsage\\Generated"
        },
        "multiple-inheritance": {
            "commandName": "Project",
            "commandLineArgs": "--standalone $(SolutionDir)\\test\\TestServerProjects\\multiple-inheritance\\Generated"
        },
        "NameConflicts": {
            "commandName": "Project",
            "commandLineArgs": "--standalone $(SolutionDir)\\test\\TestProjects\\NameConflicts\\Generated"
        },
        "non-string-enum": {
            "commandName": "Project",
            "commandLineArgs": "--standalone $(SolutionDir)\\test\\TestServerProjects\\non-string-enum\\Generated"
        },
        "object-type": {
            "commandName": "Project",
            "commandLineArgs": "--standalone $(SolutionDir)\\test\\TestServerProjects\\object-type\\Generated"
        },
        "OperationGroupMappings": {
            "commandName": "Project",
            "commandLineArgs": "--standalone $(SolutionDir)\\test\\TestProjects\\OperationGroupMappings\\Generated"
        },
        "paging": {
            "commandName": "Project",
            "commandLineArgs": "--standalone $(SolutionDir)\\test\\TestServerProjects\\paging\\Generated"
        },
        "PublicClientCtor": {
            "commandName": "Project",
            "commandLineArgs": "--standalone $(SolutionDir)\\test\\TestProjects\\PublicClientCtor\\Generated"
        },
        "required-optional": {
            "commandName": "Project",
            "commandLineArgs": "--standalone $(SolutionDir)\\test\\TestServerProjects\\required-optional\\Generated"
        },
        "ResourceRename": {
            "commandName": "Project",
            "commandLineArgs": "--standalone $(SolutionDir)\\test\\TestProjects\\ResourceRename\\Generated"
        },
        "subscriptionId-apiVersion": {
            "commandName": "Project",
            "commandLineArgs": "--standalone $(SolutionDir)\\test\\TestServerProjects\\subscriptionId-apiVersion\\Generated"
        },
        "SupersetInheritance": {
            "commandName": "Project",
            "commandLineArgs": "--standalone $(SolutionDir)\\test\\TestProjects\\SupersetInheritance\\Generated"
        },
        "TenantOnly": {
            "commandName": "Project",
            "commandLineArgs": "--standalone $(SolutionDir)\\test\\TestProjects\\TenantOnly\\Generated"
        },
        "TypeSchemaMapping": {
            "commandName": "Project",
            "commandLineArgs": "--standalone $(SolutionDir)\\test\\TestProjects\\TypeSchemaMapping\\Generated"
        },
        "url": {
            "commandName": "Project",
            "commandLineArgs": "--standalone $(SolutionDir)\\test\\TestServerProjects\\url\\Generated"
        },
        "url-multi-collectionFormat": {
            "commandName": "Project",
            "commandLineArgs": "--standalone $(SolutionDir)\\test\\TestServerProjects\\url-multi-collectionFormat\\Generated"
        },
        "validation": {
            "commandName": "Project",
            "commandLineArgs": "--standalone $(SolutionDir)\\test\\TestServerProjects\\validation\\Generated"
        },
        "xml-service": {
            "commandName": "Project",
            "commandLineArgs": "--standalone $(SolutionDir)\\test\\TestServerProjects\\xml-service\\Generated"
        },
        "xms-error-responses": {
            "commandName": "Project",
            "commandLineArgs": "--standalone $(SolutionDir)\\test\\TestServerProjects\\xms-error-responses\\Generated"
        }
=======
  "profiles": {
    "additionalProperties": {
      "commandName": "Project",
      "commandLineArgs": "--standalone $(SolutionDir)\\test\\TestServerProjects\\additionalProperties\\Generated"
    },
    "AdditionalPropertiesEx": {
      "commandName": "Project",
      "commandLineArgs": "--standalone $(SolutionDir)\\test\\TestProjects\\AdditionalPropertiesEx\\Generated"
    },
    "AppConfiguration": {
      "commandName": "Project",
      "commandLineArgs": "--standalone $(SolutionDir)\\samples\\AppConfiguration\\Generated"
    },
    "Azure.AI.DocumentTranslation": {
      "commandName": "Project",
      "commandLineArgs": "--standalone $(SolutionDir)\\samples\\Azure.AI.DocumentTranslation\\Generated"
    },
    "Azure.AI.FormRecognizer": {
      "commandName": "Project",
      "commandLineArgs": "--standalone $(SolutionDir)\\samples\\Azure.AI.FormRecognizer\\Generated"
    },
    "Azure.Management.Storage": {
      "commandName": "Project",
      "commandLineArgs": "--standalone $(SolutionDir)\\samples\\Azure.Management.Storage\\Generated"
    },
    "Azure.Network.Management.Interface": {
      "commandName": "Project",
      "commandLineArgs": "--standalone $(SolutionDir)\\samples\\Azure.Network.Management.Interface\\Generated"
    },
    "Azure.ResourceManager.Sample": {
      "commandName": "Project",
      "commandLineArgs": "--standalone $(SolutionDir)\\samples\\Azure.ResourceManager.Sample\\Generated"
    },
    "Azure.Storage.Tables": {
      "commandName": "Project",
      "commandLineArgs": "--standalone $(SolutionDir)\\samples\\Azure.Storage.Tables\\Generated"
    },
    "azure-parameter-grouping": {
      "commandName": "Project",
      "commandLineArgs": "--standalone $(SolutionDir)\\test\\TestServerProjects\\azure-parameter-grouping\\Generated"
    },
    "azure-special-properties": {
      "commandName": "Project",
      "commandLineArgs": "--standalone $(SolutionDir)\\test\\TestServerProjects\\azure-special-properties\\Generated"
    },
    "BodyAndPath": {
      "commandName": "Project",
      "commandLineArgs": "--standalone $(SolutionDir)\\test\\TestProjects\\BodyAndPath\\Generated"
    },
    "body-array": {
      "commandName": "Project",
      "commandLineArgs": "--standalone $(SolutionDir)\\test\\TestServerProjects\\body-array\\Generated"
    },
    "body-boolean": {
      "commandName": "Project",
      "commandLineArgs": "--standalone $(SolutionDir)\\test\\TestServerProjects\\body-boolean\\Generated"
    },
    "body-byte": {
      "commandName": "Project",
      "commandLineArgs": "--standalone $(SolutionDir)\\test\\TestServerProjects\\body-byte\\Generated"
    },
    "body-complex": {
      "commandName": "Project",
      "commandLineArgs": "--standalone $(SolutionDir)\\test\\TestServerProjects\\body-complex\\Generated"
    },
    "body-complex-LowLevel": {
      "commandName": "Project",
      "commandLineArgs": "--standalone $(SolutionDir)\\test\\TestServerProjectsLowLevel\\body-complex\\Generated"
    },
    "body-date": {
      "commandName": "Project",
      "commandLineArgs": "--standalone $(SolutionDir)\\test\\TestServerProjects\\body-date\\Generated"
    },
    "body-datetime": {
      "commandName": "Project",
      "commandLineArgs": "--standalone $(SolutionDir)\\test\\TestServerProjects\\body-datetime\\Generated"
    },
    "body-datetime-rfc1123": {
      "commandName": "Project",
      "commandLineArgs": "--standalone $(SolutionDir)\\test\\TestServerProjects\\body-datetime-rfc1123\\Generated"
    },
    "body-dictionary": {
      "commandName": "Project",
      "commandLineArgs": "--standalone $(SolutionDir)\\test\\TestServerProjects\\body-dictionary\\Generated"
    },
    "body-duration": {
      "commandName": "Project",
      "commandLineArgs": "--standalone $(SolutionDir)\\test\\TestServerProjects\\body-duration\\Generated"
    },
    "body-file": {
      "commandName": "Project",
      "commandLineArgs": "--standalone $(SolutionDir)\\test\\TestServerProjects\\body-file\\Generated"
    },
    "body-formdata": {
      "commandName": "Project",
      "commandLineArgs": "--standalone $(SolutionDir)\\test\\TestServerProjects\\body-formdata\\Generated"
    },
    "body-formdata-urlencoded": {
      "commandName": "Project",
      "commandLineArgs": "--standalone $(SolutionDir)\\test\\TestServerProjects\\body-formdata-urlencoded\\Generated"
    },
    "body-integer": {
      "commandName": "Project",
      "commandLineArgs": "--standalone $(SolutionDir)\\test\\TestServerProjects\\body-integer\\Generated"
    },
    "body-number": {
      "commandName": "Project",
      "commandLineArgs": "--standalone $(SolutionDir)\\test\\TestServerProjects\\body-number\\Generated"
    },
    "body-string": {
      "commandName": "Project",
      "commandLineArgs": "--standalone $(SolutionDir)\\test\\TestServerProjects\\body-string\\Generated"
    },
    "body-string-LowLevel": {
      "commandName": "Project",
      "commandLineArgs": "--standalone $(SolutionDir)\\test\\TestServerProjectsLowLevel\\body-string\\Generated"
    },
    "body-time": {
      "commandName": "Project",
      "commandLineArgs": "--standalone $(SolutionDir)\\test\\TestServerProjects\\body-time\\Generated"
    },
    "CognitiveSearch": {
      "commandName": "Project",
      "commandLineArgs": "--standalone $(SolutionDir)\\samples\\CognitiveSearch\\Generated"
    },
    "CognitiveServices.TextAnalytics": {
      "commandName": "Project",
      "commandLineArgs": "--standalone $(SolutionDir)\\samples\\CognitiveServices.TextAnalytics\\Generated"
    },
    "constants": {
      "commandName": "Project",
      "commandLineArgs": "--standalone $(SolutionDir)\\test\\TestServerProjects\\constants\\Generated"
    },
    "custom-baseUrl": {
      "commandName": "Project",
      "commandLineArgs": "--standalone $(SolutionDir)\\test\\TestServerProjects\\custom-baseUrl\\Generated"
    },
    "custom-baseUrl-more-options": {
      "commandName": "Project",
      "commandLineArgs": "--standalone $(SolutionDir)\\test\\TestServerProjects\\custom-baseUrl-more-options\\Generated"
    },
    "custom-baseUrl-paging": {
      "commandName": "Project",
      "commandLineArgs": "--standalone $(SolutionDir)\\test\\TestServerProjects\\custom-baseUrl-paging\\Generated"
    },
    "extensible-enums-swagger": {
      "commandName": "Project",
      "commandLineArgs": "--standalone $(SolutionDir)\\test\\TestServerProjects\\extensible-enums-swagger\\Generated"
    },
    "ExtensionClientName": {
      "commandName": "Project",
      "commandLineArgs": "--standalone $(SolutionDir)\\test\\TestProjects\\ExtensionClientName\\Generated"
    },
    "head": {
      "commandName": "Project",
      "commandLineArgs": "--standalone $(SolutionDir)\\test\\TestServerProjects\\head\\Generated"
    },
    "HeadAsBooleanTrue": {
      "commandName": "Project",
      "commandLineArgs": "--standalone $(SolutionDir)\\test\\TestProjects\\HeadAsBooleanTrue\\Generated"
    },
    "header": {
      "commandName": "Project",
      "commandLineArgs": "--standalone $(SolutionDir)\\test\\TestServerProjects\\header\\Generated"
    },
    "HeaderCollectionPrefix": {
      "commandName": "Project",
      "commandLineArgs": "--standalone $(SolutionDir)\\test\\TestProjects\\HeaderCollectionPrefix\\Generated"
    },
    "header-LowLevel": {
      "commandName": "Project",
      "commandLineArgs": "--standalone $(SolutionDir)\\test\\TestServerProjectsLowLevel\\header\\Generated"
    },
    "httpInfrastructure": {
      "commandName": "Project",
      "commandLineArgs": "--standalone $(SolutionDir)\\test\\TestServerProjects\\httpInfrastructure\\Generated"
    },
    "Inheritance": {
      "commandName": "Project",
      "commandLineArgs": "--standalone $(SolutionDir)\\test\\TestProjects\\Inheritance\\Generated"
    },
    "JsonAsBinary": {
      "commandName": "Project",
      "commandLineArgs": "--standalone $(SolutionDir)\\test\\TestProjects\\JsonAsBinary\\Generated"
    },
    "lro": {
      "commandName": "Project",
      "commandLineArgs": "--standalone $(SolutionDir)\\test\\TestServerProjects\\lro\\Generated"
    },
    "lro-parameterized-endpoints": {
      "commandName": "Project",
      "commandLineArgs": "--standalone $(SolutionDir)\\test\\TestServerProjects\\lro-parameterized-endpoints\\Generated"
    },
    "media_types": {
      "commandName": "Project",
      "commandLineArgs": "--standalone $(SolutionDir)\\test\\TestServerProjects\\media_types\\Generated"
    },
    "MgmtParent": {
      "commandName": "Project",
      "commandLineArgs": "--standalone $(SolutionDir)\\test\\TestProjects\\MgmtParent\\Generated"
    },
    "model-flattening": {
      "commandName": "Project",
      "commandLineArgs": "--standalone $(SolutionDir)\\test\\TestServerProjects\\model-flattening\\Generated"
    },
    "ModelNamespace": {
      "commandName": "Project",
      "commandLineArgs": "--standalone $(SolutionDir)\\test\\TestProjects\\ModelNamespace\\Generated"
    },
    "ModelShapes": {
      "commandName": "Project",
      "commandLineArgs": "--standalone $(SolutionDir)\\test\\TestProjects\\ModelShapes\\Generated"
    },
    "ModelWithConverterUsage": {
      "commandName": "Project",
      "commandLineArgs": "--standalone $(SolutionDir)\\test\\TestProjects\\ModelWithConverterUsage\\Generated"
    },
    "multiple-inheritance": {
      "commandName": "Project",
      "commandLineArgs": "--standalone $(SolutionDir)\\test\\TestServerProjects\\multiple-inheritance\\Generated"
    },
    "NameConflicts": {
      "commandName": "Project",
      "commandLineArgs": "--standalone $(SolutionDir)\\test\\TestProjects\\NameConflicts\\Generated"
    },
    "non-string-enum": {
      "commandName": "Project",
      "commandLineArgs": "--standalone $(SolutionDir)\\test\\TestServerProjects\\non-string-enum\\Generated"
    },
    "object-type": {
      "commandName": "Project",
      "commandLineArgs": "--standalone $(SolutionDir)\\test\\TestServerProjects\\object-type\\Generated"
    },
    "OperationGroupMappings": {
      "commandName": "Project",
      "commandLineArgs": "--standalone $(SolutionDir)\\test\\TestProjects\\OperationGroupMappings\\Generated"
    },
    "paging": {
      "commandName": "Project",
      "commandLineArgs": "--standalone $(SolutionDir)\\test\\TestServerProjects\\paging\\Generated"
    },
    "PublicClientCtor": {
      "commandName": "Project",
      "commandLineArgs": "--standalone $(SolutionDir)\\test\\TestProjects\\PublicClientCtor\\Generated"
    },
    "required-optional": {
      "commandName": "Project",
      "commandLineArgs": "--standalone $(SolutionDir)\\test\\TestServerProjects\\required-optional\\Generated"
    },
    "ResourceRename": {
      "commandName": "Project",
      "commandLineArgs": "--standalone $(SolutionDir)\\test\\TestProjects\\ResourceRename\\Generated"
    },
    "subscriptionId-apiVersion": {
      "commandName": "Project",
      "commandLineArgs": "--standalone $(SolutionDir)\\test\\TestServerProjects\\subscriptionId-apiVersion\\Generated"
    },
    "TenantOnly": {
      "commandName": "Project",
      "commandLineArgs": "--standalone $(SolutionDir)\\test\\TestProjects\\TenantOnly\\Generated"
    },
    "TypeSchemaMapping": {
      "commandName": "Project",
      "commandLineArgs": "--standalone $(SolutionDir)\\test\\TestProjects\\TypeSchemaMapping\\Generated"
    },
    "url": {
      "commandName": "Project",
      "commandLineArgs": "--standalone $(SolutionDir)\\test\\TestServerProjects\\url\\Generated"
    },
    "url-LowLevel": {
      "commandName": "Project",
      "commandLineArgs": "--standalone $(SolutionDir)\\test\\TestServerProjectsLowLevel\\url\\Generated"
    },
    "url-multi-collectionFormat": {
      "commandName": "Project",
      "commandLineArgs": "--standalone $(SolutionDir)\\test\\TestServerProjects\\url-multi-collectionFormat\\Generated"
    },
    "url-multi-collectionFormat-LowLevel": {
      "commandName": "Project",
      "commandLineArgs": "--standalone $(SolutionDir)\\test\\TestServerProjectsLowLevel\\url-multi-collectionFormat\\Generated"
    },
    "validation": {
      "commandName": "Project",
      "commandLineArgs": "--standalone $(SolutionDir)\\test\\TestServerProjects\\validation\\Generated"
    },
    "xml-service": {
      "commandName": "Project",
      "commandLineArgs": "--standalone $(SolutionDir)\\test\\TestServerProjects\\xml-service\\Generated"
    },
    "xms-error-responses": {
      "commandName": "Project",
      "commandLineArgs": "--standalone $(SolutionDir)\\test\\TestServerProjects\\xms-error-responses\\Generated"
>>>>>>> a8928fb0
    }
}<|MERGE_RESOLUTION|>--- conflicted
+++ resolved
@@ -1,5 +1,4 @@
 {
-<<<<<<< HEAD
     "profiles": {
         "additionalProperties": {
             "commandName": "Project",
@@ -45,6 +44,10 @@
             "commandName": "Project",
             "commandLineArgs": "--standalone $(SolutionDir)\\test\\TestServerProjects\\azure-special-properties\\Generated"
         },
+        "BodyAndPath": {
+            "commandName": "Project",
+            "commandLineArgs": "--standalone $(SolutionDir)\\test\\TestProjects\\BodyAndPath\\Generated"
+        },
         "body-array": {
             "commandName": "Project",
             "commandLineArgs": "--standalone $(SolutionDir)\\test\\TestServerProjects\\body-array\\Generated"
@@ -61,6 +64,10 @@
             "commandName": "Project",
             "commandLineArgs": "--standalone $(SolutionDir)\\test\\TestServerProjects\\body-complex\\Generated"
         },
+        "body-complex-LowLevel": {
+            "commandName": "Project",
+            "commandLineArgs": "--standalone $(SolutionDir)\\test\\TestServerProjectsLowLevel\\body-complex\\Generated"
+        },
         "body-date": {
             "commandName": "Project",
             "commandLineArgs": "--standalone $(SolutionDir)\\test\\TestServerProjects\\body-date\\Generated"
@@ -105,6 +112,10 @@
             "commandName": "Project",
             "commandLineArgs": "--standalone $(SolutionDir)\\test\\TestServerProjects\\body-string\\Generated"
         },
+        "body-string-LowLevel": {
+            "commandName": "Project",
+            "commandLineArgs": "--standalone $(SolutionDir)\\test\\TestServerProjectsLowLevel\\body-string\\Generated"
+        },
         "body-time": {
             "commandName": "Project",
             "commandLineArgs": "--standalone $(SolutionDir)\\test\\TestServerProjects\\body-time\\Generated"
@@ -133,14 +144,14 @@
             "commandName": "Project",
             "commandLineArgs": "--standalone $(SolutionDir)\\test\\TestServerProjects\\custom-baseUrl-paging\\Generated"
         },
+        "ExactMatchInheritance": {
+            "commandName": "Project",
+            "commandLineArgs": "--standalone $(SolutionDir)\\test\\TestProjects\\ExactMatchInheritance\\Generated"
+        },
         "extensible-enums-swagger": {
             "commandName": "Project",
             "commandLineArgs": "--standalone $(SolutionDir)\\test\\TestServerProjects\\extensible-enums-swagger\\Generated"
         },
-        "ExactMatchInheritance": {
-            "commandName": "Project",
-            "commandLineArgs": "--standalone $(SolutionDir)\\test\\TestProjects\\ExactMatchInheritance\\Generated"
-        },
         "ExtensionClientName": {
             "commandName": "Project",
             "commandLineArgs": "--standalone $(SolutionDir)\\test\\TestProjects\\ExtensionClientName\\Generated"
@@ -161,6 +172,10 @@
             "commandName": "Project",
             "commandLineArgs": "--standalone $(SolutionDir)\\test\\TestProjects\\HeaderCollectionPrefix\\Generated"
         },
+        "header-LowLevel": {
+            "commandName": "Project",
+            "commandLineArgs": "--standalone $(SolutionDir)\\test\\TestServerProjectsLowLevel\\header\\Generated"
+        },
         "httpInfrastructure": {
             "commandName": "Project",
             "commandLineArgs": "--standalone $(SolutionDir)\\test\\TestServerProjects\\httpInfrastructure\\Generated"
@@ -261,9 +276,17 @@
             "commandName": "Project",
             "commandLineArgs": "--standalone $(SolutionDir)\\test\\TestServerProjects\\url\\Generated"
         },
+        "url-LowLevel": {
+            "commandName": "Project",
+            "commandLineArgs": "--standalone $(SolutionDir)\\test\\TestServerProjectsLowLevel\\url\\Generated"
+        },
         "url-multi-collectionFormat": {
             "commandName": "Project",
             "commandLineArgs": "--standalone $(SolutionDir)\\test\\TestServerProjects\\url-multi-collectionFormat\\Generated"
+        },
+        "url-multi-collectionFormat-LowLevel": {
+            "commandName": "Project",
+            "commandLineArgs": "--standalone $(SolutionDir)\\test\\TestServerProjectsLowLevel\\url-multi-collectionFormat\\Generated"
         },
         "validation": {
             "commandName": "Project",
@@ -277,299 +300,5 @@
             "commandName": "Project",
             "commandLineArgs": "--standalone $(SolutionDir)\\test\\TestServerProjects\\xms-error-responses\\Generated"
         }
-=======
-  "profiles": {
-    "additionalProperties": {
-      "commandName": "Project",
-      "commandLineArgs": "--standalone $(SolutionDir)\\test\\TestServerProjects\\additionalProperties\\Generated"
-    },
-    "AdditionalPropertiesEx": {
-      "commandName": "Project",
-      "commandLineArgs": "--standalone $(SolutionDir)\\test\\TestProjects\\AdditionalPropertiesEx\\Generated"
-    },
-    "AppConfiguration": {
-      "commandName": "Project",
-      "commandLineArgs": "--standalone $(SolutionDir)\\samples\\AppConfiguration\\Generated"
-    },
-    "Azure.AI.DocumentTranslation": {
-      "commandName": "Project",
-      "commandLineArgs": "--standalone $(SolutionDir)\\samples\\Azure.AI.DocumentTranslation\\Generated"
-    },
-    "Azure.AI.FormRecognizer": {
-      "commandName": "Project",
-      "commandLineArgs": "--standalone $(SolutionDir)\\samples\\Azure.AI.FormRecognizer\\Generated"
-    },
-    "Azure.Management.Storage": {
-      "commandName": "Project",
-      "commandLineArgs": "--standalone $(SolutionDir)\\samples\\Azure.Management.Storage\\Generated"
-    },
-    "Azure.Network.Management.Interface": {
-      "commandName": "Project",
-      "commandLineArgs": "--standalone $(SolutionDir)\\samples\\Azure.Network.Management.Interface\\Generated"
-    },
-    "Azure.ResourceManager.Sample": {
-      "commandName": "Project",
-      "commandLineArgs": "--standalone $(SolutionDir)\\samples\\Azure.ResourceManager.Sample\\Generated"
-    },
-    "Azure.Storage.Tables": {
-      "commandName": "Project",
-      "commandLineArgs": "--standalone $(SolutionDir)\\samples\\Azure.Storage.Tables\\Generated"
-    },
-    "azure-parameter-grouping": {
-      "commandName": "Project",
-      "commandLineArgs": "--standalone $(SolutionDir)\\test\\TestServerProjects\\azure-parameter-grouping\\Generated"
-    },
-    "azure-special-properties": {
-      "commandName": "Project",
-      "commandLineArgs": "--standalone $(SolutionDir)\\test\\TestServerProjects\\azure-special-properties\\Generated"
-    },
-    "BodyAndPath": {
-      "commandName": "Project",
-      "commandLineArgs": "--standalone $(SolutionDir)\\test\\TestProjects\\BodyAndPath\\Generated"
-    },
-    "body-array": {
-      "commandName": "Project",
-      "commandLineArgs": "--standalone $(SolutionDir)\\test\\TestServerProjects\\body-array\\Generated"
-    },
-    "body-boolean": {
-      "commandName": "Project",
-      "commandLineArgs": "--standalone $(SolutionDir)\\test\\TestServerProjects\\body-boolean\\Generated"
-    },
-    "body-byte": {
-      "commandName": "Project",
-      "commandLineArgs": "--standalone $(SolutionDir)\\test\\TestServerProjects\\body-byte\\Generated"
-    },
-    "body-complex": {
-      "commandName": "Project",
-      "commandLineArgs": "--standalone $(SolutionDir)\\test\\TestServerProjects\\body-complex\\Generated"
-    },
-    "body-complex-LowLevel": {
-      "commandName": "Project",
-      "commandLineArgs": "--standalone $(SolutionDir)\\test\\TestServerProjectsLowLevel\\body-complex\\Generated"
-    },
-    "body-date": {
-      "commandName": "Project",
-      "commandLineArgs": "--standalone $(SolutionDir)\\test\\TestServerProjects\\body-date\\Generated"
-    },
-    "body-datetime": {
-      "commandName": "Project",
-      "commandLineArgs": "--standalone $(SolutionDir)\\test\\TestServerProjects\\body-datetime\\Generated"
-    },
-    "body-datetime-rfc1123": {
-      "commandName": "Project",
-      "commandLineArgs": "--standalone $(SolutionDir)\\test\\TestServerProjects\\body-datetime-rfc1123\\Generated"
-    },
-    "body-dictionary": {
-      "commandName": "Project",
-      "commandLineArgs": "--standalone $(SolutionDir)\\test\\TestServerProjects\\body-dictionary\\Generated"
-    },
-    "body-duration": {
-      "commandName": "Project",
-      "commandLineArgs": "--standalone $(SolutionDir)\\test\\TestServerProjects\\body-duration\\Generated"
-    },
-    "body-file": {
-      "commandName": "Project",
-      "commandLineArgs": "--standalone $(SolutionDir)\\test\\TestServerProjects\\body-file\\Generated"
-    },
-    "body-formdata": {
-      "commandName": "Project",
-      "commandLineArgs": "--standalone $(SolutionDir)\\test\\TestServerProjects\\body-formdata\\Generated"
-    },
-    "body-formdata-urlencoded": {
-      "commandName": "Project",
-      "commandLineArgs": "--standalone $(SolutionDir)\\test\\TestServerProjects\\body-formdata-urlencoded\\Generated"
-    },
-    "body-integer": {
-      "commandName": "Project",
-      "commandLineArgs": "--standalone $(SolutionDir)\\test\\TestServerProjects\\body-integer\\Generated"
-    },
-    "body-number": {
-      "commandName": "Project",
-      "commandLineArgs": "--standalone $(SolutionDir)\\test\\TestServerProjects\\body-number\\Generated"
-    },
-    "body-string": {
-      "commandName": "Project",
-      "commandLineArgs": "--standalone $(SolutionDir)\\test\\TestServerProjects\\body-string\\Generated"
-    },
-    "body-string-LowLevel": {
-      "commandName": "Project",
-      "commandLineArgs": "--standalone $(SolutionDir)\\test\\TestServerProjectsLowLevel\\body-string\\Generated"
-    },
-    "body-time": {
-      "commandName": "Project",
-      "commandLineArgs": "--standalone $(SolutionDir)\\test\\TestServerProjects\\body-time\\Generated"
-    },
-    "CognitiveSearch": {
-      "commandName": "Project",
-      "commandLineArgs": "--standalone $(SolutionDir)\\samples\\CognitiveSearch\\Generated"
-    },
-    "CognitiveServices.TextAnalytics": {
-      "commandName": "Project",
-      "commandLineArgs": "--standalone $(SolutionDir)\\samples\\CognitiveServices.TextAnalytics\\Generated"
-    },
-    "constants": {
-      "commandName": "Project",
-      "commandLineArgs": "--standalone $(SolutionDir)\\test\\TestServerProjects\\constants\\Generated"
-    },
-    "custom-baseUrl": {
-      "commandName": "Project",
-      "commandLineArgs": "--standalone $(SolutionDir)\\test\\TestServerProjects\\custom-baseUrl\\Generated"
-    },
-    "custom-baseUrl-more-options": {
-      "commandName": "Project",
-      "commandLineArgs": "--standalone $(SolutionDir)\\test\\TestServerProjects\\custom-baseUrl-more-options\\Generated"
-    },
-    "custom-baseUrl-paging": {
-      "commandName": "Project",
-      "commandLineArgs": "--standalone $(SolutionDir)\\test\\TestServerProjects\\custom-baseUrl-paging\\Generated"
-    },
-    "extensible-enums-swagger": {
-      "commandName": "Project",
-      "commandLineArgs": "--standalone $(SolutionDir)\\test\\TestServerProjects\\extensible-enums-swagger\\Generated"
-    },
-    "ExtensionClientName": {
-      "commandName": "Project",
-      "commandLineArgs": "--standalone $(SolutionDir)\\test\\TestProjects\\ExtensionClientName\\Generated"
-    },
-    "head": {
-      "commandName": "Project",
-      "commandLineArgs": "--standalone $(SolutionDir)\\test\\TestServerProjects\\head\\Generated"
-    },
-    "HeadAsBooleanTrue": {
-      "commandName": "Project",
-      "commandLineArgs": "--standalone $(SolutionDir)\\test\\TestProjects\\HeadAsBooleanTrue\\Generated"
-    },
-    "header": {
-      "commandName": "Project",
-      "commandLineArgs": "--standalone $(SolutionDir)\\test\\TestServerProjects\\header\\Generated"
-    },
-    "HeaderCollectionPrefix": {
-      "commandName": "Project",
-      "commandLineArgs": "--standalone $(SolutionDir)\\test\\TestProjects\\HeaderCollectionPrefix\\Generated"
-    },
-    "header-LowLevel": {
-      "commandName": "Project",
-      "commandLineArgs": "--standalone $(SolutionDir)\\test\\TestServerProjectsLowLevel\\header\\Generated"
-    },
-    "httpInfrastructure": {
-      "commandName": "Project",
-      "commandLineArgs": "--standalone $(SolutionDir)\\test\\TestServerProjects\\httpInfrastructure\\Generated"
-    },
-    "Inheritance": {
-      "commandName": "Project",
-      "commandLineArgs": "--standalone $(SolutionDir)\\test\\TestProjects\\Inheritance\\Generated"
-    },
-    "JsonAsBinary": {
-      "commandName": "Project",
-      "commandLineArgs": "--standalone $(SolutionDir)\\test\\TestProjects\\JsonAsBinary\\Generated"
-    },
-    "lro": {
-      "commandName": "Project",
-      "commandLineArgs": "--standalone $(SolutionDir)\\test\\TestServerProjects\\lro\\Generated"
-    },
-    "lro-parameterized-endpoints": {
-      "commandName": "Project",
-      "commandLineArgs": "--standalone $(SolutionDir)\\test\\TestServerProjects\\lro-parameterized-endpoints\\Generated"
-    },
-    "media_types": {
-      "commandName": "Project",
-      "commandLineArgs": "--standalone $(SolutionDir)\\test\\TestServerProjects\\media_types\\Generated"
-    },
-    "MgmtParent": {
-      "commandName": "Project",
-      "commandLineArgs": "--standalone $(SolutionDir)\\test\\TestProjects\\MgmtParent\\Generated"
-    },
-    "model-flattening": {
-      "commandName": "Project",
-      "commandLineArgs": "--standalone $(SolutionDir)\\test\\TestServerProjects\\model-flattening\\Generated"
-    },
-    "ModelNamespace": {
-      "commandName": "Project",
-      "commandLineArgs": "--standalone $(SolutionDir)\\test\\TestProjects\\ModelNamespace\\Generated"
-    },
-    "ModelShapes": {
-      "commandName": "Project",
-      "commandLineArgs": "--standalone $(SolutionDir)\\test\\TestProjects\\ModelShapes\\Generated"
-    },
-    "ModelWithConverterUsage": {
-      "commandName": "Project",
-      "commandLineArgs": "--standalone $(SolutionDir)\\test\\TestProjects\\ModelWithConverterUsage\\Generated"
-    },
-    "multiple-inheritance": {
-      "commandName": "Project",
-      "commandLineArgs": "--standalone $(SolutionDir)\\test\\TestServerProjects\\multiple-inheritance\\Generated"
-    },
-    "NameConflicts": {
-      "commandName": "Project",
-      "commandLineArgs": "--standalone $(SolutionDir)\\test\\TestProjects\\NameConflicts\\Generated"
-    },
-    "non-string-enum": {
-      "commandName": "Project",
-      "commandLineArgs": "--standalone $(SolutionDir)\\test\\TestServerProjects\\non-string-enum\\Generated"
-    },
-    "object-type": {
-      "commandName": "Project",
-      "commandLineArgs": "--standalone $(SolutionDir)\\test\\TestServerProjects\\object-type\\Generated"
-    },
-    "OperationGroupMappings": {
-      "commandName": "Project",
-      "commandLineArgs": "--standalone $(SolutionDir)\\test\\TestProjects\\OperationGroupMappings\\Generated"
-    },
-    "paging": {
-      "commandName": "Project",
-      "commandLineArgs": "--standalone $(SolutionDir)\\test\\TestServerProjects\\paging\\Generated"
-    },
-    "PublicClientCtor": {
-      "commandName": "Project",
-      "commandLineArgs": "--standalone $(SolutionDir)\\test\\TestProjects\\PublicClientCtor\\Generated"
-    },
-    "required-optional": {
-      "commandName": "Project",
-      "commandLineArgs": "--standalone $(SolutionDir)\\test\\TestServerProjects\\required-optional\\Generated"
-    },
-    "ResourceRename": {
-      "commandName": "Project",
-      "commandLineArgs": "--standalone $(SolutionDir)\\test\\TestProjects\\ResourceRename\\Generated"
-    },
-    "subscriptionId-apiVersion": {
-      "commandName": "Project",
-      "commandLineArgs": "--standalone $(SolutionDir)\\test\\TestServerProjects\\subscriptionId-apiVersion\\Generated"
-    },
-    "TenantOnly": {
-      "commandName": "Project",
-      "commandLineArgs": "--standalone $(SolutionDir)\\test\\TestProjects\\TenantOnly\\Generated"
-    },
-    "TypeSchemaMapping": {
-      "commandName": "Project",
-      "commandLineArgs": "--standalone $(SolutionDir)\\test\\TestProjects\\TypeSchemaMapping\\Generated"
-    },
-    "url": {
-      "commandName": "Project",
-      "commandLineArgs": "--standalone $(SolutionDir)\\test\\TestServerProjects\\url\\Generated"
-    },
-    "url-LowLevel": {
-      "commandName": "Project",
-      "commandLineArgs": "--standalone $(SolutionDir)\\test\\TestServerProjectsLowLevel\\url\\Generated"
-    },
-    "url-multi-collectionFormat": {
-      "commandName": "Project",
-      "commandLineArgs": "--standalone $(SolutionDir)\\test\\TestServerProjects\\url-multi-collectionFormat\\Generated"
-    },
-    "url-multi-collectionFormat-LowLevel": {
-      "commandName": "Project",
-      "commandLineArgs": "--standalone $(SolutionDir)\\test\\TestServerProjectsLowLevel\\url-multi-collectionFormat\\Generated"
-    },
-    "validation": {
-      "commandName": "Project",
-      "commandLineArgs": "--standalone $(SolutionDir)\\test\\TestServerProjects\\validation\\Generated"
-    },
-    "xml-service": {
-      "commandName": "Project",
-      "commandLineArgs": "--standalone $(SolutionDir)\\test\\TestServerProjects\\xml-service\\Generated"
-    },
-    "xms-error-responses": {
-      "commandName": "Project",
-      "commandLineArgs": "--standalone $(SolutionDir)\\test\\TestServerProjects\\xms-error-responses\\Generated"
->>>>>>> a8928fb0
     }
 }