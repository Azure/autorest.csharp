--- conflicted
+++ resolved
@@ -400,15 +400,13 @@
       "commandName": "Project",
       "commandLineArgs": "--standalone $(SolutionDir)\\test\\TestProjects\\MgmtParent\\Generated"
     },
-<<<<<<< HEAD
     "MgmtPartialResource": {
       "commandName": "Project",
       "commandLineArgs": "--standalone $(SolutionDir)\\test\\TestProjects\\MgmtPartialResource\\Generated"
-=======
+    },
     "MgmtPropertyBag": {
       "commandName": "Project",
       "commandLineArgs": "--standalone $(SolutionDir)\\test\\TestProjects\\MgmtPropertyBag\\Generated"
->>>>>>> 9e378453
     },
     "MgmtPropertyChooser": {
       "commandName": "Project",
