{
  "profiles": {
    "Accessibility": {
      "commandName": "Project",
      "commandLineArgs": "--standalone $(SolutionDir)\\test\\TestProjects\\Accessibility\\Generated"
    },
    "Accessibility-LowLevel": {
      "commandName": "Project",
      "commandLineArgs": "--standalone $(SolutionDir)\\test\\TestProjects\\Accessibility-LowLevel\\src\\Generated -n"
    },
    "Accessibility-LowLevel-NoAuth": {
      "commandName": "Project",
      "commandLineArgs": "--standalone $(SolutionDir)\\test\\TestProjects\\Accessibility-LowLevel-NoAuth\\src\\Generated -n"
    },
    "Accessibility-LowLevel-TokenAuth": {
      "commandName": "Project",
      "commandLineArgs": "--standalone $(SolutionDir)\\test\\TestProjects\\Accessibility-LowLevel-TokenAuth\\src\\Generated -n"
    },
    "additionalProperties": {
      "commandName": "Project",
      "commandLineArgs": "--standalone $(SolutionDir)\\test\\TestServerProjects\\additionalProperties\\Generated"
    },
    "AdditionalPropertiesEx": {
      "commandName": "Project",
      "commandLineArgs": "--standalone $(SolutionDir)\\test\\TestProjects\\AdditionalPropertiesEx\\Generated"
    },
    "AnomalyDetector": {
      "commandName": "Project",
      "commandLineArgs": "--standalone $(SolutionDir)\\samples\\AnomalyDetector\\src\\Generated"
    },
    "ApiVersion": {
      "commandName": "Project",
      "commandLineArgs": "--standalone $(SolutionDir)\\test\\TestProjects\\ApiVersion\\Generated"
    },
    "ApiVersion-TypeSpec": {
      "commandName": "Project",
      "commandLineArgs": "--standalone $(SolutionDir)\\test\\TestProjects\\ApiVersion-TypeSpec\\src\\Generated -n"
    },
    "AppConfiguration": {
      "commandName": "Project",
      "commandLineArgs": "--standalone $(SolutionDir)\\samples\\AppConfiguration\\Generated"
    },
    "Authoring-TypeSpec": {
      "commandName": "Project",
      "commandLineArgs": "--standalone $(SolutionDir)\\test\\TestProjects\\Authoring-TypeSpec\\src\\Generated -n"
    },
    "azure-parameter-grouping": {
      "commandName": "Project",
      "commandLineArgs": "--standalone $(SolutionDir)\\test\\TestServerProjects\\azure-parameter-grouping\\Generated"
    },
    "azure-special-properties": {
      "commandName": "Project",
      "commandLineArgs": "--standalone $(SolutionDir)\\test\\TestServerProjects\\azure-special-properties\\Generated"
    },
    "Azure.AI.FormRecognizer": {
      "commandName": "Project",
      "commandLineArgs": "--standalone $(SolutionDir)\\samples\\Azure.AI.FormRecognizer\\Generated"
    },
    "Azure.Network.Management.Interface": {
      "commandName": "Project",
      "commandLineArgs": "--standalone $(SolutionDir)\\samples\\Azure.Network.Management.Interface\\Generated"
    },
    "Azure.NewProject.TypeSpec": {
      "commandName": "Project",
      "commandLineArgs": "--standalone $(SolutionDir)\\test\\TestProjects\\sdk\\newprojecttypespec\\Azure.NewProject.TypeSpec\\src\\Generated -n"
    },
    "AzureSample.Analytics.Purview.Account": {
      "commandName": "Project",
      "commandLineArgs": "--standalone $(SolutionDir)\\samples\\AzureSample.Analytics.Purview.Account\\src\\Generated -n"
    },
    "AzureSample.ResourceManager.Sample": {
      "commandName": "Project",
      "commandLineArgs": "--standalone $(SolutionDir)\\samples\\AzureSample.ResourceManager.Sample\\src\\Generated -n"
    },
    "AzureSample.ResourceManager.Storage": {
      "commandName": "Project",
      "commandLineArgs": "--standalone $(SolutionDir)\\samples\\AzureSample.ResourceManager.Storage\\src\\Generated -n"
    },
    "AzureSample.Storage.Tables": {
      "commandName": "Project",
      "commandLineArgs": "--standalone $(SolutionDir)\\samples\\AzureSample.Storage.Tables\\src\\Generated -n"
    },
    "body-array": {
      "commandName": "Project",
      "commandLineArgs": "--standalone $(SolutionDir)\\test\\TestServerProjects\\body-array\\Generated"
    },
    "body-array-LowLevel": {
      "commandName": "Project",
      "commandLineArgs": "--standalone $(SolutionDir)\\test\\TestServerProjectsLowLevel\\body-array\\src\\Generated"
    },
    "body-boolean": {
      "commandName": "Project",
      "commandLineArgs": "--standalone $(SolutionDir)\\test\\TestServerProjects\\body-boolean\\Generated"
    },
    "body-byte": {
      "commandName": "Project",
      "commandLineArgs": "--standalone $(SolutionDir)\\test\\TestServerProjects\\body-byte\\Generated"
    },
    "body-complex": {
      "commandName": "Project",
      "commandLineArgs": "--standalone $(SolutionDir)\\test\\TestServerProjects\\body-complex\\Generated"
    },
    "body-complex-LowLevel": {
      "commandName": "Project",
      "commandLineArgs": "--standalone $(SolutionDir)\\test\\TestServerProjectsLowLevel\\body-complex\\src\\Generated"
    },
    "body-date": {
      "commandName": "Project",
      "commandLineArgs": "--standalone $(SolutionDir)\\test\\TestServerProjects\\body-date\\Generated"
    },
    "body-datetime": {
      "commandName": "Project",
      "commandLineArgs": "--standalone $(SolutionDir)\\test\\TestServerProjects\\body-datetime\\Generated"
    },
    "body-datetime-rfc1123": {
      "commandName": "Project",
      "commandLineArgs": "--standalone $(SolutionDir)\\test\\TestServerProjects\\body-datetime-rfc1123\\Generated"
    },
    "body-dictionary": {
      "commandName": "Project",
      "commandLineArgs": "--standalone $(SolutionDir)\\test\\TestServerProjects\\body-dictionary\\Generated"
    },
    "body-duration": {
      "commandName": "Project",
      "commandLineArgs": "--standalone $(SolutionDir)\\test\\TestServerProjects\\body-duration\\Generated"
    },
    "body-file": {
      "commandName": "Project",
      "commandLineArgs": "--standalone $(SolutionDir)\\test\\TestServerProjects\\body-file\\Generated"
    },
    "body-file-LowLevel": {
      "commandName": "Project",
      "commandLineArgs": "--standalone $(SolutionDir)\\test\\TestServerProjectsLowLevel\\body-file\\src\\Generated"
    },
    "body-formdata": {
      "commandName": "Project",
      "commandLineArgs": "--standalone $(SolutionDir)\\test\\TestServerProjects\\body-formdata\\Generated"
    },
    "body-formdata-urlencoded": {
      "commandName": "Project",
      "commandLineArgs": "--standalone $(SolutionDir)\\test\\TestServerProjects\\body-formdata-urlencoded\\Generated"
    },
    "body-integer": {
      "commandName": "Project",
      "commandLineArgs": "--standalone $(SolutionDir)\\test\\TestServerProjects\\body-integer\\Generated"
    },
    "body-number": {
      "commandName": "Project",
      "commandLineArgs": "--standalone $(SolutionDir)\\test\\TestServerProjects\\body-number\\Generated"
    },
    "body-string": {
      "commandName": "Project",
      "commandLineArgs": "--standalone $(SolutionDir)\\test\\TestServerProjects\\body-string\\Generated"
    },
    "body-string-LowLevel": {
      "commandName": "Project",
      "commandLineArgs": "--standalone $(SolutionDir)\\test\\TestServerProjectsLowLevel\\body-string\\src\\Generated"
    },
    "body-time": {
      "commandName": "Project",
      "commandLineArgs": "--standalone $(SolutionDir)\\test\\TestServerProjects\\body-time\\Generated"
    },
    "BodyAndPath-LowLevel": {
      "commandName": "Project",
      "commandLineArgs": "--standalone $(SolutionDir)\\test\\TestProjects\\BodyAndPath-LowLevel\\src\\Generated -n"
    },
    "ClientAndOperationGroup-TypeSpec": {
      "commandName": "Project",
      "commandLineArgs": "--standalone $(SolutionDir)\\test\\TestProjects\\ClientAndOperationGroup-TypeSpec\\src\\Generated -n"
    },
    "CognitiveSearch": {
      "commandName": "Project",
      "commandLineArgs": "--standalone $(SolutionDir)\\samples\\CognitiveSearch\\Generated"
    },
    "CognitiveServices.TextAnalytics": {
      "commandName": "Project",
      "commandLineArgs": "--standalone $(SolutionDir)\\samples\\CognitiveServices.TextAnalytics\\Generated"
    },
    "CollapseRequestCondition-LowLevel": {
      "commandName": "Project",
      "commandLineArgs": "--standalone $(SolutionDir)\\test\\TestProjects\\CollapseRequestCondition-LowLevel\\src\\Generated -n"
    },
    "constants": {
      "commandName": "Project",
      "commandLineArgs": "--standalone $(SolutionDir)\\test\\TestServerProjects\\constants\\Generated"
    },
    "ConvenienceUpdate-TypeSpec": {
      "commandName": "Project",
      "commandLineArgs": "--standalone $(SolutionDir)\\test\\TestProjects\\ConvenienceUpdate-TypeSpec\\src\\Generated --existing-project-folder $(SolutionDir)\\test\\TestProjects\\ConvenienceInitial-TypeSpec\\src\\Generated -n"
    },
    "custom-baseUrl": {
      "commandName": "Project",
      "commandLineArgs": "--standalone $(SolutionDir)\\test\\TestServerProjects\\custom-baseUrl\\Generated"
    },
    "custom-baseUrl-LowLevel": {
      "commandName": "Project",
      "commandLineArgs": "--standalone $(SolutionDir)\\test\\TestServerProjectsLowLevel\\custom-baseUrl\\src\\Generated"
    },
    "custom-baseUrl-more-options": {
      "commandName": "Project",
      "commandLineArgs": "--standalone $(SolutionDir)\\test\\TestServerProjects\\custom-baseUrl-more-options\\Generated"
    },
    "custom-baseUrl-more-options-LowLevel": {
      "commandName": "Project",
      "commandLineArgs": "--standalone $(SolutionDir)\\test\\TestServerProjectsLowLevel\\custom-baseUrl-more-options\\src\\Generated"
    },
    "custom-baseUrl-paging": {
      "commandName": "Project",
      "commandLineArgs": "--standalone $(SolutionDir)\\test\\TestServerProjects\\custom-baseUrl-paging\\Generated"
    },
    "custom-baseUrl-paging-LowLevel": {
      "commandName": "Project",
      "commandLineArgs": "--standalone $(SolutionDir)\\test\\TestServerProjectsLowLevel\\custom-baseUrl-paging\\src\\Generated"
    },
    "Customizations-TypeSpec": {
      "commandName": "Project",
      "commandLineArgs": "--standalone $(SolutionDir)\\test\\TestProjects\\Customizations-TypeSpec\\src\\Generated -n"
    },
    "Customized-TypeSpec": {
      "commandName": "Project",
      "commandLineArgs": "--standalone $(SolutionDir)\\test\\UnbrandedProjects\\Customized-TypeSpec\\src\\Generated -n"
    },
    "dpg-customization-LowLevel": {
      "commandName": "Project",
      "commandLineArgs": "--standalone $(SolutionDir)\\test\\TestServerProjectsLowLevel\\dpg-customization\\src\\Generated"
    },
    "dpg-initial-LowLevel": {
      "commandName": "Project",
      "commandLineArgs": "--standalone $(SolutionDir)\\test\\TestServerProjectsLowLevel\\dpg-initial\\src\\Generated"
    },
    "dpg-update1-LowLevel": {
      "commandName": "Project",
      "commandLineArgs": "--standalone $(SolutionDir)\\test\\TestServerProjectsLowLevel\\dpg-update1\\src\\Generated"
    },
    "extensible-enums-swagger": {
      "commandName": "Project",
      "commandLineArgs": "--standalone $(SolutionDir)\\test\\TestServerProjects\\extensible-enums-swagger\\Generated"
    },
    "ExtensionClientName": {
      "commandName": "Project",
      "commandLineArgs": "--standalone $(SolutionDir)\\test\\TestProjects\\ExtensionClientName\\Generated"
    },
    "FirstTest-TypeSpec": {
      "commandName": "Project",
      "commandLineArgs": "--standalone $(SolutionDir)\\test\\TestProjects\\FirstTest-TypeSpec\\src\\Generated -n"
    },
    "FlattenedParameters": {
      "commandName": "Project",
      "commandLineArgs": "--standalone $(SolutionDir)\\test\\TestProjects\\FlattenedParameters\\Generated"
    },
    "head": {
      "commandName": "Project",
      "commandLineArgs": "--standalone $(SolutionDir)\\test\\TestServerProjects\\head\\Generated"
    },
    "head-LowLevel": {
      "commandName": "Project",
      "commandLineArgs": "--standalone $(SolutionDir)\\test\\TestServerProjectsLowLevel\\head\\src\\Generated"
    },
    "headAsBoolean-typespec-server/path/single": {
      "commandName": "Project",
      "commandLineArgs": "--standalone $(SolutionDir)\\test\\CadlRanchProjects\\server\\path\\single-headAsBoolean\\src\\Generated -n"
    },
    "HeadAsBooleanTrue": {
      "commandName": "Project",
      "commandLineArgs": "--standalone $(SolutionDir)\\test\\TestProjects\\HeadAsBooleanTrue\\Generated"
    },
    "HeadAsBooleanTrue-LowLevel": {
      "commandName": "Project",
      "commandLineArgs": "--standalone $(SolutionDir)\\test\\TestProjects\\HeadAsBooleanTrue-LowLevel\\src\\Generated -n"
    },
    "header": {
      "commandName": "Project",
      "commandLineArgs": "--standalone $(SolutionDir)\\test\\TestServerProjects\\header\\Generated"
    },
    "header-LowLevel": {
      "commandName": "Project",
      "commandLineArgs": "--standalone $(SolutionDir)\\test\\TestServerProjectsLowLevel\\header\\src\\Generated"
    },
    "HeaderCollectionPrefix": {
      "commandName": "Project",
      "commandLineArgs": "--standalone $(SolutionDir)\\test\\TestProjects\\HeaderCollectionPrefix\\Generated"
    },
    "HlcConstants": {
      "commandName": "Project",
      "commandLineArgs": "--standalone $(SolutionDir)\\test\\TestProjects\\HlcConstants\\Generated"
    },
    "httpInfrastructure": {
      "commandName": "Project",
      "commandLineArgs": "--standalone $(SolutionDir)\\test\\TestServerProjects\\httpInfrastructure\\Generated"
    },
    "httpInfrastructure-LowLevel": {
      "commandName": "Project",
      "commandLineArgs": "--standalone $(SolutionDir)\\test\\TestServerProjectsLowLevel\\httpInfrastructure\\src\\Generated"
    },
    "Inheritance": {
      "commandName": "Project",
      "commandLineArgs": "--standalone $(SolutionDir)\\test\\TestProjects\\Inheritance\\Generated"
    },
    "JsonAsBinary": {
      "commandName": "Project",
      "commandLineArgs": "--standalone $(SolutionDir)\\test\\TestProjects\\JsonAsBinary\\Generated"
    },
    "LatestVersion-TypeSpec": {
      "commandName": "Project",
      "commandLineArgs": "--standalone $(SolutionDir)\\test\\TestProjects\\LatestVersion-TypeSpec\\src\\Generated -n"
    },
    "lro": {
      "commandName": "Project",
      "commandLineArgs": "--standalone $(SolutionDir)\\test\\TestServerProjects\\lro\\Generated"
    },
    "lro-LowLevel": {
      "commandName": "Project",
      "commandLineArgs": "--standalone $(SolutionDir)\\test\\TestServerProjectsLowLevel\\lro\\src\\Generated"
    },
    "lro-parameterized-endpoints": {
      "commandName": "Project",
      "commandLineArgs": "--standalone $(SolutionDir)\\test\\TestServerProjects\\lro-parameterized-endpoints\\Generated"
    },
    "Lro-TypeSpec": {
      "commandName": "Project",
      "commandLineArgs": "--standalone $(SolutionDir)\\test\\TestProjects\\Lro-TypeSpec\\src\\Generated -n"
    },
    "media_types": {
      "commandName": "Project",
      "commandLineArgs": "--standalone $(SolutionDir)\\test\\TestServerProjects\\media_types\\Generated"
    },
    "media_types-LowLevel": {
      "commandName": "Project",
      "commandLineArgs": "--standalone $(SolutionDir)\\test\\TestServerProjectsLowLevel\\media_types\\src\\Generated"
    },
    "MediaTypes-TypeSpec": {
      "commandName": "Project",
      "commandLineArgs": "--standalone $(SolutionDir)\\test\\TestProjects\\MediaTypes-TypeSpec\\src\\Generated -n"
    },
    "MgmtAcronymMapping": {
      "commandName": "Project",
      "commandLineArgs": "--standalone $(SolutionDir)\\test\\TestProjects\\MgmtAcronymMapping\\src\\Generated -n"
    },
    "MgmtCollectionParent": {
      "commandName": "Project",
      "commandLineArgs": "--standalone $(SolutionDir)\\test\\TestProjects\\MgmtCollectionParent\\src\\Generated -n"
    },
    "MgmtConstants": {
      "commandName": "Project",
      "commandLineArgs": "--standalone $(SolutionDir)\\test\\TestProjects\\MgmtConstants\\src\\Generated -n"
    },
    "MgmtCustomizations": {
      "commandName": "Project",
      "commandLineArgs": "--standalone $(SolutionDir)\\test\\TestProjects\\MgmtCustomizations\\src\\Generated -n"
    },
    "MgmtDiscriminator": {
      "commandName": "Project",
      "commandLineArgs": "--standalone $(SolutionDir)\\test\\TestProjects\\MgmtDiscriminator\\src\\Generated -n"
    },
    "MgmtExactMatchFlattenInheritance": {
      "commandName": "Project",
      "commandLineArgs": "--standalone $(SolutionDir)\\test\\TestProjects\\MgmtExactMatchFlattenInheritance\\src\\Generated -n"
    },
    "MgmtExactMatchInheritance": {
      "commandName": "Project",
      "commandLineArgs": "--standalone $(SolutionDir)\\test\\TestProjects\\MgmtExactMatchInheritance\\src\\Generated -n"
    },
    "MgmtExpandResourceTypes": {
      "commandName": "Project",
      "commandLineArgs": "--standalone $(SolutionDir)\\test\\TestProjects\\MgmtExpandResourceTypes\\src\\Generated -n"
    },
    "MgmtExtensionCommonRestOperation": {
      "commandName": "Project",
      "commandLineArgs": "--standalone $(SolutionDir)\\test\\TestProjects\\MgmtExtensionCommonRestOperation\\src\\Generated -n"
    },
    "MgmtExtensionResource": {
      "commandName": "Project",
      "commandLineArgs": "--standalone $(SolutionDir)\\test\\TestProjects\\MgmtExtensionResource\\src\\Generated -n"
    },
    "MgmtHierarchicalNonResource": {
      "commandName": "Project",
      "commandLineArgs": "--standalone $(SolutionDir)\\test\\TestProjects\\MgmtHierarchicalNonResource\\src\\Generated -n"
    },
    "MgmtListMethods": {
      "commandName": "Project",
      "commandLineArgs": "--standalone $(SolutionDir)\\test\\TestProjects\\MgmtListMethods\\src\\Generated -n"
    },
    "MgmtLRO": {
      "commandName": "Project",
      "commandLineArgs": "--standalone $(SolutionDir)\\test\\TestProjects\\MgmtLRO\\src\\Generated -n"
    },
    "MgmtMockAndSample": {
      "commandName": "Project",
      "commandLineArgs": "--standalone $(SolutionDir)\\test\\TestProjects\\MgmtMockAndSample\\src\\Generated -n"
    },
    "MgmtMultipleParentResource": {
      "commandName": "Project",
      "commandLineArgs": "--standalone $(SolutionDir)\\test\\TestProjects\\MgmtMultipleParentResource\\src\\Generated -n"
    },
    "MgmtNonStringPathVariable": {
      "commandName": "Project",
      "commandLineArgs": "--standalone $(SolutionDir)\\test\\TestProjects\\MgmtNonStringPathVariable\\src\\Generated -n"
    },
    "MgmtNoTypeReplacement": {
      "commandName": "Project",
      "commandLineArgs": "--standalone $(SolutionDir)\\test\\TestProjects\\MgmtNoTypeReplacement\\src\\Generated -n"
    },
    "MgmtOmitOperationGroups": {
      "commandName": "Project",
      "commandLineArgs": "--standalone $(SolutionDir)\\test\\TestProjects\\MgmtOmitOperationGroups\\src\\Generated -n"
    },
    "MgmtOperations": {
      "commandName": "Project",
      "commandLineArgs": "--standalone $(SolutionDir)\\test\\TestProjects\\MgmtOperations\\src\\Generated -n"
    },
    "MgmtPagination": {
      "commandName": "Project",
      "commandLineArgs": "--standalone $(SolutionDir)\\test\\TestProjects\\MgmtPagination\\src\\Generated -n"
    },
    "MgmtParamOrdering": {
      "commandName": "Project",
      "commandLineArgs": "--standalone $(SolutionDir)\\test\\TestProjects\\MgmtParamOrdering\\src\\Generated -n"
    },
    "MgmtParent": {
      "commandName": "Project",
      "commandLineArgs": "--standalone $(SolutionDir)\\test\\TestProjects\\MgmtParent\\src\\Generated -n"
    },
    "MgmtPartialResource": {
      "commandName": "Project",
      "commandLineArgs": "--standalone $(SolutionDir)\\test\\TestProjects\\MgmtPartialResource\\src\\Generated -n"
    },
    "MgmtPropertyBag": {
      "commandName": "Project",
      "commandLineArgs": "--standalone $(SolutionDir)\\test\\TestProjects\\MgmtPropertyBag\\src\\Generated -n"
    },
    "MgmtPropertyChooser": {
      "commandName": "Project",
      "commandLineArgs": "--standalone $(SolutionDir)\\test\\TestProjects\\MgmtPropertyChooser\\src\\Generated -n"
    },
    "MgmtReferenceTypes": {
      "commandName": "Project",
      "commandLineArgs": "--standalone $(SolutionDir)\\test\\TestProjects\\MgmtReferenceTypes\\src\\Generated -n"
    },
    "MgmtResourceName": {
      "commandName": "Project",
      "commandLineArgs": "--standalone $(SolutionDir)\\test\\TestProjects\\MgmtResourceName\\src\\Generated -n"
    },
    "MgmtSafeFlatten": {
      "commandName": "Project",
      "commandLineArgs": "--standalone $(SolutionDir)\\test\\TestProjects\\MgmtSafeFlatten\\src\\Generated -n"
    },
    "MgmtScopeResource": {
      "commandName": "Project",
      "commandLineArgs": "--standalone $(SolutionDir)\\test\\TestProjects\\MgmtScopeResource\\src\\Generated -n"
    },
    "MgmtSingletonResource": {
      "commandName": "Project",
      "commandLineArgs": "--standalone $(SolutionDir)\\test\\TestProjects\\MgmtSingletonResource\\src\\Generated -n"
    },
    "MgmtSubscriptionNameParameter": {
      "commandName": "Project",
      "commandLineArgs": "--standalone $(SolutionDir)\\test\\TestProjects\\MgmtSubscriptionNameParameter\\src\\Generated -n"
    },
    "MgmtSupersetFlattenInheritance": {
      "commandName": "Project",
      "commandLineArgs": "--standalone $(SolutionDir)\\test\\TestProjects\\MgmtSupersetFlattenInheritance\\src\\Generated -n"
    },
    "MgmtSupersetInheritance": {
      "commandName": "Project",
      "commandLineArgs": "--standalone $(SolutionDir)\\test\\TestProjects\\MgmtSupersetInheritance\\src\\Generated -n"
    },
    "MgmtXmlDeserialization": {
      "commandName": "Project",
      "commandLineArgs": "--standalone $(SolutionDir)\\test\\TestProjects\\MgmtXmlDeserialization\\src\\Generated -n"
    },
    "MixAPIVersion-TypeSpec": {
      "commandName": "Project",
      "commandLineArgs": "--standalone $(SolutionDir)\\test\\TestProjects\\MixAPIVersion-TypeSpec\\src\\Generated -n"
    },
    "model-flattening": {
      "commandName": "Project",
      "commandLineArgs": "--standalone $(SolutionDir)\\test\\TestServerProjects\\model-flattening\\Generated"
    },
    "ModelNamespace": {
      "commandName": "Project",
      "commandLineArgs": "--standalone $(SolutionDir)\\test\\TestProjects\\ModelNamespace\\Generated"
    },
    "ModelReaderWriterValidation-TypeSpec": {
      "commandName": "Project",
      "commandLineArgs": "--standalone $(SolutionDir)\\test\\TestProjects\\ModelReaderWriterValidation-TypeSpec\\src\\Generated -n"
    },
    "Models-TypeSpec": {
      "commandName": "Project",
      "commandLineArgs": "--standalone $(SolutionDir)\\test\\TestProjects\\Models-TypeSpec\\src\\Generated -n"
    },
    "ModelShapes": {
      "commandName": "Project",
      "commandLineArgs": "--standalone $(SolutionDir)\\test\\TestProjects\\ModelShapes\\Generated"
    },
    "ModelWithConverterUsage": {
      "commandName": "Project",
      "commandLineArgs": "--standalone $(SolutionDir)\\test\\TestProjects\\ModelWithConverterUsage\\Generated"
    },
    "multiple-inheritance": {
      "commandName": "Project",
      "commandLineArgs": "--standalone $(SolutionDir)\\test\\TestServerProjects\\multiple-inheritance\\Generated"
    },
    "MultipleInputFiles": {
      "commandName": "Project",
      "commandLineArgs": "--standalone $(SolutionDir)\\test\\TestProjects\\MultipleInputFiles\\Generated"
    },
    "NameConflicts": {
      "commandName": "Project",
      "commandLineArgs": "--standalone $(SolutionDir)\\test\\TestProjects\\NameConflicts\\Generated"
    },
    "non-string-enum": {
      "commandName": "Project",
      "commandLineArgs": "--standalone $(SolutionDir)\\test\\TestServerProjects\\non-string-enum\\Generated"
    },
    "NoTest-TypeSpec": {
      "commandName": "Project",
      "commandLineArgs": "--standalone $(SolutionDir)\\test\\UnbrandedProjects\\NoTest-TypeSpec\\src\\Generated -n"
    },
    "object-type": {
      "commandName": "Project",
      "commandLineArgs": "--standalone $(SolutionDir)\\test\\TestServerProjects\\object-type\\Generated"
    },
    "OldestVersion-TypeSpec": {
      "commandName": "Project",
      "commandLineArgs": "--standalone $(SolutionDir)\\test\\TestProjects\\OldestVersion-TypeSpec\\src\\Generated -n"
    },
    "Pagination-TypeSpec": {
      "commandName": "Project",
      "commandLineArgs": "--standalone $(SolutionDir)\\test\\TestProjects\\Pagination-TypeSpec\\src\\Generated -n"
    },
    "PaginationParams-LowLevel": {
      "commandName": "Project",
      "commandLineArgs": "--standalone $(SolutionDir)\\test\\TestProjects\\PaginationParams-LowLevel\\src\\Generated -n"
    },
    "paging": {
      "commandName": "Project",
      "commandLineArgs": "--standalone $(SolutionDir)\\test\\TestServerProjects\\paging\\Generated"
    },
    "paging-LowLevel": {
      "commandName": "Project",
      "commandLineArgs": "--standalone $(SolutionDir)\\test\\TestServerProjectsLowLevel\\paging\\src\\Generated"
    },
    "Parameters-LowLevel": {
      "commandName": "Project",
      "commandLineArgs": "--standalone $(SolutionDir)\\test\\TestProjects\\Parameters-LowLevel\\src\\Generated -n"
    },
    "Parameters-TypeSpec": {
      "commandName": "Project",
      "commandLineArgs": "--standalone $(SolutionDir)\\test\\TestProjects\\Parameters-TypeSpec\\src\\Generated -n"
    },
    "ParameterSequence-LowLevel": {
      "commandName": "Project",
      "commandLineArgs": "--standalone $(SolutionDir)\\test\\TestProjects\\ParameterSequence-LowLevel\\src\\Generated -n"
    },
    "PetStore-TypeSpec": {
      "commandName": "Project",
      "commandLineArgs": "--standalone $(SolutionDir)\\test\\TestProjects\\PetStore-TypeSpec\\src\\Generated -n"
    },
    "Platform-OpenAI-TypeSpec": {
      "commandName": "Project",
      "commandLineArgs": "--standalone $(SolutionDir)\\test\\UnbrandedProjects\\Platform-OpenAI-TypeSpec\\src\\Generated -n"
    },
    "ProtocolMethodsInRestClient": {
      "commandName": "Project",
      "commandLineArgs": "--standalone $(SolutionDir)\\test\\TestProjects\\ProtocolMethodsInRestClient\\Generated"
    },
    "PublicClientCtor": {
      "commandName": "Project",
      "commandLineArgs": "--standalone $(SolutionDir)\\test\\TestProjects\\PublicClientCtor\\Generated"
    },
    "RenameGetList-TypeSpec": {
      "commandName": "Project",
      "commandLineArgs": "--standalone $(SolutionDir)\\test\\TestProjects\\RenameGetList-TypeSpec\\src\\Generated -n"
    },
    "required-optional": {
      "commandName": "Project",
      "commandLineArgs": "--standalone $(SolutionDir)\\test\\TestServerProjects\\required-optional\\Generated"
    },
    "ResourceClients-LowLevel": {
      "commandName": "Project",
      "commandLineArgs": "--standalone $(SolutionDir)\\test\\TestProjects\\ResourceClients-LowLevel\\src\\Generated -n"
    },
    "security-aad-LowLevel": {
      "commandName": "Project",
      "commandLineArgs": "--standalone $(SolutionDir)\\test\\TestServerProjectsLowLevel\\security-aad\\src\\Generated"
    },
    "security-key-LowLevel": {
      "commandName": "Project",
      "commandLineArgs": "--standalone $(SolutionDir)\\test\\TestServerProjectsLowLevel\\security-key\\src\\Generated"
    },
    "SecurityDefinition-LowLevel": {
      "commandName": "Project",
      "commandLineArgs": "--standalone $(SolutionDir)\\test\\TestProjects\\SecurityDefinition-LowLevel\\src\\Generated -n"
    },
    "ServiceVersionOverride-LowLevel": {
      "commandName": "Project",
      "commandLineArgs": "--standalone $(SolutionDir)\\test\\TestProjects\\ServiceVersionOverride-LowLevel\\src\\Generated -n"
    },
    "SingleTopLevelClientWithOperations-LowLevel": {
      "commandName": "Project",
      "commandLineArgs": "--standalone $(SolutionDir)\\test\\TestProjects\\SingleTopLevelClientWithOperations-LowLevel\\src\\Generated -n"
    },
    "SingleTopLevelClientWithoutOperations-LowLevel": {
      "commandName": "Project",
      "commandLineArgs": "--standalone $(SolutionDir)\\test\\TestProjects\\SingleTopLevelClientWithoutOperations-LowLevel\\src\\Generated -n"
    },
    "SpecificVersion-TypeSpec": {
      "commandName": "Project",
      "commandLineArgs": "--standalone $(SolutionDir)\\test\\TestProjects\\SpecificVersion-TypeSpec\\src\\Generated -n"
    },
    "Spread-TypeSpec": {
      "commandName": "Project",
      "commandLineArgs": "--standalone $(SolutionDir)\\test\\TestProjects\\Spread-TypeSpec\\src\\Generated -n"
    },
    "SubClients-LowLevel": {
      "commandName": "Project",
      "commandLineArgs": "--standalone $(SolutionDir)\\test\\TestProjects\\SubClients-LowLevel\\src\\Generated -n"
    },
    "subscriptionId-apiVersion": {
      "commandName": "Project",
      "commandLineArgs": "--standalone $(SolutionDir)\\test\\TestServerProjects\\subscriptionId-apiVersion\\Generated"
    },
    "TypeSchemaMapping": {
      "commandName": "Project",
      "commandLineArgs": "--standalone $(SolutionDir)\\test\\TestProjects\\TypeSchemaMapping\\SomeFolder\\Generated"
    },
    "typespec-authentication/api-key": {
      "commandName": "Project",
      "commandLineArgs": "--standalone $(SolutionDir)\\test\\CadlRanchProjects\\authentication\\api-key\\src\\Generated -n"
    },
    "typespec-authentication/http/custom": {
      "commandName": "Project",
      "commandLineArgs": "--standalone $(SolutionDir)\\test\\CadlRanchProjects\\authentication\\http\\custom\\src\\Generated -n"
    },
    "typespec-authentication/oauth2": {
      "commandName": "Project",
      "commandLineArgs": "--standalone $(SolutionDir)\\test\\CadlRanchProjects\\authentication\\oauth2\\src\\Generated -n"
    },
    "typespec-authentication/union": {
      "commandName": "Project",
      "commandLineArgs": "--standalone $(SolutionDir)\\test\\CadlRanchProjects\\authentication\\union\\src\\Generated -n"
    },
    "typespec-azure/client-generator-core/access": {
      "commandName": "Project",
      "commandLineArgs": "--standalone $(SolutionDir)\\test\\CadlRanchProjects\\azure\\client-generator-core\\access\\src\\Generated -n"
    },
    "typespec-azure/client-generator-core/usage": {
      "commandName": "Project",
      "commandLineArgs": "--standalone $(SolutionDir)\\test\\CadlRanchProjects\\azure\\client-generator-core\\usage\\src\\Generated -n"
    },
    "typespec-azure/core/basic": {
      "commandName": "Project",
      "commandLineArgs": "--standalone $(SolutionDir)\\test\\CadlRanchProjects\\azure\\core\\basic\\src\\Generated -n"
    },
    "typespec-azure/core/lro/rpc-legacy": {
      "commandName": "Project",
      "commandLineArgs": "--standalone $(SolutionDir)\\test\\CadlRanchProjects\\azure\\core\\lro\\rpc-legacy\\src\\Generated -n"
    },
    "typespec-azure/core/lro/standard": {
      "commandName": "Project",
      "commandLineArgs": "--standalone $(SolutionDir)\\test\\CadlRanchProjects\\azure\\core\\lro\\standard\\src\\Generated -n"
    },
    "typespec-azure/core/scalar": {
      "commandName": "Project",
      "commandLineArgs": "--standalone $(SolutionDir)\\test\\CadlRanchProjects\\azure\\core\\scalar\\src\\Generated -n"
    },
    "typespec-azure/core/traits": {
      "commandName": "Project",
      "commandLineArgs": "--standalone $(SolutionDir)\\test\\CadlRanchProjects\\azure\\core\\traits\\src\\Generated -n"
    },
    "typespec-client/naming": {
      "commandName": "Project",
      "commandLineArgs": "--standalone $(SolutionDir)\\test\\CadlRanchProjects\\client\\naming\\src\\Generated -n"
    },
    "typespec-client/structure/multi-client": {
      "commandName": "Project",
      "commandLineArgs": "--standalone $(SolutionDir)\\test\\CadlRanchProjects\\client\\structure\\multi-client\\src\\Generated -n"
    },
    "typespec-client/structure/renamed-operation": {
      "commandName": "Project",
      "commandLineArgs": "--standalone $(SolutionDir)\\test\\CadlRanchProjects\\client\\structure\\renamed-operation\\src\\Generated -n"
    },
    "typespec-client/structure/two-operation-group": {
      "commandName": "Project",
      "commandLineArgs": "--standalone $(SolutionDir)\\test\\CadlRanchProjects\\client\\structure\\two-operation-group\\src\\Generated -n"
    },
    "typespec-encode/bytes": {
      "commandName": "Project",
      "commandLineArgs": "--standalone $(SolutionDir)\\test\\CadlRanchProjects\\encode\\bytes\\src\\Generated -n"
    },
    "typespec-encode/datetime": {
      "commandName": "Project",
      "commandLineArgs": "--standalone $(SolutionDir)\\test\\CadlRanchProjects\\encode\\datetime\\src\\Generated -n"
    },
    "typespec-encode/duration": {
      "commandName": "Project",
      "commandLineArgs": "--standalone $(SolutionDir)\\test\\CadlRanchProjects\\encode\\duration\\src\\Generated -n"
    },
    "typespec-nonAzure-authentication/http/custom": {
      "commandName": "Project",
      "commandLineArgs": "--standalone $(SolutionDir)\\test\\CadlRanchProjectsNonAzure\\authentication\\http\\custom\\src\\Generated -n"
    },
    "typespec-nonAzure-payload/multipart": {
      "commandName": "Project",
      "commandLineArgs": "--standalone $(SolutionDir)\\test\\CadlRanchProjectsNonAzure\\payload\\multipart\\src\\Generated -n"
    },
    "typespec-nonAzure-type/array": {
      "commandName": "Project",
      "commandLineArgs": "--standalone $(SolutionDir)\\test\\CadlRanchProjectsNonAzure\\type\\array\\src\\Generated -n"
    },
    "typespec-nonAzure-type/dictionary": {
      "commandName": "Project",
      "commandLineArgs": "--standalone $(SolutionDir)\\test\\CadlRanchProjectsNonAzure\\type\\dictionary\\src\\Generated -n"
    },
<<<<<<< HEAD
    "typespec-nonAzure-type/model/empty": {
      "commandName": "Project",
      "commandLineArgs": "--standalone $(SolutionDir)\\test\\CadlRanchProjectsNonAzure\\type\\model\\empty\\src\\Generated -n"
=======
    "typespec-nonAzure-type/enum/extensible": {
      "commandName": "Project",
      "commandLineArgs": "--standalone $(SolutionDir)\\test\\CadlRanchProjectsNonAzure\\type\\enum\\extensible\\src\\Generated -n"
    },
    "typespec-nonAzure-type/model/usage": {
      "commandName": "Project",
      "commandLineArgs": "--standalone $(SolutionDir)\\test\\CadlRanchProjectsNonAzure\\type\\model\\usage\\src\\Generated -n"
>>>>>>> 7d45eec7
    },
    "typespec-parameters/body-optionality": {
      "commandName": "Project",
      "commandLineArgs": "--standalone $(SolutionDir)\\test\\CadlRanchProjects\\parameters\\body-optionality\\src\\Generated -n"
    },
    "typespec-parameters/collection-format": {
      "commandName": "Project",
      "commandLineArgs": "--standalone $(SolutionDir)\\test\\CadlRanchProjects\\parameters\\collection-format\\src\\Generated -n"
    },
    "typespec-parameters/spread": {
      "commandName": "Project",
      "commandLineArgs": "--standalone $(SolutionDir)\\test\\CadlRanchProjects\\parameters\\spread\\src\\Generated -n"
    },
    "typespec-payload/content-negotiation": {
      "commandName": "Project",
      "commandLineArgs": "--standalone $(SolutionDir)\\test\\CadlRanchProjects\\payload\\content-negotiation\\src\\Generated -n"
    },
    "typespec-payload/media-type": {
      "commandName": "Project",
      "commandLineArgs": "--standalone $(SolutionDir)\\test\\CadlRanchProjects\\payload\\media-type\\src\\Generated -n"
    },
    "typespec-payload/multipart": {
      "commandName": "Project",
      "commandLineArgs": "--standalone $(SolutionDir)\\test\\CadlRanchProjects\\payload\\multipart\\src\\Generated -n"
    },
    "typespec-payload/pageable": {
      "commandName": "Project",
      "commandLineArgs": "--standalone $(SolutionDir)\\test\\CadlRanchProjects\\payload\\pageable\\src\\Generated -n"
    },
    "typespec-serialization/encoded-name/json": {
      "commandName": "Project",
      "commandLineArgs": "--standalone $(SolutionDir)\\test\\CadlRanchProjects\\serialization\\encoded-name\\json\\src\\Generated -n"
    },
    "typespec-server/endpoint/not-defined": {
      "commandName": "Project",
      "commandLineArgs": "--standalone $(SolutionDir)\\test\\CadlRanchProjects\\server\\endpoint\\not-defined\\src\\Generated -n"
    },
    "typespec-server/path/multiple": {
      "commandName": "Project",
      "commandLineArgs": "--standalone $(SolutionDir)\\test\\CadlRanchProjects\\server\\path\\multiple\\src\\Generated -n"
    },
    "typespec-server/path/single": {
      "commandName": "Project",
      "commandLineArgs": "--standalone $(SolutionDir)\\test\\CadlRanchProjects\\server\\path\\single\\src\\Generated -n"
    },
    "typespec-server/versions/not-versioned": {
      "commandName": "Project",
      "commandLineArgs": "--standalone $(SolutionDir)\\test\\CadlRanchProjects\\server\\versions\\not-versioned\\src\\Generated -n"
    },
    "typespec-server/versions/versioned": {
      "commandName": "Project",
      "commandLineArgs": "--standalone $(SolutionDir)\\test\\CadlRanchProjects\\server\\versions\\versioned\\src\\Generated -n"
    },
    "typespec-special-headers/client-request-id": {
      "commandName": "Project",
      "commandLineArgs": "--standalone $(SolutionDir)\\test\\CadlRanchProjects\\special-headers\\client-request-id\\src\\Generated -n"
    },
    "typespec-special-headers/conditional-request": {
      "commandName": "Project",
      "commandLineArgs": "--standalone $(SolutionDir)\\test\\CadlRanchProjects\\special-headers\\conditional-request\\src\\Generated -n"
    },
    "typespec-special-headers/repeatability": {
      "commandName": "Project",
      "commandLineArgs": "--standalone $(SolutionDir)\\test\\CadlRanchProjects\\special-headers\\repeatability\\src\\Generated -n"
    },
    "typespec-special-words": {
      "commandName": "Project",
      "commandLineArgs": "--standalone $(SolutionDir)\\test\\CadlRanchProjects\\special-words\\src\\Generated -n"
    },
    "typespec-type/array": {
      "commandName": "Project",
      "commandLineArgs": "--standalone $(SolutionDir)\\test\\CadlRanchProjects\\type\\array\\src\\Generated -n"
    },
    "typespec-type/dictionary": {
      "commandName": "Project",
      "commandLineArgs": "--standalone $(SolutionDir)\\test\\CadlRanchProjects\\type\\dictionary\\src\\Generated -n"
    },
    "typespec-type/enum/extensible": {
      "commandName": "Project",
      "commandLineArgs": "--standalone $(SolutionDir)\\test\\CadlRanchProjects\\type\\enum\\extensible\\src\\Generated -n"
    },
    "typespec-type/enum/fixed": {
      "commandName": "Project",
      "commandLineArgs": "--standalone $(SolutionDir)\\test\\CadlRanchProjects\\type\\enum\\fixed\\src\\Generated -n"
    },
    "typespec-type/model/empty": {
      "commandName": "Project",
      "commandLineArgs": "--standalone $(SolutionDir)\\test\\CadlRanchProjects\\type\\model\\empty\\src\\Generated -n"
    },
    "typespec-type/model/inheritance/enum-discriminator": {
      "commandName": "Project",
      "commandLineArgs": "--standalone $(SolutionDir)\\test\\CadlRanchProjects\\type\\model\\inheritance\\enum-discriminator\\src\\Generated -n"
    },
    "typespec-type/model/inheritance/not-discriminated": {
      "commandName": "Project",
      "commandLineArgs": "--standalone $(SolutionDir)\\test\\CadlRanchProjects\\type\\model\\inheritance\\not-discriminated\\src\\Generated -n"
    },
    "typespec-type/model/inheritance/recursive": {
      "commandName": "Project",
      "commandLineArgs": "--standalone $(SolutionDir)\\test\\CadlRanchProjects\\type\\model\\inheritance\\recursive\\src\\Generated -n"
    },
    "typespec-type/model/inheritance/single-discriminator": {
      "commandName": "Project",
      "commandLineArgs": "--standalone $(SolutionDir)\\test\\CadlRanchProjects\\type\\model\\inheritance\\single-discriminator\\src\\Generated -n"
    },
    "typespec-type/model/usage": {
      "commandName": "Project",
      "commandLineArgs": "--standalone $(SolutionDir)\\test\\CadlRanchProjects\\type\\model\\usage\\src\\Generated -n"
    },
    "typespec-type/property/additional-properties": {
      "commandName": "Project",
      "commandLineArgs": "--standalone $(SolutionDir)\\test\\CadlRanchProjects\\type\\property\\additional-properties\\src\\Generated -n"
    },
    "typespec-type/property/nullable": {
      "commandName": "Project",
      "commandLineArgs": "--standalone $(SolutionDir)\\test\\CadlRanchProjects\\type\\property\\nullable\\src\\Generated -n"
    },
    "typespec-type/property/optionality": {
      "commandName": "Project",
      "commandLineArgs": "--standalone $(SolutionDir)\\test\\CadlRanchProjects\\type\\property\\optionality\\src\\Generated -n"
    },
    "typespec-type/property/value-types": {
      "commandName": "Project",
      "commandLineArgs": "--standalone $(SolutionDir)\\test\\CadlRanchProjects\\type\\property\\value-types\\src\\Generated -n"
    },
    "typespec-type/scalar": {
      "commandName": "Project",
      "commandLineArgs": "--standalone $(SolutionDir)\\test\\CadlRanchProjects\\type\\scalar\\src\\Generated -n"
    },
    "typespec-type/union": {
      "commandName": "Project",
      "commandLineArgs": "--standalone $(SolutionDir)\\test\\CadlRanchProjects\\type\\union\\src\\Generated -n"
    },
    "Unbranded-TypeSpec": {
      "commandName": "Project",
      "commandLineArgs": "--standalone $(SolutionDir)\\test\\UnbrandedProjects\\Unbranded-TypeSpec\\src\\Generated -n"
    },
    "url": {
      "commandName": "Project",
      "commandLineArgs": "--standalone $(SolutionDir)\\test\\TestServerProjects\\url\\Generated"
    },
    "url-LowLevel": {
      "commandName": "Project",
      "commandLineArgs": "--standalone $(SolutionDir)\\test\\TestServerProjectsLowLevel\\url\\src\\Generated"
    },
    "url-multi-collectionFormat": {
      "commandName": "Project",
      "commandLineArgs": "--standalone $(SolutionDir)\\test\\TestServerProjects\\url-multi-collectionFormat\\Generated"
    },
    "url-multi-collectionFormat-LowLevel": {
      "commandName": "Project",
      "commandLineArgs": "--standalone $(SolutionDir)\\test\\TestServerProjectsLowLevel\\url-multi-collectionFormat\\src\\Generated"
    },
    "validation": {
      "commandName": "Project",
      "commandLineArgs": "--standalone $(SolutionDir)\\test\\TestServerProjects\\validation\\Generated"
    },
    "xml-service": {
      "commandName": "Project",
      "commandLineArgs": "--standalone $(SolutionDir)\\test\\TestServerProjects\\xml-service\\Generated"
    },
    "xms-error-responses": {
      "commandName": "Project",
      "commandLineArgs": "--standalone $(SolutionDir)\\test\\TestServerProjects\\xms-error-responses\\Generated"
    }
  }
}<|MERGE_RESOLUTION|>--- conflicted
+++ resolved
@@ -712,19 +712,17 @@
       "commandName": "Project",
       "commandLineArgs": "--standalone $(SolutionDir)\\test\\CadlRanchProjectsNonAzure\\type\\dictionary\\src\\Generated -n"
     },
-<<<<<<< HEAD
+    "typespec-nonAzure-type/enum/extensible": {
+      "commandName": "Project",
+      "commandLineArgs": "--standalone $(SolutionDir)\\test\\CadlRanchProjectsNonAzure\\type\\enum\\extensible\\src\\Generated -n"
+    },
     "typespec-nonAzure-type/model/empty": {
       "commandName": "Project",
       "commandLineArgs": "--standalone $(SolutionDir)\\test\\CadlRanchProjectsNonAzure\\type\\model\\empty\\src\\Generated -n"
-=======
-    "typespec-nonAzure-type/enum/extensible": {
-      "commandName": "Project",
-      "commandLineArgs": "--standalone $(SolutionDir)\\test\\CadlRanchProjectsNonAzure\\type\\enum\\extensible\\src\\Generated -n"
     },
     "typespec-nonAzure-type/model/usage": {
       "commandName": "Project",
       "commandLineArgs": "--standalone $(SolutionDir)\\test\\CadlRanchProjectsNonAzure\\type\\model\\usage\\src\\Generated -n"
->>>>>>> 7d45eec7
     },
     "typespec-parameters/body-optionality": {
       "commandName": "Project",
