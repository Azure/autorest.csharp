{
  "profiles": {
    "Accessibility": {
      "commandName": "Project",
      "commandLineArgs": "--standalone $(SolutionDir)\\test\\TestProjects\\Accessibility\\Generated"
    },
    "Accessibility-LowLevel": {
      "commandName": "Project",
      "commandLineArgs": "--standalone $(SolutionDir)\\test\\TestProjects\\Accessibility-LowLevel\\src\\Generated -n"
    },
    "Accessibility-LowLevel-NoAuth": {
      "commandName": "Project",
      "commandLineArgs": "--standalone $(SolutionDir)\\test\\TestProjects\\Accessibility-LowLevel-NoAuth\\src\\Generated -n"
    },
    "Accessibility-LowLevel-TokenAuth": {
      "commandName": "Project",
      "commandLineArgs": "--standalone $(SolutionDir)\\test\\TestProjects\\Accessibility-LowLevel-TokenAuth\\src\\Generated -n"
    },
    "additionalProperties": {
      "commandName": "Project",
      "commandLineArgs": "--standalone $(SolutionDir)\\test\\TestServerProjects\\additionalProperties\\Generated"
    },
    "AdditionalPropertiesEx": {
      "commandName": "Project",
      "commandLineArgs": "--standalone $(SolutionDir)\\test\\TestProjects\\AdditionalPropertiesEx\\Generated"
    },
    "AnomalyDetector": {
      "commandName": "Project",
      "commandLineArgs": "--standalone $(SolutionDir)\\samples\\AnomalyDetector\\src\\Generated"
    },
    "ApiVersion": {
      "commandName": "Project",
      "commandLineArgs": "--standalone $(SolutionDir)\\test\\TestProjects\\ApiVersion\\Generated"
    },
    "ApiVersion-TypeSpec": {
      "commandName": "Project",
      "commandLineArgs": "--standalone $(SolutionDir)\\test\\TestProjects\\ApiVersion-TypeSpec\\src\\Generated -n"
    },
    "AppConfiguration": {
      "commandName": "Project",
      "commandLineArgs": "--standalone $(SolutionDir)\\samples\\AppConfiguration\\Generated"
    },
    "Authoring-TypeSpec": {
      "commandName": "Project",
      "commandLineArgs": "--standalone $(SolutionDir)\\test\\TestProjects\\Authoring-TypeSpec\\src\\Generated -n"
    },
    "azure-parameter-grouping": {
      "commandName": "Project",
      "commandLineArgs": "--standalone $(SolutionDir)\\test\\TestServerProjects\\azure-parameter-grouping\\Generated"
    },
    "azure-special-properties": {
      "commandName": "Project",
      "commandLineArgs": "--standalone $(SolutionDir)\\test\\TestServerProjects\\azure-special-properties\\Generated"
    },
    "Azure.AI.FormRecognizer": {
      "commandName": "Project",
      "commandLineArgs": "--standalone $(SolutionDir)\\samples\\Azure.AI.FormRecognizer\\Generated"
    },
    "Azure.Network.Management.Interface": {
      "commandName": "Project",
      "commandLineArgs": "--standalone $(SolutionDir)\\samples\\Azure.Network.Management.Interface\\Generated"
    },
    "Azure.NewProject.TypeSpec": {
      "commandName": "Project",
      "commandLineArgs": "--standalone $(SolutionDir)\\test\\TestProjects\\sdk\\newprojecttypespec\\Azure.NewProject.TypeSpec\\src\\Generated -n"
    },
    "AzureSample.Analytics.Purview.Account": {
      "commandName": "Project",
      "commandLineArgs": "--standalone $(SolutionDir)\\samples\\AzureSample.Analytics.Purview.Account\\src\\Generated -n"
    },
    "AzureSample.ResourceManager.Sample": {
      "commandName": "Project",
      "commandLineArgs": "--standalone $(SolutionDir)\\samples\\AzureSample.ResourceManager.Sample\\src\\Generated -n"
    },
    "AzureSample.ResourceManager.Storage": {
      "commandName": "Project",
      "commandLineArgs": "--standalone $(SolutionDir)\\samples\\AzureSample.ResourceManager.Storage\\src\\Generated -n"
    },
    "AzureSample.Storage.Tables": {
      "commandName": "Project",
      "commandLineArgs": "--standalone $(SolutionDir)\\samples\\AzureSample.Storage.Tables\\src\\Generated -n"
    },
    "body-array": {
      "commandName": "Project",
      "commandLineArgs": "--standalone $(SolutionDir)\\test\\TestServerProjects\\body-array\\Generated"
    },
    "body-array-LowLevel": {
      "commandName": "Project",
      "commandLineArgs": "--standalone $(SolutionDir)\\test\\TestServerProjectsLowLevel\\body-array\\src\\Generated"
    },
    "body-boolean": {
      "commandName": "Project",
      "commandLineArgs": "--standalone $(SolutionDir)\\test\\TestServerProjects\\body-boolean\\Generated"
    },
    "body-byte": {
      "commandName": "Project",
      "commandLineArgs": "--standalone $(SolutionDir)\\test\\TestServerProjects\\body-byte\\Generated"
    },
    "body-complex": {
      "commandName": "Project",
      "commandLineArgs": "--standalone $(SolutionDir)\\test\\TestServerProjects\\body-complex\\Generated"
    },
    "body-complex-LowLevel": {
      "commandName": "Project",
      "commandLineArgs": "--standalone $(SolutionDir)\\test\\TestServerProjectsLowLevel\\body-complex\\src\\Generated"
    },
    "body-date": {
      "commandName": "Project",
      "commandLineArgs": "--standalone $(SolutionDir)\\test\\TestServerProjects\\body-date\\Generated"
    },
    "body-datetime": {
      "commandName": "Project",
      "commandLineArgs": "--standalone $(SolutionDir)\\test\\TestServerProjects\\body-datetime\\Generated"
    },
    "body-datetime-rfc1123": {
      "commandName": "Project",
      "commandLineArgs": "--standalone $(SolutionDir)\\test\\TestServerProjects\\body-datetime-rfc1123\\Generated"
    },
    "body-dictionary": {
      "commandName": "Project",
      "commandLineArgs": "--standalone $(SolutionDir)\\test\\TestServerProjects\\body-dictionary\\Generated"
    },
    "body-duration": {
      "commandName": "Project",
      "commandLineArgs": "--standalone $(SolutionDir)\\test\\TestServerProjects\\body-duration\\Generated"
    },
    "body-file": {
      "commandName": "Project",
      "commandLineArgs": "--standalone $(SolutionDir)\\test\\TestServerProjects\\body-file\\Generated"
    },
    "body-file-LowLevel": {
      "commandName": "Project",
      "commandLineArgs": "--standalone $(SolutionDir)\\test\\TestServerProjectsLowLevel\\body-file\\src\\Generated"
    },
    "body-formdata": {
      "commandName": "Project",
      "commandLineArgs": "--standalone $(SolutionDir)\\test\\TestServerProjects\\body-formdata\\Generated"
    },
    "body-formdata-urlencoded": {
      "commandName": "Project",
      "commandLineArgs": "--standalone $(SolutionDir)\\test\\TestServerProjects\\body-formdata-urlencoded\\Generated"
    },
    "body-integer": {
      "commandName": "Project",
      "commandLineArgs": "--standalone $(SolutionDir)\\test\\TestServerProjects\\body-integer\\Generated"
    },
    "body-number": {
      "commandName": "Project",
      "commandLineArgs": "--standalone $(SolutionDir)\\test\\TestServerProjects\\body-number\\Generated"
    },
    "body-string": {
      "commandName": "Project",
      "commandLineArgs": "--standalone $(SolutionDir)\\test\\TestServerProjects\\body-string\\Generated"
    },
    "body-string-LowLevel": {
      "commandName": "Project",
      "commandLineArgs": "--standalone $(SolutionDir)\\test\\TestServerProjectsLowLevel\\body-string\\src\\Generated"
    },
    "body-time": {
      "commandName": "Project",
      "commandLineArgs": "--standalone $(SolutionDir)\\test\\TestServerProjects\\body-time\\Generated"
    },
    "BodyAndPath-LowLevel": {
      "commandName": "Project",
      "commandLineArgs": "--standalone $(SolutionDir)\\test\\TestProjects\\BodyAndPath-LowLevel\\src\\Generated -n"
    },
    "ClientAndOperationGroup-TypeSpec": {
      "commandName": "Project",
      "commandLineArgs": "--standalone $(SolutionDir)\\test\\TestProjects\\ClientAndOperationGroup-TypeSpec\\src\\Generated -n"
    },
    "CognitiveSearch": {
      "commandName": "Project",
      "commandLineArgs": "--standalone $(SolutionDir)\\samples\\CognitiveSearch\\Generated"
    },
    "CognitiveServices.TextAnalytics": {
      "commandName": "Project",
      "commandLineArgs": "--standalone $(SolutionDir)\\samples\\CognitiveServices.TextAnalytics\\Generated"
    },
    "CollapseRequestCondition-LowLevel": {
      "commandName": "Project",
      "commandLineArgs": "--standalone $(SolutionDir)\\test\\TestProjects\\CollapseRequestCondition-LowLevel\\src\\Generated -n"
    },
    "constants": {
      "commandName": "Project",
      "commandLineArgs": "--standalone $(SolutionDir)\\test\\TestServerProjects\\constants\\Generated"
    },
    "ConvenienceUpdate-TypeSpec": {
      "commandName": "Project",
      "commandLineArgs": "--standalone $(SolutionDir)\\test\\TestProjects\\ConvenienceUpdate-TypeSpec\\src\\Generated --existing-project-folder $(SolutionDir)\\test\\TestProjects\\ConvenienceInitial-TypeSpec\\src\\Generated -n"
    },
    "custom-baseUrl": {
      "commandName": "Project",
      "commandLineArgs": "--standalone $(SolutionDir)\\test\\TestServerProjects\\custom-baseUrl\\Generated"
    },
    "custom-baseUrl-LowLevel": {
      "commandName": "Project",
      "commandLineArgs": "--standalone $(SolutionDir)\\test\\TestServerProjectsLowLevel\\custom-baseUrl\\src\\Generated"
    },
    "custom-baseUrl-more-options": {
      "commandName": "Project",
      "commandLineArgs": "--standalone $(SolutionDir)\\test\\TestServerProjects\\custom-baseUrl-more-options\\Generated"
    },
    "custom-baseUrl-more-options-LowLevel": {
      "commandName": "Project",
      "commandLineArgs": "--standalone $(SolutionDir)\\test\\TestServerProjectsLowLevel\\custom-baseUrl-more-options\\src\\Generated"
    },
    "custom-baseUrl-paging": {
      "commandName": "Project",
      "commandLineArgs": "--standalone $(SolutionDir)\\test\\TestServerProjects\\custom-baseUrl-paging\\Generated"
    },
    "custom-baseUrl-paging-LowLevel": {
      "commandName": "Project",
      "commandLineArgs": "--standalone $(SolutionDir)\\test\\TestServerProjectsLowLevel\\custom-baseUrl-paging\\src\\Generated"
    },
    "Customizations-TypeSpec": {
      "commandName": "Project",
      "commandLineArgs": "--standalone $(SolutionDir)\\test\\TestProjects\\Customizations-TypeSpec\\src\\Generated -n"
    },
    "Customized-TypeSpec": {
      "commandName": "Project",
      "commandLineArgs": "--standalone $(SolutionDir)\\test\\UnbrandedProjects\\Customized-TypeSpec\\src\\Generated -n"
    },
    "dpg-customization-LowLevel": {
      "commandName": "Project",
      "commandLineArgs": "--standalone $(SolutionDir)\\test\\TestServerProjectsLowLevel\\dpg-customization\\src\\Generated"
    },
    "dpg-initial-LowLevel": {
      "commandName": "Project",
      "commandLineArgs": "--standalone $(SolutionDir)\\test\\TestServerProjectsLowLevel\\dpg-initial\\src\\Generated"
    },
    "dpg-update1-LowLevel": {
      "commandName": "Project",
      "commandLineArgs": "--standalone $(SolutionDir)\\test\\TestServerProjectsLowLevel\\dpg-update1\\src\\Generated"
    },
    "extensible-enums-swagger": {
      "commandName": "Project",
      "commandLineArgs": "--standalone $(SolutionDir)\\test\\TestServerProjects\\extensible-enums-swagger\\Generated"
    },
    "ExtensionClientName": {
      "commandName": "Project",
      "commandLineArgs": "--standalone $(SolutionDir)\\test\\TestProjects\\ExtensionClientName\\Generated"
    },
    "FirstTest-TypeSpec": {
      "commandName": "Project",
      "commandLineArgs": "--standalone $(SolutionDir)\\test\\TestProjects\\FirstTest-TypeSpec\\src\\Generated -n"
    },
    "FlattenedParameters": {
      "commandName": "Project",
      "commandLineArgs": "--standalone $(SolutionDir)\\test\\TestProjects\\FlattenedParameters\\Generated"
    },
    "head": {
      "commandName": "Project",
      "commandLineArgs": "--standalone $(SolutionDir)\\test\\TestServerProjects\\head\\Generated"
    },
    "head-LowLevel": {
      "commandName": "Project",
      "commandLineArgs": "--standalone $(SolutionDir)\\test\\TestServerProjectsLowLevel\\head\\src\\Generated"
    },
    "headAsBoolean-typespec-server/path/single": {
      "commandName": "Project",
      "commandLineArgs": "--standalone $(SolutionDir)\\test\\CadlRanchProjects\\server\\path\\single-headAsBoolean\\src\\Generated -n"
    },
    "HeadAsBooleanTrue": {
      "commandName": "Project",
      "commandLineArgs": "--standalone $(SolutionDir)\\test\\TestProjects\\HeadAsBooleanTrue\\Generated"
    },
    "HeadAsBooleanTrue-LowLevel": {
      "commandName": "Project",
      "commandLineArgs": "--standalone $(SolutionDir)\\test\\TestProjects\\HeadAsBooleanTrue-LowLevel\\src\\Generated -n"
    },
    "header": {
      "commandName": "Project",
      "commandLineArgs": "--standalone $(SolutionDir)\\test\\TestServerProjects\\header\\Generated"
    },
    "header-LowLevel": {
      "commandName": "Project",
      "commandLineArgs": "--standalone $(SolutionDir)\\test\\TestServerProjectsLowLevel\\header\\src\\Generated"
    },
    "HeaderCollectionPrefix": {
      "commandName": "Project",
      "commandLineArgs": "--standalone $(SolutionDir)\\test\\TestProjects\\HeaderCollectionPrefix\\Generated"
    },
    "HlcConstants": {
      "commandName": "Project",
      "commandLineArgs": "--standalone $(SolutionDir)\\test\\TestProjects\\HlcConstants\\Generated"
    },
    "httpInfrastructure": {
      "commandName": "Project",
      "commandLineArgs": "--standalone $(SolutionDir)\\test\\TestServerProjects\\httpInfrastructure\\Generated"
    },
    "httpInfrastructure-LowLevel": {
      "commandName": "Project",
      "commandLineArgs": "--standalone $(SolutionDir)\\test\\TestServerProjectsLowLevel\\httpInfrastructure\\src\\Generated"
    },
    "Inheritance": {
      "commandName": "Project",
      "commandLineArgs": "--standalone $(SolutionDir)\\test\\TestProjects\\Inheritance\\Generated"
    },
    "JsonAsBinary": {
      "commandName": "Project",
      "commandLineArgs": "--standalone $(SolutionDir)\\test\\TestProjects\\JsonAsBinary\\Generated"
    },
    "LatestVersion-TypeSpec": {
      "commandName": "Project",
      "commandLineArgs": "--standalone $(SolutionDir)\\test\\TestProjects\\LatestVersion-TypeSpec\\src\\Generated -n"
    },
    "lro": {
      "commandName": "Project",
      "commandLineArgs": "--standalone $(SolutionDir)\\test\\TestServerProjects\\lro\\Generated"
    },
    "lro-LowLevel": {
      "commandName": "Project",
      "commandLineArgs": "--standalone $(SolutionDir)\\test\\TestServerProjectsLowLevel\\lro\\src\\Generated"
    },
    "lro-parameterized-endpoints": {
      "commandName": "Project",
      "commandLineArgs": "--standalone $(SolutionDir)\\test\\TestServerProjects\\lro-parameterized-endpoints\\Generated"
    },
    "Lro-TypeSpec": {
      "commandName": "Project",
      "commandLineArgs": "--standalone $(SolutionDir)\\test\\TestProjects\\Lro-TypeSpec\\src\\Generated -n"
    },
    "media_types": {
      "commandName": "Project",
      "commandLineArgs": "--standalone $(SolutionDir)\\test\\TestServerProjects\\media_types\\Generated"
    },
    "media_types-LowLevel": {
      "commandName": "Project",
      "commandLineArgs": "--standalone $(SolutionDir)\\test\\TestServerProjectsLowLevel\\media_types\\src\\Generated"
    },
    "MediaTypes-TypeSpec": {
      "commandName": "Project",
      "commandLineArgs": "--standalone $(SolutionDir)\\test\\TestProjects\\MediaTypes-TypeSpec\\src\\Generated -n"
    },
    "MgmtAcronymMapping": {
      "commandName": "Project",
      "commandLineArgs": "--standalone $(SolutionDir)\\test\\TestProjects\\MgmtAcronymMapping\\src\\Generated -n"
    },
    "MgmtCollectionParent": {
      "commandName": "Project",
      "commandLineArgs": "--standalone $(SolutionDir)\\test\\TestProjects\\MgmtCollectionParent\\src\\Generated -n"
    },
    "MgmtConstants": {
      "commandName": "Project",
      "commandLineArgs": "--standalone $(SolutionDir)\\test\\TestProjects\\MgmtConstants\\src\\Generated -n"
    },
    "MgmtCustomizations": {
      "commandName": "Project",
      "commandLineArgs": "--standalone $(SolutionDir)\\test\\TestProjects\\MgmtCustomizations\\src\\Generated -n"
    },
    "MgmtDiscriminator": {
      "commandName": "Project",
      "commandLineArgs": "--standalone $(SolutionDir)\\test\\TestProjects\\MgmtDiscriminator\\src\\Generated -n"
    },
    "MgmtExactMatchFlattenInheritance": {
      "commandName": "Project",
      "commandLineArgs": "--standalone $(SolutionDir)\\test\\TestProjects\\MgmtExactMatchFlattenInheritance\\src\\Generated -n"
    },
    "MgmtExactMatchInheritance": {
      "commandName": "Project",
      "commandLineArgs": "--standalone $(SolutionDir)\\test\\TestProjects\\MgmtExactMatchInheritance\\src\\Generated -n"
    },
    "MgmtExpandResourceTypes": {
      "commandName": "Project",
      "commandLineArgs": "--standalone $(SolutionDir)\\test\\TestProjects\\MgmtExpandResourceTypes\\src\\Generated -n"
    },
    "MgmtExtensionCommonRestOperation": {
      "commandName": "Project",
      "commandLineArgs": "--standalone $(SolutionDir)\\test\\TestProjects\\MgmtExtensionCommonRestOperation\\src\\Generated -n"
    },
    "MgmtExtensionResource": {
      "commandName": "Project",
      "commandLineArgs": "--standalone $(SolutionDir)\\test\\TestProjects\\MgmtExtensionResource\\src\\Generated -n"
    },
    "MgmtHierarchicalNonResource": {
      "commandName": "Project",
      "commandLineArgs": "--standalone $(SolutionDir)\\test\\TestProjects\\MgmtHierarchicalNonResource\\src\\Generated -n"
    },
    "MgmtListMethods": {
      "commandName": "Project",
      "commandLineArgs": "--standalone $(SolutionDir)\\test\\TestProjects\\MgmtListMethods\\src\\Generated -n"
    },
    "MgmtLRO": {
      "commandName": "Project",
      "commandLineArgs": "--standalone $(SolutionDir)\\test\\TestProjects\\MgmtLRO\\src\\Generated -n"
    },
    "MgmtMockAndSample": {
      "commandName": "Project",
      "commandLineArgs": "--standalone $(SolutionDir)\\test\\TestProjects\\MgmtMockAndSample\\src\\Generated -n"
    },
    "MgmtMultipleParentResource": {
      "commandName": "Project",
      "commandLineArgs": "--standalone $(SolutionDir)\\test\\TestProjects\\MgmtMultipleParentResource\\src\\Generated -n"
    },
    "MgmtNonStringPathVariable": {
      "commandName": "Project",
      "commandLineArgs": "--standalone $(SolutionDir)\\test\\TestProjects\\MgmtNonStringPathVariable\\src\\Generated -n"
    },
    "MgmtNoTypeReplacement": {
      "commandName": "Project",
      "commandLineArgs": "--standalone $(SolutionDir)\\test\\TestProjects\\MgmtNoTypeReplacement\\src\\Generated -n"
    },
    "MgmtOmitOperationGroups": {
      "commandName": "Project",
      "commandLineArgs": "--standalone $(SolutionDir)\\test\\TestProjects\\MgmtOmitOperationGroups\\src\\Generated -n"
    },
    "MgmtOperations": {
      "commandName": "Project",
      "commandLineArgs": "--standalone $(SolutionDir)\\test\\TestProjects\\MgmtOperations\\src\\Generated -n"
    },
    "MgmtPagination": {
      "commandName": "Project",
      "commandLineArgs": "--standalone $(SolutionDir)\\test\\TestProjects\\MgmtPagination\\src\\Generated -n"
    },
    "MgmtParamOrdering": {
      "commandName": "Project",
      "commandLineArgs": "--standalone $(SolutionDir)\\test\\TestProjects\\MgmtParamOrdering\\src\\Generated -n"
    },
    "MgmtParent": {
      "commandName": "Project",
      "commandLineArgs": "--standalone $(SolutionDir)\\test\\TestProjects\\MgmtParent\\src\\Generated -n"
    },
    "MgmtPartialResource": {
      "commandName": "Project",
      "commandLineArgs": "--standalone $(SolutionDir)\\test\\TestProjects\\MgmtPartialResource\\src\\Generated -n"
    },
    "MgmtPropertyBag": {
      "commandName": "Project",
      "commandLineArgs": "--standalone $(SolutionDir)\\test\\TestProjects\\MgmtPropertyBag\\src\\Generated -n"
    },
    "MgmtPropertyChooser": {
      "commandName": "Project",
      "commandLineArgs": "--standalone $(SolutionDir)\\test\\TestProjects\\MgmtPropertyChooser\\src\\Generated -n"
    },
    "MgmtReferenceTypes": {
      "commandName": "Project",
      "commandLineArgs": "--standalone $(SolutionDir)\\test\\TestProjects\\MgmtReferenceTypes\\src\\Generated -n"
    },
    "MgmtResourceName": {
      "commandName": "Project",
      "commandLineArgs": "--standalone $(SolutionDir)\\test\\TestProjects\\MgmtResourceName\\src\\Generated -n"
    },
    "MgmtSafeFlatten": {
      "commandName": "Project",
      "commandLineArgs": "--standalone $(SolutionDir)\\test\\TestProjects\\MgmtSafeFlatten\\src\\Generated -n"
    },
    "MgmtScopeResource": {
      "commandName": "Project",
      "commandLineArgs": "--standalone $(SolutionDir)\\test\\TestProjects\\MgmtScopeResource\\src\\Generated -n"
    },
    "MgmtSingletonResource": {
      "commandName": "Project",
      "commandLineArgs": "--standalone $(SolutionDir)\\test\\TestProjects\\MgmtSingletonResource\\src\\Generated -n"
    },
    "MgmtSubscriptionNameParameter": {
      "commandName": "Project",
      "commandLineArgs": "--standalone $(SolutionDir)\\test\\TestProjects\\MgmtSubscriptionNameParameter\\src\\Generated -n"
    },
    "MgmtSupersetFlattenInheritance": {
      "commandName": "Project",
      "commandLineArgs": "--standalone $(SolutionDir)\\test\\TestProjects\\MgmtSupersetFlattenInheritance\\src\\Generated -n"
    },
    "MgmtSupersetInheritance": {
      "commandName": "Project",
      "commandLineArgs": "--standalone $(SolutionDir)\\test\\TestProjects\\MgmtSupersetInheritance\\src\\Generated -n"
    },
    "MgmtXmlDeserialization": {
      "commandName": "Project",
      "commandLineArgs": "--standalone $(SolutionDir)\\test\\TestProjects\\MgmtXmlDeserialization\\src\\Generated -n"
    },
    "MixAPIVersion-TypeSpec": {
      "commandName": "Project",
      "commandLineArgs": "--standalone $(SolutionDir)\\test\\TestProjects\\MixAPIVersion-TypeSpec\\src\\Generated -n"
    },
    "model-flattening": {
      "commandName": "Project",
      "commandLineArgs": "--standalone $(SolutionDir)\\test\\TestServerProjects\\model-flattening\\Generated"
    },
    "ModelNamespace": {
      "commandName": "Project",
      "commandLineArgs": "--standalone $(SolutionDir)\\test\\TestProjects\\ModelNamespace\\Generated"
    },
    "ModelReaderWriterValidation-TypeSpec": {
      "commandName": "Project",
      "commandLineArgs": "--standalone $(SolutionDir)\\test\\TestProjects\\ModelReaderWriterValidation-TypeSpec\\src\\Generated -n"
    },
    "Models-TypeSpec": {
      "commandName": "Project",
      "commandLineArgs": "--standalone $(SolutionDir)\\test\\TestProjects\\Models-TypeSpec\\src\\Generated -n"
    },
    "ModelShapes": {
      "commandName": "Project",
      "commandLineArgs": "--standalone $(SolutionDir)\\test\\TestProjects\\ModelShapes\\Generated"
    },
    "ModelWithConverterUsage": {
      "commandName": "Project",
      "commandLineArgs": "--standalone $(SolutionDir)\\test\\TestProjects\\ModelWithConverterUsage\\Generated"
    },
    "multiple-inheritance": {
      "commandName": "Project",
      "commandLineArgs": "--standalone $(SolutionDir)\\test\\TestServerProjects\\multiple-inheritance\\Generated"
    },
    "MultipleInputFiles": {
      "commandName": "Project",
      "commandLineArgs": "--standalone $(SolutionDir)\\test\\TestProjects\\MultipleInputFiles\\Generated"
    },
    "NameConflicts": {
      "commandName": "Project",
      "commandLineArgs": "--standalone $(SolutionDir)\\test\\TestProjects\\NameConflicts\\Generated"
    },
    "non-string-enum": {
      "commandName": "Project",
      "commandLineArgs": "--standalone $(SolutionDir)\\test\\TestServerProjects\\non-string-enum\\Generated"
    },
    "NoTest-TypeSpec": {
      "commandName": "Project",
      "commandLineArgs": "--standalone $(SolutionDir)\\test\\UnbrandedProjects\\NoTest-TypeSpec\\src\\Generated -n"
    },
    "object-type": {
      "commandName": "Project",
      "commandLineArgs": "--standalone $(SolutionDir)\\test\\TestServerProjects\\object-type\\Generated"
    },
    "OldestVersion-TypeSpec": {
      "commandName": "Project",
      "commandLineArgs": "--standalone $(SolutionDir)\\test\\TestProjects\\OldestVersion-TypeSpec\\src\\Generated -n"
    },
    "Pagination-TypeSpec": {
      "commandName": "Project",
      "commandLineArgs": "--standalone $(SolutionDir)\\test\\TestProjects\\Pagination-TypeSpec\\src\\Generated -n"
    },
    "PaginationParams-LowLevel": {
      "commandName": "Project",
      "commandLineArgs": "--standalone $(SolutionDir)\\test\\TestProjects\\PaginationParams-LowLevel\\src\\Generated -n"
    },
    "paging": {
      "commandName": "Project",
      "commandLineArgs": "--standalone $(SolutionDir)\\test\\TestServerProjects\\paging\\Generated"
    },
    "paging-LowLevel": {
      "commandName": "Project",
      "commandLineArgs": "--standalone $(SolutionDir)\\test\\TestServerProjectsLowLevel\\paging\\src\\Generated"
    },
    "Parameters-LowLevel": {
      "commandName": "Project",
      "commandLineArgs": "--standalone $(SolutionDir)\\test\\TestProjects\\Parameters-LowLevel\\src\\Generated -n"
    },
    "Parameters-TypeSpec": {
      "commandName": "Project",
      "commandLineArgs": "--standalone $(SolutionDir)\\test\\TestProjects\\Parameters-TypeSpec\\src\\Generated -n"
    },
    "ParameterSequence-LowLevel": {
      "commandName": "Project",
      "commandLineArgs": "--standalone $(SolutionDir)\\test\\TestProjects\\ParameterSequence-LowLevel\\src\\Generated -n"
    },
    "PetStore-TypeSpec": {
      "commandName": "Project",
      "commandLineArgs": "--standalone $(SolutionDir)\\test\\TestProjects\\PetStore-TypeSpec\\src\\Generated -n"
    },
    "Platform-OpenAI-TypeSpec": {
      "commandName": "Project",
      "commandLineArgs": "--standalone $(SolutionDir)\\test\\UnbrandedProjects\\Platform-OpenAI-TypeSpec\\src\\Generated -n"
    },
    "ProtocolMethodsInRestClient": {
      "commandName": "Project",
      "commandLineArgs": "--standalone $(SolutionDir)\\test\\TestProjects\\ProtocolMethodsInRestClient\\Generated"
    },
    "PublicClientCtor": {
      "commandName": "Project",
      "commandLineArgs": "--standalone $(SolutionDir)\\test\\TestProjects\\PublicClientCtor\\Generated"
    },
    "RenameGetList-TypeSpec": {
      "commandName": "Project",
      "commandLineArgs": "--standalone $(SolutionDir)\\test\\TestProjects\\RenameGetList-TypeSpec\\src\\Generated -n"
    },
    "required-optional": {
      "commandName": "Project",
      "commandLineArgs": "--standalone $(SolutionDir)\\test\\TestServerProjects\\required-optional\\Generated"
    },
    "ResourceClients-LowLevel": {
      "commandName": "Project",
      "commandLineArgs": "--standalone $(SolutionDir)\\test\\TestProjects\\ResourceClients-LowLevel\\src\\Generated -n"
    },
    "security-aad-LowLevel": {
      "commandName": "Project",
      "commandLineArgs": "--standalone $(SolutionDir)\\test\\TestServerProjectsLowLevel\\security-aad\\src\\Generated"
    },
    "security-key-LowLevel": {
      "commandName": "Project",
      "commandLineArgs": "--standalone $(SolutionDir)\\test\\TestServerProjectsLowLevel\\security-key\\src\\Generated"
    },
    "SecurityDefinition-LowLevel": {
      "commandName": "Project",
      "commandLineArgs": "--standalone $(SolutionDir)\\test\\TestProjects\\SecurityDefinition-LowLevel\\src\\Generated -n"
    },
    "ServiceVersionOverride-LowLevel": {
      "commandName": "Project",
      "commandLineArgs": "--standalone $(SolutionDir)\\test\\TestProjects\\ServiceVersionOverride-LowLevel\\src\\Generated -n"
    },
    "SingleTopLevelClientWithOperations-LowLevel": {
      "commandName": "Project",
      "commandLineArgs": "--standalone $(SolutionDir)\\test\\TestProjects\\SingleTopLevelClientWithOperations-LowLevel\\src\\Generated -n"
    },
    "SingleTopLevelClientWithoutOperations-LowLevel": {
      "commandName": "Project",
      "commandLineArgs": "--standalone $(SolutionDir)\\test\\TestProjects\\SingleTopLevelClientWithoutOperations-LowLevel\\src\\Generated -n"
    },
    "SpecificVersion-TypeSpec": {
      "commandName": "Project",
      "commandLineArgs": "--standalone $(SolutionDir)\\test\\TestProjects\\SpecificVersion-TypeSpec\\src\\Generated -n"
    },
    "Spread-TypeSpec": {
      "commandName": "Project",
      "commandLineArgs": "--standalone $(SolutionDir)\\test\\TestProjects\\Spread-TypeSpec\\src\\Generated -n"
    },
    "SubClients-LowLevel": {
      "commandName": "Project",
      "commandLineArgs": "--standalone $(SolutionDir)\\test\\TestProjects\\SubClients-LowLevel\\src\\Generated -n"
    },
    "subscriptionId-apiVersion": {
      "commandName": "Project",
      "commandLineArgs": "--standalone $(SolutionDir)\\test\\TestServerProjects\\subscriptionId-apiVersion\\Generated"
    },
    "TypeSchemaMapping": {
      "commandName": "Project",
      "commandLineArgs": "--standalone $(SolutionDir)\\test\\TestProjects\\TypeSchemaMapping\\SomeFolder\\Generated"
    },
    "typespec-authentication/api-key": {
      "commandName": "Project",
      "commandLineArgs": "--standalone $(SolutionDir)\\test\\CadlRanchProjects\\authentication\\api-key\\src\\Generated -n"
    },
    "typespec-authentication/http/custom": {
      "commandName": "Project",
      "commandLineArgs": "--standalone $(SolutionDir)\\test\\CadlRanchProjects\\authentication\\http\\custom\\src\\Generated -n"
    },
    "typespec-authentication/oauth2": {
      "commandName": "Project",
      "commandLineArgs": "--standalone $(SolutionDir)\\test\\CadlRanchProjects\\authentication\\oauth2\\src\\Generated -n"
    },
    "typespec-authentication/union": {
      "commandName": "Project",
      "commandLineArgs": "--standalone $(SolutionDir)\\test\\CadlRanchProjects\\authentication\\union\\src\\Generated -n"
    },
    "typespec-azure/client-generator-core/access": {
      "commandName": "Project",
      "commandLineArgs": "--standalone $(SolutionDir)\\test\\CadlRanchProjects\\azure\\client-generator-core\\access\\src\\Generated -n"
    },
    "typespec-azure/client-generator-core/usage": {
      "commandName": "Project",
      "commandLineArgs": "--standalone $(SolutionDir)\\test\\CadlRanchProjects\\azure\\client-generator-core\\usage\\src\\Generated -n"
    },
    "typespec-azure/core/basic": {
      "commandName": "Project",
      "commandLineArgs": "--standalone $(SolutionDir)\\test\\CadlRanchProjects\\azure\\core\\basic\\src\\Generated -n"
    },
    "typespec-azure/core/lro/rpc-legacy": {
      "commandName": "Project",
      "commandLineArgs": "--standalone $(SolutionDir)\\test\\CadlRanchProjects\\azure\\core\\lro\\rpc-legacy\\src\\Generated -n"
    },
    "typespec-azure/core/lro/standard": {
      "commandName": "Project",
      "commandLineArgs": "--standalone $(SolutionDir)\\test\\CadlRanchProjects\\azure\\core\\lro\\standard\\src\\Generated -n"
    },
    "typespec-azure/core/scalar": {
      "commandName": "Project",
      "commandLineArgs": "--standalone $(SolutionDir)\\test\\CadlRanchProjects\\azure\\core\\scalar\\src\\Generated -n"
    },
    "typespec-azure/core/traits": {
      "commandName": "Project",
      "commandLineArgs": "--standalone $(SolutionDir)\\test\\CadlRanchProjects\\azure\\core\\traits\\src\\Generated -n"
    },
    "typespec-client/naming": {
      "commandName": "Project",
      "commandLineArgs": "--standalone $(SolutionDir)\\test\\CadlRanchProjects\\client\\naming\\src\\Generated -n"
    },
    "typespec-client/structure/multi-client": {
      "commandName": "Project",
      "commandLineArgs": "--standalone $(SolutionDir)\\test\\CadlRanchProjects\\client\\structure\\multi-client\\src\\Generated -n"
    },
    "typespec-client/structure/renamed-operation": {
      "commandName": "Project",
      "commandLineArgs": "--standalone $(SolutionDir)\\test\\CadlRanchProjects\\client\\structure\\renamed-operation\\src\\Generated -n"
    },
    "typespec-client/structure/two-operation-group": {
      "commandName": "Project",
      "commandLineArgs": "--standalone $(SolutionDir)\\test\\CadlRanchProjects\\client\\structure\\two-operation-group\\src\\Generated -n"
    },
    "typespec-encode/bytes": {
      "commandName": "Project",
      "commandLineArgs": "--standalone $(SolutionDir)\\test\\CadlRanchProjects\\encode\\bytes\\src\\Generated -n"
    },
    "typespec-encode/datetime": {
      "commandName": "Project",
      "commandLineArgs": "--standalone $(SolutionDir)\\test\\CadlRanchProjects\\encode\\datetime\\src\\Generated -n"
    },
    "typespec-encode/duration": {
      "commandName": "Project",
      "commandLineArgs": "--standalone $(SolutionDir)\\test\\CadlRanchProjects\\encode\\duration\\src\\Generated -n"
    },
    "typespec-nonAzure-authentication/http/custom": {
      "commandName": "Project",
      "commandLineArgs": "--standalone $(SolutionDir)\\test\\CadlRanchProjectsNonAzure\\authentication\\http\\custom\\src\\Generated -n"
    },
    "typespec-nonAzure-payload/multipart": {
      "commandName": "Project",
      "commandLineArgs": "--standalone $(SolutionDir)\\test\\CadlRanchProjectsNonAzure\\payload\\multipart\\src\\Generated -n"
    },
    "typespec-nonAzure-type/array": {
      "commandName": "Project",
      "commandLineArgs": "--standalone $(SolutionDir)\\test\\CadlRanchProjectsNonAzure\\type\\array\\src\\Generated -n"
    },
    "typespec-nonAzure-type/dictionary": {
      "commandName": "Project",
      "commandLineArgs": "--standalone $(SolutionDir)\\test\\CadlRanchProjectsNonAzure\\type\\dictionary\\src\\Generated -n"
    },
<<<<<<< HEAD
    "typespec-nonAzure-type/model/inheritance/single-discriminator": {
      "commandName": "Project",
      "commandLineArgs": "--standalone $(SolutionDir)\\test\\CadlRanchProjectsNonAzure\\type\\model\\inheritance\\single-discriminator\\src\\Generated -n"
=======
    "typespec-nonAzure-type/enum/extensible": {
      "commandName": "Project",
      "commandLineArgs": "--standalone $(SolutionDir)\\test\\CadlRanchProjectsNonAzure\\type\\enum\\extensible\\src\\Generated -n"
>>>>>>> ae287130
    },
    "typespec-parameters/body-optionality": {
      "commandName": "Project",
      "commandLineArgs": "--standalone $(SolutionDir)\\test\\CadlRanchProjects\\parameters\\body-optionality\\src\\Generated -n"
    },
    "typespec-parameters/collection-format": {
      "commandName": "Project",
      "commandLineArgs": "--standalone $(SolutionDir)\\test\\CadlRanchProjects\\parameters\\collection-format\\src\\Generated -n"
    },
    "typespec-parameters/spread": {
      "commandName": "Project",
      "commandLineArgs": "--standalone $(SolutionDir)\\test\\CadlRanchProjects\\parameters\\spread\\src\\Generated -n"
    },
    "typespec-payload/content-negotiation": {
      "commandName": "Project",
      "commandLineArgs": "--standalone $(SolutionDir)\\test\\CadlRanchProjects\\payload\\content-negotiation\\src\\Generated -n"
    },
    "typespec-payload/media-type": {
      "commandName": "Project",
      "commandLineArgs": "--standalone $(SolutionDir)\\test\\CadlRanchProjects\\payload\\media-type\\src\\Generated -n"
    },
    "typespec-payload/multipart": {
      "commandName": "Project",
      "commandLineArgs": "--standalone $(SolutionDir)\\test\\CadlRanchProjects\\payload\\multipart\\src\\Generated -n"
    },
    "typespec-payload/pageable": {
      "commandName": "Project",
      "commandLineArgs": "--standalone $(SolutionDir)\\test\\CadlRanchProjects\\payload\\pageable\\src\\Generated -n"
    },
    "typespec-serialization/encoded-name/json": {
      "commandName": "Project",
      "commandLineArgs": "--standalone $(SolutionDir)\\test\\CadlRanchProjects\\serialization\\encoded-name\\json\\src\\Generated -n"
    },
    "typespec-server/endpoint/not-defined": {
      "commandName": "Project",
      "commandLineArgs": "--standalone $(SolutionDir)\\test\\CadlRanchProjects\\server\\endpoint\\not-defined\\src\\Generated -n"
    },
    "typespec-server/path/multiple": {
      "commandName": "Project",
      "commandLineArgs": "--standalone $(SolutionDir)\\test\\CadlRanchProjects\\server\\path\\multiple\\src\\Generated -n"
    },
    "typespec-server/path/single": {
      "commandName": "Project",
      "commandLineArgs": "--standalone $(SolutionDir)\\test\\CadlRanchProjects\\server\\path\\single\\src\\Generated -n"
    },
    "typespec-server/versions/not-versioned": {
      "commandName": "Project",
      "commandLineArgs": "--standalone $(SolutionDir)\\test\\CadlRanchProjects\\server\\versions\\not-versioned\\src\\Generated -n"
    },
    "typespec-server/versions/versioned": {
      "commandName": "Project",
      "commandLineArgs": "--standalone $(SolutionDir)\\test\\CadlRanchProjects\\server\\versions\\versioned\\src\\Generated -n"
    },
    "typespec-special-headers/client-request-id": {
      "commandName": "Project",
      "commandLineArgs": "--standalone $(SolutionDir)\\test\\CadlRanchProjects\\special-headers\\client-request-id\\src\\Generated -n"
    },
    "typespec-special-headers/conditional-request": {
      "commandName": "Project",
      "commandLineArgs": "--standalone $(SolutionDir)\\test\\CadlRanchProjects\\special-headers\\conditional-request\\src\\Generated -n"
    },
    "typespec-special-headers/repeatability": {
      "commandName": "Project",
      "commandLineArgs": "--standalone $(SolutionDir)\\test\\CadlRanchProjects\\special-headers\\repeatability\\src\\Generated -n"
    },
    "typespec-special-words": {
      "commandName": "Project",
      "commandLineArgs": "--standalone $(SolutionDir)\\test\\CadlRanchProjects\\special-words\\src\\Generated -n"
    },
    "typespec-type/array": {
      "commandName": "Project",
      "commandLineArgs": "--standalone $(SolutionDir)\\test\\CadlRanchProjects\\type\\array\\src\\Generated -n"
    },
    "typespec-type/dictionary": {
      "commandName": "Project",
      "commandLineArgs": "--standalone $(SolutionDir)\\test\\CadlRanchProjects\\type\\dictionary\\src\\Generated -n"
    },
    "typespec-type/enum/extensible": {
      "commandName": "Project",
      "commandLineArgs": "--standalone $(SolutionDir)\\test\\CadlRanchProjects\\type\\enum\\extensible\\src\\Generated -n"
    },
    "typespec-type/enum/fixed": {
      "commandName": "Project",
      "commandLineArgs": "--standalone $(SolutionDir)\\test\\CadlRanchProjects\\type\\enum\\fixed\\src\\Generated -n"
    },
    "typespec-type/model/empty": {
      "commandName": "Project",
      "commandLineArgs": "--standalone $(SolutionDir)\\test\\CadlRanchProjects\\type\\model\\empty\\src\\Generated -n"
    },
    "typespec-type/model/inheritance/enum-discriminator": {
      "commandName": "Project",
      "commandLineArgs": "--standalone $(SolutionDir)\\test\\CadlRanchProjects\\type\\model\\inheritance\\enum-discriminator\\src\\Generated -n"
    },
    "typespec-type/model/inheritance/not-discriminated": {
      "commandName": "Project",
      "commandLineArgs": "--standalone $(SolutionDir)\\test\\CadlRanchProjects\\type\\model\\inheritance\\not-discriminated\\src\\Generated -n"
    },
    "typespec-type/model/inheritance/recursive": {
      "commandName": "Project",
      "commandLineArgs": "--standalone $(SolutionDir)\\test\\CadlRanchProjects\\type\\model\\inheritance\\recursive\\src\\Generated -n"
    },
    "typespec-type/model/inheritance/single-discriminator": {
      "commandName": "Project",
      "commandLineArgs": "--standalone $(SolutionDir)\\test\\CadlRanchProjects\\type\\model\\inheritance\\single-discriminator\\src\\Generated -n"
    },
    "typespec-type/model/usage": {
      "commandName": "Project",
      "commandLineArgs": "--standalone $(SolutionDir)\\test\\CadlRanchProjects\\type\\model\\usage\\src\\Generated -n"
    },
    "typespec-type/property/additional-properties": {
      "commandName": "Project",
      "commandLineArgs": "--standalone $(SolutionDir)\\test\\CadlRanchProjects\\type\\property\\additional-properties\\src\\Generated -n"
    },
    "typespec-type/property/nullable": {
      "commandName": "Project",
      "commandLineArgs": "--standalone $(SolutionDir)\\test\\CadlRanchProjects\\type\\property\\nullable\\src\\Generated -n"
    },
    "typespec-type/property/optionality": {
      "commandName": "Project",
      "commandLineArgs": "--standalone $(SolutionDir)\\test\\CadlRanchProjects\\type\\property\\optionality\\src\\Generated -n"
    },
    "typespec-type/property/value-types": {
      "commandName": "Project",
      "commandLineArgs": "--standalone $(SolutionDir)\\test\\CadlRanchProjects\\type\\property\\value-types\\src\\Generated -n"
    },
    "typespec-type/scalar": {
      "commandName": "Project",
      "commandLineArgs": "--standalone $(SolutionDir)\\test\\CadlRanchProjects\\type\\scalar\\src\\Generated -n"
    },
    "typespec-type/union": {
      "commandName": "Project",
      "commandLineArgs": "--standalone $(SolutionDir)\\test\\CadlRanchProjects\\type\\union\\src\\Generated -n"
    },
    "Unbranded-TypeSpec": {
      "commandName": "Project",
      "commandLineArgs": "--standalone $(SolutionDir)\\test\\UnbrandedProjects\\Unbranded-TypeSpec\\src\\Generated -n"
    },
    "url": {
      "commandName": "Project",
      "commandLineArgs": "--standalone $(SolutionDir)\\test\\TestServerProjects\\url\\Generated"
    },
    "url-LowLevel": {
      "commandName": "Project",
      "commandLineArgs": "--standalone $(SolutionDir)\\test\\TestServerProjectsLowLevel\\url\\src\\Generated"
    },
    "url-multi-collectionFormat": {
      "commandName": "Project",
      "commandLineArgs": "--standalone $(SolutionDir)\\test\\TestServerProjects\\url-multi-collectionFormat\\Generated"
    },
    "url-multi-collectionFormat-LowLevel": {
      "commandName": "Project",
      "commandLineArgs": "--standalone $(SolutionDir)\\test\\TestServerProjectsLowLevel\\url-multi-collectionFormat\\src\\Generated"
    },
    "validation": {
      "commandName": "Project",
      "commandLineArgs": "--standalone $(SolutionDir)\\test\\TestServerProjects\\validation\\Generated"
    },
    "xml-service": {
      "commandName": "Project",
      "commandLineArgs": "--standalone $(SolutionDir)\\test\\TestServerProjects\\xml-service\\Generated"
    },
    "xms-error-responses": {
      "commandName": "Project",
      "commandLineArgs": "--standalone $(SolutionDir)\\test\\TestServerProjects\\xms-error-responses\\Generated"
    }
  }
}<|MERGE_RESOLUTION|>--- conflicted
+++ resolved
@@ -712,15 +712,13 @@
       "commandName": "Project",
       "commandLineArgs": "--standalone $(SolutionDir)\\test\\CadlRanchProjectsNonAzure\\type\\dictionary\\src\\Generated -n"
     },
-<<<<<<< HEAD
+    "typespec-nonAzure-type/enum/extensible": {
+      "commandName": "Project",
+      "commandLineArgs": "--standalone $(SolutionDir)\\test\\CadlRanchProjectsNonAzure\\type\\enum\\extensible\\src\\Generated -n"
+    },
     "typespec-nonAzure-type/model/inheritance/single-discriminator": {
       "commandName": "Project",
       "commandLineArgs": "--standalone $(SolutionDir)\\test\\CadlRanchProjectsNonAzure\\type\\model\\inheritance\\single-discriminator\\src\\Generated -n"
-=======
-    "typespec-nonAzure-type/enum/extensible": {
-      "commandName": "Project",
-      "commandLineArgs": "--standalone $(SolutionDir)\\test\\CadlRanchProjectsNonAzure\\type\\enum\\extensible\\src\\Generated -n"
->>>>>>> ae287130
     },
     "typespec-parameters/body-optionality": {
       "commandName": "Project",
