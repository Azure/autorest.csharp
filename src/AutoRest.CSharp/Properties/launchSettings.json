--- conflicted
+++ resolved
@@ -192,11 +192,10 @@
       "commandName": "Project",
       "commandLineArgs": "--standalone $(SolutionDir)\\test\\TestServerProjectsLowLevel\\custom-baseUrl-paging\\Generated"
     },
-<<<<<<< HEAD
     "dpg-customization-LowLevel": {
       "commandName": "Project",
       "commandLineArgs": "--standalone $(SolutionDir)\\test\\TestServerProjectsLowLevel\\dpg-customization\\Generated"
-=======
+    },
     "dpg_initial-LowLevel": {
       "commandName": "Project",
       "commandLineArgs": "--standalone $(SolutionDir)\\test\\TestServerProjectsLowLevel\\dpg_initial\\Generated"
@@ -204,7 +203,6 @@
     "dpg_update1-LowLevel": {
       "commandName": "Project",
       "commandLineArgs": "--standalone $(SolutionDir)\\test\\TestServerProjectsLowLevel\\dpg_update1\\Generated"
->>>>>>> 79d92c1d
     },
     "ExactMatchFlattenInheritance": {
       "commandName": "Project",
