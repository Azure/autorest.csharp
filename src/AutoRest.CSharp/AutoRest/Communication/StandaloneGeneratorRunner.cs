﻿// Copyright (c) Microsoft Corporation. All rights reserved.
// Licensed under the MIT License. See License.txt in the project root for license information.

using System;
using System.Collections.Generic;
using System.IO;
using System.Linq;
using System.Text;
using System.Text.Json;
using System.Threading.Tasks;
using AutoRest.CSharp.AutoRest.Plugins;
using AutoRest.CSharp.Input;

namespace AutoRest.CSharp.AutoRest.Communication
{
    internal class StandaloneGeneratorRunner
    {
        public static async Task RunAsync(string[] args)
        {
            var basePath = args.Single(a => !a.StartsWith("--"));

            var configuration = LoadConfiguration(basePath, File.ReadAllText(Path.Combine(basePath, "Configuration.json")));
            var codeModelTask = Task.Run(() => CodeModelSerialization.DeserializeCodeModel(File.ReadAllText(Path.Combine(basePath, "CodeModel.yaml"))));
            var workspace = await new CSharpGen().ExecuteAsync(codeModelTask, configuration);

            await foreach (var file in workspace.GetGeneratedFilesAsync())
            {
                if (string.IsNullOrEmpty(file.Text))
                {
                    continue;
                }
                var filename = Path.Combine(basePath, file.Name);
                Console.WriteLine($"Writing {filename}");
                Directory.CreateDirectory(Path.GetDirectoryName(filename));
                await File.WriteAllTextAsync(filename, file.Text);
            }
        }

        internal static string SaveConfiguration(Configuration configuration)
        {
            using (var memoryStream = new MemoryStream())
            {
                using (Utf8JsonWriter writer = new Utf8JsonWriter(memoryStream))
                {
                    writer.WriteStartObject();
                    writer.WriteString(nameof(Configuration.OutputFolder), Path.GetRelativePath(configuration.OutputFolder, configuration.OutputFolder));
                    writer.WriteString(nameof(Configuration.Namespace), configuration.Namespace);
                    writer.WriteString(nameof(Configuration.LibraryName), configuration.LibraryName);
                    writer.WriteStartArray(nameof(Configuration.SharedSourceFolders));
                    foreach (var sharedSourceFolder in configuration.SharedSourceFolders)
                    {
                        writer.WriteStringValue(NormalizePath(configuration, sharedSourceFolder));
                    }
                    writer.WriteEndArray();
                    writer.WriteBoolean(nameof(Configuration.AzureArm), configuration.AzureArm);
                    writer.WriteBoolean(nameof(Configuration.PublicClients), configuration.PublicClients);
                    writer.WriteBoolean(nameof(Configuration.ModelNamespace), configuration.ModelNamespace);
                    writer.WriteBoolean(nameof(Configuration.HeadAsBoolean), configuration.HeadAsBoolean);
                    writer.WriteBoolean(nameof(Configuration.SkipCSProjPackageReference), configuration.SkipCSProjPackageReference);
<<<<<<< HEAD
                    if (configuration.OperationGroupToResourceType.Count > 0)
                    {
                        writer.WriteStartObject(nameof(Configuration.OperationGroupToResourceType));
                        foreach (var keyval in configuration.OperationGroupToResourceType)
                        {
                            writer.WriteString(keyval.Key, keyval.Value);
                        }
                        writer.WriteEndObject();
                    }
                    if (configuration.OperationGroupToResource.Count > 0)
                    {
                        writer.WriteStartObject(nameof(Configuration.OperationGroupToResource));
                        foreach (var keyval in configuration.OperationGroupToResource)
                        {
                            writer.WriteString(keyval.Key, keyval.Value);
                        }
                        writer.WriteEndObject();
                    }
=======
                    writer.WriteStartArray(nameof(Configuration.CredentialTypes));
                    foreach (var credentialTypes in configuration.CredentialTypes)
                    {
                        writer.WriteStringValue(credentialTypes);
                    }
                    writer.WriteEndArray();

                    writer.WriteStartArray(nameof(Configuration.CredentialScopes));
                    foreach (var credentialTypes in configuration.CredentialScopes)
                    {
                        writer.WriteStringValue(credentialTypes);
                    }
                    writer.WriteEndArray();

                    writer.WriteString(nameof(Configuration.CredentialHeaderName), configuration.CredentialHeaderName);

>>>>>>> 0e940e55
                    writer.WriteEndObject();
                }

                return Encoding.UTF8.GetString(memoryStream.ToArray());
            }
        }

        private static string NormalizePath(Configuration configuration, string sharedSourceFolder)
        {
            return Path.GetRelativePath(configuration.OutputFolder, sharedSourceFolder);
        }

        private static Configuration LoadConfiguration(string basePath, string json)
        {
            JsonDocument document = JsonDocument.Parse(json);
            var root = document.RootElement;
            var sharedSourceFolders = new List<string>();
            var credentialTypes = new List<string>();
            var credentialScopes = new List<string>();

            foreach (var sharedSourceFolder in root.GetProperty(nameof(Configuration.SharedSourceFolders)).EnumerateArray())
            {
                sharedSourceFolders.Add(Path.Combine(basePath, sharedSourceFolder.GetString()));
            }

            foreach (var credentialType in root.GetProperty(nameof(Configuration.CredentialTypes)).EnumerateArray())
            {
                credentialTypes.Add(credentialType.ToString());
            }

            foreach (var credentialScope in root.GetProperty(nameof(Configuration.CredentialScopes)).EnumerateArray())
            {
                credentialScopes.Add(credentialScope.ToString());
            }

            return new Configuration(
                Path.Combine(basePath, root.GetProperty(nameof(Configuration.OutputFolder)).GetString()),
                root.GetProperty(nameof(Configuration.Namespace)).GetString(),
                root.GetProperty(nameof(Configuration.LibraryName)).GetString(),
                sharedSourceFolders.ToArray(),
                saveInputs: false,
                root.GetProperty(nameof(Configuration.AzureArm)).GetBoolean(),
                root.GetProperty(nameof(Configuration.PublicClients)).GetBoolean(),
                root.GetProperty(nameof(Configuration.ModelNamespace)).GetBoolean(),
                root.GetProperty(nameof(Configuration.HeadAsBoolean)).GetBoolean(),
                root.GetProperty(nameof(Configuration.SkipCSProjPackageReference)).GetBoolean(),
<<<<<<< HEAD
                root.GetProperty(nameof(Configuration.OperationGroupToResourceType)),
                root.GetProperty(nameof(Configuration.OperationGroupToResource))
=======
                credentialTypes.ToArray(),
                credentialScopes.ToArray(),
                root.GetProperty(nameof(Configuration.CredentialHeaderName)).GetString()
>>>>>>> 0e940e55
            );
        }
    }
}<|MERGE_RESOLUTION|>--- conflicted
+++ resolved
@@ -57,26 +57,6 @@
                     writer.WriteBoolean(nameof(Configuration.ModelNamespace), configuration.ModelNamespace);
                     writer.WriteBoolean(nameof(Configuration.HeadAsBoolean), configuration.HeadAsBoolean);
                     writer.WriteBoolean(nameof(Configuration.SkipCSProjPackageReference), configuration.SkipCSProjPackageReference);
-<<<<<<< HEAD
-                    if (configuration.OperationGroupToResourceType.Count > 0)
-                    {
-                        writer.WriteStartObject(nameof(Configuration.OperationGroupToResourceType));
-                        foreach (var keyval in configuration.OperationGroupToResourceType)
-                        {
-                            writer.WriteString(keyval.Key, keyval.Value);
-                        }
-                        writer.WriteEndObject();
-                    }
-                    if (configuration.OperationGroupToResource.Count > 0)
-                    {
-                        writer.WriteStartObject(nameof(Configuration.OperationGroupToResource));
-                        foreach (var keyval in configuration.OperationGroupToResource)
-                        {
-                            writer.WriteString(keyval.Key, keyval.Value);
-                        }
-                        writer.WriteEndObject();
-                    }
-=======
                     writer.WriteStartArray(nameof(Configuration.CredentialTypes));
                     foreach (var credentialTypes in configuration.CredentialTypes)
                     {
@@ -93,7 +73,22 @@
 
                     writer.WriteString(nameof(Configuration.CredentialHeaderName), configuration.CredentialHeaderName);
 
->>>>>>> 0e940e55
+                    writer.WriteEndObject();
+ 
+                    writer.WriteStartObject(nameof(Configuration.OperationGroupToResourceType));
+                    foreach (var keyval in configuration.OperationGroupToResourceType)
+                    {
+                        writer.WriteString(keyval.Key, keyval.Value);
+                    }
+                    writer.WriteEndObject();
+
+                    writer.WriteStartObject(nameof(Configuration.OperationGroupToResource));
+                    foreach (var keyval in configuration.OperationGroupToResource)
+                    {
+                        writer.WriteString(keyval.Key, keyval.Value);
+                    }
+                    writer.WriteEndObject();
+
                     writer.WriteEndObject();
                 }
 
@@ -140,14 +135,11 @@
                 root.GetProperty(nameof(Configuration.ModelNamespace)).GetBoolean(),
                 root.GetProperty(nameof(Configuration.HeadAsBoolean)).GetBoolean(),
                 root.GetProperty(nameof(Configuration.SkipCSProjPackageReference)).GetBoolean(),
-<<<<<<< HEAD
+                credentialTypes.ToArray(),
+                credentialScopes.ToArray(),
+                root.GetProperty(nameof(Configuration.CredentialHeaderName)).GetString(),
                 root.GetProperty(nameof(Configuration.OperationGroupToResourceType)),
                 root.GetProperty(nameof(Configuration.OperationGroupToResource))
-=======
-                credentialTypes.ToArray(),
-                credentialScopes.ToArray(),
-                root.GetProperty(nameof(Configuration.CredentialHeaderName)).GetString()
->>>>>>> 0e940e55
             );
         }
     }
