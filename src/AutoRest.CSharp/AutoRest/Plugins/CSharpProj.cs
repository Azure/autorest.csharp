--- conflicted
+++ resolved
@@ -30,27 +30,10 @@
 
 </Project>
 ";
-<<<<<<< HEAD
-        private string _armCsProjContent = @"<Project Sdk=""Microsoft.NET.Sdk"">
-
-  <PropertyGroup>
-    <TargetFramework>netstandard2.0</TargetFramework>
-    <TreatWarningsAsErrors>true</TreatWarningsAsErrors>
-    <Nullable>annotations</Nullable>
-  </PropertyGroup>
-
-  <ItemGroup>
-    <PackageReference Include=""Azure.Core"" Version=""1.10.0"" />
-    <PackageReference Include=""Azure.ResourceManager.Core"" Version=""1.0.0-alpha.20210325.1"" />
-  </ItemGroup>
-
-</Project>
-=======
         private string _armCsProjContent = @"
   <ItemGroup>
     <PackageReference Include=""Azure.ResourceManager.Core"" Version=""1.0.0-alpha.20210325.1"" />
   </ItemGroup>
->>>>>>> 0f69ef76
 ";
         private string _csProjPackageReference = @"
   <PropertyGroup>
@@ -113,11 +96,7 @@
                 }
                 else
                 {
-<<<<<<< HEAD
-                    csProjContent = configuration.AzureArm ? _armCsProjContent : string.Format(_csProjContent, "");
-=======
                     csProjContent = string.Format(_csProjContent, configuration.AzureArm ? _armCsProjContent : string.Empty);
->>>>>>> 0f69ef76
                 }
             }
             else
