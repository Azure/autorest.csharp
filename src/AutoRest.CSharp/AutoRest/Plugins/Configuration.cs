--- conflicted
+++ resolved
@@ -12,11 +12,7 @@
 {
     internal class Configuration
     {
-<<<<<<< HEAD
-        public Configuration(string outputFolder, string? ns, string? name, string[] sharedSourceFolders, bool saveInputs, bool azureArm, bool publicClients, bool modelNamespace, bool headAsBoolean, bool skipCSProjPackageReference, string[] credentialTypes, string[] credentialScopes, string credentialHeaderName, bool lowLevelClient, JsonElement? operationGroupToResourceType = default, JsonElement? operationGroupToResource = default, JsonElement? resourceRename = default, JsonElement? operationGroupToParent = default)
-=======
         public Configuration(string outputFolder, string? ns, string? name, string[] sharedSourceFolders, bool saveInputs, bool azureArm, bool publicClients, bool modelNamespace, bool headAsBoolean, bool skipCSProjPackageReference, string[] credentialTypes, string[] credentialScopes, string credentialHeaderName, bool lowLevelClient, JsonElement? operationGroupToResourceType = default, JsonElement? operationGroupToResource = default, JsonElement? resourceRename = default)
->>>>>>> 0f69ef76
         {
             OutputFolder = outputFolder;
             Namespace = ns;
@@ -35,10 +31,7 @@
             OperationGroupToResourceType = operationGroupToResourceType?.ValueKind == JsonValueKind.Null ? new Dictionary<string, string>() : JsonSerializer.Deserialize<Dictionary<string, string>>(operationGroupToResourceType.ToString());
             OperationGroupToResource = operationGroupToResource?.ValueKind == JsonValueKind.Null ? new Dictionary<string, string>() : JsonSerializer.Deserialize<Dictionary<string, string>>(operationGroupToResource.ToString());
             ResourceRename = resourceRename?.ValueKind == JsonValueKind.Null ? new Dictionary<string, string>() : JsonSerializer.Deserialize<Dictionary<string, string>>(resourceRename.ToString());
-<<<<<<< HEAD
             OperationGroupToParent = operationGroupToParent?.ValueKind == JsonValueKind.Null ? new Dictionary<string, string>() : JsonSerializer.Deserialize<Dictionary<string, string>>(operationGroupToParent.ToString());
-=======
->>>>>>> 0f69ef76
         }
 
         public string OutputFolder { get; }
@@ -56,15 +49,9 @@
         public string CredentialHeaderName { get; }
 
         public static string ProjectRelativeDirectory = "../";
-<<<<<<< HEAD
         public Dictionary<string, string> OperationGroupToResourceType;
         public Dictionary<string, string> OperationGroupToResource;
         public Dictionary<string, string> ResourceRename;
-=======
-        public IReadOnlyDictionary<string, string> OperationGroupToResourceType { get; }
-        public IReadOnlyDictionary<string, string> OperationGroupToResource { get; }
-        public IReadOnlyDictionary<string, string> ResourceRename { get; }
->>>>>>> 0f69ef76
         public bool LowLevelClient { get; }
         public Dictionary<string, string> OperationGroupToParent;
 
@@ -87,12 +74,8 @@
                 autoRest.GetValue<bool?>("low-level-client").GetAwaiter().GetResult() ?? false,
                 autoRest.GetValue<JsonElement?>("operation-group-to-resource-type").GetAwaiter().GetResult(),
                 autoRest.GetValue<JsonElement?>("operation-group-to-resource").GetAwaiter().GetResult(),
-<<<<<<< HEAD
                 autoRest.GetValue<JsonElement?>("resource-rename").GetAwaiter().GetResult(),
                 autoRest.GetValue<JsonElement?>("operation-group-to-parent").GetAwaiter().GetResult()
-=======
-                autoRest.GetValue<JsonElement?>("resource-rename").GetAwaiter().GetResult()
->>>>>>> 0f69ef76
             );
         }
 
