﻿// Copyright (c) Microsoft Corporation. All rights reserved.
// Licensed under the MIT License. See License.txt in the project root for license information.

using System;
using System.Linq;
using System.Reflection.Metadata;
using AutoRest.CSharp.AutoRest.Communication;
using System.Text.Json;
using System.Collections.Generic;

namespace AutoRest.CSharp.AutoRest.Plugins
{
    internal class Configuration
    {
<<<<<<< HEAD
        public Configuration(string outputFolder, string? ns, string? name, string[] sharedSourceFolders, bool saveInputs, bool azureArm, bool publicClients, bool modelNamespace, bool headAsBoolean, bool skipCSProjPackageReference, string[] credentialTypes, string[] credentialScopes, string credentialHeaderName,
                            JsonElement? operationGroupToResourceType = default, JsonElement? operationGroupToResource = default, JsonElement? resourceRename = default, JsonElement? operationGroupToParent = default)
=======
        public Configuration(string outputFolder, string? ns, string? name, string[] sharedSourceFolders, bool saveInputs, bool azureArm, bool publicClients, bool modelNamespace, bool headAsBoolean, bool skipCSProjPackageReference, string[] credentialTypes, string[] credentialScopes, string credentialHeaderName, bool lowLevelClient, JsonElement? operationGroupToResourceType = default, JsonElement? operationGroupToResource = default, JsonElement? resourceRename = default)
>>>>>>> 89aaeb2c
        {
            OutputFolder = outputFolder;
            Namespace = ns;
            LibraryName = name;
            SharedSourceFolders = sharedSourceFolders;
            SaveInputs = saveInputs;
            AzureArm = azureArm;
            PublicClients = publicClients || AzureArm;
            ModelNamespace = modelNamespace;
            HeadAsBoolean = headAsBoolean;
            SkipCSProjPackageReference = skipCSProjPackageReference;
            LowLevelClient = lowLevelClient;
            CredentialTypes = credentialTypes;
            CredentialScopes = credentialScopes;
            CredentialHeaderName = credentialHeaderName;
            OperationGroupToResourceType = operationGroupToResourceType?.ValueKind == JsonValueKind.Null ? new Dictionary<string, string>() : JsonSerializer.Deserialize<Dictionary<string, string>>(operationGroupToResourceType.ToString());
            OperationGroupToResource = operationGroupToResource?.ValueKind == JsonValueKind.Null ? new Dictionary<string, string>() : JsonSerializer.Deserialize<Dictionary<string, string>>(operationGroupToResource.ToString());
            ResourceRename = resourceRename?.ValueKind == JsonValueKind.Null ? new Dictionary<string, string>() : JsonSerializer.Deserialize<Dictionary<string, string>>(resourceRename.ToString());
            OperationGroupToParent = operationGroupToParent?.ValueKind == JsonValueKind.Null ? new Dictionary<string, string>() : JsonSerializer.Deserialize<Dictionary<string, string>>(operationGroupToParent.ToString());
        }

        public string OutputFolder { get; }
        public string? Namespace { get; }
        public string? LibraryName { get; }
        public string[] SharedSourceFolders { get; }
        public bool SaveInputs { get; }
        public bool AzureArm { get; }
        public bool PublicClients { get; }
        public bool ModelNamespace { get; }
        public bool HeadAsBoolean { get; }
        public bool SkipCSProjPackageReference { get; }
        public string[] CredentialTypes { get; }
        public string[] CredentialScopes { get; }
        public string CredentialHeaderName { get; }

        public static string ProjectRelativeDirectory = "../";
        public Dictionary<string, string> OperationGroupToResourceType;
        public Dictionary<string, string> OperationGroupToResource;
        public Dictionary<string, string> ResourceRename;
<<<<<<< HEAD
        public Dictionary<string, string> OperationGroupToParent;

=======
        public bool LowLevelClient { get; }
>>>>>>> 89aaeb2c

        public static Configuration GetConfiguration(IPluginCommunication autoRest)
        {
            return new Configuration(
                    TrimFileSuffix(GetRequiredOption<string>(autoRest, "output-folder")),
                autoRest.GetValue<string?>("namespace").GetAwaiter().GetResult(),
                autoRest.GetValue<string?>("library-name").GetAwaiter().GetResult(),
                GetRequiredOption<string[]>(autoRest, "shared-source-folders").Select(TrimFileSuffix).ToArray(),
                autoRest.GetValue<bool?>("save-inputs").GetAwaiter().GetResult() ?? false,
                autoRest.GetValue<bool?>("azure-arm").GetAwaiter().GetResult() ?? false,
                autoRest.GetValue<bool?>("public-clients").GetAwaiter().GetResult() ?? false,
                autoRest.GetValue<bool?>("model-namespace").GetAwaiter().GetResult() ?? true,
                autoRest.GetValue<bool?>("head-as-boolean").GetAwaiter().GetResult() ?? false,
                autoRest.GetValue<bool?>("skip-csproj-packagereference").GetAwaiter().GetResult() ?? false,
                autoRest.GetValue<string[]?>("credential-types").GetAwaiter().GetResult() ?? Array.Empty<string>(),
                autoRest.GetValue<string[]?>("credential-scopes").GetAwaiter().GetResult() ?? Array.Empty<string>(),
                autoRest.GetValue<string?>("credential-header-name").GetAwaiter().GetResult() ?? "api-key",
                autoRest.GetValue<bool?>("low-level-client").GetAwaiter().GetResult() ?? false,
                autoRest.GetValue<JsonElement?>("operation-group-to-resource-type").GetAwaiter().GetResult(),
                autoRest.GetValue<JsonElement?>("operation-group-to-resource").GetAwaiter().GetResult(),
                autoRest.GetValue<JsonElement?>("resource-rename").GetAwaiter().GetResult(),
                autoRest.GetValue<JsonElement?>("operation-group-to-parent").GetAwaiter().GetResult()
            );
        }

        private static T GetRequiredOption<T>(IPluginCommunication autoRest, string name)
        {
            return autoRest.GetValue<T>(name).GetAwaiter().GetResult() ?? throw new InvalidOperationException($"{name} configuration parameter is required");
        }

        private static string TrimFileSuffix(string path)
        {
            if (Uri.IsWellFormedUriString(path, UriKind.Absolute))
            {
                path = new Uri(path).LocalPath;
            }

            return path;
        }
    }
}<|MERGE_RESOLUTION|>--- conflicted
+++ resolved
@@ -12,12 +12,7 @@
 {
     internal class Configuration
     {
-<<<<<<< HEAD
-        public Configuration(string outputFolder, string? ns, string? name, string[] sharedSourceFolders, bool saveInputs, bool azureArm, bool publicClients, bool modelNamespace, bool headAsBoolean, bool skipCSProjPackageReference, string[] credentialTypes, string[] credentialScopes, string credentialHeaderName,
-                            JsonElement? operationGroupToResourceType = default, JsonElement? operationGroupToResource = default, JsonElement? resourceRename = default, JsonElement? operationGroupToParent = default)
-=======
-        public Configuration(string outputFolder, string? ns, string? name, string[] sharedSourceFolders, bool saveInputs, bool azureArm, bool publicClients, bool modelNamespace, bool headAsBoolean, bool skipCSProjPackageReference, string[] credentialTypes, string[] credentialScopes, string credentialHeaderName, bool lowLevelClient, JsonElement? operationGroupToResourceType = default, JsonElement? operationGroupToResource = default, JsonElement? resourceRename = default)
->>>>>>> 89aaeb2c
+        public Configuration(string outputFolder, string? ns, string? name, string[] sharedSourceFolders, bool saveInputs, bool azureArm, bool publicClients, bool modelNamespace, bool headAsBoolean, bool skipCSProjPackageReference, string[] credentialTypes, string[] credentialScopes, string credentialHeaderName, bool lowLevelClient, JsonElement? operationGroupToResourceType = default, JsonElement? operationGroupToResource = default, JsonElement? resourceRename = default, JsonElement? operationGroupToParent = default)
         {
             OutputFolder = outputFolder;
             Namespace = ns;
@@ -57,12 +52,8 @@
         public Dictionary<string, string> OperationGroupToResourceType;
         public Dictionary<string, string> OperationGroupToResource;
         public Dictionary<string, string> ResourceRename;
-<<<<<<< HEAD
+        public bool LowLevelClient { get; }
         public Dictionary<string, string> OperationGroupToParent;
-
-=======
-        public bool LowLevelClient { get; }
->>>>>>> 89aaeb2c
 
         public static Configuration GetConfiguration(IPluginCommunication autoRest)
         {
