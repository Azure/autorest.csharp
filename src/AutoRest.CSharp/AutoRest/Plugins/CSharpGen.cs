﻿// Copyright (c) Microsoft Corporation. All rights reserved.
// Licensed under the MIT License. See License.txt in the project root for license information.

using System;
using System.Collections.Generic;
using System.Diagnostics;
using System.IO;
using System.Linq;
using System.Text.Json;
using System.Threading;
using System.Threading.Tasks;
using AutoRest.CSharp.AutoRest.Communication;
using AutoRest.CSharp.Generation.Types;
using AutoRest.CSharp.Generation.Writers;
using AutoRest.CSharp.Input;
using AutoRest.CSharp.Input.Source;
using AutoRest.CSharp.Output.Builders;
using AutoRest.CSharp.Output.Models;
using AutoRest.CSharp.Output.Models.Responses;
using AutoRest.CSharp.Output.Models.Types;
using AutoRest.CSharp.Utilities;
using Microsoft.CodeAnalysis;
using Microsoft.CodeAnalysis.Formatting;
using Microsoft.CodeAnalysis.Simplification;
using Microsoft.CodeAnalysis.Text;
using Diagnostic = Microsoft.CodeAnalysis.Diagnostic;

namespace AutoRest.CSharp.AutoRest.Plugins
{
    [PluginName("csharpgen")]
    internal class CSharpGen : IPlugin
    {
        public async Task<GeneratedCodeWorkspace> ExecuteAsync(Task<CodeModel> codeModelTask, Configuration configuration)
        {
            Directory.CreateDirectory(configuration.OutputFolder);
            var projectDirectory = Path.Combine(configuration.OutputFolder, Configuration.ProjectRelativeDirectory);
            var project = await GeneratedCodeWorkspace.Create(projectDirectory, configuration.OutputFolder, configuration.SharedSourceFolders);
            var sourceInputModel = new SourceInputModel(await project.GetCompilationAsync());

            var codeModel = await codeModelTask;

<<<<<<< HEAD
            var modelWriter = new ModelWriter();
            var clientWriter = new ClientWriter();
            var restClientWriter = new RestClientWriter();
            var serializeWriter = new SerializationWriter();
            var headerModelModelWriter = new ResponseHeaderGroupWriter();
            var resourceOperationWriter = new ResourceOperationWriter();
            var resourceContainerWriter = new ResourceContainerWriter();
            var resourceDataWriter = new ResourceDataWriter();
            var armResourceWriter = new ArmResourceWriter();
            var resourceDataSerializeWriter = new ResourceDataSerializationWriter();

            foreach (var model in context.Library.Models)
=======
            if (configuration.LowLevelClient)
>>>>>>> 540b82af
            {
                LowLevelTarget.Execute(project, codeModel, sourceInputModel, configuration);
            }
            else if (configuration.AzureArm)
            {
                MgmtTarget.Execute(project, codeModel, sourceInputModel, configuration);
            }
            else
            {
                DataPlaneTarget.Execute(project, codeModel, sourceInputModel, configuration);
            }
<<<<<<< HEAD

            foreach (var operation in context.Library.LongRunningOperations)
            {
                var codeWriter = new CodeWriter();
                LongRunningOperationWriter.Write(codeWriter, operation);

                project.AddGeneratedFile($"{operation.Type.Name}.cs", codeWriter.ToString());
            }


            if (context.Configuration.AzureArm)
            {
                foreach (var resourceOperation in context.Library.ResourceOperations)
                {
                    var codeWriter = new CodeWriter();
                    resourceOperationWriter.WriteClient(codeWriter, resourceOperation);

                    project.AddGeneratedFile($"{resourceOperation.Type.Name}.cs", codeWriter.ToString());
                }

                foreach (var resourceContainer in context.Library.ResourceContainers)
                {
                    var codeWriter = new CodeWriter();
                    resourceContainerWriter.WriteClient(codeWriter, resourceContainer);

                    project.AddGeneratedFile($"{resourceContainer.Type.Name}.cs", codeWriter.ToString());
                }

                foreach (var model in context.Library.ResourceData)
                {
                    var codeWriter = new CodeWriter();
                    resourceDataWriter.WriteResourceData(codeWriter, model);

                    var serializerCodeWriter = new CodeWriter();
                    resourceDataSerializeWriter.WriteSerialization(serializerCodeWriter, model);

                    var name = model.Type.Name;
                    project.AddGeneratedFile($"Models/{name}.cs", codeWriter.ToString());
                    project.AddGeneratedFile($"Models/{name}.Serialization.cs", serializerCodeWriter.ToString());
                }

                foreach (var model in context.Library.ArmResource)
                {
                    var codeWriter = new CodeWriter();
                    armResourceWriter.WriteResource(codeWriter, model);

                    var name = model.Type.Name;
                    project.AddGeneratedFile($"{name}.cs", codeWriter.ToString());
                }
            }
            else
            {
                foreach (var client in context.Library.Clients)
                {
                    var codeWriter = new CodeWriter();
                    clientWriter.WriteClient(codeWriter, client, context);

                    project.AddGeneratedFile($"{client.Type.Name}.cs", codeWriter.ToString());
                }

                if (configuration.PublicClients && context.Library.Clients.Count() > 0)
                {
                    var codeWriter = new CodeWriter();
                    ClientOptionsWriter.WriteClientOptions(codeWriter, context);

                    var clientOptionsName = ClientBase.GetClientPrefix(context.DefaultLibraryName, context);
                    project.AddGeneratedFile($"{clientOptionsName}ClientOptions.cs", codeWriter.ToString());
                }
            }

=======
>>>>>>> 540b82af
            return project;
        }

        public async Task<bool> Execute(IPluginCommunication autoRest)
        {
            string codeModelFileName = (await autoRest.ListInputs()).FirstOrDefault();
            if (string.IsNullOrEmpty(codeModelFileName))
                throw new Exception("Generator did not receive the code model file.");

            var configuration = Configuration.GetConfiguration(autoRest);

            string codeModelYaml = string.Empty;

            Task<CodeModel> codeModelTask = Task.Run(async () =>
            {
                codeModelYaml = await autoRest.ReadFile(codeModelFileName);
                return CodeModelSerialization.DeserializeCodeModel(codeModelYaml);
            });

            if (configuration.CredentialTypes.Contains("TokenCredential", StringComparer.OrdinalIgnoreCase) &&
                configuration.CredentialScopes.Length < 1)
            {
                await autoRest.Fatal("You are using TokenCredential without passing in any credential-scopes.");
                return false;
            }

            if (!Path.IsPathRooted(configuration.OutputFolder))
            {
                await autoRest.Warning("output-folder path should be an absolute path");
            }
            if (configuration.SaveInputs)
            {
                await codeModelTask;
                await autoRest.WriteFile("Configuration.json", StandaloneGeneratorRunner.SaveConfiguration(configuration), "source-file-csharp");
                await autoRest.WriteFile("CodeModel.yaml", codeModelYaml, "source-file-csharp");
            }

            try
            {
                var project = await ExecuteAsync(codeModelTask, configuration);
                await foreach (var file in project.GetGeneratedFilesAsync())
                {
                    await autoRest.WriteFile(file.Name, file.Text, "source-file-csharp");
                }
            }
            catch (ErrorHelpers.ErrorException e)
            {
                await autoRest.Fatal(e.ErrorText);
                return false;
            }
            catch (Exception e)
            {
                await autoRest.Fatal($"Internal error in AutoRest.CSharp - {ErrorHelpers.FileIssueText}\nException: {e.Message}\n{e.StackTrace}");
                return false;
            }

            return true;
        }
    }
}<|MERGE_RESOLUTION|>--- conflicted
+++ resolved
@@ -39,22 +39,7 @@
 
             var codeModel = await codeModelTask;
 
-<<<<<<< HEAD
-            var modelWriter = new ModelWriter();
-            var clientWriter = new ClientWriter();
-            var restClientWriter = new RestClientWriter();
-            var serializeWriter = new SerializationWriter();
-            var headerModelModelWriter = new ResponseHeaderGroupWriter();
-            var resourceOperationWriter = new ResourceOperationWriter();
-            var resourceContainerWriter = new ResourceContainerWriter();
-            var resourceDataWriter = new ResourceDataWriter();
-            var armResourceWriter = new ArmResourceWriter();
-            var resourceDataSerializeWriter = new ResourceDataSerializationWriter();
-
-            foreach (var model in context.Library.Models)
-=======
             if (configuration.LowLevelClient)
->>>>>>> 540b82af
             {
                 LowLevelTarget.Execute(project, codeModel, sourceInputModel, configuration);
             }
@@ -66,79 +51,6 @@
             {
                 DataPlaneTarget.Execute(project, codeModel, sourceInputModel, configuration);
             }
-<<<<<<< HEAD
-
-            foreach (var operation in context.Library.LongRunningOperations)
-            {
-                var codeWriter = new CodeWriter();
-                LongRunningOperationWriter.Write(codeWriter, operation);
-
-                project.AddGeneratedFile($"{operation.Type.Name}.cs", codeWriter.ToString());
-            }
-
-
-            if (context.Configuration.AzureArm)
-            {
-                foreach (var resourceOperation in context.Library.ResourceOperations)
-                {
-                    var codeWriter = new CodeWriter();
-                    resourceOperationWriter.WriteClient(codeWriter, resourceOperation);
-
-                    project.AddGeneratedFile($"{resourceOperation.Type.Name}.cs", codeWriter.ToString());
-                }
-
-                foreach (var resourceContainer in context.Library.ResourceContainers)
-                {
-                    var codeWriter = new CodeWriter();
-                    resourceContainerWriter.WriteClient(codeWriter, resourceContainer);
-
-                    project.AddGeneratedFile($"{resourceContainer.Type.Name}.cs", codeWriter.ToString());
-                }
-
-                foreach (var model in context.Library.ResourceData)
-                {
-                    var codeWriter = new CodeWriter();
-                    resourceDataWriter.WriteResourceData(codeWriter, model);
-
-                    var serializerCodeWriter = new CodeWriter();
-                    resourceDataSerializeWriter.WriteSerialization(serializerCodeWriter, model);
-
-                    var name = model.Type.Name;
-                    project.AddGeneratedFile($"Models/{name}.cs", codeWriter.ToString());
-                    project.AddGeneratedFile($"Models/{name}.Serialization.cs", serializerCodeWriter.ToString());
-                }
-
-                foreach (var model in context.Library.ArmResource)
-                {
-                    var codeWriter = new CodeWriter();
-                    armResourceWriter.WriteResource(codeWriter, model);
-
-                    var name = model.Type.Name;
-                    project.AddGeneratedFile($"{name}.cs", codeWriter.ToString());
-                }
-            }
-            else
-            {
-                foreach (var client in context.Library.Clients)
-                {
-                    var codeWriter = new CodeWriter();
-                    clientWriter.WriteClient(codeWriter, client, context);
-
-                    project.AddGeneratedFile($"{client.Type.Name}.cs", codeWriter.ToString());
-                }
-
-                if (configuration.PublicClients && context.Library.Clients.Count() > 0)
-                {
-                    var codeWriter = new CodeWriter();
-                    ClientOptionsWriter.WriteClientOptions(codeWriter, context);
-
-                    var clientOptionsName = ClientBase.GetClientPrefix(context.DefaultLibraryName, context);
-                    project.AddGeneratedFile($"{clientOptionsName}ClientOptions.cs", codeWriter.ToString());
-                }
-            }
-
-=======
->>>>>>> 540b82af
             return project;
         }
 
