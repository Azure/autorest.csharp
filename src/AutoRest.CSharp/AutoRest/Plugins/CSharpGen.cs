﻿// Copyright (c) Microsoft Corporation. All rights reserved.
// Licensed under the MIT License. See License.txt in the project root for license information.

using System;
using System.Collections.Generic;
using System.Diagnostics;
using System.IO;
using System.Linq;
using System.Text.Json;
using System.Threading;
using System.Threading.Tasks;
using AutoRest.CSharp.AutoRest.Communication;
using AutoRest.CSharp.Generation.Types;
using AutoRest.CSharp.Generation.Writers;
using AutoRest.CSharp.Input;
using AutoRest.CSharp.Input.Source;
using AutoRest.CSharp.Output.Builders;
using AutoRest.CSharp.Output.Models;
using AutoRest.CSharp.Output.Models.Responses;
using AutoRest.CSharp.Output.Models.Types;
using AutoRest.CSharp.Utilities;
using Microsoft.CodeAnalysis;
using Microsoft.CodeAnalysis.Formatting;
using Microsoft.CodeAnalysis.Simplification;
using Microsoft.CodeAnalysis.Text;
using Diagnostic = Microsoft.CodeAnalysis.Diagnostic;

namespace AutoRest.CSharp.AutoRest.Plugins
{
    [PluginName("csharpgen")]
    internal class CSharpGen : IPlugin
    {
        public async Task<GeneratedCodeWorkspace> ExecuteAsync(Task<CodeModel> codeModelTask, Configuration configuration)
        {
            Directory.CreateDirectory(configuration.OutputFolder);
            var projectDirectory = Path.Combine(configuration.OutputFolder, Configuration.ProjectRelativeDirectory);
            var project = await GeneratedCodeWorkspace.Create(projectDirectory, configuration.OutputFolder, configuration.SharedSourceFolders);
            var sourceInputModel = new SourceInputModel(await project.GetCompilationAsync());

            var context = new BuildContext(await codeModelTask, configuration, sourceInputModel);

            var modelWriter = new ModelWriter();
            var clientWriter = new ClientWriter();
            var restClientWriter = new RestClientWriter();
            var serializeWriter = new SerializationWriter();
            var headerModelModelWriter = new ResponseHeaderGroupWriter();
            var resourceOperationWriter = new ResourceOperationWriter();
            var resourceContainerWriter = new ResourceContainerWriter();

            foreach (var model in context.Library.Models)
            {
                var codeWriter = new CodeWriter();
                modelWriter.WriteModel(codeWriter, model);

                var serializerCodeWriter = new CodeWriter();
                serializeWriter.WriteSerialization(serializerCodeWriter, model);

                var name = model.Type.Name;
                project.AddGeneratedFile($"Models/{name}.cs", codeWriter.ToString());
                project.AddGeneratedFile($"Models/{name}.Serialization.cs", serializerCodeWriter.ToString());
            }

            foreach (var client in context.Library.RestClients)
            {
                var restCodeWriter = new CodeWriter();
                restClientWriter.WriteClient(restCodeWriter, client);

                project.AddGeneratedFile($"{client.Type.Name}.cs", restCodeWriter.ToString());
            }

            foreach (ResponseHeaderGroupType responseHeaderModel in context.Library.HeaderModels)
            {
                var headerModelCodeWriter = new CodeWriter();
                headerModelModelWriter.WriteHeaderModel(headerModelCodeWriter, responseHeaderModel);

                project.AddGeneratedFile($"{responseHeaderModel.Type.Name}.cs", headerModelCodeWriter.ToString());
            }

<<<<<<< HEAD
=======
            if (configuration.PublicClients && !configuration.AzureArm && context.Library.Clients.Count() > 0)
            {
                var codeWriter = new CodeWriter();
                ClientOptionsWriter.WriteClientOptions(codeWriter, context);

                var clientOptionsName = ClientBase.GetClientPrefix(context.DefaultLibraryName, context);
                project.AddGeneratedFile($"{clientOptionsName}ClientOptions.cs", codeWriter.ToString());
            }

            foreach (var client in context.Library.Clients)
            {
                var codeWriter = new CodeWriter();
                clientWriter.WriteClient(codeWriter, client, context);

                project.AddGeneratedFile($"{client.Type.Name}.cs", codeWriter.ToString());
            }

>>>>>>> 0e940e55
            foreach (var operation in context.Library.LongRunningOperations)
            {
                var codeWriter = new CodeWriter();
                LongRunningOperationWriter.Write(codeWriter, operation);

                project.AddGeneratedFile($"{operation.Type.Name}.cs", codeWriter.ToString());
            }


            if (context.Configuration.AzureArm)
            {
                foreach (var resourceOperation in context.Library.ResourceOperations)
                {
                    var codeWriter = new CodeWriter();
                    resourceOperationWriter.WriteClient(codeWriter, resourceOperation);

                    project.AddGeneratedFile($"{resourceOperation.Type.Name}.cs", codeWriter.ToString());
                }

                foreach (var resourceContainer in context.Library.ResourceContainers)
                {
                    var codeWriter = new CodeWriter();
                    resourceContainerWriter.WriteClient(codeWriter, resourceContainer);

                    project.AddGeneratedFile($"{resourceContainer.Type.Name}.cs", codeWriter.ToString());
                }
            }
            else
            {
                foreach (var client in context.Library.Clients)
                {
                    var codeWriter = new CodeWriter();
                    clientWriter.WriteClient(codeWriter, client, context.Configuration);

                    project.AddGeneratedFile($"{client.Type.Name}.cs", codeWriter.ToString());
                }
            }

            return project;
        }

        public async Task<bool> Execute(IPluginCommunication autoRest)
        {
            string codeModelFileName = (await autoRest.ListInputs()).FirstOrDefault();
            if (string.IsNullOrEmpty(codeModelFileName))
                throw new Exception("Generator did not receive the code model file.");

            var configuration = Configuration.GetConfiguration(autoRest);

            string codeModelYaml = string.Empty;

            Task<CodeModel> codeModelTask = Task.Run(async () =>
            {
                codeModelYaml = await autoRest.ReadFile(codeModelFileName);
                return CodeModelSerialization.DeserializeCodeModel(codeModelYaml);
            });

            if (configuration.CredentialTypes.Contains("TokenCredential", StringComparer.OrdinalIgnoreCase) &&
                configuration.CredentialScopes.Length < 1)
            {
                await autoRest.Fatal("You are using TokenCredential wihtout passing in any credential-scopes.");
                return false;
            }

            if (!Path.IsPathRooted(configuration.OutputFolder))
            {
                await autoRest.Warning("output-folder path should be an absolute path");
            }
            if (configuration.SaveInputs)
            {
                await codeModelTask;
                await autoRest.WriteFile("Configuration.json", StandaloneGeneratorRunner.SaveConfiguration(configuration), "source-file-csharp");
                await autoRest.WriteFile("CodeModel.yaml", codeModelYaml, "source-file-csharp");
            }

            var project = await ExecuteAsync(codeModelTask, configuration);
            await foreach (var file in project.GetGeneratedFilesAsync())
            {
                await autoRest.WriteFile(file.Name, file.Text, "source-file-csharp");
            }

            return true;
        }
    }
}<|MERGE_RESOLUTION|>--- conflicted
+++ resolved
@@ -76,26 +76,6 @@
                 project.AddGeneratedFile($"{responseHeaderModel.Type.Name}.cs", headerModelCodeWriter.ToString());
             }
 
-<<<<<<< HEAD
-=======
-            if (configuration.PublicClients && !configuration.AzureArm && context.Library.Clients.Count() > 0)
-            {
-                var codeWriter = new CodeWriter();
-                ClientOptionsWriter.WriteClientOptions(codeWriter, context);
-
-                var clientOptionsName = ClientBase.GetClientPrefix(context.DefaultLibraryName, context);
-                project.AddGeneratedFile($"{clientOptionsName}ClientOptions.cs", codeWriter.ToString());
-            }
-
-            foreach (var client in context.Library.Clients)
-            {
-                var codeWriter = new CodeWriter();
-                clientWriter.WriteClient(codeWriter, client, context);
-
-                project.AddGeneratedFile($"{client.Type.Name}.cs", codeWriter.ToString());
-            }
-
->>>>>>> 0e940e55
             foreach (var operation in context.Library.LongRunningOperations)
             {
                 var codeWriter = new CodeWriter();
@@ -131,6 +111,15 @@
                     clientWriter.WriteClient(codeWriter, client, context.Configuration);
 
                     project.AddGeneratedFile($"{client.Type.Name}.cs", codeWriter.ToString());
+                }
+
+                if (configuration.PublicClients && context.Library.Clients.Count() > 0)
+                {
+                    var codeWriter = new CodeWriter();
+                    ClientOptionsWriter.WriteClientOptions(codeWriter, context);
+
+                    var clientOptionsName = ClientBase.GetClientPrefix(context.DefaultLibraryName, context);
+                    project.AddGeneratedFile($"{clientOptionsName}ClientOptions.cs", codeWriter.ToString());
                 }
             }
 
