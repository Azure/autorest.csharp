﻿// Copyright (c) Microsoft Corporation. All rights reserved.
// Licensed under the MIT License. See License.txt in the project root for license information.

using System;
using System.Linq;
using System.Text.Json;
using System.Text.Json.Serialization;
using System.Xml;
using System.Xml.Linq;
using AutoRest.CSharp.Input;
using AutoRest.CSharp.Output.Models.Serialization.Json;
using AutoRest.CSharp.Output.Models.Serialization.Xml;
using AutoRest.CSharp.Output.Models.Types;
using Azure.Core;

namespace AutoRest.CSharp.Generation.Writers
{
    internal class SerializationWriter
    {
        public void WriteSerialization(CodeWriter writer, TypeProvider schema)
        {
            switch (schema)
            {
                case ObjectType objectSchema:
                    WriteObjectSerialization(writer, objectSchema);
                    break;
                case EnumType sealedChoiceSchema when !sealedChoiceSchema.IsExtendable:
                    WriteSealedChoiceSerialization(writer, sealedChoiceSchema);
                    break;
            }
        }

        private void WriteObjectSerialization(CodeWriter writer, ObjectType model)
        {
            if (!model.Serializations.Any())
            {
                return;
            }

            using (writer.Namespace(model.Declaration.Namespace))
            {
                if (model.IncludeConverter)
                {
                    writer.Append($"[{typeof(JsonConverter)}(typeof({model.Declaration.Name}Converter))]");
                }
                if (model.IsStruct)
                {
                    writer.Append($"{model.Declaration.Accessibility} partial struct {model.Declaration.Name}");
                }
                else
                {
                    writer.Append($"{model.Declaration.Accessibility} partial class {model.Declaration.Name}");
                }

                if (model.IncludeSerializer)
                {
                    bool hasJson = model.Serializations.OfType<JsonSerialization>().Any();
                    bool hasXml = model.Serializations.OfType<XmlElementSerialization>().Any();
                    if (hasJson || hasXml)
                    {
                        writer.Append($": ");
                    }

                    if (hasJson)
                    {
                        writer.Append($"{typeof(IUtf8JsonSerializable)}");
                        writer.Append($", ");
                    }

                    if (hasXml)
                    {
                        writer.Append($"{typeof(IXmlSerializable)}");
                        writer.Append($", ");
                    }

                    writer.RemoveTrailingComma();
                }

                using (writer.Scope())
                {
                    foreach (var serialization in model.Serializations)
                    {
                        switch (serialization)
                        {
                            case JsonSerialization jsonSerialization:
                                if (model.IncludeSerializer)
                                {
                                    WriteJsonSerialize(writer, jsonSerialization);
                                }

                                if (model.IncludeDeserializer)
                                {
                                    WriteJsonDeserialize(writer, model, jsonSerialization);
                                }

                                break;
                            case XmlElementSerialization xmlSerialization:
                                if (model.IncludeSerializer)
                                {
                                    WriteXmlSerialize(writer, xmlSerialization);
                                }

                                if (model.IncludeDeserializer)
                                {
                                    WriteXmlDeserialize(writer, model, xmlSerialization);
                                }

                                break;
                            default:
                                throw new NotImplementedException(serialization.ToString());
                        }
                    }

                    if (model.IncludeConverter)
                    {
                        WriteCustomJsonConverter(model, writer);
                    }
                }
            }
        }

        private void WriteCustomJsonConverter(ObjectType model, CodeWriter writer)
        {
            writer.Append($"internal partial class {model.Declaration.Name}Converter : {typeof(JsonConverter)}<{model.Type}>");
            using (writer.Scope())
            {
                using (writer.Scope($"public override void  Write({typeof(Utf8JsonWriter)} writer, {model.Type} model, {typeof(JsonSerializerOptions)} options)"))
                {
<<<<<<< HEAD
                    writer.Append($"writer.{nameof(Utf8JsonWriterExtensions.WriteObjectValue)}(model);");
=======
                    if (model.IncludeSerializer)
                    {
                        writer.Append($"writer.{nameof(Utf8JsonWriterExtensions.WriteObjectValue)}(model);");
                    }
                    else
                    {
                        writer.Append($"throw new {typeof(NotImplementedException)}();");
                    }
>>>>>>> 180e0e01
                }

                using (writer.Scope($"public override {model.Type} Read(ref {typeof(Utf8JsonReader)} reader, {typeof(Type)} typeToConvert, {typeof(JsonSerializerOptions)} options)"))
                {
<<<<<<< HEAD
                    var document = new CodeWriterDeclaration("document");
                    writer.Line($"using var {document:D} = {typeof(JsonDocument)}.ParseValue(ref reader);");
                    writer.Line($"return Deserialize{model.Declaration.Name}({document}.RootElement);");
=======
                    if (model.IncludeDeserializer)
                    {
                        var document = new CodeWriterDeclaration("document");
                        writer.Line($"using var {document:D} = {typeof(JsonDocument)}.ParseValue(ref reader);");
                        writer.Line($"return Deserialize{model.Declaration.Name}({document}.RootElement);");
                    }
                    else
                    {
                        writer.Append($"throw new {typeof(NotImplementedException)}();");
                    }
>>>>>>> 180e0e01
                }
            }
        }

        private void WriteXmlSerialize(CodeWriter writer, XmlElementSerialization serialization)
        {
            const string namehint = "nameHint";
            writer.Append($"void {typeof(IXmlSerializable)}.{nameof(IXmlSerializable.Write)}({typeof(XmlWriter)} writer, {typeof(string)} {namehint})");
            using (writer.Scope())
            {
                writer.ToSerializeCall(
                    serialization,
                    w => w.AppendRaw("this"),
                    null,
                    w => w.AppendRaw(namehint));
            }
            writer.Line();
        }

        private void WriteXmlDeserialize(CodeWriter writer, ObjectType model, XmlElementSerialization serialization)
        {
            using (writer.Scope($"internal static {model.Type} Deserialize{model.Declaration.Name}({typeof(XElement)} element)"))
            {
                writer.ToDeserializeCall(
                    serialization,
                    w=> w.AppendRaw("element"),
                    (w, v) => w.Line($"return {v};"),
                    true);
            }
            writer.Line();
        }

        private void WriteJsonDeserialize(CodeWriter writer, ObjectType model, JsonSerialization jsonSerialization)
        {
            using (writer.Scope($"internal static {model.Type} Deserialize{model.Declaration.Name}({typeof(JsonElement)} element)"))
            {
                if (model.Discriminator?.HasDescendants == true)
                {
                    using (writer.Scope($"if (element.TryGetProperty({model.Discriminator.SerializedName:L}, out {typeof(JsonElement)} discriminator))"))
                    {
                        writer.Line($"switch (discriminator.GetString())");
                        using (writer.Scope())
                        {
                            foreach (var implementation in model.Discriminator.Implementations)
                            {
                                writer
                                    .Append($"case {implementation.Key:L}: return ")
                                    .DeserializeImplementation(implementation.Type.Implementation, w => w.Append($"element"));
                                writer.Line($";");
                            }
                        }
                    }
                }

                writer.DeserializeValue(jsonSerialization,
                    w=> w.AppendRaw("element"),
                    (w, v) => w.Line($"return {v};"));
            }
            writer.Line();
        }

        private void WriteJsonSerialize(CodeWriter writer, JsonSerialization jsonSerialization)
        {
            writer.Append($"void {typeof(IUtf8JsonSerializable)}.{nameof(IUtf8JsonSerializable.Write)}({typeof(Utf8JsonWriter)} writer)");
            using (writer.Scope())
            {
                writer.ToSerializeCall(jsonSerialization, w => w.AppendRaw("this"));
            }
            writer.Line();
        }

        private void WriteSealedChoiceSerialization(CodeWriter writer, EnumType schema)
        {
            using (writer.Namespace(schema.Declaration.Namespace))
            {
                string declaredTypeName = schema.Declaration.Name;

                var isString = schema.BaseType.FrameworkType == typeof(string);

                using (writer.Scope($"internal static partial class {declaredTypeName}Extensions"))
                {
                    using (writer.Scope($"public static {schema.BaseType} ToSerialString(this {declaredTypeName} value) => value switch", end: "};"))
                    {
                        foreach (EnumTypeValue value in schema.Values)
                        {
                            writer.Line($"{declaredTypeName}.{value.Declaration.Name} => {value.Value.Value:L},");
                        }

                        writer.Line($"_ => throw new {typeof(ArgumentOutOfRangeException)}(nameof(value), value, \"Unknown {declaredTypeName} value.\")");
                    }
                    writer.Line();

                    using (writer.Scope($"public static {declaredTypeName} To{declaredTypeName}(this {schema.BaseType} value)"))
                    {
                        foreach (EnumTypeValue value in schema.Values)
                        {
                            writer.Append($"if ({schema.BaseType}.Equals(value, {value.Value.Value:L}");
                            if (isString)
                            {
                                writer.Append($", {typeof(StringComparison)}.InvariantCultureIgnoreCase");
                            }
                            writer.Line($")) return {declaredTypeName}.{value.Declaration.Name};");
                        }

                        writer.Line($"throw new {typeof(ArgumentOutOfRangeException)}(nameof(value), value, \"Unknown {declaredTypeName} value.\");");
                    }
                    writer.Line();
                }
            }
        }
    }
}<|MERGE_RESOLUTION|>--- conflicted
+++ resolved
@@ -7,7 +7,6 @@
 using System.Text.Json.Serialization;
 using System.Xml;
 using System.Xml.Linq;
-using AutoRest.CSharp.Input;
 using AutoRest.CSharp.Output.Models.Serialization.Json;
 using AutoRest.CSharp.Output.Models.Serialization.Xml;
 using AutoRest.CSharp.Output.Models.Types;
@@ -126,9 +125,6 @@
             {
                 using (writer.Scope($"public override void  Write({typeof(Utf8JsonWriter)} writer, {model.Type} model, {typeof(JsonSerializerOptions)} options)"))
                 {
-<<<<<<< HEAD
-                    writer.Append($"writer.{nameof(Utf8JsonWriterExtensions.WriteObjectValue)}(model);");
-=======
                     if (model.IncludeSerializer)
                     {
                         writer.Append($"writer.{nameof(Utf8JsonWriterExtensions.WriteObjectValue)}(model);");
@@ -137,16 +133,10 @@
                     {
                         writer.Append($"throw new {typeof(NotImplementedException)}();");
                     }
->>>>>>> 180e0e01
                 }
 
                 using (writer.Scope($"public override {model.Type} Read(ref {typeof(Utf8JsonReader)} reader, {typeof(Type)} typeToConvert, {typeof(JsonSerializerOptions)} options)"))
                 {
-<<<<<<< HEAD
-                    var document = new CodeWriterDeclaration("document");
-                    writer.Line($"using var {document:D} = {typeof(JsonDocument)}.ParseValue(ref reader);");
-                    writer.Line($"return Deserialize{model.Declaration.Name}({document}.RootElement);");
-=======
                     if (model.IncludeDeserializer)
                     {
                         var document = new CodeWriterDeclaration("document");
@@ -157,7 +147,6 @@
                     {
                         writer.Append($"throw new {typeof(NotImplementedException)}();");
                     }
->>>>>>> 180e0e01
                 }
             }
         }
