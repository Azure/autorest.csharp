--- conflicted
+++ resolved
@@ -4,11 +4,7 @@
 ## Configuration
 ```yaml
 use-extension:
-<<<<<<< HEAD
-  "@autorest/modelerfour": "4.17.0"
-=======
   "@autorest/modelerfour": "4.17.2"
->>>>>>> 180e0e01
 modelerfour:
   always-create-content-type-parameter: true
   flatten-models: true
