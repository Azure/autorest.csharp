﻿<Project Sdk="Microsoft.NET.Sdk">

  <PropertyGroup>
    <PackageId>Microsoft.Azure.AutoRest.CSharp</PackageId>
    <OutputType>Exe</OutputType>
    <Version>3.0.0</Version>
    <TargetFramework>netcoreapp3.1</TargetFramework>
    <Nullable>enable</Nullable>
    <RunAnalyzersDuringBuild>true</RunAnalyzersDuringBuild>
    <RunAnalyzersDuringLiveAnalysis>false</RunAnalyzersDuringLiveAnalysis>
    <ServerGarbageCollection>true</ServerGarbageCollection>
    <SatelliteResourceLanguages>en-US</SatelliteResourceLanguages>
    <PackAsTool>true</PackAsTool>
    <RollForward>Minor</RollForward>
    <DefineConstants>$(DefineConstants);EXPERIMENTAL</DefineConstants>
    <NoDefaultExcludes>true</NoDefaultExcludes>
  </PropertyGroup>


  <ItemGroup>
    <PackageReference Include="Azure.Core" Version="1.26.0" />
<<<<<<< HEAD
=======
    <PackageReference Include="Azure.Core.Expressions.DataFactory" Version="1.0.0-alpha.20221110.1" />
>>>>>>> 19ce1f0e
    <PackageReference Include="Azure.Core.Experimental" Version="0.1.0-preview.18" />
    <PackageReference Include="Azure.ResourceManager" Version="1.4.0-alpha.20221129.1" />
    <PackageReference Include="CommandLineParser" Version="2.9.1" />
    <PackageReference Include="Humanizer.Core" Version="2.13.14" />
    <PackageReference Include="Microsoft.CodeAnalysis.CSharp.Workspaces" Version="4.1.0" />
    <PackageReference Include="System.Text.Json" Version="6.0.5" />
    <PackageReference Include="YamlDotNet" Version="11.2.1" />
  </ItemGroup>

  <!-- Enable SourceLink  -->
  <ItemGroup>
    <PackageReference Include="Microsoft.SourceLink.GitHub" Version="1.1.1" PrivateAssets="All" />
  </ItemGroup>

  <ItemGroup>
    <Compile Include="../../src/assets/**/*.cs" />
    <TfmSpecificPackageFile Include="../../src/assets/" PackagePath="content" />

    <Content Include="../../node_modules/autorest/**/*" PackagePath="tools\autorest" />

    <Content Include="build\CodeGeneration.targets" PackagePath="build\Microsoft.Azure.AutoRest.CSharp.targets" />
    <Content Include="build\CodeGeneration.targets" PackagePath="buildMultiTargeting\Microsoft.Azure.AutoRest.CSharp.targets" />
  </ItemGroup>

  <ItemGroup>
    <None Include="../../src/assets/**/*.cs" CopyToOutputDirectory="PreserveNewest" />
    <None Include="package.json" CopyToOutputDirectory="PreserveNewest" />
    <None Include="readme.md" CopyToOutputDirectory="PreserveNewest" />
    <None Include="index.d.ts" CopyToOutputDirectory="PreserveNewest" />
    <None Include="index.mjs" CopyToOutputDirectory="PreserveNewest" />
  </ItemGroup>

  <Target Name="PreparePropsFile" BeforeTargets="GenerateNuspec;_GetPackageFiles" DependsOnTargets="GenerateSourceLinkFile" Condition="'$(TargetFrameworks)' == '' or '$(IsCrossTargetingBuild)' == 'true'" Outputs="$(_SourcePackagePropsFilePath)">

    <PropertyGroup>
      <PackageType></PackageType>
      <_RepoRoot>$(MSBuildThisFileDirectory)../../</_RepoRoot>
      <_RelativePath>$([MSBuild]::MakeRelative($(_RepoRoot), '$(MSBuildProjectDirectory)/../assets'))</_RelativePath>
      <_SourceRoot>$([System.String]::Copy('%(SourceRoot.SourceLinkUrl)').Replace('*', ''))</_SourceRoot>
      <_RawUrl>$(_SourceRoot)$(_RelativePath.Replace('\', '/'))/*</_RawUrl>
      <_ReadmeMdPath>$(_RepoRoot)readme.md</_ReadmeMdPath>
      <_GeneratedPropsFilePath>$(IntermediateOutputPath)/Microsoft.Azure.AutoRest.CSharp.props</_GeneratedPropsFilePath>

      <_ReadmeMdLines>$([System.IO.File]::ReadAllText($(_ReadmeMdPath)))</_ReadmeMdLines>
    </PropertyGroup>

    <PropertyGroup>
      <_CoreVersion>$([System.Text.RegularExpressions.Regex]::Match('$(_ReadmeMdLines)', 'version: ([\.\d]+)').get_Groups().get_Item(1))</_CoreVersion>
    </PropertyGroup>

    <ItemGroup>
      <_GeneratedPropsFileLines Include="&lt;Project&gt;" />
      <_GeneratedPropsFileLines Include="&lt;ItemGroup&gt;" />
      <_GeneratedPropsFileLines Include="&lt;SourceRoot Include=&quot;%24([System.IO.Path]::GetFullPath('%24(MSBuildThisFileDirectory)..\contentFiles\any\$(TargetFramework)\'))&quot; SourceLinkUrl=&quot;$(_RawUrl)&quot;/&gt;" />
      <_GeneratedPropsFileLines Include="&lt;/ItemGroup&gt;" />
      <_GeneratedPropsFileLines Include="&lt;PropertyGroup&gt;" />
      <_GeneratedPropsFileLines Include="&lt;AutoRestCoreVersion&gt;$(_CoreVersion)&lt;/AutoRestCoreVersion&gt;" />
      <_GeneratedPropsFileLines Include="&lt;/PropertyGroup&gt;" />
      <_GeneratedPropsFileLines Include="&lt;/Project&gt;" />
    </ItemGroup>


    <WriteLinesToFile Overwrite="true" File="$(_GeneratedPropsFilePath)" Lines="@(_GeneratedPropsFileLines)" />

    <ItemGroup>
      <Content Include="$(_GeneratedPropsFilePath)" PackagePath="build\" />
      <Content Include="$(_GeneratedPropsFilePath)" PackagePath="buildMultiTargeting\" />
    </ItemGroup>

    <Message Text="##vso[task.setvariable variable=AutorestCSharpVersion;isOutput=true]$(Version)" Importance="High" />
  </Target>

</Project><|MERGE_RESOLUTION|>--- conflicted
+++ resolved
@@ -19,10 +19,7 @@
 
   <ItemGroup>
     <PackageReference Include="Azure.Core" Version="1.26.0" />
-<<<<<<< HEAD
-=======
     <PackageReference Include="Azure.Core.Expressions.DataFactory" Version="1.0.0-alpha.20221110.1" />
->>>>>>> 19ce1f0e
     <PackageReference Include="Azure.Core.Experimental" Version="0.1.0-preview.18" />
     <PackageReference Include="Azure.ResourceManager" Version="1.4.0-alpha.20221129.1" />
     <PackageReference Include="CommandLineParser" Version="2.9.1" />
