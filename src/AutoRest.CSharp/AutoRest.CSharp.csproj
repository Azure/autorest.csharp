--- conflicted
+++ resolved
@@ -17,11 +17,7 @@
   <ItemGroup>
     <PackageReference Include="Azure.Core" Version="1.13.0" />
     <PackageReference Include="Azure.Core.Experimental" Version="0.1.0-preview.11" />
-<<<<<<< HEAD
-    <PackageReference Include="Azure.ResourceManager.Core" Version="1.0.0-alpha.20210421.2" />
-=======
     <PackageReference Include="Azure.ResourceManager.Core" Version="1.0.0-alpha.20210422.3" />
->>>>>>> 39d82763
     <PackageReference Include="Microsoft.CodeAnalysis.CSharp.Workspaces" Version="3.10.0-1.final" />
     <PackageReference Include="YamlDotNet" Version="8.1.2" />
   </ItemGroup>
