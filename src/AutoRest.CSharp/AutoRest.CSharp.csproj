--- conflicted
+++ resolved
@@ -26,13 +26,9 @@
     <PackageReference Include="System.Text.Json" />
     <PackageReference Include="YamlDotNet" />
     <PackageReference Include="nunit" />
-    <PackageReference Include="System.ClientModel" />
     <!-- Any stable version of System.Memory should work here. -->
     <PackageReference Include="System.Memory" />
-<<<<<<< HEAD
-=======
     <PackageReference Include="System.ClientModel" />
->>>>>>> 4e2f9487
   </ItemGroup>
 
   <!-- Enable SourceLink  -->
