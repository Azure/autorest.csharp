﻿<Project Sdk="Microsoft.NET.Sdk">

  <PropertyGroup>
    <PackageId>Microsoft.Azure.AutoRest.CSharp</PackageId>
    <OutputType>Exe</OutputType>
    <Version>3.0.0</Version>
    <TargetFramework>netcoreapp3.1</TargetFramework>
    <Nullable>enable</Nullable>
    <RunAnalyzersDuringBuild>true</RunAnalyzersDuringBuild>
    <RunAnalyzersDuringLiveAnalysis>false</RunAnalyzersDuringLiveAnalysis>
    <ServerGarbageCollection>true</ServerGarbageCollection>
    <SatelliteResourceLanguages>en-US</SatelliteResourceLanguages>
    <PackAsTool>true</PackAsTool>
    <RollForward>Minor</RollForward>
  </PropertyGroup>

  <ItemGroup>
    <PackageReference Include="Azure.Core" Version="1.14.0" />
    <PackageReference Include="Azure.Core.Experimental" Version="0.1.0-preview.12" />
<<<<<<< HEAD
    <PackageReference Include="Azure.ResourceManager.Core" Version="1.0.0-alpha.20210511.2" />
=======
    <PackageReference Include="Azure.ResourceManager.Core" Version="1.0.0-alpha.20210512.2" />
>>>>>>> 5c00d8fc
    <PackageReference Include="Microsoft.CodeAnalysis.CSharp.Workspaces" Version="3.10.0-1.final" />
    <PackageReference Include="YamlDotNet" Version="8.1.2" />
  </ItemGroup>

  <!-- Enable SourceLink  -->
  <ItemGroup>
    <PackageReference Include="Microsoft.SourceLink.GitHub" Version="1.0.0" PrivateAssets="All" />
  </ItemGroup>

  <ItemGroup>
    <Compile Include="../../src/assets/**/*.cs" />
    <TfmSpecificPackageFile Include="../../src/assets/" PackagePath="content" />

    <Content Include="build\CodeGeneration.targets" PackagePath="build\Microsoft.Azure.AutoRest.CSharp.targets" />
    <Content Include="build\CodeGeneration.targets" PackagePath="buildMultiTargeting\Microsoft.Azure.AutoRest.CSharp.targets" />
  </ItemGroup>

  <ItemGroup>
    <None Include="../../src/assets/**/*.cs" CopyToOutputDirectory="PreserveNewest" />
    <None Include="package.json" CopyToOutputDirectory="PreserveNewest" />
    <None Include="readme.md" CopyToOutputDirectory="PreserveNewest" />
  </ItemGroup>

  <Target Name="PreparePropsFile" BeforeTargets="GenerateNuspec;_GetPackageFiles" DependsOnTargets="GenerateSourceLinkFile" Condition="'$(TargetFrameworks)' == '' or '$(IsCrossTargetingBuild)' == 'true'" Outputs="$(_SourcePackagePropsFilePath)">

    <PropertyGroup>
      <PackageType></PackageType>
      <_RepoRoot>$(MSBuildThisFileDirectory)../../</_RepoRoot>
      <_RelativePath>$([MSBuild]::MakeRelative($(_RepoRoot), '$(MSBuildProjectDirectory)/../assets'))</_RelativePath>
      <_SourceRoot>$([System.String]::Copy('%(SourceRoot.SourceLinkUrl)').Replace('*', ''))</_SourceRoot>
      <_RawUrl>$(_SourceRoot)$(_RelativePath.Replace('\', '/'))/*</_RawUrl>
      <_ReadmeMdPath>$(_RepoRoot)readme.md</_ReadmeMdPath>
      <_PackageJsonPath>$(_RepoRoot)package.json</_PackageJsonPath>
      <_GeneratedPropsFilePath>$(IntermediateOutputPath)/Microsoft.Azure.AutoRest.CSharp.props</_GeneratedPropsFilePath>

      <_ReadmeMdLines>$([System.IO.File]::ReadAllText($(_ReadmeMdPath)))</_ReadmeMdLines>
      <_PackageJsonLines>$([System.IO.File]::ReadAllText($(_PackageJsonPath)))</_PackageJsonLines>
    </PropertyGroup>

    <PropertyGroup>
      <_CoreVersion>$([System.Text.RegularExpressions.Regex]::Match('$(_ReadmeMdLines)', 'version: ([\.\d]+)').get_Groups().get_Item(1))</_CoreVersion>
      <_AutorestVersion>$([System.Text.RegularExpressions.Regex]::Match('$(_PackageJsonLines)', '"autorest": "(.*?)"').get_Groups().get_Item(1))</_AutorestVersion>
    </PropertyGroup>

    <ItemGroup>
      <_GeneratedPropsFileLines Include="&lt;Project&gt;" />
      <_GeneratedPropsFileLines Include="&lt;ItemGroup&gt;" />
      <_GeneratedPropsFileLines Include="&lt;SourceRoot Include=&quot;%24([System.IO.Path]::GetFullPath('%24(MSBuildThisFileDirectory)..\contentFiles\any\$(TargetFramework)\'))&quot; SourceLinkUrl=&quot;$(_RawUrl)&quot;/&gt;" />
      <_GeneratedPropsFileLines Include="&lt;/ItemGroup&gt;" />
      <_GeneratedPropsFileLines Include="&lt;PropertyGroup&gt;" />
      <_GeneratedPropsFileLines Include="&lt;AutoRestVersion&gt;$(_AutorestVersion)&lt;/AutoRestVersion&gt;" />
      <_GeneratedPropsFileLines Include="&lt;AutoRestCoreVersion&gt;$(_CoreVersion)&lt;/AutoRestCoreVersion&gt;" />
      <_GeneratedPropsFileLines Include="&lt;/PropertyGroup&gt;" />
      <_GeneratedPropsFileLines Include="&lt;/Project&gt;" />
    </ItemGroup>


    <WriteLinesToFile Overwrite="true" File="$(_GeneratedPropsFilePath)" Lines="@(_GeneratedPropsFileLines)" />

    <ItemGroup>
      <Content Include="$(_GeneratedPropsFilePath)" PackagePath="build\" />
      <Content Include="$(_GeneratedPropsFilePath)" PackagePath="buildMultiTargeting\" />
    </ItemGroup>

    <Message Text="##vso[task.setvariable variable=AutorestCSharpVersion;isOutput=true]$(Version)" Importance="High" />
  </Target>

</Project><|MERGE_RESOLUTION|>--- conflicted
+++ resolved
@@ -17,11 +17,7 @@
   <ItemGroup>
     <PackageReference Include="Azure.Core" Version="1.14.0" />
     <PackageReference Include="Azure.Core.Experimental" Version="0.1.0-preview.12" />
-<<<<<<< HEAD
-    <PackageReference Include="Azure.ResourceManager.Core" Version="1.0.0-alpha.20210511.2" />
-=======
     <PackageReference Include="Azure.ResourceManager.Core" Version="1.0.0-alpha.20210512.2" />
->>>>>>> 5c00d8fc
     <PackageReference Include="Microsoft.CodeAnalysis.CSharp.Workspaces" Version="3.10.0-1.final" />
     <PackageReference Include="YamlDotNet" Version="8.1.2" />
   </ItemGroup>
