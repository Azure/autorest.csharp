﻿// Copyright (c) Microsoft Corporation. All rights reserved.
// Licensed under the MIT License. See License.txt in the project root for license information.

using System;
using System.Collections.Generic;
using System.Linq;
using System.Xml;
using AutoRest.CSharp.Generation.Types;
using AutoRest.CSharp.Generation.Writers;
using AutoRest.CSharp.Input;
using AutoRest.CSharp.Mgmt.AutoRest;
using AutoRest.CSharp.Mgmt.Decorator;
using AutoRest.CSharp.MgmtTest.Models;
using AutoRest.CSharp.Output.Models.Shared;
using AutoRest.CSharp.Output.Models.Types;
using AutoRest.CSharp.Utilities;
using Azure;
using Azure.Core;

namespace AutoRest.CSharp.MgmtTest.Extensions
{
    internal static class CodeWriterExtensions
    {
        /// <summary>
        /// Write an ExampleValue, using the given type as a hint.
        /// If the type is not provided, a type will be created from TypeFactory instead
        /// In a case that a property's type is replaced, we will have to provide the actual type otherwise the type from TypeFactory will always be the one that is replaced.
        /// </summary>
        /// <param name="writer"></param>
        /// <param name="exampleValue"></param>
        /// <param name="type"></param>
        /// <param name="includeCollectionInitialization"></param>
        /// <returns></returns>
        public static CodeWriter AppendExampleValue(this CodeWriter writer, ExampleValue exampleValue, CSharpType? type = null, bool includeCollectionInitialization = true)
        {
            // get the type of this schema in the type factory if the type is not specified
            // get the type from TypeFactory cannot get the replaced types, therefore we need to put an argument in the signature as a hint in case this might happen in the replaced type case
            type ??= MgmtContext.Context.TypeFactory.CreateType(exampleValue.Schema, false);

            return type.IsFrameworkType ?
                writer.AppendFrameworkTypeValue(type, exampleValue, includeCollectionInitialization) :
                writer.AppendTypeProviderValue(type, exampleValue);
        }

        public static CodeWriter AppendExampleParameterValue(this CodeWriter writer, Parameter parameter, ExampleParameterValue exampleParameterValue)
        {
            // for optional parameter, we write the parameter name here
            if (parameter.DefaultValue != null)
                writer.Append($"{parameter.Name}: ");

            return writer.AppendExampleParameterValue(exampleParameterValue);
        }

        public static CodeWriter AppendExampleParameterValue(this CodeWriter writer, ExampleParameterValue exampleParameterValue)
        {
            if (exampleParameterValue.Value != null)
                return writer.AppendExampleValue(exampleParameterValue.Value, exampleParameterValue.Type);
            else
                return writer.Append(exampleParameterValue.Expression!);
        }

        private static CodeWriter AppendFrameworkTypeValue(this CodeWriter writer, CSharpType type, ExampleValue exampleValue, bool includeCollectionInitialization = true)
        {
            if (TypeFactory.IsList(type))
                return writer.AppendListValue(type, exampleValue, includeCollectionInitialization);

            if (TypeFactory.IsDictionary(type))
                return writer.AppendDictionaryValue(type, exampleValue, includeCollectionInitialization);

            if (type.FrameworkType == typeof(BinaryData))
                return writer.AppendBinaryData(exampleValue);

            if (exampleValue.Schema is ObjectSchema objectSchema)
                return writer.AppendComplexFrameworkTypeValue(objectSchema, type.FrameworkType, exampleValue);

            return writer.AppendRawValue(exampleValue.RawValue, type.FrameworkType, exampleValue.Schema.Type);
        }

        private static CodeWriter AppendListValue(this CodeWriter writer, CSharpType type, ExampleValue exampleValue, bool includeInitialization = true)
        {
            // since this is a list, we take the first generic argument (and it should always has this first argument)
            var elementType = type.Arguments.First();
            var initialization = includeInitialization ? (FormattableString)$"new {elementType}[]" : (FormattableString)$"";
            using (writer.Scope(initialization, newLine: false))
            {
                foreach (var itemValue in exampleValue.Elements)
                {
                    // TODO -- bad formatting will happen in collection initializer because roslyn formatter ignores things in these places: https://github.com/dotnet/roslyn/issues/8269
                    writer.AppendExampleValue(itemValue, elementType);
                    if (type.IsFrameworkType)
                        writer.AppendRaw(",");
                    else
                        writer.LineRaw(",");
                }
                writer.RemoveTrailingComma();
                writer.Line();
            }
            return writer;
        }

        private static CodeWriter AppendDictionaryValue(this CodeWriter writer, CSharpType type, ExampleValue exampleValue, bool includeInitialization = true)
        {
            // since this is a dictionary, we take the first generic argument as the key type
            // this is important because in our SDK, the key of a dictionary is not always a string. It could be a string-like type, for instance, a ResourceIdentifier
            var keyType = type.Arguments[0];
            // the second as the value type
            var valueType = type.Arguments[1];
            var initialization = includeInitialization ? (FormattableString)$"new {type}()" : (FormattableString)$"";
            using (writer.Scope(initialization, newLine: false))
            {
                foreach ((var key, var value) in exampleValue.Properties)
                {
                    // write key
                    writer.AppendRaw("[");
                    writer.AppendExampleValue(new ExampleValue() { RawValue = key, Schema = new StringSchema() }, keyType);
                    writer.AppendRaw("] = ");
                    writer.AppendExampleValue(value, valueType);
                    writer.LineRaw(", ");
                }
            }
            return writer;
        }

        private static CodeWriter AppendBinaryData(this CodeWriter writer, ExampleValue exampleValue)
        {
            // determine which method on BinaryData we want to use to serialize this BinaryData
            string method = exampleValue.RawValue != null && exampleValue.RawValue is string ? "FromString" : "FromObjectAsJson";
            writer.Append($"{typeof(BinaryData)}.{method}(");
            writer.AppendAnonymousObject(exampleValue);
            return writer.AppendRaw(")");
        }

        private static CodeWriter AppendComplexFrameworkTypeValue(this CodeWriter writer, ObjectSchema objectSchema, Type type, ExampleValue exampleValue)
        {
            var propertyMetadataDict = ReferenceClassFinder.GetPropertyMetadata(type);
            // get the first constructor
            var publicCtor = type.GetConstructors().Where(c => c.IsPublic).OrderBy(c => c.GetParameters().Count()).First();
            // find the required parameters and put it into the constructor
            writer.Append($"new {type}(");
            foreach (var parameter in publicCtor.GetParameters())
            {
                // we here assume the parameter name is the same as the serialized name of the property. This is not 100% solid
                var value = exampleValue.Properties[parameter.Name!];
                writer.AppendExampleValue(value, parameter.ParameterType);
                writer.AppendRaw(",");
            }
            writer.RemoveTrailingComma();
            writer.AppendRaw(")");
            // assign values to the optional parameters
            var optionalProperties = new Dictionary<string, ExampleValue>();
            foreach ((var propertyName, var metadata) in propertyMetadataDict)
            {
                if (metadata.Required)
                    continue;
                // find if we have a value for this property
                if (exampleValue.Properties.TryGetValue(propertyName, out var value))
                {
                    optionalProperties.Add(propertyName, value);
                }
            }
            if (optionalProperties.Count > 0)
            {
                using (writer.Scope($"", newLine: false))
                {
                    foreach ((var propertyName, var value) in optionalProperties)
                    {
                        writer.Append($"{propertyName} = ");
                        writer.AppendExampleValue(value);
                        writer.LineRaw(",");
                    }
                    writer.RemoveTrailingComma();
                }
            }

            return writer;
        }

        private static CodeWriter AppendAnonymousObject(this CodeWriter writer, ExampleValue exampleValue)
        {
            // check if this is simple type
            if (exampleValue.RawValue != null)
            {
                return writer.AppendRawValue(exampleValue.RawValue, exampleValue.RawValue.GetType());
            }
            // check if this is an array
            if (exampleValue.Elements.Any())
            {
                return writer.AppendListValue(typeof(object), exampleValue);
            }
            // fallback to complex object
            using (writer.Scope($"new {typeof(Dictionary<string, object>)}()"))
            {
                foreach ((var key, var value) in exampleValue.Properties)
                {
                    writer.Append($"[{key:L}] = ");
                    writer.AppendAnonymousObject(value);
                }
            }

            return writer;
        }

        private static CodeWriter AppendRawList(this CodeWriter writer, List<object?> list)
        {
            writer.Append($"new {typeof(object)}[] {{ ");
            foreach (var item in list)
            {
                writer.AppendRawValue(item, item?.GetType() ?? typeof(object));
                writer.AppendRaw(", ");
            }
            writer.RemoveTrailingComma();
            writer.AppendRaw(" }");
            return writer;
        }

        private static CodeWriter AppendRawDictionary(this CodeWriter writer, Dictionary<object, object?> dict)
        {
            using (writer.Scope($"new {typeof(Dictionary<string, object>)}()", newLine: false))
            {
                foreach ((var key, var value) in dict)
                {
                    writer.Append($"[{key.ToString():L}] = ");
                    writer.AppendRawValue(value, value?.GetType() ?? typeof(object));
                    writer.LineRaw(",");
                }
                writer.RemoveTrailingComma();
            }

            return writer;
        }

        private static CodeWriter AppendRawValue(this CodeWriter writer, object? rawValue, Type type, AllSchemaTypes? schemaType = null) => rawValue switch
        {
            // TODO -- the code model deserializer has an issue that it will deserialize all the primitive types into a string
            // https://github.com/Azure/autorest.csharp/issues/2377
            string str => writer.AppendStringValue(type, str, schemaType), // we need this function to convert the string to real type. There might be a bug that some literal types (like bool and int) are deserialized to string
            null => writer.AppendRaw("null"),
            List<object?> list => writer.AppendRawList(list),
            Dictionary<object, object?> dict => writer.AppendRawDictionary(dict),
            _ => writer.AppendRaw(rawValue.ToString()!)
        };

        private static CodeWriter AppendStringValue(this CodeWriter writer, Type type, string value, AllSchemaTypes? schemaType) => type switch
        {
            _ when schemaType is AllSchemaTypes.Number or AllSchemaTypes.Integer => writer.AppendRaw(value),
            _ when schemaType == AllSchemaTypes.Duration => writer.Append($"{typeof(XmlConvert)}.ToTimeSpan({value:L})"),
            _ when IsPrimitiveType(type) => writer.AppendRaw(value),
            _ when IsNewInstanceInitializedStringLikeType(type) => writer.Append($"new {type}({value:L})"),
            _ when IsParsableInitializedStringLikeType(type) => writer.Append($"{type}.Parse({value:L})"),
            _ when type == typeof(byte[]) => writer.Append($"{typeof(Convert)}.FromBase64String({value:L})"),
            _ => writer.Append($"{value:L}"),
        };

        private static bool IsStringLikeType(CSharpType type) => type.IsFrameworkType && IsStringLikeType(type.FrameworkType);

        private static bool IsStringLikeType(Type type)
            => IsNewInstanceInitializedStringLikeType(type) || IsParsableInitializedStringLikeType(type);

        private static bool IsPrimitiveType(Type type)
            => IsType<bool>(type) || IsType<int>(type) || IsType<long>(type) || IsType<double>(type) || IsType<decimal>(type);

        private static bool IsNewInstanceInitializedStringLikeType(Type type)
            => IsType<ResourceIdentifier>(type) || IsType<ResourceType>(type) || IsType<Uri>(type) || IsType<AzureLocation>(type) || IsType<RequestMethod>(type) || IsType<ContentType>(type) || IsType<ETag>(type);

        private static bool IsParsableInitializedStringLikeType(Type type)
            => IsType<DateTimeOffset>(type) || IsType<Guid>(type) || IsType<TimeSpan>(type);

        private static bool IsType<T>(Type type) => type == typeof(T) || (typeof(T).IsValueType && type == typeof(T?));

        private static CodeWriter AppendTypeProviderValue(this CodeWriter writer, CSharpType type, ExampleValue exampleValue)
        {
            switch (type.Implementation)
            {
                case ObjectType objectType:
                    return writer.AppendObjectTypeValue(objectType, exampleValue.Properties);
                case EnumType enumType:
                    return writer.AppendEnumTypeValue(enumType, (string)exampleValue.RawValue!);
            }
            return writer.AppendRaw("default");
        }

        private static ObjectType GetActualImplementation(ObjectType objectType, Dictionary<string, ExampleValue> valueDict)
        {
            var discriminator = objectType.Discriminator;
            // check if this has a discriminator
            if (discriminator == null)
                return objectType;
            var discriminatorPropertyName = discriminator.SerializedName;
            // get value of this in the valueDict and we should always has a discriminator value in the example
            if (!valueDict.TryGetValue(discriminatorPropertyName, out var exampleValue) || exampleValue.RawValue == null)
            {
                throw new InvalidOperationException($"Attempting to get the discriminator value for property `{discriminatorPropertyName}` on object type {objectType.Type.Name} but got none or non-primitive type");
            }
            // the discriminator should always be a primitive type
            var actualDiscriminatorValue = exampleValue.RawValue;
            var implementation = discriminator.Implementations.FirstOrDefault(info => info.Key.Equals(actualDiscriminatorValue));
            if (implementation == null)
                throw new InvalidOperationException($"Cannot find an implementation corresponding to the discriminator value {actualDiscriminatorValue} for object model type {objectType.Type.Name}");

            return (ObjectType)implementation.Type.Implementation;
        }

        private static CodeWriter AppendObjectTypeValue(this CodeWriter writer, ObjectType objectType, Dictionary<string, ExampleValue> valueDict)
        {
            // need to get the actual ObjectType if this type has a discrinimator
            objectType = GetActualImplementation(objectType, valueDict);
            // get all the properties on this type, including the properties from its base type
            var properties = new HashSet<ObjectTypeProperty>(objectType.EnumerateHierarchy().SelectMany(objectType => objectType.Properties));
            var constructor = objectType.InitializationConstructor;
            writer.UseNamespace(objectType.Type.Namespace);
            writer.Append($"new {objectType.Type.Name}(");
            // build a map from parameter name to property
            var propertyDict = properties.ToDictionary(
                property => property.Declaration.Name.ToVariableName(), property => property);
            // find the corresponding properties in the parameters
            foreach (var parameter in constructor.Signature.Parameters)
            {
                // try every property, convert them to variable name and see if there are some of them matching
                var property = propertyDict[parameter.Name];
                ExampleValue? exampleValue;
                if (!valueDict.TryGetValue(property.SchemaProperty!.SerializedName, out exampleValue))
                {
                    // we could only stand the case that the missing property here is a collection, in this case, we pass an empty collection
                    if (TypeFactory.IsCollectionType(property.Declaration.Type))
                    {
                        exampleValue = new ExampleValue()
                        {
                            Schema = property.SchemaProperty!.Schema,
                        };
                    }
                    else if (IsStringLikeType(property.Declaration.Type))
                    {
                        // this is a patch that some parameter is not marked as required, but in our generated code, it inherits from ResourceData, in which location is in the constructor and our code will recognize it as required
                        exampleValue = new ExampleValue()
                        {
                            Schema = new StringSchema()
                            {
                                Type = AllSchemaTypes.String
                            },
                            RawValue = "placeholder",
                        };
                    }
                    else
                        throw new InvalidOperationException($"Example value for required property {property.SchemaProperty!.SerializedName} in class {objectType.Type.Name} is not found");
                }
                properties.Remove(property);
                writer.AppendExampleValue(exampleValue, type: property.Declaration.Type).AppendRaw(",");
            }
            writer.RemoveTrailingComma();
            writer.AppendRaw(")");
            var propertiesToWrite = GetPropertiesToWrite(objectType, properties, valueDict);
            if (propertiesToWrite.Count > 0) // only write the property initializers when there are properties to write
            {
                using (writer.Scope($"", newLine: false))
                {
                    foreach ((var propertyName, (var propertyType, var exampleValue)) in propertiesToWrite)
                    {
                        writer.Append($"{propertyName} = ");
                        // we need to pass in the current type of this property to make sure its initialization is correct
                        writer.AppendExampleValue(exampleValue, type: propertyType, includeCollectionInitialization: false);
                        writer.LineRaw(",");
                    }
                }
            }
            return writer;
        }

        private static Dictionary<string, (CSharpType PropertyType, ExampleValue ExampleValue)> GetPropertiesToWrite(ObjectType objectType, IEnumerable<ObjectTypeProperty> properties, Dictionary<string, ExampleValue> valueDict)
        {
            var propertiesToWrite = new Dictionary<string, (CSharpType PropertyType, ExampleValue ExampleValue)>();
            foreach (var property in properties)
            {
                var propertyToDeal = property;
                var schemaProperty = propertyToDeal.SchemaProperty;
                if (schemaProperty == null)
                    continue; // now we explicitly ignore all the AdditionalProperties

                if (!valueDict.TryGetValue(schemaProperty.SerializedName, out var exampleValue))
                    continue; // skip the property that does not have a value

<<<<<<< HEAD
                var hierarchyStack = property.GetHierarchyStack();
=======
>>>>>>> 1a8d1573
                // check if this property is safe-flattened
                var flattenedProperty = propertyToDeal.FlattenedProperty;
                if (flattenedProperty != null)
                {
                    // unwrap the single property object
                    exampleValue = UnwrapExampleValueFromSinglePropertySchema(exampleValue, flattenedProperty);
                    if (exampleValue == null)
                        continue;
                    propertyToDeal = flattenedProperty;
                }

                if (!IsPropertyAssignable(propertyToDeal))
                    continue; // now we explicitly ignore all the AdditionalProperties

                propertiesToWrite.Add(propertyToDeal.Declaration.Name, (propertyToDeal.Declaration.Type, exampleValue));
            }

            return propertiesToWrite;
        }

        private static ExampleValue? UnwrapExampleValueFromSinglePropertySchema(ExampleValue exampleValue, FlattenedObjectTypeProperty flattenedProperty)
        {
            var hierarchyStack = flattenedProperty.BuildHierarchyStack();
            // reverse the stack because it is a stack, iterating it will start from the innerest property
            // skip the first because this stack include the property we are handling here right now
            foreach (var property in hierarchyStack.Reverse().Skip(1))
            {
                var schemaProperty = property.SchemaProperty;
                if (schemaProperty == null || !exampleValue.Properties.TryGetValue(schemaProperty.SerializedName, out var inner))
                    return null;
                // get the value of this layer
                exampleValue = inner;
            }
            return exampleValue;
        }

        private static bool IsPropertyAssignable(ObjectTypeProperty property)
            => property.Declaration.Accessibility == "public" && (TypeFactory.IsReadWriteDictionary(property.Declaration.Type) || TypeFactory.IsReadWriteList(property.Declaration.Type) || !property.IsReadOnly);

        private static CodeWriter AppendEnumTypeValue(this CodeWriter writer, EnumType enumType, string value)
        {
            // find value in one of the choices
            var choice = enumType.Values.FirstOrDefault(c => value.Equals(c.Value.Value));
            writer.UseNamespace(enumType.Type.Namespace);
            if (choice != null)
                return writer.Append($"{enumType.Type.Name}.{choice.Declaration.Name}");
            // if we did not find a match, check if this is a SealedChoice, if so, we throw exceptions
            if (!enumType.IsExtensible)
                throw new InvalidOperationException($"Enum value `{value}` in example does not find in type {enumType.Type.Name}");
            return writer.Append($"new {enumType.Type.Name}({value:L})");
        }

        public static CodeWriter AppendDeclaration(this CodeWriter writer, CodeWriterVariableDeclaration declaration)
        {
            return writer.Append($"{declaration.Type} {declaration.Declaration:D}");
        }
    }
}<|MERGE_RESOLUTION|>--- conflicted
+++ resolved
@@ -378,10 +378,6 @@
                 if (!valueDict.TryGetValue(schemaProperty.SerializedName, out var exampleValue))
                     continue; // skip the property that does not have a value
 
-<<<<<<< HEAD
-                var hierarchyStack = property.GetHierarchyStack();
-=======
->>>>>>> 1a8d1573
                 // check if this property is safe-flattened
                 var flattenedProperty = propertyToDeal.FlattenedProperty;
                 if (flattenedProperty != null)
