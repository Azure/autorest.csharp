--- conflicted
+++ resolved
@@ -6,7 +6,6 @@
 using System.Linq;
 using AutoRest.CSharp.Generation.Types;
 using AutoRest.CSharp.Generation.Writers;
-using AutoRest.CSharp.Mgmt.AutoRest;
 using AutoRest.CSharp.Input;
 using AutoRest.CSharp.Mgmt.Decorator;
 using AutoRest.CSharp.Mgmt.Output;
@@ -14,13 +13,7 @@
 using AutoRest.CSharp.Utilities;
 using AutoRest.CSharp.Mgmt.Models;
 using Azure.ResourceManager.Resources;
-<<<<<<< HEAD
-using AutoRest.CSharp.MgmtTest.TestCommon;
-=======
 using AutoRest.CSharp.Output.Builders;
-using AutoRest.CSharp.MgmtTest.Models;
-using AutoRest.CSharp.Output.Models.Types;
->>>>>>> 0534fdfe
 
 namespace AutoRest.CSharp.MgmtTest.Generation
 {
@@ -115,14 +108,9 @@
             return isAsync ? "Async" : string.Empty;
         }
 
-<<<<<<< HEAD
-        public void WriteGetCollection(MgmtTypeProvider parentTp, RequestPath requestPath, ExampleModel exampleModel, List<KeyValuePair<string, FormattableString>> parameterValues)
-        {
-=======
         public void WriteGetCollection(MgmtTypeProvider parentTp, RequestPath requestPath, ExampleModel exampleModel, List<KeyValuePair<string, FormattableString>> parameterValues, out CodeWriterDeclaration collectionName)
         {
             collectionName = new CodeWriterDeclaration("collection");
->>>>>>> 0534fdfe
             switch (parentTp)
             {
                 case Resource parentResource:
@@ -134,11 +122,7 @@
                     }
                 case MgmtExtensions extension:
                     {
-<<<<<<< HEAD
-                        _writer.Append($"var collection = {WriteGetExtension(extension, requestPath, exampleModel, _scenarioVariables)}");
-=======
-                        _writer.Append($"var {collectionName:D} = {WriteGetExtension(extension, requestPath, exampleModel)}");
->>>>>>> 0534fdfe
+                        _writer.Append($"var {collectionName:D} = {WriteGetExtension(extension, requestPath, exampleModel, _scenarioVariables)}");
                         break;
                     }
                 default:
@@ -253,11 +237,7 @@
                     }
 
                     WriteTestDecorator();
-<<<<<<< HEAD
-                    _writer.Append($"public {GetAsyncKeyword(async)} {MgmtBaseTestWriter.GetTaskOrVoid(async)} {CreateTestMethodName(methodName, exampleIdx)}()");
-=======
                     _writer.Append($"public {GetAsyncKeyword(async)} {MgmtBaseTestWriter.GetTaskOrVoid(async)} {CreateTestMethodName(methodName)}()");
->>>>>>> 0534fdfe
                     using (_writer.Scope())
                     {
                         _writer.Line($"// Example: {exampleModel.Name}");
@@ -280,13 +260,8 @@
             var testMethodName = CreateMethodName(clientOperation.Name, async);
             List<KeyValuePair<string, FormattableString>> parameterValues = WriteOperationParameters(clientOperation.MethodParameters, exampleModel);
             _writer.Line();
-<<<<<<< HEAD
-            WriteGetCollection(parentTp, restOperation.RequestPath, exampleModel, parameterValues);
-            WriteMethodTestInvocation(async, clientOperation, isLroOperation, $"collection.{testMethodName}", parameterValues.Select(pv => pv.Value));
-=======
             WriteGetCollection(parentTp, restOperation.RequestPath, exampleModel, parameterValues, out CodeWriterDeclaration collectionName);
             WriteMethodTestInvocation(async, clientOperation, isLroOperation, $"{collectionName}.{testMethodName}", parameterValues.Select(pv => pv.Value));
->>>>>>> 0534fdfe
             return true;
         }
 
