--- conflicted
+++ resolved
@@ -192,7 +192,6 @@
             return result;
         }
 
-<<<<<<< HEAD
         private CodeWriterDeclaration? WriteGetParentResource(MgmtTypeProvider parent, MockTestCase testCase, FormattableString clientExpression)
         {
             if (parent is MgmtExtensions extension && extension.ArmCoreType == typeof(ArmResource))
@@ -201,10 +200,7 @@
             return WriteGetResource(parent, testCase, clientExpression);
         }
 
-        private CodeWriterVariableDeclaration WriteGetCollection(CodeWriterVariableDeclaration clientResult, ResourceCollection collection)
-=======
         private CodeWriterVariableDeclaration WriteGetCollection(CodeWriterVariableDeclaration clientResult, ResourceCollection collection, Sample sample)
->>>>>>> 2c4cf048
         {
             var parent = sample.Parent;
             Debug.Assert(parent != null);
@@ -212,11 +208,7 @@
             var parentName = GetResourceName(parent);
             _writer.Line($"// this example assumes you already have this {parentName} created on azure");
             _writer.Line($"// for more information of creating {parentName}, please refer to the document of {parentName}");
-<<<<<<< HEAD
-            var parentVar = WriteGetParentResource(parent, testCase, $"{clientResult.Declaration}");
-=======
-            var parentVar = WriteGetResource(parent, sample, $"{clientResult.Declaration}");
->>>>>>> 2c4cf048
+            var parentVar = WriteGetParentResource(parent, sample, $"{clientResult.Declaration}");
 
             var resourceName = collection.Resource.ResourceName;
             // now we have the parent resource, get the collection from that resource
@@ -231,7 +223,7 @@
             if (parentVar == null)
             {
                 // this case will happen only when the resource is a scope resource
-                WriteCreateScopeResourceIdentifier(testCase, idVar, testCase.RequestPath.GetScopePath());
+                WriteCreateScopeResourceIdentifier(sample, idVar, sample.RequestPath.GetScopePath());
             }
             // first find the variables we need and write their assignments
             var parameters = new Dictionary<Parameter, CodeWriterVariableDeclaration>();
@@ -248,7 +240,6 @@
                         .LineRaw(";");
                 }
             }
-<<<<<<< HEAD
             _writer.AppendDeclaration(collectionResult).AppendRaw(" = ");
             if (parentVar == null)
             {
@@ -259,12 +250,7 @@
                 _writer.Append($"{parentVar}.{getResourceCollectionMethodName}(");
             }
 
-            var parameterValues = testCase.ParameterValueMapping;
-=======
-            _writer.AppendDeclaration(collectionResult)
-                .Append($"= {parentVar}.{getResourceCollectionMethodName}(");
             var parameterValues = sample.ParameterValueMapping;
->>>>>>> 2c4cf048
             // iterate over the parameter list and put them into the invocation
             foreach ((var parameter, var declaration) in parameters)
             {
