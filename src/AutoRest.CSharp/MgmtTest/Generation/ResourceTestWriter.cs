﻿// Copyright (c) Microsoft Corporation. All rights reserved.
// Licensed under the MIT License. See License.txt in the project root for license information.

using System;
using System.Collections.Generic;
using System.Diagnostics;
using System.Linq;
using AutoRest.CSharp.Generation.Types;
using AutoRest.CSharp.Generation.Writers;
using AutoRest.CSharp.Mgmt.AutoRest;
using AutoRest.CSharp.Input;
using AutoRest.CSharp.Mgmt.Output;
using AutoRest.CSharp.Output.Models.Shared;
using AutoRest.CSharp.Output.Models.Types;
using AutoRest.CSharp.Mgmt.Models;
using AutoRest.CSharp.Utilities;
using System.Diagnostics.CodeAnalysis;
using AutoRest.CSharp.MgmtTest.Decorator;

namespace AutoRest.CSharp.MgmtTest.Generation
{
    /// <summary>
    /// Code writer for resource test.
    /// </summary>
    internal class ResourceTestWriter : MgmtBaseTestWriter
    {
        private IEnumerable<MgmtClientOperation> _allOperation;
        protected string TestNamespace => This.Type.Namespace + ".Tests.Mock";
        private string TypeNameOfThis => This.Type.Name + "MockTests";

        protected string TestBaseName => $"MockTestBase";
        private Resource This { get; }

        public ResourceTestWriter(CodeWriter writer, Resource resource) : base(writer, resource)
        {
            This = resource;
            _allOperation = resource.AllOperations;
        }

        public void WriteCollectionTest()
        {
            WriteUsings(_writer);

            using (_writer.Namespace(TestNamespace))
            {
                _writer.WriteXmlDocumentationSummary($"Test for {This.ResourceName}");
                _writer.Append($"public partial class {TypeNameOfThis:D} : ");
                _writer.Line($"{TestBaseName}");
                using (_writer.Scope())
                {
                    WriteTesterCtors();
                    WriteMethodTestIfExist(This);

                    foreach (var childResource in This.ChildResources)
                    {
                        _writer.Line();
                        if (childResource.IsSingleton)
                        {
                            WriteMethodTestIfExist(childResource);
                        }
                    }
                }
            }
        }

        private void WriteUsings(CodeWriter writer)
        {
            writer.UseNamespace("System");
            writer.UseNamespace("System.Threading.Tasks");
            writer.UseNamespace("System.Net");
            writer.UseNamespace("System.Collections.Generic");
            writer.UseNamespace("Azure.Core.TestFramework");
            writer.UseNamespace("Azure.ResourceManager.TestFramework");
        }

        protected void WriteMethodTestIfExist(Resource resource)
        {
            if (resource.GetOperation != null)
            {
                _writer.Line();
                WriteMethodTest(resource, resource.GetOperation, true, false);
            }
            if (resource.DeleteOperation != null)
            {
                _writer.Line();
                WriteMethodTest(resource, resource.DeleteOperation, true, true);
            }
            if (resource.UpdateOperation != null)
            {
                _writer.Line();
                WriteMethodTest(resource, resource.UpdateOperation, true, false);
            }
            foreach (var clientOperation in resource.ClientOperations)
            {
                _writer.Line();
                WriteMethodTest(resource, clientOperation, true, false);
            }
        }

        protected void WriteTesterCtors()
        {
            // write protected default constructor
            _writer.Line();
            using (_writer.Scope($"public {TypeNameOfThis}(bool isAsync): base(isAsync, RecordedTestMode.Record)"))
            {
                _writer.Line($"ServicePointManager.ServerCertificateValidationCallback += (sender, cert, chain, sslPolicyErrors) => true;");
                _writer.Line($"System.Environment.SetEnvironmentVariable(\"RESOURCE_MANAGER_URL\", $\"https://localhost:8443\");");
            }
        }

        public FormattableString WriteGetResource(Resource resource, FormattableString resourceIdentifierParams, ExampleModel exampleModel)
        {
            var resourceVariableName = new CodeWriterDeclaration(resource.Type.Name.FirstCharToLowerCase());
            var idVar = new CodeWriterDeclaration($"{resource.Type.Name.FirstCharToLowerCase()}Id");
            _writer.Line($"var {idVar:D} = {resource.Type}.CreateResourceIdentifier({resourceIdentifierParams});");
            _writer.Line($"var {resourceVariableName:D} = GetArmClient().Get{resource.Type.Name}({idVar});");
            return $"{resourceVariableName}";
        }

        protected void WriteMethodTest(Resource resource, MgmtClientOperation clientOperation, bool async, bool isLroOperation)
        {
            Debug.Assert(clientOperation != null);
            var methodName = clientOperation.Name;

            int exampleIdx = 0;
            foreach ((var branch, var operation) in clientOperation.GetSortedOperationMappings())
            {
<<<<<<< HEAD
                var exampleGroup = operation.FindExampleGroup(Context);
=======
                var exampleGroup = MgmtBaseTestWriter.FindExampleGroup(operation);
>>>>>>> c4dd241e
                if (exampleGroup is null || exampleGroup.Examples.Count() == 0)
                    return;
                var testMethodName = CreateMethodName(methodName, async);

                foreach (var exampleModel in exampleGroup?.Examples ?? Enumerable.Empty<ExampleModel>())
                {
                    if (resource.RequestPaths is null || resource.RequestPaths.Count() == 0)
                    {
                        continue;
                    }

                    WriteTestDecorator();
                    var testCaseSuffix = exampleIdx > 0 ? (exampleIdx + 1).ToString() : String.Empty;
                    _writer.Append($"public {GetAsyncKeyword(async)} {GetTaskOrVoid(async)} {(resource == This ? "" : resource.Type.Name)}{methodName}{testCaseSuffix}()");

                    using (_writer.Scope())
                    {
                        _writer.LineRaw($"// Example: {exampleModel.Name}");
                        var resourceIdentifierParams = ComposeResourceIdentifierParams(resource.RequestPaths.First(), exampleModel);
                        var resourceVariableName = WriteGetResource(resource, resourceIdentifierParams, exampleModel);
                        List<KeyValuePair<string, FormattableString>> parameterValues = WriteOperationParameters(clientOperation.MethodParameters, exampleModel);
                        _writer.Line();
                        WriteMethodTestInvocation(async, clientOperation, isLroOperation, $"{resourceVariableName}.{testMethodName}", parameterValues.Select(pv => pv.Value));
                    }
                    _writer.Line();
                    exampleIdx++;
                }
            }
        }
    }
}<|MERGE_RESOLUTION|>--- conflicted
+++ resolved
@@ -125,12 +125,8 @@
             int exampleIdx = 0;
             foreach ((var branch, var operation) in clientOperation.GetSortedOperationMappings())
             {
-<<<<<<< HEAD
                 var exampleGroup = operation.FindExampleGroup(Context);
-=======
-                var exampleGroup = MgmtBaseTestWriter.FindExampleGroup(operation);
->>>>>>> c4dd241e
-                if (exampleGroup is null || exampleGroup.Examples.Count() == 0)
+                if (exampleGroup is null || exampleGroup.Examples.Count == 0)
                     return;
                 var testMethodName = CreateMethodName(methodName, async);
 
