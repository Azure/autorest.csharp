--- conflicted
+++ resolved
@@ -119,11 +119,7 @@
                     if (!ShouldWriteTest(clientOperation, exampleModel))
                         continue;
                     WriteTestDecorator();
-<<<<<<< HEAD
-                    _writer.Append($"public {GetAsyncKeyword(async)} {MgmtBaseTestWriter.GetTaskOrVoid(async)} {(resource == This ? "" : resource.Type.Name)}{CreateTestMethodName(methodName, exampleIdx)}()");
-=======
                     _writer.Append($"public {GetAsyncKeyword(async)} {MgmtBaseTestWriter.GetTaskOrVoid(async)} {(resource == This ? "" : resource.Type.Name)}{CreateTestMethodName(methodName)}()");
->>>>>>> 0534fdfe
 
                     using (_writer.Scope())
                     {
