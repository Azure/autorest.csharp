--- conflicted
+++ resolved
@@ -119,13 +119,8 @@
 
         protected override Resource? WrapResourceDataType(CSharpType? type, MgmtRestOperation operation)
         {
-<<<<<<< HEAD
             if (!IsResourceDataType(type, operation, out _))
-                return type;
-=======
-            if (!IsResourceDataType(type, operation))
                 return null;
->>>>>>> 12814b72
 
             return _resource;
         }
