--- conflicted
+++ resolved
@@ -659,33 +659,6 @@
             return paramNames;
         }
 
-<<<<<<< HEAD
-        //public CSharpType GenResponseType(MgmtClientOperation clientOperation, bool async, string? methodName = null)
-        //{
-        //    if (clientOperation.IsLongRunningOperation() || methodName == "CreateOrUpdate")
-        //    {
-        //        var lroObjectType = GetLROObjectType(clientOperation.First().Operation, async);
-        //        return lroObjectType.WrapAsync(async);
-        //    }
-        //    else if (clientOperation.IsPagingOperation(Context))
-        //    {
-        //        var itemType = clientOperation.First(restOperation => restOperation.IsPagingOperation(Context)).GetPagingMethod(Context)!.PagingResponse.ItemType;
-        //        var actualItemType = WrapResourceDataType(itemType, clientOperation.First())?.Type ?? itemType;
-        //        return actualItemType.WrapPageable(async);
-        //    }
-        //    else if (clientOperation.IsListOperation(Context, out var itemType) && methodName != "Get")
-        //    {
-        //        var actualItemType = WrapResourceDataType(itemType, clientOperation.First())?.Type ?? itemType;
-        //        var returnType = new CSharpType(typeof(IReadOnlyList<>), actualItemType);
-        //        return GetResponseType(returnType, async);
-        //    }
-        //    else
-        //    {
-        //        var returnType = WrapResourceDataType(clientOperation.ReturnType, clientOperation.First())?.Type ?? clientOperation.ReturnType;
-        //        return GetResponseType(returnType, async);
-        //    }
-        //}
-=======
         public CSharpType GenResponseType(MgmtClientOperation clientOperation, bool async, string? methodName = null)
         {
             if (clientOperation.IsLongRunningOperation() || methodName == "CreateOrUpdate")
@@ -711,7 +684,6 @@
                 return GetResponseType(returnType, async);
             }
         }
->>>>>>> 37a00b13
 
         public string? ParseRequestPath(MgmtTypeProvider tp, string requestPath, ExampleModel exampleModel)
         {
