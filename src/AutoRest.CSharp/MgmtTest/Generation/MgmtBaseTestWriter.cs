--- conflicted
+++ resolved
@@ -25,10 +25,7 @@
 using Azure.Core;
 using Azure.ResourceManager.Resources;
 using static AutoRest.CSharp.Output.Models.MethodSignatureModifiers;
-<<<<<<< HEAD
 using AutoRest.CSharp.MgmtTest.TestCommon;
-=======
->>>>>>> 0534fdfe
 using AutoRest.CSharp.MgmtTest.Models;
 
 namespace AutoRest.CSharp.MgmtTest.Generation
@@ -36,17 +33,12 @@
     internal abstract partial class MgmtBaseTestWriter : MgmtClientBaseWriter
     {
         public Queue<CodeWriterDelegate> assignmentWriterDelegates = new Queue<CodeWriterDelegate>();
-<<<<<<< HEAD
-=======
 
         private HashSet<KeyValuePair<string, string>> _operationExamples = new HashSet<KeyValuePair<string, string>>();
         private Dictionary<string, int> _testMethodIndex = new Dictionary<string, int>();
 
->>>>>>> 0534fdfe
 
         protected IEnumerable<string>? _scenarioVariables;
-
-        private HashSet<KeyValuePair<string, string>> _operationExamples = new HashSet<KeyValuePair<string, string>>();
 
         protected bool InScenario => _scenarioVariables is not null;
 
@@ -74,11 +66,14 @@
             _writer.Line($"{typeof(Environment)}.SetEnvironmentVariable(\"RESOURCE_MANAGER_URL\", $\"https://localhost:8443\");");
         }
 
-<<<<<<< HEAD
-        protected static string CreateTestMethodName(string methodName, int exampleIndex)
-        {
-            var testCaseSuffix = exampleIndex > 0 ? (exampleIndex + 1).ToString() : string.Empty;
-            return methodName + testCaseSuffix;
+        protected string CreateTestMethodName(string methodName)
+        {
+            if (_testMethodIndex.ContainsKey(methodName))
+            {
+                return $"{methodName}{++_testMethodIndex[methodName]}";
+            }
+            _testMethodIndex[methodName] = 1;
+            return methodName;
         }
 
         protected bool ShouldWriteTest(MgmtClientOperation clientOperation, ExampleModel exampleModel)
@@ -94,31 +89,6 @@
 
         public string FormatResourceId(string resourceId)
         {
-=======
-        protected string CreateTestMethodName(string methodName)
-        {
-            if (_testMethodIndex.ContainsKey(methodName))
-            {
-                return $"{methodName}{++_testMethodIndex[methodName]}";
-            }
-            _testMethodIndex[methodName] = 1;
-            return methodName;
-        }
-
-        protected bool ShouldWriteTest(MgmtClientOperation clientOperation, ExampleModel exampleModel)
-        {
-            var operationExample = new KeyValuePair<string, string>(clientOperation.Name, exampleModel.Name);
-            if (_operationExamples.Contains(operationExample))
-            {
-                return false;
-            }
-            _operationExamples.Add(operationExample);
-            return true;
-        }
-
-        public string FormatResourceId(string resourceId)
-        {
->>>>>>> 0534fdfe
             // Two purpose of this function:
             // 1. correct wrong sample values
             // 2. make a resource identifier string can be used in a string interpolation $"", for instance:
@@ -137,11 +107,7 @@
             var elements = resourceId.Split("/");
             for (int i = 2; i < elements.Length; i += 2)
             {
-<<<<<<< HEAD
                 if (elements[i - 1].ToLower() == "subscriptions" && !InScenario)
-=======
-                if (elements[i - 1].ToLower() == "subscriptions")
->>>>>>> 0534fdfe
                 {   // to correct subscription value
                     Regex regex = new Regex("^{[A-Z0-9]{8}-([A-Z0-9]{4}-){3}[A-Z0-9]{12}}$");
                     Match match = regex.Match(elements[i]);
@@ -296,11 +262,6 @@
             return constructor;
         }
 
-<<<<<<< HEAD
-        public FormattableString PropertyVaraibleName(FormattableString variableName, ObjectTypeProperty targetProperty)
-        {
-            bool isSingleProperty = targetProperty.IsSinglePropertyObject(out _);
-=======
         public FormattableString PropertyVaraibleName(FormattableString variableName, ObjectTypeProperty targetProperty, ExampleValue ev)
         {
             bool isSingleProperty = targetProperty.IsSinglePropertyObject(out _);
@@ -312,7 +273,6 @@
                     isSingleProperty = (new ObjectTypeProperty(targetProperty.Declaration, targetProperty.Description, targetProperty.IsReadOnly, targetProperty.SchemaProperty, mappedSot.Type)).IsSinglePropertyObject(out _);
                 }
             }
->>>>>>> 0534fdfe
             return isSingleProperty ? variableName : $"{variableName}.{targetProperty.Declaration.Name}";
         }
 
@@ -349,11 +309,7 @@
                 writer.Append($"{p.Name:D}: ");
                 if (paramValue is not null)
                 {
-<<<<<<< HEAD
-                    WriteExampleValue(writer, p.Type, paramValue, $"{PropertyVaraibleName(variableName, targetProperty)}");
-=======
                     WriteExampleValue(writer, p.Type, paramValue, $"{PropertyVaraibleName(variableName, targetProperty, paramValue)}");
->>>>>>> 0534fdfe
                 }
                 else
                 {
@@ -402,11 +358,7 @@
                     var paramValue = FindPropertyValue(sot, ev, targetProperty!);
                     if (paramValue is not null)
                     {
-<<<<<<< HEAD
-                        assignmentWriterDelegates.Enqueue(CreateAssignmentWriterDelegate(targetProperty.ValueType, paramValue, $"{PropertyVaraibleName(variableName, targetProperty)}"));
-=======
                         assignmentWriterDelegates.Enqueue(CreateAssignmentWriterDelegate(targetProperty.ValueType, paramValue, $"{PropertyVaraibleName(variableName, targetProperty, paramValue)}"));
->>>>>>> 0534fdfe
                     }
                 }
             }
@@ -463,11 +415,7 @@
                         var paramValue = FindPropertyValue(sot, ev, targetProperty!);
                         if (paramValue is not null)
                         {
-<<<<<<< HEAD
-                            FormattableString newVariableName = $"{PropertyVaraibleName(variableName, targetProperty)}";
-=======
                             FormattableString newVariableName = $"{PropertyVaraibleName(variableName, targetProperty, paramValue)}";
->>>>>>> 0534fdfe
                             if (targetProperty.Declaration.Name == "Tags" && targetProperty.ValueType.Name == "IDictionary")
                             {
                                 AddTagWriterDelegate(newVariableName, targetProperty.ValueType, paramValue);
@@ -513,11 +461,7 @@
             }
             else if (jsonRawValue.IsString())
             {
-<<<<<<< HEAD
-                writer.Append($"{jsonRawValue.AsString()!.RefScenarioDefinedVariables(_scenarioVariables)}");
-=======
-                writer.Append($"{jsonRawValue.AsString():L}");
->>>>>>> 0534fdfe
+                writer.Append($"{jsonRawValue.AsString().RefScenarioDefinedVariables(_scenarioVariables)}");
             }
             else if (jsonRawValue.IsNull())
             {
@@ -602,7 +546,6 @@
             {
                 case "Azure.Core.ResourceIdentifier":
                 case "Azure.Core.ResourceType":
-<<<<<<< HEAD
                     writer.Append($"new {cst}({FormatResourceId(value).RefScenarioDefinedVariables(_scenarioVariables)})");
                     return true;
                 case "System.DateTimeOffset":
@@ -628,33 +571,6 @@
                     return true;
                 case "System.String":
                     writer.Append($"{value.RefScenarioDefinedVariables(_scenarioVariables)}");
-=======
-                    writer.Append($"new {cst}({FormatResourceId(value):L})");
-                    return true;
-                case "System.DateTimeOffset":
-                    writer.Append($"{typeof(DateTimeOffset)}.Parse({value:L})");
-                    return true;
-                case "System.Guid":
-                    writer.Append($"{typeof(Guid)}.Parse({value:L})");
-                    return true;
-                case "System.TimeSpan":
-                    writer.Append($"{typeof(TimeSpan)}.Parse({value:L})");
-                    return true;
-                case "System.Uri":
-                    writer.Append($"new {typeof(Uri)}({value:L})");
-                    return true;
-                case "System.Byte[]":
-                    writer.Append($"{typeof(Encoding)}.ASCII.GetBytes({value:L})");
-                    return true;
-                case "Azure.ResourceManager.Models.ManagedServiceIdentityType":
-                    writer.Append($"new {typeof(Azure.ResourceManager.Models.ManagedServiceIdentityType)}({value:L})");
-                    return true;
-                case "Azure.Core.AzureLocation":
-                    writer.Append($"new {typeof(Azure.Core.AzureLocation)}({value:L})");
-                    return true;
-                case "System.String":
-                    writer.Append($"{value:L}");
->>>>>>> 0534fdfe
                     return true;
             }
             return false;
@@ -677,11 +593,7 @@
             {
                 if (enumType.BaseType.FrameworkType == typeof(String) && exampleValue.RawValue is string strValue)
                 {
-<<<<<<< HEAD
                     writer.AppendEnumFromString(enumType, w => w.Append($"{strValue.RefScenarioDefinedVariables(_scenarioVariables)}"));
-=======
-                    writer.AppendEnumFromString(enumType, w => w.Append($"{strValue:L}"));
->>>>>>> 0534fdfe
                 }
                 else
                 {
@@ -881,11 +793,7 @@
             return exampleValue ?? "00000000-0000-0000-0000-000000000000";
         }
 
-<<<<<<< HEAD
         protected static CodeWriterDelegate WriteGetExtension(MgmtExtensions extensions, RequestPath requestPath, ExampleModel exampleModel, IEnumerable<string>? scenarioVariables)
-=======
-        protected static CodeWriterDelegate WriteGetExtension(MgmtExtensions extensions, RequestPath requestPath, ExampleModel exampleModel)
->>>>>>> 0534fdfe
         {
             return writer =>
             {
@@ -896,19 +804,11 @@
                 }
                 else if (extensions == MgmtContext.Library.ResourceGroupExtensions)
                 {
-<<<<<<< HEAD
                     writer.Append($"GetArmClient().Get{extensions.ArmCoreType.Name}({typeof(ResourceGroupResource)}.CreateResourceIdentifier({GetExampleValueFromRequestPath(requestPath, exampleModel, "subscriptions").RefScenarioDefinedVariables(scenarioVariables)}, {GetExampleValueFromRequestPath(requestPath, exampleModel, "resourcegroups").RefScenarioDefinedVariables(scenarioVariables)}))");
                 }
                 else if (extensions == MgmtContext.Library.SubscriptionExtensions)
                 {
                     writer.Append($"GetArmClient().Get{extensions.ArmCoreType.Name}({typeof(SubscriptionResource)}.CreateResourceIdentifier({GetExampleValueFromRequestPath(requestPath, exampleModel, "subscriptions").RefScenarioDefinedVariables(scenarioVariables)}))");
-=======
-                    writer.Append($"GetArmClient().Get{extensions.ArmCoreType.Name}({typeof(ResourceGroupResource)}.CreateResourceIdentifier({GetExampleValueFromRequestPath(requestPath, exampleModel, "subscriptions"):L}, {GetExampleValueFromRequestPath(requestPath, exampleModel, "resourcegroups"):L}))");
-                }
-                else if (extensions == MgmtContext.Library.SubscriptionExtensions)
-                {
-                    writer.Append($"GetArmClient().Get{extensions.ArmCoreType.Name}({typeof(SubscriptionResource)}.CreateResourceIdentifier({GetExampleValueFromRequestPath(requestPath, exampleModel, "subscriptions"):L}))");
->>>>>>> 0534fdfe
                 }
                 else
                 {
