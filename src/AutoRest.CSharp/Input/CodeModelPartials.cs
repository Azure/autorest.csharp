--- conflicted
+++ resolved
@@ -90,11 +90,8 @@
     internal partial class OperationGroup
     {
         public string ResourceType { get; set; }
-<<<<<<< HEAD
         public string Resource { get; set; }
-=======
         public bool IsTenantResource { get; set; }
->>>>>>> 61604353
         public Dictionary<HttpMethod, List<ServiceRequest>> OperationHttpMethodMapping { get; set; }
     }
 
