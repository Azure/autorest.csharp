--- conflicted
+++ resolved
@@ -161,11 +161,7 @@
     {
         public string? XmlName => Serialization?.Xml?.Name;
         public string Name => Language.Default.Name;
-<<<<<<< HEAD
-        public string NameOverride;
-=======
         public string? NameOverride;
->>>>>>> 540b82af
     }
 
     internal partial class HTTPSecurityScheme : Dictionary<string, object>
