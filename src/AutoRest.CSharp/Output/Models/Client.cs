--- conflicted
+++ resolved
@@ -33,13 +33,8 @@
         }
 
         public string ClientShortName { get; }
-<<<<<<< HEAD
-        public string Description => BuilderHelpers.EscapeXmlDescription(CreateDescription(_operationGroup, GetClientPrefix(Declaration.Name)));
+        public string Description => BuilderHelpers.EscapeXmlDescription(CreateDescription(_operationGroup, GetClientPrefix(Declaration.Name, Context)));
         public RestClient RestClient => _restClient ??= Context.Library.FindRestClient(_operationGroup);
-=======
-        public string Description => BuilderHelpers.EscapeXmlDescription(CreateDescription(_operationGroup, GetClientPrefix(Declaration.Name, _context)));
-        public RestClient RestClient => _restClient ??= _context.Library.FindRestClient(_operationGroup);
->>>>>>> 0e940e55
         public ClientMethod[] Methods => _methods ??= BuildMethods().ToArray();
 
         public PagingMethod[] PagingMethods => _pagingMethods ??= BuildPagingMethods().ToArray();
