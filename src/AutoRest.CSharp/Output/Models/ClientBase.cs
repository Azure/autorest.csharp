// Copyright (c) Microsoft Corporation. All rights reserved.
// Licensed under the MIT License.

using System.Collections.Generic;
using AutoRest.CSharp.Generation.Types;
using AutoRest.CSharp.Input;
using AutoRest.CSharp.Output.Builders;
using AutoRest.CSharp.Output.Models.Shared;
using AutoRest.CSharp.Output.Models.Types;
using AutoRest.CSharp.Utilities;

namespace AutoRest.CSharp.Output.Models
{
    internal abstract class ClientBase: TypeProvider
    {
        private const string ClientSuffixValue = "Client";
        private const string OperationsSuffixValue = "Operations";
        protected string ClientSuffix { get; }

        private readonly TypeFactory _typeFactory;

        protected ClientBase(BuildContext context): base(context)
        {
            ClientSuffix = context.Configuration.AzureArm ? OperationsSuffixValue : ClientSuffixValue;
            _typeFactory = context.TypeFactory;
        }

        protected Parameter BuildParameter(RequestParameter requestParameter)
        {
            CSharpType type = _typeFactory.CreateType(requestParameter.Schema, requestParameter.IsNullable || !requestParameter.IsRequired);

            var isRequired = requestParameter.Required == true;
            var defaultValue = ParseConstant(requestParameter);

            if (defaultValue != null && !TypeFactory.CanBeInitializedInline(type, defaultValue))
            {
                type = type.WithNullable(true);
            }

            if (!isRequired && defaultValue == null)
            {
                defaultValue = Constant.Default(type);
            }
            return new Parameter(
                requestParameter.CSharpName(),
                CreateDescription(requestParameter),
                TypeFactory.GetInputType(type),
                defaultValue,
                isRequired,
                requestParameter.Origin == "modelerfour:synthesized/api-version");
        }

        protected Constant ParseConstant(ConstantSchema constant) =>
            BuilderHelpers.ParseConstant(constant.Value.Value, Context.TypeFactory.CreateType(constant.ValueType, constant.Value.Value == null));

        private Constant? ParseConstant(RequestParameter parameter)
        {
            if (parameter.ClientDefaultValue != null)
            {
                CSharpType constantTypeReference = Context.TypeFactory.CreateType(parameter.Schema, parameter.IsNullable);
                return BuilderHelpers.ParseConstant(parameter.ClientDefaultValue, constantTypeReference);
            }

            if (parameter.Schema is ConstantSchema constantSchema)
            {
                return ParseConstant(constantSchema);
            }

            return null;
        }

        protected static string CreateDescription(OperationGroup operationGroup, string clientPrefix)
        {
            return string.IsNullOrWhiteSpace(operationGroup.Language.Default.Description) ?
                $"The {clientPrefix} service client." :
                BuilderHelpers.EscapeXmlDescription(operationGroup.Language.Default.Description);
        }

        private static string CreateDescription(RequestParameter requestParameter)
        {
            return string.IsNullOrWhiteSpace(requestParameter.Language.Default.Description) ?
                $"The {requestParameter.Schema.Name} to use." :
                BuilderHelpers.EscapeXmlDescription(requestParameter.Language.Default.Description);
        }

        public static string GetClientPrefix(string name, BuildContext context)
        {
<<<<<<< HEAD
            name = string.IsNullOrEmpty(name) ? Context.CodeModel.Language.Default.Name : name.ToCleanName();
=======
            name = string.IsNullOrEmpty(name) ? context.CodeModel.Language.Default.Name : name.ToCleanName();
>>>>>>> 0e940e55

            if (name.EndsWith(OperationsSuffixValue) && name.Length >= OperationsSuffixValue.Length)
            {
                name = name.Substring(0, name.Length - OperationsSuffixValue.Length);
            }

            if (name.EndsWith(ClientSuffixValue) && name.Length >= ClientSuffixValue.Length)
            {
                name = name.Substring(0, name.Length - ClientSuffixValue.Length);
            }

            return name;
        }
    }
}<|MERGE_RESOLUTION|>--- conflicted
+++ resolved
@@ -85,11 +85,7 @@
 
         public static string GetClientPrefix(string name, BuildContext context)
         {
-<<<<<<< HEAD
-            name = string.IsNullOrEmpty(name) ? Context.CodeModel.Language.Default.Name : name.ToCleanName();
-=======
             name = string.IsNullOrEmpty(name) ? context.CodeModel.Language.Default.Name : name.ToCleanName();
->>>>>>> 0e940e55
 
             if (name.EndsWith(OperationsSuffixValue) && name.Length >= OperationsSuffixValue.Length)
             {
