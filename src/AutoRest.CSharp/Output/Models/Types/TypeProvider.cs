// Copyright (c) Microsoft Corporation. All rights reserved.
// Licensed under the MIT License.

using System;
using AutoRest.CSharp.Generation.Types;
using AutoRest.CSharp.Input;
using AutoRest.CSharp.Output.Builders;
using Microsoft.CodeAnalysis;

namespace AutoRest.CSharp.Output.Models.Types
{
    internal abstract class TypeProvider
    {
        private readonly Lazy<INamedTypeSymbol?> _existingType;
        private TypeDeclarationOptions? _type;

        protected TypeProvider(BuildContext context)
        {
            Context = context;
            _existingType = new Lazy<INamedTypeSymbol?>(() => Context.SourceInputModel?.FindForType(DefaultNamespace, DefaultName));
        }

        public CSharpType Type => new CSharpType(
            this,
            Declaration.Namespace,
            Declaration.Name,
            TypeKind == TypeKind.Struct || TypeKind == TypeKind.Enum);
        public TypeDeclarationOptions Declaration => _type ??= BuildType();

        protected BuildContext Context { get; private set; }
        protected abstract string DefaultName { get; }
        protected virtual string DefaultNamespace => Context.DefaultNamespace;
        protected abstract string DefaultAccessibility { get; }
        protected virtual TypeKind TypeKind { get; } = TypeKind.Class;
        protected INamedTypeSymbol? ExistingType => _existingType.Value;

        private TypeDeclarationOptions BuildType()
        {
            return BuilderHelpers.CreateTypeAttributes(
                DefaultName,
                DefaultNamespace,
                DefaultAccessibility,
                ExistingType,
                existingTypeOverrides: TypeKind == TypeKind.Enum);
        }

        public string GetDefaultNamespace(Schema schema, BuildContext context)
        {
<<<<<<< HEAD
            var result = "";
=======
            var result = context.DefaultNamespace;
>>>>>>> 540b82af
            if (schema.Extensions?.Namespace is string namespaceExtension)
            {
                result = namespaceExtension;
            }
            else if (context.Configuration.ModelNamespace)
            {
                result = $"{context.DefaultNamespace}.Models";
            }
<<<<<<< HEAD
            else
            {
                result = context.DefaultNamespace;
            }
=======
>>>>>>> 540b82af
            return result;
        }
    }
}<|MERGE_RESOLUTION|>--- conflicted
+++ resolved
@@ -46,11 +46,7 @@
 
         public string GetDefaultNamespace(Schema schema, BuildContext context)
         {
-<<<<<<< HEAD
-            var result = "";
-=======
             var result = context.DefaultNamespace;
->>>>>>> 540b82af
             if (schema.Extensions?.Namespace is string namespaceExtension)
             {
                 result = namespaceExtension;
@@ -59,13 +55,6 @@
             {
                 result = $"{context.DefaultNamespace}.Models";
             }
-<<<<<<< HEAD
-            else
-            {
-                result = context.DefaultNamespace;
-            }
-=======
->>>>>>> 540b82af
             return result;
         }
     }
