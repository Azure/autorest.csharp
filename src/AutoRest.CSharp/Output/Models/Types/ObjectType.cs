--- conflicted
+++ resolved
@@ -6,10 +6,6 @@
 using System.Diagnostics;
 using System.Diagnostics.CodeAnalysis;
 using System.Linq;
-<<<<<<< HEAD
-using System.Reflection;
-=======
->>>>>>> 0f69ef76
 using System.Text;
 using AutoRest.CSharp.Generation.Types;
 using AutoRest.CSharp.Input;
@@ -19,17 +15,12 @@
 using AutoRest.CSharp.Output.Models.Serialization;
 using AutoRest.CSharp.Output.Models.Shared;
 using AutoRest.CSharp.Utilities;
-using Azure.ResourceManager.Core;
 using Microsoft.CodeAnalysis;
 
 namespace AutoRest.CSharp.Output.Models.Types
 {
     internal class ObjectType : TypeProvider
     {
-<<<<<<< HEAD
-        protected readonly ObjectSchema _objectSchema;
-=======
->>>>>>> 0f69ef76
         private readonly SerializationBuilder _serializationBuilder;
         private readonly TypeFactory _typeFactory;
         private readonly SchemaTypeUsage _usage;
@@ -73,11 +64,7 @@
         protected ObjectSchema OjectSchema { get; }
 
         public bool IsStruct => ExistingType?.IsValueType == true;
-<<<<<<< HEAD
-        protected override string DefaultName => _objectSchema.CSharpName();
-=======
         protected override string DefaultName => OjectSchema.CSharpName();
->>>>>>> 0f69ef76
         protected override string DefaultAccessibility { get; } = "public";
         protected override string DefaultNamespace { get; }
         protected override TypeKind TypeKind => IsStruct ? TypeKind.Struct : TypeKind.Class;
@@ -116,12 +103,6 @@
 
         public ObjectTypeConstructor InitializationConstructor => _initializationConstructor ??= BuildInitializationConstructor();
         public ObjectTypeConstructor SerializationConstructor => _serializationConstructor ??= BuildSerializationConstructor();
-
-        public void OverrideInherits(CSharpType cSharpType)
-        {
-            _inheritsType = cSharpType;
-            _properties = null;
-        }
 
         private IEnumerable<ObjectTypeConstructor> BuildConstructors()
         {
@@ -438,11 +419,7 @@
                     formats.Add(Enum.Parse<KnownMediaType>(format, true));
                 }
             }
-<<<<<<< HEAD
-            return formats.Distinct().Select(type => _serializationBuilder.BuildObject(type, _objectSchema, this)).ToArray();
-=======
             return formats.Distinct().Select(type => _serializationBuilder.BuildObject(type, OjectSchema, this)).ToArray();
->>>>>>> 0f69ef76
         }
 
         private ObjectTypeDiscriminatorImplementation[] CreateDiscriminatorImplementations(Discriminator schemaDiscriminator)
@@ -550,21 +527,6 @@
                 .ToHashSet();
         }
 
-<<<<<<< HEAD
-        private IEnumerable<string> GetPropertiesFromSystemType(System.Type systemType)
-        {
-            return systemType.GetProperties(System.Reflection.BindingFlags.Public | System.Reflection.BindingFlags.Instance)
-                .Select(p =>
-                {
-                    StringBuilder builder = new StringBuilder();
-                    builder.Append(char.ToLower(p.Name[0]));
-                    builder.Append(p.Name.Substring(1));
-                    return builder.ToString();
-                });
-        }
-
-=======
->>>>>>> 0f69ef76
         private CSharpType GetDefaultPropertyType(Property property)
         {
             var valueType = _typeFactory.CreateType(property.Schema, property.IsNullable);
