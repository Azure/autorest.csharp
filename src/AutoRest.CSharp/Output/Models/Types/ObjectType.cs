﻿// Copyright (c) Microsoft Corporation. All rights reserved.
// Licensed under the MIT License. See License.txt in the project root for license information.

using System;
using System.Collections.Generic;
using System.Diagnostics;
using System.Diagnostics.CodeAnalysis;
using System.Linq;
using System.Text;
using AutoRest.CSharp.Generation.Types;
using AutoRest.CSharp.Input;
using AutoRest.CSharp.Input.Source;
using AutoRest.CSharp.Output.Builders;
using AutoRest.CSharp.Output.Models.Requests;
using AutoRest.CSharp.Output.Models.Serialization;
using AutoRest.CSharp.Output.Models.Shared;
using AutoRest.CSharp.Utilities;
using Microsoft.CodeAnalysis;

namespace AutoRest.CSharp.Output.Models.Types
{
    internal class ObjectType : TypeProvider
    {
        private readonly SerializationBuilder _serializationBuilder;
        private readonly TypeFactory _typeFactory;
        private readonly SchemaTypeUsage _usage;

        protected ObjectTypeProperty[]? _properties;
        private ObjectTypeDiscriminator? _discriminator;
        protected CSharpType? _inheritsType;
        private CSharpType? _implementsDictionaryType;
        private ObjectSerialization[]? _serializations;
        private readonly ModelTypeMapping? _sourceTypeMapping;
        private ObjectTypeConstructor[]? _constructors;
        private ObjectTypeProperty? _additionalPropertiesProperty;
        private ObjectTypeConstructor? _serializationConstructor;
        private ObjectTypeConstructor? _initializationConstructor;

<<<<<<< HEAD
        public ObjectType(ObjectSchema objectSchema, BuildContext context) : this(objectSchema, context, false)
        {
        }

        public ObjectType(ObjectSchema objectSchema, BuildContext context, bool isResourceModel) : base(context)
        {
=======
        public ObjectType(ObjectSchema objectSchema, BuildContext context) : base(context)
        {
>>>>>>> 540b82af
            OjectSchema = objectSchema;
            _typeFactory = context.TypeFactory;
            _serializationBuilder = new SerializationBuilder();
            _usage = context.SchemaUsageProvider.GetUsage(OjectSchema);

            var hasUsage = _usage.HasFlag(SchemaTypeUsage.Model);

            DefaultAccessibility = objectSchema.Extensions?.Accessibility ?? (hasUsage ? "public" : "internal");
            Description = BuilderHelpers.CreateDescription(objectSchema);
<<<<<<< HEAD
            DefaultName = objectSchema.NameOverride is null ? objectSchema.CSharpName() : objectSchema.NameOverride;
            if (isResourceModel)
            {
                DefaultName = DefaultName + "Data";
            }
=======
>>>>>>> 540b82af

            DefaultNamespace = GetDefaultNamespace(objectSchema, context);
            _sourceTypeMapping = context.SourceInputModel?.CreateForModel(ExistingType);

            // Update usage from code attribute
            if (_sourceTypeMapping?.Usage != null)
            {
                foreach (var usage in _sourceTypeMapping.Usage)
                {
                    _usage |= Enum.Parse<SchemaTypeUsage>(usage, true);
                }
            }
        }

        protected ObjectSchema OjectSchema { get; }

        public bool IsStruct => ExistingType?.IsValueType == true;
        protected override string DefaultName => OjectSchema.CSharpName();
        protected override string DefaultAccessibility { get; } = "public";
        protected override string DefaultNamespace { get; }
        protected override TypeKind TypeKind => IsStruct ? TypeKind.Struct : TypeKind.Class;

        public string? Description { get; }

        public CSharpType? Inherits => _inheritsType ??= CreateInheritedType();

        public ObjectSerialization[] Serializations => _serializations ??= BuildSerializations();

        public ObjectTypeProperty[] Properties => _properties ??= BuildProperties().ToArray();

        public ObjectTypeProperty? AdditionalPropertiesProperty
        {
            get
            {
                if (_additionalPropertiesProperty != null || ImplementsDictionaryType == null)
                {
                    return _additionalPropertiesProperty;
                }

                SourceMemberMapping? memberMapping = _sourceTypeMapping?.GetForMember("$AdditionalProperties");

                _additionalPropertiesProperty = new ObjectTypeProperty(
                    BuilderHelpers.CreateMemberDeclaration("AdditionalProperties", ImplementsDictionaryType, "internal", memberMapping?.ExistingMember, _typeFactory),
                    string.Empty,
                    true,
                    null
                    );

                return _additionalPropertiesProperty;
            }
        }

        public ObjectTypeConstructor[] Constructors => _constructors ??= BuildConstructors().ToArray();

        public ObjectTypeConstructor InitializationConstructor => _initializationConstructor ??= BuildInitializationConstructor();
        public ObjectTypeConstructor SerializationConstructor => _serializationConstructor ??= BuildSerializationConstructor();

        private IEnumerable<ObjectTypeConstructor> BuildConstructors()
        {
            yield return InitializationConstructor;

            if (!IncludeDeserializer)
            {
                yield break;
            }

            // Skip serialization ctor if they are the same
            if (!InitializationConstructor.Parameters
                .Select(p => p.Type)
                .SequenceEqual(SerializationConstructor.Parameters.Select(p => p.Type)))
            {
                yield return SerializationConstructor;
            }
        }

        private ObjectTypeConstructor BuildSerializationConstructor()
        {
            bool ownsDiscriminatorProperty = false;

            List<Parameter> serializationConstructorParameters = new List<Parameter>();
            List<ObjectPropertyInitializer> serializationInitializers = new List<ObjectPropertyInitializer>();
            ObjectTypeConstructor? baseSerializationCtor = null;

            if (Inherits != null && !Inherits.IsFrameworkType && Inherits.Implementation is ObjectType objectType)
            {
                baseSerializationCtor = objectType.Constructors.Last();
                serializationConstructorParameters.AddRange(baseSerializationCtor.Parameters);
            }

            foreach (var property in Properties)
            {
                var type = property.Declaration.Type;

                var deserializationParameter = new Parameter(
                    property.Declaration.Name.ToVariableName(),
                    property.Description,
                    type,
                    null,
                    false
                );

                ownsDiscriminatorProperty |= property == Discriminator?.Property;

                serializationConstructorParameters.Add(deserializationParameter);

                serializationInitializers.Add(new ObjectPropertyInitializer(property, deserializationParameter, GetPropertyDefaultValue(property)));
            }

            if (Discriminator != null)
            {
                // Add discriminator initializer to constructor at every level of hierarchy
                if (!ownsDiscriminatorProperty &&
                    baseSerializationCtor != null)
                {
                    var discriminatorParameter = baseSerializationCtor.FindParameterByInitializedProperty(Discriminator.Property);
                    Debug.Assert(discriminatorParameter != null);
                    ReferenceOrConstant? defaultValue = null;
                    if (TypeFactory.CanBeInitializedInline(discriminatorParameter.Type, Discriminator.Value))
                    {
                        defaultValue = Discriminator.Value;
                    }
                    serializationInitializers.Add(new ObjectPropertyInitializer(Discriminator.Property, discriminatorParameter, defaultValue));
                }
            }

            return new ObjectTypeConstructor(
                BuilderHelpers.CreateMemberDeclaration(Type.Name, Type, "internal", null, _typeFactory),
                serializationConstructorParameters.ToArray(),
                serializationInitializers.ToArray(),
                baseSerializationCtor
            );
        }

        private ReferenceOrConstant? GetPropertyDefaultValue(ObjectTypeProperty property)
        {
            if (property == Discriminator?.Property &&
                Discriminator.Value != null)
            {
                return Discriminator.Value;
            }

            return null;
        }

        private ObjectTypeConstructor BuildInitializationConstructor()
        {
            List<Parameter> defaultCtorParameters = new List<Parameter>();
            List<ObjectPropertyInitializer> defaultCtorInitializers = new List<ObjectPropertyInitializer>();

            ObjectTypeConstructor? baseCtor = null;
            if (Inherits != null && !Inherits.IsFrameworkType && Inherits.Implementation is ObjectType objectType)
            {
                baseCtor = objectType.Constructors.First();
                defaultCtorParameters.AddRange(baseCtor.Parameters);
            }

            foreach (var property in Properties)
            {
                // Only required properties that are not discriminators go into default ctor
                if (property == Discriminator?.Property)
                {
                    continue;
                }

                ReferenceOrConstant? initializationValue;
                Constant? defaultInitializationValue = null;

                var propertyType = property.Declaration.Type;
                if (property.SchemaProperty?.Schema is ConstantSchema constantSchema)
                {
                    // Turn constants into initializers
                    initializationValue = constantSchema.Value.Value != null ?
                        BuilderHelpers.ParseConstant(constantSchema.Value.Value, propertyType) :
                        Constant.NewInstanceOf(propertyType);
                }
                else if (IsStruct || property.SchemaProperty?.IsRequired == true)
                {
                    // For structs all properties become required
                    Constant? defaultParameterValue = null;
                    if (property.SchemaProperty?.ClientDefaultValue is object defaultValueObject)
                    {
                        defaultParameterValue = BuilderHelpers.ParseConstant(defaultValueObject, propertyType);
                        defaultInitializationValue = defaultParameterValue;
                    }

                    var inputType = TypeFactory.GetInputType(propertyType);
                    if (defaultParameterValue != null && !TypeFactory.CanBeInitializedInline(property.ValueType, defaultParameterValue))
                    {
                        inputType = inputType.WithNullable(true);
                        defaultParameterValue = Constant.Default(inputType);
                    }

                    var defaultCtorParameter = new Parameter(
                        property.Declaration.Name.ToVariableName(),
                        property.Description,
                        inputType,
                        defaultParameterValue,
                        property.SchemaProperty?.Nullable != true
                    );

                    defaultCtorParameters.Add(defaultCtorParameter);
                    initializationValue = defaultCtorParameter;
                }
                else
                {
                    initializationValue = GetPropertyDefaultValue(property);

                    if (initializationValue == null && TypeFactory.IsCollectionType(propertyType))
                    {
                        initializationValue = Constant.NewInstanceOf(TypeFactory.GetPropertyImplementationType(propertyType));
                    }
                }

                if (initializationValue != null)
                {
                    defaultCtorInitializers.Add(new ObjectPropertyInitializer(property, initializationValue.Value, defaultInitializationValue));
                }
            }

            if (Discriminator?.Value != null)
            {
                defaultCtorInitializers.Add(new ObjectPropertyInitializer(Discriminator.Property, Discriminator.Value.Value));
            }

            if (AdditionalPropertiesProperty != null &&
                !defaultCtorInitializers.Any(i => i.Property == AdditionalPropertiesProperty))
            {
                defaultCtorInitializers.Add(new ObjectPropertyInitializer(AdditionalPropertiesProperty, Constant.NewInstanceOf(TypeFactory.GetImplementationType(AdditionalPropertiesProperty.Declaration.Type))));
            }

            return new ObjectTypeConstructor(
                BuilderHelpers.CreateMemberDeclaration(
                    Type.Name,
                    Type,
                    // inputs have public ctor by default
                    _usage.HasFlag(SchemaTypeUsage.Input) ? "public" : "internal",
                    null,
                    _typeFactory),
                defaultCtorParameters.ToArray(),
                defaultCtorInitializers.ToArray(),
                baseCtor);
        }

        public ObjectTypeDiscriminator? Discriminator => _discriminator ??= BuildDiscriminator();

        public CSharpType? ImplementsDictionaryType => _implementsDictionaryType ??= CreateInheritedDictionaryType();


        public bool IncludeSerializer => _usage.HasFlag(SchemaTypeUsage.Input);
        public bool IncludeDeserializer => _usage.HasFlag(SchemaTypeUsage.Output);
        public bool IncludeConverter => _usage.HasFlag(SchemaTypeUsage.Converter);

        public ObjectTypeProperty GetPropertyForSchemaProperty(Property property, bool includeParents = false)
        {
            if (!TryGetPropertyForSchemaProperty(p => p.SchemaProperty == property, out ObjectTypeProperty? objectProperty, includeParents))
            {
                throw new InvalidOperationException($"Unable to find object property for schema property {property.SerializedName} in schema {OjectSchema.Name}");
            }

            return objectProperty;
        }

        public ObjectTypeProperty GetPropertyBySerializedName(string serializedName, bool includeParents = false)
        {
            if (!TryGetPropertyForSchemaProperty(p => p.SchemaProperty?.SerializedName == serializedName, out ObjectTypeProperty? objectProperty, includeParents))
            {
                throw new InvalidOperationException($"Unable to find object property with serialized name {serializedName} in schema {OjectSchema.Name}");
            }

            return objectProperty;
        }

        public ObjectTypeProperty GetPropertyForGroupedParameter(RequestParameter groupedParameter, bool includeParents = false)
        {
            if (!TryGetPropertyForSchemaProperty(
                p => (p.SchemaProperty as GroupProperty)?.OriginalParameter.Contains(groupedParameter) == true,
                out ObjectTypeProperty? objectProperty, includeParents))
            {
                throw new InvalidOperationException($"Unable to find object property for grouped parameter {groupedParameter.Language.Default.Name} in schema {OjectSchema.Name}");
            }

            return objectProperty;
        }

        private bool TryGetPropertyForSchemaProperty(Func<ObjectTypeProperty, bool> propertySelector, [NotNullWhen(true)] out ObjectTypeProperty? objectProperty, bool includeParents = false)
        {
            objectProperty = null;

            foreach (var type in EnumerateHierarchy())
            {
                objectProperty = type.Properties.SingleOrDefault(propertySelector);
                if (objectProperty != null || !includeParents)
                {
                    break;
                }
            }

            return objectProperty != null;
        }

        public IEnumerable<ObjectType> EnumerateHierarchy()
        {
            ObjectType? type = this;
            while (type != null)
            {
                yield return type;

                if (type.Inherits?.IsFrameworkType == false && type.Inherits.Implementation is ObjectType o)
                {
                    type = o;
                }
                else
                {
                    type = null;
                }
            }
        }

        private ObjectTypeDiscriminator? BuildDiscriminator()
        {
            Discriminator? schemaDiscriminator = OjectSchema.Discriminator;
            ObjectTypeDiscriminatorImplementation[] implementations = Array.Empty<ObjectTypeDiscriminatorImplementation>();
            Constant? value = null;

            if (schemaDiscriminator == null)
            {
                schemaDiscriminator = OjectSchema.Parents!.All.OfType<ObjectSchema>().FirstOrDefault(p => p.Discriminator != null)?.Discriminator;

                if (schemaDiscriminator == null)
                {
                    return null;
                }
            }
            else
            {
                implementations = CreateDiscriminatorImplementations(schemaDiscriminator);
            }

            var property = GetPropertyForSchemaProperty(schemaDiscriminator.Property, includeParents: true);

            if (OjectSchema.DiscriminatorValue != null)
            {
                value = BuilderHelpers.ParseConstant(OjectSchema.DiscriminatorValue, property.Declaration.Type);
            }

            return new ObjectTypeDiscriminator(
                property,
                schemaDiscriminator.Property.SerializedName,
                implementations,
                value
            );
        }

        private ObjectSerialization[] BuildSerializations()
        {
            var formats = OjectSchema.SerializationFormats;

            if (OjectSchema.Extensions != null)
            {
                foreach (var format in OjectSchema.Extensions.Formats)
                {
                    formats.Add(Enum.Parse<KnownMediaType>(format, true));
                }
            }

            if (_sourceTypeMapping?.Formats is { } formatsDefinedInSource)
            {
                foreach (var format in formatsDefinedInSource)
                {
                    formats.Add(Enum.Parse<KnownMediaType>(format, true));
                }
            }
<<<<<<< HEAD
            return formats.Distinct().Select(type => _serializationBuilder.BuildObject(type, _objectSchema, this)).ToArray();
=======
            return formats.Distinct().Select(type => _serializationBuilder.BuildObject(type, OjectSchema, this)).ToArray();
>>>>>>> 540b82af
        }

        private ObjectTypeDiscriminatorImplementation[] CreateDiscriminatorImplementations(Discriminator schemaDiscriminator)
        {
            return schemaDiscriminator.All.Select(implementation => new ObjectTypeDiscriminatorImplementation(
                implementation.Key,
                _typeFactory.CreateType(implementation.Value, false)
            )).ToArray();
        }

        private IEnumerable<ObjectTypeProperty> BuildProperties()
        {
            // WORKAROUND: https://github.com/Azure/autorest.modelerfour/issues/261
            var existingProperties = GetParentProperties();

            foreach (var objectSchema in GetCombinedSchemas())
            {
                foreach (Property property in objectSchema.Properties!)
                {
                    if (existingProperties.Contains(property.Language.Default.Name))
                    {
                        // WORKAROUND: https://github.com/Azure/autorest.modelerfour/issues/261
                        continue;
                    }

                    var name = BuilderHelpers.DisambiguateName(Type, property.CSharpName());
                    SourceMemberMapping? memberMapping = _sourceTypeMapping?.GetForMember(name);

                    var accessibility = property.IsDiscriminator == true ? "internal" : "public";

                    var propertyType = GetDefaultPropertyType(property);

                    // We represent property being optional by making it nullable
                    // Except in the case of collection where there is a special handling
                    bool optionalViaNullability = !property.IsRequired &&
                                                  !property.IsNullable &&
                                                  !TypeFactory.IsCollectionType(propertyType);

                    if (optionalViaNullability)
                    {
                        propertyType = propertyType.WithNullable(true);
                    }

                    var memberDeclaration = BuilderHelpers.CreateMemberDeclaration(
                        name,
                        propertyType,
                        accessibility,
                        memberMapping?.ExistingMember,
                        _typeFactory);

                    var type = memberDeclaration.Type;

                    var valueType = type;
                    if (optionalViaNullability)
                    {
                        valueType = valueType.WithNullable(false);
                    }

                    bool isCollection = TypeFactory.IsCollectionType(type);

                    bool isReadOnly = IsStruct ||
                                      !_usage.HasFlag(SchemaTypeUsage.Input) ||
                                      property.IsReadOnly;

                    if (isCollection)
                    {
                        isReadOnly |= !property.IsNullable;
                    }
                    else
                    {
                        // In mixed models required properties are not readonly
                        isReadOnly |= property.IsRequired &&
                                      _usage.HasFlag(SchemaTypeUsage.Input) &&
                                     !_usage.HasFlag(SchemaTypeUsage.Output);
                    }

                    if (property.IsDiscriminator == true)
                    {
                        // Discriminator properties should be writeable
                        isReadOnly = false;
                    }

                    yield return new ObjectTypeProperty(
                        memberDeclaration,
                        BuilderHelpers.EscapeXmlDescription(property.Language.Default.Description),
                        isReadOnly,
                        property,
                        valueType,
                        optionalViaNullability);
                }
            }

            if (AdditionalPropertiesProperty is ObjectTypeProperty additionalPropertiesProperty)
            {
                yield return additionalPropertiesProperty;
            }
        }

        protected virtual HashSet<string?> GetParentProperties()
        {
            return EnumerateHierarchy()
                .Skip(1)
                .SelectMany(type => type.Properties)
                .Select(p => p.SchemaProperty?.Language.Default.Name)
                .ToHashSet();
        }

        private CSharpType GetDefaultPropertyType(Property property)
        {
            var valueType = _typeFactory.CreateType(property.Schema, property.IsNullable);

            if (!_usage.HasFlag(SchemaTypeUsage.Input) ||
                property.IsReadOnly)
            {
                valueType = TypeFactory.GetOutputType(valueType);
            }

            return valueType;
        }

        // Enumerates all schemas that were merged into this one, excludes the inherited schema
        private IEnumerable<ObjectSchema> GetCombinedSchemas()
        {
            yield return OjectSchema;

            foreach (var parent in OjectSchema.Parents!.All)
            {
                if (parent is ObjectSchema objectParent)
                {
                    yield return objectParent;
                }
            }
        }

        private CSharpType? CreateInheritedType()
        {
            var sourceBaseType = ExistingType?.BaseType;
            if (sourceBaseType != null &&
                sourceBaseType.SpecialType != SpecialType.System_ValueType &&
                sourceBaseType.SpecialType != SpecialType.System_Object &&
                _typeFactory.TryCreateType(sourceBaseType, out CSharpType? baseType))
            {
                return baseType;
            }

            var objectSchemas = OjectSchema.Parents!.Immediate.OfType<ObjectSchema>().ToArray();

            ObjectSchema? selectedSchema = null;

            foreach (var objectSchema in objectSchemas)
            {
                // Take first schema or the one with discriminator
                selectedSchema ??= objectSchema;

                if (objectSchema.Discriminator != null)
                {
                    selectedSchema = objectSchema;
                    break;
                }
            }

            if (selectedSchema != null)
            {
                CSharpType type = _typeFactory.CreateType(selectedSchema, false);
                Debug.Assert(!type.IsFrameworkType);
                return type;
            }
            return null;
        }

        private CSharpType? CreateInheritedDictionaryType()
        {
            foreach (ComplexSchema complexSchema in OjectSchema.Parents!.Immediate)
            {
                if (complexSchema is DictionarySchema dictionarySchema)
                {
                    return new CSharpType(
                        _usage.HasFlag(SchemaTypeUsage.Input) ? typeof(IDictionary<,>) : typeof(IReadOnlyDictionary<,>),
                        typeof(string),
                        _typeFactory.CreateType(dictionarySchema.ElementType, false));
                };
            }

            return null;
        }
    }
}<|MERGE_RESOLUTION|>--- conflicted
+++ resolved
@@ -36,17 +36,8 @@
         private ObjectTypeConstructor? _serializationConstructor;
         private ObjectTypeConstructor? _initializationConstructor;
 
-<<<<<<< HEAD
-        public ObjectType(ObjectSchema objectSchema, BuildContext context) : this(objectSchema, context, false)
-        {
-        }
-
-        public ObjectType(ObjectSchema objectSchema, BuildContext context, bool isResourceModel) : base(context)
-        {
-=======
         public ObjectType(ObjectSchema objectSchema, BuildContext context) : base(context)
         {
->>>>>>> 540b82af
             OjectSchema = objectSchema;
             _typeFactory = context.TypeFactory;
             _serializationBuilder = new SerializationBuilder();
@@ -56,14 +47,6 @@
 
             DefaultAccessibility = objectSchema.Extensions?.Accessibility ?? (hasUsage ? "public" : "internal");
             Description = BuilderHelpers.CreateDescription(objectSchema);
-<<<<<<< HEAD
-            DefaultName = objectSchema.NameOverride is null ? objectSchema.CSharpName() : objectSchema.NameOverride;
-            if (isResourceModel)
-            {
-                DefaultName = DefaultName + "Data";
-            }
-=======
->>>>>>> 540b82af
 
             DefaultNamespace = GetDefaultNamespace(objectSchema, context);
             _sourceTypeMapping = context.SourceInputModel?.CreateForModel(ExistingType);
@@ -436,11 +419,7 @@
                     formats.Add(Enum.Parse<KnownMediaType>(format, true));
                 }
             }
-<<<<<<< HEAD
-            return formats.Distinct().Select(type => _serializationBuilder.BuildObject(type, _objectSchema, this)).ToArray();
-=======
             return formats.Distinct().Select(type => _serializationBuilder.BuildObject(type, OjectSchema, this)).ToArray();
->>>>>>> 540b82af
         }
 
         private ObjectTypeDiscriminatorImplementation[] CreateDiscriminatorImplementations(Discriminator schemaDiscriminator)
