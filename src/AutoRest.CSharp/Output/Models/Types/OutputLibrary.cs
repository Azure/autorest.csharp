// Copyright (c) Microsoft Corporation. All rights reserved.
// Licensed under the MIT License.

using System;
using System.Text;
using System.Collections.Generic;
using System.Collections.ObjectModel;
using System.Diagnostics;
using System.Linq;
using AutoRest.CSharp.Input;
using AutoRest.CSharp.Output.Models.Requests;
using AutoRest.CSharp.Output.Models.Responses;
using AutoRest.CSharp.Utilities;
using Microsoft.VisualBasic;

namespace AutoRest.CSharp.Output.Models.Types
{
    internal class OutputLibrary
    {
        private readonly CodeModel _codeModel;
        private readonly BuildContext _context;
        private Dictionary<OperationGroup, Client>? _clients;
        private Dictionary<OperationGroup, RestClient>? _restClients;
        private Dictionary<OperationGroup, ResourceOperation>? _resourceOperations;
        private Dictionary<OperationGroup, ResourceContainer>? _resourceContainers;
        private Dictionary<Operation, LongRunningOperation>? _operations;
        private Dictionary<Operation, ResponseHeaderGroupType>? _headerModels;
<<<<<<< HEAD
        private Dictionary<Schema, OperationGroup> _operationGroups;
        private Dictionary<Schema, TypeProvider>? _models;
        private Dictionary<Schema, TypeProvider>? _resourceModels;

        private Dictionary<Schema, TypeProvider> SchemaMap
        {
            get
            {
                if (_models is null)
                {
                    BuildModels();
                }
#pragma warning disable CS8603 // Possible null reference return.
                return _models;
#pragma warning restore CS8603 // Possible null reference return.
            }
        }

        private Dictionary<Schema, TypeProvider> ResourceSchemaMap
        {
            get
            {
                if (_resourceModels is null)
                {
                    BuildModels();
                }
#pragma warning disable CS8603 // Possible null reference return.
                return _resourceModels;
#pragma warning restore CS8603 // Possible null reference return.
            }
        }
=======
        private const string Providers = "/providers/";
>>>>>>> 94d44553

        public OutputLibrary(CodeModel codeModel, BuildContext context)
        {
            _codeModel = codeModel;
            _context = context;
<<<<<<< HEAD
            _operationGroups = new Dictionary<Schema, OperationGroup>();

            foreach (var operationGroup in _codeModel.OperationGroups)
            {
                _operationGroups.Add(GetSchemaFromOperationGroup(operationGroup), operationGroup);
            }
        }

        private Schema GetSchemaFromOperationGroup(OperationGroup operationGroup)
        {
            foreach (var operation in operationGroup.Operations)
            {
                var putOperation = GetPut(operation);
                var param = GetBodySchema(putOperation);
                return param.Schema;
            }
            throw new Exception("schema not found");
        }

        private RequestParameter GetBodySchema(ServiceRequest request)
        {
            foreach (var param in request.Parameters)
            {
                var httpParam = param.Protocol.Http as HttpParameter;
                if (httpParam?.In == ParameterLocation.Body)
                    return param;
            }
            throw new Exception("No body param found");
        }

        private ServiceRequest GetPut(Operation operation)
        {
            foreach (var request in operation.Requests)
            {
                var http = request.Protocol.Http as HttpRequest;
                if (http?.Method == HttpMethod.Put)
                    return request;
            }
            throw new Exception("No put found");
=======
            if (context.Configuration.AzureArm)
            {
                DecorateOperationGroup();
            }
>>>>>>> 94d44553
        }

        public IEnumerable<TypeProvider> Models => SchemaMap.Values;

        public IEnumerable<TypeProvider> ResourceModels => ResourceSchemaMap.Values;

        public IEnumerable<RestClient> RestClients => EnsureRestClients().Values;

        public IEnumerable<ResourceOperation> ResourceOperations => EnsureResourceOperations().Values;

        public IEnumerable<ResourceContainer> ResourceContainers => EnsureResourceContainers().Values;

        public IEnumerable<Client> Clients => EnsureClients().Values;

        public IEnumerable<LongRunningOperation> LongRunningOperations => EnsureLongRunningOperations().Values;

        public IEnumerable<ResponseHeaderGroupType> HeaderModels => (_headerModels ??= EnsureHeaderModels()).Values;

        private Dictionary<Operation, ResponseHeaderGroupType> EnsureHeaderModels()
        {
            if (_headerModels != null)
            {
                return _headerModels;
            }

            _headerModels = new Dictionary<Operation, ResponseHeaderGroupType>();
            foreach (var operationGroup in _codeModel.OperationGroups)
            {
                foreach (var operation in operationGroup.Operations)
                {
                    var headers = ResponseHeaderGroupType.TryCreate(operationGroup, operation, _context);
                    if (headers != null)
                    {
                        _headerModels.Add(operation, headers);
                    }
                }
            }

            return _headerModels;
        }

        private Dictionary<Operation, LongRunningOperation> EnsureLongRunningOperations()
        {
            if (_operations != null)
            {
                return _operations;
            }

            _operations = new Dictionary<Operation, LongRunningOperation>();

            if (_context.Configuration.PublicClients)
            {
                foreach (var operationGroup in _codeModel.OperationGroups)
                {
                    foreach (var operation in operationGroup.Operations)
                    {
                        if (operation.IsLongRunning)
                        {
                            _operations.Add(operation, new LongRunningOperation(operationGroup, operation, _context));
                        }
                    }
                }
            }

            return _operations;
        }

        private Dictionary<OperationGroup, Client> EnsureClients()
        {
            if (_clients != null)
            {
                return _clients;
            }

            _clients = new Dictionary<OperationGroup, Client>();

            if (_context.Configuration.PublicClients)
            {
                foreach (var operationGroup in _codeModel.OperationGroups)
                {
                    _clients.Add(operationGroup, new Client(operationGroup, _context));
                }
            }

            return _clients;
        }

        private Dictionary<OperationGroup, RestClient> EnsureRestClients()
        {
            if (_restClients != null)
            {
                return _restClients;
            }

            _restClients = new Dictionary<OperationGroup, RestClient>();
            foreach (var operationGroup in _codeModel.OperationGroups)
            {
                _restClients.Add(operationGroup, new RestClient(operationGroup, _context));
            }

            return _restClients;
        }

        private Dictionary<OperationGroup, ResourceOperation> EnsureResourceOperations()
        {
            if (_resourceOperations != null)
            {
                return _resourceOperations;
            }

            _resourceOperations = new Dictionary<OperationGroup, ResourceOperation>();
            foreach (var operationGroup in _codeModel.OperationGroups)
            {
                _resourceOperations.Add(operationGroup, new ResourceOperation(operationGroup, _context));
            }

            return _resourceOperations;
        }

        private Dictionary<OperationGroup, ResourceContainer> EnsureResourceContainers()
        {
            if (_resourceContainers != null)
            {
                return _resourceContainers;
            }

            _resourceContainers = new Dictionary<OperationGroup, ResourceContainer>();
            foreach (var operationGroup in _codeModel.OperationGroups)
            {
                _resourceContainers.Add(operationGroup, new ResourceContainer(operationGroup, _context));
            }

            return _resourceContainers;
        }


        public TypeProvider FindTypeForSchema(Schema schema)
        {
            TypeProvider? result;
            if (!SchemaMap.TryGetValue(schema, out result))
            {
                if (!ResourceSchemaMap.TryGetValue(schema, out result))
                {
                    throw new KeyNotFoundException($"{schema.Name} was not found in model or resource schema map");
                }
            }
            return result;
        }

        private void BuildModels()
        {
            _models = new Dictionary<Schema, TypeProvider>();
            _resourceModels = new Dictionary<Schema, TypeProvider>();

            var allSchemas = _codeModel.Schemas.Choices.Cast<Schema>()
                .Concat(_codeModel.Schemas.SealedChoices)
                .Concat(_codeModel.Schemas.Objects)
                .Concat(_codeModel.Schemas.Groups);

            foreach (var schema in allSchemas)
            {
                if (_context.Configuration.AzureArm && _operationGroups.ContainsKey(schema))
                {
                    _resourceModels.Add(schema, BuildModel(schema));
                }
                else
                {
                    _models.Add(schema, BuildModel(schema));
                }
            }
        }

        private TypeProvider BuildModel(Schema schema) => schema switch
        {
            SealedChoiceSchema sealedChoiceSchema => (TypeProvider)new EnumType(sealedChoiceSchema, _context),
            ChoiceSchema choiceSchema => new EnumType(choiceSchema, _context),
            ObjectSchema objectSchema => new ObjectType(objectSchema, _context),
            _ => throw new NotImplementedException()
        };

        public LongRunningOperation FindLongRunningOperation(Operation operation)
        {
            Debug.Assert(operation.IsLongRunning);

            return EnsureLongRunningOperations()[operation];
        }

        public Client? FindClient(OperationGroup operationGroup)
        {
            EnsureClients().TryGetValue(operationGroup, out var client);
            return client;
        }

        public RestClient FindRestClient(OperationGroup operationGroup)
        {
            return EnsureRestClients()[operationGroup];
        }

        public ResponseHeaderGroupType? FindHeaderModel(Operation operation)
        {
            EnsureHeaderModels().TryGetValue(operation, out var model);
            return model;
        }

        private void DecorateOperationGroup()
        {
            foreach (var operationsGroup in _codeModel.OperationGroups)
            {
                MapHttpMethodToOperation(operationsGroup);
                string? resourceType;
                operationsGroup.ResourceType = _context.Configuration.OperationGroupToResourceType.TryGetValue(operationsGroup.Key, out resourceType) ? resourceType : ConstructOperationResourseType(operationsGroup);
            }
        }

        private void MapHttpMethodToOperation(OperationGroup operationsGroup)
        {
            operationsGroup.OperationHttpMethodMapping = new Dictionary<HttpMethod, List<ServiceRequest>>();
            foreach (var operation in operationsGroup.Operations)
            {
                foreach (var serviceRequest in operation.Requests)
                {
                    if (serviceRequest.Protocol.Http is HttpRequest httpRequest)
                    {
                        List<ServiceRequest>? list;
                        if (!operationsGroup.OperationHttpMethodMapping.TryGetValue(httpRequest.Method, out list))
                        {
                            list = new List<ServiceRequest>();
                            operationsGroup.OperationHttpMethodMapping.Add(httpRequest.Method, list);
                        }
                        list.Add(serviceRequest);
                    }
                }
            }
        }

        private string ConstructOperationResourseType(OperationGroup operationsGroup)
        {
            var method = GetBestMethod(operationsGroup);
            if (method == null)
            {
                throw new ArgumentException($@"Could not set ResourceType for operations group {operationsGroup.Key} 
                                            Please try setting this value for this operations in the readme.md for this swagger in the operation-group-mapping section");
            }
            var indexOfProvider = method.Path.IndexOf(Providers);
            if (indexOfProvider < 0)
            {
                throw new ArgumentException($"Could not set ResourceType for operations group {operationsGroup.Key}. No {Providers} string found in the URI");
            }
            var resourceType = ConstructResourceType(method.Path.Substring(indexOfProvider + Providers.Length));

            return resourceType.ToString().TrimEnd('/');
        }

        private static string ConstructResourceType(string httpRequestUri)
        {
            var returnString = new StringBuilder();
            var insideBrace = false;

            foreach (var ch in httpRequestUri)
            {
                if (ch == '{')
                {
                    insideBrace = true;
                }
                else if (ch == '}')
                {
                    insideBrace = false;
                }
                else if (!insideBrace)
                {
                    returnString.Append(ch);
                }
            }
            return returnString.ToString();
        }

        private HttpRequest? GetBestMethod(OperationGroup operationsGroup)
        {
            List<ServiceRequest>? requests;
            if (operationsGroup.OperationHttpMethodMapping.TryGetValue(HttpMethod.Put, out requests))
            {
                return (HttpRequest?)requests[0].Protocol?.Http;
            }
            if (operationsGroup.OperationHttpMethodMapping.TryGetValue(HttpMethod.Delete, out requests))
            {
                return (HttpRequest?)requests[0].Protocol?.Http;
            }
            if (operationsGroup.OperationHttpMethodMapping.TryGetValue(HttpMethod.Patch, out requests))
            {
                return (HttpRequest?)requests[0].Protocol?.Http;
            }
            return null;
        }
    }
}<|MERGE_RESOLUTION|>--- conflicted
+++ resolved
@@ -25,7 +25,7 @@
         private Dictionary<OperationGroup, ResourceContainer>? _resourceContainers;
         private Dictionary<Operation, LongRunningOperation>? _operations;
         private Dictionary<Operation, ResponseHeaderGroupType>? _headerModels;
-<<<<<<< HEAD
+        private const string Providers = "/providers/";
         private Dictionary<Schema, OperationGroup> _operationGroups;
         private Dictionary<Schema, TypeProvider>? _models;
         private Dictionary<Schema, TypeProvider>? _resourceModels;
@@ -57,15 +57,15 @@
 #pragma warning restore CS8603 // Possible null reference return.
             }
         }
-=======
-        private const string Providers = "/providers/";
->>>>>>> 94d44553
 
         public OutputLibrary(CodeModel codeModel, BuildContext context)
         {
             _codeModel = codeModel;
             _context = context;
-<<<<<<< HEAD
+            if (context.Configuration.AzureArm)
+            {
+                DecorateOperationGroup();
+            }
             _operationGroups = new Dictionary<Schema, OperationGroup>();
 
             foreach (var operationGroup in _codeModel.OperationGroups)
@@ -105,12 +105,6 @@
                     return request;
             }
             throw new Exception("No put found");
-=======
-            if (context.Configuration.AzureArm)
-            {
-                DecorateOperationGroup();
-            }
->>>>>>> 94d44553
         }
 
         public IEnumerable<TypeProvider> Models => SchemaMap.Values;
