// Copyright (c) Microsoft Corporation. All rights reserved.
// Licensed under the MIT License.

using System;
using System.Text;
using System.Collections.Generic;
using System.Collections.ObjectModel;
using System.Diagnostics;
using System.Linq;
using AutoRest.CSharp.Input;
using AutoRest.CSharp.Output.Models.Requests;
using AutoRest.CSharp.Output.Models.Responses;
using AutoRest.CSharp.Output.Models.Type.Decorate;
using AutoRest.CSharp.Utilities;
using Microsoft.VisualBasic;

namespace AutoRest.CSharp.Output.Models.Types
{
    internal class OutputLibrary
    {
        private readonly CodeModel _codeModel;
        private readonly BuildContext _context;
        private Dictionary<Schema, TypeProvider>? _models;
        private Dictionary<OperationGroup, Client>? _clients;
        private Dictionary<OperationGroup, RestClient>? _restClients;
        private Dictionary<OperationGroup, ResourceOperation>? _resourceOperations;
        private Dictionary<OperationGroup, ResourceContainer>? _resourceContainers;
        private Dictionary<Schema, TypeProvider>? _resourceModels;
        private Dictionary<Operation, LongRunningOperation>? _operations;
        private Dictionary<Operation, ResponseHeaderGroupType>? _headerModels;
        private Dictionary<string, List<OperationGroup>> _operationGroups;
        private IEnumerable<Schema> _allSchemas;

        private Dictionary<Schema, TypeProvider> SchemaMap => _models ??= BuildModels();

        private Dictionary<Schema, TypeProvider> ResourceSchemaMap => _resourceModels ??= BuildResourceModels();

        public OutputLibrary(CodeModel codeModel, BuildContext context)
        {
            _codeModel = codeModel;
            _context = context;
            _operationGroups = new Dictionary<string, List<OperationGroup>>();
            _allSchemas = _codeModel.Schemas.Choices.Cast<Schema>()
                .Concat(_codeModel.Schemas.SealedChoices)
                .Concat(_codeModel.Schemas.Objects)
                .Concat(_codeModel.Schemas.Groups);
            if (context.Configuration.AzureArm)
            {
                DecorateOperationGroup();
            }
        }

        public IEnumerable<TypeProvider> Models => SchemaMap.Values;

        public IEnumerable<TypeProvider> ResourceModels => ResourceSchemaMap.Values;

        public IEnumerable<RestClient> RestClients => EnsureRestClients().Values;

        public IEnumerable<ResourceOperation> ResourceOperations => EnsureResourceOperations().Values;

        public IEnumerable<ResourceContainer> ResourceContainers => EnsureResourceContainers().Values;

        public IEnumerable<Client> Clients => EnsureClients().Values;

        public IEnumerable<LongRunningOperation> LongRunningOperations => EnsureLongRunningOperations().Values;

        public IEnumerable<ResponseHeaderGroupType> HeaderModels => (_headerModels ??= EnsureHeaderModels()).Values;

        private Dictionary<Operation, ResponseHeaderGroupType> EnsureHeaderModels()
        {
            if (_headerModels != null)
            {
                return _headerModels;
            }

            _headerModels = new Dictionary<Operation, ResponseHeaderGroupType>();
            foreach (var operationGroup in _codeModel.OperationGroups)
            {
                foreach (var operation in operationGroup.Operations)
                {
                    var headers = ResponseHeaderGroupType.TryCreate(operationGroup, operation, _context);
                    if (headers != null)
                    {
                        _headerModels.Add(operation, headers);
                    }
                }
            }

            return _headerModels;
        }

        private Dictionary<Operation, LongRunningOperation> EnsureLongRunningOperations()
        {
            if (_operations != null)
            {
                return _operations;
            }

            _operations = new Dictionary<Operation, LongRunningOperation>();

            if (_context.Configuration.PublicClients)
            {
                foreach (var operationGroup in _codeModel.OperationGroups)
                {
                    foreach (var operation in operationGroup.Operations)
                    {
                        if (operation.IsLongRunning)
                        {
                            _operations.Add(operation, new LongRunningOperation(operationGroup, operation, _context));
                        }
                    }
                }
            }

            return _operations;
        }

        private Dictionary<OperationGroup, Client> EnsureClients()
        {
            if (_clients != null)
            {
                return _clients;
            }

            _clients = new Dictionary<OperationGroup, Client>();

            if (_context.Configuration.PublicClients)
            {
                foreach (var operationGroup in _codeModel.OperationGroups)
                {
                    _clients.Add(operationGroup, new Client(operationGroup, _context));
                }
            }

            return _clients;
        }

        private Dictionary<OperationGroup, RestClient> EnsureRestClients()
        {
            if (_restClients != null)
            {
                return _restClients;
            }

            _restClients = new Dictionary<OperationGroup, RestClient>();
            foreach (var operationGroup in _codeModel.OperationGroups)
            {
                _restClients.Add(operationGroup, new RestClient(operationGroup, _context));
            }

            return _restClients;
        }

        private Dictionary<OperationGroup, ResourceOperation> EnsureResourceOperations()
        {
            if (_resourceOperations != null)
            {
                return _resourceOperations;
            }

            _resourceOperations = new Dictionary<OperationGroup, ResourceOperation>();
            foreach (var operationGroup in _codeModel.OperationGroups)
            {
                _resourceOperations.Add(operationGroup, new ResourceOperation(operationGroup, _context));
            }

            return _resourceOperations;
        }

        private Dictionary<OperationGroup, ResourceContainer> EnsureResourceContainers()
        {
            if (_resourceContainers != null)
            {
                return _resourceContainers;
            }

            _resourceContainers = new Dictionary<OperationGroup, ResourceContainer>();
            foreach (var operationGroup in _codeModel.OperationGroups)
            {
                _resourceContainers.Add(operationGroup, new ResourceContainer(operationGroup, _context));
            }

            return _resourceContainers;
        }


        public TypeProvider FindTypeForSchema(Schema schema)
        {
            TypeProvider? result;
            if (!SchemaMap.TryGetValue(schema, out result) && !ResourceSchemaMap.TryGetValue(schema, out result))
            {
                throw new KeyNotFoundException($"{schema.Name} was not found in model or resource schema map");
            }
            return result;
        }


        private Dictionary<Schema, TypeProvider> BuildModels()
        {
            var models = new Dictionary<Schema, TypeProvider>();

            foreach (var schema in _allSchemas)
            {
                /*if (_context.Configuration.AzureArm && _operationGroups.ContainsKey(schema.Name))
                {
                    continue;
                }*/
                models.Add(schema, BuildModel(schema));
            }
            return models;
        }

        private Dictionary<Schema, TypeProvider> BuildResourceModels()
        {
            var resourceModels = new Dictionary<Schema, TypeProvider>();

            if (_context.Configuration.AzureArm)
            {
                foreach (var schema in _allSchemas)
                {
                    if (_operationGroups.ContainsKey(schema.Name))
                    {
                        resourceModels.Add(schema, BuildModel(schema));
                    }
                }
            }
            return resourceModels;
        }

        private TypeProvider BuildModel(Schema schema) => schema switch
        {
            SealedChoiceSchema sealedChoiceSchema => (TypeProvider)new EnumType(sealedChoiceSchema, _context),
            ChoiceSchema choiceSchema => new EnumType(choiceSchema, _context),
            ObjectSchema objectSchema => new ObjectType(objectSchema, _context),
            _ => throw new NotImplementedException()
        };

        public LongRunningOperation FindLongRunningOperation(Operation operation)
        {
            Debug.Assert(operation.IsLongRunning);

            return EnsureLongRunningOperations()[operation];
        }

        public Client? FindClient(OperationGroup operationGroup)
        {
            EnsureClients().TryGetValue(operationGroup, out var client);
            return client;
        }

        public RestClient FindRestClient(OperationGroup operationGroup)
        {
            return EnsureRestClients()[operationGroup];
        }

        public ResponseHeaderGroupType? FindHeaderModel(Operation operation)
        {
            EnsureHeaderModels().TryGetValue(operation, out var model);
            return model;
        }

        private void DecorateOperationGroup()
        {
            foreach (var operationsGroup in _codeModel.OperationGroups)
            {
                MapHttpMethodToOperation(operationsGroup);
                string? resourceType;
                operationsGroup.ResourceType = _context.Configuration.OperationGroupToResourceType.TryGetValue(operationsGroup.Key, out resourceType) ? resourceType : ResourceTypeBuilder.ConstructOperationResourseType(operationsGroup);
                operationsGroup.IsTenantResource = TenantDetection.IsTenantOnly(operationsGroup);
                string? resource;
                operationsGroup.Resource = _context.Configuration.OperationGroupToResource.TryGetValue(operationsGroup.Key, out resource) ? resource : SchemaDetection.GetSchema(operationsGroup).Name;
                AddOperationGroupToResourceMap(operationsGroup);
            }
        }

        private void MapHttpMethodToOperation(OperationGroup operationsGroup)
        {
            operationsGroup.OperationHttpMethodMapping = new Dictionary<HttpMethod, List<ServiceRequest>>();
            foreach (var operation in operationsGroup.Operations)
            {
                foreach (var serviceRequest in operation.Requests)
                {
                    if (serviceRequest.Protocol.Http is HttpRequest httpRequest)
                    {
                        httpRequest.ProviderSegments = ProviderSegmentDetection.GetProviderSegments(httpRequest.Path);
                        List<ServiceRequest>? list;
                        if (!operationsGroup.OperationHttpMethodMapping.TryGetValue(httpRequest.Method, out list))
                        {
                            list = new List<ServiceRequest>();
                            operationsGroup.OperationHttpMethodMapping.Add(httpRequest.Method, list);
                        }
                        list.Add(serviceRequest);
                    }
                }
            }
        }
<<<<<<< HEAD
=======

        private string ConstructOperationResourseType(OperationGroup operationsGroup)
        {
            var method = GetBestMethod(operationsGroup);
            if (method == null)
            {
                throw new ArgumentException($@"Could not set ResourceType for operations group {operationsGroup.Key} 
                                            Please try setting this value for this operations in the readme.md for this swagger in the operation-group-mapping section");
            }
            var indexOfProvider = method.Path.IndexOf(ProviderSegment.Providers);
            if (indexOfProvider < 0)
            {
                throw new ArgumentException($"Could not set ResourceType for operations group {operationsGroup.Key}. No {ProviderSegment.Providers} string found in the URI");
            }
            var resourceType = ConstructResourceType(method.Path.Substring(indexOfProvider + ProviderSegment.Providers.Length));

            return resourceType.ToString().TrimEnd('/');
        }

        private static string ConstructResourceType(string httpRequestUri)
        {
            var returnString = new StringBuilder();
            var insideBrace = false;

            foreach (var ch in httpRequestUri)
            {
                if (ch == '{')
                {
                    insideBrace = true;
                }
                else if (ch == '}')
                {
                    insideBrace = false;
                }
                else if (!insideBrace)
                {
                    returnString.Append(ch);
                }
            }
            return returnString.ToString();
        }

        private HttpRequest? GetBestMethod(OperationGroup operationsGroup)
        {
            List<ServiceRequest>? requests;
            if (operationsGroup.OperationHttpMethodMapping.TryGetValue(HttpMethod.Put, out requests))
            {
                return (HttpRequest?)requests[0].Protocol?.Http;
            }
            if (operationsGroup.OperationHttpMethodMapping.TryGetValue(HttpMethod.Delete, out requests))
            {
                return (HttpRequest?)requests[0].Protocol?.Http;
            }
            if (operationsGroup.OperationHttpMethodMapping.TryGetValue(HttpMethod.Patch, out requests))
            {
                return (HttpRequest?)requests[0].Protocol?.Http;
            }
            return null;
        }

        private void AddOperationGroupToResourceMap(OperationGroup operationsGroup)
        {
            List<OperationGroup>? result;
            if (!_operationGroups.TryGetValue(operationsGroup.Resource, out result))
            {
                result = new List<OperationGroup>();
                _operationGroups.Add(operationsGroup.Resource, result);
            }
            result.Add(operationsGroup);
        }
>>>>>>> 46c08ff6
    }
}<|MERGE_RESOLUTION|>--- conflicted
+++ resolved
@@ -294,66 +294,6 @@
                 }
             }
         }
-<<<<<<< HEAD
-=======
-
-        private string ConstructOperationResourseType(OperationGroup operationsGroup)
-        {
-            var method = GetBestMethod(operationsGroup);
-            if (method == null)
-            {
-                throw new ArgumentException($@"Could not set ResourceType for operations group {operationsGroup.Key} 
-                                            Please try setting this value for this operations in the readme.md for this swagger in the operation-group-mapping section");
-            }
-            var indexOfProvider = method.Path.IndexOf(ProviderSegment.Providers);
-            if (indexOfProvider < 0)
-            {
-                throw new ArgumentException($"Could not set ResourceType for operations group {operationsGroup.Key}. No {ProviderSegment.Providers} string found in the URI");
-            }
-            var resourceType = ConstructResourceType(method.Path.Substring(indexOfProvider + ProviderSegment.Providers.Length));
-
-            return resourceType.ToString().TrimEnd('/');
-        }
-
-        private static string ConstructResourceType(string httpRequestUri)
-        {
-            var returnString = new StringBuilder();
-            var insideBrace = false;
-
-            foreach (var ch in httpRequestUri)
-            {
-                if (ch == '{')
-                {
-                    insideBrace = true;
-                }
-                else if (ch == '}')
-                {
-                    insideBrace = false;
-                }
-                else if (!insideBrace)
-                {
-                    returnString.Append(ch);
-                }
-            }
-            return returnString.ToString();
-        }
-
-        private HttpRequest? GetBestMethod(OperationGroup operationsGroup)
-        {
-            List<ServiceRequest>? requests;
-            if (operationsGroup.OperationHttpMethodMapping.TryGetValue(HttpMethod.Put, out requests))
-            {
-                return (HttpRequest?)requests[0].Protocol?.Http;
-            }
-            if (operationsGroup.OperationHttpMethodMapping.TryGetValue(HttpMethod.Delete, out requests))
-            {
-                return (HttpRequest?)requests[0].Protocol?.Http;
-            }
-            if (operationsGroup.OperationHttpMethodMapping.TryGetValue(HttpMethod.Patch, out requests))
-            {
-                return (HttpRequest?)requests[0].Protocol?.Http;
-            }
-            return null;
         }
 
         private void AddOperationGroupToResourceMap(OperationGroup operationsGroup)
@@ -365,7 +305,5 @@
                 _operationGroups.Add(operationsGroup.Resource, result);
             }
             result.Add(operationsGroup);
-        }
->>>>>>> 46c08ff6
     }
 }