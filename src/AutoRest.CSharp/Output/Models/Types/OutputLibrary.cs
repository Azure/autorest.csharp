--- conflicted
+++ resolved
@@ -5,12 +5,6 @@
 using System.Collections.Generic;
 using System.Linq;
 using AutoRest.CSharp.Input;
-<<<<<<< HEAD
-using AutoRest.CSharp.Output.Models.Requests;
-using AutoRest.CSharp.Output.Models.Responses;
-using AutoRest.CSharp.Output.Models.Type.Decorate;
-=======
->>>>>>> 29ed13c2
 
 namespace AutoRest.CSharp.Output.Models.Types
 {
@@ -19,275 +13,29 @@
         private readonly CodeModel _codeModel;
         private readonly BuildContext _context;
         private Dictionary<Schema, TypeProvider>? _models;
-<<<<<<< HEAD
-        private Dictionary<OperationGroup, Client>? _clients;
-        private Dictionary<OperationGroup, RestClient>? _restClients;
-        private Dictionary<OperationGroup, ResourceOperation>? _resourceOperations;
-        private Dictionary<OperationGroup, ResourceContainer>? _resourceContainers;
-        private Dictionary<string, ResourceData>? _resourceData;
-        private Dictionary<string, ArmResource>? _armResource;
-
-        private Dictionary<Schema, TypeProvider>? _resourceModels;
-        private Dictionary<Operation, LongRunningOperation>? _operations;
-        private Dictionary<Operation, ResponseHeaderGroupType>? _headerModels;
-        private Dictionary<string, List<OperationGroup>> _operationGroups;
-        private IEnumerable<Schema> _allSchemas;
-
-        private Dictionary<Schema, TypeProvider> SchemaMap => _models ??= BuildModels();
-
-        public Dictionary<Schema, TypeProvider> ResourceSchemaMap => _resourceModels ??= BuildResourceModels();
-=======
->>>>>>> 29ed13c2
 
         protected OutputLibrary(CodeModel codeModel, BuildContext context)
         {
             _codeModel = codeModel;
             _context = context;
-            _operationGroups = new Dictionary<string, List<OperationGroup>>();
-            _allSchemas = _codeModel.Schemas.Choices.Cast<Schema>()
-                .Concat(_codeModel.Schemas.SealedChoices)
-                .Concat(_codeModel.Schemas.Objects)
-                .Concat(_codeModel.Schemas.Groups);
-            if (context.Configuration.AzureArm)
-            {
-                DecorateOperationGroup();
-                DecorateSchema();
-            }
         }
 
         private Dictionary<Schema, TypeProvider> SchemaMap => _models ??= BuildModels();
         public IEnumerable<TypeProvider> Models => SchemaMap.Values;
 
-<<<<<<< HEAD
-        public IEnumerable<ArmResource> ArmResource => EnsureArmResource().Values;
-
-        public IEnumerable<ResourceData> ResourceData => EnsureResourceData().Values;
-
-        public IEnumerable<RestClient> RestClients => EnsureRestClients().Values;
-
-        public IEnumerable<ResourceOperation> ResourceOperations => EnsureResourceOperations().Values;
-
-        public IEnumerable<ResourceContainer> ResourceContainers => EnsureResourceContainers().Values;
-
-        public IEnumerable<Client> Clients => EnsureClients().Values;
-
-        public IEnumerable<LongRunningOperation> LongRunningOperations => EnsureLongRunningOperations().Values;
-
-        public IEnumerable<ResponseHeaderGroupType> HeaderModels => (_headerModels ??= EnsureHeaderModels()).Values;
-
-        private Dictionary<Operation, ResponseHeaderGroupType> EnsureHeaderModels()
+        public TypeProvider FindTypeForSchema(Schema schema)
         {
-            if (_headerModels != null)
-            {
-                return _headerModels;
-            }
-
-            _headerModels = new Dictionary<Operation, ResponseHeaderGroupType>();
-            foreach (var operationGroup in _codeModel.OperationGroups)
-            {
-                foreach (var operation in operationGroup.Operations)
-                {
-                    var headers = ResponseHeaderGroupType.TryCreate(operationGroup, operation, _context);
-                    if (headers != null)
-                    {
-                        _headerModels.Add(operation, headers);
-                    }
-                }
-            }
-
-            return _headerModels;
+            return SchemaMap[schema];
         }
 
-        private Dictionary<Operation, LongRunningOperation> EnsureLongRunningOperations()
-        {
-            if (_operations != null)
-            {
-                return _operations;
-            }
-
-            _operations = new Dictionary<Operation, LongRunningOperation>();
-
-            if (_context.Configuration.PublicClients)
-            {
-                foreach (var operationGroup in _codeModel.OperationGroups)
-                {
-                    foreach (var operation in operationGroup.Operations)
-                    {
-                        if (operation.IsLongRunning)
-                        {
-                            _operations.Add(operation, new LongRunningOperation(operationGroup, operation, _context));
-                        }
-                    }
-                }
-            }
-
-            return _operations;
-        }
-
-        private Dictionary<OperationGroup, Client> EnsureClients()
-        {
-            if (_clients != null)
-            {
-                return _clients;
-            }
-
-            _clients = new Dictionary<OperationGroup, Client>();
-
-            if (_context.Configuration.PublicClients)
-            {
-                foreach (var operationGroup in _codeModel.OperationGroups)
-                {
-                    _clients.Add(operationGroup, new Client(operationGroup, _context));
-                }
-            }
-
-            return _clients;
-        }
-
-        private Dictionary<OperationGroup, RestClient> EnsureRestClients()
-        {
-            if (_restClients != null)
-            {
-                return _restClients;
-            }
-
-            _restClients = new Dictionary<OperationGroup, RestClient>();
-            foreach (var operationGroup in _codeModel.OperationGroups)
-            {
-                _restClients.Add(operationGroup, new RestClient(operationGroup, _context));
-            }
-
-            return _restClients;
-        }
-
-        private Dictionary<OperationGroup, ResourceOperation> EnsureResourceOperations()
-=======
-        public TypeProvider FindTypeForSchema(Schema schema)
->>>>>>> 29ed13c2
-        {
-            if (_resourceOperations != null)
-            {
-                return _resourceOperations;
-            }
-
-            _resourceOperations = new Dictionary<OperationGroup, ResourceOperation>();
-            foreach (var operationGroup in _codeModel.OperationGroups)
-            {
-                _resourceOperations.Add(operationGroup, new ResourceOperation(operationGroup, _context));
-            }
-
-            return _resourceOperations;
-        }
-
-<<<<<<< HEAD
-        private Dictionary<OperationGroup, ResourceContainer> EnsureResourceContainers()
-        {
-            if (_resourceContainers != null)
-            {
-                return _resourceContainers;
-            }
-
-            _resourceContainers = new Dictionary<OperationGroup, ResourceContainer>();
-            foreach (var operationGroup in _codeModel.OperationGroups)
-            {
-                _resourceContainers.Add(operationGroup, new ResourceContainer(operationGroup, _context));
-            }
-
-            return _resourceContainers;
-        }
-
-        private Dictionary<string, ResourceData> EnsureResourceData()
-        {
-            if (_resourceData != null)
-            {
-                return _resourceData;
-            }
-
-            _resourceData = new Dictionary<string, ResourceData>();
-            foreach (var entry in ResourceSchemaMap)
-            {
-                var schema = entry.Key;
-                var operations = _operationGroups[schema.Name];
-                foreach (var operation in operations)
-                {
-                    if (!_resourceData.ContainsKey(operation.Resource))
-                    {
-                        _resourceData.Add(operation.Resource, new ResourceData((ObjectSchema)schema, operation, _context, true));
-                    }
-                }
-            }
-
-            return _resourceData;
-        }
-
-        private Dictionary<string, ArmResource> EnsureArmResource()
-        {
-            if (_armResource != null)
-            {
-                return _armResource;
-            }
-
-            _armResource = new Dictionary<string, ArmResource>();
-            foreach (var entry in ResourceSchemaMap)
-            {
-                var schema = entry.Key;
-                var operations = _operationGroups[schema.Name];
-                foreach (var operation in operations)
-                {
-                    if (!_armResource.ContainsKey(operation.Resource))
-                    {
-                        _armResource.Add(operation.Resource, new ArmResource(operation.Resource, _context));
-                    }
-                }
-            }
-
-            return _armResource;
-        }
-
-        public TypeProvider FindTypeForSchema(Schema schema)
-        {
-            TypeProvider? result;
-            if (!SchemaMap.TryGetValue(schema, out result) && !ResourceSchemaMap.TryGetValue(schema, out result))
-            {
-                throw new KeyNotFoundException($"{schema.Name} was not found in model and resource schema map");
-            }
-
-            return result;
-        }
-
-=======
->>>>>>> 29ed13c2
         private Dictionary<Schema, TypeProvider> BuildModels()
         {
-            var models = new Dictionary<Schema, TypeProvider>();
+            var allSchemas = _codeModel.Schemas.Choices.Cast<Schema>()
+                .Concat(_codeModel.Schemas.SealedChoices)
+                .Concat(_codeModel.Schemas.Objects)
+                .Concat(_codeModel.Schemas.Groups);
 
-            foreach (var schema in _allSchemas)
-            {
-                if (_context.Configuration.AzureArm && _operationGroups.ContainsKey(schema.Name))
-                {
-                    continue;
-                }
-                models.Add(schema, BuildModel(schema));
-
-            }
-            return models;
-        }
-
-        private Dictionary<Schema, TypeProvider> BuildResourceModels()
-        {
-            var resourceModels = new Dictionary<Schema, TypeProvider>();
-
-            if (_context.Configuration.AzureArm)
-            {
-                foreach (var schema in _allSchemas)
-                {
-                    if (_operationGroups.ContainsKey(schema.Name))
-                    {
-                        resourceModels.Add(schema, BuildResourceModel(schema));
-                    }
-                }
-            }
-            return resourceModels;
+            return allSchemas.ToDictionary(schema => schema, BuildModel);
         }
 
         private TypeProvider BuildModel(Schema schema) => schema switch
@@ -298,101 +46,5 @@
             _ => throw new NotImplementedException()
         };
 
-<<<<<<< HEAD
-        private TypeProvider BuildResourceModel(Schema schema) => schema switch
-        {
-            ObjectSchema objectSchema => new ObjectType(objectSchema, _context, true),
-            _ => throw new NotImplementedException()
-        };
-
-        public LongRunningOperation FindLongRunningOperation(Operation operation)
-        {
-            Debug.Assert(operation.IsLongRunning);
-
-            return EnsureLongRunningOperations()[operation];
-        }
-
-        public Client? FindClient(OperationGroup operationGroup)
-        {
-            EnsureClients().TryGetValue(operationGroup, out var client);
-            return client;
-        }
-
-        public RestClient FindRestClient(OperationGroup operationGroup)
-        {
-            return EnsureRestClients()[operationGroup];
-        }
-
-        public ResponseHeaderGroupType? FindHeaderModel(Operation operation)
-        {
-            EnsureHeaderModels().TryGetValue(operation, out var model);
-            return model;
-        }
-
-        private void DecorateOperationGroup()
-        {
-            foreach (var operationsGroup in _codeModel.OperationGroups)
-            {
-                MapHttpMethodToOperation(operationsGroup);
-                string? resourceType;
-                operationsGroup.ResourceType = _context.Configuration.OperationGroupToResourceType.TryGetValue(operationsGroup.Key, out resourceType) ? resourceType : ResourceTypeBuilder.ConstructOperationResourseType(operationsGroup);
-                operationsGroup.IsTenantResource = TenantDetection.IsTenantOnly(operationsGroup);
-                string? resource;
-                operationsGroup.Resource = _context.Configuration.OperationGroupToResource.TryGetValue(operationsGroup.Key, out resource) ? resource : SchemaDetection.GetSchema(operationsGroup).Name;
-                AddOperationGroupToResourceMap(operationsGroup);
-                string? nameOverride;
-                if (_context.Configuration.ResourceRename.TryGetValue(operationsGroup.Resource, out nameOverride))
-                {
-                    operationsGroup.Resource = nameOverride;
-                }
-            }
-        }
-
-        private void DecorateSchema()
-        {
-            foreach (var schema in _allSchemas)
-            {
-                string? resourceName;
-                if (_context.Configuration.ResourceRename.TryGetValue(schema.Name, out resourceName))
-                {
-                    schema.NameOverride = resourceName;
-                }
-            }
-        }
-
-        private void MapHttpMethodToOperation(OperationGroup operationsGroup)
-        {
-            operationsGroup.OperationHttpMethodMapping = new Dictionary<HttpMethod, List<ServiceRequest>>();
-            foreach (var operation in operationsGroup.Operations)
-            {
-                foreach (var serviceRequest in operation.Requests)
-                {
-                    if (serviceRequest.Protocol.Http is HttpRequest httpRequest)
-                    {
-                        httpRequest.ProviderSegments = ProviderSegmentDetection.GetProviderSegments(httpRequest.Path);
-                        List<ServiceRequest>? list;
-                        if (!operationsGroup.OperationHttpMethodMapping.TryGetValue(httpRequest.Method, out list))
-                        {
-                            list = new List<ServiceRequest>();
-                            operationsGroup.OperationHttpMethodMapping.Add(httpRequest.Method, list);
-                        }
-                        list.Add(serviceRequest);
-                    }
-                }
-            }
-        }
-
-        private void AddOperationGroupToResourceMap(OperationGroup operationsGroup)
-        {
-            List<OperationGroup>? result;
-            if (!_operationGroups.TryGetValue(operationsGroup.Resource, out result))
-            {
-                result = new List<OperationGroup>();
-                _operationGroups.Add(operationsGroup.Resource, result);
-            }
-            result.Add(operationsGroup);
-        }
-=======
->>>>>>> 29ed13c2
     }
 }