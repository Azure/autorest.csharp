--- conflicted
+++ resolved
@@ -20,36 +20,7 @@
             _context = context;
         }
 
-<<<<<<< HEAD
         public abstract CSharpType FindTypeForSchema(Schema schema);
-=======
-        internal Dictionary<Schema, TypeProvider> SchemaMap => _models ??= BuildModels();
-        public IEnumerable<TypeProvider> Models => SchemaMap.Values;
-
-        public virtual TypeProvider FindTypeForSchema(Schema schema)
-        {
-            return SchemaMap[schema];
-        }
-
-        protected virtual Dictionary<Schema, TypeProvider> BuildModels()
-        {
-            var allSchemas = _codeModel.Schemas.Choices.Cast<Schema>()
-                .Concat(_codeModel.Schemas.SealedChoices)
-                .Concat(_codeModel.Schemas.Objects)
-                .Concat(_codeModel.Schemas.Groups);
-
-            return allSchemas.ToDictionary(schema => schema, BuildModel);
-        }
-
-        private TypeProvider BuildModel(Schema schema) => schema switch
-        {
-            SealedChoiceSchema sealedChoiceSchema => (TypeProvider)new EnumType(sealedChoiceSchema, _context),
-            ChoiceSchema choiceSchema => new EnumType(choiceSchema, _context),
-            ObjectSchema objectSchema => new ObjectType(objectSchema, _context),
-            _ => throw new NotImplementedException()
-        };
->>>>>>> f448a2b3
-
         public abstract CSharpType? FindTypeByName(string name);
     }
 }