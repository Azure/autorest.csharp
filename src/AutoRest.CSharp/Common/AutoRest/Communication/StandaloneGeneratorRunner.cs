﻿// Copyright (c) Microsoft Corporation. All rights reserved.
// Licensed under the MIT License. See License.txt in the project root for license information.

using System;
using System.Collections.Generic;
using System.IO;
using System.Linq;
using System.Text;
using System.Text.Json;
using System.Threading.Tasks;
using AutoRest.CSharp.AutoRest.Plugins;
using AutoRest.CSharp.Input;

namespace AutoRest.CSharp.AutoRest.Communication
{
    internal class StandaloneGeneratorRunner
    {
        public static async Task RunAsync(string[] args)
        {
            var basePath = args.Single(a => !a.StartsWith("--"));

            var configuration = LoadConfiguration(basePath, File.ReadAllText(Path.Combine(basePath, "Configuration.json")));
            var codeModelTask = Task.Run(() => CodeModelSerialization.DeserializeCodeModel(File.ReadAllText(Path.Combine(basePath, "CodeModel.yaml"))));
            var workspace = await new CSharpGen().ExecuteAsync(codeModelTask, configuration);

            await foreach (var file in workspace.GetGeneratedFilesAsync())
            {
                if (string.IsNullOrEmpty(file.Text))
                {
                    continue;
                }
                var filename = Path.Combine(basePath, file.Name);
                Console.WriteLine($"Writing {filename}");
                Directory.CreateDirectory(Path.GetDirectoryName(filename));
                await File.WriteAllTextAsync(filename, file.Text);
            }
        }

        internal static string SaveConfiguration(Configuration configuration)
        {
            using (var memoryStream = new MemoryStream())
            {
                using (Utf8JsonWriter writer = new Utf8JsonWriter(memoryStream))
                {
                    writer.WriteStartObject();
                    writer.WriteString(nameof(Configuration.OutputFolder), Path.GetRelativePath(configuration.OutputFolder, configuration.OutputFolder));
                    writer.WriteString(nameof(Configuration.Namespace), configuration.Namespace);
                    writer.WriteString(nameof(Configuration.LibraryName), configuration.LibraryName);
                    writer.WriteStartArray(nameof(Configuration.SharedSourceFolders));
                    foreach (var sharedSourceFolder in configuration.SharedSourceFolders)
                    {
                        writer.WriteStringValue(NormalizePath(configuration, sharedSourceFolder));
                    }
                    writer.WriteEndArray();
                    writer.WriteBoolean(nameof(Configuration.AzureArm), configuration.AzureArm);
                    writer.WriteBoolean(nameof(Configuration.PublicClients), configuration.PublicClients);
                    writer.WriteBoolean(nameof(Configuration.ModelNamespace), configuration.ModelNamespace);
                    writer.WriteBoolean(nameof(Configuration.HeadAsBoolean), configuration.HeadAsBoolean);
                    writer.WriteBoolean(nameof(Configuration.SkipCSProjPackageReference), configuration.SkipCSProjPackageReference);
                    writer.WriteBoolean(nameof(Configuration.LowLevelClient), configuration.LowLevelClient);
                    writer.WriteStartArray(nameof(Configuration.CredentialTypes));
                    foreach (var credentialTypes in configuration.CredentialTypes)
                    {
                        writer.WriteStringValue(credentialTypes);
                    }
                    writer.WriteEndArray();

                    writer.WriteStartArray(nameof(Configuration.CredentialScopes));
                    foreach (var credentialTypes in configuration.CredentialScopes)
                    {
                        writer.WriteStringValue(credentialTypes);
                    }
                    writer.WriteEndArray();

                    writer.WriteString(nameof(Configuration.CredentialHeaderName), configuration.CredentialHeaderName);

                    writer.WriteStartObject(nameof(Configuration.OperationGroupToResourceType));
                    foreach (var keyval in configuration.OperationGroupToResourceType)
                    {
                        writer.WriteString(keyval.Key, keyval.Value);
                    }
                    writer.WriteEndObject();

                    writer.WriteStartObject(nameof(Configuration.OperationGroupToResource));
                    foreach (var keyval in configuration.OperationGroupToResource)
                    {
                        writer.WriteString(keyval.Key, keyval.Value);
                    }
                    writer.WriteEndObject();

                    writer.WriteStartObject(nameof(Configuration.ModelToResource));
                    foreach (var keyval in configuration.ModelToResource)
                    {
                        writer.WriteString(keyval.Key, keyval.Value);
                    }
                    writer.WriteEndObject();

                    writer.WriteStartObject(nameof(Configuration.ModelRename));
                    foreach (var keyval in configuration.ModelRename)
                    {
                        writer.WriteString(keyval.Key, keyval.Value);
                    }
                    writer.WriteEndObject();

                    writer.WriteStartObject(nameof(Configuration.OperationGroupToParent));
                    foreach (var keyval in configuration.OperationGroupToParent)
                    {
                        writer.WriteString(keyval.Key, keyval.Value);
                    }
                    writer.WriteEndObject();

                    writer.WriteEndObject();
                }

                return Encoding.UTF8.GetString(memoryStream.ToArray());
            }
        }

        private static string NormalizePath(Configuration configuration, string sharedSourceFolder)
        {
            return Path.GetRelativePath(configuration.OutputFolder, sharedSourceFolder);
        }

        internal static Configuration LoadConfiguration(string basePath, string json)
        {
            JsonDocument document = JsonDocument.Parse(json);
            var root = document.RootElement;
            var sharedSourceFolders = new List<string>();
            var credentialTypes = new List<string>();
            var credentialScopes = new List<string>();

            foreach (var sharedSourceFolder in root.GetProperty(nameof(Configuration.SharedSourceFolders)).EnumerateArray())
            {
                sharedSourceFolders.Add(Path.Combine(basePath, sharedSourceFolder.GetString()));
            }

            foreach (var credentialType in root.GetProperty(nameof(Configuration.CredentialTypes)).EnumerateArray())
            {
                credentialTypes.Add(credentialType.ToString());
            }

            foreach (var credentialScope in root.GetProperty(nameof(Configuration.CredentialScopes)).EnumerateArray())
            {
                credentialScopes.Add(credentialScope.ToString());
            }

            return new Configuration(
                Path.Combine(basePath, root.GetProperty(nameof(Configuration.OutputFolder)).GetString()),
                root.GetProperty(nameof(Configuration.Namespace)).GetString(),
                root.GetProperty(nameof(Configuration.LibraryName)).GetString(),
                sharedSourceFolders.ToArray(),
                saveInputs: false,
                root.GetProperty(nameof(Configuration.AzureArm)).GetBoolean(),
                root.GetProperty(nameof(Configuration.PublicClients)).GetBoolean(),
                root.GetProperty(nameof(Configuration.ModelNamespace)).GetBoolean(),
                root.GetProperty(nameof(Configuration.HeadAsBoolean)).GetBoolean(),
                root.GetProperty(nameof(Configuration.SkipCSProjPackageReference)).GetBoolean(),
                credentialTypes.ToArray(),
                credentialScopes.ToArray(),
                root.GetProperty(nameof(Configuration.CredentialHeaderName)).GetString(),
                root.GetProperty(nameof(Configuration.LowLevelClient)).GetBoolean(),
                root.GetProperty(nameof(Configuration.OperationGroupToResourceType)),
                root.GetProperty(nameof(Configuration.OperationGroupToResource)),
<<<<<<< HEAD
                root.GetProperty(nameof(Configuration.ModelToResource)),
                root.GetProperty(nameof(Configuration.ModelRename))
=======
                root.GetProperty(nameof(Configuration.ResourceRename)),
                root.GetProperty(nameof(Configuration.OperationGroupToParent))
>>>>>>> 4060722b
            );
        }
    }
}<|MERGE_RESOLUTION|>--- conflicted
+++ resolved
@@ -161,13 +161,9 @@
                 root.GetProperty(nameof(Configuration.LowLevelClient)).GetBoolean(),
                 root.GetProperty(nameof(Configuration.OperationGroupToResourceType)),
                 root.GetProperty(nameof(Configuration.OperationGroupToResource)),
-<<<<<<< HEAD
                 root.GetProperty(nameof(Configuration.ModelToResource)),
-                root.GetProperty(nameof(Configuration.ModelRename))
-=======
-                root.GetProperty(nameof(Configuration.ResourceRename)),
+                root.GetProperty(nameof(Configuration.ModelRename)),
                 root.GetProperty(nameof(Configuration.OperationGroupToParent))
->>>>>>> 4060722b
             );
         }
     }
