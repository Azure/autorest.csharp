--- conflicted
+++ resolved
@@ -64,22 +64,13 @@
                         writer.WriteStringValue(NormalizePath(configuration, sharedSourceFolder));
                     }
                     writer.WriteEndArray();
-<<<<<<< HEAD
-                    WriteIfNotDefault(writer, "azure-arm", configuration.AzureArm);
-                    WriteIfNotDefault(writer, "public-clients", configuration.PublicClients);
-                    WriteIfNotDefault(writer, "model-namespace", configuration.ModelNamespace);
-                    WriteIfNotDefault(writer, "head-as-boolean", configuration.HeadAsBoolean);
-                    WriteIfNotDefault(writer, "skip-csproj-packagereference", configuration.SkipCSProjPackageReference);
-                    WriteIfNotDefault(writer, "low-level-client", configuration.LowLevelClient);
-                    WriteIfNotDefault(writer, "x-ms-request-options-all-optional", configuration.RequestOptionsAllOptional);
-=======
                     WriteIfNotDefault(writer, Configuration.Options.AzureArm, configuration.AzureArm);
                     WriteIfNotDefault(writer, Configuration.Options.PublicClients, configuration.PublicClients);
                     WriteIfNotDefault(writer, Configuration.Options.ModelNamespace, configuration.ModelNamespace);
                     WriteIfNotDefault(writer, Configuration.Options.HeadAsBoolean, configuration.HeadAsBoolean);
                     WriteIfNotDefault(writer, Configuration.Options.SkipCSProjPackageReference, configuration.SkipCSProjPackageReference);
                     WriteIfNotDefault(writer, Configuration.Options.LowLevelClient, configuration.LowLevelClient);
->>>>>>> 8a937098
+                    WriteIfNotDefault(writer, Configuration.Options.RequestOptionsAllOptional, configuration.RequestOptionsAllOptional);
 
                     configuration.MgmtConfiguration.SaveConfiguration(writer);
 
@@ -124,22 +115,13 @@
                 root.GetProperty(nameof(Configuration.LibraryName)).GetString(),
                 sharedSourceFolders.ToArray(),
                 saveInputs: false,
-<<<<<<< HEAD
-                ReadOption(root, "azure-arm"),
-                ReadOption(root, "public-clients"),
-                ReadOption(root, "model-namespace"),
-                ReadOption(root, "head-as-boolean"),
-                ReadOption(root, "skip-csproj-packagereference"),
-                ReadOption(root, "low-level-client"),
-                ReadOption(root, "x-ms-request-options-all-optional"),
-=======
                 ReadOption(root, Configuration.Options.AzureArm),
                 ReadOption(root, Configuration.Options.PublicClients),
                 ReadOption(root, Configuration.Options.ModelNamespace),
                 ReadOption(root, Configuration.Options.HeadAsBoolean),
                 ReadOption(root, Configuration.Options.SkipCSProjPackageReference),
                 ReadOption(root, Configuration.Options.LowLevelClient),
->>>>>>> 8a937098
+                ReadOption(root, Configuration.Options.RequestOptionsAllOptional),
                 MgmtConfiguration.LoadConfiguration(root)
             );
         }
