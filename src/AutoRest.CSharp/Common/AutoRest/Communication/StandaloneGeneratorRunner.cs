--- conflicted
+++ resolved
@@ -115,24 +115,14 @@
                 root.GetProperty(nameof(Configuration.LibraryName)).GetString(),
                 sharedSourceFolders.ToArray(),
                 saveInputs: false,
-<<<<<<< HEAD
-                ReadOption(root, "azure-arm"),
-                ReadOption(root, "public-clients"),
-                ReadOption(root, "model-namespace"),
-                ReadOption(root, "head-as-boolean"),
-                ReadOption(root, "skip-csproj-packagereference"),
-                ReadOption(root, "low-level-client"),
-                MgmtConfiguration.LoadConfiguration(root),
-                LowLevelSubClientConfiguration.LoadConfiguration(root)
-=======
                 ReadOption(root, Configuration.Options.AzureArm),
                 ReadOption(root, Configuration.Options.PublicClients),
                 ReadOption(root, Configuration.Options.ModelNamespace),
                 ReadOption(root, Configuration.Options.HeadAsBoolean),
                 ReadOption(root, Configuration.Options.SkipCSProjPackageReference),
                 ReadOption(root, Configuration.Options.LowLevelClient),
-                MgmtConfiguration.LoadConfiguration(root)
->>>>>>> 8a937098
+                MgmtConfiguration.LoadConfiguration(root),
+                LowLevelSubClientConfiguration.LoadConfiguration(root)
             );
         }
     }
