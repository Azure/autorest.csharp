--- conflicted
+++ resolved
@@ -119,66 +119,8 @@
 
         internal static void LoadConfiguration(string? projectPath, string outputPath, string? existingProjectFolder, string json)
         {
-<<<<<<< HEAD
-            JsonDocument document = JsonDocument.Parse(json);
-            var root = document.RootElement;
-            var sharedSourceFolders = new List<string>();
-
-            foreach (var sharedSourceFolder in root.GetProperty(nameof(Configuration.SharedSourceFolders)).EnumerateArray())
-            {
-                sharedSourceFolders.Add(Path.Combine(outputPath, sharedSourceFolder.GetString()!));
-            }
-
-            root.TryGetProperty(nameof(Configuration.Options.ProtocolMethodList), out var protocolMethodList);
-            var protocolMethods = Configuration.DeserializeArray(protocolMethodList);
-            root.TryGetProperty(nameof(Configuration.Options.SuppressAbstractBaseClasses), out var suppressAbstractBaseClassesElement);
-            var suppressAbstractBaseClasses = Configuration.DeserializeArray(suppressAbstractBaseClassesElement);
-            root.TryGetProperty(nameof(Configuration.Options.ModelsToTreatEmptyStringAsNull), out var modelsToTreatEmptyStringAsNullElement);
-            var modelsToTreatEmptyStringAsNull = Configuration.DeserializeArray(modelsToTreatEmptyStringAsNullElement);
-            root.TryGetProperty(nameof(Configuration.IntrinsicTypesToTreatEmptyStringAsNull), out var intrinsicTypesToTreatEmptyStringAsNullElement);
-            var intrinsicTypesToTreatEmptyStringAsNull = Configuration.DeserializeArray(intrinsicTypesToTreatEmptyStringAsNullElement);
-            root.TryGetProperty(nameof(Configuration.Options.ModelFactoryForHlc), out var oldModelFactoryEntriesElement);
-            var oldModelFactoryEntries = Configuration.DeserializeArray(oldModelFactoryEntriesElement);
-            root.TryGetProperty(nameof(Configuration.Options.MethodsToKeepClientDefaultValue), out var methodsToKeepClientDefaultValueElement);
-            var methodsToKeepClientDefaultValue = Configuration.DeserializeArray(methodsToKeepClientDefaultValueElement);
-
-            Configuration.Initialize(
-                Path.Combine(outputPath, root.GetProperty(nameof(Configuration.OutputFolder)).GetString()!),
-                root.GetProperty(nameof(Configuration.Namespace)).GetString()!,
-                root.GetProperty(nameof(Configuration.LibraryName)).GetString()!,
-                sharedSourceFolders.ToArray(),
-                saveInputs: false,
-                ReadOption(root, Configuration.Options.AzureArm),
-                ReadOption(root, Configuration.Options.PublicClients),
-                ReadOption(root, Configuration.Options.ModelNamespace),
-                ReadOption(root, Configuration.Options.HeadAsBoolean),
-                ReadOption(root, Configuration.Options.SkipCSProjPackageReference),
-                ReadOption(root, Configuration.Options.Generation1ConvenienceClient),
-                ReadOption(root, Configuration.Options.SingleTopLevelClient),
-                ReadOption(root, Configuration.Options.SkipSerializationFormatXml),
-                ReadOption(root, Configuration.Options.DisablePaginationTopRenaming),
-                ReadOption(root, Configuration.Options.GenerateModelFactory),
-                ReadOption(root, Configuration.Options.PublicDiscriminatorProperty),
-                ReadOption(root, Configuration.Options.DeserializeNullCollectionAsNullValue),
-                oldModelFactoryEntries,
-                ReadEnumOption<Configuration.UnreferencedTypesHandlingOption>(root, Configuration.Options.UnreferencedTypesHandling),
-                ReadOption(root, Configuration.Options.UseOverloadsBetweenProtocolAndConvenience),
-                ReadOption(root, Configuration.Options.KeepNonOverloadableProtocolSignature),
-                projectPath ?? ReadStringOption(root, Configuration.Options.ProjectFolder),
-                existingProjectFolder,
-                protocolMethods,
-                suppressAbstractBaseClasses,
-                modelsToTreatEmptyStringAsNull,
-                intrinsicTypesToTreatEmptyStringAsNull,
-                ReadOption(root, Configuration.Options.ShouldTreatBase64AsBinaryData),
-                methodsToKeepClientDefaultValue,
-                MgmtConfiguration.LoadConfiguration(root),
-                MgmtTestConfiguration.LoadConfiguration(root)
-            );
-=======
             var root = JsonDocument.Parse(json).RootElement;
             Configuration.LoadConfiguration(root, projectPath, outputPath, existingProjectFolder);
->>>>>>> 96fb3562
         }
     }
 }