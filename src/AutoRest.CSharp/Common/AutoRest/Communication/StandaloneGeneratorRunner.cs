﻿// Copyright (c) Microsoft Corporation. All rights reserved.
// Licensed under the MIT License. See License.txt in the project root for license information.

using System;
using System.Collections.Generic;
using System.IO;
using System.Linq;
using System.Text;
using System.Text.Json;
using System.Threading.Tasks;
using AutoRest.CSharp.AutoRest.Plugins;
using AutoRest.CSharp.Common.AutoRest.Plugins;
using AutoRest.CSharp.Common.Input;
using AutoRest.CSharp.Input;
using Azure.Core;
using Microsoft.CodeAnalysis;

namespace AutoRest.CSharp.AutoRest.Communication
{
    internal class StandaloneGeneratorRunner
    {
        public static async Task RunAsync(CommandLineOptions options)
        {
            string? projectPath = null;
            string outputPath;
            string sampleOutputPath;
            bool wasProjectPathPassedIn = options.ProjectPath is not null;
            if (options.Standalone is not null)
            {
                //TODO this is only here for back compat we should consider removing it
                outputPath = options.Standalone;
            }
            else
            {
                projectPath = options.ProjectPath!;
                outputPath = Path.Combine(projectPath, "Generated");
            }
            sampleOutputPath = Path.Combine(outputPath, "..", "..", "tests", "Generated", "Samples");

            var configurationPath = options.ConfigurationPath ?? Path.Combine(outputPath, "Configuration.json");
            LoadConfiguration(projectPath, outputPath, options.ExistingProjectFolder, File.ReadAllText(configurationPath));

            var codeModelInputPath = Path.Combine(outputPath, "CodeModel.yaml");
            var tspInputFile = Path.Combine(outputPath, "tspCodeModel.json");

            GeneratedCodeWorkspace workspace;
            if (File.Exists(tspInputFile))
            {
                var json = await File.ReadAllTextAsync(tspInputFile);
                var rootNamespace = TypeSpecSerialization.Deserialize(json) ?? throw new InvalidOperationException($"Deserializing {tspInputFile} has failed.");
                workspace = await new CSharpGen().ExecuteAsync(rootNamespace);
                if (options.IsNewProject)
                {
                    // TODO - add support for DataFactoryElement lookup
                    await new NewProjectScaffolding().Execute();
                }
            }
            else if (File.Exists(codeModelInputPath))
            {
                var yaml = await File.ReadAllTextAsync(codeModelInputPath);
                var codeModel = CodeModelSerialization.DeserializeCodeModel(yaml);
                workspace = await new CSharpGen().ExecuteAsync(codeModel);
                if (options.IsNewProject)
                {
                    new CSharpProj().Execute(Configuration.Namespace, outputPath, (yaml.Contains("x-ms-format: dfe-", StringComparison.Ordinal)));
                }
            }
            else
            {
                throw new InvalidOperationException($"Neither CodeModel.yaml nor tspCodeModel.json exist in {outputPath} folder.");
            }

            if (options.ClearOutputFolder)
            {
                var keepFiles = new string[] { "CodeModel.yaml", "Configuration.json", "tspCodeModel.json" };
                DeleteDirectory(outputPath, keepFiles);
                DeleteDirectory(sampleOutputPath, keepFiles);
            }

            await foreach (var file in workspace.GetGeneratedFilesAsync())
            {
                if (string.IsNullOrEmpty(file.Text))
                {
                    continue;
                }
                var filename = Path.Combine(outputPath, file.Name);
                Console.WriteLine($"Writing {filename}");
                Directory.CreateDirectory(Path.GetDirectoryName(filename)!);
                await File.WriteAllTextAsync(filename, file.Text);
            }
        }

        private static void DeleteDirectory(string path, string[] keepFiles)
        {
            var directoryInfo = new DirectoryInfo(path);
            if (!directoryInfo.Exists)
            {
                return;
            }
            foreach (FileInfo file in directoryInfo.GetFiles())
            {
                if (keepFiles.Contains(file.Name))
                {
                    continue;
                }
                file.Delete();
            }

            foreach (DirectoryInfo directory in directoryInfo.GetDirectories())
            {
                DeleteDirectory(directory.FullName, keepFiles);
            }

            if (!directoryInfo.EnumerateFileSystemInfos().Any())
            {
                directoryInfo.Delete();
            }
        }

<<<<<<< HEAD
        private static void WriteIfNotDefault<T>(Utf8JsonWriter writer, string option, T enumValue) where T : struct, Enum
        {
            var defaultValue = Configuration.GetDefaultEnumOptionValue(option);
            if (!enumValue.Equals(defaultValue))
            {
                writer.WriteString(option, enumValue.ToString());
            }
        }

        private static void WriteIfNotDefault(Utf8JsonWriter writer, string option, bool value)
        {
            var defaultValue = Configuration.GetDefaultBoolOptionValue(option);
            if (!defaultValue.HasValue || defaultValue.Value != value)
            {
                writer.WriteBoolean(option, value);
            }
        }

        private static void WriteIfNotDefault(Utf8JsonWriter writer, string option, string? value)
        {
            if (value == null)
            {
                return;
            }

            switch (option)
            {
                case Configuration.Options.ProjectFolder:
                    if (value != Configuration.ProjectFolderDefault)
                        writer.WriteString(option, value);
                    break;
                default:
                    writer.WriteString(option, value);
                    break;
            }
        }

        internal static string SaveConfiguration()
        {
            using (var memoryStream = new MemoryStream())
            {
                JsonWriterOptions options = new JsonWriterOptions();
                options.Indented = true;
                using (Utf8JsonWriter writer = new Utf8JsonWriter(memoryStream, options))
                {
                    writer.WriteStartObject();
                    writer.WriteString(nameof(Configuration.OutputFolder), Path.GetRelativePath(Configuration.OutputFolder, Configuration.OutputFolder));
                    writer.WriteString(nameof(Configuration.Namespace), Configuration.Namespace);
                    writer.WriteString(nameof(Configuration.LibraryName), Configuration.LibraryName);
                    writer.WriteStartArray(nameof(Configuration.SharedSourceFolders));
                    foreach (var sharedSourceFolder in Configuration.SharedSourceFolders)
                    {
                        writer.WriteStringValue(NormalizePath(sharedSourceFolder));
                    }
                    writer.WriteEndArray();
                    WriteIfNotDefault(writer, Configuration.Options.AzureArm, Configuration.AzureArm);
                    WriteIfNotDefault(writer, Configuration.Options.PublicClients, Configuration.PublicClients);
                    WriteIfNotDefault(writer, Configuration.Options.ModelNamespace, Configuration.ModelNamespace);
                    WriteIfNotDefault(writer, Configuration.Options.HeadAsBoolean, Configuration.HeadAsBoolean);
                    WriteIfNotDefault(writer, Configuration.Options.SkipCSProjPackageReference, Configuration.SkipCSProjPackageReference);
                    WriteIfNotDefault(writer, Configuration.Options.DisablePaginationTopRenaming, Configuration.DisablePaginationTopRenaming);
                    WriteIfNotDefault(writer, Configuration.Options.Generation1ConvenienceClient, Configuration.Generation1ConvenienceClient);
                    WriteIfNotDefault(writer, Configuration.Options.SingleTopLevelClient, Configuration.SingleTopLevelClient);
                    WriteIfNotDefault(writer, Configuration.Options.GenerateModelFactory, Configuration.GenerateModelFactory);
                    Utf8JsonWriterExtensions.WriteNonEmptyArray(writer, Configuration.Options.ModelFactoryForHlc, Configuration.ModelFactoryForHlc);
                    WriteIfNotDefault(writer, Configuration.Options.UnreferencedTypesHandling, Configuration.UnreferencedTypesHandling);
                    WriteIfNotDefault(writer, Configuration.Options.UseOverloadsBetweenProtocolAndConvenience, Configuration.UseOverloadsBetweenProtocolAndConvenience);
                    WriteIfNotDefault(writer, Configuration.Options.ProjectFolder, Configuration.RelativeProjectFolder);
                    Utf8JsonWriterExtensions.WriteNonEmptyArray(writer, Configuration.Options.ProtocolMethodList, Configuration.ProtocolMethodList);
                    Utf8JsonWriterExtensions.WriteNonEmptyArray(writer, Configuration.Options.SuppressAbstractBaseClasses, Configuration.SuppressAbstractBaseClasses);
                    Utf8JsonWriterExtensions.WriteNonEmptyArray(writer, Configuration.Options.ModelsToTreatEmptyStringAsNull, Configuration.ModelsToTreatEmptyStringAsNull.ToList());
                    if (Configuration.ModelsToTreatEmptyStringAsNull.Any())
                    {
                        Utf8JsonWriterExtensions.WriteNonEmptyArray(writer, Configuration.Options.AdditionalIntrinsicTypesToTreatEmptyStringAsNull , Configuration.IntrinsicTypesToTreatEmptyStringAsNull.ToList());
                    }

                    Configuration.MgmtConfiguration.SaveConfiguration(writer);

                    if (Configuration.MgmtTestConfiguration != null)
                    {
                        Configuration.MgmtTestConfiguration.SaveConfiguration(writer);
                    }

                    writer.WriteEndObject();
                }

                return Encoding.UTF8.GetString(memoryStream.ToArray());
            }
        }

        private static string NormalizePath(string sharedSourceFolder)
        {
            return Path.GetRelativePath(Configuration.OutputFolder, sharedSourceFolder);
        }

        private static bool ReadOption(JsonElement root, string option)
        {
            if (root.TryGetProperty(option, out JsonElement value))
            {
                return value.GetBoolean();
            }
            else
            {
                return Configuration.GetDefaultBoolOptionValue(option)!.Value;
            }
        }

        private static T ReadEnumOption<T>(JsonElement root, string option) where T : struct, Enum
        {
            var enumStr = ReadStringOption(root, option);
            return Configuration.GetOptionEnumValueFromString<T>(option, enumStr);
        }

        private static string? ReadStringOption(JsonElement root, string option)
        {
            if (root.TryGetProperty(option, out JsonElement value))
                return value.GetString();

            return null;
        }

        internal static void LoadConfiguration(string? projectPath, string outputPath, string? existingProjectFolder, string json)
        {
            JsonDocument document = JsonDocument.Parse(json);
            var root = document.RootElement;
            var sharedSourceFolders = new List<string>();

            foreach (var sharedSourceFolder in root.GetProperty(nameof(Configuration.SharedSourceFolders)).EnumerateArray())
            {
                sharedSourceFolders.Add(Path.Combine(outputPath, sharedSourceFolder.GetString()!));
            }

            root.TryGetProperty(Configuration.Options.ProtocolMethodList, out var protocolMethodList);
            var protocolMethods = Configuration.DeserializeArray(protocolMethodList);
            root.TryGetProperty(Configuration.Options.SuppressAbstractBaseClasses, out var suppressAbstractBaseClassesElement);
            var suppressAbstractBaseClasses = Configuration.DeserializeArray(suppressAbstractBaseClassesElement);
            root.TryGetProperty(Configuration.Options.ModelsToTreatEmptyStringAsNull, out var modelsToTreatEmptyStringAsNullElement);
            var modelsToTreatEmptyStringAsNull = Configuration.DeserializeArray(modelsToTreatEmptyStringAsNullElement);
            root.TryGetProperty(Configuration.Options.AdditionalIntrinsicTypesToTreatEmptyStringAsNull, out var intrinsicTypesToTreatEmptyStringAsNullElement);
            var intrinsicTypesToTreatEmptyStringAsNull = Configuration.DeserializeArray(intrinsicTypesToTreatEmptyStringAsNullElement);
            root.TryGetProperty(Configuration.Options.ModelFactoryForHlc, out var oldModelFactoryEntriesElement);
            var oldModelFactoryEntries = Configuration.DeserializeArray(oldModelFactoryEntriesElement);

            Configuration.Initialize(
                Path.Combine(outputPath, root.GetProperty(nameof(Configuration.OutputFolder)).GetString()!),
                root.GetProperty(nameof(Configuration.Namespace)).GetString()!,
                root.GetProperty(nameof(Configuration.LibraryName)).GetString()!,
                sharedSourceFolders.ToArray(),
                saveInputs: false,
                ReadOption(root, Configuration.Options.AzureArm),
                ReadOption(root, Configuration.Options.PublicClients),
                ReadOption(root, Configuration.Options.ModelNamespace),
                ReadOption(root, Configuration.Options.HeadAsBoolean),
                ReadOption(root, Configuration.Options.SkipCSProjPackageReference),
                ReadOption(root, Configuration.Options.Generation1ConvenienceClient),
                ReadOption(root, Configuration.Options.SingleTopLevelClient),
                ReadOption(root, Configuration.Options.SkipSerializationFormatXml),
                ReadOption(root, Configuration.Options.DisablePaginationTopRenaming),
                ReadOption(root, Configuration.Options.GenerateModelFactory),
                ReadOption(root, Configuration.Options.PublicDiscriminatorProperty),
                oldModelFactoryEntries,
                ReadEnumOption<Configuration.UnreferencedTypesHandlingOption>(root, Configuration.Options.UnreferencedTypesHandling),
                ReadOption(root, Configuration.Options.UseOverloadsBetweenProtocolAndConvenience),
                projectPath ?? ReadStringOption(root, Configuration.Options.ProjectFolder),
                existingProjectFolder,
                protocolMethods,
                suppressAbstractBaseClasses,
                modelsToTreatEmptyStringAsNull,
                intrinsicTypesToTreatEmptyStringAsNull,
                ReadOption(root, Configuration.Options.ShouldTreatBase64AsBinaryData),
                MgmtConfiguration.LoadConfiguration(root),
                MgmtTestConfiguration.LoadConfiguration(root)
            );
=======
        internal static void LoadConfiguration(string? projectPath, string outputPath, string? existingProjectFolder, string json)
        {
            var root = JsonDocument.Parse(json).RootElement;
            Configuration.LoadConfiguration(root, projectPath, outputPath, existingProjectFolder);
>>>>>>> f99497be
        }
    }
}<|MERGE_RESOLUTION|>--- conflicted
+++ resolved
@@ -117,186 +117,10 @@
             }
         }
 
-<<<<<<< HEAD
-        private static void WriteIfNotDefault<T>(Utf8JsonWriter writer, string option, T enumValue) where T : struct, Enum
-        {
-            var defaultValue = Configuration.GetDefaultEnumOptionValue(option);
-            if (!enumValue.Equals(defaultValue))
-            {
-                writer.WriteString(option, enumValue.ToString());
-            }
-        }
-
-        private static void WriteIfNotDefault(Utf8JsonWriter writer, string option, bool value)
-        {
-            var defaultValue = Configuration.GetDefaultBoolOptionValue(option);
-            if (!defaultValue.HasValue || defaultValue.Value != value)
-            {
-                writer.WriteBoolean(option, value);
-            }
-        }
-
-        private static void WriteIfNotDefault(Utf8JsonWriter writer, string option, string? value)
-        {
-            if (value == null)
-            {
-                return;
-            }
-
-            switch (option)
-            {
-                case Configuration.Options.ProjectFolder:
-                    if (value != Configuration.ProjectFolderDefault)
-                        writer.WriteString(option, value);
-                    break;
-                default:
-                    writer.WriteString(option, value);
-                    break;
-            }
-        }
-
-        internal static string SaveConfiguration()
-        {
-            using (var memoryStream = new MemoryStream())
-            {
-                JsonWriterOptions options = new JsonWriterOptions();
-                options.Indented = true;
-                using (Utf8JsonWriter writer = new Utf8JsonWriter(memoryStream, options))
-                {
-                    writer.WriteStartObject();
-                    writer.WriteString(nameof(Configuration.OutputFolder), Path.GetRelativePath(Configuration.OutputFolder, Configuration.OutputFolder));
-                    writer.WriteString(nameof(Configuration.Namespace), Configuration.Namespace);
-                    writer.WriteString(nameof(Configuration.LibraryName), Configuration.LibraryName);
-                    writer.WriteStartArray(nameof(Configuration.SharedSourceFolders));
-                    foreach (var sharedSourceFolder in Configuration.SharedSourceFolders)
-                    {
-                        writer.WriteStringValue(NormalizePath(sharedSourceFolder));
-                    }
-                    writer.WriteEndArray();
-                    WriteIfNotDefault(writer, Configuration.Options.AzureArm, Configuration.AzureArm);
-                    WriteIfNotDefault(writer, Configuration.Options.PublicClients, Configuration.PublicClients);
-                    WriteIfNotDefault(writer, Configuration.Options.ModelNamespace, Configuration.ModelNamespace);
-                    WriteIfNotDefault(writer, Configuration.Options.HeadAsBoolean, Configuration.HeadAsBoolean);
-                    WriteIfNotDefault(writer, Configuration.Options.SkipCSProjPackageReference, Configuration.SkipCSProjPackageReference);
-                    WriteIfNotDefault(writer, Configuration.Options.DisablePaginationTopRenaming, Configuration.DisablePaginationTopRenaming);
-                    WriteIfNotDefault(writer, Configuration.Options.Generation1ConvenienceClient, Configuration.Generation1ConvenienceClient);
-                    WriteIfNotDefault(writer, Configuration.Options.SingleTopLevelClient, Configuration.SingleTopLevelClient);
-                    WriteIfNotDefault(writer, Configuration.Options.GenerateModelFactory, Configuration.GenerateModelFactory);
-                    Utf8JsonWriterExtensions.WriteNonEmptyArray(writer, Configuration.Options.ModelFactoryForHlc, Configuration.ModelFactoryForHlc);
-                    WriteIfNotDefault(writer, Configuration.Options.UnreferencedTypesHandling, Configuration.UnreferencedTypesHandling);
-                    WriteIfNotDefault(writer, Configuration.Options.UseOverloadsBetweenProtocolAndConvenience, Configuration.UseOverloadsBetweenProtocolAndConvenience);
-                    WriteIfNotDefault(writer, Configuration.Options.ProjectFolder, Configuration.RelativeProjectFolder);
-                    Utf8JsonWriterExtensions.WriteNonEmptyArray(writer, Configuration.Options.ProtocolMethodList, Configuration.ProtocolMethodList);
-                    Utf8JsonWriterExtensions.WriteNonEmptyArray(writer, Configuration.Options.SuppressAbstractBaseClasses, Configuration.SuppressAbstractBaseClasses);
-                    Utf8JsonWriterExtensions.WriteNonEmptyArray(writer, Configuration.Options.ModelsToTreatEmptyStringAsNull, Configuration.ModelsToTreatEmptyStringAsNull.ToList());
-                    if (Configuration.ModelsToTreatEmptyStringAsNull.Any())
-                    {
-                        Utf8JsonWriterExtensions.WriteNonEmptyArray(writer, Configuration.Options.AdditionalIntrinsicTypesToTreatEmptyStringAsNull , Configuration.IntrinsicTypesToTreatEmptyStringAsNull.ToList());
-                    }
-
-                    Configuration.MgmtConfiguration.SaveConfiguration(writer);
-
-                    if (Configuration.MgmtTestConfiguration != null)
-                    {
-                        Configuration.MgmtTestConfiguration.SaveConfiguration(writer);
-                    }
-
-                    writer.WriteEndObject();
-                }
-
-                return Encoding.UTF8.GetString(memoryStream.ToArray());
-            }
-        }
-
-        private static string NormalizePath(string sharedSourceFolder)
-        {
-            return Path.GetRelativePath(Configuration.OutputFolder, sharedSourceFolder);
-        }
-
-        private static bool ReadOption(JsonElement root, string option)
-        {
-            if (root.TryGetProperty(option, out JsonElement value))
-            {
-                return value.GetBoolean();
-            }
-            else
-            {
-                return Configuration.GetDefaultBoolOptionValue(option)!.Value;
-            }
-        }
-
-        private static T ReadEnumOption<T>(JsonElement root, string option) where T : struct, Enum
-        {
-            var enumStr = ReadStringOption(root, option);
-            return Configuration.GetOptionEnumValueFromString<T>(option, enumStr);
-        }
-
-        private static string? ReadStringOption(JsonElement root, string option)
-        {
-            if (root.TryGetProperty(option, out JsonElement value))
-                return value.GetString();
-
-            return null;
-        }
-
-        internal static void LoadConfiguration(string? projectPath, string outputPath, string? existingProjectFolder, string json)
-        {
-            JsonDocument document = JsonDocument.Parse(json);
-            var root = document.RootElement;
-            var sharedSourceFolders = new List<string>();
-
-            foreach (var sharedSourceFolder in root.GetProperty(nameof(Configuration.SharedSourceFolders)).EnumerateArray())
-            {
-                sharedSourceFolders.Add(Path.Combine(outputPath, sharedSourceFolder.GetString()!));
-            }
-
-            root.TryGetProperty(Configuration.Options.ProtocolMethodList, out var protocolMethodList);
-            var protocolMethods = Configuration.DeserializeArray(protocolMethodList);
-            root.TryGetProperty(Configuration.Options.SuppressAbstractBaseClasses, out var suppressAbstractBaseClassesElement);
-            var suppressAbstractBaseClasses = Configuration.DeserializeArray(suppressAbstractBaseClassesElement);
-            root.TryGetProperty(Configuration.Options.ModelsToTreatEmptyStringAsNull, out var modelsToTreatEmptyStringAsNullElement);
-            var modelsToTreatEmptyStringAsNull = Configuration.DeserializeArray(modelsToTreatEmptyStringAsNullElement);
-            root.TryGetProperty(Configuration.Options.AdditionalIntrinsicTypesToTreatEmptyStringAsNull, out var intrinsicTypesToTreatEmptyStringAsNullElement);
-            var intrinsicTypesToTreatEmptyStringAsNull = Configuration.DeserializeArray(intrinsicTypesToTreatEmptyStringAsNullElement);
-            root.TryGetProperty(Configuration.Options.ModelFactoryForHlc, out var oldModelFactoryEntriesElement);
-            var oldModelFactoryEntries = Configuration.DeserializeArray(oldModelFactoryEntriesElement);
-
-            Configuration.Initialize(
-                Path.Combine(outputPath, root.GetProperty(nameof(Configuration.OutputFolder)).GetString()!),
-                root.GetProperty(nameof(Configuration.Namespace)).GetString()!,
-                root.GetProperty(nameof(Configuration.LibraryName)).GetString()!,
-                sharedSourceFolders.ToArray(),
-                saveInputs: false,
-                ReadOption(root, Configuration.Options.AzureArm),
-                ReadOption(root, Configuration.Options.PublicClients),
-                ReadOption(root, Configuration.Options.ModelNamespace),
-                ReadOption(root, Configuration.Options.HeadAsBoolean),
-                ReadOption(root, Configuration.Options.SkipCSProjPackageReference),
-                ReadOption(root, Configuration.Options.Generation1ConvenienceClient),
-                ReadOption(root, Configuration.Options.SingleTopLevelClient),
-                ReadOption(root, Configuration.Options.SkipSerializationFormatXml),
-                ReadOption(root, Configuration.Options.DisablePaginationTopRenaming),
-                ReadOption(root, Configuration.Options.GenerateModelFactory),
-                ReadOption(root, Configuration.Options.PublicDiscriminatorProperty),
-                oldModelFactoryEntries,
-                ReadEnumOption<Configuration.UnreferencedTypesHandlingOption>(root, Configuration.Options.UnreferencedTypesHandling),
-                ReadOption(root, Configuration.Options.UseOverloadsBetweenProtocolAndConvenience),
-                projectPath ?? ReadStringOption(root, Configuration.Options.ProjectFolder),
-                existingProjectFolder,
-                protocolMethods,
-                suppressAbstractBaseClasses,
-                modelsToTreatEmptyStringAsNull,
-                intrinsicTypesToTreatEmptyStringAsNull,
-                ReadOption(root, Configuration.Options.ShouldTreatBase64AsBinaryData),
-                MgmtConfiguration.LoadConfiguration(root),
-                MgmtTestConfiguration.LoadConfiguration(root)
-            );
-=======
         internal static void LoadConfiguration(string? projectPath, string outputPath, string? existingProjectFolder, string json)
         {
             var root = JsonDocument.Parse(json).RootElement;
             Configuration.LoadConfiguration(root, projectPath, outputPath, existingProjectFolder);
->>>>>>> f99497be
         }
     }
 }