--- conflicted
+++ resolved
@@ -83,8 +83,7 @@
             }
         }
 
-<<<<<<< HEAD
-        private static void WriteIfEnumNotDefault<T>(Utf8JsonWriter writer, string option, T enumValue) where T : struct, Enum
+        private static void WriteIfNotDefault<T>(Utf8JsonWriter writer, string option, T enumValue) where T : struct, Enum
         {
             var defaultValue = Configuration.GetDefaultEnumOptionValue(option);
             if (!enumValue.Equals(defaultValue))
@@ -93,21 +92,8 @@
             }
         }
 
-        private static void WriteIfBoolNotDefault(Utf8JsonWriter writer, string option, bool value)
-        {
-=======
-        private static void WriteIfNotDefault<T>(Utf8JsonWriter writer, string option, T enumValue) where T : struct, Enum
-        {
-            var defaultValue = Configuration.GetDefaultEnumOptionValue(option);
-            if (!enumValue.Equals(defaultValue))
-            {
-                writer.WriteString(option, enumValue.ToString());
-            }
-        }
-
         private static void WriteIfNotDefault(Utf8JsonWriter writer, string option, bool value)
         {
->>>>>>> 787427f5
             var defaultValue = Configuration.GetDefaultBoolOptionValue(option);
             if (!defaultValue.HasValue || defaultValue.Value != value)
             {
@@ -152,16 +138,6 @@
                         writer.WriteStringValue(NormalizePath(sharedSourceFolder));
                     }
                     writer.WriteEndArray();
-<<<<<<< HEAD
-                    WriteIfBoolNotDefault(writer, Configuration.Options.AzureArm, Configuration.AzureArm);
-                    WriteIfBoolNotDefault(writer, Configuration.Options.PublicClients, Configuration.PublicClients);
-                    WriteIfBoolNotDefault(writer, Configuration.Options.ModelNamespace, Configuration.ModelNamespace);
-                    WriteIfBoolNotDefault(writer, Configuration.Options.HeadAsBoolean, Configuration.HeadAsBoolean);
-                    WriteIfBoolNotDefault(writer, Configuration.Options.SkipCSProjPackageReference, Configuration.SkipCSProjPackageReference);
-                    WriteIfBoolNotDefault(writer, Configuration.Options.Generation1ConvenienceClient, Configuration.Generation1ConvenienceClient);
-                    WriteIfBoolNotDefault(writer, Configuration.Options.SingleTopLevelClient, Configuration.SingleTopLevelClient);
-                    WriteIfEnumNotDefault(writer, Configuration.Options.RemoveUnusedTypes, Configuration.RemoveUnusedTypes);
-=======
                     WriteIfNotDefault(writer, Configuration.Options.AzureArm, Configuration.AzureArm);
                     WriteIfNotDefault(writer, Configuration.Options.PublicClients, Configuration.PublicClients);
                     WriteIfNotDefault(writer, Configuration.Options.ModelNamespace, Configuration.ModelNamespace);
@@ -170,7 +146,6 @@
                     WriteIfNotDefault(writer, Configuration.Options.Generation1ConvenienceClient, Configuration.Generation1ConvenienceClient);
                     WriteIfNotDefault(writer, Configuration.Options.SingleTopLevelClient, Configuration.SingleTopLevelClient);
                     WriteIfNotDefault(writer, Configuration.Options.UnreferencedTypesHandling, Configuration.UnreferencedTypesHandling);
->>>>>>> 787427f5
                     WriteIfNotDefault(writer, Configuration.Options.ProjectFolder, Configuration.RelativeProjectFolder);
                     Utf8JsonWriterExtensions.WriteNonEmptyArray(writer, nameof(Configuration.ProtocolMethodList), Configuration.ProtocolMethodList);
                     Utf8JsonWriterExtensions.WriteNonEmptyArray(writer, nameof(Configuration.SuppressAbstractBaseClasses), Configuration.SuppressAbstractBaseClasses);
@@ -248,11 +223,7 @@
                 ReadOption(root, Configuration.Options.SingleTopLevelClient),
                 ReadOption(root, Configuration.Options.SkipSerializationFormatXml),
                 ReadOption(root, Configuration.Options.DisablePaginationTopRenaming),
-<<<<<<< HEAD
-                ReadEnumOption<Configuration.UnusedTypeRemovalLevel>(root, Configuration.Options.RemoveUnusedTypes),
-=======
                 ReadEnumOption<Configuration.UnreferencedTypesHandlingOption>(root, Configuration.Options.UnreferencedTypesHandling),
->>>>>>> 787427f5
                 projectPath ?? ReadStringOption(root, Configuration.Options.ProjectFolder),
                 protocolMethods,
                 suppressAbstractBaseClasses,
