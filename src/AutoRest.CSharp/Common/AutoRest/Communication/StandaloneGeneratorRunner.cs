--- conflicted
+++ resolved
@@ -171,17 +171,11 @@
                     WriteIfNotDefault(writer, Configuration.Options.HeadAsBoolean, Configuration.HeadAsBoolean);
                     WriteIfNotDefault(writer, Configuration.Options.SkipCSProjPackageReference, Configuration.SkipCSProjPackageReference);
                     WriteIfNotDefault(writer, Configuration.Options.Generation1ConvenienceClient, Configuration.Generation1ConvenienceClient);
-                    WriteIfNotDefault(writer, Configuration.Options.SkipSerializationFormatXml, Configuration.SkipSerializationFormatXml);
-                    WriteIfNotDefault(writer, Configuration.Options.DisablePaginationTopRenaming, Configuration.DisablePaginationTopRenaming);
                     WriteIfNotDefault(writer, Configuration.Options.SingleTopLevelClient, Configuration.SingleTopLevelClient);
                     WriteIfNotDefault(writer, Configuration.Options.GenerateModelFactory, Configuration.GenerateModelFactory);
                     Utf8JsonWriterExtensions.WriteNonEmptyArray(writer, Configuration.Options.ModelFactoryForHlc, Configuration.ModelFactoryForHlc);
                     WriteIfNotDefault(writer, Configuration.Options.UnreferencedTypesHandling, Configuration.UnreferencedTypesHandling);
                     WriteIfNotDefault(writer, Configuration.Options.ProjectFolder, Configuration.RelativeProjectFolder);
-<<<<<<< HEAD
-                    Utf8JsonWriterExtensions.WriteNonEmptyArray(writer, Configuration.Options.ProtocolMethodList, Configuration.ProtocolMethodList);
-                    Utf8JsonWriterExtensions.WriteNonEmptyArray(writer, Configuration.Options.SuppressAbstractBaseClasses, Configuration.SuppressAbstractBaseClasses);
-=======
                     Utf8JsonWriterExtensions.WriteNonEmptyArray(writer, nameof(Configuration.Options.ProtocolMethodList), Configuration.ProtocolMethodList);
                     Utf8JsonWriterExtensions.WriteNonEmptyArray(writer, nameof(Configuration.Options.SuppressAbstractBaseClasses), Configuration.SuppressAbstractBaseClasses);
                     Utf8JsonWriterExtensions.WriteNonEmptyArray(writer, nameof(Configuration.Options.ModelsToTreatEmptyStringAsNull), Configuration.ModelsToTreatEmptyStringAsNull.ToList<string>());
@@ -189,7 +183,6 @@
                     {
                         Utf8JsonWriterExtensions.WriteNonEmptyArray(writer, nameof(Configuration.IntrinsicTypesToTreatEmptyStringAsNull), Configuration.IntrinsicTypesToTreatEmptyStringAsNull.ToList<string>());
                     }
->>>>>>> 1b980a91
 
                     Configuration.MgmtConfiguration.SaveConfiguration(writer);
 
@@ -247,17 +240,9 @@
                 sharedSourceFolders.Add(Path.Combine(outputPath, sharedSourceFolder.GetString()!));
             }
 
-<<<<<<< HEAD
-            root.TryGetProperty(Configuration.Options.ProtocolMethodList, out var protocolMethodList);
-            var protocolMethods = protocolMethodList.ValueKind == JsonValueKind.Array
-                ? protocolMethodList.EnumerateArray().Select(t => t.ToString()).ToArray()
-                : Array.Empty<string>();
-            root.TryGetProperty(Configuration.Options.SuppressAbstractBaseClasses, out var suppressAbstractBaseClassesElement);
-=======
             root.TryGetProperty(nameof(Configuration.Options.ProtocolMethodList), out var protocolMethodList);
             var protocolMethods = Configuration.DeserializeArray(protocolMethodList);
             root.TryGetProperty(nameof(Configuration.Options.SuppressAbstractBaseClasses), out var suppressAbstractBaseClassesElement);
->>>>>>> 1b980a91
             var suppressAbstractBaseClasses = Configuration.DeserializeArray(suppressAbstractBaseClassesElement);
             root.TryGetProperty(nameof(Configuration.Options.ModelsToTreatEmptyStringAsNull), out var modelsToTreatEmptyStringAsNullElement);
             var modelsToTreatEmptyStringAsNull = Configuration.DeserializeArray(modelsToTreatEmptyStringAsNullElement);
