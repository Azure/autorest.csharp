--- conflicted
+++ resolved
@@ -76,44 +76,7 @@
 
                     writer.WriteString(nameof(Configuration.CredentialHeaderName), configuration.CredentialHeaderName);
 
-<<<<<<< HEAD
-                    writer.WriteStartObject(nameof(Configuration.OperationGroupToResourceType));
-                    foreach (var keyval in configuration.OperationGroupToResourceType)
-                    {
-                        writer.WriteString(keyval.Key, keyval.Value);
-                    }
-                    writer.WriteEndObject();
-
-                    writer.WriteStartObject(nameof(Configuration.OperationGroupToResource));
-                    foreach (var keyval in configuration.OperationGroupToResource)
-                    {
-                        writer.WriteString(keyval.Key, keyval.Value);
-                    }
-                    writer.WriteEndObject();
-
-                    writer.WriteStartObject(nameof(Configuration.ModelToResource));
-                    foreach (var keyval in configuration.ModelToResource)
-                    {
-                        writer.WriteString(keyval.Key, keyval.Value);
-                    }
-                    writer.WriteEndObject();
-
-                    writer.WriteStartObject(nameof(Configuration.ModelRename));
-                    foreach (var keyval in configuration.ModelRename)
-                    {
-                        writer.WriteString(keyval.Key, keyval.Value);
-                    }
-                    writer.WriteEndObject();
-
-                    writer.WriteStartObject(nameof(Configuration.OperationGroupToParent));
-                    foreach (var keyval in configuration.OperationGroupToParent)
-                    {
-                        writer.WriteString(keyval.Key, keyval.Value);
-                    }
-                    writer.WriteEndObject();
-=======
                     configuration.MgmtConfiguration.SaveConfiguration(writer);
->>>>>>> 3206dd56
 
                     writer.WriteEndObject();
                 }
@@ -165,15 +128,7 @@
                 credentialScopes.ToArray(),
                 root.GetProperty(nameof(Configuration.CredentialHeaderName)).GetString(),
                 root.GetProperty(nameof(Configuration.LowLevelClient)).GetBoolean(),
-<<<<<<< HEAD
-                root.GetProperty(nameof(Configuration.OperationGroupToResourceType)),
-                root.GetProperty(nameof(Configuration.OperationGroupToResource)),
-                root.GetProperty(nameof(Configuration.ModelToResource)),
-                root.GetProperty(nameof(Configuration.ModelRename)),
-                root.GetProperty(nameof(Configuration.OperationGroupToParent))
-=======
                 MgmtConfiguration.LoadConfiguration(root)
->>>>>>> 3206dd56
             );
         }
     }
