﻿// Copyright (c) Microsoft Corporation. All rights reserved.
// Licensed under the MIT License. See License.txt in the project root for license information.

using System;
using System.Collections.Generic;
using System.IO;
using System.Text;
using System.Threading.Tasks;
using AutoRest.CSharp.Common.Input;
using AutoRest.CSharp.Generation.Writers;

namespace AutoRest.CSharp.Common.AutoRest.Plugins
{
    internal class NewProjectScaffolding
    {
        private string _serviceDirectoryName;
        private string _projectDirectory;
        private string _testDirectory;
        private string _serviceDirectory;
        private bool _isAzureSdk;
        private bool _needAzureKeyAuth;

        public NewProjectScaffolding(bool needAzureKeyAuth)
        {
            _serviceDirectoryName = Path.GetFileName(Path.GetFullPath(Path.Combine(Configuration.AbsoluteProjectFolder, "..", "..")));
            _projectDirectory = Path.Combine(Configuration.AbsoluteProjectFolder, "..");
            _testDirectory = Path.Combine(Configuration.AbsoluteProjectFolder, "..", "tests");
            _serviceDirectory = Path.Combine(Configuration.AbsoluteProjectFolder, "..", "..");
            _isAzureSdk = Configuration.Namespace.StartsWith("Azure.");
            _needAzureKeyAuth = needAzureKeyAuth;
        }

        public async Task<bool> Execute()
        {
            if (!_isAzureSdk)
            {
                //clean up old sln and csproj files
                foreach (var file in Directory.GetFiles(_projectDirectory, "*.csproj", SearchOption.AllDirectories))
                {
                    File.Delete(file);
                }
                foreach (var file in Directory.GetFiles(_projectDirectory, "*.sln", SearchOption.AllDirectories))
                {
                    File.Delete(file);
                }
            }

            if (_isAzureSdk)
                await WriteServiceDirectoryFiles();

            await WriteSolutionFiles();

            await WriteProjectFiles();

            await WriteTestFiles();

            return true;
        }

        private async Task WriteServiceDirectoryFiles()
        {
            //TODO handle existing ci where multiple projects are in the same service directory
            string ciYmlFile = Path.Combine(_serviceDirectory, "ci.yml");
            if (!File.Exists(ciYmlFile))
                await File.WriteAllBytesAsync(ciYmlFile, Encoding.ASCII.GetBytes(GetCiYml()));
        }

        private async Task WriteTestFiles()
        {
            if (!Configuration.GenerateTestProject)
                return;

            if (_isAzureSdk)
            {
                Directory.CreateDirectory(Path.Combine(_testDirectory, "SessionRecords"));
            }
            if (!Directory.Exists(_testDirectory))
                Directory.CreateDirectory(_testDirectory);

            await File.WriteAllBytesAsync(Path.Combine(_testDirectory, $"{Configuration.Namespace}.Tests.csproj"), Encoding.ASCII.GetBytes(GetTestCSProj()));
            //TODO WriteTestBaseClass(autoRest);
            //TODO WriteTestEnvironment(autoRest);
        }

        private async Task WriteProjectFiles()
        {
            await File.WriteAllBytesAsync(Path.Combine(Configuration.AbsoluteProjectFolder, $"{Configuration.Namespace}.csproj"), Encoding.ASCII.GetBytes(GetSrcCSProj()));
            if (_isAzureSdk)
            {
                Directory.CreateDirectory(Path.Combine(Configuration.AbsoluteProjectFolder, "Properties"));
                await File.WriteAllBytesAsync(Path.Combine(Configuration.AbsoluteProjectFolder, "Properties", "AssemblyInfo.cs"), Encoding.ASCII.GetBytes(GetAssemblyInfo()));
            }
        }

        private async Task WriteSolutionFiles()
        {
            await File.WriteAllBytesAsync(Path.Combine(_projectDirectory, $"{Configuration.Namespace}.sln"), Encoding.ASCII.GetBytes(GetSln()));
            if (_isAzureSdk)
            {
                await File.WriteAllBytesAsync(Path.Combine(_projectDirectory, "Directory.Build.props"), Encoding.ASCII.GetBytes(GetDirectoryBuildProps()));
                await File.WriteAllBytesAsync(Path.Combine(_projectDirectory, "README.md"), Encoding.ASCII.GetBytes(GetReadme()));
                await File.WriteAllBytesAsync(Path.Combine(_projectDirectory, "CHANGELOG.md"), Encoding.ASCII.GetBytes(GetChangeLog()));
            }
        }

        private string GetAssemblyInfo()
        {
            const string assemblyInfoContent = @"// Copyright (c) Microsoft Corporation. All rights reserved.
// Licensed under the MIT License.

using System.Runtime.CompilerServices;

[assembly: InternalsVisibleTo(""{0}.Tests, PublicKey=0024000004800000940000000602000000240000525341310004000001000100d15ddcb29688295338af4b7686603fe614abd555e09efba8fb88ee09e1f7b1ccaeed2e8f823fa9eef3fdd60217fc012ea67d2479751a0b8c087a4185541b851bd8b16f8d91b840e51b1cb0ba6fe647997e57429265e85ef62d565db50a69ae1647d54d7bd855e4db3d8a91510e5bcbd0edfbbecaa20a7bd9ae74593daa7b11b4"")]

// Replace Microsoft.Test with the correct resource provider namepace for your service and uncomment.
// See https://docs.microsoft.com/en-us/azure/azure-resource-manager/management/azure-services-resource-providers
// for the list of possible values.
[assembly: Azure.Core.AzureResourceProviderNamespace(""Microsoft.Template"")]
";
            return string.Format(assemblyInfoContent, Configuration.Namespace);
        }

        private string GetChangeLog()
        {
            const string changeLogContent = @"# Release History

## 1.0.0-beta.1 (Unreleased)

### Features Added

### Breaking Changes

### Bugs Fixed

### Other Changes
";
            return changeLogContent;
        }

        private string GetReadme()
        {
            const string readmeContent = @"# {0} client library for .NET

{0} is a managed service that helps developers get secret simply and securely.

Use the client library for to:

* [Get secret](https://docs.microsoft.com/azure)

[Source code][source_root] | [Package (NuGet)][package] | [API reference documentation][reference_docs] | [Product documentation][azconfig_docs] | [Samples][source_samples]

  [Source code](https://github.com/Azure/azure-sdk-for-net/blob/main/sdk/{1}/{0}/src) | [Package (NuGet)](https://www.nuget.org/packages) | [API reference documentation](https://azure.github.io/azure-sdk-for-net) | [Product documentation](https://docs.microsoft.com/azure)

## Getting started

This section should include everything a developer needs to do to install and create their first client connection *very quickly*.

### Install the package

First, provide instruction for obtaining and installing the package or library. This section might include only a single line of code, like `dotnet add package package-name`, but should enable a developer to successfully install the package from NuGet, npm, or even cloning a GitHub repository.

Install the client library for .NET with [NuGet](https://www.nuget.org/ ):

```dotnetcli
dotnet add package {0} --prerelease
```

### Prerequisites

Include a section after the install command that details any requirements that must be satisfied before a developer can [authenticate](#authenticate-the-client) and test all of the snippets in the [Examples](#examples) section. For example, for Cosmos DB:

> You must have an [Azure subscription](https://azure.microsoft.com/free/dotnet/) and [Cosmos DB account](https://docs.microsoft.com/azure/cosmos-db/account-overview) (SQL API). In order to take advantage of the C# 8.0 syntax, it is recommended that you compile using the [.NET Core SDK](https://dotnet.microsoft.com/download) 3.0 or higher with a [language version](https://docs.microsoft.com/dotnet/csharp/language-reference/configure-language-version#override-a-default) of `latest`.  It is also possible to compile with the .NET Core SDK 2.1.x using a language version of `preview`.

### Authenticate the client

If your library requires authentication for use, such as for Azure services, include instructions and example code needed for initializing and authenticating.

For example, include details on obtaining an account key and endpoint URI, setting environment variables for each, and initializing the client object.

## Key concepts

The *Key concepts* section should describe the functionality of the main classes. Point out the most important and useful classes in the package (with links to their reference pages) and explain how those classes work together. Feel free to use bulleted lists, tables, code blocks, or even diagrams for clarity.

Include the *Thread safety* and *Additional concepts* sections below at the end of your *Key concepts* section. You may remove or add links depending on what your library makes use of:

### Thread safety

We guarantee that all client instance methods are thread-safe and independent of each other ([guideline](https://azure.github.io/azure-sdk/dotnet_introduction.html#dotnet-service-methods-thread-safety)). This ensures that the recommendation of reusing client instances is always safe, even across threads.

### Additional concepts
<!-- CLIENT COMMON BAR -->
[Client options](https://github.com/Azure/azure-sdk-for-net/blob/main/sdk/core/Azure.Core/README.md#configuring-service-clients-using-clientoptions) |
[Accessing the response](https://github.com/Azure/azure-sdk-for-net/blob/main/sdk/core/Azure.Core/README.md#accessing-http-response-details-using-responset) |
[Long-running operations](https://github.com/Azure/azure-sdk-for-net/blob/main/sdk/core/Azure.Core/README.md#consuming-long-running-operations-using-operationt) |
[Handling failures](https://github.com/Azure/azure-sdk-for-net/blob/main/sdk/core/Azure.Core/README.md#reporting-errors-requestfailedexception) |
[Diagnostics](https://github.com/Azure/azure-sdk-for-net/blob/main/sdk/core/Azure.Core/samples/Diagnostics.md) |
[Mocking](https://github.com/Azure/azure-sdk-for-net/blob/main/sdk/core/Azure.Core/README.md#mocking) |
[Client lifetime](https://devblogs.microsoft.com/azure-sdk/lifetime-management-and-thread-safety-guarantees-of-azure-sdk-net-clients/)
<!-- CLIENT COMMON BAR -->

## Examples

You can familiarize yourself with different APIs using [Samples](https://github.com/Azure/azure-sdk-for-net/tree/main/sdk/{1}/{0}/samples).

## Troubleshooting

Describe common errors and exceptions, how to ""unpack"" them if necessary, and include guidance for graceful handling and recovery.

Provide information to help developers avoid throttling or other service-enforced errors they might encounter. For example, provide guidance and examples for using retry or connection policies in the API.

If the package or a related package supports it, include tips for logging or enabling instrumentation to help them debug their code.

## Next steps

* Provide a link to additional code examples, ideally to those sitting alongside the README in the package's `/samples` directory.
* If appropriate, point users to other packages that might be useful.
* If you think there's a good chance that developers might stumble across your package in error (because they're searching for specific functionality and mistakenly think the package provides that functionality), point them to the packages they might be looking for.

## Contributing

This is a template, but your SDK readme should include details on how to contribute code to the repo/package.

<!-- LINKS -->
[style-guide-msft]: https://docs.microsoft.com/style-guide/capitalization
[style-guide-cloud]: https://aka.ms/azsdk/cloud-style-guide

![Impressions](https://azure-sdk-impressions.azurewebsites.net/api/impressions/azure-sdk-for-net/sdk/{1}/{0}/README.png)
";
            return string.Format(readmeContent, Configuration.Namespace, _serviceDirectoryName);
        }

        private string GetCiYml()
        {
            string safeName = Configuration.Namespace.Replace(".", "");
            const string ciYmlContent = @"# NOTE: Please refer to https://aka.ms/azsdk/engsys/ci-yaml before editing this file.

trigger:
  branches:
    include:
    - main
    - hotfix/*
    - release/*
  paths:
    include:
    - sdk/{0}
    - sdk/{0}/ci.yml
    - sdk/{0}/{1}

pr:
  branches:
    include:
    - main
    - feature/*
    - hotfix/*
    - release/*
  paths:
    include:
    - sdk/{0}
    - sdk/{0}/ci.yml
    - sdk/{0}/{1}

extends:
  template: /eng/pipelines/templates/stages/archetype-sdk-client.yml
  parameters:
    ServiceDirectory: {0}
    ArtifactName: packages
    Artifacts:
    - name: {1}
      safeName: {2}
";
            return string.Format(ciYmlContent, _serviceDirectoryName, Configuration.Namespace, safeName);
        }

        private string GetDirectoryBuildProps()
        {
            const string directoryBuildPropsContent = @"<Project ToolsVersion=""15.0"" xmlns=""http://schemas.microsoft.com/developer/msbuild/2003"">
  <!--
    Add any shared properties you want for the projects under this package directory that need to be set before the auto imported Directory.Build.props
  -->
  <Import Project=""$([MSBuild]::GetDirectoryNameOfFileAbove($(MSBuildThisFileDirectory).., Directory.Build.props))\Directory.Build.props"" />
</Project>
";
            return directoryBuildPropsContent;
        }

        private string GetBrandedSrcCSProj()
        {
            var builder = new CSProjWriter()
            {
                Description = $"This is the {Configuration.Namespace} client library for developing .NET applications with rich experience.",
                AssemblyTitle = $"Azure SDK Code Generation {Configuration.Namespace} for Azure Data Plane",
                Version = "1.0.0-beta.1",
                PackageTags = Configuration.Namespace,
                TargetFrameworks = "$(RequiredTargetFrameworks)",
                IncludeOperationsSharedSource = true,
            };
            // only branded library will add these shared code compilation lines
            builder.CompileIncludes.Add(new("$(AzureCoreSharedSources)AzureResourceProviderNamespaceAttribute.cs", "Shared/Core"));
            if (_needAzureKeyAuth)
                builder.CompileIncludes.Add(new("$(AzureCoreSharedSources)AzureKeyCredentialPolicy.cs", "Shared/Core"));
            foreach (var packages in _brandedDependencyPackages)
            {
                builder.PackageReferences.Add(packages);
            }
            // TODO -- add this to _brandedDependencyPackages when we remove this flag
            if (Configuration.UseModelReaderWriter)
            {
                builder.PackageReferences.Add(new("System.ClientModel"));
            }

            return builder.Write();
        }

        private string GetUnbrandedSrcCSProj()
        {
            var builder = new CSProjWriter()
            {
                Description = $"This is the {Configuration.Namespace} client library for developing .NET applications with rich experience.",
                AssemblyTitle = $"SDK Code Generation {Configuration.Namespace}",
                Version = "1.0.0-beta.1",
                PackageTags = Configuration.Namespace,
                TargetFramework = "netstandard2.0",
                LangVersion = "latest",
                GenerateDocumentationFile = true,
            };
            foreach (var packages in _unbrandedDependencyPackages)
            {
                builder.PackageReferences.Add(packages);
            }

            return builder.Write();
        }

        private string GetSrcCSProj() => Configuration.IsBranded ? GetBrandedSrcCSProj() : GetUnbrandedSrcCSProj();

        private static readonly IReadOnlyList<CSProjWriter.CSProjDependencyPackage> _brandedDependencyPackages = new CSProjWriter.CSProjDependencyPackage[]
        {
            new("Azure.Core"),
            new("System.Text.Json")
        };
        private static readonly IReadOnlyList<CSProjWriter.CSProjDependencyPackage> _unbrandedDependencyPackages = new CSProjWriter.CSProjDependencyPackage[]
        {
<<<<<<< HEAD
            new("System.ClientModel", "1.0.0-alpha.20231116.3"),
=======
            new("System.ClientModel", "1.0.0-beta.3"),
>>>>>>> 4e2f9487
            new("System.Text.Json", "4.7.2")
        };

        private static readonly IReadOnlyList<CSProjWriter.CSProjDependencyPackage> _brandedTestDependencyPackages = new CSProjWriter.CSProjDependencyPackage[]
        {
            new("Azure.Identity"),
            new("NUnit"),
            new("NUnit3TestAdapter"),
            new("Microsoft.NET.Test.Sdk"),
            new("Moq")
        };
        private static readonly IReadOnlyList<CSProjWriter.CSProjDependencyPackage> _unbrandedTestDependencyPackages = new CSProjWriter.CSProjDependencyPackage[]
        {
            new("NUnit", "3.13.2"),
            new("NUnit3TestAdapter", "4.4.2"),
            new("Microsoft.NET.Test.Sdk", "17.0.0"),
            new("Moq", "[4.18.2]")
        };

        private string GetBrandedTestCSProj()
        {
            var writer = new CSProjWriter()
            {
                TargetFrameworks = "$(RequiredTargetFrameworks)",
                NoWarn = new("$(NoWarn);CS1591", "We don't care about XML doc comments on test types and members")
            };

            // add the project references
            if (_isAzureSdk)
            {
                writer.ProjectReferences.Add(new("$(AzureCoreTestFramework)"));
            }
            writer.ProjectReferences.Add(new($"..\\src\\{Configuration.Namespace}.csproj"));
            // add the package references
            foreach (var package in _brandedTestDependencyPackages)
            {
                writer.PackageReferences.Add(package);
            }

            return writer.Write();
        }

        private string GetUnbrandedTestCSProj()
        {
            var writer = new CSProjWriter()
            {
                TargetFramework = "net7.0",
                NoWarn = new("$(NoWarn);CS1591", "Ignore XML doc comments on test types and members")
            };

            // add the project references
            writer.ProjectReferences.Add(new($"..\\src\\{Configuration.Namespace}.csproj"));
            // add the package references
            foreach (var package in _unbrandedTestDependencyPackages)
            {
                writer.PackageReferences.Add(package);
            }

            return writer.Write();
        }

        private string GetTestCSProj() => Configuration.IsBranded ? GetBrandedTestCSProj() : GetUnbrandedTestCSProj();

        private string GetSln()
        {
            string slnContent = @"Microsoft Visual Studio Solution File, Format Version 12.00
# Visual Studio Version 16
VisualStudioVersion = 16.0.29709.97
MinimumVisualStudioVersion = 10.0.40219.1
";
            if (_isAzureSdk)
            {
                slnContent += @"Project(""{{9A19103F-16F7-4668-BE54-9A1E7A4F7556}}"") = ""Azure.Core.TestFramework"", ""..\..\core\Azure.Core.TestFramework\src\Azure.Core.TestFramework.csproj"", ""{{ECC730C1-4AEA-420C-916A-66B19B79E4DC}}""
EndProject
";
            }
            slnContent += @"Project(""{{FAE04EC0-301F-11D3-BF4B-00C04F79EFBC}}"") = ""{0}"", ""src\{0}.csproj"", ""{{28FF4005-4467-4E36-92E7-DEA27DEB1519}}""
EndProject
";
            if (Configuration.GenerateTestProject)
            {
                slnContent += @"Project(""{{FAE04EC0-301F-11D3-BF4B-00C04F79EFBC}}"") = ""{0}.Tests"", ""tests\{0}.Tests.csproj"", ""{{1F1CD1D4-9932-4B73-99D8-C252A67D4B46}}""
EndProject
";
            }
            slnContent += @"Global
	GlobalSection(SolutionConfigurationPlatforms) = preSolution
		Debug|Any CPU = Debug|Any CPU
		Release|Any CPU = Release|Any CPU
	EndGlobalSection
	GlobalSection(ProjectConfigurationPlatforms) = postSolution
		{{B0C276D1-2930-4887-B29A-D1A33E7009A2}}.Debug|Any CPU.ActiveCfg = Debug|Any CPU
		{{B0C276D1-2930-4887-B29A-D1A33E7009A2}}.Debug|Any CPU.Build.0 = Debug|Any CPU
		{{B0C276D1-2930-4887-B29A-D1A33E7009A2}}.Release|Any CPU.ActiveCfg = Release|Any CPU
		{{B0C276D1-2930-4887-B29A-D1A33E7009A2}}.Release|Any CPU.Build.0 = Release|Any CPU
		{{8E9A77AC-792A-4432-8320-ACFD46730401}}.Debug|Any CPU.ActiveCfg = Debug|Any CPU
		{{8E9A77AC-792A-4432-8320-ACFD46730401}}.Debug|Any CPU.Build.0 = Debug|Any CPU
		{{8E9A77AC-792A-4432-8320-ACFD46730401}}.Release|Any CPU.ActiveCfg = Release|Any CPU
		{{8E9A77AC-792A-4432-8320-ACFD46730401}}.Release|Any CPU.Build.0 = Release|Any CPU
";
            if (_isAzureSdk)
            {
                slnContent += @"		{{ECC730C1-4AEA-420C-916A-66B19B79E4DC}}.Debug|Any CPU.ActiveCfg = Debug|Any CPU
		{{ECC730C1-4AEA-420C-916A-66B19B79E4DC}}.Debug|Any CPU.Build.0 = Debug|Any CPU
		{{ECC730C1-4AEA-420C-916A-66B19B79E4DC}}.Release|Any CPU.ActiveCfg = Release|Any CPU
		{{ECC730C1-4AEA-420C-916A-66B19B79E4DC}}.Release|Any CPU.Build.0 = Release|Any CPU
";
            }
            slnContent += @"		{{A4241C1F-A53D-474C-9E4E-075054407E74}}.Debug|Any CPU.ActiveCfg = Debug|Any CPU
		{{A4241C1F-A53D-474C-9E4E-075054407E74}}.Debug|Any CPU.Build.0 = Debug|Any CPU
		{{A4241C1F-A53D-474C-9E4E-075054407E74}}.Release|Any CPU.ActiveCfg = Release|Any CPU
		{{A4241C1F-A53D-474C-9E4E-075054407E74}}.Release|Any CPU.Build.0 = Release|Any CPU
		{{FA8BD3F1-8616-47B6-974C-7576CDF4717E}}.Debug|Any CPU.ActiveCfg = Debug|Any CPU
		{{FA8BD3F1-8616-47B6-974C-7576CDF4717E}}.Debug|Any CPU.Build.0 = Debug|Any CPU
		{{FA8BD3F1-8616-47B6-974C-7576CDF4717E}}.Release|Any CPU.ActiveCfg = Release|Any CPU
		{{FA8BD3F1-8616-47B6-974C-7576CDF4717E}}.Release|Any CPU.Build.0 = Release|Any CPU
		{{85677AD3-C214-42FA-AE6E-49B956CAC8DC}}.Debug|Any CPU.ActiveCfg = Debug|Any CPU
		{{85677AD3-C214-42FA-AE6E-49B956CAC8DC}}.Debug|Any CPU.Build.0 = Debug|Any CPU
		{{85677AD3-C214-42FA-AE6E-49B956CAC8DC}}.Release|Any CPU.ActiveCfg = Release|Any CPU
		{{85677AD3-C214-42FA-AE6E-49B956CAC8DC}}.Release|Any CPU.Build.0 = Release|Any CPU
		{{28FF4005-4467-4E36-92E7-DEA27DEB1519}}.Debug|Any CPU.ActiveCfg = Debug|Any CPU
		{{28FF4005-4467-4E36-92E7-DEA27DEB1519}}.Debug|Any CPU.Build.0 = Debug|Any CPU
		{{28FF4005-4467-4E36-92E7-DEA27DEB1519}}.Release|Any CPU.ActiveCfg = Release|Any CPU
		{{28FF4005-4467-4E36-92E7-DEA27DEB1519}}.Release|Any CPU.Build.0 = Release|Any CPU
		{{1F1CD1D4-9932-4B73-99D8-C252A67D4B46}}.Debug|Any CPU.ActiveCfg = Debug|Any CPU
		{{1F1CD1D4-9932-4B73-99D8-C252A67D4B46}}.Debug|Any CPU.Build.0 = Debug|Any CPU
		{{1F1CD1D4-9932-4B73-99D8-C252A67D4B46}}.Release|Any CPU.ActiveCfg = Release|Any CPU
		{{1F1CD1D4-9932-4B73-99D8-C252A67D4B46}}.Release|Any CPU.Build.0 = Release|Any CPU
	EndGlobalSection
	GlobalSection(SolutionProperties) = preSolution
		HideSolutionNode = FALSE
	EndGlobalSection
	GlobalSection(ExtensibilityGlobals) = postSolution
		SolutionGuid = {{A97F4B90-2591-4689-B1F8-5F21FE6D6CAE}}
	EndGlobalSection
EndGlobal
";
            return string.Format(slnContent, Configuration.Namespace);
        }
    }
}<|MERGE_RESOLUTION|>--- conflicted
+++ resolved
@@ -340,11 +340,7 @@
         };
         private static readonly IReadOnlyList<CSProjWriter.CSProjDependencyPackage> _unbrandedDependencyPackages = new CSProjWriter.CSProjDependencyPackage[]
         {
-<<<<<<< HEAD
-            new("System.ClientModel", "1.0.0-alpha.20231116.3"),
-=======
             new("System.ClientModel", "1.0.0-beta.3"),
->>>>>>> 4e2f9487
             new("System.Text.Json", "4.7.2")
         };
 
