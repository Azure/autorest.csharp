--- conflicted
+++ resolved
@@ -205,12 +205,7 @@
 
         private static readonly IReadOnlyList<CSProjWriter.CSProjDependencyPackage> _unbrandedDependencyPackages = new CSProjWriter.CSProjDependencyPackage[]
         {
-<<<<<<< HEAD
             new("System.ClientModel", "1.4.1"),
-            new("System.Text.Json", "8.0.5")
-=======
-            new("System.ClientModel", "1.4.0"),
->>>>>>> c613673f
         };
 
         private static readonly IReadOnlyList<CSProjWriter.CSProjDependencyPackage> _brandedTestDependencyPackages = new CSProjWriter.CSProjDependencyPackage[]
