--- conflicted
+++ resolved
@@ -9,9 +9,6 @@
 {
     internal class Configuration
     {
-<<<<<<< HEAD
-        public Configuration(string outputFolder, string? ns, string? name, string[] sharedSourceFolders, bool saveInputs, bool azureArm, bool publicClients, bool modelNamespace, bool headAsBoolean, bool skipCSProjPackageReference, bool lowLevelClient, bool requestOptionsAllOptional, MgmtConfiguration mgmtConfiguration)
-=======
         public static class Options
         {
             public const string OutputFolder = "output-folder";
@@ -25,11 +22,11 @@
             public const string HeadAsBoolean = "head-as-boolean";
             public const string SkipCSProjPackageReference = "skip-csproj-packagereference";
             public const string LowLevelClient = "low-level-client";
+            public const string RequestOptionsAllOptional = "request-options-all-optional";
             public const string AttachDebuggerFormat = "{0}.attach";
         }
 
-        public Configuration(string outputFolder, string? ns, string? name, string[] sharedSourceFolders, bool saveInputs, bool azureArm, bool publicClients, bool modelNamespace, bool headAsBoolean, bool skipCSProjPackageReference, bool lowLevelClient, MgmtConfiguration mgmtConfiguration)
->>>>>>> 8a937098
+        public Configuration(string outputFolder, string? ns, string? name, string[] sharedSourceFolders, bool saveInputs, bool azureArm, bool publicClients, bool modelNamespace, bool headAsBoolean, bool skipCSProjPackageReference, bool lowLevelClient, bool requestOptionsAllOptional, MgmtConfiguration mgmtConfiguration)
         {
             OutputFolder = outputFolder;
             Namespace = ns;
@@ -64,21 +61,6 @@
         public static Configuration GetConfiguration(IPluginCommunication autoRest)
         {
             return new Configuration(
-<<<<<<< HEAD
-                TrimFileSuffix(GetRequiredOption<string>(autoRest, "output-folder")),
-                autoRest.GetValue<string?>("namespace").GetAwaiter().GetResult(),
-                autoRest.GetValue<string?>("library-name").GetAwaiter().GetResult(),
-                GetRequiredOption<string[]>(autoRest, "shared-source-folders").Select(TrimFileSuffix).ToArray(),
-                GetOptionValue(autoRest, "save-inputs"),
-                GetOptionValue(autoRest, "azure-arm"),
-                GetOptionValue(autoRest, "public-clients"),
-                GetOptionValue(autoRest, "model-namespace"),
-                GetOptionValue(autoRest, "head-as-boolean"),
-                GetOptionValue(autoRest, "skip-csproj-packagereference"),
-                GetOptionValue(autoRest, "low-level-client"),
-                GetOptionValue(autoRest, "x-ms-request-options-all-optional"),
-                MgmtConfiguration.GetConfiguration(autoRest)
-=======
                 outputFolder: TrimFileSuffix(GetRequiredOption<string>(autoRest, Options.OutputFolder)),
                 ns: autoRest.GetValue<string?>(Options.Namespace).GetAwaiter().GetResult(),
                 name: autoRest.GetValue<string?>(Options.LibraryName).GetAwaiter().GetResult(),
@@ -90,8 +72,8 @@
                 headAsBoolean: GetOptionValue(autoRest, Options.HeadAsBoolean),
                 skipCSProjPackageReference: GetOptionValue(autoRest, Options.SkipCSProjPackageReference),
                 lowLevelClient: GetOptionValue(autoRest, Options.LowLevelClient),
+                requestOptionsAllOptional: GetOptionValue(autoRest, Options.RequestOptionsAllOptional),
                 mgmtConfiguration: MgmtConfiguration.GetConfiguration(autoRest)
->>>>>>> 8a937098
             );
         }
 
@@ -118,7 +100,7 @@
                     return false;
                 case Options.LowLevelClient:
                     return false;
-                case "x-ms-request-options-all-optional":
+                case Options.RequestOptionsAllOptional:
                     return false;
                 default:
                     return null;
