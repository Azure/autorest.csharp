--- conflicted
+++ resolved
@@ -128,15 +128,11 @@
                 case Options.Generation1ConvenienceClient:
                     return false;
                 case Options.SingleTopLevelClient:
-<<<<<<< HEAD
                     return true;
-=======
-                    return false;
                 case Options.SkipSerializationFormatXml:
                     return false;
                 case Options.DisablePaginationTopRenaming:
                     return false;
->>>>>>> d0dc18e1
                 default:
                     return null;
             }
