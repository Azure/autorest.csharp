--- conflicted
+++ resolved
@@ -12,11 +12,7 @@
 {
     internal class Configuration
     {
-<<<<<<< HEAD
-        public Configuration(string outputFolder, string? ns, string? name, string[] sharedSourceFolders, bool saveInputs, bool azureArm, bool publicClients, bool modelNamespace, bool headAsBoolean, bool skipCSProjPackageReference, string[] credentialTypes, string[] credentialScopes, string credentialHeaderName, bool lowLevelClient, JsonElement? operationGroupToResourceType = default, JsonElement? operationGroupToResource = default, JsonElement? modelToResource = default, JsonElement? modelRename = default, JsonElement? operationGroupToParent = default)
-=======
         public Configuration(string outputFolder, string? ns, string? name, string[] sharedSourceFolders, bool saveInputs, bool azureArm, bool publicClients, bool modelNamespace, bool headAsBoolean, bool skipCSProjPackageReference, string[] credentialTypes, string[] credentialScopes, string credentialHeaderName, bool lowLevelClient, MgmtConfiguration mgmtConfiguration)
->>>>>>> 3206dd56
         {
             OutputFolder = outputFolder;
             Namespace = ns;
@@ -32,15 +28,7 @@
             CredentialTypes = credentialTypes;
             CredentialScopes = credentialScopes;
             CredentialHeaderName = credentialHeaderName;
-<<<<<<< HEAD
-            OperationGroupToResourceType = operationGroupToResourceType?.ValueKind == JsonValueKind.Null ? new Dictionary<string, string>() : JsonSerializer.Deserialize<Dictionary<string, string>>(operationGroupToResourceType.ToString());
-            OperationGroupToResource = operationGroupToResource?.ValueKind == JsonValueKind.Null ? new Dictionary<string, string>() : JsonSerializer.Deserialize<Dictionary<string, string>>(operationGroupToResource.ToString());
-            ModelToResource = modelToResource?.ValueKind == JsonValueKind.Null ? new Dictionary<string, string>() : JsonSerializer.Deserialize<Dictionary<string, string>>(modelToResource.ToString());
-            ModelRename = modelRename?.ValueKind == JsonValueKind.Null ? new Dictionary<string, string>() : JsonSerializer.Deserialize<Dictionary<string, string>>(modelRename.ToString());
-            OperationGroupToParent = operationGroupToParent?.ValueKind == JsonValueKind.Null ? new Dictionary<string, string>() : JsonSerializer.Deserialize<Dictionary<string, string>>(operationGroupToParent.ToString());
-=======
             MgmtConfiguration = mgmtConfiguration;
->>>>>>> 3206dd56
         }
 
         public string OutputFolder { get; }
@@ -57,13 +45,6 @@
         public string[] CredentialScopes { get; }
         public string CredentialHeaderName { get; }
         public static string ProjectRelativeDirectory = "../";
-<<<<<<< HEAD
-        public IReadOnlyDictionary<string, string> OperationGroupToResourceType { get; }
-        public IReadOnlyDictionary<string, string> OperationGroupToResource { get; }
-        public IReadOnlyDictionary<string, string> ModelToResource { get; }
-        public IReadOnlyDictionary<string, string> ModelRename { get; }
-=======
->>>>>>> 3206dd56
         public bool LowLevelClient { get; }
         public MgmtConfiguration MgmtConfiguration { get; }
 
@@ -84,15 +65,7 @@
                 autoRest.GetValue<string[]?>("credential-scopes").GetAwaiter().GetResult() ?? Array.Empty<string>(),
                 autoRest.GetValue<string?>("credential-header-name").GetAwaiter().GetResult() ?? "api-key",
                 autoRest.GetValue<bool?>("low-level-client").GetAwaiter().GetResult() ?? false,
-<<<<<<< HEAD
-                autoRest.GetValue<JsonElement?>("operation-group-to-resource-type").GetAwaiter().GetResult(),
-                autoRest.GetValue<JsonElement?>("operation-group-to-resource").GetAwaiter().GetResult(),
-                autoRest.GetValue<JsonElement?>("model-to-resource").GetAwaiter().GetResult(),
-                autoRest.GetValue<JsonElement?>("model-rename").GetAwaiter().GetResult(),
-                autoRest.GetValue<JsonElement?>("operation-group-to-parent").GetAwaiter().GetResult()
-=======
                 MgmtConfiguration.GetConfiguration(autoRest)
->>>>>>> 3206dd56
             );
         }
 
