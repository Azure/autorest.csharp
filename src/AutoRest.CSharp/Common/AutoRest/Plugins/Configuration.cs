﻿// Copyright (c) Microsoft Corporation. All rights reserved.
// Licensed under the MIT License. See License.txt in the project root for license information.

using System;
using System.Collections.Generic;
using System.IO;
using System.Linq;
using System.Text.Json;
using AutoRest.CSharp.AutoRest.Communication;
using Azure.Core;

namespace AutoRest.CSharp.Input
{
    internal static class Configuration
    {
        internal static readonly string ProjectFolderDefault = "../";

        public static class Options
        {
            public const string OutputFolder = "output-folder";
            public const string Namespace = "namespace";
            public const string LibraryName = "library-name";
            public const string SharedSourceFolders = "shared-source-folders";
            public const string SaveInputs = "save-inputs";
            public const string AzureArm = "azure-arm";
            public const string PublicClients = "public-clients";
            public const string ModelNamespace = "model-namespace";
            public const string HeadAsBoolean = "head-as-boolean";
            public const string SkipCSProjPackageReference = "skip-csproj-packagereference";
            public const string Generation1ConvenienceClient = "generation1-convenience-client";
            public const string SingleTopLevelClient = "single-top-level-client";
            public const string AttachDebuggerFormat = "{0}.attach";
            public const string ProjectFolder = "project-folder";
            public const string ProtocolMethodList = "protocol-method-list";
            public const string SkipSerializationFormatXml = "skip-serialization-format-xml";
            public const string DisablePaginationTopRenaming = "disable-pagination-top-renaming";
            public const string SuppressAbstractBaseClasses = "suppress-abstract-base-class";
            public const string UnreferencedTypesHandling = "unreferenced-types-handling";
            public const string ModelFactoryForHlc = "model-factory-for-hlc";
            public const string GenerateModelFactory = "generate-model-factory";
            public const string ModelsToTreatEmptyStringAsNull = "models-to-treat-empty-string-as-null";
            public const string AdditionalIntrinsicTypesToTreatEmptyStringAsNull = "additional-intrinsic-types-to-treat-empty-string-as-null";
        }

        public enum UnreferencedTypesHandlingOption
        {
            RemoveOrInternalize = 0,
            Internalize = 1,
            KeepAll = 2
        }

        public static void Initialize(
            string outputFolder,
            string? ns,
            string? name,
            string[] sharedSourceFolders,
            bool saveInputs,
            bool azureArm,
            bool publicClients,
            bool modelNamespace,
            bool headAsBoolean,
            bool skipCSProjPackageReference,
            bool generation1ConvenienceClient,
            bool singleTopLevelClient,
            bool skipSerializationFormatXml,
            bool disablePaginationTopRenaming,
            bool generateModelFactory,
            IReadOnlyList<string> modelFactoryForHlc,
            UnreferencedTypesHandlingOption unreferencedTypesHandling,
            string? projectFolder,
<<<<<<< HEAD
            string? existingProjectFolder,
            string[] protocolMethodList,
=======
            IReadOnlyList<string> protocolMethodList,
>>>>>>> af7ca842
            IReadOnlyList<string> suppressAbstractBaseClasses,
            IReadOnlyList<string> modelsToTreatEmptyStringAsNull,
            IReadOnlyList<string> additionalIntrinsicTypesToTreatEmptyStringAsNull,
            MgmtConfiguration mgmtConfiguration,
            MgmtTestConfiguration? mgmtTestConfiguration)
        {
            _outputFolder = outputFolder;
            Namespace = ns;
            LibraryName = name;
            _sharedSourceFolders = sharedSourceFolders;
            SaveInputs = saveInputs;
            AzureArm = azureArm;
            PublicClients = publicClients || AzureArm;
            ModelNamespace = azureArm || modelNamespace;
            HeadAsBoolean = headAsBoolean;
            SkipCSProjPackageReference = skipCSProjPackageReference;
            Generation1ConvenienceClient = generation1ConvenienceClient;
            SingleTopLevelClient = singleTopLevelClient;
            GenerateModelFactory = generateModelFactory;
            UnreferencedTypesHandling = unreferencedTypesHandling;
            ExistingProjectFolder = existingProjectFolder;
            projectFolder ??= ProjectFolderDefault;
            if (Path.IsPathRooted(projectFolder))
            {
                _absoluteProjectFolder = projectFolder;
                projectFolder = Path.GetRelativePath(outputFolder, projectFolder);
            }
            else
            {
                _absoluteProjectFolder = Path.GetFullPath(Path.Combine(outputFolder, projectFolder));
            }

            if (publicClients && generation1ConvenienceClient)
            {
                var binaryLocation = typeof(Configuration).Assembly.Location;
                if (!binaryLocation.EndsWith(Path.Combine("artifacts", "bin", "AutoRest.CSharp", "Debug", "net6.0", "AutoRest.CSharp.dll")))
                {
                    if (_absoluteProjectFolder is not null)
                    {
                        //TODO Remove after resolving https://github.com/Azure/autorest.csharp/issues/3151
                        var absoluteProjectFolderSPlit = new HashSet<string>(_absoluteProjectFolder.Split(Path.DirectorySeparatorChar), StringComparer.Ordinal);
                        if (!absoluteProjectFolderSPlit.Contains("src") ||
                            (!absoluteProjectFolderSPlit.Contains("Azure.Analytics.Synapse.Spark") &&
                            !absoluteProjectFolderSPlit.Contains("Azure.Analytics.Synapse.Monitoring") &&
                            !absoluteProjectFolderSPlit.Contains("Azure.Analytics.Synapse.ManagedPrivateEndpoints") &&
                            !absoluteProjectFolderSPlit.Contains("Azure.Analytics.Synapse.Artifacts") &&
                            !absoluteProjectFolderSPlit.Contains("Azure.Communication.PhoneNumbers")))
                            throw new Exception($"Unsupported combination of settings both {Options.PublicClients} and {Options.Generation1ConvenienceClient} cannot be true at the same time.");
                    }
                }
            }

            _relativeProjectFolder = projectFolder;
            _protocolMethodList = protocolMethodList;
            SkipSerializationFormatXml = skipSerializationFormatXml;
            DisablePaginationTopRenaming = disablePaginationTopRenaming;
            _oldModelFactoryEntries = modelFactoryForHlc;
            _mgmtConfiguration = mgmtConfiguration;
            MgmtTestConfiguration = mgmtTestConfiguration;
            _suppressAbstractBaseClasses = suppressAbstractBaseClasses;
            _modelsToTreatEmptyStringAsNull = new HashSet<string>(modelsToTreatEmptyStringAsNull);
            _intrinsicTypesToTreatEmptyStringAsNull.UnionWith(additionalIntrinsicTypesToTreatEmptyStringAsNull);
        }

        private static string? _outputFolder;
        public static string OutputFolder => _outputFolder ?? throw new InvalidOperationException("Configuration has not been initialized");
        public static string? ExistingProjectFolder { get; private set; }
        public static string? Namespace { get; private set; }
        public static string? LibraryName { get; private set; }

        private static string[]? _sharedSourceFolders;
        public static string[] SharedSourceFolders => _sharedSourceFolders ?? throw new InvalidOperationException("Configuration has not been initialized");
        public static bool SaveInputs { get; private set; }
        public static bool AzureArm { get; private set; }
        public static bool PublicClients { get; private set; }
        public static bool ModelNamespace { get; private set; }
        public static bool HeadAsBoolean { get; private set; }
        public static bool SkipCSProjPackageReference { get; private set; }
        public static bool Generation1ConvenienceClient { get; private set; }
        public static bool SingleTopLevelClient { get; private set; }
        public static bool SkipSerializationFormatXml { get; private set; }
        public static bool DisablePaginationTopRenaming { get; private set; }
        public static bool GenerateModelFactory { get; private set; }
        private static IReadOnlyList<string>? _oldModelFactoryEntries;
        public static IReadOnlyList<string> ModelFactoryForHlc => _oldModelFactoryEntries ?? throw new InvalidOperationException("Configuration has not been initialized");
        public static UnreferencedTypesHandlingOption UnreferencedTypesHandling { get; private set; }
        private static IReadOnlyList<string>? _suppressAbstractBaseClasses;
        public static IReadOnlyList<string> SuppressAbstractBaseClasses => _suppressAbstractBaseClasses ?? throw new InvalidOperationException("Configuration has not been initialized");

        private static IReadOnlyList<string>? _protocolMethodList;
        public static IReadOnlyList<string> ProtocolMethodList => _protocolMethodList ?? throw new InvalidOperationException("Configuration has not been initialized");

        private static HashSet<string>? _modelsToTreatEmptyStringAsNull;
        public static HashSet<string> ModelsToTreatEmptyStringAsNull => _modelsToTreatEmptyStringAsNull ?? throw new InvalidOperationException("Configuration has not been initialized");

        private static HashSet<string> _intrinsicTypesToTreatEmptyStringAsNull = new HashSet<string>() { nameof(Uri), nameof(Guid), nameof(ResourceIdentifier), nameof(DateTimeOffset) };
        public static HashSet<string> IntrinsicTypesToTreatEmptyStringAsNull => _intrinsicTypesToTreatEmptyStringAsNull;

        private static MgmtConfiguration? _mgmtConfiguration;
        public static MgmtConfiguration MgmtConfiguration => _mgmtConfiguration ?? throw new InvalidOperationException("Configuration has not been initialized");

        public static MgmtTestConfiguration? MgmtTestConfiguration { get; private set; }

        private static string? _relativeProjectFolder;
        public static string RelativeProjectFolder => _relativeProjectFolder ?? throw new InvalidOperationException("Configuration has not been initialized");
        private static string? _absoluteProjectFolder;
        public static string AbsoluteProjectFolder => _absoluteProjectFolder ?? throw new InvalidOperationException("Configuration has not been initialized");

        public static void Initialize(IPluginCommunication autoRest)
        {
            Initialize(
                outputFolder: TrimFileSuffix(GetRequiredOption<string>(autoRest, Options.OutputFolder)),
                ns: autoRest.GetValue<string?>(Options.Namespace).GetAwaiter().GetResult(),
                name: autoRest.GetValue<string?>(Options.LibraryName).GetAwaiter().GetResult(),
                sharedSourceFolders: GetRequiredOption<string[]>(autoRest, Options.SharedSourceFolders).Select(TrimFileSuffix).ToArray(),
                saveInputs: GetOptionBoolValue(autoRest, Options.SaveInputs),
                azureArm: GetOptionBoolValue(autoRest, Options.AzureArm),
                publicClients: GetOptionBoolValue(autoRest, Options.PublicClients),
                modelNamespace: GetOptionBoolValue(autoRest, Options.ModelNamespace),
                headAsBoolean: GetOptionBoolValue(autoRest, Options.HeadAsBoolean),
                skipCSProjPackageReference: GetOptionBoolValue(autoRest, Options.SkipCSProjPackageReference),
                generation1ConvenienceClient: GetOptionBoolValue(autoRest, Options.Generation1ConvenienceClient),
                singleTopLevelClient: GetOptionBoolValue(autoRest, Options.SingleTopLevelClient),
                skipSerializationFormatXml: GetOptionBoolValue(autoRest, Options.SkipSerializationFormatXml),
                disablePaginationTopRenaming: GetOptionBoolValue(autoRest, Options.DisablePaginationTopRenaming),
                generateModelFactory: GetOptionBoolValue(autoRest, Options.GenerateModelFactory),
                modelFactoryForHlc: autoRest.GetValue<string[]?>(Options.ModelFactoryForHlc).GetAwaiter().GetResult() ?? Array.Empty<string>(),
                unreferencedTypesHandling: GetOptionEnumValue<UnreferencedTypesHandlingOption>(autoRest, Options.UnreferencedTypesHandling),
                projectFolder: autoRest.GetValue<string?>(Options.ProjectFolder).GetAwaiter().GetResult(),
                existingProjectFolder: null, // Currently this is for standalone, but could reuse for autorest later
                protocolMethodList: autoRest.GetValue<string[]?>(Options.ProtocolMethodList).GetAwaiter().GetResult() ?? Array.Empty<string>(),
                suppressAbstractBaseClasses: autoRest.GetValue<string[]?>(Options.SuppressAbstractBaseClasses).GetAwaiter().GetResult() ?? Array.Empty<string>(),
                modelsToTreatEmptyStringAsNull: autoRest.GetValue<string[]?>(Options.ModelsToTreatEmptyStringAsNull).GetAwaiter().GetResult() ?? Array.Empty<string>(),
                additionalIntrinsicTypesToTreatEmptyStringAsNull: autoRest.GetValue<string[]?>(Options.AdditionalIntrinsicTypesToTreatEmptyStringAsNull).GetAwaiter().GetResult() ?? Array.Empty<string>(),
                mgmtConfiguration: MgmtConfiguration.GetConfiguration(autoRest),
                mgmtTestConfiguration: MgmtTestConfiguration.GetConfiguration(autoRest)
            );
        }

        private static T GetOptionEnumValue<T>(IPluginCommunication autoRest, string option) where T : struct, Enum
        {
            var enumStr = autoRest.GetValue<string?>(option).GetAwaiter().GetResult();
            return GetOptionEnumValueFromString<T>(option, enumStr);
        }

        internal static T GetOptionEnumValueFromString<T>(string option, string? enumStrValue) where T : struct, Enum
        {
            if (Enum.TryParse<T>(enumStrValue, true, out var enumValue))
            {
                return enumValue;
            }

            return (T)GetDefaultEnumOptionValue(option)!;
        }

        public static Enum? GetDefaultEnumOptionValue(string option) => option switch
        {
            Options.UnreferencedTypesHandling => UnreferencedTypesHandlingOption.RemoveOrInternalize,
            _ => null
        };

        private static bool GetOptionBoolValue(IPluginCommunication autoRest, string option)
        {
            return autoRest.GetValue<bool?>(option).GetAwaiter().GetResult() ?? GetDefaultBoolOptionValue(option)!.Value;
        }

        public static bool? GetDefaultBoolOptionValue(string option)
        {
            switch (option)
            {
                case Options.SaveInputs:
                    return false;
                case Options.AzureArm:
                    return false;
                case Options.PublicClients:
                    return false;
                case Options.ModelNamespace:
                    return true;
                case Options.HeadAsBoolean:
                    return false;
                case Options.SkipCSProjPackageReference:
                    return false;
                case Options.Generation1ConvenienceClient:
                    return false;
                case Options.SingleTopLevelClient:
                    return false;
                case Options.SkipSerializationFormatXml:
                    return false;
                case Options.DisablePaginationTopRenaming:
                    return false;
                case Options.GenerateModelFactory:
                    return true;
                default:
                    return null;
            }
        }

        private static T GetRequiredOption<T>(IPluginCommunication autoRest, string name)
        {
            return autoRest.GetValue<T>(name).GetAwaiter().GetResult() ?? throw new InvalidOperationException($"{name} configuration parameter is required");
        }

        private static string TrimFileSuffix(string path)
        {
            if (Uri.IsWellFormedUriString(path, UriKind.Absolute))
            {
                path = new Uri(path).LocalPath;
            }

            return path;
        }

        internal static bool IsValidJsonElement(JsonElement? element)
        {
            return element != null && element?.ValueKind != JsonValueKind.Null && element?.ValueKind != JsonValueKind.Undefined;
        }

        public static bool DeserializeBoolean(JsonElement? jsonElement, bool defaultValue = false)
            => jsonElement == null || !Configuration.IsValidJsonElement(jsonElement) ? defaultValue : Convert.ToBoolean(jsonElement.ToString());

        public static IReadOnlyList<string> DeserializeArray(JsonElement jsonElement)
            => jsonElement.ValueKind != JsonValueKind.Array ? Array.Empty<string>() : jsonElement.EnumerateArray().Select(t => t.ToString()).ToArray();
    }
}<|MERGE_RESOLUTION|>--- conflicted
+++ resolved
@@ -68,12 +68,7 @@
             IReadOnlyList<string> modelFactoryForHlc,
             UnreferencedTypesHandlingOption unreferencedTypesHandling,
             string? projectFolder,
-<<<<<<< HEAD
-            string? existingProjectFolder,
-            string[] protocolMethodList,
-=======
             IReadOnlyList<string> protocolMethodList,
->>>>>>> af7ca842
             IReadOnlyList<string> suppressAbstractBaseClasses,
             IReadOnlyList<string> modelsToTreatEmptyStringAsNull,
             IReadOnlyList<string> additionalIntrinsicTypesToTreatEmptyStringAsNull,
