--- conflicted
+++ resolved
@@ -12,11 +12,7 @@
 {
     internal class Configuration
     {
-<<<<<<< HEAD
-        public Configuration(string outputFolder, string? ns, string? name, string[] sharedSourceFolders, bool saveInputs, bool azureArm, bool publicClients, bool modelNamespace, bool headAsBoolean, bool skipCSProjPackageReference, string[] credentialTypes, string[] credentialScopes, string credentialHeaderName, bool lowLevelClient, JsonElement? operationGroupToResourceType = default, JsonElement? operationGroupToResource = default, JsonElement? modelToResource = default, JsonElement? modelRename = default)
-=======
-        public Configuration(string outputFolder, string? ns, string? name, string[] sharedSourceFolders, bool saveInputs, bool azureArm, bool publicClients, bool modelNamespace, bool headAsBoolean, bool skipCSProjPackageReference, string[] credentialTypes, string[] credentialScopes, string credentialHeaderName, bool lowLevelClient, JsonElement? operationGroupToResourceType = default, JsonElement? operationGroupToResource = default, JsonElement? resourceRename = default, JsonElement? operationGroupToParent = default)
->>>>>>> 4060722b
+        public Configuration(string outputFolder, string? ns, string? name, string[] sharedSourceFolders, bool saveInputs, bool azureArm, bool publicClients, bool modelNamespace, bool headAsBoolean, bool skipCSProjPackageReference, string[] credentialTypes, string[] credentialScopes, string credentialHeaderName, bool lowLevelClient, JsonElement? operationGroupToResourceType = default, JsonElement? operationGroupToResource = default, JsonElement? modelToResource = default, JsonElement? modelRename = default, JsonElement? operationGroupToParent = default)
         {
             OutputFolder = outputFolder;
             Namespace = ns;
@@ -34,13 +30,9 @@
             CredentialHeaderName = credentialHeaderName;
             OperationGroupToResourceType = operationGroupToResourceType?.ValueKind == JsonValueKind.Null ? new Dictionary<string, string>() : JsonSerializer.Deserialize<Dictionary<string, string>>(operationGroupToResourceType.ToString());
             OperationGroupToResource = operationGroupToResource?.ValueKind == JsonValueKind.Null ? new Dictionary<string, string>() : JsonSerializer.Deserialize<Dictionary<string, string>>(operationGroupToResource.ToString());
-<<<<<<< HEAD
             ModelToResource = modelToResource?.ValueKind == JsonValueKind.Null ? new Dictionary<string, string>() : JsonSerializer.Deserialize<Dictionary<string, string>>(modelToResource.ToString());
             ModelRename = modelRename?.ValueKind == JsonValueKind.Null ? new Dictionary<string, string>() : JsonSerializer.Deserialize<Dictionary<string, string>>(modelRename.ToString());
-=======
-            ResourceRename = resourceRename?.ValueKind == JsonValueKind.Null ? new Dictionary<string, string>() : JsonSerializer.Deserialize<Dictionary<string, string>>(resourceRename.ToString());
             OperationGroupToParent = operationGroupToParent?.ValueKind == JsonValueKind.Null ? new Dictionary<string, string>() : JsonSerializer.Deserialize<Dictionary<string, string>>(operationGroupToParent.ToString());
->>>>>>> 4060722b
         }
 
         public string OutputFolder { get; }
@@ -84,13 +76,9 @@
                 autoRest.GetValue<bool?>("low-level-client").GetAwaiter().GetResult() ?? false,
                 autoRest.GetValue<JsonElement?>("operation-group-to-resource-type").GetAwaiter().GetResult(),
                 autoRest.GetValue<JsonElement?>("operation-group-to-resource").GetAwaiter().GetResult(),
-<<<<<<< HEAD
                 autoRest.GetValue<JsonElement?>("model-to-resource").GetAwaiter().GetResult(),
-                autoRest.GetValue<JsonElement?>("model-rename").GetAwaiter().GetResult()
-=======
-                autoRest.GetValue<JsonElement?>("resource-rename").GetAwaiter().GetResult(),
+                autoRest.GetValue<JsonElement?>("model-rename").GetAwaiter().GetResult(),
                 autoRest.GetValue<JsonElement?>("operation-group-to-parent").GetAwaiter().GetResult()
->>>>>>> 4060722b
             );
         }
 
