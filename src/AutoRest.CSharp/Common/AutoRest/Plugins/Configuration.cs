﻿// Copyright (c) Microsoft Corporation. All rights reserved.
// Licensed under the MIT License. See License.txt in the project root for license information.

using System;
using System.Linq;
using System.Reflection.Metadata;
using AutoRest.CSharp.AutoRest.Communication;
using System.Text.Json;
using System.Collections.Generic;

namespace AutoRest.CSharp.AutoRest.Plugins
{
    internal class Configuration
    {
<<<<<<< HEAD
        public Configuration(string outputFolder, string? ns, string? name, string[] sharedSourceFolders, bool saveInputs, bool azureArm, bool publicClients, bool modelNamespace, bool headAsBoolean, bool skipCSProjPackageReference, bool lowLevelClient, JsonElement? operationGroupToResourceType = default, JsonElement? operationGroupToResource = default, JsonElement? resourceRename = default)
=======
        public Configuration(string outputFolder, string? ns, string? name, string[] sharedSourceFolders, bool saveInputs, bool azureArm, bool publicClients, bool modelNamespace, bool headAsBoolean, bool skipCSProjPackageReference, string[] credentialTypes, string[] credentialScopes, string credentialHeaderName, bool lowLevelClient, MgmtConfiguration mgmtConfiguration)
>>>>>>> dd44d540
        {
            OutputFolder = outputFolder;
            Namespace = ns;
            LibraryName = name;
            SharedSourceFolders = sharedSourceFolders;
            SaveInputs = saveInputs;
            AzureArm = azureArm;
            PublicClients = publicClients || AzureArm;
            ModelNamespace = modelNamespace;
            HeadAsBoolean = headAsBoolean;
            SkipCSProjPackageReference = skipCSProjPackageReference;
            LowLevelClient = lowLevelClient;
<<<<<<< HEAD
            OperationGroupToResourceType = operationGroupToResourceType?.ValueKind == JsonValueKind.Null ? new Dictionary<string, string>() : JsonSerializer.Deserialize<Dictionary<string, string>>(operationGroupToResourceType.ToString());
            OperationGroupToResource = operationGroupToResource?.ValueKind == JsonValueKind.Null ? new Dictionary<string, string>() : JsonSerializer.Deserialize<Dictionary<string, string>>(operationGroupToResource.ToString());
            ResourceRename = resourceRename?.ValueKind == JsonValueKind.Null ? new Dictionary<string, string>() : JsonSerializer.Deserialize<Dictionary<string, string>>(resourceRename.ToString());
=======
            CredentialTypes = credentialTypes;
            CredentialScopes = credentialScopes;
            CredentialHeaderName = credentialHeaderName;
            MgmtConfiguration = mgmtConfiguration;
>>>>>>> dd44d540
        }

        public string OutputFolder { get; }
        public string? Namespace { get; }
        public string? LibraryName { get; }
        public string[] SharedSourceFolders { get; }
        public bool SaveInputs { get; }
        public bool AzureArm { get; }
        public bool PublicClients { get; }
        public bool ModelNamespace { get; }
        public bool HeadAsBoolean { get; }
        public bool SkipCSProjPackageReference { get; }
<<<<<<< HEAD

=======
        public string[] CredentialTypes { get; }
        public string[] CredentialScopes { get; }
        public string CredentialHeaderName { get; }
>>>>>>> dd44d540
        public static string ProjectRelativeDirectory = "../";
        public bool LowLevelClient { get; }
        public MgmtConfiguration MgmtConfiguration { get; }

        public static Configuration GetConfiguration(IPluginCommunication autoRest)
        {
            return new Configuration(
                TrimFileSuffix(GetRequiredOption<string>(autoRest, "output-folder")),
                autoRest.GetValue<string?>("namespace").GetAwaiter().GetResult(),
                autoRest.GetValue<string?>("library-name").GetAwaiter().GetResult(),
                GetRequiredOption<string[]>(autoRest, "shared-source-folders").Select(TrimFileSuffix).ToArray(),
                autoRest.GetValue<bool?>("save-inputs").GetAwaiter().GetResult() ?? false,
                autoRest.GetValue<bool?>("azure-arm").GetAwaiter().GetResult() ?? false,
                autoRest.GetValue<bool?>("public-clients").GetAwaiter().GetResult() ?? false,
                autoRest.GetValue<bool?>("model-namespace").GetAwaiter().GetResult() ?? true,
                autoRest.GetValue<bool?>("head-as-boolean").GetAwaiter().GetResult() ?? false,
                autoRest.GetValue<bool?>("skip-csproj-packagereference").GetAwaiter().GetResult() ?? false,
                autoRest.GetValue<bool?>("low-level-client").GetAwaiter().GetResult() ?? false,
                MgmtConfiguration.GetConfiguration(autoRest)
            );
        }

        private static T GetRequiredOption<T>(IPluginCommunication autoRest, string name)
        {
            return autoRest.GetValue<T>(name).GetAwaiter().GetResult() ?? throw new InvalidOperationException($"{name} configuration parameter is required");
        }

        private static string TrimFileSuffix(string path)
        {
            if (Uri.IsWellFormedUriString(path, UriKind.Absolute))
            {
                path = new Uri(path).LocalPath;
            }

            return path;
        }
    }
}<|MERGE_RESOLUTION|>--- conflicted
+++ resolved
@@ -12,11 +12,7 @@
 {
     internal class Configuration
     {
-<<<<<<< HEAD
-        public Configuration(string outputFolder, string? ns, string? name, string[] sharedSourceFolders, bool saveInputs, bool azureArm, bool publicClients, bool modelNamespace, bool headAsBoolean, bool skipCSProjPackageReference, bool lowLevelClient, JsonElement? operationGroupToResourceType = default, JsonElement? operationGroupToResource = default, JsonElement? resourceRename = default)
-=======
-        public Configuration(string outputFolder, string? ns, string? name, string[] sharedSourceFolders, bool saveInputs, bool azureArm, bool publicClients, bool modelNamespace, bool headAsBoolean, bool skipCSProjPackageReference, string[] credentialTypes, string[] credentialScopes, string credentialHeaderName, bool lowLevelClient, MgmtConfiguration mgmtConfiguration)
->>>>>>> dd44d540
+        public Configuration(string outputFolder, string? ns, string? name, string[] sharedSourceFolders, bool saveInputs, bool azureArm, bool publicClients, bool modelNamespace, bool headAsBoolean, bool skipCSProjPackageReference, bool lowLevelClient, MgmtConfiguration mgmtConfiguration)
         {
             OutputFolder = outputFolder;
             Namespace = ns;
@@ -29,16 +25,7 @@
             HeadAsBoolean = headAsBoolean;
             SkipCSProjPackageReference = skipCSProjPackageReference;
             LowLevelClient = lowLevelClient;
-<<<<<<< HEAD
-            OperationGroupToResourceType = operationGroupToResourceType?.ValueKind == JsonValueKind.Null ? new Dictionary<string, string>() : JsonSerializer.Deserialize<Dictionary<string, string>>(operationGroupToResourceType.ToString());
-            OperationGroupToResource = operationGroupToResource?.ValueKind == JsonValueKind.Null ? new Dictionary<string, string>() : JsonSerializer.Deserialize<Dictionary<string, string>>(operationGroupToResource.ToString());
-            ResourceRename = resourceRename?.ValueKind == JsonValueKind.Null ? new Dictionary<string, string>() : JsonSerializer.Deserialize<Dictionary<string, string>>(resourceRename.ToString());
-=======
-            CredentialTypes = credentialTypes;
-            CredentialScopes = credentialScopes;
-            CredentialHeaderName = credentialHeaderName;
             MgmtConfiguration = mgmtConfiguration;
->>>>>>> dd44d540
         }
 
         public string OutputFolder { get; }
@@ -51,13 +38,6 @@
         public bool ModelNamespace { get; }
         public bool HeadAsBoolean { get; }
         public bool SkipCSProjPackageReference { get; }
-<<<<<<< HEAD
-
-=======
-        public string[] CredentialTypes { get; }
-        public string[] CredentialScopes { get; }
-        public string CredentialHeaderName { get; }
->>>>>>> dd44d540
         public static string ProjectRelativeDirectory = "../";
         public bool LowLevelClient { get; }
         public MgmtConfiguration MgmtConfiguration { get; }
