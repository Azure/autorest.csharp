--- conflicted
+++ resolved
@@ -35,12 +35,9 @@
             public const string DisablePaginationTopRenaming = "disable-pagination-top-renaming";
             public const string SuppressAbstractBaseClasses = "suppress-abstract-base-class";
             public const string UnreferencedTypesHandling = "unreferenced-types-handling";
-<<<<<<< HEAD
             public const string ArrayToPage = "array-to-page";
-=======
             public const string ModelFactoryForHlc = "model-factory-for-hlc";
             public const string GenerateModelFactory = "generate-model-factory";
->>>>>>> 68ec1a73
         }
 
         public enum UnreferencedTypesHandlingOption
@@ -65,12 +62,9 @@
             bool singleTopLevelClient,
             bool skipSerializationFormatXml,
             bool disablePaginationTopRenaming,
-<<<<<<< HEAD
             bool arrayToPage,
-=======
             bool generateModelFactory,
             IReadOnlyList<string> modelFactoryForHlc,
->>>>>>> 68ec1a73
             UnreferencedTypesHandlingOption unreferencedTypesHandling,
             string? projectFolder,
             IReadOnlyList<string> protocolMethodList,
@@ -106,11 +100,8 @@
             _protocolMethodList = protocolMethodList;
             SkipSerializationFormatXml = skipSerializationFormatXml;
             DisablePaginationTopRenaming = disablePaginationTopRenaming;
-<<<<<<< HEAD
             ArrayToPage = arrayToPage;
-=======
             _oldModelFactoryEntries = modelFactoryForHlc;
->>>>>>> 68ec1a73
             _mgmtConfiguration = mgmtConfiguration;
             MgmtTestConfiguration = mgmtTestConfiguration;
             _suppressAbstractBaseClasses = suppressAbstractBaseClasses;
@@ -133,13 +124,10 @@
         public static bool SingleTopLevelClient { get; private set; }
         public static bool SkipSerializationFormatXml { get; private set; }
         public static bool DisablePaginationTopRenaming { get; private set; }
-<<<<<<< HEAD
         public static bool ArrayToPage { get; private set; }
-=======
         public static bool GenerateModelFactory { get; private set; }
         private static IReadOnlyList<string>? _oldModelFactoryEntries;
         public static IReadOnlyList<string> ModelFactoryForHlc => _oldModelFactoryEntries ?? throw new InvalidOperationException("Configuration has not been initialized");
->>>>>>> 68ec1a73
         public static UnreferencedTypesHandlingOption UnreferencedTypesHandling { get; private set; }
         private static IReadOnlyList<string>? _suppressAbstractBaseClasses;
         public static IReadOnlyList<string> SuppressAbstractBaseClasses => _suppressAbstractBaseClasses ?? throw new InvalidOperationException("Configuration has not been initialized");
@@ -174,12 +162,9 @@
                 singleTopLevelClient: GetOptionBoolValue(autoRest, Options.SingleTopLevelClient),
                 skipSerializationFormatXml: GetOptionBoolValue(autoRest, Options.SkipSerializationFormatXml),
                 disablePaginationTopRenaming: GetOptionBoolValue(autoRest, Options.DisablePaginationTopRenaming),
-<<<<<<< HEAD
                 arrayToPage: GetOptionBoolValue(autoRest, Options.ArrayToPage),
-=======
                 generateModelFactory: GetOptionBoolValue(autoRest, Options.GenerateModelFactory),
                 modelFactoryForHlc: autoRest.GetValue<string[]?>(Options.ModelFactoryForHlc).GetAwaiter().GetResult() ?? Array.Empty<string>(),
->>>>>>> 68ec1a73
                 unreferencedTypesHandling: GetOptionEnumValue<UnreferencedTypesHandlingOption>(autoRest, Options.UnreferencedTypesHandling),
                 projectFolder: autoRest.GetValue<string?>(Options.ProjectFolder).GetAwaiter().GetResult(),
                 protocolMethodList: autoRest.GetValue<string[]?>(Options.ProtocolMethodList).GetAwaiter().GetResult() ?? Array.Empty<string>(),
@@ -240,13 +225,10 @@
                     return false;
                 case Options.DisablePaginationTopRenaming:
                     return false;
-<<<<<<< HEAD
                 case Options.ArrayToPage:
                     return false;
-=======
                 case Options.GenerateModelFactory:
                     return true;
->>>>>>> 68ec1a73
                 default:
                     return null;
             }
