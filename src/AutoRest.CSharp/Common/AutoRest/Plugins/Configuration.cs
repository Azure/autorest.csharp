--- conflicted
+++ resolved
@@ -28,11 +28,7 @@
             public const string ProjectFolder = "project-folder";
         }
 
-<<<<<<< HEAD
-        public Configuration(string outputFolder, string? ns, string? name, string[] sharedSourceFolders, bool saveInputs, bool azureArm, bool publicClients, bool modelNamespace, bool headAsBoolean, bool skipCSProjPackageReference, bool lowLevelClient, bool singleTopLevelClient, string projectFolder, MgmtConfiguration mgmtConfiguration)
-=======
-        public Configuration(string outputFolder, string? ns, string? name, string[] sharedSourceFolders, bool saveInputs, bool azureArm, bool publicClients, bool modelNamespace, bool headAsBoolean, bool skipCSProjPackageReference, bool dataplane, bool singleTopLevelClient, MgmtConfiguration mgmtConfiguration)
->>>>>>> 29599949
+        public Configuration(string outputFolder, string? ns, string? name, string[] sharedSourceFolders, bool saveInputs, bool azureArm, bool publicClients, bool modelNamespace, bool headAsBoolean, bool skipCSProjPackageReference, bool dataplane, bool singleTopLevelClient, string projectFolder, MgmtConfiguration mgmtConfiguration)
         {
             OutputFolder = outputFolder;
             Namespace = ns;
