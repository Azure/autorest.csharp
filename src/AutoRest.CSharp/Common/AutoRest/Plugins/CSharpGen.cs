﻿// Copyright (c) Microsoft Corporation. All rights reserved.
// Licensed under the MIT License. See License.txt in the project root for license information.

using System;
using System.IO;
using System.Linq;
using System.Threading.Tasks;
using AutoRest.CSharp.AutoRest.Communication;
using AutoRest.CSharp.Common.Decorator;
using AutoRest.CSharp.Common.Input;
using AutoRest.CSharp.Common.Utilities;
using AutoRest.CSharp.Input;
using AutoRest.CSharp.Input.Source;
<<<<<<< HEAD
using AutoRest.CSharp.Mgmt.Decorator;
=======
using AutoRest.CSharp.Mgmt.Report;
>>>>>>> c8d40b50
using AutoRest.CSharp.Utilities;
using Microsoft.CodeAnalysis;

namespace AutoRest.CSharp.AutoRest.Plugins
{
    [PluginName("csharpgen")]
    internal class CSharpGen : IPlugin
    {
        public async Task<GeneratedCodeWorkspace> ExecuteAsync(CodeModel codeModel)
        {
            ValidateConfiguration();

            Directory.CreateDirectory(Configuration.OutputFolder);
            var project = await GeneratedCodeWorkspace.Create(Configuration.AbsoluteProjectFolder, Configuration.OutputFolder, Configuration.SharedSourceFolders);
            var sourceInputModel = new SourceInputModel(await project.GetCompilationAsync());

            if (Configuration.Generation1ConvenienceClient)
            {
                DataPlaneTarget.Execute(project, codeModel, sourceInputModel);
            }
            else if (Configuration.AzureArm)
            {
                CodeModelTransformer.Transform();
                var codeModelConverter = new CodeModelConverter(codeModel, new SchemaUsageProvider(codeModel));
                var inputNamespace = codeModelConverter.CreateNamespace();
                if (Configuration.MgmtConfiguration.MgmtDebug.SkipCodeGen)
                {
                    await AutoRestLogger.Warning("skip generating sdk code because 'mgmt-debug.skip-codegen' is true.");
                    if (Configuration.MgmtTestConfiguration is not null)
                        await MgmtTestTarget.ExecuteAsync(inputNamespace, project, codeModel, null);
                }
                else
                {
<<<<<<< HEAD
                    await MgmtTarget.ExecuteAsync(project, codeModel, inputNamespace, sourceInputModel);
                    if (Configuration.MgmtTestConfiguration is not null)
                        await MgmtTestTarget.ExecuteAsync(inputNamespace, project, codeModel, sourceInputModel);
=======
                    await MgmtTarget.ExecuteAsync(project, codeModel, sourceInputModel);
                    if (Configuration.MgmtTestConfiguration is not null && !Configuration.MgmtConfiguration.MgmtDebug.ReportOnly)
                        await MgmtTestTarget.ExecuteAsync(project, codeModel, sourceInputModel);
>>>>>>> c8d40b50
                }
                GenerateMgmtReport(project);
            }
            else
            {
                ConstantSchemaTransformer.Transform(codeModel);
                await DpgTarget.ExecuteAsync(project, new CodeModelConverter(codeModel, new SchemaUsageProvider(codeModel)).CreateNamespace(), sourceInputModel, false);
            }
            return project;
        }

        private void GenerateMgmtReport(GeneratedCodeWorkspace project)
        {
            MgmtReport.Instance.TransformSection.ForEachTransform((t, usages) =>
            {
                string[] ignoreNoUsage = new string[]
                {
                    TransformTypeName.AcronymMapping,
                    TransformTypeName.FormatByNameRules
                };
                if (usages.Count == 0 && !ignoreNoUsage.Contains(t.TransformType))
                    AutoRestLogger.Warning($"No usage transform detected: {t}").Wait();
            });
            if (Configuration.MgmtConfiguration.MgmtDebug.GenerateReport)
            {
                string report = MgmtReport.Instance.GenerateReport(Configuration.MgmtConfiguration.MgmtDebug.ReportFormat);
                project.AddPlainFiles("_mgmt-codegen-report.log", report);
            }
        }

        public async Task<GeneratedCodeWorkspace> ExecuteAsync(InputNamespace rootNamespace)
        {
            ValidateConfiguration();

            Directory.CreateDirectory(Configuration.OutputFolder);
            var project = await GeneratedCodeWorkspace.Create(Configuration.AbsoluteProjectFolder, Configuration.OutputFolder, Configuration.SharedSourceFolders);
            var sourceInputModel = new SourceInputModel(await project.GetCompilationAsync(), await ProtocolCompilationInput.TryCreate());
            await DpgTarget.ExecuteAsync(project, rootNamespace, sourceInputModel, true);
            return project;
        }

        private static void ValidateConfiguration()
        {
            if (Configuration.Generation1ConvenienceClient && Configuration.AzureArm)
            {
                throw new Exception("Enabling both 'generation1-convenience-client' and 'azure-arm' at the same time is not supported.");
            }
        }

        public async Task<bool> Execute(IPluginCommunication autoRest)
        {
            Console.SetOut(Console.Error); //if you send anything to stdout there is an autorest error so this protects us against that happening
            string? codeModelFileName = (await autoRest.ListInputs()).FirstOrDefault();
            if (string.IsNullOrEmpty(codeModelFileName))
                throw new Exception("Generator did not receive the code model file.");

            string codeModelYaml = await autoRest.ReadFile(codeModelFileName);
            CodeModel codeModel = CodeModelSerialization.DeserializeCodeModel(codeModelYaml);

            Configuration.Initialize(autoRest, codeModel.Language.Default.Name, codeModel.Language.Default.Name);

            if (!Path.IsPathRooted(Configuration.OutputFolder))
            {
                await AutoRestLogger.Warning("output-folder path should be an absolute path");
            }
            if (Configuration.SaveInputs)
            {
                await autoRest.WriteFile("Configuration.json", Configuration.SaveConfiguration(), "source-file-csharp");
                await autoRest.WriteFile("CodeModel.yaml", codeModelYaml, "source-file-csharp");
            }

            try
            {
                var project = await ExecuteAsync(codeModel);
                await foreach (var file in project.GetGeneratedFilesAsync())
                {
                    // format all \ to / in filename, otherwise they will be treated as escape char when sending to autorest service
                    var filename = file.Name.Replace('\\', '/');
                    await autoRest.WriteFile(filename, file.Text, "source-file-csharp");
                }
            }
            catch (ErrorHelpers.ErrorException e)
            {
                await AutoRestLogger.Fatal(e.ErrorText);
                return false;
            }
            catch (Exception e)
            {
                try
                {
                    if (Configuration.SaveInputs)
                    {
                        // We are unsuspectingly crashing, so output anything that might help us reproduce the issue
                        File.WriteAllText(Path.Combine(Configuration.OutputFolder, "Configuration.json"), Configuration.SaveConfiguration());
                        File.WriteAllText(Path.Combine(Configuration.OutputFolder, "CodeModel.yaml"), codeModelYaml);
                    }
                }
                catch
                {
                    // Ignore any errors while trying to output crash information
                }
                await AutoRestLogger.Fatal($"Internal error in AutoRest.CSharp{ErrorHelpers.FileIssueText}\nException: {e.Message}\n{e.StackTrace}");
                return false;
            }

            return true;
        }
    }
}<|MERGE_RESOLUTION|>--- conflicted
+++ resolved
@@ -11,11 +11,8 @@
 using AutoRest.CSharp.Common.Utilities;
 using AutoRest.CSharp.Input;
 using AutoRest.CSharp.Input.Source;
-<<<<<<< HEAD
 using AutoRest.CSharp.Mgmt.Decorator;
-=======
 using AutoRest.CSharp.Mgmt.Report;
->>>>>>> c8d40b50
 using AutoRest.CSharp.Utilities;
 using Microsoft.CodeAnalysis;
 
@@ -49,15 +46,9 @@
                 }
                 else
                 {
-<<<<<<< HEAD
                     await MgmtTarget.ExecuteAsync(project, codeModel, inputNamespace, sourceInputModel);
-                    if (Configuration.MgmtTestConfiguration is not null)
+                    if (Configuration.MgmtTestConfiguration is not null && !Configuration.MgmtConfiguration.MgmtDebug.ReportOnly)
                         await MgmtTestTarget.ExecuteAsync(inputNamespace, project, codeModel, sourceInputModel);
-=======
-                    await MgmtTarget.ExecuteAsync(project, codeModel, sourceInputModel);
-                    if (Configuration.MgmtTestConfiguration is not null && !Configuration.MgmtConfiguration.MgmtDebug.ReportOnly)
-                        await MgmtTestTarget.ExecuteAsync(project, codeModel, sourceInputModel);
->>>>>>> c8d40b50
                 }
                 GenerateMgmtReport(project);
             }
