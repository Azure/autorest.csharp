﻿// Copyright (c) Microsoft Corporation. All rights reserved.
// Licensed under the MIT License. See License.txt in the project root for license information.

using System;
using System.Linq;
using System.Reflection;
using System.Threading.Tasks;
using AutoRest.CSharp.AutoRest.Communication;
using AutoRest.CSharp.Input;
using AutoRest.CSharp.Output.Models.Types;
using System.Text.Json;

namespace AutoRest.CSharp.AutoRest.Plugins
{
    // ReSharper disable once StringLiteralTypo
    [PluginName("csharpproj")]
    // ReSharper disable once IdentifierTypo
    internal class CSharpProj : IPlugin
    {
        private string _csProjContent = @"<Project Sdk=""Microsoft.NET.Sdk"">

  <PropertyGroup>
    <TargetFramework>netstandard2.0</TargetFramework>
    <TreatWarningsAsErrors>true</TreatWarningsAsErrors>
    <Nullable>annotations</Nullable>
  </PropertyGroup>
{0}{1}

</Project>
";
        private string _coreCsProjContent = @"
  <ItemGroup>
    <PackageReference Include=""Azure.Core"" Version=""1.22.0-alpha.20211207.1"" />
  </ItemGroup>";

        private string _armCsProjContent = @"
  <PropertyGroup>
    <IncludeManagementSharedCode>true</IncludeManagementSharedCode>
  </PropertyGroup>

  <ItemGroup>
<<<<<<< HEAD
    <PackageReference Include=""Azure.ResourceManager"" Version=""1.0.0-alpha.20211220.2"" />
=======
    <PackageReference Include=""Azure.ResourceManager"" Version=""1.0.0-beta.7"" />
>>>>>>> b558395b
  </ItemGroup>
";

        private string _csProjPackageReference = @"
  <PropertyGroup>
    <LangVersion>8.0</LangVersion>
    <IncludeGeneratorSharedCode>true</IncludeGeneratorSharedCode>
    <RestoreAdditionalProjectSources>https://azuresdkartifacts.blob.core.windows.net/azure-sdk-tools/index.json</RestoreAdditionalProjectSources>
  </PropertyGroup>

  <ItemGroup>
    <PackageReference Include=""Microsoft.Azure.AutoRest.CSharp"" Version=""{0}"" PrivateAssets=""All"" />
  </ItemGroup>
";

        private string _llcProjectContent = @"
  <PropertyGroup>
    <DefineConstants>$(DefineConstants);EXPERIMENTAL</DefineConstants>
  </PropertyGroup>
  <ItemGroup>
    <PackageReference Include=""Azure.Core.Experimental"" Version=""0.1.0-preview.18"" />
  </ItemGroup>
";

        internal static string GetVersion()
        {
            Assembly clientAssembly = Assembly.GetExecutingAssembly();

            AssemblyInformationalVersionAttribute? versionAttribute = clientAssembly.GetCustomAttribute<AssemblyInformationalVersionAttribute>();
            if (versionAttribute == null)
            {
                throw new InvalidOperationException($"{nameof(AssemblyInformationalVersionAttribute)} is required on client SDK assembly '{clientAssembly.FullName}'");
            }

            string version = versionAttribute.InformationalVersion;

            int hashSeparator = version.IndexOf('+');
            if (hashSeparator != -1)
            {
                return version.Substring(0, hashSeparator);
            }

            return version;
        }

        public async Task<bool> Execute(IPluginCommunication autoRest)
        {
            string codeModelFileName = (await autoRest.ListInputs()).FirstOrDefault();
            if (string.IsNullOrEmpty(codeModelFileName))
                throw new Exception("Generator did not receive the code model file.");

            var codeModelYaml = await autoRest.ReadFile(codeModelFileName);
            var codeModel = CodeModelSerialization.DeserializeCodeModel(codeModelYaml);

            var configuration = Configuration.GetConfiguration(autoRest);

            var context = new BuildContext(codeModel, configuration, null);

            var isTestProject = configuration.MgmtConfiguration.TestModeler is not null;
            if (isTestProject)
            {
                _coreCsProjContent += string.Format(@"

  <ItemGroup>
    <ProjectReference Include=""..\src\{0}.csproj"" />
  </ItemGroup>

  <ItemGroup>
    <PackageReference Include = ""NUnit"" Version = ""3.12.0"" />
  </ItemGroup>

  <ItemGroup>
    <Compile Include = ""..\..\..\..\src\assets\TestFramework\*.cs"" />
  </ItemGroup>", context.DefaultNamespace);
            }

            string csProjContent;
            if (configuration.SkipCSProjPackageReference)
            {
                string additionalContent = string.Empty;
                if (configuration.AzureArm)
                {
                  additionalContent += _armCsProjContent;
                }
                if (configuration.DataPlane)
                {
                  additionalContent += _llcProjectContent;
                }

                csProjContent = string.Format(_csProjContent, additionalContent, _coreCsProjContent);
            }
            else
            {
                var version = GetVersion();
                var csProjPackageReference = string.Format(_csProjPackageReference, version);
                csProjContent = string.Format(_csProjContent, csProjPackageReference, _coreCsProjContent);
            }

            var projectFile = $"{configuration.ProjectFolder}{context.DefaultNamespace}";
            if (isTestProject)
            {
                projectFile += "Test";
            }
            await autoRest.WriteFile($"{projectFile}.csproj", csProjContent, "source-file-csharp");

            return true;
        }
    }
}<|MERGE_RESOLUTION|>--- conflicted
+++ resolved
@@ -39,11 +39,7 @@
   </PropertyGroup>
 
   <ItemGroup>
-<<<<<<< HEAD
-    <PackageReference Include=""Azure.ResourceManager"" Version=""1.0.0-alpha.20211220.2"" />
-=======
     <PackageReference Include=""Azure.ResourceManager"" Version=""1.0.0-beta.7"" />
->>>>>>> b558395b
   </ItemGroup>
 ";
 
