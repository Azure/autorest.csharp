﻿// Copyright (c) Microsoft Corporation. All rights reserved.
// Licensed under the MIT License.

using System;
using System.Collections.Generic;
using System.Linq;
using AutoRest.CSharp.Common.Input;
using AutoRest.CSharp.Input;
using AutoRest.CSharp.Output.Builders;
using AutoRest.CSharp.Output.Models;
using AutoRest.CSharp.Output.Models.Requests;
using AutoRest.CSharp.Output.Models.Responses;
using AutoRest.CSharp.Output.Models.Types;
using AutoRest.CSharp.Utilities;

namespace AutoRest.CSharp.Common.Output.Builders
{
    internal static class ClientBuilder
    {
        private const string ClientSuffixValue = "Client";
        private const string OperationsSuffixValue = "Operations";

        public static string GetClientSuffix() => Configuration.AzureArm ? OperationsSuffixValue : ClientSuffixValue;

        public static string CreateDescription(OperationGroup operationGroup, string clientPrefix)
            => CreateDescription(operationGroup.Language.Default.Description, clientPrefix);

        public static string CreateDescription(string description, string clientPrefix)
            => string.IsNullOrWhiteSpace(description)
                ? $"The {clientPrefix} service client."
                : BuilderHelpers.EscapeXmlDocDescription(description);

<<<<<<< HEAD
=======
        private const string AzurePackageNamespacePrefix = "Azure.";
        private const string AzureMgmtPackageNamespacePrefix = "Azure.ResourceManager.";

        /// <summary>
        /// Returns a the name of the RP from the namespace by the following rule:
        /// If the namespace starts with `Azure.ResourceManager` and it is a management plane package, returns every segment concating after the `Azure.ResourceManager` prefix.
        /// If the namespace starts with `Azure`, returns every segment concating together after the `Azure` prefix
        /// Returns the namespace as the RP name if nothing matches.
        /// </summary>
        /// <param name="namespaceName"></param>
        /// <returns></returns>
        public static string GetRPName(string namespaceName)
        {
            var segments = namespaceName.Split('.');
            if (namespaceName.StartsWith(AzurePackageNamespacePrefix))
            {
                if (Configuration.AzureArm && Configuration.MgmtConfiguration.IsArmCore)
                {
                    return "ResourceManager";
                }

                if (Configuration.AzureArm && namespaceName.StartsWith(AzureMgmtPackageNamespacePrefix))
                {
                    return string.Join("", segments.Skip(2)); // skips "Azure" and "ResourceManager"
                }

                return string.Join("", segments.Skip(1));
            }
            return string.Join("", segments);
        }

        public static string GetClientPrefix(string name, BuildContext context)
            => GetClientPrefix(name, context.DefaultName);

>>>>>>> 909489ce
        public static string GetClientPrefix(string? name, string namespaceName)
        {
            name = string.IsNullOrEmpty(name) ? namespaceName : name.ToCleanName();

            if (name.EndsWith(OperationsSuffixValue) && name.Length >= OperationsSuffixValue.Length)
            {
                name = name.Substring(0, name.Length - OperationsSuffixValue.Length);
            }

            if (name.EndsWith(ClientSuffixValue) && name.Length >= ClientSuffixValue.Length)
            {
                name = name.Substring(0, name.Length - ClientSuffixValue.Length);
            }

            return name;
        }
    }
}<|MERGE_RESOLUTION|>--- conflicted
+++ resolved
@@ -30,8 +30,6 @@
                 ? $"The {clientPrefix} service client."
                 : BuilderHelpers.EscapeXmlDocDescription(description);
 
-<<<<<<< HEAD
-=======
         private const string AzurePackageNamespacePrefix = "Azure.";
         private const string AzureMgmtPackageNamespacePrefix = "Azure.ResourceManager.";
 
@@ -63,10 +61,6 @@
             return string.Join("", segments);
         }
 
-        public static string GetClientPrefix(string name, BuildContext context)
-            => GetClientPrefix(name, context.DefaultName);
-
->>>>>>> 909489ce
         public static string GetClientPrefix(string? name, string namespaceName)
         {
             name = string.IsNullOrEmpty(name) ? namespaceName : name.ToCleanName();
