﻿// Copyright (c) Microsoft Corporation. All rights reserved.
// Licensed under the MIT License. See License.txt in the project root for license information.

using System;
using System.Collections.Generic;
using System.Diagnostics.CodeAnalysis;
using System.IO;
using System.Linq;
using AutoRest.CSharp.Common.Input;
using AutoRest.CSharp.Common.Output.Expressions.KnownValueExpressions;
using AutoRest.CSharp.Common.Output.Expressions.KnownValueExpressions.Azure;
using AutoRest.CSharp.Common.Output.Expressions.Statements;
using AutoRest.CSharp.Common.Output.Expressions.ValueExpressions;
using AutoRest.CSharp.Common.Output.Models;
using AutoRest.CSharp.Generation.Types;
using AutoRest.CSharp.Output.Models;
using AutoRest.CSharp.Output.Models.Serialization;
using AutoRest.CSharp.Output.Models.Shared;
using AutoRest.CSharp.Output.Models.Types;
using AutoRest.CSharp.Utilities;
using Azure;
using Azure.Core;
using static AutoRest.CSharp.Common.Output.Models.Snippets;

namespace AutoRest.CSharp.Common.Output.Builders
{
    internal class MethodParametersBuilder
    {
        private static readonly Dictionary<string, RequestConditionHeaders> ConditionRequestHeader = new(StringComparer.OrdinalIgnoreCase)
        {
            ["If-Match"] = RequestConditionHeaders.IfMatch,
            ["If-None-Match"] = RequestConditionHeaders.IfNoneMatch,
            ["If-Modified-Since"] = RequestConditionHeaders.IfModifiedSince,
            ["If-Unmodified-Since"] = RequestConditionHeaders.IfUnmodifiedSince
        };

        private static readonly HashSet<string> IgnoredRequestHeader = new(StringComparer.OrdinalIgnoreCase)
        {
            "x-ms-client-request-id",
            "tracestate",
            "traceparent"
        };

        private readonly InputOperation _operation;
        private readonly ClientFields? _fields;
        private readonly TypeFactory _typeFactory;
        private readonly RequestPartBuilder _requestPartsBuilder;
        private readonly IReadOnlyList<InputParameter> _unsortedParameters;
        private readonly List<Parameter> _createMessageParameters;
        private readonly List<Parameter> _protocolParameters;
        private readonly List<Parameter> _convenienceParameters;
        private readonly Dictionary<Parameter, ValueExpression> _arguments;
        private readonly Dictionary<Parameter, MethodBodyStatement> _conversions;
        private readonly bool _keepClientDefaultValue;

        public MethodParametersBuilder(InputOperation operation, ClientFields? fields, TypeFactory typeFactory)
        {
            _operation = operation;
            _fields = fields;
            _typeFactory = typeFactory;
            _createMessageParameters = new List<Parameter>();
            _protocolParameters = new List<Parameter>();
            _convenienceParameters = new List<Parameter>();
            _arguments = new Dictionary<Parameter, ValueExpression>();
            _conversions = new Dictionary<Parameter, MethodBodyStatement>();
            _keepClientDefaultValue = operation.KeepClientDefaultValue || Configuration.MethodsToKeepClientDefaultValue.Contains(operation.Name);
            _unsortedParameters = operation.Parameters
                .Where(rp => rp.Location != RequestLocation.Header || !IgnoredRequestHeader.Contains(rp.NameInRequest))
                .ToArray();

            _requestPartsBuilder = new RequestPartBuilder();
        }

        public RestClientMethodParameters BuildParameters(bool buildParametersForProtocolMethods)
        {
            var sortedForProtocolMethod = GetSortedParameters();
            if (!buildParametersForProtocolMethods)
            {
                return BuildParametersLegacy(Configuration.Generation1ConvenienceClient ? GetLegacySortedParameters() : sortedForProtocolMethod);
            }

            bool bodyIsAdded = false;
            List<(InputParameter, RequestConditionHeaders)>? requestConditionRequestParameters = null;

            AddWaitForCompletion();
            foreach (var inputParameter in sortedForProtocolMethod)
            {
                switch (inputParameter)
                {
                    case { Location: RequestLocation.Header } when ConditionRequestHeader.TryGetValue(inputParameter.NameInRequest, out var header):
                        if (inputParameter.IsRequired)
                        {
                            throw new NotSupportedException("Required conditional request headers are not supported.");
                        }

                        requestConditionRequestParameters ??= new List<(InputParameter, RequestConditionHeaders)>();
                        requestConditionRequestParameters.Add((inputParameter, header));
                        break;
                    case { Location: RequestLocation.Body }:
                        if (!bodyIsAdded)
                        {
                            AddBodyParameter(inputParameter, sortedForProtocolMethod);
                            bodyIsAdded = true;
                        }
                        break;
                    case { Location: RequestLocation.Header, IsContentType: true }:
                        AddContentTypeRequestParameter(inputParameter);
                        break;
                    case { Location: RequestLocation.Header } when SpecialHandledHeaders.IsNonParameterizedHeader(inputParameter.NameInRequest):
                        _requestPartsBuilder.AddNonParameterizedHeaderPart(inputParameter);
                        break;
                    case { IsApiVersion: true } when !Configuration.IsBranded:
                        // [TODO]: What provides value for api version if it is passed neither in operation nor in constructor?
                        break;
                    default:
                        AddReferenceAndParameter(inputParameter);
                        break;
                }
            }

            AddRequestConditionHeaders(requestConditionRequestParameters);
            AddRequestContext();

            return new RestClientMethodParameters
            (
                _requestPartsBuilder.BuildParts(),
                _createMessageParameters,
                _protocolParameters,
                _convenienceParameters.OrderByDescending(p => p is { IsOptionalInSignature: false }).ToList(),
                _arguments,
                _conversions,
                HasAmbiguityBetweenProtocolAndConvenience()
            );
        }

        private RestClientMethodParameters BuildParametersLegacy(IEnumerable<InputParameter> sortedParameters)
        {
            var parameters = new Dictionary<InputParameter, Parameter>();
            foreach (var inputParameter in sortedParameters)
            {
                if (SpecialHandledHeaders.IsNonParameterizedHeader(inputParameter.NameInRequest))
                {
                    _requestPartsBuilder.AddNonParameterizedHeaderPart(inputParameter);
                }
                else
                {
                    var parameter = Parameter.FromInputParameter(inputParameter, _keepClientDefaultValue, _typeFactory);
                    // Grouped and flattened parameters shouldn't be added to methods
                    if (inputParameter.Kind == InputOperationParameterKind.Method)
                    {
                        AddCreateMessageParameter(parameter);
                        _protocolParameters.Add(parameter);
                    }

                    parameters.Add(inputParameter, parameter);
                }
            }

            _convenienceParameters.AddRange(_protocolParameters);
            _convenienceParameters.Add(KnownParameters.CancellationTokenParameter);

            // for legacy logic, adding request parts unsorted
            foreach (var inputParameter in _unsortedParameters)
            {
                if (!parameters.TryGetValue(inputParameter, out var outputParameter))
                {
                    continue;
                }

                var value = GetValueForProtocolArgument(inputParameter, outputParameter);
                switch (inputParameter.Location)
                {
                    case RequestLocation.Uri:
                        _requestPartsBuilder.AddUriPart(inputParameter, value);
                        break;
                    case RequestLocation.Path:
                        _requestPartsBuilder.AddPathPart(inputParameter, value);
                        break;
                    case RequestLocation.Query:
                        var skipNullCheck = outputParameter is { IsApiVersionParameter: true, IsOptionalInSignature: true, Initializer: not null };
                        _requestPartsBuilder.AddQueryPart(inputParameter, value, skipNullCheck);
                        break;
                    case RequestLocation.Header:
                        _requestPartsBuilder.AddHeaderPart(inputParameter, value, SerializationBuilder.GetSerializationFormat(inputParameter.Type));
                        break;
                    case RequestLocation.Body when _operation.RequestBodyMediaType is BodyMediaType.Multipart:
                        _requestPartsBuilder.AddBodyPart(inputParameter, GetMultipartBodyValue(value));
                        break;
                    case RequestLocation.Body when _operation.RequestBodyMediaType is BodyMediaType.Form:
                        _requestPartsBuilder.AddBodyPart(inputParameter, value);
                        break;
                    case RequestLocation.Body:
                        CreateConversionToRequestContent(inputParameter, value, parameters, false, out var content, out var conversions);
                        _requestPartsBuilder.AddBodyPart(value, conversions, content, inputParameter.Kind != InputOperationParameterKind.Method);
                        break;
                }
            }

            return new RestClientMethodParameters
            (
                _requestPartsBuilder.BuildParts(),
                _createMessageParameters,
                _protocolParameters,
                _convenienceParameters,
                _arguments,
                _conversions,
                false
            );
        }

        private void AddWaitForCompletion()
        {
            if (_operation.LongRunning != null)
            {
                _convenienceParameters.Add(KnownParameters.WaitForCompletion);
                _protocolParameters.Add(KnownParameters.WaitForCompletion);
            }
        }

        private void AddRequestConditionHeaders(IReadOnlyList<(InputParameter Parameter, RequestConditionHeaders RequestCondition)>? requestConditions)
        {
            switch (requestConditions) {
                case null:
                    return;
                case [{RequestCondition: RequestConditionHeaders.IfMatch or RequestConditionHeaders.IfNoneMatch, Parameter: var inputParameter}]:
                    AddETagParameter(inputParameter);
                    return;
                case [{RequestCondition: RequestConditionHeaders.IfMatch}, {RequestCondition: RequestConditionHeaders.IfNoneMatch}]:
                    AddMatchConditionsParameter(requestConditions[0].Parameter, requestConditions[1].Parameter, false);
                    return;
                case [{RequestCondition: RequestConditionHeaders.IfNoneMatch}, {RequestCondition: RequestConditionHeaders.IfMatch}]:
                    AddMatchConditionsParameter(requestConditions[1].Parameter, requestConditions[0].Parameter, true);
                    return;
                default:
                    AddRequestConditionsParameter(requestConditions);
                    break;
            }
        }

        private void AddETagParameter(InputParameter inputParameter)
        {
            var type = new CSharpType(typeof(ETag), inputParameter.Type.IsNullable);
            var protocolParameter = Parameter.FromInputParameter(inputParameter, type, _keepClientDefaultValue, _typeFactory);
            var serializationFormat = SerializationBuilder.GetSerializationFormat(inputParameter.Type);

            _requestPartsBuilder.AddHeaderPart(inputParameter, protocolParameter, serializationFormat);
            AddCreateMessageParameter(protocolParameter);
            _protocolParameters.Add(protocolParameter);

            AddETagConvenienceParameter(inputParameter, protocolParameter);
        }

        private void AddETagConvenienceParameter(InputParameter inputParameter, Parameter protocolParameter)
        {
            if (!Configuration.AzureArm && !Configuration.Generation1ConvenienceClient)
            {
                _convenienceParameters.Add(protocolParameter);
                return;
            }

            var convenienceParameter = Parameter.FromInputParameter(inputParameter, _keepClientDefaultValue, _typeFactory);
            _arguments[protocolParameter] = New.Instance(typeof(ETag), convenienceParameter);
            _convenienceParameters.Add(convenienceParameter);
        }

        private void AddMatchConditionsParameter(InputParameter ifMatchInputParameter, InputParameter ifNoneMatchInputParameter, bool reverseOrder)
        {
            var parameter = KnownParameters.MatchConditionsParameter;
            var serializationFormat = SerializationBuilder.GetSerializationFormat(ifMatchInputParameter.Type);
            if (serializationFormat == SerializationFormat.Default)
            {
                serializationFormat = SerializationBuilder.GetSerializationFormat(ifNoneMatchInputParameter.Type);
            }

            _requestPartsBuilder.AddMatchConditionsHeaderPart(parameter, serializationFormat);
            AddCreateMessageParameter(parameter);
            _protocolParameters.Add(parameter);

            AddMatchConditionsConvenienceParameter(ifMatchInputParameter, ifNoneMatchInputParameter, parameter, reverseOrder);
        }

        private void AddMatchConditionsConvenienceParameter(InputParameter ifMatchInputParameter, InputParameter ifNoneMatchInputParameter, Parameter protocolParameter, bool reverseOrder)
        {
            if (!Configuration.AzureArm && !Configuration.Generation1ConvenienceClient)
            {
                _convenienceParameters.Add(protocolParameter);
                return;
            }

            var ifMatchConvenienceParameter = Parameter.FromInputParameter(ifMatchInputParameter, _keepClientDefaultValue, _typeFactory);
            var ifNoneMatchConvenienceParameter = Parameter.FromInputParameter(ifNoneMatchInputParameter, _keepClientDefaultValue, _typeFactory);
            _arguments[protocolParameter] = New.Instance(typeof(MatchConditions), new Dictionary<string, ValueExpression>
            {
                [nameof(MatchConditions.IfMatch)] = New.Instance(typeof(ETag), ifMatchConvenienceParameter),
                [nameof(MatchConditions.IfNoneMatch)] = New.Instance(typeof(ETag), ifNoneMatchConvenienceParameter),
            });

            if (reverseOrder)
            {
                _convenienceParameters.Add(ifNoneMatchConvenienceParameter);
                _convenienceParameters.Add(ifMatchConvenienceParameter);
            }
            else
            {
                _convenienceParameters.Add(ifMatchConvenienceParameter);
                _convenienceParameters.Add(ifNoneMatchConvenienceParameter);
            }
        }

        private void AddRequestConditionsParameter(IReadOnlyList<(InputParameter Parameter, RequestConditionHeaders RequestCondition)> requestConditions)
        {
            var requestConditionFlag = requestConditions.Aggregate(RequestConditionHeaders.None, static (rcf, rc) => rcf | rc.RequestCondition);
            var parameter = KnownParameters.RequestConditionsParameter with
            {
                Validation = new Validation(ValidationType.AssertNull, requestConditionFlag)
            };

            var serializationFormat = requestConditions
                .Select(static rc => SerializationBuilder.GetSerializationFormat(rc.Parameter.Type))
                .FirstOrDefault(static sf => sf != SerializationFormat.Default, SerializationFormat.Default);

            _requestPartsBuilder.AddRequestConditionsHeaderPart(parameter, serializationFormat);
            AddCreateMessageParameter(parameter);
            _protocolParameters.Add(parameter);

            AddRequestConditionsConvenienceParameter(requestConditions, parameter);
        }

        private void AddRequestConditionsConvenienceParameter(IReadOnlyList<(InputParameter Parameter, RequestConditionHeaders RequestCondition)> requestConditions, Parameter protocolParameter)
        {
            if (!Configuration.AzureArm && !Configuration.Generation1ConvenienceClient)
            {
                _convenienceParameters.Add(protocolParameter);
                return;
            }

            var properties = new Dictionary<string, ValueExpression>();
            foreach (var (inputParameter, requestCondition) in requestConditions)
            {
                var convenienceParameter = Parameter.FromInputParameter(inputParameter, _keepClientDefaultValue, _typeFactory);
                var propertyName = requestCondition switch
                {
                    RequestConditionHeaders.IfMatch => nameof(RequestConditions.IfMatch),
                    RequestConditionHeaders.IfNoneMatch => nameof(RequestConditions.IfNoneMatch),
                    RequestConditionHeaders.IfModifiedSince => nameof(RequestConditions.IfModifiedSince),
                    RequestConditionHeaders.IfUnmodifiedSince => nameof(RequestConditions.IfUnmodifiedSince),
                    _ => throw new ArgumentOutOfRangeException()
                };

                properties[propertyName] = requestCondition switch
                {
                    RequestConditionHeaders.IfMatch or RequestConditionHeaders.IfNoneMatch => New.Instance(typeof(ETag), convenienceParameter),
                    RequestConditionHeaders.IfModifiedSince or RequestConditionHeaders.IfUnmodifiedSince => convenienceParameter,
                    _ => throw new ArgumentOutOfRangeException()
                };

                _convenienceParameters.Add(convenienceParameter);
            }

            _arguments[protocolParameter] = New.Instance(typeof(RequestConditions), properties);
        }

        private void AddRequestContext()
        {
            AddCreateMessageParameter(KnownParameters.RequestContext);
            _protocolParameters.Add(KnownParameters.RequestContext);
            _convenienceParameters.Add(KnownParameters.CancellationTokenParameter);

            var requestContext = new VariableReference(Configuration.ApiTypes.RequestContextType, KnownParameters.RequestContext.Name);
            _arguments[KnownParameters.RequestContext] = requestContext;

            if (_operation.Paging is not null || Configuration.Generation1ConvenienceClient || Configuration.AzureArm)
            {
                _conversions[KnownParameters.RequestContext] = Declare(requestContext, IfCancellationTokenCanBeCanceled(new CancellationTokenExpression(KnownParameters.CancellationTokenParameter)));
            }
            else
            {
                _conversions[KnownParameters.RequestContext] = Declare(requestContext, new InvokeStaticMethodExpression(null, "FromCancellationToken", new ValueExpression[] { KnownParameters.CancellationTokenParameter }));
            }
        }

        private bool HasAmbiguityBetweenProtocolAndConvenience()
        {
            for (int i = 0; i < Math.Min(_protocolParameters.Count, _convenienceParameters.Count); i++)
            {
                var protocol = _protocolParameters[i];
                var convenience = _convenienceParameters[i];

                if (protocol.IsOptionalInSignature && convenience.IsOptionalInSignature)
                {
                    // If we reached this point, it means that all previous parameters were ambiguous,
                    // which is enough to call method with minimal possible signature
                    return true;
                }

                // Identical types are obviously ambiguous
                if (protocol.Type.Equals(convenience.Type))
                {
                    continue;
                }

                if (protocol == KnownParameters.RequestContent || protocol == KnownParameters.RequestContentNullable)
                {
                    return false;
                }

                // Value types have clear resolution between them with exception of numbers and enums
                if (protocol.Type.IsValueType && convenience.Type.IsValueType)
                {
                    // Implicit numeric conversions: int -> long -> float -> double
                    // Call can be ambiguous when nullable numeric type can be implicitly cast to non-nullable numeric type,
                    // e.g.: M1(int? i) vs M1(long j) is ambiguous for call M1(0);
                    // Call can also be ambiguous when one the parameter types is Enum
                    // e.g.: M1(EnumType? e) vs M1(long j) is ambiguous for call M1(0);
                    // For simplicity, we assume that if one parameter type is nullable, and the other one isn't, parameters are ambiguous
                    if (!(protocol.Type.IsNullable ^ convenience.Type.IsNullable))
                    {
                        return false;
                    }
                }
                else if (protocol.Type.IsValueType ^ convenience.Type.IsValueType)
                {
                    var valueType = protocol.Type.IsValueType ? protocol.Type : convenience.Type;
                    var referenceType = protocol.Type.IsValueType ? convenience.Type : protocol.Type;
                    if (!valueType.IsNullable || !referenceType.EqualsIgnoreNullable(typeof(object)))
                    {
                        return false;
                    }
                }
            }

            return true;
        }

        private void AddReferenceAndParameter(InputParameter inputParameter)
        {
            var protocolMethodParameterType = ChangeTypeForProtocolMethod(inputParameter.Type);
            var protocolMethodParameter = Parameter.FromInputParameter(inputParameter, _typeFactory.CreateType(protocolMethodParameterType), _keepClientDefaultValue, _typeFactory);

            var value = GetValueForProtocolArgument(inputParameter with {GroupedBy = null}, protocolMethodParameter);
            switch (inputParameter.Location)
            {
                case RequestLocation.Uri:
                    _requestPartsBuilder.AddUriPart(inputParameter, value);
                    break;
                case RequestLocation.Path:
                    _requestPartsBuilder.AddPathPart(inputParameter, value);
                    break;
                case RequestLocation.Query:
                    var skipNullCheck = protocolMethodParameter is { IsApiVersionParameter: true, IsOptionalInSignature: true, Initializer: not null };
                    _requestPartsBuilder.AddQueryPart(inputParameter, value, skipNullCheck);
                    break;
                case RequestLocation.Header:
                    _requestPartsBuilder.AddHeaderPart(inputParameter, value, SerializationBuilder.GetSerializationFormat(inputParameter.Type));
                    break;
            }

            AddParameter(inputParameter, protocolMethodParameter);
        }

        private void AddParameter(InputParameter inputParameter, Parameter protocolMethodParameter)
        {
            if (inputParameter.Kind is InputOperationParameterKind.Client or InputOperationParameterKind.Constant)
            {
                return;
            }

            if (inputParameter.Kind == InputOperationParameterKind.Grouped)
            {
                AddGroupedParameter(inputParameter, protocolMethodParameter);
                return;
            }

            if (inputParameter.Location == RequestLocation.None)
            {
                _convenienceParameters.Add(Parameter.FromInputParameter(inputParameter, _keepClientDefaultValue, _typeFactory));
                return;
            }

            var convenienceMethodParameter = Parameter.FromInputParameter(inputParameter, _keepClientDefaultValue, _typeFactory);

            AddCreateMessageParameter(protocolMethodParameter);
            _protocolParameters.Add(protocolMethodParameter);
            _convenienceParameters.Add(convenienceMethodParameter);

            if (protocolMethodParameter.Equals(convenienceMethodParameter) || protocolMethodParameter.Type.Equals(convenienceMethodParameter.Type))
            {
                _arguments[protocolMethodParameter] = convenienceMethodParameter;
                return;
            }

            if (TryCreateConversionForEnum(convenienceMethodParameter, convenienceMethodParameter.IsOptionalInSignature, out var convertedValue))
            {
                _arguments[protocolMethodParameter] = convertedValue;
                return;
            }

            throw new InvalidOperationException($"Unexpected conversion from '{convenienceMethodParameter.Name}' parameter to '{protocolMethodParameter.Name}' parameter in '{_operation.Name}' operation.");
        }

        private void AddGroupedParameter(InputParameter inputParameter, Parameter protocolParameter)
        {
            AddCreateMessageParameter(protocolParameter);
            _protocolParameters.Add(protocolParameter);

            var value = GetValueForProtocolArgument(inputParameter, protocolParameter);
            if (TryCreateConversionForEnum(value, value.Type.IsNullable, out var convertedValue))
            {
                _arguments[protocolParameter] = convertedValue;
            }
            else
            {
                _arguments[protocolParameter] = value;
            }
        }

        private void CreateSpreadConvenienceParameters(InputParameter inputParameter, Parameter protocolMethodParameter)
        {
            var model = inputParameter.Type as InputModelType;
            var requiredConvenienceMethodParameters = new List<Parameter>();
            var optionalConvenienceMethodParameters = new List<Parameter>();
            var conversion = new List<MethodBodyStatement>
            {
                Var(protocolMethodParameter.Name, New.Utf8JsonRequestContent(), out var requestContent),
                Var("writer", requestContent.JsonWriter, out var utf8JsonWriter),
                utf8JsonWriter.WriteStartObject()
            };

            while (model is not null)
            {
                foreach (var property in model.Properties)
                {
                    if (property is { IsReadOnly: true, IsDiscriminator: false, ConstantValue: null })
                    {
                        continue;
                    }

                    Parameter parameter = CreateSpreadParameter(inputParameter, property);

                    if (parameter.IsOptionalInSignature)
                    {
                        optionalConvenienceMethodParameters.Add(parameter);
                    }
                    else
                    {
                        requiredConvenienceMethodParameters.Add(parameter);
                    }

                    conversion.Add(CreatePropertySerializationStatement(property, utf8JsonWriter, parameter));
                }

                model = model.BaseModel;
            }

            conversion.Add(utf8JsonWriter.WriteEndObject());
            _conversions[protocolMethodParameter] = conversion;

            _convenienceParameters.AddRange(requiredConvenienceMethodParameters.Concat(optionalConvenienceMethodParameters));
            _arguments[protocolMethodParameter] = requestContent;
        }

        private Parameter CreateSpreadParameter(InputParameter inputParameter, InputModelProperty property)
        {
            var parameterType = TypeFactory.GetInputType(_typeFactory.CreateType(property.Type));
            Parameter.CreateDefaultValue(ref parameterType, _typeFactory, property.ConstantValue, false, property.IsRequired, _keepClientDefaultValue, out _, out var defaultValue, out var initializer);
            var validation = property.IsRequired && initializer == null
                ? Parameter.GetValidation(parameterType, inputParameter.Location, false)
                : Validation.None;

            return new Parameter(property.Name, property.Description, parameterType, defaultValue, validation, initializer);
        }

        private void CreateMultipartConvenienceParameters(IReadOnlyList<InputParameter> sortedInputParameters, Parameter protocolBodyParameter)
        {
            var boundary = Guid.NewGuid().ToString();
            var conversionStatements = new List<MethodBodyStatement>
            {
                Var("content", New.MultipartFormDataContent(boundary), out var multipartContent)
            };

            foreach (var inputParameter in sortedInputParameters.Where(p => p.Location == RequestLocation.Body))
            {
                var convenienceMethodParameter = Parameter.FromInputParameter(inputParameter, _keepClientDefaultValue, _typeFactory);
                _convenienceParameters.Add(convenienceMethodParameter);


                MethodBodyStatement addPartStatement;
                if (TypeFactory.IsList(convenienceMethodParameter.Type))
                {
                    EnumerableExpression enumerable = new(TypeFactory.GetElementType(convenienceMethodParameter.Type), convenienceMethodParameter);
                    addPartStatement = new ForeachStatement("value", enumerable, out var item)
                    {
                        multipartContent.Add(RequestContentExpression.Create(item), inputParameter.NameInRequest, Null)
                    };
                }
                else
                {
                    RequestContentExpression value = new(GetMultipartBodyValue(convenienceMethodParameter));
                    addPartStatement = multipartContent.Add(value, inputParameter.NameInRequest, Null);
                }

                conversionStatements.Add(WrapInNullCheckIfRequired(convenienceMethodParameter, addPartStatement));
            }

            _arguments[protocolBodyParameter] = multipartContent;
            _conversions[protocolBodyParameter] = conversionStatements;

            _requestPartsBuilder.AddContentTypeHeaderPart(KnownParameters.ContentType);
            AddCreateMessageParameter(KnownParameters.ContentType);
            _protocolParameters.Add(KnownParameters.ContentType);
            _arguments[KnownParameters.ContentType] = Literal($"multipart/form-data; boundary={boundary}");
        }

        private void CreateFormUrlEncodedConvenienceParameters(IReadOnlyList<InputParameter> sortedInputParameters, Parameter protocolBodyParameter)
        {
            var conversionStatements = new List<MethodBodyStatement>
            {
                Var("content", New.FormUrlEncodedContent(), out var urlContent),
            };

            foreach (var inputParameter in sortedInputParameters.Where(p => p.Location == RequestLocation.Body))
            {
                var convenienceMethodParameter = Parameter.FromInputParameter(inputParameter, _keepClientDefaultValue, _typeFactory);
                _convenienceParameters.Add(convenienceMethodParameter);

                var addPartStatement = urlContent.Add(inputParameter.NameInRequest, ConvertToString(convenienceMethodParameter));
                conversionStatements.Add(WrapInNullCheckIfRequired(convenienceMethodParameter, addPartStatement));
            }

            _arguments[protocolBodyParameter] = urlContent;
            _conversions[protocolBodyParameter] = conversionStatements;

            static StringExpression ConvertToString(TypedValueExpression value)
            {
                if (value.Type is { IsFrameworkType: false, Implementation: EnumType enumType })
                {
                    return new(new EnumExpression(enumType, value.NullableStructValue(value.Type)).ToSerial());
                }

                return value.Type.EqualsIgnoreNullable(typeof(string)) ? new(value) : value.NullableStructValue(value.Type).InvokeToString();
            }
        }

        private static MethodBodyStatement WrapInNullCheckIfRequired(Parameter parameter, MethodBodyStatement statement)
        {
            if (parameter.Validation.Type is ValidationType.AssertNotNull or ValidationType.AssertNotNullOrEmpty)
            {
                return statement;
            }

            return new IfStatement(NotEqual(parameter, Null)) { statement };
        }

        private void AddCreateMessageParameter(Parameter parameter) => _createMessageParameters.Add(parameter with {DefaultValue = null});

        private static MethodBodyStatement CreatePropertySerializationStatement(InputModelProperty property, Utf8JsonWriterExpression jsonWriter, Parameter parameter)
        {
            var valueSerialization = SerializationBuilder.BuildJsonSerialization(property.Type, parameter.Type, false);

            var propertyName = property.SerializedName;
            var writePropertyStatement = new[]
            {
                jsonWriter.WritePropertyName(propertyName),
                JsonSerializationMethodsBuilder.SerializeExpression(jsonWriter, valueSerialization, parameter)
            };

            var writeNullStatement = property.IsRequired ? jsonWriter.WriteNull(propertyName) : null;
            if (parameter.Type.IsNullable)
            {
                return new IfElseStatement(NotEqual(parameter, Null), writePropertyStatement, writeNullStatement);
            }

            return writePropertyStatement;
        }

        private void AddBodyParameter(InputParameter firstInputBodyParameter, IReadOnlyList<InputParameter> sortedInputParameters)
        {
            var protocolBodyParameter = firstInputBodyParameter.IsRequired ? KnownParameters.RequestContent : KnownParameters.RequestContentNullable;
            _requestPartsBuilder.AddBodyPart(protocolBodyParameter, null, protocolBodyParameter, !Configuration.Generation1ConvenienceClient);

            if (firstInputBodyParameter.Kind is InputOperationParameterKind.Client or InputOperationParameterKind.Constant)
            {
                // BUG: For constant bodies and bodies assigned from client, DPG still creates RequestContent parameter. Most likely, this is incorrect.
                if (Configuration.Generation1ConvenienceClient || Configuration.AzureArm)
                {
                    return;
                }
            }

            AddCreateMessageParameter(protocolBodyParameter);
            _protocolParameters.Add(protocolBodyParameter);

            if (firstInputBodyParameter.Kind is InputOperationParameterKind.Client or InputOperationParameterKind.Constant or InputOperationParameterKind.Grouped)
            {
                _arguments[protocolBodyParameter] = GetValueForProtocolArgument(firstInputBodyParameter, protocolBodyParameter);
                return;
            }

            if (firstInputBodyParameter.Kind == InputOperationParameterKind.Spread)
            {
                CreateSpreadConvenienceParameters(firstInputBodyParameter, protocolBodyParameter);
                return;
            }

            if (_operation.RequestBodyMediaType is BodyMediaType.Multipart)
            {
                CreateMultipartConvenienceParameters(sortedInputParameters, protocolBodyParameter);
                return;
            }

            if (_operation.RequestBodyMediaType is BodyMediaType.Form)
            {
                CreateFormUrlEncodedConvenienceParameters(sortedInputParameters, protocolBodyParameter);
                return;
            }

            var convenienceMethodParameter = Parameter.FromInputParameter(firstInputBodyParameter, _keepClientDefaultValue, _typeFactory);
            _convenienceParameters.Add(convenienceMethodParameter);

            CreateConversionToRequestContent(firstInputBodyParameter, convenienceMethodParameter, null, convenienceMethodParameter.IsOptionalInSignature, out var argument, out var conversions);
            if (conversions is not null)
            {
                _arguments[protocolBodyParameter] = argument;
                _conversions[protocolBodyParameter] = conversions;
            }
            else
            {
                var requestContent = new VariableReference(Configuration.ApiTypes.RequestContentType, "content");
                // Don't dispose content for pageables
                _conversions[protocolBodyParameter] = _operation.Paging is not null ? Declare(requestContent, argument) : UsingDeclare(requestContent, argument);
                _arguments[protocolBodyParameter] = requestContent;
            }
        }

        private void AddContentTypeRequestParameter(InputParameter inputParameter)
        {
            if (_operation.RequestBodyMediaType is BodyMediaType.Multipart)
            {
                // ContentType parameter has been added with body parameter
                return;
            }

            if (_operation.RequestMediaTypes?.Count > 1)
            {
                var name = inputParameter.Name.ToVariableName();
                var description = Parameter.CreateDescription(inputParameter, typeof(ContentType), _operation.RequestMediaTypes);
                var outputParameter = new Parameter(name, description, typeof(ContentType), null, Validation.None, null, RequestLocation: RequestLocation.Header);

                _requestPartsBuilder.AddHeaderPart(inputParameter, GetValueForProtocolArgument(inputParameter, outputParameter), SerializationFormat.Default);
                AddCreateMessageParameter(outputParameter);
                _protocolParameters.Add(outputParameter);
                _convenienceParameters.Add(outputParameter);
            }
            else
            {
                var outputParameter = Parameter.FromInputParameter(inputParameter, new CSharpType(typeof(ContentType), inputParameter.Type.IsNullable), _keepClientDefaultValue, _typeFactory);
                var serializationFormat = SerializationBuilder.GetSerializationFormat(inputParameter.Type);

                _requestPartsBuilder.AddHeaderPart(inputParameter, GetValueForProtocolArgument(inputParameter, outputParameter), serializationFormat);
                AddParameter(inputParameter, outputParameter);
            }
        }

        private InputType ChangeTypeForProtocolMethod(InputType type) => type switch
        {
            InputListType listType => listType with {ElementType = ChangeTypeForProtocolMethod(listType.ElementType)},
            InputDictionaryType dictionaryType => dictionaryType with {ValueType = ChangeTypeForProtocolMethod(dictionaryType.ValueType)},
            InputEnumType enumType => enumType.EnumValueType with {IsNullable = enumType.IsNullable},
            InputModelType modelType => InputPrimitiveType.Object with {IsNullable = modelType.IsNullable},
            _ => type
        };

        private static RequestContextExpression IfCancellationTokenCanBeCanceled(CancellationTokenExpression cancellationToken)
            => new(new TernaryConditionalOperator(cancellationToken.CanBeCanceled, New.RequestContext(cancellationToken), Null));

        private IEnumerable<InputParameter> GetLegacySortedParameters()
            => _keepClientDefaultValue
                ? _unsortedParameters.OrderByDescending(p => p is { IsRequired: true, DefaultValue: null })
                : _unsortedParameters.OrderByDescending(p => p is { IsRequired: true });

        private IReadOnlyList<InputParameter> GetSortedParameters()
        {
            var uriOrPathParameters = new Dictionary<string, InputParameter>();
            var requiredRequestParameters = new List<InputParameter>();
            var optionalRequestParameters = new List<InputParameter>();
            var bodyParameters = new List<InputParameter>();

            InputParameter? contentTypeRequestParameter = null;

            foreach (var operationParameter in _unsortedParameters)
            {
                switch (operationParameter)
                {
                    case { Location: RequestLocation.Body }:
                        bodyParameters.Add(operationParameter);
                        break;
                    case { Location: RequestLocation.Header, IsContentType: true } when contentTypeRequestParameter == null:
                        contentTypeRequestParameter = operationParameter;
                        break;
                    case { Location: RequestLocation.Uri or RequestLocation.Path }:
                        uriOrPathParameters.Add(operationParameter.NameInRequest, operationParameter);
                        break;
                    case { IsApiVersion: true, DefaultValue: not null }:
                        optionalRequestParameters.Add(operationParameter);
                        break;
                    case { IsRequired: true, DefaultValue: null }:
                        requiredRequestParameters.Add(operationParameter);
                        break;
                    case { IsRequired: true } when !_keepClientDefaultValue:
                        requiredRequestParameters.Add(operationParameter);
                        break;
                    default:
                        optionalRequestParameters.Add(operationParameter);
                        break;
                }
            }

            var orderedParameters = new List<InputParameter>();

            SortUriOrPathParameters(_operation.Uri, uriOrPathParameters, orderedParameters);
            SortUriOrPathParameters(_operation.Path, uriOrPathParameters, orderedParameters);
            orderedParameters.AddRange(requiredRequestParameters);
            if (bodyParameters.Any())
            {
                orderedParameters.AddRange(bodyParameters.OrderByDescending(p => p is { IsRequired: true }));
                if (contentTypeRequestParameter is not null)
                {
                    orderedParameters.Add(contentTypeRequestParameter);
                }
            }
            orderedParameters.AddRange(optionalRequestParameters);

            return orderedParameters;
        }

        private static void SortUriOrPathParameters(string uriPart, IReadOnlyDictionary<string, InputParameter> requestParameters, ICollection<InputParameter> orderedParameters)
        {
            foreach ((ReadOnlySpan<char> span, bool isLiteral) in StringExtensions.GetPathParts(uriPart))
            {
                if (isLiteral)
                {
                    continue;
                }

                var text = span.ToString();
                if (requestParameters.TryGetValue(text, out var requestParameter))
                {
                    orderedParameters.Add(requestParameter);
                }
            }
        }

        private TypedValueExpression GetValueForProtocolArgument(InputParameter inputParameter, Parameter outputParameter)
        {
            if (_fields is null)
            {
                return outputParameter;
            }

            if (inputParameter.IsEndpoint)
            {
                return _fields.EndpointField ?? throw new InvalidOperationException("Endpoint field is missing!");
            }

            switch (inputParameter.Kind)
            {
                case InputOperationParameterKind.Client:
                    return _fields.GetFieldByParameter(outputParameter) ?? throw new InvalidOperationException($"Parameter {outputParameter.Name} should have matching field");

                case InputOperationParameterKind.Constant when outputParameter.DefaultValue is {} defaultValue:
                    return new ConstantExpression(defaultValue);

                case var _ when inputParameter.GroupedBy is {} groupedByInputParameter:
                    var groupedByParameterType = _typeFactory.CreateType(groupedByInputParameter.Type);
                    var (propertyName, propertyType) = groupedByParameterType.Implementation switch
                    {
<<<<<<< HEAD
                        ModelTypeProvider modelType => modelType.Fields.GetFieldByParameterName(outputParameter.Name)?.Name,
                        // TODO: handle it later
                        //SchemaObjectType schemaObjectType => schemaObjectType.GetPropertyForGroupedParameter(inputParameter.Name).Declaration.Name,
                        SchemaObjectType schemaObjectType => schemaObjectType.GetPropertyBySerializedName(inputParameter.NameInRequest ?? inputParameter.Name).Declaration.Name,
                        _ => throw new InvalidOperationException($"Unexpected object type {groupedByParameterType.GetType()} for grouped parameter {outputParameter.Name}")
=======
                        ModelTypeProvider modelType when modelType.Fields.GetFieldByParameterName(outputParameter.Name) is {} field => (field.Name, field.Type),
                        SchemaObjectType schemaObjectType when schemaObjectType.GetPropertyForGroupedParameter(inputParameter.Name).Declaration is {} declaration => (declaration.Name, declaration.Type),
                        _ => throw new InvalidOperationException($"Unable to find object property for grouped parameter {outputParameter.Name} in {groupedByParameterType.Name}")
>>>>>>> ea4cbd2e
                    };

                    var groupedByParameterName = groupedByInputParameter.Name.ToVariableName();
                    var groupedByParameterReference = new TypedMemberExpression(null, groupedByParameterName, groupedByParameterType);
                    return new TypedMemberExpression(groupedByParameterReference.NullConditional(), propertyName, propertyType);

                default:
                    return outputParameter;
            }
        }

        private bool TryCreateConversionForEnum(TypedValueExpression value, bool valueCanBeNull, [MaybeNullWhen(false)] out TypedValueExpression convertedValue)
        {
            if (value.Type is {IsFrameworkType: false, Implementation: EnumType enumType})
            {
                convertedValue = new EnumExpression(enumType, NullConditional(value, valueCanBeNull)).ToSerial();
                return true;
            }

            if (TypeFactory.IsList(value.Type, out var elementType) && elementType is {IsFrameworkType: false, Implementation: EnumType elementEnumType})
            {
                var element = new VariableReference(elementType, "e");
                var selector = new EnumExpression(elementEnumType, element).ToSerial();
                convertedValue = new EnumerableExpression(elementType, NullConditional(value, valueCanBeNull)).Select(new TypedFuncExpression(new[] { element.Declaration }, selector));
                return true;
            }

            convertedValue = null;
            return false;
        }

        private void CreateConversionToRequestContent(InputParameter inputParameter, TypedValueExpression value, IReadOnlyDictionary<InputParameter, Parameter>? parameters, bool valueCanBeNull, out TypedValueExpression content, out MethodBodyStatement? conversions)
        {
            conversions = null;
            if (value.Type is { IsFrameworkType: false, Implementation: ModelTypeProvider { HasToRequestBodyMethod: true }})
            {
                content = Extensible.Model.InvokeToRequestBodyMethod(NullConditional(value, valueCanBeNull));
                return;
            }

            switch (_operation.RequestBodyMediaType)
            {
                case BodyMediaType.Binary:
                    content = NullTernary(value, RequestContentExpression.Create(value), valueCanBeNull);
                    break;

                case BodyMediaType.Text:
                    content = NullTernary(value, New.StringRequestContent(value), valueCanBeNull);
                    break;

                case var _ when inputParameter.Kind == InputOperationParameterKind.Flattened:
                    GetConversionsForFlattenedParameter(parameters ?? throw new InvalidOperationException("Protocol parameters must be resolved"), out content, out conversions);
                    break;

                // [TODO] This case is added to minimize amount of changes
                case var _ when value.Type is { IsFrameworkType: true } && !Configuration.Generation1ConvenienceClient && !Configuration.AzureArm:
                    content = CreateRequestContentFromFrameworkType(value);
                    break;

                case BodyMediaType.Json:
                    CreateConversionToUtf8JsonRequestContent(inputParameter, value, out content, out conversions);
                    break;

                case BodyMediaType.Xml:
                    CreateConversionToXmlWriterRequestContent(inputParameter, value, out content, out conversions);
                    break;

                case var _ when value.Type is { IsFrameworkType: true }:
                    content = CreateRequestContentFromFrameworkType(value);
                    break;

                case var _ when value.Type is { Implementation: EnumType enumType }:
                    content = BinaryDataExpression.FromObjectAsJson(new EnumExpression(enumType, NullConditional(value, valueCanBeNull)).ToSerial());
                    break;

                default:
                    throw new InvalidOperationException($"Unexpected body media type: {_operation.RequestBodyMediaType}");
            }
        }

        private static RequestContentExpression CreateRequestContentFromFrameworkType(TypedValueExpression value)
        {
            if (value.Type.FrameworkType == typeof(BinaryData))
            {
                return new BinaryDataExpression(value);
            }

            if (TypeFactory.IsList(value.Type))
            {
                return RequestContentExpression.FromEnumerable(value);
            }

            if (TypeFactory.IsDictionary(value.Type))
            {
                return RequestContentExpression.FromDictionary(value);
            }

            return RequestContentExpression.FromObject(value);
        }

        private static TypedValueExpression NullTernary(TypedValueExpression value, TypedValueExpression content, bool valueCanBeNull)
            => valueCanBeNull ? new TypedTernaryConditionalOperator(NotEqual(value, Null), content, Null) : content;

        private static TypedValueExpression NullConditional(TypedValueExpression value, bool addNullConditional)
            => addNullConditional ? value.NullConditional() : value;

        private static void CreateConversionToUtf8JsonRequestContent(InputParameter inputParameter, TypedValueExpression value, out TypedValueExpression content, out MethodBodyStatement conversions)
        {
            var jsonSerialization = SerializationBuilder.BuildJsonSerialization(inputParameter.Type, value.Type);
            conversions = new[]
            {
                Var("content", New.Utf8JsonRequestContent(), out Utf8JsonRequestContentExpression utf8JsonContent),
                JsonSerializationMethodsBuilder.SerializeExpression(utf8JsonContent.JsonWriter, jsonSerialization, value),
            };
            content = utf8JsonContent;
        }

        private static void CreateConversionToXmlWriterRequestContent(InputParameter inputParameter, TypedValueExpression value, out TypedValueExpression content, out MethodBodyStatement conversions)
        {
            var xmlSerialization = SerializationBuilder.BuildXmlSerialization(inputParameter.Type, value.Type);
            conversions = new[]
            {
                Var("content", New.XmlWriterContent(), out XmlWriterContentExpression xmlWriterContent),
                XmlSerializationMethodsBuilder.SerializeExpression(xmlWriterContent.XmlWriter, xmlSerialization, value),
            };
            content = xmlWriterContent;
        }

        private void GetConversionsForFlattenedParameter(IReadOnlyDictionary<InputParameter, Parameter> parameters, out TypedValueExpression content, out MethodBodyStatement conversion)
        {
            var properties = new Dictionary<InputModelProperty, TypedValueExpression>();
            var conversions = new List<MethodBodyStatement>();
            foreach (var (inputParameter, outputParameter) in parameters)
            {
                if (inputParameter is not { FlattenedBodyProperty: {} property })
                {
                    continue;
                }

                CSharpType type = outputParameter.Type;
                // Special case to match behaviour of the new ChangeTrackingList<> which would be considered uninitialized when empty
                // It is not clear if that is expected behavior or just coincidence
                if (property is { IsRequired: false, Type.IsNullable: false } && TypeFactory.IsCollectionType(type))
                {
                    var changeTrackingListType = TypeFactory.IsDictionary(type)
                        ? new CSharpType(typeof(ChangeTrackingDictionary<,>), type.Arguments)
                        : new CSharpType(typeof(ChangeTrackingList<>), type.Arguments);

                    var enumerable = new EnumerableExpression(TypeFactory.GetElementType(outputParameter.Type), outputParameter);
                    conversions.Add(new IfStatement(Or(Equal(enumerable, Null), Not(enumerable.Any())))
                    {
                        new AssignValueStatement(enumerable, New.Instance(changeTrackingListType))
                    });
                }

                properties[property] = GetValueForProtocolArgument(inputParameter, outputParameter);
            }

            var serializations = SerializationBuilder.GetPropertiesForSerializationOnly(properties);
            conversion = new[]
            {
                conversions,
                Var("content", New.Utf8JsonRequestContent(), out var utf8JsonRequestContent),
                utf8JsonRequestContent.JsonWriter.WriteStartObject(),
                JsonSerializationMethodsBuilder.WriteProperties(utf8JsonRequestContent.JsonWriter, serializations).AsStatement(),
                utf8JsonRequestContent.JsonWriter.WriteEndObject()
            };
            content = utf8JsonRequestContent;
        }

        private static TypedValueExpression GetMultipartBodyValue(TypedValueExpression value)
        {
            var bodyPartType = value.Type;
            if (bodyPartType.Equals(typeof(string)))
            {
                return New.StringRequestContent(value);
            }

            if (bodyPartType.Equals(typeof(Stream)))
            {
                return RequestContentExpression.Create(value);
            }

            if (TypeFactory.IsList(bodyPartType))
            {
                return value;
            }

            throw new NotSupportedException();
        }
    }
}<|MERGE_RESOLUTION|>--- conflicted
+++ resolved
@@ -874,17 +874,11 @@
                     var groupedByParameterType = _typeFactory.CreateType(groupedByInputParameter.Type);
                     var (propertyName, propertyType) = groupedByParameterType.Implementation switch
                     {
-<<<<<<< HEAD
                         ModelTypeProvider modelType => modelType.Fields.GetFieldByParameterName(outputParameter.Name)?.Name,
                         // TODO: handle it later
                         //SchemaObjectType schemaObjectType => schemaObjectType.GetPropertyForGroupedParameter(inputParameter.Name).Declaration.Name,
                         SchemaObjectType schemaObjectType => schemaObjectType.GetPropertyBySerializedName(inputParameter.NameInRequest ?? inputParameter.Name).Declaration.Name,
                         _ => throw new InvalidOperationException($"Unexpected object type {groupedByParameterType.GetType()} for grouped parameter {outputParameter.Name}")
-=======
-                        ModelTypeProvider modelType when modelType.Fields.GetFieldByParameterName(outputParameter.Name) is {} field => (field.Name, field.Type),
-                        SchemaObjectType schemaObjectType when schemaObjectType.GetPropertyForGroupedParameter(inputParameter.Name).Declaration is {} declaration => (declaration.Name, declaration.Type),
-                        _ => throw new InvalidOperationException($"Unable to find object property for grouped parameter {outputParameter.Name} in {groupedByParameterType.Name}")
->>>>>>> ea4cbd2e
                     };
 
                     var groupedByParameterName = groupedByInputParameter.Name.ToVariableName();
