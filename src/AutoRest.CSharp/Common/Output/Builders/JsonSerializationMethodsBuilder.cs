--- conflicted
+++ resolved
@@ -57,7 +57,7 @@
             // void IUtf8JsonSerializable.Write(Utf8JsonWriter writer)
             yield return new
             (
-                new MethodSignature(nameof(IUtf8JsonSerializable.Write), null, null, MethodSignatureModifiers.None, null, null, new[] { utf8JsonWriterParameter }, ExplicitInterface: typeof(IUtf8JsonSerializable)),
+                new MethodSignature(Configuration.ApiTypes.IUtf8JsonSerializableWriteName, null, null, MethodSignatureModifiers.None, null, null, new[] { utf8JsonWriterParameter }, ExplicitInterface: Configuration.ApiTypes.IUtf8JsonSerializableType),
                 This.Cast(modelJsonSerializableType).Wrap().Invoke(nameof(IModelJsonSerializable<object>.Serialize), utf8JsonWriterParameter, ModelSerializerOptionsExpression.DefaultWireOptions)
             );
 
@@ -100,7 +100,6 @@
             // T IModelSerializable<T>.Deserialize(BinaryData data, ModelSerializerOptions options)
             yield return new
             (
-<<<<<<< HEAD
                 new MethodSignature(nameof(IModelSerializable<object>.Deserialize), null, null, MethodSignatureModifiers.None, model.Type, null, new[] { dataParameter, optionsParameter }, ExplicitInterface: modelSerializableType),
                 new MethodBodyStatement[]
                 {
@@ -112,10 +111,6 @@
                     // return DeserializeXXX(doc.RootElement, options);
                     Return(SerializableObjectTypeExpression.Deserialize(model, docVariable.RootElement, optionsParameter))
                 }
-=======
-                new MethodSignature(Configuration.ApiTypes.IUtf8JsonSerializableWriteName, null, null, MethodSignatureModifiers.None, null, null, new[]{utf8JsonWriter}, ExplicitInterface: Configuration.ApiTypes.IUtf8JsonSerializableType),
-                WriteObject(new Utf8JsonWriterExpression(utf8JsonWriter), jsonObjectSerialization)
->>>>>>> 3d1b7cae
             );
 
             // if the model is a struct, it needs to implement IModelJsonSerializable<object> as well which leads to another 4 methods
@@ -447,19 +442,11 @@
             var fromResponse = new Parameter(Configuration.ApiTypes.ResponseParameterName, $"The {Configuration.ApiTypes.ResponseParameterName} to deserialize the model from.", new CSharpType(Configuration.ApiTypes.FromResponseType), null, ValidationType.None, null);
             return new Method
             (
-<<<<<<< HEAD
-                new MethodSignature("FromResponse", null, $"Deserializes the model from a raw response.", modifiers, model.Type, null, new[] { fromResponse }),
+                new MethodSignature(Configuration.ApiTypes.FromResponseName, null, $"Deserializes the model from a raw response.", modifiers, model.Type, null, new[] { fromResponse }),
                 new MethodBodyStatement[]
                 {
-                    UsingVar("document", JsonDocumentExpression.Parse(new ResponseExpression(fromResponse).Content), out var document),
+                    UsingVar("document", JsonDocumentExpression.Parse(Configuration.ApiTypes.GetFromResponseExpression(fromResponse).Content), out var document),
                     Return(SerializableObjectTypeExpression.Deserialize(model, document.RootElement, ModelSerializerOptionsExpression.DefaultWireOptions))
-=======
-                new MethodSignature(Configuration.ApiTypes.FromResponseName, null, $"Deserializes the model from a raw response.", modifiers, type.Type, null, new[]{fromResponse}),
-                new MethodBodyStatement[]
-                {
-                    UsingVar("document", JsonDocumentExpression.Parse(Configuration.ApiTypes.GetFromResponseExpression(fromResponse).Content), out var document),
-                    Return(SerializableObjectTypeExpression.Deserialize(type, document.RootElement))
->>>>>>> 3d1b7cae
                 }
             );
         }
