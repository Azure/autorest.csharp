﻿// Copyright (c) Microsoft Corporation. All rights reserved.
// Licensed under the MIT License. See License.txt in the project root for license information.

using System;
using System.ClientModel.Primitives;
using System.Collections.Generic;
using System.Data;
using System.Diagnostics;
using System.IO;
using System.Linq;
using System.Net;
using System.Reflection;
using System.Text.Json;
using System.Text.Json.Serialization;
using System.Xml;
using AutoRest.CSharp.Common.Input;
using AutoRest.CSharp.Common.Output.Expressions.KnownValueExpressions;
using AutoRest.CSharp.Common.Output.Expressions.Statements;
using AutoRest.CSharp.Common.Output.Expressions.ValueExpressions;
using AutoRest.CSharp.Common.Output.Models;
using AutoRest.CSharp.Common.Output.Models.Serialization.Multipart;
using AutoRest.CSharp.Common.Output.Models.Types;
using AutoRest.CSharp.Generation.Types;
using AutoRest.CSharp.Generation.Writers;
using AutoRest.CSharp.Input.Source;
using AutoRest.CSharp.Mgmt.Decorator;
using AutoRest.CSharp.Mgmt.Output;
using AutoRest.CSharp.Output.Models;
using AutoRest.CSharp.Output.Models.Serialization;
using AutoRest.CSharp.Output.Models.Serialization.Bicep;
using AutoRest.CSharp.Output.Models.Serialization.Json;
using AutoRest.CSharp.Output.Models.Serialization.Xml;
using AutoRest.CSharp.Output.Models.Shared;
using AutoRest.CSharp.Output.Models.Types;
using AutoRest.CSharp.Utilities;
using Azure;
using Azure.Core;
using Azure.ResourceManager.Resources.Models;
using Microsoft.CodeAnalysis;
using static AutoRest.CSharp.Common.Output.Models.Snippets;
using MemberExpression = AutoRest.CSharp.Common.Output.Expressions.ValueExpressions.MemberExpression;
using SerializationFormat = AutoRest.CSharp.Output.Models.Serialization.SerializationFormat;
using SwitchCase = AutoRest.CSharp.Common.Output.Expressions.Statements.SwitchCase;

namespace AutoRest.CSharp.Common.Output.Builders
{
    internal static class JsonSerializationMethodsBuilder
    {
        public static IEnumerable<Method> BuildJsonSerializationMethods(JsonObjectSerialization json)
        {
            var jsonModelInterface = json.IJsonModelInterface;
            var typeOfT = jsonModelInterface.Arguments[0];

            var model = typeOfT.Implementation as SerializableObjectType;
            Debug.Assert(model is not null);

            var useModelReaderWriter = Configuration.UseModelReaderWriter;

            // void IUtf8JsonSerializable.Write(Utf8JsonWriter writer)
            var writer = new Utf8JsonWriterExpression(KnownParameters.Serializations.Utf8JsonWriter);
            if (useModelReaderWriter)
            {
                yield return new
                (
                    new MethodSignature(Configuration.ApiTypes.IUtf8JsonSerializableWriteName, null, null, MethodSignatureModifiers.None, null, null, new[] { KnownParameters.Serializations.Utf8JsonWriter }, ExplicitInterface: Configuration.ApiTypes.IUtf8JsonSerializableType),
                    This.CastTo(jsonModelInterface).Invoke(nameof(IJsonModel<object>.Write), writer, ModelReaderWriterOptionsExpression.Wire)
                );
            }
            else
            {
                yield return new
                (
                    new MethodSignature(Configuration.ApiTypes.IUtf8JsonSerializableWriteName, null, null, MethodSignatureModifiers.None, null, null, new[] { KnownParameters.Serializations.Utf8JsonWriter }, ExplicitInterface: Configuration.ApiTypes.IUtf8JsonSerializableType),
                    WriteObject(json, writer, null)
                );
            }

            if (useModelReaderWriter)
            {
                // void IJsonModel<T>.Write(Utf8JsonWriter writer, ModelReaderWriterOptions options)
                var options = new ModelReaderWriterOptionsExpression(KnownParameters.Serializations.Options);
                yield return new
                (
                    new MethodSignature(nameof(IJsonModel<object>.Write), null, null, MethodSignatureModifiers.None, null, null, new[] { KnownParameters.Serializations.Utf8JsonWriter, KnownParameters.Serializations.Options }, ExplicitInterface: jsonModelInterface),
                    WriteObject(json, writer, options)
                );

                // T IJsonModel<T>.Create(ref Utf8JsonReader reader, ModelReaderWriterOptions options)
                var reader = (ValueExpression)KnownParameters.Serializations.Utf8JsonReader;
                yield return new
                (
                    new MethodSignature(nameof(IJsonModel<object>.Create), null, null, MethodSignatureModifiers.None, typeOfT, null, new[] { KnownParameters.Serializations.Utf8JsonReader, KnownParameters.Serializations.Options }, ExplicitInterface: jsonModelInterface),
                    new MethodBodyStatement[]
                    {
                    Serializations.ValidateJsonFormat(options, json.IPersistableModelTInterface),
                    // using var document = JsonDocument.ParseValue(ref reader);
                    UsingDeclare("document", JsonDocumentExpression.ParseValue(reader), out var docVariable),
                    // return DeserializeXXX(doc.RootElement, options);
                    Return(SerializableObjectTypeExpression.Deserialize(model, docVariable.RootElement, options))
                    }
                );

                // if the model is a struct, it needs to implement IJsonModel<object> as well which leads to another 2 methods
                if (json.IJsonModelObjectInterface is { } jsonModelObjectInterface)
                {
                    // void IJsonModel<object>.Write(Utf8JsonWriter writer, ModelReaderWriterOptions options)
                    yield return new
                    (
                        new MethodSignature(nameof(IJsonModel<object>.Write), null, null, MethodSignatureModifiers.None, null, null, new[] { KnownParameters.Serializations.Utf8JsonWriter, KnownParameters.Serializations.Options }, ExplicitInterface: jsonModelObjectInterface),
                        This.CastTo(jsonModelInterface).Invoke(nameof(IJsonModel<object>.Write), writer, options)
                    );

                    // object IJsonModel<object>.Create(ref Utf8JsonReader reader, ModelReaderWriterOptions options)
                    yield return new
                    (
                        new MethodSignature(nameof(IJsonModel<object>.Create), null, null, MethodSignatureModifiers.None, typeof(object), null, new[] { KnownParameters.Serializations.Utf8JsonReader, KnownParameters.Serializations.Options }, ExplicitInterface: jsonModelObjectInterface),
                        This.CastTo(jsonModelInterface).Invoke(nameof(IJsonModel<object>.Create), reader, options)
                    );
                }
            }
        }

<<<<<<< HEAD
        public static IEnumerable<Method> BuildIModelMethods(SerializableObjectType model, JsonObjectSerialization? json, XmlObjectSerialization? xml, MultipartFormDataObjectSerialization? multipart)
=======
        public static IEnumerable<Method> BuildIModelMethods(JsonObjectSerialization? json, XmlObjectSerialization? xml, BicepObjectSerialization? bicep)
>>>>>>> b68ba729
        {
            // we do not need this if model reader writer feature is not enabled
            if (!Configuration.UseModelReaderWriter)
                yield break;

            var iModelTInterface = json?.IPersistableModelTInterface ?? xml?.IPersistableModelTInterface;
            var iModelObjectInterface = json?.IPersistableModelObjectInterface ?? xml?.IPersistableModelObjectInterface;
            // if we have json serialization, we must have this interface.
            // if we have xml serialization, we must have this interface.
            // therefore this type should never be null - because we cannot get here when json and xml both are null
            Debug.Assert(iModelTInterface != null, "iModelTInterface should not be null");

            var typeOfT = iModelTInterface.Arguments[0];
            var model = typeOfT.Implementation as SerializableObjectType;
            Debug.Assert(model is not null);

            var options = new ModelReaderWriterOptionsExpression(KnownParameters.Serializations.Options);
            // BinaryData IPersistableModel<T>.Write(ModelReaderWriterOptions options)
            yield return new
            (
                new MethodSignature(nameof(IPersistableModel<object>.Write), null, null, MethodSignatureModifiers.None, typeof(BinaryData), null, new[] { KnownParameters.Serializations.Options }, ExplicitInterface: iModelTInterface),
<<<<<<< HEAD
                BuildModelWriteMethodBody(json, xml, multipart, options, iModelTInterface).ToArray()
=======
                BuildModelWriteMethodBody(json, xml, bicep, options, iModelTInterface).ToArray()
>>>>>>> b68ba729
            );

            // T IPersistableModel<T>.Create(BinaryData data, ModelReaderWriterOptions options)
            var data = new BinaryDataExpression(KnownParameters.Serializations.Data);
            yield return new
            (
                new MethodSignature(nameof(IPersistableModel<object>.Create), null, null, MethodSignatureModifiers.None, typeOfT, null, new[] { KnownParameters.Serializations.Data, KnownParameters.Serializations.Options }, ExplicitInterface: iModelTInterface),
<<<<<<< HEAD
                BuildModelCreateMethodBody(model, json != null, xml != null, multipart, data, options, iModelTInterface).ToArray()
=======
                BuildModelCreateMethodBody(model, json != null, xml != null, bicep != null, data, options, iModelTInterface).ToArray()
>>>>>>> b68ba729
            );

            // ModelReaderWriterFormat IPersistableModel<T>.GetFormatFromOptions(ModelReaderWriterOptions options)
            yield return new
            (
                new MethodSignature(nameof(IPersistableModel<object>.GetFormatFromOptions), null, null, MethodSignatureModifiers.None, typeof(string), null, new[] { KnownParameters.Serializations.Options }, ExplicitInterface: iModelTInterface),
                xml != null ? Serializations.XmlFormat : Serializations.JsonFormat
            );

            // if the model is a struct, it needs to implement IPersistableModel<object> as well which leads to another 2 methods
            if (iModelObjectInterface is not null)
            {
                // BinaryData IPersistableModel<object>.Write(ModelReaderWriterOptions options)
                yield return new
                (
                    new MethodSignature(nameof(IPersistableModel<object>.Write), null, null, MethodSignatureModifiers.None, typeof(BinaryData), null, new[] { KnownParameters.Serializations.Options }, ExplicitInterface: iModelObjectInterface),
                    // => (IPersistableModel<T>this).Write(options);
                    This.CastTo(iModelTInterface).Invoke(nameof(IPersistableModel<object>.Write), options)
                );

                // object IPersistableModel<object>.Create(BinaryData data, ModelReaderWriterOptions options)
                yield return new
                (
                    new MethodSignature(nameof(IPersistableModel<object>.Create), null, null, MethodSignatureModifiers.None, typeof(object), null, new[] { KnownParameters.Serializations.Data, KnownParameters.Serializations.Options }, ExplicitInterface: iModelObjectInterface),
                    // => (IPersistableModel<T>this).Read(options);
                    This.CastTo(iModelTInterface).Invoke(nameof(IPersistableModel<object>.Create), data, options)
                );

                // ModelReaderWriterFormat IPersistableModel<object>.GetFormatFromOptions(ModelReaderWriterOptions options)
                yield return new
                (
                    new MethodSignature(nameof(IPersistableModel<object>.GetFormatFromOptions), null, null, MethodSignatureModifiers.None, typeof(string), null, new[] { KnownParameters.Serializations.Options }, ExplicitInterface: iModelObjectInterface),
                    // => (IPersistableModel<T>this).GetFormatFromOptions(options);
                    This.CastTo(iModelTInterface).Invoke(nameof(IPersistableModel<object>.GetFormatFromOptions), options)
                );
            }

<<<<<<< HEAD
            static IEnumerable<MethodBodyStatement> BuildModelWriteMethodBody(JsonObjectSerialization? json, XmlObjectSerialization? xml, MultipartFormDataObjectSerialization? multipart, ModelReaderWriterOptionsExpression options, CSharpType iModelTInterface)
=======
            // TODO should this be moved into SerializationBuilder or a more generic MethodBuilder now that it supports xml (and bicep)
            static IEnumerable<MethodBodyStatement> BuildModelWriteMethodBody(JsonObjectSerialization? json,
                XmlObjectSerialization? xml, BicepObjectSerialization? bicep,
                ModelReaderWriterOptionsExpression options, CSharpType iModelTInterface)
>>>>>>> b68ba729
            {
                // var format = options.Format == "W" ? GetFormatFromOptions(options) : options.Format;
                yield return Serializations.GetConcreteFormat(options, iModelTInterface, out var format);

                yield return EmptyLine;

                var switchStatement = new SwitchStatement(format);

                if (json != null)
                {
                    var jsonCase = new SwitchCase(Serializations.JsonFormat,
                        Return(new InvokeStaticMethodExpression(typeof(ModelReaderWriter),
                            nameof(ModelReaderWriter.Write), new[] { This, options }))
                    );
                    switchStatement.Add(jsonCase);
                }

                if (bicep != null)
                {
                    var bicepCase = new SwitchCase(
                        Serializations.BicepFormat,
                        Return(
                            new InvokeInstanceMethodExpression(
                                null,
                                new MethodSignature(
                                    $"SerializeBicep",
                                    null,
                                    null,
                                    MethodSignatureModifiers.Private,
                                    typeof(BinaryData),
                                    null,
                                    new[]
                                    {
                                        KnownParameters.Serializations.Options
                                    }),
                                new ValueExpression[]
                                {
                                    options
                                })));
                    switchStatement.Add(bicepCase);
                }

                if (xml != null)
                {
                    /*  using MemoryStream stream = new MemoryStream();
                        using XmlWriter writer = XmlWriter.Create(stream);
                        ((IXmlSerializable)this).Write(writer, null);
                        writer.Flush();
                        // in the implementation of MemoryStream, `stream.Position` could never exceed `int.MaxValue`, therefore this if is redundant, we just need to keep the else branch
                        //if (stream.Position > int.MaxValue)
                        //{
                        //    return BinaryData.FromStream(stream);
                        //}
                        //else
                        //{
                            return new BinaryData(stream.GetBuffer().AsMemory(0, (int)stream.Position));
                        //}
                    */
                    var xmlCase = new SwitchCase(Serializations.XmlFormat,
                        new MethodBodyStatement[]
                        {
                            UsingDeclare("stream", typeof(MemoryStream), New.Instance(typeof(MemoryStream)), out var stream),
                            UsingDeclare("writer", typeof(XmlWriter), new InvokeStaticMethodExpression(typeof(XmlWriter), nameof(XmlWriter.Create), new[] { stream }), out var xmlWriter),
                            new InvokeInstanceMethodStatement(null, xml.WriteXmlMethodName, new[] { xmlWriter, Null, options }, false),
                            xmlWriter.Invoke(nameof(XmlWriter.Flush)).ToStatement(),
                            // return new BinaryData(stream.GetBuffer().AsMemory(0, (int)stream.Position));
                            Return(New.Instance(typeof(BinaryData),
                                InvokeStaticMethodExpression.Extension(
                                    typeof(MemoryExtensions),
                                    nameof(MemoryExtensions.AsMemory),
                                    stream.Invoke(nameof(MemoryStream.GetBuffer)),
                                    new[] { Int(0), stream.Property(nameof(Stream.Position)).CastTo(typeof(int)) }
                                    )))
                        }, addScope: true); // using statement must have a scope, if we do not have the addScope parameter here, the generated code will not compile
                    switchStatement.Add(xmlCase);
                }

                if (multipart != null)
                {
                    /*
                    string boundary = Guid.NewGuid().ToString();
                    var content = new MultipartFormDataContent(boundary);
                    content.Add(BinaryData.FromString(InternalNonAzureModelName), "model", null);
                    content.Add(BinaryData.FromBytes(AudioData.ToArray()), "file", "@file.wav", null);
                    if (Optional.IsDefined(ResponseFormat))
                    {
                        content.Add(BinaryData.FromString(ResponseFormat.ToString()), "response_format", null);
                    }
                    if (Optional.IsDefined(Prompt))
                    {
                        content.Add(BinaryData.FromString(Prompt), "prompt", null);
                    }
                    if (Optional.IsDefined(Temperature))
                    {
                        content.Add(BinaryData.FromString($"{Temperature}"), "temperature", null);
                    }

                    BinaryData binaryData = content.ToContent();
                    binaryData.contentType = $"multipart/{_subtype}; boundary={boundary}";
                    return binaryData;
                    */
                    /*
                    var mpCase = new SwitchCase(Serializations.MultipartFormDataFormat,
                                               Return(new InvokeStaticMethodExpression(typeof(ModelReaderWriter), nameof(ModelReaderWriter.Write), new[] { This, options }))
                                                                      );
                    */
                    /*
                    var mpCase = new SwitchCase(Serializations.MultipartFormDataFormat,
                        new MethodBodyStatement[]
                        {
                            Declare(typeof(string), "boundary", new InvokeInstanceMethodExpression(new InvokeStaticMethodExpression(typeof(Guid), nameof(Guid.NewGuid), Array.Empty<ValueExpression>()), nameof(Guid.ToString), Array.Empty<ValueExpression>(), null, false), out var boundary),
                            UsingDeclare("content", typeof(MultipartFormDataContent), New.Instance(typeof(MultipartFormDataContent), new[]{boundary}), out var content),
                            Snippets.Return(New.Instance(typeof(BinaryData)))
                        }, addScope: true);
                    */
                    var mpCase = new SwitchCase(Serializations.MultipartFormDataFormat,
                        MultipartSerializationMethodsBuilder.BuildMultipartSerializationMethodBody(multipart, options).ToArray(), addScope: true);
                    switchStatement.Add(mpCase);
                }

                // default case
                /*
                 * throw new FormatException($"The model {nameof(T)} does not support '{options.Format}' format.");
                 */
                var typeOfT = iModelTInterface.Arguments[0];
                var defaultCase = SwitchCase.Default(
                    Serializations.ThrowValidationFailException(options.Format, typeOfT)
                );
                switchStatement.Add(defaultCase);

                yield return switchStatement;
            }

<<<<<<< HEAD
            static IEnumerable<MethodBodyStatement> BuildModelCreateMethodBody(SerializableObjectType model, bool hasJson, bool hasXml, MultipartFormDataObjectSerialization? multipart, BinaryDataExpression data, ModelReaderWriterOptionsExpression options, CSharpType iModelTInterface)
=======
            static IEnumerable<MethodBodyStatement> BuildModelCreateMethodBody(SerializableObjectType model, bool hasJson, bool hasXml, bool hasBicep, BinaryDataExpression data, ModelReaderWriterOptionsExpression options, CSharpType iModelTInterface)
>>>>>>> b68ba729
            {
                // var format = options.Format == "W" ? GetFormatFromOptions(options) : options.Format;
                yield return Serializations.GetConcreteFormat(options, iModelTInterface, out var format);

                yield return EmptyLine;

                var switchStatement = new SwitchStatement(format);

                if (hasJson)
                {
                    /* using var document = JsonDocument.ParseValue(ref reader);
                     * return DeserializeXXX(doc.RootElement, options);
                     */
                    var jsonCase = new SwitchCase(Serializations.JsonFormat,
                        new MethodBodyStatement[]
                        {
                            UsingDeclare("document", JsonDocumentExpression.Parse(data), out var docVariable),
                            Return(SerializableObjectTypeExpression.Deserialize(model, docVariable.RootElement, options))
                        }, addScope: true); // using statement must have a scope, if we do not have the addScope parameter here, the generated code will not compile
                    switchStatement.Add(jsonCase);
                }

                if (hasXml)
                {
                    // return DeserializeXmlCollection(XElement.Load(data.ToStream()), options);
                    var xmlCase = new SwitchCase(Serializations.XmlFormat,
                        Return(SerializableObjectTypeExpression.Deserialize(model, XElementExpression.Load(data.ToStream()), options)));
                    switchStatement.Add(xmlCase);
                }

<<<<<<< HEAD
                if (multipart != null)
                {
                    // return DeserializeMultipartCollection(data, options);
                    var mpCase = new SwitchCase(Serializations.MultipartFormDataFormat,
                                               MultipartSerializationMethodsBuilder.BuildMultipartDeSerializationMethodBody(multipart, data, options).ToArray(), addScope: true);
                    switchStatement.Add(mpCase);
                }
=======
                if (hasBicep)
                {
                    // throw new InvalidOperationException("Bicep deserialization is not supported for this type.");
                    var bicepCase = new SwitchCase(
                        Serializations.BicepFormat,
                        Throw(
                            New.Instance(typeof(InvalidOperationException),
                            Literal("Bicep deserialization is not supported for this type."))));
                    switchStatement.Add(bicepCase);
                }

>>>>>>> b68ba729
                // default case
                /*
                 * throw new InvalidOperationException($"The model {nameof(T)} does not support '{options.Format}' format.");
                 */
                var typeOfT = iModelTInterface.Arguments[0];
                var defaultCase = SwitchCase.Default(
                    Serializations.ThrowValidationFailException(options.Format, typeOfT)
                );
                switchStatement.Add(defaultCase);

                yield return switchStatement;
            }
        }

        // TODO -- make the options parameter non-nullable again when we remove the `UseModelReaderWriter` flag.
        private static MethodBodyStatement[] WriteObject(JsonObjectSerialization serialization, Utf8JsonWriterExpression utf8JsonWriter, ModelReaderWriterOptionsExpression? options)
            => new[]
            {
                Serializations.ValidateJsonFormat(options, serialization.IPersistableModelTInterface),
                utf8JsonWriter.WriteStartObject(),
                WriteProperties(utf8JsonWriter, serialization.Properties, options).ToArray(),
                SerializeAdditionalProperties(utf8JsonWriter, options, serialization.AdditionalProperties),
                utf8JsonWriter.WriteEndObject()
            };

        // TODO -- make the options parameter non-nullable again when we remove the `UseModelReaderWriter` flag.
        private static IEnumerable<MethodBodyStatement> WriteProperties(Utf8JsonWriterExpression utf8JsonWriter, IEnumerable<JsonPropertySerialization> properties, ModelReaderWriterOptionsExpression? options)
        {
            foreach (JsonPropertySerialization property in properties)
            {
                if (property.ValueSerialization == null)
                {
                    // Flattened property
                    yield return Serializations.WrapInCheckNotWire(
                        property,
                        options?.Format,
                        new[]
                        {
                            utf8JsonWriter.WritePropertyName(property.SerializedName),
                            utf8JsonWriter.WriteStartObject(),
                            WriteProperties(utf8JsonWriter, property.PropertySerializations!, options).ToArray(),
                            utf8JsonWriter.WriteEndObject(),
                        });
                }
                else if (property.SerializedType is { IsNullable: true })
                {
                    var checkPropertyIsInitialized = TypeFactory.IsCollectionType(property.SerializedType) && !TypeFactory.IsReadOnlyMemory(property.SerializedType) && property.IsRequired
                        ? And(NotEqual(property.Value, Null), InvokeOptional.IsCollectionDefined(property.Value))
                        : NotEqual(property.Value, Null);

                    yield return Serializations.WrapInCheckNotWire(
                        property,
                        options?.Format,
                        InvokeOptional.WrapInIsDefined(
                            property,
                            new IfElseStatement(checkPropertyIsInitialized,
                                WritePropertySerialization(utf8JsonWriter, property),
                                utf8JsonWriter.WriteNull(property.SerializedName)
                            ))
                    );
                }
                else
                {
                    yield return Serializations.WrapInCheckNotWire(
                        property,
                        options?.Format,
                        InvokeOptional.WrapInIsDefined(property, WritePropertySerialization(utf8JsonWriter, property)));
                }
            }
        }

        private static MethodBodyStatement WritePropertySerialization(Utf8JsonWriterExpression utf8JsonWriter, JsonPropertySerialization serialization)
        {
            return new[]
            {
                utf8JsonWriter.WritePropertyName(serialization.SerializedName),
                serialization.CustomSerializationMethodName is {} serializationMethodName
                    ? InvokeCustomSerializationMethod(serializationMethodName, utf8JsonWriter)
                    : SerializeExpression(utf8JsonWriter, serialization.ValueSerialization, serialization.EnumerableValue ?? serialization.Value)
            };
        }

        // TODO -- make the options parameter non-nullable again when we remove the `UseModelReaderWriter` flag.
        private static MethodBodyStatement SerializeAdditionalProperties(Utf8JsonWriterExpression utf8JsonWriter, ModelReaderWriterOptionsExpression? options, JsonAdditionalPropertiesSerialization? additionalProperties)
        {
            if (additionalProperties is null)
            {
                return EmptyStatement;
            }

            var additionalPropertiesExpression = new DictionaryExpression(additionalProperties.Type.Arguments[0], additionalProperties.Type.Arguments[1], additionalProperties.Value);
            MethodBodyStatement statement = new ForeachStatement("item", additionalPropertiesExpression, out KeyValuePairExpression item)
            {
                utf8JsonWriter.WritePropertyName(item.Key),
                SerializeExpression(utf8JsonWriter, additionalProperties.ValueSerialization, item.Value)
            };

            // if it should be excluded in wire serialization, it is a raw data field and we need to check if it is null
            // otherwise it is the public AdditionalProperties property, we always instantiate it therefore we do not need to check null.
            statement = additionalProperties.ShouldExcludeInWireSerialization ?
                new IfStatement(NotEqual(additionalPropertiesExpression, Null))
                {
                    statement
                } : statement;

            return Serializations.WrapInCheckNotWire(
                additionalProperties,
                options?.Format,
                statement);
        }



        public static MethodBodyStatement SerializeExpression(Utf8JsonWriterExpression utf8JsonWriter, JsonSerialization? serialization, ValueExpression expression)
            => serialization switch
            {
                JsonArraySerialization array => SerializeArray(utf8JsonWriter, array, new EnumerableExpression(TypeFactory.GetElementType(array.Type), expression)),
                JsonDictionarySerialization dictionary => SerializeDictionary(utf8JsonWriter, dictionary, new DictionaryExpression(dictionary.Type.Arguments[0], dictionary.Type.Arguments[1], expression)),
                JsonValueSerialization value => SerializeValue(utf8JsonWriter, value, expression),
                _ => throw new NotSupportedException()
            };

        private static MethodBodyStatement SerializeArray(Utf8JsonWriterExpression utf8JsonWriter, JsonArraySerialization arraySerialization, EnumerableExpression array)
        {
            return new[]
            {
                utf8JsonWriter.WriteStartArray(),
                new ForeachStatement("item", array, out var item)
                {
                    CheckCollectionItemForNull(utf8JsonWriter, arraySerialization.ValueSerialization, item),
                    SerializeExpression(utf8JsonWriter, arraySerialization.ValueSerialization, item)
                },
                utf8JsonWriter.WriteEndArray()
            };
        }

        private static MethodBodyStatement SerializeDictionary(Utf8JsonWriterExpression utf8JsonWriter, JsonDictionarySerialization dictionarySerialization, DictionaryExpression dictionary)
        {
            return new[]
            {
                utf8JsonWriter.WriteStartObject(),
                new ForeachStatement("item", dictionary, out KeyValuePairExpression keyValuePair)
                {
                    utf8JsonWriter.WritePropertyName(keyValuePair.Key),
                    CheckCollectionItemForNull(utf8JsonWriter, dictionarySerialization.ValueSerialization, keyValuePair.Value),
                    SerializeExpression(utf8JsonWriter, dictionarySerialization.ValueSerialization, keyValuePair.Value)
                },
                utf8JsonWriter.WriteEndObject()
            };
        }

        private static MethodBodyStatement SerializeValue(Utf8JsonWriterExpression utf8JsonWriter, JsonValueSerialization valueSerialization, ValueExpression value)
        {
            if (valueSerialization.Type.SerializeAs is not null)
            {
                return SerializeFrameworkTypeValue(utf8JsonWriter, valueSerialization, value, valueSerialization.Type.SerializeAs);
            }

            if (valueSerialization.Type.IsFrameworkType)
            {
                return SerializeFrameworkTypeValue(utf8JsonWriter, valueSerialization, value, valueSerialization.Type.FrameworkType);
            }

            switch (valueSerialization.Type.Implementation)
            {
                case SystemObjectType systemObjectType when IsCustomJsonConverterAdded(systemObjectType.SystemType):
                    if (valueSerialization.Options == JsonSerializationOptions.UseManagedServiceIdentityV3)
                    {
                        return new[]
                        {
                            Var("serializeOptions", New.JsonSerializerOptions(), out var serializeOptions),
                            JsonSerializerExpression.Serialize(utf8JsonWriter, value, serializeOptions).ToStatement()
                        };
                    }

                    return JsonSerializerExpression.Serialize(utf8JsonWriter, value).ToStatement();

                case ObjectType:
                    return utf8JsonWriter.WriteObjectValue(value);

                case EnumType { IsIntValueType: true, IsExtensible: false } enumType:
                    return utf8JsonWriter.WriteNumberValue(new CastExpression(value.NullableStructValue(valueSerialization.Type), enumType.ValueType));

                case EnumType { IsNumericValueType: true } enumType:
                    return utf8JsonWriter.WriteNumberValue(new EnumExpression(enumType, value.NullableStructValue(valueSerialization.Type)).ToSerial());

                case EnumType enumType:
                    return utf8JsonWriter.WriteStringValue(new EnumExpression(enumType, value.NullableStructValue(valueSerialization.Type)).ToSerial());

                default:
                    throw new NotSupportedException($"Cannot build serialization expression for type {valueSerialization.Type}, please add `CodeGenMemberSerializationHooks` to specify the serialization of this type with the customized property");
            }
        }

        private static MethodBodyStatement SerializeFrameworkTypeValue(Utf8JsonWriterExpression utf8JsonWriter, JsonValueSerialization valueSerialization, ValueExpression value, Type valueType)
        {
            if (valueType == typeof(JsonElement))
            {
                return new JsonElementExpression(value).WriteTo(utf8JsonWriter);
            }

            if (valueType == typeof(Nullable<>))
            {
                valueType = valueSerialization.Type.Arguments[0].FrameworkType;
            }

            value = value.NullableStructValue(valueSerialization.Type);

            if (valueType == typeof(decimal) ||
                valueType == typeof(double) ||
                valueType == typeof(float) ||
                valueType == typeof(long) ||
                valueType == typeof(int) ||
                valueType == typeof(short) ||
                valueType == typeof(sbyte) ||
                valueType == typeof(byte))
            {
                return utf8JsonWriter.WriteNumberValue(value);
            }

            if (valueType == typeof(object))
            {
                return utf8JsonWriter.WriteObjectValue(value);
            }

            // These are string-like types that could implicitly convert to string type
            if (valueType == typeof(string) || valueType == typeof(char) || valueType == typeof(Guid) || valueType == typeof(ResourceIdentifier) || valueType == typeof(ResourceType) || valueType == typeof(AzureLocation))
            {
                return utf8JsonWriter.WriteStringValue(value);
            }

            if (valueType == typeof(bool))
            {
                return utf8JsonWriter.WriteBooleanValue(value);
            }

            if (valueType == typeof(byte[]))
            {
                return utf8JsonWriter.WriteBase64StringValue(value, valueSerialization.Format.ToFormatSpecifier());
            }

            if (valueType == typeof(DateTimeOffset) || valueType == typeof(DateTime) || valueType == typeof(TimeSpan))
            {
                var format = valueSerialization.Format.ToFormatSpecifier();

                if (valueSerialization.Format is SerializationFormat.Duration_Seconds)
                {
                    return utf8JsonWriter.WriteNumberValue(InvokeConvert.ToInt32(new TimeSpanExpression(value).ToString(format)));
                }

                if (valueSerialization.Format is SerializationFormat.Duration_Seconds_Float)
                {
                    return utf8JsonWriter.WriteNumberValue(InvokeConvert.ToDouble(new TimeSpanExpression(value).ToString(format)));
                }

                if (valueSerialization.Format is SerializationFormat.DateTime_Unix)
                {
                    return utf8JsonWriter.WriteNumberValue(value, format);
                }
                return format is not null
                    ? utf8JsonWriter.WriteStringValue(value, format)
                    : utf8JsonWriter.WriteStringValue(value);
            }

            // These are string-like types that cannot implicitly convert to string type, therefore we need to call ToString on them
            if (valueType == typeof(ETag) || valueType == typeof(ContentType) || valueType == typeof(IPAddress) || valueType == typeof(RequestMethod) || valueType == typeof(ExtendedLocationType))
            {
                return utf8JsonWriter.WriteStringValue(value.InvokeToString());
            }

            if (valueType == typeof(Uri))
            {
                return utf8JsonWriter.WriteStringValue(new MemberExpression(value, nameof(Uri.AbsoluteUri)));
            }

            if (valueType == typeof(BinaryData))
            {
                var binaryDataValue = new BinaryDataExpression(value);
                if (valueSerialization.Format is SerializationFormat.Bytes_Base64 or SerializationFormat.Bytes_Base64Url)
                {
                    return utf8JsonWriter.WriteBase64StringValue(new BinaryDataExpression(value).ToArray(), valueSerialization.Format.ToFormatSpecifier());
                }

                return utf8JsonWriter.WriteBinaryData(binaryDataValue);
            }

            if (IsCustomJsonConverterAdded(valueType))
            {
                return JsonSerializerExpression.Serialize(utf8JsonWriter, value).ToStatement();
            }

            throw new NotSupportedException($"Framework type {valueType} serialization not supported, please add `CodeGenMemberSerializationHooks` to specify the serialization of this type with the customized property");
        }

        private static MethodBodyStatement CheckCollectionItemForNull(Utf8JsonWriterExpression utf8JsonWriter, JsonSerialization valueSerialization, ValueExpression value)
            => CollectionItemRequiresNullCheckInSerialization(valueSerialization)
                ? new IfStatement(Equal(value, Null)) { utf8JsonWriter.WriteNullValue(), Continue }
                : EmptyStatement;

        public static Method? BuildDeserialize(TypeDeclarationOptions declaration, JsonObjectSerialization serialization, INamedTypeSymbol? existingType)
        {
            var methodName = $"Deserialize{declaration.Name}";
            var signature = Configuration.UseModelReaderWriter ?
                new MethodSignature(methodName, null, null, MethodSignatureModifiers.Internal | MethodSignatureModifiers.Static, serialization.Type, null, new[] { KnownParameters.Serializations.JsonElement, KnownParameters.Serializations.OptionalOptions }) :
                new MethodSignature(methodName, null, null, MethodSignatureModifiers.Internal | MethodSignatureModifiers.Static, serialization.Type, null, new[] { KnownParameters.Serializations.JsonElement });
            if (SourceInputHelper.TryGetExistingMethod(existingType, signature, out _))
            {
                return null;
            }

            return Configuration.UseModelReaderWriter ?
                new Method(signature, BuildDeserializeBody(serialization, new JsonElementExpression(KnownParameters.Serializations.JsonElement), new ModelReaderWriterOptionsExpression(KnownParameters.Serializations.OptionalOptions)).ToArray()) :
                new Method(signature, BuildDeserializeBody(serialization, new JsonElementExpression(KnownParameters.Serializations.JsonElement), null).ToArray());
        }

        // TODO -- make the options parameter non-nullable again when we remove the `UseModelReaderWriter` flag.
        private static IEnumerable<MethodBodyStatement> BuildDeserializeBody(JsonObjectSerialization serialization, JsonElementExpression jsonElement, ModelReaderWriterOptionsExpression? options)
        {
            // fallback to Default options if it is null
            if (options != null)
            {
                yield return AssignIfNull(options, ModelReaderWriterOptionsExpression.Wire);

                yield return EmptyLine;
            }

            if (!serialization.Type.IsValueType) // only return null for reference type (e.g. no enum)
            {
                yield return new IfStatement(jsonElement.ValueKindEqualsNull())
                {
                    Return(Null)
                };
            }

            var discriminator = serialization.Discriminator;
            if (discriminator is not null && discriminator.HasDescendants)
            {
                yield return new IfStatement(jsonElement.TryGetProperty(discriminator.SerializedName, out var discriminatorElement))
                {
                    new SwitchStatement(discriminatorElement.GetString(), GetDiscriminatorCases(jsonElement, discriminator, options).ToArray())
                };
            }
            // we redirect the deserialization to the `DefaultObjectType` (the unknown version of the discriminated set) if possible.
            // We could only do this when there is a discriminator, and the discriminator does not have a value (having a value indicating it is the child instead of base), and there is an unknown default object type to fall back, and I am not that fallback type.
            if (discriminator is { Value: null, DefaultObjectType: { } defaultObjectType } && !serialization.Type.Equals(defaultObjectType.Type))
            {
                yield return Return(GetDeserializeImplementation(discriminator.DefaultObjectType.Type.Implementation, jsonElement, options, null));
            }
            else
            {
                yield return WriteObjectInitialization(serialization, jsonElement, options).ToArray();
            }
        }

        // TODO -- make the options parameter non-nullable again when we remove the `use-model-reader-writer` flag
        private static IEnumerable<SwitchCase> GetDiscriminatorCases(JsonElementExpression element, ObjectTypeDiscriminator discriminator, ModelReaderWriterOptionsExpression? options)
        {
            foreach (var implementation in discriminator.Implementations)
            {
                yield return new SwitchCase(Literal(implementation.Key), Return(GetDeserializeImplementation(implementation.Type.Implementation, element, options, null)), true);
            }
        }

        // TODO -- make the options parameter non-nullable again when we remove the `UseModelReaderWriter` flag.
        private static IEnumerable<MethodBodyStatement> WriteObjectInitialization(JsonObjectSerialization serialization, JsonElementExpression element, ModelReaderWriterOptionsExpression? options)
        {
            // this is the first level of object hierarchy
            // collect all properties and initialize the dictionary
            var propertyVariables = new Dictionary<JsonPropertySerialization, VariableReference>();

            CollectPropertiesForDeserialization(propertyVariables, serialization.Properties);

            var additionalProperties = serialization.AdditionalProperties;
            if (additionalProperties != null)
            {
                propertyVariables.Add(additionalProperties, new VariableReference(additionalProperties.Value.Type, additionalProperties.SerializationConstructorParameterName));
            }

            bool isThisTheDefaultDerivedType = serialization.Type.Equals(serialization.Discriminator?.DefaultObjectType?.Type);

            foreach (var variable in propertyVariables)
            {
                if (serialization.Discriminator?.SerializedName == variable.Key.SerializedName &&
                    isThisTheDefaultDerivedType &&
                    serialization.Discriminator.Value is not null &&
                    (!serialization.Discriminator.Property.ValueType.IsEnum || serialization.Discriminator.Property.ValueType.Implementation is EnumType { IsExtensible: true }))
                {
                    var defaultValue = serialization.Discriminator.Value.Value.Value?.ToString();
                    yield return Declare(variable.Value, Literal(defaultValue));
                }
                else
                {
                    yield return Declare(variable.Value, Default);
                }
            }

            var shouldTreatEmptyStringAsNull = Configuration.ModelsToTreatEmptyStringAsNull.Contains(serialization.Type.Name);
            var objAdditionalProperties = serialization.AdditionalProperties;
            if (objAdditionalProperties != null)
            {
                var dictionary = new VariableReference(objAdditionalProperties.Type, "additionalPropertiesDictionary");
                yield return Declare(dictionary, New.Instance(objAdditionalProperties.Type));
                yield return new ForeachStatement("property", element.EnumerateObject(), out var property)
                {
                    DeserializeIntoObjectProperties(serialization.Properties, objAdditionalProperties, new JsonPropertyExpression(property), new DictionaryExpression(objAdditionalProperties.Type.Arguments[0], objAdditionalProperties.Type.Arguments[1], dictionary), options, propertyVariables, shouldTreatEmptyStringAsNull).ToArray()
                };
                yield return Assign(propertyVariables[objAdditionalProperties], dictionary);
            }
            else
            {
                yield return new ForeachStatement("property", element.EnumerateObject(), out var property)
                {
                    DeserializeIntoObjectProperties(serialization.Properties, new JsonPropertyExpression(property), propertyVariables, shouldTreatEmptyStringAsNull, options)
                };
            }

            var parameterValues = propertyVariables.ToDictionary(v => v.Key.SerializationConstructorParameterName, v => GetOptional(v.Key, v.Value));
            var parameters = serialization.ConstructorParameters
                .Select(p => parameterValues[p.Name])
                .ToArray();

            yield return Return(New.Instance(serialization.Type, parameters));
        }

        // TODO -- make the options parameter non-nullable again when we remove the `UseModelReaderWriter` flag.
        private static IEnumerable<MethodBodyStatement> DeserializeIntoObjectProperties(IEnumerable<JsonPropertySerialization> propertySerializations, JsonAdditionalPropertiesSerialization additionalPropertiesSerialization, JsonPropertyExpression jsonProperty, DictionaryExpression dictionary, ModelReaderWriterOptionsExpression? options, IReadOnlyDictionary<JsonPropertySerialization, VariableReference> propertyVariables, bool shouldTreatEmptyStringAsNull)
        {
            yield return DeserializeIntoObjectProperties(propertySerializations, jsonProperty, propertyVariables, shouldTreatEmptyStringAsNull, options);
            // in the case here, this line returns an empty statement, we only want the value here
            yield return DeserializeValue(additionalPropertiesSerialization.ValueSerialization!, jsonProperty.Value, options, out var value);
            var additionalPropertiesStatement = dictionary.Add(jsonProperty.Name, value);

            yield return Serializations.WrapInCheckNotWire(
                additionalPropertiesSerialization,
                options?.Format,
                additionalPropertiesStatement);
        }

        private static MethodBodyStatement DeserializeIntoObjectProperties(IEnumerable<JsonPropertySerialization> propertySerializations, JsonPropertyExpression jsonProperty, IReadOnlyDictionary<JsonPropertySerialization, VariableReference> propertyVariables, bool shouldTreatEmptyStringAsNull, ModelReaderWriterOptionsExpression? options)
            => propertySerializations
                .Select(p => new IfStatement(jsonProperty.NameEquals(p.SerializedName))
                {
                    DeserializeIntoObjectProperty(p, jsonProperty, propertyVariables, shouldTreatEmptyStringAsNull, options)
                })
                .ToArray();

        private static MethodBodyStatement DeserializeIntoObjectProperty(JsonPropertySerialization jsonPropertySerialization, JsonPropertyExpression jsonProperty, IReadOnlyDictionary<JsonPropertySerialization, VariableReference> propertyVariables, bool shouldTreatEmptyStringAsNull, ModelReaderWriterOptionsExpression? options)
        {
            // write the deserialization hook
            if (jsonPropertySerialization.CustomDeserializationMethodName is { } deserializationMethodName)
            {
                return new[]
                {
                    CreatePropertyNullCheckStatement(jsonPropertySerialization, jsonProperty, propertyVariables, shouldTreatEmptyStringAsNull),
                    InvokeCustomDeserializationMethod(deserializationMethodName, jsonProperty, propertyVariables[jsonPropertySerialization].Declaration),
                    Continue
                };
            }

            // Reading a property value
            if (jsonPropertySerialization.ValueSerialization is not null)
            {
                List<MethodBodyStatement> statements = new List<MethodBodyStatement>
                {
                    CreatePropertyNullCheckStatement(jsonPropertySerialization, jsonProperty, propertyVariables, shouldTreatEmptyStringAsNull),
                    DeserializeValue(jsonPropertySerialization.ValueSerialization, jsonProperty.Value, options, out var value)
                };

                AssignValueStatement assignStatement = TypeFactory.IsReadOnlyMemory(jsonPropertySerialization.SerializedType!)
                    ? Assign(propertyVariables[jsonPropertySerialization], New.Instance(jsonPropertySerialization.SerializedType!, value))
                    : Assign(propertyVariables[jsonPropertySerialization], value);
                statements.Add(assignStatement);
                statements.Add(Continue);
                return statements;
            }

            // Reading a nested object
            if (jsonPropertySerialization.PropertySerializations is not null)
            {
                return new[]
                {
                    CreatePropertyNullCheckStatement(jsonPropertySerialization, jsonProperty, propertyVariables, shouldTreatEmptyStringAsNull),
                    new ForeachStatement("property", jsonProperty.Value.EnumerateObject(), out var nestedItemVariable)
                    {
                        DeserializeIntoObjectProperties(jsonPropertySerialization.PropertySerializations, new JsonPropertyExpression(nestedItemVariable), propertyVariables, shouldTreatEmptyStringAsNull, options)
                    },
                    Continue
                };
            }

            throw new InvalidOperationException($"Either {nameof(JsonPropertySerialization.ValueSerialization)} must not be null or {nameof(JsonPropertySerialization.PropertySerializations)} must not be null.");
        }

        private static MethodBodyStatement CreatePropertyNullCheckStatement(JsonPropertySerialization jsonPropertySerialization, JsonPropertyExpression jsonProperty, IReadOnlyDictionary<JsonPropertySerialization, VariableReference> propertyVariables, bool shouldTreatEmptyStringAsNull)
        {
            if (jsonPropertySerialization.CustomDeserializationMethodName is not null)
            {
                // if we have the deserialization hook here, we do not need to do any check, all these checks should be taken care of by the hook
                return EmptyStatement;
            }

            var checkEmptyProperty = GetCheckEmptyPropertyValueExpression(jsonProperty, jsonPropertySerialization, shouldTreatEmptyStringAsNull);
            var serializedType = jsonPropertySerialization.SerializedType;
            if (serializedType?.IsNullable == true)
            {
                // we only assign null when it is not a collection if we have DeserializeNullCollectionAsNullValue configuration is off
                // specially when it is required, we assign ChangeTrackingList because for optional lists we are already doing that
                if (!TypeFactory.IsCollectionType(serializedType) || Configuration.DeserializeNullCollectionAsNullValue)
                {
                    return new IfStatement(checkEmptyProperty)
                    {
                        Assign(propertyVariables[jsonPropertySerialization], Null),
                        Continue
                    };
                }

                if (jsonPropertySerialization.IsRequired && !TypeFactory.IsReadOnlyMemory(serializedType))
                {
                    return new IfStatement(checkEmptyProperty)
                    {
                        Assign(propertyVariables[jsonPropertySerialization], New.Instance(TypeFactory.GetPropertyImplementationType(serializedType))),
                        Continue
                    };
                }

                return new IfStatement(checkEmptyProperty)
                {
                    Continue
                };
            }

            // even if ReadOnlyMemory is required we leave the list empty if the payload doesn't have it
            if ((!jsonPropertySerialization.IsRequired || (serializedType is not null && TypeFactory.IsReadOnlyMemory(serializedType))) &&
                serializedType?.Equals(typeof(JsonElement)) != true && // JsonElement handles nulls internally
                serializedType?.Equals(typeof(string)) != true) //https://github.com/Azure/autorest.csharp/issues/922
            {
                if (jsonPropertySerialization.PropertySerializations is null)
                {
                    return new IfStatement(checkEmptyProperty)
                    {
                        Continue
                    };
                }

                return new IfStatement(checkEmptyProperty)
                {
                    jsonProperty.ThrowNonNullablePropertyIsNull(),
                    Continue
                };
            }

            return EmptyStatement;
        }

        private static BoolExpression GetCheckEmptyPropertyValueExpression(JsonPropertyExpression jsonProperty, JsonPropertySerialization jsonPropertySerialization, bool shouldTreatEmptyStringAsNull)
        {
            var jsonElement = jsonProperty.Value;
            if (!shouldTreatEmptyStringAsNull)
            {
                return jsonElement.ValueKindEqualsNull();
            }

            if (jsonPropertySerialization.ValueSerialization is not JsonValueSerialization { Type.IsFrameworkType: true } valueSerialization)
            {
                return jsonElement.ValueKindEqualsNull();
            }

            if (!Configuration.IntrinsicTypesToTreatEmptyStringAsNull.Contains(valueSerialization.Type.FrameworkType.Name))
            {
                return jsonElement.ValueKindEqualsNull();
            }

            return Or(jsonElement.ValueKindEqualsNull(), And(jsonElement.ValueKindEqualsString(), Equal(jsonElement.GetString().Length, Int(0))));

        }

        /// Collects a list of properties being read from all level of object hierarchy
        private static void CollectPropertiesForDeserialization(IDictionary<JsonPropertySerialization, VariableReference> propertyVariables, IEnumerable<JsonPropertySerialization> jsonProperties)
        {
            foreach (JsonPropertySerialization jsonProperty in jsonProperties)
            {
                if (jsonProperty.ValueSerialization is { } valueSerialization)
                {
                    var type = jsonProperty.SerializedType is not null && TypeFactory.IsCollectionType(jsonProperty.SerializedType)
                        ? jsonProperty.SerializedType
                        : valueSerialization.Type;
                    var propertyDeclaration = new CodeWriterDeclaration(jsonProperty.SerializedName.ToVariableName());
                    propertyVariables.Add(jsonProperty, new VariableReference(type, propertyDeclaration));
                }
                else if (jsonProperty.PropertySerializations != null)
                {
                    CollectPropertiesForDeserialization(propertyVariables, jsonProperty.PropertySerializations);
                }
            }
        }

        public static MethodBodyStatement BuildDeserializationForMethods(JsonSerialization serialization, bool async, ValueExpression? variable, StreamExpression stream, bool isBinaryData, ModelReaderWriterOptionsExpression? options)
        {
            if (isBinaryData)
            {
                var callFromStream = BinaryDataExpression.FromStream(stream, async);
                var variableExpression = variable is not null ? new BinaryDataExpression(variable) : null;
                return AssignOrReturn(variableExpression, callFromStream);
            }

            var declareDocument = UsingVar("document", JsonDocumentExpression.Parse(stream, async), out var document);
            var deserializeValueBlock = DeserializeValue(serialization, document.RootElement, options, out var value);

            if (!serialization.IsNullable)
            {
                return new[] { declareDocument, deserializeValueBlock, AssignOrReturn(variable, value) };
            }

            return new MethodBodyStatement[]
            {
                declareDocument,
                new IfElseStatement
                (
                    document.RootElement.ValueKindEqualsNull(),
                    AssignOrReturn(variable, Null),
                    new[]{deserializeValueBlock, AssignOrReturn(variable, value)}
                )
            };
        }

        // TODO -- make options parameter non-nullable again when we remove the `use-model-reader-writer` flag
        public static MethodBodyStatement DeserializeValue(JsonSerialization serialization, JsonElementExpression element, ModelReaderWriterOptionsExpression? options, out ValueExpression value)
        {
            switch (serialization)
            {
                case JsonArraySerialization jsonReadOnlyMemory when TypeFactory.IsArray(jsonReadOnlyMemory.Type):
                    var readOnlyMemory = new VariableReference(jsonReadOnlyMemory.Type, "array");
                    value = readOnlyMemory;
                    VariableReference index = new VariableReference(typeof(int), "index");

                    return new MethodBodyStatement[]
                    {
                        Declare(index, Int(0)),
                        Declare(readOnlyMemory, New.Array(TypeFactory.GetElementType(jsonReadOnlyMemory.Type), element.GetArrayLength())),
                        new ForeachStatement("item", element.EnumerateArray(), out var readOnlyMemoryItem)
                        {
                            DeserializeArrayItem(jsonReadOnlyMemory, value, new JsonElementExpression(readOnlyMemoryItem), options, index),
                            Increment(index)
                        }
                    };

                case JsonArraySerialization jsonArray:
                    var array = new VariableReference(jsonArray.Type, "array");
                    value = array;

                    return new MethodBodyStatement[]
                    {
                        Declare(array, New.Instance(jsonArray.Type)),
                        new ForeachStatement("item", element.EnumerateArray(), out var arrayItem)
                        {
                            DeserializeArrayItem(jsonArray, value, new JsonElementExpression(arrayItem), options),
                        }
                    };

                case JsonDictionarySerialization jsonDictionary:
                    var deserializeDictionaryStatement = new MethodBodyStatement[]
                    {
                        Declare("dictionary", New.Dictionary(jsonDictionary.Type.Arguments[0], jsonDictionary.Type.Arguments[1]), out var dictionary),
                        new ForeachStatement("property", element.EnumerateObject(), out var property)
                        {
                            DeserializeDictionaryValue(jsonDictionary.ValueSerialization, dictionary, new JsonPropertyExpression(property), options)
                        }
                    };
                    value = dictionary;
                    return deserializeDictionaryStatement;

                case JsonValueSerialization { Options: JsonSerializationOptions.UseManagedServiceIdentityV3 } valueSerialization:
                    var declareSerializeOptions = Var("serializeOptions", New.JsonSerializerOptions(), out var serializeOptions);
                    value = GetDeserializeValueExpression(element, valueSerialization.Type, options, valueSerialization.Format, serializeOptions);
                    return declareSerializeOptions;

                case JsonValueSerialization valueSerialization:
                    value = GetDeserializeValueExpression(element, valueSerialization.Type, options, valueSerialization.Format);
                    return EmptyStatement;

                default:
                    throw new InvalidOperationException($"{serialization.GetType()} is not supported.");
            }
        }

        private static MethodBodyStatement DeserializeArrayItem(JsonArraySerialization serialization, ValueExpression arrayVariable, JsonElementExpression arrayItemVariable, ModelReaderWriterOptionsExpression? options, ValueExpression? index = null)
        {
            bool isArray = index is not null;

            List<MethodBodyStatement> statements = new List<MethodBodyStatement>();

            MethodBodyStatement deserializeAndAssign = new[]
            {
                DeserializeValue(serialization.ValueSerialization, arrayItemVariable, options, out var value),
                isArray ? InvokeArrayElementAssignment(arrayVariable, index!, value) : InvokeListAdd(arrayVariable, value)
            };

            if (CollectionItemRequiresNullCheckInSerialization(serialization.ValueSerialization))
            {
                statements.Add(new IfElseStatement(
                    arrayItemVariable.ValueKindEqualsNull(),
                    isArray ? InvokeArrayElementAssignment(arrayVariable, index!, Null) : InvokeListAdd(arrayVariable, Null),
                    deserializeAndAssign));
            }
            else
            {
                statements.Add(deserializeAndAssign);
            }

            return statements;
        }

        private static MethodBodyStatement DeserializeDictionaryValue(JsonSerialization serialization, DictionaryExpression dictionary, JsonPropertyExpression property, ModelReaderWriterOptionsExpression? options)
        {
            var deserializeValueBlock = new[]
            {
                DeserializeValue(serialization, property.Value, options, out var value),
                dictionary.Add(property.Name, value)
            };

            if (CollectionItemRequiresNullCheckInSerialization(serialization))
            {
                return new IfElseStatement
                (
                    property.Value.ValueKindEqualsNull(),
                    dictionary.Add(property.Name, Null),
                    deserializeValueBlock
                );
            }

            return deserializeValueBlock;
        }

        public static ValueExpression GetDeserializeValueExpression(JsonElementExpression element, CSharpType serializationType, ModelReaderWriterOptionsExpression? options, SerializationFormat serializationFormat = SerializationFormat.Default, ValueExpression? serializerOptions = null)
        {
            if (serializationType.SerializeAs != null)
            {
                return new CastExpression(GetFrameworkTypeValueExpression(serializationType.SerializeAs, element, serializationFormat, serializationType), serializationType);
            }

            if (serializationType.IsFrameworkType)
            {
                var frameworkType = serializationType.FrameworkType;
                if (frameworkType == typeof(Nullable<>))
                {
                    frameworkType = serializationType.Arguments[0].FrameworkType;
                }

                return GetFrameworkTypeValueExpression(frameworkType, element, serializationFormat, serializationType);
            }

            return GetDeserializeImplementation(serializationType.Implementation, element, options, serializerOptions);
        }

        private static ValueExpression GetDeserializeImplementation(TypeProvider implementation, JsonElementExpression element, ModelReaderWriterOptionsExpression? options, ValueExpression? serializerOptions)
        {
            switch (implementation)
            {
                case SystemObjectType systemObjectType when IsCustomJsonConverterAdded(systemObjectType.SystemType):
                    return JsonSerializerExpression.Deserialize(element, implementation.Type, serializerOptions);

                case Resource { ResourceData: SerializableObjectType resourceDataType } resource:
                    return New.Instance(resource.Type, new MemberExpression(null, "Client"), SerializableObjectTypeExpression.Deserialize(resourceDataType, element));

                case MgmtObjectType mgmtObjectType when TypeReferenceTypeChooser.HasMatch(mgmtObjectType.ObjectSchema):
                    return JsonSerializerExpression.Deserialize(element, implementation.Type);

                case SerializableObjectType type:
                    return SerializableObjectTypeExpression.Deserialize(type, element, options);

                case EnumType clientEnum:
                    var value = GetFrameworkTypeValueExpression(clientEnum.ValueType.FrameworkType, element, SerializationFormat.Default, null);
                    return EnumExpression.ToEnum(clientEnum, value);

                default:
                    throw new NotSupportedException($"No deserialization logic exists for {implementation.Declaration.Name}");
            }
        }

        private static ValueExpression GetOptional(PropertySerialization jsonPropertySerialization, TypedValueExpression variable)
        {
            var sourceType = variable.Type;
            if (!sourceType.IsFrameworkType || jsonPropertySerialization.SerializationConstructorParameterName == "serializedAdditionalRawData")
            {
                return variable;
            }
            else if (!jsonPropertySerialization.IsRequired)
            {
                return InvokeOptional.FallBackToChangeTrackingCollection(variable, jsonPropertySerialization.SerializedType);
            }

            return variable;
        }

        public static ValueExpression GetFrameworkTypeValueExpression(Type frameworkType, JsonElementExpression element, SerializationFormat format, CSharpType? serializationType)
        {
            if (frameworkType == typeof(ETag) ||
                frameworkType == typeof(Uri) ||
                frameworkType == typeof(ResourceIdentifier) ||
                frameworkType == typeof(ResourceType) ||
                frameworkType == typeof(ContentType) ||
                frameworkType == typeof(RequestMethod) ||
                frameworkType == typeof(AzureLocation) ||
                frameworkType == typeof(ExtendedLocationType))
            {
                return New.Instance(frameworkType, element.GetString());
            }

            if (frameworkType == typeof(IPAddress))
            {
                return new InvokeStaticMethodExpression(typeof(IPAddress), nameof(IPAddress.Parse), new[] { element.GetString() });
            }

            if (frameworkType == typeof(BinaryData))
            {
                return format is SerializationFormat.Bytes_Base64 or SerializationFormat.Bytes_Base64Url
                    ? BinaryDataExpression.FromBytes(element.GetBytesFromBase64(format.ToFormatSpecifier()))
                    : BinaryDataExpression.FromString(element.GetRawText());
            }

            if (IsCustomJsonConverterAdded(frameworkType) && serializationType is not null)
            {
                return JsonSerializerExpression.Deserialize(element, serializationType);
            }

            if (frameworkType == typeof(JsonElement))
                return element.InvokeClone();
            if (frameworkType == typeof(object))
                return element.GetObject();
            if (frameworkType == typeof(bool))
                return element.GetBoolean();
            if (frameworkType == typeof(char))
                return element.GetChar();

            if (frameworkType == typeof(sbyte))
                return element.GetSByte();
            if (frameworkType == typeof(byte))
                return element.GetByte();
            if (frameworkType == typeof(short))
                return element.GetInt16();
            if (frameworkType == typeof(int))
                return element.GetInt32();
            if (frameworkType == typeof(long))
                return element.GetInt64();
            if (frameworkType == typeof(float))
                return element.GetSingle();
            if (frameworkType == typeof(double))
                return element.GetDouble();
            if (frameworkType == typeof(decimal))
                return element.GetDecimal();
            if (frameworkType == typeof(string))
                return element.GetString();
            if (frameworkType == typeof(Guid))
                return element.GetGuid();
            if (frameworkType == typeof(byte[]))
                return element.GetBytesFromBase64(format.ToFormatSpecifier());

            if (frameworkType == typeof(DateTimeOffset))
            {
                return format == SerializationFormat.DateTime_Unix
                    ? DateTimeOffsetExpression.FromUnixTimeSeconds(element.GetInt64())
                    : element.GetDateTimeOffset(format.ToFormatSpecifier());
            }

            if (frameworkType == typeof(DateTime))
                return element.GetDateTime();
            if (frameworkType == typeof(TimeSpan))
            {
                if (format == SerializationFormat.Duration_Seconds)
                {
                    return TimeSpanExpression.FromSeconds(element.GetInt32());
                }

                if (format == SerializationFormat.Duration_Seconds_Float)
                {
                    return TimeSpanExpression.FromSeconds(element.GetDouble());
                }

                return element.GetTimeSpan(format.ToFormatSpecifier());
            }

            throw new NotSupportedException($"Framework type {frameworkType} is not supported, please add `CodeGenMemberSerializationHooks` to specify the serialization of this type with the customized property");
        }

        private static MethodBodyStatement InvokeListAdd(ValueExpression list, ValueExpression value)
            => new InvokeInstanceMethodStatement(list, nameof(List<object>.Add), value);

        private static MethodBodyStatement InvokeArrayElementAssignment(ValueExpression array, ValueExpression index, ValueExpression value)
            => Assign(new ArrayElementExpression(array, index), value);

<<<<<<< HEAD
        private static ValueExpression InvokeJsonSerializerDeserializeMethod(JsonElementExpression element, CSharpType serializationType, ValueExpression? options = null)
        {
            var arguments = options is null
                ? new[] { element.GetRawText() }
                : new[] { element.GetRawText(), options };
            return new InvokeStaticMethodExpression(typeof(JsonSerializer), nameof(JsonSerializer.Deserialize), arguments, new[] { serializationType });
        }
        private static MethodBodyStatement InvokeJsonSerializerSerializeMethod(ValueExpression writer, ValueExpression value)
            => new InvokeStaticMethodStatement(typeof(JsonSerializer), nameof(JsonSerializer.Serialize), new[] { writer, value });

        private static MethodBodyStatement InvokeJsonSerializerSerializeMethod(ValueExpression writer, ValueExpression value, ValueExpression options)
            => new InvokeStaticMethodStatement(typeof(JsonSerializer), nameof(JsonSerializer.Serialize), new[] { writer, value, options });

=======
>>>>>>> b68ba729
        private static bool IsCustomJsonConverterAdded(Type type)
            => type.GetCustomAttributes().Any(a => a.GetType() == typeof(JsonConverterAttribute));

        public static bool CollectionItemRequiresNullCheckInSerialization(JsonSerialization serialization) =>
            serialization is { IsNullable: true } and JsonValueSerialization { Type: { IsValueType: true } } || // nullable value type, like int?
            serialization is JsonArraySerialization or JsonDictionarySerialization || // list or dictionary
            serialization is JsonValueSerialization jsonValueSerialization &&
            jsonValueSerialization is { Type: { IsValueType: false, IsFrameworkType: true } } && // framework reference type, e.g. byte[]
            jsonValueSerialization.Type.FrameworkType != typeof(string) && // excluding string, because JsonElement.GetString() can handle null
            jsonValueSerialization.Type.FrameworkType != typeof(byte[]); // excluding byte[], because JsonElement.GetBytesFromBase64() can handle null
    }
}<|MERGE_RESOLUTION|>--- conflicted
+++ resolved
@@ -120,11 +120,7 @@
             }
         }
 
-<<<<<<< HEAD
-        public static IEnumerable<Method> BuildIModelMethods(SerializableObjectType model, JsonObjectSerialization? json, XmlObjectSerialization? xml, MultipartFormDataObjectSerialization? multipart)
-=======
-        public static IEnumerable<Method> BuildIModelMethods(JsonObjectSerialization? json, XmlObjectSerialization? xml, BicepObjectSerialization? bicep)
->>>>>>> b68ba729
+        public static IEnumerable<Method> BuildIModelMethods(JsonObjectSerialization? json, XmlObjectSerialization? xml, BicepObjectSerialization? bicep, MultipartFormDataObjectSerialization? multipart)
         {
             // we do not need this if model reader writer feature is not enabled
             if (!Configuration.UseModelReaderWriter)
@@ -146,11 +142,7 @@
             yield return new
             (
                 new MethodSignature(nameof(IPersistableModel<object>.Write), null, null, MethodSignatureModifiers.None, typeof(BinaryData), null, new[] { KnownParameters.Serializations.Options }, ExplicitInterface: iModelTInterface),
-<<<<<<< HEAD
-                BuildModelWriteMethodBody(json, xml, multipart, options, iModelTInterface).ToArray()
-=======
-                BuildModelWriteMethodBody(json, xml, bicep, options, iModelTInterface).ToArray()
->>>>>>> b68ba729
+                BuildModelWriteMethodBody(json, xml, bicep, multipart, options, iModelTInterface).ToArray()
             );
 
             // T IPersistableModel<T>.Create(BinaryData data, ModelReaderWriterOptions options)
@@ -158,11 +150,7 @@
             yield return new
             (
                 new MethodSignature(nameof(IPersistableModel<object>.Create), null, null, MethodSignatureModifiers.None, typeOfT, null, new[] { KnownParameters.Serializations.Data, KnownParameters.Serializations.Options }, ExplicitInterface: iModelTInterface),
-<<<<<<< HEAD
-                BuildModelCreateMethodBody(model, json != null, xml != null, multipart, data, options, iModelTInterface).ToArray()
-=======
-                BuildModelCreateMethodBody(model, json != null, xml != null, bicep != null, data, options, iModelTInterface).ToArray()
->>>>>>> b68ba729
+                BuildModelCreateMethodBody(model, json != null, xml != null, bicep != null, multipart, data, options, iModelTInterface).ToArray()
             );
 
             // ModelReaderWriterFormat IPersistableModel<T>.GetFormatFromOptions(ModelReaderWriterOptions options)
@@ -200,14 +188,10 @@
                 );
             }
 
-<<<<<<< HEAD
-            static IEnumerable<MethodBodyStatement> BuildModelWriteMethodBody(JsonObjectSerialization? json, XmlObjectSerialization? xml, MultipartFormDataObjectSerialization? multipart, ModelReaderWriterOptionsExpression options, CSharpType iModelTInterface)
-=======
             // TODO should this be moved into SerializationBuilder or a more generic MethodBuilder now that it supports xml (and bicep)
             static IEnumerable<MethodBodyStatement> BuildModelWriteMethodBody(JsonObjectSerialization? json,
-                XmlObjectSerialization? xml, BicepObjectSerialization? bicep,
+                XmlObjectSerialization? xml, BicepObjectSerialization? bicep,MultipartFormDataObjectSerialization? multipart,
                 ModelReaderWriterOptionsExpression options, CSharpType iModelTInterface)
->>>>>>> b68ba729
             {
                 // var format = options.Format == "W" ? GetFormatFromOptions(options) : options.Format;
                 yield return Serializations.GetConcreteFormat(options, iModelTInterface, out var format);
@@ -341,11 +325,7 @@
                 yield return switchStatement;
             }
 
-<<<<<<< HEAD
-            static IEnumerable<MethodBodyStatement> BuildModelCreateMethodBody(SerializableObjectType model, bool hasJson, bool hasXml, MultipartFormDataObjectSerialization? multipart, BinaryDataExpression data, ModelReaderWriterOptionsExpression options, CSharpType iModelTInterface)
-=======
-            static IEnumerable<MethodBodyStatement> BuildModelCreateMethodBody(SerializableObjectType model, bool hasJson, bool hasXml, bool hasBicep, BinaryDataExpression data, ModelReaderWriterOptionsExpression options, CSharpType iModelTInterface)
->>>>>>> b68ba729
+            static IEnumerable<MethodBodyStatement> BuildModelCreateMethodBody(SerializableObjectType model, bool hasJson, bool hasXml, bool hasBicep, MultipartFormDataObjectSerialization? multipart, BinaryDataExpression data, ModelReaderWriterOptionsExpression options, CSharpType iModelTInterface)
             {
                 // var format = options.Format == "W" ? GetFormatFromOptions(options) : options.Format;
                 yield return Serializations.GetConcreteFormat(options, iModelTInterface, out var format);
@@ -376,15 +356,6 @@
                     switchStatement.Add(xmlCase);
                 }
 
-<<<<<<< HEAD
-                if (multipart != null)
-                {
-                    // return DeserializeMultipartCollection(data, options);
-                    var mpCase = new SwitchCase(Serializations.MultipartFormDataFormat,
-                                               MultipartSerializationMethodsBuilder.BuildMultipartDeSerializationMethodBody(multipart, data, options).ToArray(), addScope: true);
-                    switchStatement.Add(mpCase);
-                }
-=======
                 if (hasBicep)
                 {
                     // throw new InvalidOperationException("Bicep deserialization is not supported for this type.");
@@ -395,8 +366,14 @@
                             Literal("Bicep deserialization is not supported for this type."))));
                     switchStatement.Add(bicepCase);
                 }
-
->>>>>>> b68ba729
+                if (multipart != null)
+                {
+                    // return DeserializeMultipartCollection(data, options);
+                    var mpCase = new SwitchCase(Serializations.MultipartFormDataFormat,
+                                               MultipartSerializationMethodsBuilder.BuildMultipartDeSerializationMethodBody(multipart, data, options).ToArray(), addScope: true);
+                    switchStatement.Add(mpCase);
+                }
+
                 // default case
                 /*
                  * throw new InvalidOperationException($"The model {nameof(T)} does not support '{options.Format}' format.");
@@ -1287,22 +1264,6 @@
         private static MethodBodyStatement InvokeArrayElementAssignment(ValueExpression array, ValueExpression index, ValueExpression value)
             => Assign(new ArrayElementExpression(array, index), value);
 
-<<<<<<< HEAD
-        private static ValueExpression InvokeJsonSerializerDeserializeMethod(JsonElementExpression element, CSharpType serializationType, ValueExpression? options = null)
-        {
-            var arguments = options is null
-                ? new[] { element.GetRawText() }
-                : new[] { element.GetRawText(), options };
-            return new InvokeStaticMethodExpression(typeof(JsonSerializer), nameof(JsonSerializer.Deserialize), arguments, new[] { serializationType });
-        }
-        private static MethodBodyStatement InvokeJsonSerializerSerializeMethod(ValueExpression writer, ValueExpression value)
-            => new InvokeStaticMethodStatement(typeof(JsonSerializer), nameof(JsonSerializer.Serialize), new[] { writer, value });
-
-        private static MethodBodyStatement InvokeJsonSerializerSerializeMethod(ValueExpression writer, ValueExpression value, ValueExpression options)
-            => new InvokeStaticMethodStatement(typeof(JsonSerializer), nameof(JsonSerializer.Serialize), new[] { writer, value, options });
-
-=======
->>>>>>> b68ba729
         private static bool IsCustomJsonConverterAdded(Type type)
             => type.GetCustomAttributes().Any(a => a.GetType() == typeof(JsonConverterAttribute));
 
