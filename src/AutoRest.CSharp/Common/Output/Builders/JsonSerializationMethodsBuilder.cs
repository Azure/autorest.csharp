--- conflicted
+++ resolved
@@ -122,181 +122,11 @@
             }
         }
 
-<<<<<<< HEAD
         public static SwitchCase BuildJsonWriteSwitchCase(JsonObjectSerialization json, ModelReaderWriterOptionsExpression options)
         {
             return new SwitchCase(Serializations.JsonFormat,
                     Return(new InvokeStaticMethodExpression(typeof(ModelReaderWriter), nameof(ModelReaderWriter.Write), new[] { This, options })));
         }
-=======
-        public static IEnumerable<Method> BuildIModelMethods(SerializableObjectType model, JsonObjectSerialization? json, XmlObjectSerialization? xml, BicepObjectSerialization? bicep)
-        {
-            // we do not need this if model reader writer feature is not enabled
-            if (!Configuration.UseModelReaderWriter)
-                yield break;
-
-            var iModelTInterface = json?.IPersistableModelTInterface ?? xml?.IPersistableModelTInterface;
-            var iModelObjectInterface = json?.IPersistableModelObjectInterface ?? xml?.IPersistableModelObjectInterface;
-            // if we have json serialization, we must have this interface.
-            // if we have xml serialization, we must have this interface.
-            // therefore this type should never be null - because we cannot get here when json and xml both are null
-            Debug.Assert(iModelTInterface != null, model.Type.Name);
-
-            var typeOfT = iModelTInterface.Arguments[0];
-            var options = new ModelReaderWriterOptionsExpression(KnownParameters.Serializations.Options);
-            // BinaryData IPersistableModel<T>.Write(ModelReaderWriterOptions options)
-            yield return new
-            (
-                new MethodSignature(nameof(IPersistableModel<object>.Write), null, null, MethodSignatureModifiers.None, typeof(BinaryData), null, new[] { KnownParameters.Serializations.Options }, ExplicitInterface: iModelTInterface),
-                BuildModelWriteMethodBody(json, xml, bicep, options, iModelTInterface).ToArray()
-            );
-
-            // T IPersistableModel<T>.Create(BinaryData data, ModelReaderWriterOptions options)
-            var data = new BinaryDataExpression(KnownParameters.Serializations.Data);
-            yield return new
-            (
-                new MethodSignature(nameof(IPersistableModel<object>.Create), null, null, MethodSignatureModifiers.None, typeOfT, null, new[] { KnownParameters.Serializations.Data, KnownParameters.Serializations.Options }, ExplicitInterface: iModelTInterface),
-                BuildModelCreateMethodBody(model, json != null, xml != null, bicep != null, data, options, iModelTInterface).ToArray()
-            );
-
-            // ModelReaderWriterFormat IPersistableModel<T>.GetFormatFromOptions(ModelReaderWriterOptions options)
-            yield return new
-            (
-                new MethodSignature(nameof(IPersistableModel<object>.GetFormatFromOptions), null, null, MethodSignatureModifiers.None, typeof(string), null, new[] { KnownParameters.Serializations.Options }, ExplicitInterface: iModelTInterface),
-                xml != null ? Serializations.XmlFormat : Serializations.JsonFormat
-            );
-
-            // if the model is a struct, it needs to implement IPersistableModel<object> as well which leads to another 2 methods
-            if (iModelObjectInterface is not null)
-            {
-                // BinaryData IPersistableModel<object>.Write(ModelReaderWriterOptions options)
-                yield return new
-                (
-                    new MethodSignature(nameof(IPersistableModel<object>.Write), null, null, MethodSignatureModifiers.None, typeof(BinaryData), null, new[] { KnownParameters.Serializations.Options }, ExplicitInterface: iModelObjectInterface),
-                    // => (IPersistableModel<T>this).Write(options);
-                    This.CastTo(iModelTInterface).Invoke(nameof(IPersistableModel<object>.Write), options)
-                );
-
-                // object IPersistableModel<object>.Create(BinaryData data, ModelReaderWriterOptions options)
-                yield return new
-                (
-                    new MethodSignature(nameof(IPersistableModel<object>.Create), null, null, MethodSignatureModifiers.None, typeof(object), null, new[] { KnownParameters.Serializations.Data, KnownParameters.Serializations.Options }, ExplicitInterface: iModelObjectInterface),
-                    // => (IPersistableModel<T>this).Read(options);
-                    This.CastTo(iModelTInterface).Invoke(nameof(IPersistableModel<object>.Create), data, options)
-                );
-
-                // ModelReaderWriterFormat IPersistableModel<object>.GetFormatFromOptions(ModelReaderWriterOptions options)
-                yield return new
-                (
-                    new MethodSignature(nameof(IPersistableModel<object>.GetFormatFromOptions), null, null, MethodSignatureModifiers.None, typeof(string), null, new[] { KnownParameters.Serializations.Options }, ExplicitInterface: iModelObjectInterface),
-                    // => (IPersistableModel<T>this).GetFormatFromOptions(options);
-                    This.CastTo(iModelTInterface).Invoke(nameof(IPersistableModel<object>.GetFormatFromOptions), options)
-                );
-            }
-
-            // TODO should this be moved into SerializationBuilder or a more generic MethodBuilder now that it supports xml (and bicep)
-            static IEnumerable<MethodBodyStatement> BuildModelWriteMethodBody(JsonObjectSerialization? json,
-                XmlObjectSerialization? xml, BicepObjectSerialization? bicep,
-                ModelReaderWriterOptionsExpression options, CSharpType iModelTInterface)
-            {
-                // var format = options.Format == "W" ? GetFormatFromOptions(options) : options.Format;
-                yield return Serializations.GetConcreteFormat(options, iModelTInterface, out var format);
-
-                yield return EmptyLine;
-
-                var switchStatement = new SwitchStatement(format);
-
-                if (json != null)
-                {
-                    var jsonCase = new SwitchCase(Serializations.JsonFormat,
-                        Return(new InvokeStaticMethodExpression(typeof(ModelReaderWriter),
-                            nameof(ModelReaderWriter.Write), new[] { This, options }))
-                    );
-                    switchStatement.Add(jsonCase);
-                }
-
-                if (bicep != null)
-                {
-                    var bicepCase = new SwitchCase(
-                        Serializations.BicepFormat,
-                        Return(
-                            new InvokeInstanceMethodExpression(
-                                null,
-                                new MethodSignature(
-                                    $"SerializeBicep",
-                                    null,
-                                    null,
-                                    MethodSignatureModifiers.Private,
-                                    typeof(BinaryData),
-                                    null,
-                                    new[]
-                                    {
-                                        KnownParameters.Serializations.Options
-                                    }),
-                                new ValueExpression[]
-                                {
-                                    options
-                                })));
-                    switchStatement.Add(bicepCase);
-                }
-
-                if (xml != null)
-                {
-                    /*  using MemoryStream stream = new MemoryStream();
-                        using XmlWriter writer = XmlWriter.Create(stream);
-                        ((IXmlSerializable)this).Write(writer, null);
-                        writer.Flush();
-                        // in the implementation of MemoryStream, `stream.Position` could never exceed `int.MaxValue`, therefore this if is redundant, we just need to keep the else branch
-                        //if (stream.Position > int.MaxValue)
-                        //{
-                        //    return BinaryData.FromStream(stream);
-                        //}
-                        //else
-                        //{
-                            return new BinaryData(stream.GetBuffer().AsMemory(0, (int)stream.Position));
-                        //}
-                    */
-                    var xmlCase = new SwitchCase(Serializations.XmlFormat,
-                        new MethodBodyStatement[]
-                        {
-                            UsingDeclare("stream", typeof(MemoryStream), New.Instance(typeof(MemoryStream)), out var stream),
-                            UsingDeclare("writer", typeof(XmlWriter), new InvokeStaticMethodExpression(typeof(XmlWriter), nameof(XmlWriter.Create), new[] { stream }), out var xmlWriter),
-                            new InvokeInstanceMethodStatement(null, xml.WriteXmlMethodName, new[] { xmlWriter, Null, options }, false),
-                            xmlWriter.Invoke(nameof(XmlWriter.Flush)).ToStatement(),
-                            // return new BinaryData(stream.GetBuffer().AsMemory(0, (int)stream.Position));
-                            Return(New.Instance(typeof(BinaryData),
-                                InvokeStaticMethodExpression.Extension(
-                                    typeof(MemoryExtensions),
-                                    nameof(MemoryExtensions.AsMemory),
-                                    stream.Invoke(nameof(MemoryStream.GetBuffer)),
-                                    new[] { Int(0), stream.Property(nameof(Stream.Position)).CastTo(typeof(int)) }
-                                    )))
-                        }, addScope: true); // using statement must have a scope, if we do not have the addScope parameter here, the generated code will not compile
-                    switchStatement.Add(xmlCase);
-                }
-
-                // default case
-                /*
-                 * throw new FormatException($"The model {nameof(T)} does not support '{options.Format}' format.");
-                 */
-                var typeOfT = iModelTInterface.Arguments[0];
-                var defaultCase = SwitchCase.Default(
-                    Serializations.ThrowValidationFailException(options.Format, typeOfT)
-                );
-                switchStatement.Add(defaultCase);
-
-                yield return switchStatement;
-            }
-
-            static IEnumerable<MethodBodyStatement> BuildModelCreateMethodBody(SerializableObjectType model, bool hasJson, bool hasXml, bool hasBicep, BinaryDataExpression data, ModelReaderWriterOptionsExpression options, CSharpType iModelTInterface)
-            {
-                // var format = options.Format == "W" ? GetFormatFromOptions(options) : options.Format;
-                yield return Serializations.GetConcreteFormat(options, iModelTInterface, out var format);
-
-                yield return EmptyLine;
-
-                var switchStatement = new SwitchStatement(format);
->>>>>>> 673aecaf
 
         public static SwitchCase BuildJsonCreateSwitchCase(SerializableObjectType model, BinaryDataExpression data, ModelReaderWriterOptionsExpression options)
         {
@@ -308,45 +138,7 @@
                     {
                         UsingDeclare("document", JsonDocumentExpression.Parse(data), out var docVariable),
                             Return(SerializableObjectTypeExpression.Deserialize(model, docVariable.RootElement, options))
-<<<<<<< HEAD
                     }, addScope: true); // using statement must have a scope, if we do not have the addScope parameter here, the generated code will not compile
-=======
-                        }, addScope: true); // using statement must have a scope, if we do not have the addScope parameter here, the generated code will not compile
-                    switchStatement.Add(jsonCase);
-                }
-
-                if (hasXml)
-                {
-                    // return DeserializeXmlCollection(XElement.Load(data.ToStream()), options);
-                    var xmlCase = new SwitchCase(Serializations.XmlFormat,
-                        Return(SerializableObjectTypeExpression.Deserialize(model, XElementExpression.Load(data.ToStream()), options)));
-                    switchStatement.Add(xmlCase);
-                }
-
-                if (hasBicep)
-                {
-                    // throw new InvalidOperationException("Bicep deserialization is not supported for this type.");
-                    var bicepCase = new SwitchCase(
-                        Serializations.BicepFormat,
-                        Throw(
-                            New.Instance(typeof(InvalidOperationException),
-                            Literal("Bicep deserialization is not supported for this type."))));
-                    switchStatement.Add(bicepCase);
-                }
-
-                // default case
-                /*
-                 * throw new InvalidOperationException($"The model {nameof(T)} does not support '{options.Format}' format.");
-                 */
-                var typeOfT = iModelTInterface.Arguments[0];
-                var defaultCase = SwitchCase.Default(
-                    Serializations.ThrowValidationFailException(options.Format, typeOfT)
-                );
-                switchStatement.Add(defaultCase);
-
-                yield return switchStatement;
-            }
->>>>>>> 673aecaf
         }
 
         // TODO -- make the options and iPersistableModelTInterface parameter non-nullable again when we remove the `UseModelReaderWriter` flag.
