--- conflicted
+++ resolved
@@ -316,25 +316,7 @@
             }
         }
 
-<<<<<<< HEAD
-        public static Method BuildToRequestContent(MethodSignatureModifiers modifiers)
-        {
-            return new Method
-            (
-                new MethodSignature(Configuration.ApiTypes.ToRequestContentName, null, $"Convert into a Utf8Json{Configuration.ApiTypes.RequestContentType.Name}.", modifiers, Configuration.ApiTypes.RequestContentType, null, Array.Empty<Parameter>()),
-                new[]
-                {
-                    Var("content", New.Utf8JsonRequestContent(), out var requestContent),
-                    requestContent.JsonWriter.WriteObjectValue(This),
-                    Return(requestContent)
-                }
-            );
-        }
-
         public static MethodBodyStatement[] WriteObject(Utf8JsonWriterExpression utf8JsonWriter, ModelReaderWriterOptionsExpression options, JsonObjectSerialization serialization)
-=======
-        public static MethodBodyStatement[] WriteObject(Utf8JsonWriterExpression utf8JsonWriter, JsonObjectSerialization serialization)
->>>>>>> 596892bf
             => new[]
             {
                 CheckFormat(options, serialization),
@@ -427,19 +409,11 @@
         {
             if (additionalProperties is null)
             {
-<<<<<<< HEAD
-                return MethodBodyStatement.Empty;
-            }
-
-            var additionalPropertiesExpression = new DictionaryExpression(TypeFactory.GetElementType(additionalProperties.Type), additionalProperties.Value);
+                return EmptyStatement;
+            }
+
+            var additionalPropertiesExpression = new DictionaryExpression(additionalProperties.Type.Arguments[0], additionalProperties.Type.Arguments[1], additionalProperties.Value);
             MethodBodyStatement statement = new ForeachStatement("item", additionalPropertiesExpression, out KeyValuePairExpression item)
-=======
-                return EmptyStatement;
-            }
-
-            var additionalPropertiesExpression = new DictionaryExpression(additionalProperties.Type.Arguments[0], additionalProperties.Type.Arguments[1], additionalProperties.Value);
-            return new ForeachStatement("item", additionalPropertiesExpression, out KeyValuePairExpression item)
->>>>>>> 596892bf
             {
                 utf8JsonWriter.WritePropertyName(item.Key),
                 SerializeExpression(utf8JsonWriter, additionalProperties.ValueSerialization, item.Value)
@@ -652,28 +626,10 @@
             return new Method(signature, BuildDeserializeBody(new JsonElementExpression(elementParameter), new ModelReaderWriterOptionsExpression(optionsParameter), serialization).ToArray());
         }
 
-<<<<<<< HEAD
-        public static Method BuildFromResponse(SerializableObjectType model, MethodSignatureModifiers modifiers)
-        {
-            var fromResponse = new Parameter(Configuration.ApiTypes.ResponseParameterName, $"The {Configuration.ApiTypes.ResponseParameterName} to deserialize the model from.", new CSharpType(Configuration.ApiTypes.FromResponseType), null, ValidationType.None, null);
-            return new Method
-            (
-                new MethodSignature(Configuration.ApiTypes.FromResponseName, null, $"Deserializes the model from a raw response.", modifiers, model.Type, null, new[] { fromResponse }),
-                new MethodBodyStatement[]
-                {
-                    UsingVar("document", JsonDocumentExpression.Parse(Configuration.ApiTypes.GetFromResponseExpression(fromResponse).Content), out var document),
-                    Return(SerializableObjectTypeExpression.Deserialize(model, document.RootElement, ModelReaderWriterOptionsExpression.DefaultWireOptions))
-                }
-            );
-        }
-
         private static IEnumerable<MethodBodyStatement> BuildDeserializeBody(JsonElementExpression jsonElement, ModelReaderWriterOptionsExpression options, JsonObjectSerialization serialization)
-=======
-        private static IEnumerable<MethodBodyStatement> BuildDeserializeBody(Parameter element, JsonObjectSerialization serialization)
->>>>>>> 596892bf
         {
             // fallback to Default options if it is null
-            yield return AssignIfNull((ValueExpression)options, ModelReaderWriterOptionsExpression.DefaultWireOptions);
+            yield return AssignIfNull(options, ModelReaderWriterOptionsExpression.DefaultWireOptions);
 
             yield return EmptyLine;
 
@@ -752,11 +708,7 @@
                 yield return Declare(dictionary, New.Instance(objAdditionalProperties.Type));
                 yield return new ForeachStatement("property", element.EnumerateObject(), out var property)
                 {
-<<<<<<< HEAD
-                    DeserializeIntoObjectProperties(serialization.Properties, objAdditionalProperties, new JsonPropertyExpression(property), new DictionaryExpression(TypeFactory.GetElementType(objAdditionalProperties.Type), dictionary), options, propertyVariables, shouldTreatEmptyStringAsNull).ToArray()
-=======
-                    DeserializeIntoObjectProperties(serialization.Properties, objAdditionalProperties.ValueSerialization, new JsonPropertyExpression(property), new DictionaryExpression(objAdditionalProperties.Type.Arguments[0], objAdditionalProperties.Type.Arguments[1], dictionary), propertyVariables, shouldTreatEmptyStringAsNull)
->>>>>>> 596892bf
+                    DeserializeIntoObjectProperties(serialization.Properties, objAdditionalProperties, new JsonPropertyExpression(property), new DictionaryExpression(objAdditionalProperties.Type.Arguments[0], objAdditionalProperties.Type.Arguments[1], dictionary), options, propertyVariables, shouldTreatEmptyStringAsNull).ToArray()
                 };
                 yield return new AssignValueStatement(propertyVariables[objAdditionalProperties], dictionary);
             }
@@ -1041,11 +993,7 @@
 
                 case JsonValueSerialization valueSerialization:
                     value = GetDeserializeValueExpression(element, valueSerialization.Type, valueSerialization.Format);
-<<<<<<< HEAD
-                    return MethodBodyStatement.Empty;
-=======
                     return EmptyStatement;
->>>>>>> 596892bf
 
                 default:
                     throw new InvalidOperationException($"{serialization.GetType()} is not supported.");
