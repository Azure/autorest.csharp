--- conflicted
+++ resolved
@@ -93,19 +93,11 @@
                     new MethodSignature(nameof(IJsonModel<object>.Create), null, null, MethodSignatureModifiers.None, typeOfT, null, new[] { KnownParameters.Serializations.Utf8JsonReader, KnownParameters.Serializations.Options }, ExplicitInterface: iJsonModelInterface),
                     new[]
                     {
-<<<<<<< HEAD
-                    Serializations.ValidateJsonFormat(options, iPersistableModelTInterface, Serializations.ValidationType.Read),
-                    // using var document = JsonDocument.ParseValue(ref reader);
-                    UsingDeclare("document", JsonDocumentExpression.ParseValue(reader), out var docVariable),
-                    // return DeserializeXXX(doc.RootElement, options);
-                    Return(SerializableObjectTypeExpression.Deserialize(model, docVariable.RootElement, options))
-=======
                         Serializations.ValidateJsonFormat(options, iPersistableModelTInterface),
                         // using var document = JsonDocument.ParseValue(ref reader);
                         UsingDeclare("document", JsonDocumentExpression.ParseValue(reader), out var docVariable),
                         // return DeserializeXXX(doc.RootElement, options);
                         Return(SerializableObjectTypeExpression.Deserialize(model, docVariable.RootElement, options))
->>>>>>> 4b61f95d
                     }
                 );
 
@@ -152,7 +144,7 @@
         private static MethodBodyStatement[] WriteObject(JsonObjectSerialization serialization, Utf8JsonWriterExpression utf8JsonWriter, ModelReaderWriterOptionsExpression? options, CSharpType? iPersistableModelTInterface)
             => new[]
             {
-                Serializations.ValidateJsonFormat(options, iPersistableModelTInterface, Serializations.ValidationType.Write),
+                Serializations.ValidateJsonFormat(options, iPersistableModelTInterface),
                 utf8JsonWriter.WriteStartObject(),
                 WriteProperties(utf8JsonWriter, serialization.Properties, options).ToArray(),
                 SerializeAdditionalProperties(utf8JsonWriter, options, serialization.AdditionalProperties),
