--- conflicted
+++ resolved
@@ -87,11 +87,7 @@
                                     typeof(MemoryExtensions),
                                     nameof(MemoryExtensions.AsMemory),
                                     stream.Invoke(nameof(MemoryStream.GetBuffer)),
-<<<<<<< HEAD
-                                    new[] { Int(0), stream.Property(nameof(Stream.Position)).CastTo(typeof(int)) }
-=======
                                     new ValueExpression[] { Int(0), stream.Property(nameof(Stream.Position)).CastTo(typeof(int)) }
->>>>>>> 71ca4334
                                     )))
                 }, addScope: true); // using statement must have a scope, if we do not have the addScope parameter here, the generated code will not compile
         }
