﻿// Copyright (c) Microsoft Corporation. All rights reserved.
// Licensed under the MIT License. See License.txt in the project root for license information.

using System;
using System.Collections.Generic;
using System.Linq;
using System.Xml.Linq;
using AutoRest.CSharp.Common.Input;
using AutoRest.CSharp.Common.Output.Expressions.KnownValueExpressions;
using AutoRest.CSharp.Common.Output.Expressions.Statements;
using AutoRest.CSharp.Common.Output.Expressions.ValueExpressions;
using AutoRest.CSharp.Common.Output.Models;
using AutoRest.CSharp.Common.Output.Models.Types;
using AutoRest.CSharp.Generation.Types;
using AutoRest.CSharp.Input.Source;
using AutoRest.CSharp.Output.Models;
using AutoRest.CSharp.Output.Models.Serialization;
using AutoRest.CSharp.Output.Models.Serialization.Xml;
using AutoRest.CSharp.Output.Models.Shared;
using AutoRest.CSharp.Output.Models.Types;
using AutoRest.CSharp.Utilities;
using Azure.Core;
using Azure.ResourceManager.Models;
using static AutoRest.CSharp.Common.Output.Models.Snippets;

namespace AutoRest.CSharp.Common.Output.Builders
{
    internal static class XmlSerializationMethodsBuilder
    {
        public static IEnumerable<Method> BuildXmlSerializationMethods(XmlObjectSerialization serialization)
        {
            // a private helper method with the options to do the full xml serialization
            var xmlWriter = new XmlWriterExpression(KnownParameters.Serializations.XmlWriter);
            var nameHint = (ValueExpression)KnownParameters.Serializations.NameHint;
            var options = new ModelReaderWriterOptionsExpression(KnownParameters.Serializations.Options);
            if (Configuration.UseModelReaderWriter)
            {
                yield return new Method
                (
                    new MethodSignature(serialization.WriteXmlMethodName, null, null, MethodSignatureModifiers.Private, null, null, new[] { KnownParameters.Serializations.XmlWriter, KnownParameters.Serializations.NameHint, KnownParameters.Serializations.Options }),
                    WriteObject(serialization, xmlWriter, nameHint, options).ToArray()
                );

                yield return new Method
                (
                    new MethodSignature(nameof(IXmlSerializable.Write), null, null, MethodSignatureModifiers.None, null, null, new[] { KnownParameters.Serializations.XmlWriter, KnownParameters.Serializations.NameHint }, ExplicitInterface: typeof(IXmlSerializable)),
                    This.Invoke(serialization.WriteXmlMethodName, new[] { xmlWriter, nameHint, ModelReaderWriterOptionsExpression.Wire })
                );
            }
            else
            {
                yield return new Method
                (
                    new MethodSignature(nameof(IXmlSerializable.Write), null, null, MethodSignatureModifiers.None, null, null, new[] { KnownParameters.Serializations.XmlWriter, KnownParameters.Serializations.NameHint }, ExplicitInterface: typeof(IXmlSerializable)),
                    WriteObject(serialization, xmlWriter, nameHint, null).ToArray()
                );
            }
        }

        // TODO -- make the options parameter non-nullable again when we remove the `UseModelReaderWriter` flag.
        private static IEnumerable<MethodBodyStatement> WriteObject(XmlObjectSerialization objectSerialization, XmlWriterExpression xmlWriter, ValueExpression nameHint, ModelReaderWriterOptionsExpression? options)
        {
            yield return xmlWriter.WriteStartElement(NullCoalescing(nameHint, Literal(objectSerialization.Name)));

            foreach (XmlObjectAttributeSerialization serialization in objectSerialization.Attributes)
            {
                yield return Serializations.WrapInCheckNotWire(
                    serialization,
                    options?.Format,
                    InvokeOptional.WrapInIsDefined(serialization, WrapInNullCheck(serialization, new[]
                    {
                        xmlWriter.WriteStartAttribute(serialization.SerializedName),
                        SerializeValueExpression(xmlWriter, serialization.ValueSerialization, serialization.Value),
                        xmlWriter.WriteEndAttribute()
                    })));
            }

            foreach (XmlObjectElementSerialization serialization in objectSerialization.Elements)
            {
                yield return Serializations.WrapInCheckNotWire(
                    serialization,
                    options?.Format,
                    InvokeOptional.WrapInIsDefined(serialization, WrapInNullCheck(serialization, SerializeExpression(xmlWriter, serialization.ValueSerialization, serialization.Value))));
            }

            foreach (XmlObjectArraySerialization serialization in objectSerialization.EmbeddedArrays)
            {
                yield return Serializations.WrapInCheckNotWire(
                    serialization,
                    options?.Format,
                    InvokeOptional.WrapInIsDefined(serialization, WrapInNullCheck(serialization, SerializeExpression(xmlWriter, serialization.ArraySerialization, serialization.Value))));
            }

            if (objectSerialization.ContentSerialization is { } contentSerialization)
            {
                yield return Serializations.WrapInCheckNotWire(
                    contentSerialization,
                    options?.Format,
                    SerializeValueExpression(xmlWriter, contentSerialization.ValueSerialization, contentSerialization.Value));
            }

            yield return xmlWriter.WriteEndElement();
        }

        private static MethodBodyStatement WrapInNullCheck(PropertySerialization serialization, MethodBodyStatement statement)
        {
            if (serialization.SerializedType is { IsNullable: true } serializedType)
            {
                if (TypeFactory.IsCollectionType(serializedType) && serialization.IsRequired)
                {
                    return new IfElseStatement(And(NotEqual(serialization.Value, Null), InvokeOptional.IsCollectionDefined(serialization.Value)), statement, null);
                }

                return new IfElseStatement(NotEqual(serialization.Value, Null), statement, null);
            }

            return statement;
        }

        public static MethodBodyStatement SerializeExpression(XmlWriterExpression xmlWriter, XmlElementSerialization serialization, ValueExpression expression)
            => serialization switch
            {
                XmlArraySerialization array => SerializeArray(xmlWriter, array, new EnumerableExpression(TypeFactory.GetElementType(array.Type), expression)).AsStatement(),
                XmlDictionarySerialization dictionary => SerializeDictionary(xmlWriter, dictionary, new DictionaryExpression(dictionary.Type.Arguments[0], dictionary.Type.Arguments[1], expression)),
                XmlElementValueSerialization value => SerializeElement(xmlWriter, value, expression),
                _ => throw new NotSupportedException()
            };

        private static IEnumerable<MethodBodyStatement> SerializeArray(XmlWriterExpression xmlWriter, XmlArraySerialization arraySerialization, EnumerableExpression array)
        {
            if (arraySerialization.Wrapped)
            {
                yield return xmlWriter.WriteStartElement(arraySerialization.Name);
            }

            yield return new ForeachStatement("item", array, out var item)
            {
                SerializeExpression(xmlWriter, arraySerialization.ValueSerialization, item)
            };

            if (arraySerialization.Wrapped)
            {
                yield return xmlWriter.WriteEndElement();
            }
        }

        private static MethodBodyStatement SerializeDictionary(XmlWriterExpression xmlWriter, XmlDictionarySerialization dictionarySerialization, DictionaryExpression dictionary)
        {
            return new ForeachStatement("pair", dictionary, out var pair)
            {
                SerializeExpression(xmlWriter, dictionarySerialization.ValueSerialization, pair.Value)
            };
        }

        private static MethodBodyStatement SerializeElement(XmlWriterExpression xmlWriter, XmlElementValueSerialization elementValueSerialization, ValueExpression element)
        {
            var type = elementValueSerialization.Value.Type;
            string elementName = elementValueSerialization.Name;

            if (type is { IsFrameworkType: false, Implementation: ObjectType })
            {
                return xmlWriter.WriteObjectValue(element, elementName);
            }

            if (type.IsFrameworkType && type.FrameworkType == typeof(object))
            {
                return xmlWriter.WriteObjectValue(element, elementName);
            }

            return new[]
            {
                xmlWriter.WriteStartElement(elementName),
                SerializeValueExpression(xmlWriter, elementValueSerialization.Value, element),
                xmlWriter.WriteEndElement()
            };
        }

        private static MethodBodyStatement SerializeValueExpression(XmlWriterExpression xmlWriter, XmlValueSerialization valueSerialization, ValueExpression value)
        {
            var type = valueSerialization.Type;
            value = value.NullableStructValue(type);

            if (!type.IsFrameworkType)
            {
                return type.Implementation switch
                {
                    EnumType clientEnum => xmlWriter.WriteValue(new EnumExpression(clientEnum, value).ToSerial()),
                    _ => throw new NotSupportedException("Object type references are only supported as elements")
                };
            }

            var frameworkType = type.FrameworkType;
            if (frameworkType == typeof(object))
            {
                throw new NotSupportedException("Object references are only supported as elements");
            }

            return xmlWriter.WriteValue(value, frameworkType, valueSerialization.Format);

        }

        public static Method BuildDeserialize(TypeDeclarationOptions declaration, XmlObjectSerialization serialization)
        {
            var methodName = $"Deserialize{declaration.Name}";
            var signature = Configuration.UseModelReaderWriter ?
                new MethodSignature(methodName, null, null, MethodSignatureModifiers.Internal | MethodSignatureModifiers.Static, serialization.Type, null, new[] { KnownParameters.Serializations.XElement, KnownParameters.Serializations.OptionalOptions }) :
                new MethodSignature(methodName, null, null, MethodSignatureModifiers.Internal | MethodSignatureModifiers.Static, serialization.Type, null, new[] { KnownParameters.Serializations.XElement });

            return Configuration.UseModelReaderWriter ?
                new Method(signature, BuildDeserializeBody(serialization, new XElementExpression(KnownParameters.Serializations.XElement), new ModelReaderWriterOptionsExpression(KnownParameters.Serializations.OptionalOptions)).ToArray()) :
                new Method(signature, BuildDeserializeBody(serialization, new XElementExpression(KnownParameters.Serializations.XElement), null).ToArray());
        }

        // TODO -- make the options parameter non-nullable again when we remove the `UseModelReaderWriter` flag.
        private static IEnumerable<MethodBodyStatement> BuildDeserializeBody(XmlObjectSerialization objectSerialization, XElementExpression element, ModelReaderWriterOptionsExpression? options)
        {
            if (options != null)
            {
                yield return AssignIfNull(options, ModelReaderWriterOptionsExpression.Wire);
                yield return EmptyLine;
            }

            var propertyVariables = new Dictionary<XmlPropertySerialization, VariableReference>();

            CollectProperties(propertyVariables, objectSerialization);

            foreach (var (property, variable) in propertyVariables)
            {
                yield return new DeclareVariableStatement(variable.Type, variable.Declaration, Default);
            }

            foreach (XmlObjectAttributeSerialization attribute in objectSerialization.Attributes)
            {
                var attributeVariableName = attribute.SerializationConstructorParameterName + "Attribute";
                yield return new IfStatement(Is(element.Attribute(attribute.SerializedName), attributeVariableName, out var attributeVariable))
                {
                    Assign(propertyVariables[attribute], DeserializeValue(attribute.ValueSerialization, attributeVariable))
                };
            }

            foreach (XmlObjectElementSerialization elem in objectSerialization.Elements)
            {
                yield return BuildDeserialization(elem.ValueSerialization, propertyVariables[elem], element);
            }

            foreach (XmlObjectArraySerialization embeddedArray in objectSerialization.EmbeddedArrays)
            {
                yield return BuildDeserialization(embeddedArray.ArraySerialization, propertyVariables[embeddedArray], element);
            }

            if (objectSerialization.ContentSerialization is { } contentSerialization)
            {
                yield return Assign(propertyVariables[contentSerialization], DeserializeValue(contentSerialization.ValueSerialization, element));
            }

            var objectType = (ObjectType)objectSerialization.Type.Implementation;
            var parameterValues = propertyVariables.ToDictionary(v => v.Key.SerializationConstructorParameterName, v => (ValueExpression)v.Value);

            var arguments = new List<ValueExpression>();
            foreach (var parameter in objectType.SerializationConstructor.Signature.Parameters)
            {
                if (parameterValues.TryGetValue(parameter.Name, out var argument))
                    arguments.Add(argument);
                else
                {
                    // this must be the raw data property
                    arguments.Add(new PositionalParameterReference(parameter.Name, Null));
                }
            }

<<<<<<< HEAD
            yield return Return(New.Instance(objectSerialization.Type, arguments.ToArray()));
=======
            yield return Return(New.Instance(objectSerialization.Type, arguments));
>>>>>>> 4e2f9487
        }

        public static MethodBodyStatement BuildDeserializationForMethods(XmlElementSerialization serialization, ValueExpression? variable, StreamExpression stream)
        {
            return new[]
            {
                Var("document", XDocumentExpression.Load(stream, LoadOptions.PreserveWhitespace), out var document),
                BuildDeserialization(serialization, variable, document)
            };
        }

        private static MethodBodyStatement BuildDeserialization(XmlElementSerialization serialization, ValueExpression? variable, XContainerExpression document)
        {
            if (serialization is XmlArraySerialization { Wrapped: false } arraySerialization)
            {
                var deserializedDocument = BuildDeserializationForArray(arraySerialization, document, out var deserialization);
                return new[] { deserialization, AssignOrReturn(variable, deserializedDocument) };
            }

            var elementName = serialization.Name.ToVariableName() + "Element";
            return new IfStatement(Is(document.Element(serialization.Name), elementName, out var element))
            {
                BuildDeserializationForXContainer(serialization, element, out var deserializedContainer),
                AssignOrReturn(variable, deserializedContainer)
            };
        }

        private static MethodBodyStatement BuildDeserializationForXContainer(XmlElementSerialization serialization, XElementExpression element, out ValueExpression deserializedContainer)
        {
            var deserialization = EmptyStatement;
            switch (serialization)
            {
                case XmlArraySerialization arraySerialization:
                    deserializedContainer = BuildDeserializationForArray(arraySerialization, element, out deserialization);
                    break;

                case XmlDictionarySerialization dictionarySerialization:
                    deserializedContainer = BuildDeserializationForDictionary(dictionarySerialization, element, out deserialization);
                    break;

                case XmlElementValueSerialization valueSerialization:
                    deserializedContainer = DeserializeValue(valueSerialization.Value, element);
                    break;

                default:
                    throw new InvalidOperationException($"Unexpected {nameof(XmlElementSerialization)} type.");
            }

            return deserialization;
        }

        private static ValueExpression BuildDeserializationForArray(XmlArraySerialization arraySerialization, XContainerExpression container, out MethodBodyStatement deserializationStatement)
        {
            deserializationStatement = new MethodBodyStatement[]
            {
                Var("array", New.List(arraySerialization.Type.Arguments[0]), out var array),
                new ForeachStatement("e", container.Elements(arraySerialization.ValueSerialization.Name), out var child)
                {
                    BuildDeserializationForXContainer(arraySerialization.ValueSerialization, new XElementExpression(child), out var deserializedChild),
                    array.Add(deserializedChild)
                }
            };
            return array;
        }

        private static ValueExpression BuildDeserializationForDictionary(XmlDictionarySerialization dictionarySerialization, XContainerExpression container, out MethodBodyStatement deserializationStatement)
        {
            deserializationStatement = new MethodBodyStatement[]
            {
                Var("dictionary", New.Dictionary(dictionarySerialization.Type.Arguments[0], dictionarySerialization.Type.Arguments[1]), out var dictionary),
                new ForeachStatement("e", container.Elements(), out var element)
                {
                    BuildDeserializationForXContainer(dictionarySerialization.ValueSerialization, new XElementExpression(element), out var deserializedElement),
                    dictionary.Add(new XElementExpression(element).Name.LocalName, deserializedElement)
                }
            };
            return dictionary;
        }

        private static ValueExpression DeserializeValue(XmlValueSerialization serialization, ValueExpression value)
        {
            var type = serialization.Type;

            if (type.IsFrameworkType)
            {
                var frameworkType = type.FrameworkType;
                if (frameworkType == typeof(bool) ||
                    frameworkType == typeof(char) ||
                    frameworkType == typeof(short) ||
                    frameworkType == typeof(int) ||
                    frameworkType == typeof(long) ||
                    frameworkType == typeof(float) ||
                    frameworkType == typeof(double) ||
                    frameworkType == typeof(decimal) ||
                    frameworkType == typeof(string)
                )
                {
                    return value.CastTo(type);
                }

                if (frameworkType == typeof(ResourceIdentifier))
                {
                    return New.Instance(typeof(ResourceIdentifier), value.CastTo(typeof(string)));
                }

                if (frameworkType == typeof(SystemData))
                {
                    // XML Deserialization of SystemData isn't supported yet.
                    return Null;
                }

                if (frameworkType == typeof(ResourceType))
                {
                    return value.CastTo(typeof(string));
                }

                if (frameworkType == typeof(Guid))
                {
                    return value is XElementExpression xElement
                        ? New.Instance(typeof(Guid), xElement.Value)
                        : value.CastTo(typeof(Guid));
                }

                if (frameworkType == typeof(Uri))
                {
                    return New.Instance(typeof(Uri), value.CastTo(typeof(string)));
                }

                if (value is XElementExpression element)
                {
                    if (frameworkType == typeof(byte[]))
                    {
                        return element.GetBytesFromBase64Value(serialization.Format.ToFormatSpecifier());
                    }

                    if (frameworkType == typeof(DateTimeOffset))
                    {
                        return element.GetDateTimeOffsetValue(serialization.Format.ToFormatSpecifier());
                    }

                    if (frameworkType == typeof(TimeSpan))
                    {
                        return element.GetTimeSpanValue(serialization.Format.ToFormatSpecifier());
                    }

                    if (frameworkType == typeof(object))
                    {
                        return element.GetObjectValue(serialization.Format.ToFormatSpecifier());
                    }
                }
            }

            switch (type.Implementation)
            {
                case SerializableObjectType serializableObjectType:
                    return SerializableObjectTypeExpression.Deserialize(serializableObjectType, value);

                case EnumType clientEnum when value is XElementExpression xe:
                    return EnumExpression.ToEnum(clientEnum, xe.Value);

                case EnumType clientEnum when value is XAttributeExpression xa:
                    return EnumExpression.ToEnum(clientEnum, xa.Value);

                default:
                    throw new NotSupportedException();
            }
        }

        private static void CollectProperties(Dictionary<XmlPropertySerialization, VariableReference> propertyVariables, XmlObjectSerialization element)
        {
            foreach (var attribute in element.Attributes)
            {
                propertyVariables.Add(attribute, new VariableReference(attribute.Value.Type, attribute.SerializationConstructorParameterName));
            }

            foreach (var attribute in element.Elements)
            {
                propertyVariables.Add(attribute, new VariableReference(attribute.Value.Type, attribute.SerializationConstructorParameterName));
            }

            foreach (var attribute in element.EmbeddedArrays)
            {
                propertyVariables.Add(attribute, new VariableReference(attribute.Value.Type, attribute.SerializationConstructorParameterName));
            }

            if (element.ContentSerialization is { } contentSerialization)
            {
                propertyVariables.Add(contentSerialization, new VariableReference(contentSerialization.Value.Type, contentSerialization.SerializationConstructorParameterName));
            }
        }
    }
}<|MERGE_RESOLUTION|>--- conflicted
+++ resolved
@@ -268,11 +268,7 @@
                 }
             }
 
-<<<<<<< HEAD
-            yield return Return(New.Instance(objectSerialization.Type, arguments.ToArray()));
-=======
             yield return Return(New.Instance(objectSerialization.Type, arguments));
->>>>>>> 4e2f9487
         }
 
         public static MethodBodyStatement BuildDeserializationForMethods(XmlElementSerialization serialization, ValueExpression? variable, StreamExpression stream)
