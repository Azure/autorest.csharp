--- conflicted
+++ resolved
@@ -309,7 +309,6 @@
                     throw new InvalidOperationException($"Serialization constructor of the type {objectType.Declaration.Name} has no parameter for {schemaProperty.SerializedName} input property");
                 }
 
-<<<<<<< HEAD
                 var serializedName = schemaProperty.SerializedName;
                 var isRequired = schemaProperty.IsRequired;
                 var shouldExcludeInWireSerialization = schemaProperty.IsReadOnly;
@@ -353,7 +352,6 @@
                 _ => new MultipartValueSerialization(valueType, serializationFormat, valueType.IsNullable || isCollectionElement)// nullable CSharp type like int?, Etag?, and reference type in collection
             };
         }
-=======
         private static JsonPropertySerialization? CreateJsonPropertySerializationFromInputModelProperty(SerializableObjectType objectType, ObjectTypeProperty property, TypeFactory typeFactory)
         {
             var declaredName = property.Declaration.Name;
@@ -430,7 +428,6 @@
             }
         }
 
->>>>>>> a108c911
         private IEnumerable<JsonPropertySerialization> GetPropertySerializationsFromBag(SerializationPropertyBag propertyBag, SchemaObjectType objectType)
         {
             foreach (var (property, serializationMapping) in propertyBag.Properties)
