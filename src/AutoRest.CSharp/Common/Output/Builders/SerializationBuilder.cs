// Copyright (c) Microsoft Corporation. All rights reserved.
// Licensed under the MIT License.

using System;
using System.Collections.Generic;
using System.Diagnostics;
using System.Linq;
using System.Text.Json;
using AutoRest.CSharp.Common.Input;
using AutoRest.CSharp.Common.Output.Expressions.ValueExpressions;
using AutoRest.CSharp.Common.Output.Models.Types;
using AutoRest.CSharp.Generation.Types;
using AutoRest.CSharp.Generation.Writers;
using AutoRest.CSharp.Input;
using AutoRest.CSharp.Input.Source;
using AutoRest.CSharp.Output.Models.Serialization;
using AutoRest.CSharp.Output.Models.Serialization.Bicep;
using AutoRest.CSharp.Output.Models.Serialization.Json;
using AutoRest.CSharp.Output.Models.Serialization.Xml;
using AutoRest.CSharp.Output.Models.Types;
using Azure.ResourceManager.Models;

namespace AutoRest.CSharp.Output.Builders
{
    internal class SerializationBuilder
    {
        public static SerializationFormat GetDefaultSerializationFormat(CSharpType type)
        {
            if (type.EqualsIgnoreNullable(typeof(byte[])))
            {
                return SerializationFormat.Bytes_Base64;
            }

            if (type.EqualsIgnoreNullable(typeof(DateTimeOffset)))
            {
                return SerializationFormat.DateTime_ISO8601;
            }

            if (type.EqualsIgnoreNullable(typeof(TimeSpan)))
            {
                return SerializationFormat.Duration_ISO8601;
            }

            return SerializationFormat.Default;
        }

        public static SerializationFormat GetSerializationFormat(InputType type) => type switch
        {
            InputLiteralType literalType => GetSerializationFormat(literalType.LiteralValueType),
            InputListType listType => GetSerializationFormat(listType.ElementType),
            InputDictionaryType dictionaryType => GetSerializationFormat(dictionaryType.ValueType),
            InputPrimitiveType primitiveType => primitiveType.Kind switch
            {
                InputTypeKind.BytesBase64Url => SerializationFormat.Bytes_Base64Url,
                InputTypeKind.Bytes => SerializationFormat.Bytes_Base64,
                InputTypeKind.Date => SerializationFormat.Date_ISO8601,
                InputTypeKind.DateTime => SerializationFormat.DateTime_ISO8601,
                InputTypeKind.DateTimeISO8601 => SerializationFormat.DateTime_ISO8601,
                InputTypeKind.DateTimeRFC1123 => SerializationFormat.DateTime_RFC1123,
                InputTypeKind.DateTimeRFC3339 => SerializationFormat.DateTime_RFC3339,
                InputTypeKind.DateTimeRFC7231 => SerializationFormat.DateTime_RFC7231,
                InputTypeKind.DateTimeUnix => SerializationFormat.DateTime_Unix,
                InputTypeKind.DurationISO8601 => SerializationFormat.Duration_ISO8601,
                InputTypeKind.DurationConstant => SerializationFormat.Duration_Constant,
                InputTypeKind.DurationSeconds => SerializationFormat.Duration_Seconds,
                InputTypeKind.DurationSecondsFloat => SerializationFormat.Duration_Seconds_Float,
                InputTypeKind.Time => SerializationFormat.Time_ISO8601,
                _ => SerializationFormat.Default
            },
            _ => SerializationFormat.Default
        };

        internal static SerializationFormat GetSerializationFormat(InputType inputType, CSharpType valueType)
        {
            var serializationFormat = GetSerializationFormat(inputType);
            return serializationFormat != SerializationFormat.Default ? serializationFormat : GetDefaultSerializationFormat(valueType);
        }

        public static ObjectSerialization Build(BodyMediaType bodyMediaType, InputType inputType, CSharpType type, SerializationFormat? serializationFormat) => bodyMediaType switch
        {
            BodyMediaType.Xml => BuildXmlElementSerialization(inputType, type, null, true),
            BodyMediaType.Json => BuildJsonSerialization(inputType, type, false, serializationFormat ?? GetSerializationFormat(inputType, type)),
            _ => throw new NotImplementedException(bodyMediaType.ToString())
        };

        private static XmlElementSerialization BuildXmlElementSerialization(InputType inputType, CSharpType type, string? name, bool isRoot)
        {
            return inputType switch
            {
                InputListType listType => new XmlArraySerialization(TypeFactory.GetImplementationType(type), BuildXmlElementSerialization(listType.ElementType, TypeFactory.GetElementType(type), null, false), name ?? inputType.Name, isRoot),
                InputDictionaryType dictionaryType => new XmlDictionarySerialization(TypeFactory.GetImplementationType(type), BuildXmlElementSerialization(dictionaryType.ValueType, TypeFactory.GetElementType(type), null, false), name ?? inputType.Name),
                CodeModelType cmt => BuildXmlElementSerialization(cmt.Schema, type, name, isRoot),
                _ => new XmlElementValueSerialization(name ?? inputType.Name, new XmlValueSerialization(type, GetSerializationFormat(inputType)))
            };
        }

        public ObjectSerialization Build(KnownMediaType? mediaType, Schema schema, CSharpType type) => mediaType switch
        {
            KnownMediaType.Json => BuildSerialization(schema, type, false),
            KnownMediaType.Xml => BuildXmlElementSerialization(schema, type, schema.XmlName ?? schema.Name, true),
            _ => throw new NotImplementedException(mediaType.ToString())
        };


        private static XmlElementSerialization BuildXmlElementSerialization(Schema schema, CSharpType type, string? name, bool isRoot)
        {
            string xmlName =
                schema.XmlName ??
                name ??
                schema.Name;

            switch (schema)
            {
                case ConstantSchema constantSchema:
                    return BuildXmlElementSerialization(constantSchema.ValueType, type, name, false);
                case ArraySchema arraySchema:
                    var wrapped = isRoot || arraySchema.Serialization?.Xml?.Wrapped == true;

                    return new XmlArraySerialization(
                        TypeFactory.GetImplementationType(type),
                        BuildXmlElementSerialization(arraySchema.ElementType, TypeFactory.GetElementType(type), null, false),
                        xmlName,
                        wrapped);

                case DictionarySchema dictionarySchema:
                    return new XmlDictionarySerialization(
                        TypeFactory.GetImplementationType(type),
                        BuildXmlElementSerialization(dictionarySchema.ElementType, TypeFactory.GetElementType(type), null, false),
                        xmlName);
                default:
                    return new XmlElementValueSerialization(xmlName, BuildXmlValueSerialization(schema, type));
            }
        }

        private static XmlValueSerialization BuildXmlValueSerialization(Schema schema, CSharpType type)
        {
            return new XmlValueSerialization(type, BuilderHelpers.GetSerializationFormat(schema));
        }

        private static XmlValueSerialization BuildXmlValueSerialization(InputType schema, CSharpType type)
        {
            return new XmlValueSerialization(type, GetSerializationFormat(schema));
        }

        private static bool IsManagedServiceIdentityV3(Schema schema, CSharpType type)
        {
            // If the type is the common type ManagedServiceIdentity and the schema contains a type property with sealed enum or extensible enum schema which has a choice of v3 "SystemAssigned,UserAssigned" value,
            // then this is a v3 version of ManagedServiceIdentity.
            if (!type.IsFrameworkType && type.Implementation is SystemObjectType systemObjectType
                && systemObjectType.SystemType == typeof(ManagedServiceIdentity)
                && schema is ObjectSchema objectSchema
                && (objectSchema.Properties.FirstOrDefault(p => p.SerializedName == "type")?.Schema is SealedChoiceSchema sealedChoiceSchema && sealedChoiceSchema.Choices.Any(c => c.Value == ManagedServiceIdentityTypeV3Converter.SystemAssignedUserAssignedV3Value)
                    || objectSchema.Properties.FirstOrDefault(p => p.SerializedName == "type")?.Schema is ChoiceSchema choiceSchema && choiceSchema.Choices.Any(c => c.Value == ManagedServiceIdentityTypeV3Converter.SystemAssignedUserAssignedV3Value)))
            {
                return true;
            }
            return false;
        }

        public static JsonSerialization BuildJsonSerialization(InputType inputType, CSharpType valueType, bool isCollectionElement, SerializationFormat serializationFormat)
        {
            if (valueType.IsFrameworkType && valueType.FrameworkType == typeof(JsonElement))
            {
                return new JsonValueSerialization(valueType, serializationFormat, valueType.IsNullable || isCollectionElement);
            }

            return inputType switch
            {
                CodeModelType codeModelType => BuildSerialization(codeModelType.Schema, valueType, isCollectionElement),
                InputListType listType => new JsonArraySerialization(TypeFactory.GetImplementationType(valueType), BuildJsonSerialization(listType.ElementType, TypeFactory.GetElementType(valueType), true, serializationFormat), valueType.IsNullable || (isCollectionElement && !valueType.IsValueType)),
                InputDictionaryType dictionaryType => new JsonDictionarySerialization(TypeFactory.GetImplementationType(valueType), BuildJsonSerialization(dictionaryType.ValueType, TypeFactory.GetElementType(valueType), true, serializationFormat), valueType.IsNullable || (isCollectionElement && !valueType.IsValueType)),
                _ => new JsonValueSerialization(valueType, serializationFormat, valueType.IsNullable || (isCollectionElement && !valueType.IsValueType)) // nullable CSharp type like int?, Etag?, and reference type in collection
            };
        }

        public static JsonSerialization BuildSerialization(Schema schema, CSharpType type, bool isCollectionElement)
        {
            if (type.IsFrameworkType && type.FrameworkType == typeof(JsonElement))
            {
                return new JsonValueSerialization(type, BuilderHelpers.GetSerializationFormat(schema), type.IsNullable);
            }

            switch (schema)
            {
                case ConstantSchema constantSchema:
                    return BuildSerialization(constantSchema.ValueType, type, isCollectionElement);
                case ArraySchema arraySchema:
                    return new JsonArraySerialization(
                        TypeFactory.GetImplementationType(type),
                        BuildSerialization(arraySchema.ElementType, TypeFactory.GetElementType(type), true),
                        type.IsNullable);
                case DictionarySchema dictionarySchema:
                    return new JsonDictionarySerialization(
                        TypeFactory.GetImplementationType(type),
                        BuildSerialization(dictionarySchema.ElementType, TypeFactory.GetElementType(type), true),
                        type.IsNullable);
                default:
                    JsonSerializationOptions options = IsManagedServiceIdentityV3(schema, type) ? JsonSerializationOptions.UseManagedServiceIdentityV3 : JsonSerializationOptions.None;
                    return new JsonValueSerialization(type, BuilderHelpers.GetSerializationFormat(schema), type.IsNullable || (isCollectionElement && !type.IsValueType), options);
            }
        }

        public XmlObjectSerialization BuildXmlObjectSerialization(InputModelType inputModel, SerializableObjectType objectType)
        {
            List<XmlObjectElementSerialization> elements = new List<XmlObjectElementSerialization>();
            List<XmlObjectAttributeSerialization> attributes = new List<XmlObjectAttributeSerialization>();
            List<XmlObjectArraySerialization> embeddedArrays = new List<XmlObjectArraySerialization>();
            XmlObjectContentSerialization? contentSerialization = null;

            foreach (var objectTypeLevel in objectType.EnumerateHierarchy())
            {
                foreach (ObjectTypeProperty objectProperty in objectTypeLevel.Properties)
                {
                    var property = objectProperty.InputModelProperty;
                    if (property == null)
                    {
                        continue;
                    }

                    var name = property.SerializedName;
                    // TODO: handle this later
                    var isAttribute = /*property.Type.Serialization?.Xml?.Attribute == true*/ false;
                    var isContent = /*property.Type.Serialization?.Xml?.Text == true*/ true;

                    if (isContent)
                    {
                        contentSerialization = new XmlObjectContentSerialization(
                            objectProperty,
                            BuildXmlValueSerialization(property.Type, objectProperty.Declaration.Type));
                    }
                    else if (isAttribute)
                    {
                        attributes.Add(
                            new XmlObjectAttributeSerialization(
                                name,
                                objectProperty,
                                BuildXmlValueSerialization(property.Type, objectProperty.Declaration.Type)
                            )
                        );
                    }
                    else
                    {
                        XmlElementSerialization valueSerialization = BuildXmlElementSerialization(property.Type, objectProperty.Declaration.Type, name, false);

                        if (valueSerialization is XmlArraySerialization arraySerialization)
                        {
                            embeddedArrays.Add(new XmlObjectArraySerialization(objectProperty, arraySerialization));
                        }
                        else
                        {
                            elements.Add(
                                new XmlObjectElementSerialization(
                                    objectProperty,
                                    valueSerialization
                                )
                            );
                        }
                    }
                }
            }

            return new XmlObjectSerialization(
                inputModel.Name,
                objectType, elements.ToArray(), attributes.ToArray(), embeddedArrays.ToArray(),
                contentSerialization
                );
        }

        public BicepObjectSerialization? BuildBicepObjectSerialization(SerializableObjectType objectType, JsonObjectSerialization jsonObjectSerialization)
            => new BicepObjectSerialization(objectType, jsonObjectSerialization);

        private IEnumerable<JsonPropertySerialization> GetPropertySerializationsFromBag(SerializationPropertyBag propertyBag, SchemaObjectType objectType)
        {
            foreach (var (property, serializationMapping) in propertyBag.Properties)
            {
                var schemaProperty = property.InputModelProperty!; // we ensured this is never null when constructing the list
                var parameter = objectType.SerializationConstructor.FindParameterByInitializedProperty(property);
                if (parameter is null)
                {
                    throw new InvalidOperationException($"Serialization constructor of the type {objectType.Declaration.Name} has no parameter for {schemaProperty.SerializedName} input property");
                }

                var serializedName = serializationMapping?.SerializationPath?[^1] ?? schemaProperty.SerializedName;
                var isRequired = schemaProperty.IsRequired;
<<<<<<< HEAD
                var shouldExcludeInWireSerialization = schemaProperty.IsReadOnly;
                var serialization = BuildJsonSerialization(schemaProperty.Type, property.Declaration.Type, false, GetSerializationFormat(schemaProperty.Type));
=======
                var shouldExcludeInWireSerialization = (schemaProperty.IsDiscriminator == null || !schemaProperty.IsDiscriminator.Value) && property.InitializationValue is null && schemaProperty.IsReadOnly;
                var serialization = BuildSerialization(schemaProperty.Schema, property.Declaration.Type, false);
>>>>>>> c0e41de3

                var memberValueExpression = new TypedMemberExpression(null, property.Declaration.Name, property.Declaration.Type);
                TypedMemberExpression? enumerableExpression = null;
                // TODO: handle this later
                //if (property.InputModelProperty is not null && property.SchemaProperty.Extensions is not null && property.SchemaProperty.Extensions.IsEmbeddingsVector)
                //{
                //    enumerableExpression = property.Declaration.Type.IsNullable
                //        ? new TypedMemberExpression(null, $"{property.Declaration.Name}.{nameof(Nullable<ReadOnlyMemory<object>>.Value)}.{nameof(ReadOnlyMemory<object>.Span)}", typeof(ReadOnlySpan<>).MakeGenericType(property.Declaration.Type.Arguments[0].FrameworkType))
                //        : new TypedMemberExpression(null, $"{property.Declaration.Name}.{nameof(ReadOnlyMemory<object>.Span)}", typeof(ReadOnlySpan<>).MakeGenericType(property.Declaration.Type.Arguments[0].FrameworkType));
                //}
                yield return new JsonPropertySerialization(
                    parameter.Name,
                    memberValueExpression,
                    serializedName,
                    property.ValueType,
                    serialization,
                    isRequired,
                    shouldExcludeInWireSerialization,
                    serializationHooks: new CustomSerializationHooks(
                        serializationMapping?.JsonSerializationValueHook,
                        serializationMapping?.JsonDeserializationValueHook,
                        serializationMapping?.BicepSerializationValueHook),
                    enumerableExpression: enumerableExpression);
            }

            foreach ((string name, SerializationPropertyBag innerBag) in propertyBag.Bag)
            {
                JsonPropertySerialization[] serializationProperties = GetPropertySerializationsFromBag(innerBag, objectType).ToArray();
                yield return new JsonPropertySerialization(name, serializationProperties);
            }
        }

        public JsonObjectSerialization BuildJsonObjectSerialization(InputModelType inputModel, SchemaObjectType objectType)
        {
            var propertyBag = new SerializationPropertyBag();
            foreach (var objectTypeLevel in objectType.EnumerateHierarchy())
            {
                foreach (var objectTypeProperty in objectTypeLevel.Properties)
                {
                    if (objectTypeProperty.InputModelProperty != null)
                    {
                        propertyBag.Properties.Add(objectTypeProperty, objectType.GetForMemberSerialization(objectTypeProperty.Declaration.Name));
                    }
                }
            }

            PopulatePropertyBag(propertyBag, 0);
            var properties = GetPropertySerializationsFromBag(propertyBag, objectType).ToArray();
            var additionalProperties = CreateAdditionalProperties(inputModel, objectType);
            return new JsonObjectSerialization(objectType, objectType.SerializationConstructor.Signature.Parameters, properties, additionalProperties, objectType.Discriminator, objectType.JsonConverter);
        }

        private class SerializationPropertyBag
        {
            public Dictionary<string, SerializationPropertyBag> Bag { get; } = new();
            public Dictionary<ObjectTypeProperty, SourcePropertySerializationMapping?> Properties { get; } = new();
        }

        private static void PopulatePropertyBag(SerializationPropertyBag propertyBag, int depthIndex)
        {
            foreach (var (property, serializationMapping) in propertyBag.Properties.ToArray())
            {
                var schemaProperty = property.InputModelProperty!; // we ensure this is not null when we build the array
                IReadOnlyList<string>? flattenedNames = serializationMapping?.SerializationPath ?? schemaProperty.FlattenedNames;
                if (depthIndex >= (flattenedNames?.Count ?? 0) - 1)
                {
                    continue;
                }

                string name = flattenedNames!.ElementAt(depthIndex);
                if (!propertyBag.Bag.TryGetValue(name, out SerializationPropertyBag? namedBag))
                {
                    namedBag = new SerializationPropertyBag();
                    propertyBag.Bag.Add(name, namedBag);
                }

                namedBag.Properties.Add(property, serializationMapping);
                propertyBag.Properties.Remove(property);
            }

            foreach (SerializationPropertyBag innerBag in propertyBag.Bag.Values)
            {
                PopulatePropertyBag(innerBag, depthIndex + 1);
            }
        }

        private JsonAdditionalPropertiesSerialization? CreateAdditionalProperties(InputModelType inputModel, ObjectType objectType)
        {
            var inheritedDictionarySchema = inputModel.GetSelfAndBaseModels().OfType<DictionarySchema>().FirstOrDefault();
            bool shouldExcludeInWireSerialization = false;
            ObjectTypeProperty? additionalPropertiesProperty = null;
            foreach (var obj in objectType.EnumerateHierarchy())
            {
                additionalPropertiesProperty = obj.AdditionalPropertiesProperty ?? (obj as SerializableObjectType)?.RawDataField;
                if (additionalPropertiesProperty != null)
                {
                    // if this is a real "AdditionalProperties", we should NOT exclude it in wire
                    shouldExcludeInWireSerialization = additionalPropertiesProperty != obj.AdditionalPropertiesProperty;
                    break;
                }
            }

            if (additionalPropertiesProperty == null)
            {
                return null;
            }

            var dictionaryValueType = additionalPropertiesProperty.Declaration.Type.Arguments[1];
            Debug.Assert(!dictionaryValueType.IsNullable, $"{typeof(JsonCodeWriterExtensions)} implicitly relies on {additionalPropertiesProperty.Declaration.Name} dictionary value being non-nullable");
            JsonSerialization valueSerialization;
            if (inheritedDictionarySchema is not null)
            {
                valueSerialization = BuildSerialization(inheritedDictionarySchema.ElementType, dictionaryValueType, false);
            }
            else
            {
                valueSerialization = new JsonValueSerialization(dictionaryValueType, SerializationFormat.Default, true);
            }

            return new JsonAdditionalPropertiesSerialization(
                    additionalPropertiesProperty,
                    valueSerialization,
                    new CSharpType(typeof(Dictionary<,>), additionalPropertiesProperty.Declaration.Type.Arguments),
                    shouldExcludeInWireSerialization);
        }
    }
}<|MERGE_RESOLUTION|>--- conflicted
+++ resolved
@@ -282,13 +282,8 @@
 
                 var serializedName = serializationMapping?.SerializationPath?[^1] ?? schemaProperty.SerializedName;
                 var isRequired = schemaProperty.IsRequired;
-<<<<<<< HEAD
-                var shouldExcludeInWireSerialization = schemaProperty.IsReadOnly;
-                var serialization = BuildJsonSerialization(schemaProperty.Type, property.Declaration.Type, false, GetSerializationFormat(schemaProperty.Type));
-=======
-                var shouldExcludeInWireSerialization = (schemaProperty.IsDiscriminator == null || !schemaProperty.IsDiscriminator.Value) && property.InitializationValue is null && schemaProperty.IsReadOnly;
-                var serialization = BuildSerialization(schemaProperty.Schema, property.Declaration.Type, false);
->>>>>>> c0e41de3
+                var shouldExcludeInWireSerialization = schemaProperty.IsDiscriminator && property.InitializationValue is null && schemaProperty.IsReadOnly;
+                var serialization = BuildJsonSerialization(schemaProperty.Type, property.Declaration.Type, false, GetSerializationFormat(schemaProperty.Type, property.Declaration.Type));
 
                 var memberValueExpression = new TypedMemberExpression(null, property.Declaration.Name, property.Declaration.Type);
                 TypedMemberExpression? enumerableExpression = null;
