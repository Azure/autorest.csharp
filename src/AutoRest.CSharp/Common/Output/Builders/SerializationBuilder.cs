// Copyright (c) Microsoft Corporation. All rights reserved.
// Licensed under the MIT License.

using System;
using System.Collections.Generic;
using System.Diagnostics;
using System.Linq;
using System.Text.Json;
using AutoRest.CSharp.Common.Input;
using AutoRest.CSharp.Common.Output.Expressions.ValueExpressions;
using AutoRest.CSharp.Common.Output.Models.Types;
using AutoRest.CSharp.Generation.Types;
using AutoRest.CSharp.Generation.Writers;
using AutoRest.CSharp.Input;
using AutoRest.CSharp.Input.Source;
using AutoRest.CSharp.Output.Models.Serialization;
using AutoRest.CSharp.Output.Models.Serialization.Bicep;
using AutoRest.CSharp.Output.Models.Serialization.Json;
using AutoRest.CSharp.Output.Models.Serialization.Xml;
using AutoRest.CSharp.Output.Models.Types;
using AutoRest.CSharp.Utilities;
using Azure.ResourceManager.Models;

namespace AutoRest.CSharp.Output.Builders
{
    internal class SerializationBuilder
    {
        public static SerializationFormat GetDefaultSerializationFormat(CSharpType type)
        {
            if (type.EqualsIgnoreNullable(typeof(byte[])))
            {
                return SerializationFormat.Bytes_Base64;
            }

            if (type.EqualsIgnoreNullable(typeof(DateTimeOffset)))
            {
                return SerializationFormat.DateTime_ISO8601;
            }

            if (type.EqualsIgnoreNullable(typeof(TimeSpan)))
            {
                return SerializationFormat.Duration_ISO8601;
            }

            return SerializationFormat.Default;
        }

        public static SerializationFormat GetSerializationFormat(InputType type) => type switch
        {
            InputLiteralType literalType => GetSerializationFormat(literalType.LiteralValueType),
            InputListType listType => GetSerializationFormat(listType.ElementType),
            InputDictionaryType dictionaryType => GetSerializationFormat(dictionaryType.ValueType),
            InputPrimitiveType primitiveType => primitiveType.Kind switch
            {
                InputTypeKind.BytesBase64Url => SerializationFormat.Bytes_Base64Url,
                InputTypeKind.Bytes => SerializationFormat.Bytes_Base64,
                InputTypeKind.Date => SerializationFormat.Date_ISO8601,
                InputTypeKind.DateTime => SerializationFormat.DateTime_ISO8601,
                InputTypeKind.DateTimeISO8601 => SerializationFormat.DateTime_ISO8601,
                InputTypeKind.DateTimeRFC1123 => SerializationFormat.DateTime_RFC1123,
                InputTypeKind.DateTimeRFC3339 => SerializationFormat.DateTime_RFC3339,
                InputTypeKind.DateTimeRFC7231 => SerializationFormat.DateTime_RFC7231,
                InputTypeKind.DateTimeUnix => SerializationFormat.DateTime_Unix,
                InputTypeKind.DurationISO8601 => SerializationFormat.Duration_ISO8601,
                InputTypeKind.DurationConstant => SerializationFormat.Duration_Constant,
                InputTypeKind.DurationSeconds => SerializationFormat.Duration_Seconds,
                InputTypeKind.DurationSecondsFloat => SerializationFormat.Duration_Seconds_Float,
                InputTypeKind.Time => SerializationFormat.Time_ISO8601,
                _ => SerializationFormat.Default
            },
            _ => SerializationFormat.Default
        };

        internal static SerializationFormat GetSerializationFormat(InputType inputType, CSharpType valueType)
        {
            var serializationFormat = GetSerializationFormat(inputType);
            return serializationFormat != SerializationFormat.Default ? serializationFormat : GetDefaultSerializationFormat(valueType);
        }

        public static ObjectSerialization Build(BodyMediaType bodyMediaType, InputType inputType, CSharpType type, SerializationFormat? serializationFormat) => bodyMediaType switch
        {
            BodyMediaType.Xml => BuildXmlElementSerialization(inputType, type, null, true),
            BodyMediaType.Json => BuildJsonSerialization(inputType, type, false, serializationFormat ?? GetSerializationFormat(inputType, type)),
            _ => throw new NotImplementedException(bodyMediaType.ToString())
        };

        private static XmlElementSerialization BuildXmlElementSerialization(InputType inputType, CSharpType type, string? name, bool isRoot)
        {
            string xmlName = inputType.Serialization.Xml?.Name ?? name ?? inputType.Name;
            switch (inputType)
            {
                case InputListType listType:
                    var wrapped = isRoot || listType.Serialization.Xml?.IsWrapped == true;
                    var arrayElement = BuildXmlElementSerialization(listType.ElementType, TypeFactory.GetElementType(type), null, false);
                    return new XmlArraySerialization(TypeFactory.GetImplementationType(type), arrayElement, xmlName, wrapped);
                case InputDictionaryType dictionaryType:
                    var valueElement = BuildXmlElementSerialization(dictionaryType.ValueType, TypeFactory.GetElementType(type), null, false);
                    return new XmlDictionarySerialization(TypeFactory.GetImplementationType(type), valueElement, xmlName);
                case CodeModelType cmt:
                    return BuildXmlElementSerialization(cmt.Schema, type, name, isRoot);
                default:
                    return new XmlElementValueSerialization(xmlName, new XmlValueSerialization(type, GetSerializationFormat(inputType)));
            }
        }

        public ObjectSerialization Build(KnownMediaType? mediaType, Schema schema, CSharpType type) => mediaType switch
        {
            KnownMediaType.Json => BuildSerialization(schema, type, false),
            KnownMediaType.Xml => BuildXmlElementSerialization(schema, type, schema.XmlName ?? schema.Name, true),
            _ => throw new NotImplementedException(mediaType.ToString())
        };


        private static XmlElementSerialization BuildXmlElementSerialization(Schema schema, CSharpType type, string? name, bool isRoot)
        {
            string xmlName =
                schema.XmlName ??
                name ??
                schema.Name;

            switch (schema)
            {
                case ConstantSchema constantSchema:
                    return BuildXmlElementSerialization(constantSchema.ValueType, type, name, false);
                case ArraySchema arraySchema:
                    var wrapped = isRoot || arraySchema.Serialization?.Xml?.Wrapped == true;

                    return new XmlArraySerialization(
                        TypeFactory.GetImplementationType(type),
                        BuildXmlElementSerialization(arraySchema.ElementType, TypeFactory.GetElementType(type), null, false),
                        xmlName,
                        wrapped);

                case DictionarySchema dictionarySchema:
                    return new XmlDictionarySerialization(
                        TypeFactory.GetImplementationType(type),
                        BuildXmlElementSerialization(dictionarySchema.ElementType, TypeFactory.GetElementType(type), null, false),
                        xmlName);
                default:
                    return new XmlElementValueSerialization(xmlName, BuildXmlValueSerialization(schema, type));
            }
        }

        private static XmlValueSerialization BuildXmlValueSerialization(Schema schema, CSharpType type)
        {
            return new XmlValueSerialization(type, BuilderHelpers.GetSerializationFormat(schema));
        }

        private static XmlValueSerialization BuildXmlValueSerialization(InputType schema, CSharpType type)
        {
            return new XmlValueSerialization(type, GetSerializationFormat(schema));
        }

        private static bool IsManagedServiceIdentityV3(InputType schema, CSharpType type)
        {
            // If the type is the common type ManagedServiceIdentity and the schema contains a type property with sealed enum or extensible enum schema which has a choice of v3 "SystemAssigned,UserAssigned" value,
            // then this is a v3 version of ManagedServiceIdentity.
            if (!type.IsFrameworkType && type.Implementation is SystemObjectType systemObjectType
                && systemObjectType.SystemType == typeof(ManagedServiceIdentity)
                && schema is InputModelType objectSchema
                && (objectSchema.Properties.FirstOrDefault(p => p.SerializedName == "type")?.Type is InputEnumType sealedChoiceSchema && sealedChoiceSchema.AllowedValues.Any(c => c.Value.ToString() == ManagedServiceIdentityTypeV3Converter.SystemAssignedUserAssignedV3Value)))
            {
                return true;
            }
            return false;
        }

        private static bool IsManagedServiceIdentityV3(Schema schema, CSharpType type)
        {
            // If the type is the common type ManagedServiceIdentity and the schema contains a type property with sealed enum or extensible enum schema which has a choice of v3 "SystemAssigned,UserAssigned" value,
            // then this is a v3 version of ManagedServiceIdentity.
            if (!type.IsFrameworkType && type.Implementation is SystemObjectType systemObjectType
                && systemObjectType.SystemType == typeof(ManagedServiceIdentity)
                && schema is ObjectSchema objectSchema
                && (objectSchema.Properties.FirstOrDefault(p => p.SerializedName == "type")?.Schema is SealedChoiceSchema sealedChoiceSchema && sealedChoiceSchema.Choices.Any(c => c.Value == ManagedServiceIdentityTypeV3Converter.SystemAssignedUserAssignedV3Value)
                    || objectSchema.Properties.FirstOrDefault(p => p.SerializedName == "type")?.Schema is ChoiceSchema choiceSchema && choiceSchema.Choices.Any(c => c.Value == ManagedServiceIdentityTypeV3Converter.SystemAssignedUserAssignedV3Value)))
            {
                return true;
            }
            return false;
        }

        public static JsonSerialization BuildJsonSerialization(InputType inputType, CSharpType valueType, bool isCollectionElement, SerializationFormat serializationFormat)
        {
            if (valueType.IsFrameworkType && valueType.FrameworkType == typeof(JsonElement))
            {
                return new JsonValueSerialization(valueType, serializationFormat, valueType.IsNullable || isCollectionElement);
            }

            return inputType switch
            {
                CodeModelType codeModelType => BuildSerialization(codeModelType.Schema, valueType, isCollectionElement),
<<<<<<< HEAD
                InputListType listType => new JsonArraySerialization(TypeFactory.GetImplementationType(valueType), BuildJsonSerialization(listType.ElementType, TypeFactory.GetElementType(valueType), true, serializationFormat), valueType.IsNullable || (isCollectionElement && !valueType.IsValueType)),
                InputDictionaryType dictionaryType => new JsonDictionarySerialization(TypeFactory.GetImplementationType(valueType), BuildJsonSerialization(dictionaryType.ValueType, TypeFactory.GetElementType(valueType), true, serializationFormat), valueType.IsNullable || (isCollectionElement && !valueType.IsValueType)),
                _ =>
                Configuration.AzureArm
                    ? new JsonValueSerialization(valueType, serializationFormat, valueType.IsNullable || (isCollectionElement && !valueType.IsValueType), IsManagedServiceIdentityV3(inputType, valueType) ? JsonSerializationOptions.UseManagedServiceIdentityV3 : JsonSerializationOptions.None)
                    : new JsonValueSerialization(valueType, serializationFormat, valueType.IsNullable || (isCollectionElement && !valueType.IsValueType)) // nullable CSharp type like int?, Etag?, and reference type in collection
=======
                InputListType listType => new JsonArraySerialization(valueType, BuildJsonSerialization(listType.ElementType, TypeFactory.GetElementType(valueType), true), valueType.IsNullable || (isCollectionElement && !valueType.IsValueType)),
                InputDictionaryType dictionaryType => new JsonDictionarySerialization(valueType, BuildJsonSerialization(dictionaryType.ValueType, TypeFactory.GetElementType(valueType), true), valueType.IsNullable || (isCollectionElement && !valueType.IsValueType)),
                _ => new JsonValueSerialization(valueType, serializationFormat, valueType.IsNullable || (isCollectionElement && !valueType.IsValueType)) // nullable CSharp type like int?, Etag?, and reference type in collection
>>>>>>> a5ccf603
            };
        }

        public static JsonSerialization BuildJsonSerialization(InputType inputType, CSharpType valueType, bool isCollectionElement)
            => BuildJsonSerialization(inputType, valueType, isCollectionElement, GetSerializationFormat(inputType, valueType));

        private static JsonSerialization BuildJsonSerializationFromValue(CSharpType valueType, bool isCollectionElement)
        {
            if (TypeFactory.IsList(valueType, out var elementType))
            {
                return new JsonArraySerialization(valueType, BuildJsonSerializationFromValue(elementType, true), valueType.IsNullable || (isCollectionElement && !valueType.IsValueType));
            }

            if (TypeFactory.IsDictionary(valueType, out _, out var dictionaryValueType))
            {
                return new JsonDictionarySerialization(valueType, BuildJsonSerializationFromValue(dictionaryValueType, true), valueType.IsNullable || (isCollectionElement && !valueType.IsValueType));
            }

            return new JsonValueSerialization(valueType, GetDefaultSerializationFormat(valueType), valueType.IsNullable || (isCollectionElement && !valueType.IsValueType));
        }

        public static JsonSerialization BuildSerialization(Schema schema, CSharpType type, bool isCollectionElement)
        {
            if (type.IsFrameworkType && type.FrameworkType == typeof(JsonElement))
            {
                return new JsonValueSerialization(type, BuilderHelpers.GetSerializationFormat(schema), type.IsNullable);
            }

            switch (schema)
            {
                case ConstantSchema constantSchema:
                    return BuildSerialization(constantSchema.ValueType, type, isCollectionElement);
                case ArraySchema arraySchema:
                    return new JsonArraySerialization(type, BuildSerialization(arraySchema.ElementType, TypeFactory.GetElementType(type), true), type.IsNullable || (isCollectionElement && !type.IsValueType));
                case DictionarySchema dictionarySchema:
                    return new JsonDictionarySerialization(type, BuildSerialization(dictionarySchema.ElementType, TypeFactory.GetElementType(type), true), type.IsNullable || (isCollectionElement && !type.IsValueType));
                default:
                    JsonSerializationOptions options = IsManagedServiceIdentityV3(schema, type) ? JsonSerializationOptions.UseManagedServiceIdentityV3 : JsonSerializationOptions.None;
                    return new JsonValueSerialization(type, BuilderHelpers.GetSerializationFormat(schema), type.IsNullable || (isCollectionElement && !type.IsValueType), options);
            }
        }

<<<<<<< HEAD
        public XmlObjectSerialization BuildXmlObjectSerialization(InputModelType inputModel, SerializableObjectType objectType)
=======
        public static XmlObjectSerialization BuildXmlObjectSerialization(string serializationName, SerializableObjectType model, TypeFactory typeFactory)
>>>>>>> a5ccf603
        {
            var elements = new List<XmlObjectElementSerialization>();
            var attributes = new List<XmlObjectAttributeSerialization>();
            var embeddedArrays = new List<XmlObjectArraySerialization>();
            XmlObjectContentSerialization? contentSerialization = null;

            foreach (var objectTypeLevel in model.EnumerateHierarchy())
            {
                foreach (ObjectTypeProperty objectProperty in objectTypeLevel.Properties)
                {
<<<<<<< HEAD
                    var property = objectProperty.InputModelProperty;
                    if (property == null)
                    {
                        continue;
                    }

                    var name = property.SerializedName;
                    // TODO: handle this later
                    var isAttribute = /*property.Type.Serialization?.Xml?.Attribute == true*/ false;
                    var isContent = /*property.Type.Serialization?.Xml?.Text == true*/ true;

                    if (isContent)
                    {
                        contentSerialization = new XmlObjectContentSerialization(
                            objectProperty,
                            BuildXmlValueSerialization(property.Type, objectProperty.Declaration.Type));
                    }
                    else if (isAttribute)
                    {
                        attributes.Add(
                            new XmlObjectAttributeSerialization(
                                name,
                                objectProperty,
                                BuildXmlValueSerialization(property.Type, objectProperty.Declaration.Type)
                            )
                        );
                    }
                    else
                    {
                        XmlElementSerialization valueSerialization = BuildXmlElementSerialization(property.Type, objectProperty.Declaration.Type, name, false);

                        if (valueSerialization is XmlArraySerialization arraySerialization)
=======
                    if (IsSerializable(objectProperty, typeFactory, out var isAttribute, out var isContent, out var format, out var serializedName, out var serializedType))
                    {
                        if (isContent)
>>>>>>> a5ccf603
                        {
                            contentSerialization = new XmlObjectContentSerialization(serializedName, serializedType, objectProperty, new XmlValueSerialization(objectProperty.Declaration.Type, format));
                        }
                        else if (isAttribute)
                        {
                            attributes.Add(new XmlObjectAttributeSerialization(serializedName, serializedType, objectProperty, new XmlValueSerialization(objectProperty.Declaration.Type, format)));
                        }
                        else
                        {
                            var valueSerialization = objectProperty.InputModelProperty is { } inputModelProperty
                                ? BuildXmlElementSerialization(inputModelProperty.Type, objectProperty.Declaration.Type, serializedName, false)
                                : BuildXmlElementSerialization(objectProperty.SchemaProperty!.Schema, objectProperty.Declaration.Type, serializedName, false);

                            if (valueSerialization is XmlArraySerialization arraySerialization)
                            {
                                embeddedArrays.Add(new XmlObjectArraySerialization(serializedName, serializedType, objectProperty, arraySerialization));
                            }
                            else
                            {
                                elements.Add(new XmlObjectElementSerialization(serializedName, serializedType, objectProperty, valueSerialization));
                            }
                        }
                    }
                }
            }

<<<<<<< HEAD
            return new XmlObjectSerialization(
                inputModel.Name,
                objectType, elements.ToArray(), attributes.ToArray(), embeddedArrays.ToArray(),
                contentSerialization
                );
=======
            return new XmlObjectSerialization(serializationName, model, elements.ToArray(), attributes.ToArray(), embeddedArrays.ToArray(), contentSerialization);

            static bool IsSerializable(ObjectTypeProperty objectProperty, TypeFactory typeFactory, out bool isAttribute, out bool isContent, out SerializationFormat format, out string serializedName, out CSharpType serializedType)
            {
                if (objectProperty.InputModelProperty is { } inputModelProperty)
                {
                    isAttribute = inputModelProperty.Type.Serialization.Xml?.IsAttribute == true;
                    isContent = inputModelProperty.Type.Serialization.Xml?.IsContent == true;
                    format = GetSerializationFormat(inputModelProperty.Type);
                    serializedName = inputModelProperty.SerializedName;
                    serializedType = typeFactory.CreateType(inputModelProperty.Type);
                    return true;
                }

                if (objectProperty.SchemaProperty is { } property)
                {
                    isAttribute = property.Schema.Serialization?.Xml?.Attribute == true;
                    isContent = property.Schema.Serialization?.Xml?.Text == true;
                    format = BuilderHelpers.GetSerializationFormat(property.Schema);
                    serializedName = property.SerializedName;
                    serializedType = objectProperty.ValueType;
                    return true;
                }

                isAttribute = false;
                isContent = false;
                format = default;
                serializedName = string.Empty;
                serializedType = typeof(object);
                return false;
            }
>>>>>>> a5ccf603
        }

        public BicepObjectSerialization? BuildBicepObjectSerialization(SerializableObjectType objectType, JsonObjectSerialization jsonObjectSerialization)
            => new BicepObjectSerialization(objectType, jsonObjectSerialization);

        private static JsonPropertySerialization? CreateJsonPropertySerializationFromInputModelProperty(SerializableObjectType objectType, ObjectTypeProperty property, TypeFactory typeFactory)
        {
            var declaredName = property.Declaration.Name;
            var propertyType = property.Declaration.Type;
            var name = declaredName.ToVariableName();
            var serializationMapping = objectType.GetForMemberSerialization(declaredName);

            if (property.InputModelProperty is not { } inputModelProperty)
            {
                // Property is not part of specification,
                return new JsonPropertySerialization(
                    name,
                    new TypedMemberExpression(null, declaredName, propertyType),
                    serializationMapping?.SerializationPath?[^1] ?? name,
                    propertyType,
                    BuildJsonSerializationFromValue(propertyType, false),
                    property.IsRequired,
                    property.IsReadOnly,
                    serializationHooks: new CustomSerializationHooks(
                        serializationMapping?.JsonSerializationValueHook,
                        serializationMapping?.JsonDeserializationValueHook,
                        serializationMapping?.BicepSerializationValueHook));
            }

            var valueSerialization = BuildJsonSerialization(inputModelProperty.Type, propertyType, false);
            var serializedName = serializationMapping?.SerializationPath?[^1] ?? inputModelProperty.SerializedName;
            var serializedType = typeFactory.CreateType(inputModelProperty.Type);
            var memberValueExpression = new TypedMemberExpression(null, declaredName, propertyType);

            return new JsonPropertySerialization(
                name,
                memberValueExpression,
                serializedName,
                serializedType,
                valueSerialization,
                property.IsRequired,
                ShouldExcludeInWireSerialization(property, inputModelProperty),
                serializationHooks: new CustomSerializationHooks(
                    serializationMapping?.JsonSerializationValueHook,
                    serializationMapping?.JsonDeserializationValueHook,
                    serializationMapping?.BicepSerializationValueHook),
                enumerableExpression: null);
        }

        private static bool ShouldExcludeInWireSerialization(ObjectTypeProperty property, InputModelProperty inputProperty)
        {
            if (inputProperty.IsDiscriminator)
            {
                return false;
            }

            if (property.InitializationValue is not null)
            {
                return false;
            }

            return inputProperty.IsReadOnly;
        }

        private static IEnumerable<JsonPropertySerialization> GetPropertySerializationsFromBag<T>(PropertyBag<T> propertyBag, Func<T, JsonPropertySerialization?> jsonPropertySerializationFactory)
        {
            foreach (var property in propertyBag.Properties)
            {
                if (jsonPropertySerializationFactory(property) is { } serialization)
                {
                    yield return serialization;
                }
            }

            foreach (var (name, innerBag) in propertyBag.Bag)
            {
                JsonPropertySerialization[] serializationProperties = GetPropertySerializationsFromBag(innerBag, jsonPropertySerializationFactory).ToArray();
                yield return new JsonPropertySerialization(name, serializationProperties);
            }
        }

        private IEnumerable<JsonPropertySerialization> GetPropertySerializationsFromBag(SerializationPropertyBag propertyBag, SchemaObjectType objectType)
        {
            foreach (var (property, serializationMapping) in propertyBag.Properties)
            {
                var schemaProperty = property.InputModelProperty!; // we ensured this is never null when constructing the list
                var parameter = objectType.SerializationConstructor.FindParameterByInitializedProperty(property);
                if (parameter is null)
                {
                    throw new InvalidOperationException($"Serialization constructor of the type {objectType.Declaration.Name} has no parameter for {schemaProperty.SerializedName} input property");
                }

                var serializedName = serializationMapping?.SerializationPath?[^1] ?? schemaProperty.SerializedName;
                var isRequired = schemaProperty.IsRequired;
                var shouldExcludeInWireSerialization = !schemaProperty.IsDiscriminator && property.InitializationValue is null && schemaProperty.IsReadOnly;
                var serialization = BuildJsonSerialization(schemaProperty.Type, property.Declaration.Type, false, GetSerializationFormat(schemaProperty.Type, property.Declaration.Type));

                var memberValueExpression = new TypedMemberExpression(null, property.Declaration.Name, property.Declaration.Type);
                TypedMemberExpression? enumerableExpression = null;
                // TODO: handle this later
                //if (property.InputModelProperty is not null && property.SchemaProperty.Extensions is not null && property.SchemaProperty.Extensions.IsEmbeddingsVector)
                //{
                //    enumerableExpression = property.Declaration.Type.IsNullable
                //        ? new TypedMemberExpression(null, $"{property.Declaration.Name}.{nameof(Nullable<ReadOnlyMemory<object>>.Value)}.{nameof(ReadOnlyMemory<object>.Span)}", typeof(ReadOnlySpan<>).MakeGenericType(property.Declaration.Type.Arguments[0].FrameworkType))
                //        : new TypedMemberExpression(null, $"{property.Declaration.Name}.{nameof(ReadOnlyMemory<object>.Span)}", typeof(ReadOnlySpan<>).MakeGenericType(property.Declaration.Type.Arguments[0].FrameworkType));
                //}
                yield return new JsonPropertySerialization(
                    parameter.Name,
                    memberValueExpression,
                    serializedName,
                    property.ValueType,
                    serialization,
                    isRequired,
                    shouldExcludeInWireSerialization,
                    serializationHooks: new CustomSerializationHooks(
                        serializationMapping?.JsonSerializationValueHook,
                        serializationMapping?.JsonDeserializationValueHook,
                        serializationMapping?.BicepSerializationValueHook),
                    enumerableExpression: enumerableExpression);
            }

            foreach ((string name, SerializationPropertyBag innerBag) in propertyBag.Bag)
            {
                JsonPropertySerialization[] serializationProperties = GetPropertySerializationsFromBag(innerBag, objectType).ToArray();
                yield return new JsonPropertySerialization(name, serializationProperties);
            }
        }

        public JsonObjectSerialization BuildJsonObjectSerialization(InputModelType inputModel, SchemaObjectType objectType)
        {
            var propertyBag = new SerializationPropertyBag();
            foreach (var objectTypeLevel in objectType.EnumerateHierarchy())
            {
                foreach (var objectTypeProperty in objectTypeLevel.Properties)
                {
                    if (objectTypeProperty.InputModelProperty != null)
                    {
                        propertyBag.Properties.Add(objectTypeProperty, objectType.GetForMemberSerialization(objectTypeProperty.Declaration.Name));
                    }
                }
            }

            PopulatePropertyBag(propertyBag, 0);
            var properties = GetPropertySerializationsFromBag(propertyBag, objectType).ToArray();
            var additionalProperties = CreateAdditionalProperties(inputModel, objectType);
            return new JsonObjectSerialization(objectType, objectType.SerializationConstructor.Signature.Parameters, properties, additionalProperties, objectType.Discriminator, objectType.JsonConverter);
        }

        public static IReadOnlyList<JsonPropertySerialization> GetPropertySerializations(ModelTypeProvider model, TypeFactory typeFactory)
            => GetPropertySerializationsFromBag(PopulatePropertyBag(model), p => CreateJsonPropertySerializationFromInputModelProperty(model, p, typeFactory)).ToArray();

        private class SerializationPropertyBag
        {
            public Dictionary<string, SerializationPropertyBag> Bag { get; } = new();
            public Dictionary<ObjectTypeProperty, SourcePropertySerializationMapping?> Properties { get; } = new();
        }

        private static void PopulatePropertyBag(SerializationPropertyBag propertyBag, int depthIndex)
        {
            foreach (var (property, serializationMapping) in propertyBag.Properties.ToArray())
            {
                var schemaProperty = property.InputModelProperty!; // we ensure this is not null when we build the array
                IReadOnlyList<string>? flattenedNames = serializationMapping?.SerializationPath ?? schemaProperty.FlattenedNames;
                if (depthIndex >= (flattenedNames?.Count ?? 0) - 1)
                {
                    continue;
                }

                string name = flattenedNames!.ElementAt(depthIndex);
                if (!propertyBag.Bag.TryGetValue(name, out SerializationPropertyBag? namedBag))
                {
                    namedBag = new SerializationPropertyBag();
                    propertyBag.Bag.Add(name, namedBag);
                }

                namedBag.Properties.Add(property, serializationMapping);
                propertyBag.Properties.Remove(property);
            }

            foreach (SerializationPropertyBag innerBag in propertyBag.Bag.Values)
            {
                PopulatePropertyBag(innerBag, depthIndex + 1);
            }
        }

<<<<<<< HEAD
        private JsonAdditionalPropertiesSerialization? CreateAdditionalProperties(InputModelType inputModel, ObjectType objectType)
=======
        private class PropertyBag<T>
        {
            public Dictionary<string, PropertyBag<T>> Bag { get; } = new();
            public List<T> Properties { get; } = new();
        }

        private static PropertyBag<ObjectTypeProperty> PopulatePropertyBag(SerializableObjectType objectType)
        {
            var propertyBag = new PropertyBag<ObjectTypeProperty>();
            foreach (var objectTypeLevel in objectType.EnumerateHierarchy())
            {
                foreach (var objectTypeProperty in objectTypeLevel.Properties)
                {
                    if (objectTypeProperty == objectTypeLevel.AdditionalPropertiesProperty)
                    {
                        continue;
                    }

                    if (objectTypeLevel is SerializableObjectType serializableObjectType && objectTypeProperty == serializableObjectType.RawDataField)
                    {
                        continue;
                    }

                    propertyBag.Properties.Add(objectTypeProperty);
                }
            }

            PopulatePropertyBag(propertyBag, (p, i) => GetPropertyNameAtDepth(objectType, p, i), 0);
            return propertyBag;
        }

        private static void PopulatePropertyBag<T>(PropertyBag<T> propertyBag, Func<T, int, string?> getPropertyNameAtDepth, int depthIndex) where T : class
        {
            var propertiesCopy = propertyBag.Properties.ToArray();
            foreach (var property in propertiesCopy)
            {
                var name = getPropertyNameAtDepth(property, depthIndex);

                if (name is null)
                {
                    continue;
                }

                if (!propertyBag.Bag.TryGetValue(name, out PropertyBag<T>? namedBag))
                {
                    namedBag = new PropertyBag<T>();
                    propertyBag.Bag.Add(name, namedBag);
                }

                namedBag.Properties.Add(property);
                propertyBag.Properties.Remove(property);
            }

            foreach (var innerBag in propertyBag.Bag.Values)
            {
                PopulatePropertyBag(innerBag, getPropertyNameAtDepth, depthIndex + 1);
            }
        }

        private static string? GetPropertyNameAtDepth(SerializableObjectType objectType, ObjectTypeProperty property, int depthIndex)
        {
            if (objectType.GetForMemberSerialization(property.Declaration.Name) is { SerializationPath: { } serializationPath } && serializationPath.Count > depthIndex + 1)
            {
                return serializationPath[depthIndex];
            }

            if (property.SchemaProperty is { FlattenedNames: { } schemaFlattenedNames } && schemaFlattenedNames.Count > depthIndex + 1)
            {
                return schemaFlattenedNames.ElementAt(depthIndex);
            }

            if (property.InputModelProperty is { } inputModelProperty)
            {
                return GetPropertyNameAtDepth(inputModelProperty, depthIndex);
            }

            return null;
        }

        private static string? GetPropertyNameAtDepth(InputModelProperty property, int depthIndex)
            => property is { FlattenedNames: { } inputFlattenedNames } && inputFlattenedNames.Count > depthIndex + 1
                ? inputFlattenedNames[depthIndex]
                : null;

        private JsonAdditionalPropertiesSerialization? CreateAdditionalProperties(ObjectSchema objectSchema, ObjectType objectType)
>>>>>>> a5ccf603
        {
            var inheritedDictionarySchema = inputModel.GetSelfAndBaseModels().OfType<DictionarySchema>().FirstOrDefault();
            bool shouldExcludeInWireSerialization = false;
            ObjectTypeProperty? additionalPropertiesProperty = null;
            foreach (var obj in objectType.EnumerateHierarchy())
            {
                additionalPropertiesProperty = obj.AdditionalPropertiesProperty ?? (obj as SerializableObjectType)?.RawDataField;
                if (additionalPropertiesProperty != null)
                {
                    // if this is a real "AdditionalProperties", we should NOT exclude it in wire
                    shouldExcludeInWireSerialization = additionalPropertiesProperty != obj.AdditionalPropertiesProperty;
                    break;
                }
            }

            if (additionalPropertiesProperty == null)
            {
                return null;
            }

            var dictionaryValueType = additionalPropertiesProperty.Declaration.Type.Arguments[1];
            Debug.Assert(!dictionaryValueType.IsNullable, $"{typeof(JsonCodeWriterExtensions)} implicitly relies on {additionalPropertiesProperty.Declaration.Name} dictionary value being non-nullable");
            JsonSerialization valueSerialization;
            if (inheritedDictionarySchema is not null)
            {
                valueSerialization = BuildSerialization(inheritedDictionarySchema.ElementType, dictionaryValueType, false);
            }
            else
            {
                valueSerialization = new JsonValueSerialization(dictionaryValueType, SerializationFormat.Default, true);
            }

            return new JsonAdditionalPropertiesSerialization(
                    additionalPropertiesProperty,
                    valueSerialization,
                    new CSharpType(typeof(Dictionary<,>), additionalPropertiesProperty.Declaration.Type.Arguments),
                    shouldExcludeInWireSerialization);
        }
    }
}<|MERGE_RESOLUTION|>--- conflicted
+++ resolved
@@ -190,18 +190,12 @@
             return inputType switch
             {
                 CodeModelType codeModelType => BuildSerialization(codeModelType.Schema, valueType, isCollectionElement),
-<<<<<<< HEAD
                 InputListType listType => new JsonArraySerialization(TypeFactory.GetImplementationType(valueType), BuildJsonSerialization(listType.ElementType, TypeFactory.GetElementType(valueType), true, serializationFormat), valueType.IsNullable || (isCollectionElement && !valueType.IsValueType)),
                 InputDictionaryType dictionaryType => new JsonDictionarySerialization(TypeFactory.GetImplementationType(valueType), BuildJsonSerialization(dictionaryType.ValueType, TypeFactory.GetElementType(valueType), true, serializationFormat), valueType.IsNullable || (isCollectionElement && !valueType.IsValueType)),
                 _ =>
                 Configuration.AzureArm
                     ? new JsonValueSerialization(valueType, serializationFormat, valueType.IsNullable || (isCollectionElement && !valueType.IsValueType), IsManagedServiceIdentityV3(inputType, valueType) ? JsonSerializationOptions.UseManagedServiceIdentityV3 : JsonSerializationOptions.None)
                     : new JsonValueSerialization(valueType, serializationFormat, valueType.IsNullable || (isCollectionElement && !valueType.IsValueType)) // nullable CSharp type like int?, Etag?, and reference type in collection
-=======
-                InputListType listType => new JsonArraySerialization(valueType, BuildJsonSerialization(listType.ElementType, TypeFactory.GetElementType(valueType), true), valueType.IsNullable || (isCollectionElement && !valueType.IsValueType)),
-                InputDictionaryType dictionaryType => new JsonDictionarySerialization(valueType, BuildJsonSerialization(dictionaryType.ValueType, TypeFactory.GetElementType(valueType), true), valueType.IsNullable || (isCollectionElement && !valueType.IsValueType)),
-                _ => new JsonValueSerialization(valueType, serializationFormat, valueType.IsNullable || (isCollectionElement && !valueType.IsValueType)) // nullable CSharp type like int?, Etag?, and reference type in collection
->>>>>>> a5ccf603
             };
         }
 
@@ -244,11 +238,7 @@
             }
         }
 
-<<<<<<< HEAD
-        public XmlObjectSerialization BuildXmlObjectSerialization(InputModelType inputModel, SerializableObjectType objectType)
-=======
         public static XmlObjectSerialization BuildXmlObjectSerialization(string serializationName, SerializableObjectType model, TypeFactory typeFactory)
->>>>>>> a5ccf603
         {
             var elements = new List<XmlObjectElementSerialization>();
             var attributes = new List<XmlObjectAttributeSerialization>();
@@ -259,44 +249,9 @@
             {
                 foreach (ObjectTypeProperty objectProperty in objectTypeLevel.Properties)
                 {
-<<<<<<< HEAD
-                    var property = objectProperty.InputModelProperty;
-                    if (property == null)
-                    {
-                        continue;
-                    }
-
-                    var name = property.SerializedName;
-                    // TODO: handle this later
-                    var isAttribute = /*property.Type.Serialization?.Xml?.Attribute == true*/ false;
-                    var isContent = /*property.Type.Serialization?.Xml?.Text == true*/ true;
-
-                    if (isContent)
-                    {
-                        contentSerialization = new XmlObjectContentSerialization(
-                            objectProperty,
-                            BuildXmlValueSerialization(property.Type, objectProperty.Declaration.Type));
-                    }
-                    else if (isAttribute)
-                    {
-                        attributes.Add(
-                            new XmlObjectAttributeSerialization(
-                                name,
-                                objectProperty,
-                                BuildXmlValueSerialization(property.Type, objectProperty.Declaration.Type)
-                            )
-                        );
-                    }
-                    else
-                    {
-                        XmlElementSerialization valueSerialization = BuildXmlElementSerialization(property.Type, objectProperty.Declaration.Type, name, false);
-
-                        if (valueSerialization is XmlArraySerialization arraySerialization)
-=======
                     if (IsSerializable(objectProperty, typeFactory, out var isAttribute, out var isContent, out var format, out var serializedName, out var serializedType))
                     {
                         if (isContent)
->>>>>>> a5ccf603
                         {
                             contentSerialization = new XmlObjectContentSerialization(serializedName, serializedType, objectProperty, new XmlValueSerialization(objectProperty.Declaration.Type, format));
                         }
@@ -323,13 +278,6 @@
                 }
             }
 
-<<<<<<< HEAD
-            return new XmlObjectSerialization(
-                inputModel.Name,
-                objectType, elements.ToArray(), attributes.ToArray(), embeddedArrays.ToArray(),
-                contentSerialization
-                );
-=======
             return new XmlObjectSerialization(serializationName, model, elements.ToArray(), attributes.ToArray(), embeddedArrays.ToArray(), contentSerialization);
 
             static bool IsSerializable(ObjectTypeProperty objectProperty, TypeFactory typeFactory, out bool isAttribute, out bool isContent, out SerializationFormat format, out string serializedName, out CSharpType serializedType)
@@ -361,11 +309,76 @@
                 serializedType = typeof(object);
                 return false;
             }
->>>>>>> a5ccf603
         }
 
         public BicepObjectSerialization? BuildBicepObjectSerialization(SerializableObjectType objectType, JsonObjectSerialization jsonObjectSerialization)
             => new BicepObjectSerialization(objectType, jsonObjectSerialization);
+
+        public XmlObjectSerialization BuildXmlObjectSerialization(InputModelType inputModel, SerializableObjectType objectType)
+        {
+            List<XmlObjectElementSerialization> elements = new List<XmlObjectElementSerialization>();
+            List<XmlObjectAttributeSerialization> attributes = new List<XmlObjectAttributeSerialization>();
+            List<XmlObjectArraySerialization> embeddedArrays = new List<XmlObjectArraySerialization>();
+            XmlObjectContentSerialization? contentSerialization = null;
+
+            foreach (var objectTypeLevel in objectType.EnumerateHierarchy())
+            {
+                foreach (ObjectTypeProperty objectProperty in objectTypeLevel.Properties)
+                {
+                    var property = objectProperty.InputModelProperty;
+                    if (property == null)
+                    {
+                        continue;
+                    }
+
+                    var name = property.SerializedName;
+                    // TODO: handle this later
+                    var isAttribute = /*property.Type.Serialization?.Xml?.Attribute == true*/ false;
+                    var isContent = /*property.Type.Serialization?.Xml?.Text == true*/ true;
+
+                    if (isContent)
+                    {
+                        contentSerialization = new XmlObjectContentSerialization(
+                            objectProperty,
+                            BuildXmlValueSerialization(property.Type, objectProperty.Declaration.Type));
+                    }
+                    else if (isAttribute)
+                    {
+                        attributes.Add(
+                            new XmlObjectAttributeSerialization(
+                                name,
+                                objectProperty,
+                                BuildXmlValueSerialization(property.Type, objectProperty.Declaration.Type)
+                            )
+                        );
+                    }
+                    else
+                    {
+                        XmlElementSerialization valueSerialization = BuildXmlElementSerialization(property.Type, objectProperty.Declaration.Type, name, false);
+
+                        if (valueSerialization is XmlArraySerialization arraySerialization)
+                        {
+                            embeddedArrays.Add(new XmlObjectArraySerialization(objectProperty, arraySerialization));
+                        }
+                        else
+                        {
+                            elements.Add(
+                                new XmlObjectElementSerialization(
+                                    objectProperty,
+                                    valueSerialization
+                                )
+                            );
+                        }
+                    }
+                }
+            }
+
+            return new XmlObjectSerialization(
+                inputModel.Name,
+                objectType, elements.ToArray(), attributes.ToArray(), embeddedArrays.ToArray(),
+                contentSerialization
+                );
+        }
 
         private static JsonPropertySerialization? CreateJsonPropertySerializationFromInputModelProperty(SerializableObjectType objectType, ObjectTypeProperty property, TypeFactory typeFactory)
         {
@@ -547,9 +560,6 @@
             }
         }
 
-<<<<<<< HEAD
-        private JsonAdditionalPropertiesSerialization? CreateAdditionalProperties(InputModelType inputModel, ObjectType objectType)
-=======
         private class PropertyBag<T>
         {
             public Dictionary<string, PropertyBag<T>> Bag { get; } = new();
@@ -635,7 +645,6 @@
                 : null;
 
         private JsonAdditionalPropertiesSerialization? CreateAdditionalProperties(ObjectSchema objectSchema, ObjectType objectType)
->>>>>>> a5ccf603
         {
             var inheritedDictionarySchema = inputModel.GetSelfAndBaseModels().OfType<DictionarySchema>().FirstOrDefault();
             bool shouldExcludeInWireSerialization = false;
