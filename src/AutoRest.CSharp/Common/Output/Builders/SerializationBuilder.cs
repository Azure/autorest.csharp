--- conflicted
+++ resolved
@@ -485,13 +485,8 @@
 
             PopulatePropertyBag(propertyBag, 0);
             var properties = GetPropertySerializationsFromBag(propertyBag, objectType).ToArray();
-<<<<<<< HEAD
-            var additionalProperties = CreateAdditionalProperties(inputModel, objectType);
-            return new JsonObjectSerialization(objectType, objectType.SerializationConstructor.Signature.Parameters, properties, additionalProperties, objectType.Discriminator, objectType.JsonConverter);
-=======
-            var (additionalProperties, rawDataField) = CreateAdditionalPropertiesSerialization(objectSchema, objectType);
+            var (additionalProperties, rawDataField) = CreateAdditionalPropertiesSerialization(inputModel, objectType);
             return new JsonObjectSerialization(objectType, objectType.SerializationConstructor.Signature.Parameters, properties, additionalProperties, rawDataField, objectType.Discriminator, objectType.JsonConverter);
->>>>>>> abb0a20f
         }
 
         public static IReadOnlyList<JsonPropertySerialization> GetPropertySerializations(ModelTypeProvider model, TypeFactory typeFactory)
@@ -614,24 +609,18 @@
                 ? inputFlattenedNames[depthIndex]
                 : null;
 
-<<<<<<< HEAD
-        private JsonAdditionalPropertiesSerialization? CreateAdditionalProperties(InputModelType inputModel, ObjectType objectType)
-        {
-            var inheritedDictionarySchema = inputModel.GetSelfAndBaseModels().OfType<DictionarySchema>().FirstOrDefault();
-            bool shouldExcludeInWireSerialization = false;
-=======
-        private (JsonAdditionalPropertiesSerialization? AdditionalPropertiesSerialization, JsonAdditionalPropertiesSerialization? RawDataFieldSerialization) CreateAdditionalPropertiesSerialization(ObjectSchema objectSchema, ObjectType objectType)
+        private (JsonAdditionalPropertiesSerialization? AdditionalPropertiesSerialization, JsonAdditionalPropertiesSerialization? RawDataFieldSerialization) CreateAdditionalPropertiesSerialization(InputModelType inputModel, ObjectType objectType)
         {
             // collect additional properties and raw data field
->>>>>>> abb0a20f
             ObjectTypeProperty? additionalPropertiesProperty = null;
             ObjectTypeProperty? rawDataField = null;
+
+            var inheritedDictionarySchema = inputModel.GetSelfAndBaseModels().OfType<DictionarySchema>().FirstOrDefault();
             foreach (var obj in objectType.EnumerateHierarchy())
             {
                 additionalPropertiesProperty ??= obj.AdditionalPropertiesProperty;
                 rawDataField ??= (obj as SerializableObjectType)?.RawDataField;
             }
-            var inheritedDictionarySchema = objectSchema.Parents!.All.OfType<DictionarySchema>().FirstOrDefault();
 
             if (additionalPropertiesProperty == null && rawDataField == null)
             {
