// Copyright (c) Microsoft Corporation. All rights reserved.
// Licensed under the MIT License.

using System;
using System.Collections.Generic;
using System.Diagnostics;
using System.Linq;
using System.Text.Json;
using AutoRest.CSharp.Common.Input;
using AutoRest.CSharp.Common.Output.Expressions.ValueExpressions;
using AutoRest.CSharp.Common.Output.Models.Types;
using AutoRest.CSharp.Generation.Types;
using AutoRest.CSharp.Generation.Writers;
using AutoRest.CSharp.Input;
using AutoRest.CSharp.Input.Source;
using AutoRest.CSharp.Mgmt.AutoRest;
using AutoRest.CSharp.Output.Models.Serialization;
using AutoRest.CSharp.Output.Models.Serialization.Bicep;
using AutoRest.CSharp.Output.Models.Serialization.Json;
using AutoRest.CSharp.Output.Models.Serialization.Xml;
using AutoRest.CSharp.Output.Models.Types;
using AutoRest.CSharp.Utilities;
using Azure.ResourceManager.Models;
using Microsoft.CodeAnalysis;

namespace AutoRest.CSharp.Output.Builders
{
    internal class SerializationBuilder
    {
        public static SerializationFormat GetDefaultSerializationFormat(CSharpType type)
        {
            if (type.EqualsIgnoreNullable(typeof(byte[])))
            {
                return SerializationFormat.Bytes_Base64;
            }

            if (type.EqualsIgnoreNullable(typeof(DateTimeOffset)))
            {
                return SerializationFormat.DateTime_ISO8601;
            }

            if (type.EqualsIgnoreNullable(typeof(TimeSpan)))
            {
                return SerializationFormat.Duration_ISO8601;
            }

            return SerializationFormat.Default;
        }

        public static SerializationFormat GetSerializationFormat(InputType type) => type switch
        {
            InputLiteralType literalType => GetSerializationFormat(literalType.LiteralValueType),
            InputListType listType => GetSerializationFormat(listType.ElementType),
            InputDictionaryType dictionaryType => GetSerializationFormat(dictionaryType.ValueType),
            InputPrimitiveType primitiveType => primitiveType.Kind switch
            {
                InputTypeKind.BytesBase64Url => SerializationFormat.Bytes_Base64Url,
                InputTypeKind.Bytes => SerializationFormat.Bytes_Base64,
                InputTypeKind.Date => SerializationFormat.Date_ISO8601,
                InputTypeKind.DateTime => SerializationFormat.DateTime_ISO8601,
                InputTypeKind.DateTimeISO8601 => SerializationFormat.DateTime_ISO8601,
                InputTypeKind.DateTimeRFC1123 => SerializationFormat.DateTime_RFC1123,
                InputTypeKind.DateTimeRFC3339 => SerializationFormat.DateTime_RFC3339,
                InputTypeKind.DateTimeRFC7231 => SerializationFormat.DateTime_RFC7231,
                InputTypeKind.DateTimeUnix => SerializationFormat.DateTime_Unix,
                InputTypeKind.DurationISO8601 => SerializationFormat.Duration_ISO8601,
                InputTypeKind.DurationConstant => SerializationFormat.Duration_Constant,
                InputTypeKind.DurationSeconds => SerializationFormat.Duration_Seconds,
                InputTypeKind.DurationSecondsFloat => SerializationFormat.Duration_Seconds_Float,
                InputTypeKind.Time => SerializationFormat.Time_ISO8601,
                _ => SerializationFormat.Default
            },
            _ => SerializationFormat.Default
        };

        internal static SerializationFormat GetSerializationFormat(InputType inputType, CSharpType valueType)
        {
            var serializationFormat = GetSerializationFormat(inputType);
            return serializationFormat != SerializationFormat.Default ? serializationFormat : GetDefaultSerializationFormat(valueType);
        }

        public static ObjectSerialization Build(BodyMediaType bodyMediaType, InputType inputType, CSharpType type, SerializationFormat? serializationFormat) => bodyMediaType switch
        {
            BodyMediaType.Xml => BuildXmlElementSerialization(inputType, type, null, true),
            BodyMediaType.Json => BuildJsonSerialization(inputType, type, false, serializationFormat ?? GetSerializationFormat(inputType, type)),
            _ => throw new NotImplementedException(bodyMediaType.ToString())
        };

        private static XmlElementSerialization BuildXmlElementSerialization(InputType inputType, CSharpType type, string? name, bool isRoot)
        {
            string xmlName = inputType.Serialization.Xml?.Name ?? name ?? inputType.Name;
            switch (inputType)
            {
                case InputListType listType:
                    var wrapped = isRoot || listType.Serialization.Xml?.IsWrapped == true;
                    var arrayElement = BuildXmlElementSerialization(listType.ElementType, type.ElementType, null, false);
                    return new XmlArraySerialization(type.InitializationType, arrayElement, xmlName, wrapped);
                case InputDictionaryType dictionaryType:
                    var valueElement = BuildXmlElementSerialization(dictionaryType.ValueType, type.ElementType, null, false);
                    return new XmlDictionarySerialization(type.InitializationType, valueElement, xmlName);
                case CodeModelType cmt:
                    return BuildXmlElementSerialization(cmt.Schema, type, name, isRoot);
                default:
                    return new XmlElementValueSerialization(xmlName, new XmlValueSerialization(type, GetSerializationFormat(inputType)));
            }
        }

        public ObjectSerialization Build(KnownMediaType? mediaType, Schema schema, CSharpType type) => mediaType switch
        {
            KnownMediaType.Json => BuildSerialization(schema, type, false),
            KnownMediaType.Xml => BuildXmlElementSerialization(schema, type, schema.XmlName ?? schema.Name, true),
            _ => throw new NotImplementedException(mediaType.ToString())
        };


        private static XmlElementSerialization BuildXmlElementSerialization(Schema schema, CSharpType type, string? name, bool isRoot)
        {
            string xmlName =
                schema.XmlName ??
                name ??
                schema.Name;

            switch (schema)
            {
                case ConstantSchema constantSchema:
                    return BuildXmlElementSerialization(constantSchema.ValueType, type, name, false);
                case ArraySchema arraySchema:
                    var wrapped = isRoot || arraySchema.Serialization?.Xml?.Wrapped == true;

                    return new XmlArraySerialization(
                        type.InitializationType,
                        BuildXmlElementSerialization(arraySchema.ElementType, type.ElementType, null, false),
                        xmlName,
                        wrapped);

                case DictionarySchema dictionarySchema:
                    return new XmlDictionarySerialization(
                        type.InitializationType,
                        BuildXmlElementSerialization(dictionarySchema.ElementType, type.ElementType, null, false),
                        xmlName);
                default:
                    return new XmlElementValueSerialization(xmlName, BuildXmlValueSerialization(schema, type));
            }
        }

        private static XmlValueSerialization BuildXmlValueSerialization(Schema schema, CSharpType type)
        {
            return new XmlValueSerialization(type, BuilderHelpers.GetSerializationFormat(schema));
        }

        private static XmlValueSerialization BuildXmlValueSerialization(InputType schema, CSharpType type)
        {
            return new XmlValueSerialization(type, GetSerializationFormat(schema));
        }

        private static bool IsManagedServiceIdentityV3(InputType schema, CSharpType type)
        {
            // If the type is the common type ManagedServiceIdentity and the schema contains a type property with sealed enum or extensible enum schema which has a choice of v3 "SystemAssigned,UserAssigned" value,
            // then this is a v3 version of ManagedServiceIdentity.
            if (!type.IsFrameworkType && type.Implementation is SystemObjectType systemObjectType
                && systemObjectType.SystemType == typeof(ManagedServiceIdentity)
                && schema is InputModelType objectSchema
                && (objectSchema.Properties.FirstOrDefault(p => p.SerializedName == "type")?.Type is InputEnumType sealedChoiceSchema && sealedChoiceSchema.AllowedValues.Any(c => c.Value.ToString() == ManagedServiceIdentityTypeV3Converter.SystemAssignedUserAssignedV3Value)))
            {
                return true;
            }
            return false;
        }

        private static bool IsManagedServiceIdentityV3(Schema schema, CSharpType type)
        {
            // If the type is the common type ManagedServiceIdentity and the schema contains a type property with sealed enum or extensible enum schema which has a choice of v3 "SystemAssigned,UserAssigned" value,
            // then this is a v3 version of ManagedServiceIdentity.
            if (!type.IsFrameworkType && type.Implementation is SystemObjectType systemObjectType
                && systemObjectType.SystemType == typeof(ManagedServiceIdentity)
                && schema is ObjectSchema objectSchema
                && (objectSchema.Properties.FirstOrDefault(p => p.SerializedName == "type")?.Schema is SealedChoiceSchema sealedChoiceSchema && sealedChoiceSchema.Choices.Any(c => c.Value == ManagedServiceIdentityTypeV3Converter.SystemAssignedUserAssignedV3Value)
                    || objectSchema.Properties.FirstOrDefault(p => p.SerializedName == "type")?.Schema is ChoiceSchema choiceSchema && choiceSchema.Choices.Any(c => c.Value == ManagedServiceIdentityTypeV3Converter.SystemAssignedUserAssignedV3Value)))
            {
                return true;
            }
            return false;
        }

        public static JsonSerialization BuildJsonSerialization(InputType inputType, CSharpType valueType, bool isCollectionElement, SerializationFormat serializationFormat)
        {
            if (valueType.IsFrameworkType && valueType.FrameworkType == typeof(JsonElement))
            {
                return new JsonValueSerialization(valueType, serializationFormat, valueType.IsNullable || isCollectionElement);
            }

            return inputType switch
            {
                CodeModelType codeModelType => BuildSerialization(codeModelType.Schema, valueType, isCollectionElement),
<<<<<<< HEAD
                InputListType listType => new JsonArraySerialization(valueType, BuildJsonSerialization(listType.ElementType, TypeFactory.GetElementType(valueType), true, serializationFormat), valueType.IsNullable || (isCollectionElement && !valueType.IsValueType)),
                InputDictionaryType dictionaryType => new JsonDictionarySerialization(valueType, BuildJsonSerialization(dictionaryType.ValueType, TypeFactory.GetElementType(valueType), true, serializationFormat), valueType.IsNullable || (isCollectionElement && !valueType.IsValueType)),
                _ =>
                Configuration.AzureArm
                    ? new JsonValueSerialization(valueType, serializationFormat, valueType.IsNullable || (isCollectionElement && !valueType.IsValueType), IsManagedServiceIdentityV3(inputType, valueType) ? JsonSerializationOptions.UseManagedServiceIdentityV3 : JsonSerializationOptions.None)
                    : new JsonValueSerialization(valueType, serializationFormat, valueType.IsNullable || (isCollectionElement && !valueType.IsValueType)) // nullable CSharp type like int?, Etag?, and reference type in collection
=======
                InputListType listType => new JsonArraySerialization(valueType, BuildJsonSerialization(listType.ElementType, valueType.ElementType, true), valueType.IsNullable || (isCollectionElement && !valueType.IsValueType)),
                InputDictionaryType dictionaryType => new JsonDictionarySerialization(valueType, BuildJsonSerialization(dictionaryType.ValueType, valueType.ElementType, true), valueType.IsNullable || (isCollectionElement && !valueType.IsValueType)),
                _ => new JsonValueSerialization(valueType, serializationFormat, valueType.IsNullable || (isCollectionElement && !valueType.IsValueType)) // nullable CSharp type like int?, Etag?, and reference type in collection
>>>>>>> e956c836
            };
        }

        public static JsonSerialization BuildJsonSerialization(InputType inputType, CSharpType valueType, bool isCollectionElement)
            => BuildJsonSerialization(inputType, valueType, isCollectionElement, GetSerializationFormat(inputType, valueType));

        private static JsonSerialization BuildJsonSerializationFromValue(CSharpType valueType, bool isCollectionElement)
        {
            if (valueType.IsList)
            {
                return new JsonArraySerialization(valueType, BuildJsonSerializationFromValue(valueType.ElementType, true), valueType.IsNullable || (isCollectionElement && !valueType.IsValueType));
            }

            if (valueType.IsDictionary)
            {
                var dictionaryValueType = valueType.Arguments[1];
                return new JsonDictionarySerialization(valueType, BuildJsonSerializationFromValue(dictionaryValueType, true), valueType.IsNullable || (isCollectionElement && !valueType.IsValueType));
            }

            return new JsonValueSerialization(valueType, GetDefaultSerializationFormat(valueType), valueType.IsNullable || (isCollectionElement && !valueType.IsValueType));
        }

        public static JsonSerialization BuildSerialization(Schema schema, CSharpType type, bool isCollectionElement)
        {
            if (type.IsFrameworkType && type.FrameworkType == typeof(JsonElement))
            {
                return new JsonValueSerialization(type, BuilderHelpers.GetSerializationFormat(schema), type.IsNullable);
            }

            switch (schema)
            {
                case ConstantSchema constantSchema:
                    return BuildSerialization(constantSchema.ValueType, type, isCollectionElement);
                case ArraySchema arraySchema:
                    return new JsonArraySerialization(type, BuildSerialization(arraySchema.ElementType, type.ElementType, true), type.IsNullable || (isCollectionElement && !type.IsValueType));
                case DictionarySchema dictionarySchema:
                    return new JsonDictionarySerialization(type, BuildSerialization(dictionarySchema.ElementType, type.ElementType, true), type.IsNullable || (isCollectionElement && !type.IsValueType));
                default:
                    JsonSerializationOptions options = IsManagedServiceIdentityV3(schema, type) ? JsonSerializationOptions.UseManagedServiceIdentityV3 : JsonSerializationOptions.None;
                    return new JsonValueSerialization(type, BuilderHelpers.GetSerializationFormat(schema), type.IsNullable || (isCollectionElement && !type.IsValueType), options);
            }
        }

        // TODO
        //public static XmlObjectSerialization BuildXmlObjectSerialization(string serializationName, SerializableObjectType model, TypeFactory typeFactory)
        //{
        //    var elements = new List<XmlObjectElementSerialization>();
        //    var attributes = new List<XmlObjectAttributeSerialization>();
        //    var embeddedArrays = new List<XmlObjectArraySerialization>();
        //    XmlObjectContentSerialization? contentSerialization = null;

        //    foreach (var objectTypeLevel in model.EnumerateHierarchy())
        //    {
        //        foreach (ObjectTypeProperty objectProperty in objectTypeLevel.Properties)
        //        {
        //            if (IsSerializable(objectProperty, typeFactory, out var isAttribute, out var isContent, out var format, out var serializedName, out var serializedType))
        //            {
        //                if (isContent)
        //                {
        //                    contentSerialization = new XmlObjectContentSerialization(serializedName, serializedType, objectProperty, new XmlValueSerialization(objectProperty.Declaration.Type, format));
        //                }
        //                else if (isAttribute)
        //                {
        //                    attributes.Add(new XmlObjectAttributeSerialization(serializedName, serializedType, objectProperty, new XmlValueSerialization(objectProperty.Declaration.Type, format)));
        //                }
        //                else
        //                {
        //                    var valueSerialization = objectProperty.InputModelProperty is { } inputModelProperty
        //                        ? BuildXmlElementSerialization(inputModelProperty.Type, objectProperty.Declaration.Type, serializedName, false)
        //                        : BuildXmlElementSerialization(objectProperty.InputModelProperty!.Type, objectProperty.Declaration.Type, serializedName, false);

        //                    if (valueSerialization is XmlArraySerialization arraySerialization)
        //                    {
        //                        embeddedArrays.Add(new XmlObjectArraySerialization(serializedName, serializedType, objectProperty, arraySerialization));
        //                    }
        //                    else
        //                    {
        //                        elements.Add(new XmlObjectElementSerialization(serializedName, serializedType, objectProperty, valueSerialization));
        //                    }
        //                }
        //            }
        //        }
        //    }

        //    return new XmlObjectSerialization(serializationName, model, elements.ToArray(), attributes.ToArray(), embeddedArrays.ToArray(), contentSerialization);

        //    static bool IsSerializable(ObjectTypeProperty objectProperty, TypeFactory typeFactory, out bool isAttribute, out bool isContent, out SerializationFormat format, out string serializedName, out CSharpType serializedType)
        //    {
        //        if (objectProperty.InputModelProperty is { } inputModelProperty)
        //        {
        //            isAttribute = inputModelProperty.Type.Serialization.Xml?.IsAttribute == true;
        //            isContent = inputModelProperty.Type.Serialization.Xml?.IsContent == true;
        //            format = GetSerializationFormat(inputModelProperty.Type);
        //            serializedName = inputModelProperty.SerializedName;
        //            serializedType = typeFactory.CreateType(inputModelProperty.Type);
        //            return true;
        //        }

        //        if (objectProperty.InputModelProperty is { } property)
        //        {
        //            isAttribute = property.Schema.Serialization?.Xml?.Attribute == true;
        //            isContent = property.Schema.Serialization?.Xml?.Text == true;
        //            format = BuilderHelpers.GetSerializationFormat(property.Schema);
        //            serializedName = property.SerializedName;
        //            serializedType = objectProperty.ValueType;
        //            return true;
        //        }

        //        isAttribute = false;
        //        isContent = false;
        //        format = default;
        //        serializedName = string.Empty;
        //        serializedType = typeof(object);
        //        return false;
        //    }
        //}

        public BicepObjectSerialization? BuildBicepObjectSerialization(SerializableObjectType objectType, JsonObjectSerialization jsonObjectSerialization)
            => new BicepObjectSerialization(objectType, jsonObjectSerialization);

        private static JsonPropertySerialization? CreateJsonPropertySerializationFromInputModelProperty(SerializableObjectType objectType, ObjectTypeProperty property, TypeFactory typeFactory)
        {
            var declaredName = property.Declaration.Name;
            var propertyType = property.Declaration.Type;
            var name = declaredName.ToVariableName();
            var serializationMapping = objectType.GetForMemberSerialization(declaredName);

            if (property.InputModelProperty is not { } inputModelProperty)
            {
                // Property is not part of specification,
                return new JsonPropertySerialization(
                    name,
                    new TypedMemberExpression(null, declaredName, propertyType),
                    serializationMapping?.SerializationPath?[^1] ?? name,
                    propertyType,
                    BuildJsonSerializationFromValue(propertyType, false),
                    property.IsRequired,
                    property.IsReadOnly,
                    serializationHooks: new CustomSerializationHooks(
                        serializationMapping?.JsonSerializationValueHook,
                        serializationMapping?.JsonDeserializationValueHook,
                        serializationMapping?.BicepSerializationValueHook));
            }

            var valueSerialization = BuildJsonSerialization(inputModelProperty.Type, propertyType, false);
            var serializedName = serializationMapping?.SerializationPath?[^1] ?? inputModelProperty.SerializedName;
            var serializedType = typeFactory.CreateType(inputModelProperty.Type);
            var memberValueExpression = new TypedMemberExpression(null, declaredName, propertyType);

            return new JsonPropertySerialization(
                name,
                memberValueExpression,
                serializedName,
                serializedType,
                valueSerialization,
                property.IsRequired,
                ShouldExcludeInWireSerialization(property, inputModelProperty),
                serializationHooks: new CustomSerializationHooks(
                    serializationMapping?.JsonSerializationValueHook,
                    serializationMapping?.JsonDeserializationValueHook,
                    serializationMapping?.BicepSerializationValueHook),
                enumerableExpression: null);
        }

        private static bool ShouldExcludeInWireSerialization(ObjectTypeProperty property, InputModelProperty inputProperty)
        {
            if (inputProperty.IsDiscriminator)
            {
                return false;
            }

            if (property.InitializationValue is not null)
            {
                return false;
            }

            return inputProperty.IsReadOnly;
        }

        private static IEnumerable<JsonPropertySerialization> GetPropertySerializationsFromBag<T>(PropertyBag<T> propertyBag, Func<T, JsonPropertySerialization?> jsonPropertySerializationFactory)
        {
            foreach (var property in propertyBag.Properties)
            {
                if (jsonPropertySerializationFactory(property) is { } serialization)
                {
                    yield return serialization;
                }
            }

            foreach (var (name, innerBag) in propertyBag.Bag)
            {
                JsonPropertySerialization[] serializationProperties = GetPropertySerializationsFromBag(innerBag, jsonPropertySerializationFactory).ToArray();
                yield return new JsonPropertySerialization(name, serializationProperties);
            }
        }

        private IEnumerable<JsonPropertySerialization> GetPropertySerializationsFromBag(SerializationPropertyBag propertyBag, SchemaObjectType objectType)
        {
            foreach (var (property, serializationMapping) in propertyBag.Properties)
            {
                if (property.InputModelProperty == null)
                {
                    // Property is not part of specification,
                    var declaredName = property.Declaration.Name;
                    var propertyType = property.Declaration.Type;
                    var varName = declaredName.ToVariableName();
                    yield return new JsonPropertySerialization(
                        varName,
                        new TypedMemberExpression(null, property.Declaration.Name, propertyType),
                        serializationMapping?.SerializationPath?[^1] ?? varName,
                        propertyType,
                        BuildJsonSerializationFromValue(propertyType, false),
                        property.IsRequired,
                        property.IsReadOnly,
                        serializationHooks: new CustomSerializationHooks(
                            serializationMapping?.JsonSerializationValueHook,
                            serializationMapping?.JsonDeserializationValueHook,
                            serializationMapping?.BicepSerializationValueHook));
                }
                else
                {
                    var schemaProperty = property.InputModelProperty;
                    var parameter = objectType.SerializationConstructor.FindParameterByInitializedProperty(property);
                    if (parameter is null)
                    {
                        throw new InvalidOperationException($"Serialization constructor of the type {objectType.Declaration.Name} has no parameter for {schemaProperty.SerializedName} input property");
                    }

                    var serializedName = serializationMapping?.SerializationPath?[^1] ?? schemaProperty.SerializedName;
                    var isRequired = schemaProperty.IsRequired;
                    var shouldExcludeInWireSerialization = !schemaProperty.IsDiscriminator && property.InitializationValue is null && schemaProperty.IsReadOnly;
                    var serialization = BuildJsonSerialization(schemaProperty.Type, property.Declaration.Type, false);

                    var memberValueExpression = new TypedMemberExpression(null, property.Declaration.Name, property.Declaration.Type);
                    TypedMemberExpression? enumerableExpression = null;

                    // TODO: handle this later
                    //if (property.SchemaProperty is not null && property.SchemaProperty.Extensions is not null && property.SchemaProperty.Extensions.IsEmbeddingsVector)
                    //{
                    //    enumerableExpression = property.Declaration.Type.IsNullable
                    //        ? new TypedMemberExpression(null, $"{property.Declaration.Name}.{nameof(Nullable<ReadOnlyMemory<object>>.Value)}.{nameof(ReadOnlyMemory<object>.Span)}", typeof(ReadOnlySpan<>).MakeGenericType(property.Declaration.Type.Arguments[0].FrameworkType))
                    //        : new TypedMemberExpression(null, $"{property.Declaration.Name}.{nameof(ReadOnlyMemory<object>.Span)}", typeof(ReadOnlySpan<>).MakeGenericType(property.Declaration.Type.Arguments[0].FrameworkType));
                    //}
                    yield return new JsonPropertySerialization(
                        parameter.Name,
                        memberValueExpression,
                        serializedName,
                        property.ValueType,
                        serialization,
                        isRequired,
                        shouldExcludeInWireSerialization,
                        serializationHooks: new CustomSerializationHooks(
                            serializationMapping?.JsonSerializationValueHook,
                            serializationMapping?.JsonDeserializationValueHook,
                            serializationMapping?.BicepSerializationValueHook),
                        enumerableExpression: enumerableExpression);
                }
            }

            foreach ((string name, SerializationPropertyBag innerBag) in propertyBag.Bag)
            {
                JsonPropertySerialization[] serializationProperties = GetPropertySerializationsFromBag(innerBag, objectType).ToArray();
                yield return new JsonPropertySerialization(name, serializationProperties);
            }
        }

        public JsonObjectSerialization BuildJsonObjectSerialization(InputModelType inputModel, SchemaObjectType objectType)
        {
            var propertyBag = new SerializationPropertyBag();
            foreach (var objectTypeLevel in objectType.EnumerateHierarchy())
            {
                foreach (var objectTypeProperty in objectTypeLevel.Properties)
                {
                    if (objectTypeProperty == objectTypeLevel.AdditionalPropertiesProperty)
                        continue;
                    propertyBag.Properties.Add(objectTypeProperty, objectType.GetForMemberSerialization(objectTypeProperty.Declaration.Name));
                }
            }

            PopulatePropertyBag(propertyBag, 0);
            var properties = GetPropertySerializationsFromBag(propertyBag, objectType).ToArray();
            var additionalProperties = CreateAdditionalProperties(inputModel, objectType);
            return new JsonObjectSerialization(objectType, objectType.SerializationConstructor.Signature.Parameters, properties, additionalProperties, objectType.Discriminator, objectType.JsonConverter);
        }

        public static IReadOnlyList<JsonPropertySerialization> GetPropertySerializations(ModelTypeProvider model, TypeFactory typeFactory)
            => GetPropertySerializationsFromBag(PopulatePropertyBag(model), p => CreateJsonPropertySerializationFromInputModelProperty(model, p, typeFactory)).ToArray();

        private class SerializationPropertyBag
        {
            public Dictionary<string, SerializationPropertyBag> Bag { get; } = new();
            public Dictionary<ObjectTypeProperty, SourcePropertySerializationMapping?> Properties { get; } = new();
        }

        private static void PopulatePropertyBag(SerializationPropertyBag propertyBag, int depthIndex)
        {
            foreach (var (property, serializationMapping) in propertyBag.Properties.ToArray())
            {
                IReadOnlyList<string>? flattenedNames = serializationMapping?.SerializationPath ?? property.InputModelProperty!.FlattenedNames;
                if (depthIndex >= (flattenedNames?.Count ?? 0) - 1)
                {
                    continue;
                }

                string name = flattenedNames!.ElementAt(depthIndex);
                if (!propertyBag.Bag.TryGetValue(name, out SerializationPropertyBag? namedBag))
                {
                    namedBag = new SerializationPropertyBag();
                    propertyBag.Bag.Add(name, namedBag);
                }

                namedBag.Properties.Add(property, serializationMapping);
                propertyBag.Properties.Remove(property);
            }

            foreach (SerializationPropertyBag innerBag in propertyBag.Bag.Values)
            {
                PopulatePropertyBag(innerBag, depthIndex + 1);
            }
        }

        private class PropertyBag<T>
        {
            public Dictionary<string, PropertyBag<T>> Bag { get; } = new();
            public List<T> Properties { get; } = new();
        }

        private static PropertyBag<ObjectTypeProperty> PopulatePropertyBag(SerializableObjectType objectType)
        {
            var propertyBag = new PropertyBag<ObjectTypeProperty>();
            foreach (var objectTypeLevel in objectType.EnumerateHierarchy())
            {
                foreach (var objectTypeProperty in objectTypeLevel.Properties)
                {
                    if (objectTypeProperty == objectTypeLevel.AdditionalPropertiesProperty)
                    {
                        continue;
                    }

                    if (objectTypeLevel is SerializableObjectType serializableObjectType && objectTypeProperty == serializableObjectType.RawDataField)
                    {
                        continue;
                    }

                    propertyBag.Properties.Add(objectTypeProperty);
                }
            }

            PopulatePropertyBag(propertyBag, (p, i) => GetPropertyNameAtDepth(objectType, p, i), 0);
            return propertyBag;
        }

        private static void PopulatePropertyBag<T>(PropertyBag<T> propertyBag, Func<T, int, string?> getPropertyNameAtDepth, int depthIndex) where T : class
        {
            var propertiesCopy = propertyBag.Properties.ToArray();
            foreach (var property in propertiesCopy)
            {
                var name = getPropertyNameAtDepth(property, depthIndex);

                if (name is null)
                {
                    continue;
                }

                if (!propertyBag.Bag.TryGetValue(name, out PropertyBag<T>? namedBag))
                {
                    namedBag = new PropertyBag<T>();
                    propertyBag.Bag.Add(name, namedBag);
                }

                namedBag.Properties.Add(property);
                propertyBag.Properties.Remove(property);
            }

            foreach (var innerBag in propertyBag.Bag.Values)
            {
                PopulatePropertyBag(innerBag, getPropertyNameAtDepth, depthIndex + 1);
            }
        }

        private static string? GetPropertyNameAtDepth(SerializableObjectType objectType, ObjectTypeProperty property, int depthIndex)
        {
            if (objectType.GetForMemberSerialization(property.Declaration.Name) is { SerializationPath: { } serializationPath } && serializationPath.Count > depthIndex + 1)
            {
                return serializationPath[depthIndex];
            }

            if (property.InputModelProperty is { FlattenedNames: { } schemaFlattenedNames } && schemaFlattenedNames.Count > depthIndex + 1)
            {
                return schemaFlattenedNames.ElementAt(depthIndex);
            }

            if (property.InputModelProperty is { } inputModelProperty)
            {
                return GetPropertyNameAtDepth(inputModelProperty, depthIndex);
            }

            return null;
        }

        private static string? GetPropertyNameAtDepth(InputModelProperty property, int depthIndex)
            => property is { FlattenedNames: { } inputFlattenedNames } && inputFlattenedNames.Count > depthIndex + 1
                ? inputFlattenedNames[depthIndex]
                : null;

        private JsonAdditionalPropertiesSerialization? CreateAdditionalProperties(InputModelType inputModel, ObjectType objectType)
        {
            var inheritedDictionarySchema = inputModel.GetSelfAndBaseModels().OfType<DictionarySchema>().FirstOrDefault();
            bool shouldExcludeInWireSerialization = false;
            ObjectTypeProperty? additionalPropertiesProperty = null;
            foreach (var obj in objectType.EnumerateHierarchy())
            {
                additionalPropertiesProperty = obj.AdditionalPropertiesProperty ?? (obj as SerializableObjectType)?.RawDataField;
                if (additionalPropertiesProperty != null)
                {
                    // if this is a real "AdditionalProperties", we should NOT exclude it in wire
                    shouldExcludeInWireSerialization = additionalPropertiesProperty != obj.AdditionalPropertiesProperty;
                    break;
                }
            }

            if (additionalPropertiesProperty == null)
            {
                return null;
            }

            var dictionaryValueType = additionalPropertiesProperty.Declaration.Type.Arguments[1];
            Debug.Assert(!dictionaryValueType.IsNullable, $"{typeof(JsonCodeWriterExtensions)} implicitly relies on {additionalPropertiesProperty.Declaration.Name} dictionary value being non-nullable");
            JsonSerialization valueSerialization;
            if (inheritedDictionarySchema is not null)
            {
                valueSerialization = BuildSerialization(inheritedDictionarySchema.ElementType, dictionaryValueType, false);
            }
            else
            {
                valueSerialization = new JsonValueSerialization(dictionaryValueType, SerializationFormat.Default, true);
            }

            return new JsonAdditionalPropertiesSerialization(
                    additionalPropertiesProperty,
                    valueSerialization,
                    new CSharpType(typeof(Dictionary<,>), additionalPropertiesProperty.Declaration.Type.Arguments),
                    shouldExcludeInWireSerialization);
        }
    }
}<|MERGE_RESOLUTION|>--- conflicted
+++ resolved
@@ -192,18 +192,12 @@
             return inputType switch
             {
                 CodeModelType codeModelType => BuildSerialization(codeModelType.Schema, valueType, isCollectionElement),
-<<<<<<< HEAD
-                InputListType listType => new JsonArraySerialization(valueType, BuildJsonSerialization(listType.ElementType, TypeFactory.GetElementType(valueType), true, serializationFormat), valueType.IsNullable || (isCollectionElement && !valueType.IsValueType)),
-                InputDictionaryType dictionaryType => new JsonDictionarySerialization(valueType, BuildJsonSerialization(dictionaryType.ValueType, TypeFactory.GetElementType(valueType), true, serializationFormat), valueType.IsNullable || (isCollectionElement && !valueType.IsValueType)),
+                InputListType listType => new JsonArraySerialization(valueType, BuildJsonSerialization(listType.ElementType, valueType.ElementType, true, serializationFormat), valueType.IsNullable || (isCollectionElement && !valueType.IsValueType)),
+                InputDictionaryType dictionaryType => new JsonDictionarySerialization(valueType, BuildJsonSerialization(dictionaryType.ValueType, valueType.ElementType, true, serializationFormat), valueType.IsNullable || (isCollectionElement && !valueType.IsValueType)),
                 _ =>
                 Configuration.AzureArm
                     ? new JsonValueSerialization(valueType, serializationFormat, valueType.IsNullable || (isCollectionElement && !valueType.IsValueType), IsManagedServiceIdentityV3(inputType, valueType) ? JsonSerializationOptions.UseManagedServiceIdentityV3 : JsonSerializationOptions.None)
                     : new JsonValueSerialization(valueType, serializationFormat, valueType.IsNullable || (isCollectionElement && !valueType.IsValueType)) // nullable CSharp type like int?, Etag?, and reference type in collection
-=======
-                InputListType listType => new JsonArraySerialization(valueType, BuildJsonSerialization(listType.ElementType, valueType.ElementType, true), valueType.IsNullable || (isCollectionElement && !valueType.IsValueType)),
-                InputDictionaryType dictionaryType => new JsonDictionarySerialization(valueType, BuildJsonSerialization(dictionaryType.ValueType, valueType.ElementType, true), valueType.IsNullable || (isCollectionElement && !valueType.IsValueType)),
-                _ => new JsonValueSerialization(valueType, serializationFormat, valueType.IsNullable || (isCollectionElement && !valueType.IsValueType)) // nullable CSharp type like int?, Etag?, and reference type in collection
->>>>>>> e956c836
             };
         }
 
