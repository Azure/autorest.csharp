// Copyright (c) Microsoft Corporation. All rights reserved.
// Licensed under the MIT License.

using System;
using System.Collections.Generic;
using System.Diagnostics;
using System.IO;
using System.Linq;
using System.Text.Json;
using AutoRest.CSharp.Common.Input;
using AutoRest.CSharp.Common.Input.InputTypes;
using AutoRest.CSharp.Common.Output.Expressions.ValueExpressions;
using AutoRest.CSharp.Common.Output.Models.Serialization.Multipart;
using AutoRest.CSharp.Common.Output.Models.Types;
using AutoRest.CSharp.Generation.Types;
using AutoRest.CSharp.Generation.Writers;
using AutoRest.CSharp.Input.Source;
using AutoRest.CSharp.Output.Models.Serialization;
using AutoRest.CSharp.Output.Models.Serialization.Bicep;
using AutoRest.CSharp.Output.Models.Serialization.Json;
using AutoRest.CSharp.Output.Models.Serialization.Xml;
using AutoRest.CSharp.Output.Models.Types;
using AutoRest.CSharp.Utilities;
using Azure.ResourceManager.Models;
using Microsoft.CodeAnalysis;

namespace AutoRest.CSharp.Output.Builders
{
    internal class SerializationBuilder
    {
        public static SerializationFormat GetDefaultSerializationFormat(CSharpType type)
        {
            if (type.EqualsIgnoreNullable(typeof(byte[])))
            {
                return SerializationFormat.Bytes_Base64;
            }

            if (type.EqualsIgnoreNullable(typeof(DateTimeOffset)))
            {
                return SerializationFormat.DateTime_ISO8601;
            }

            if (type.EqualsIgnoreNullable(typeof(TimeSpan)))
            {
                return SerializationFormat.Duration_ISO8601;
            }

            return SerializationFormat.Default;
        }

        public static SerializationFormat GetSerializationFormat(InputType type) => type switch
        {
            InputLiteralType literalType => GetSerializationFormat(literalType.ValueType),
            InputListType listType => GetSerializationFormat(listType.ElementType),
            InputDictionaryType dictionaryType => GetSerializationFormat(dictionaryType.ValueType),
<<<<<<< HEAD
            InputNullableType nullableType => GetSerializationFormat(nullableType.Type),
=======
            InputDateTimeType dateTimeType => dateTimeType.Encode switch
            {
                DateTimeKnownEncoding.Rfc3339 => SerializationFormat.DateTime_RFC3339,
                DateTimeKnownEncoding.Rfc7231 => SerializationFormat.DateTime_RFC7231,
                DateTimeKnownEncoding.UnixTimestamp => SerializationFormat.DateTime_Unix,
                _ => throw new IndexOutOfRangeException($"unknown encode {dateTimeType.Encode}"),
            },
            InputDurationType durationType => durationType.Encode switch
            {
                // there is no such thing as `DurationConstant`
                DurationKnownEncoding.Iso8601 => SerializationFormat.Duration_ISO8601,
                DurationKnownEncoding.Seconds => durationType.WireType.Kind switch
                {
                    InputPrimitiveTypeKind.Int32 => SerializationFormat.Duration_Seconds,
                    InputPrimitiveTypeKind.Float or InputPrimitiveTypeKind.Float32 => SerializationFormat.Duration_Seconds_Float,
                    _ => SerializationFormat.Duration_Seconds_Double
                },
                DurationKnownEncoding.Constant => SerializationFormat.Duration_Constant,
                _ => throw new IndexOutOfRangeException($"unknown encode {durationType.Encode}")
            },
>>>>>>> 9b8a321f
            InputPrimitiveType primitiveType => primitiveType.Kind switch
            {
                InputPrimitiveTypeKind.PlainDate => SerializationFormat.Date_ISO8601,
                InputPrimitiveTypeKind.PlainTime => SerializationFormat.Time_ISO8601,
                InputPrimitiveTypeKind.Bytes => primitiveType.Encode switch
                {
                    BytesKnownEncoding.Base64 => SerializationFormat.Bytes_Base64,
                    BytesKnownEncoding.Base64Url => SerializationFormat.Bytes_Base64Url,
                    _ => throw new IndexOutOfRangeException($"unknown encode {primitiveType.Encode}")
                },
                _ => SerializationFormat.Default
            },
            _ => SerializationFormat.Default
        };

        internal static SerializationFormat GetSerializationFormat(InputType inputType, CSharpType valueType)
        {
            var serializationFormat = GetSerializationFormat(inputType);
            return serializationFormat != SerializationFormat.Default ? serializationFormat : GetDefaultSerializationFormat(valueType);
        }

        public static ObjectSerialization Build(BodyMediaType bodyMediaType, InputType inputType, CSharpType type, SerializationFormat? serializationFormat) => bodyMediaType switch
        {
            BodyMediaType.Xml => BuildXmlElementSerialization(inputType, type, null, true),
            BodyMediaType.Json => BuildJsonSerialization(inputType, type, false, serializationFormat ?? GetSerializationFormat(inputType, type)),
            _ => throw new NotImplementedException(bodyMediaType.ToString())
        };

        private static XmlElementSerialization BuildXmlElementSerialization(InputType inputType, CSharpType type, string? name, bool isRoot)
        {
            string xmlName = inputType.Serialization.Xml?.Name ?? name ?? inputType.Name;
            switch (inputType)
            {
                case InputListType listType:
                    var wrapped = isRoot || listType.Serialization.Xml?.IsWrapped == true;
                    var arrayElement = BuildXmlElementSerialization(listType.ElementType, type.ElementType, null, false);
                    return new XmlArraySerialization(type.InitializationType, arrayElement, xmlName, wrapped);
                case InputDictionaryType dictionaryType:
                    var valueElement = BuildXmlElementSerialization(dictionaryType.ValueType, type.ElementType, null, false);
                    return new XmlDictionarySerialization(type.InitializationType, valueElement, xmlName);
                case InputNullableType nullableType:
                    return BuildXmlElementSerialization(nullableType.Type, type, name, isRoot);
                default:
                    return new XmlElementValueSerialization(xmlName, new XmlValueSerialization(type, GetSerializationFormat(inputType)));
            }
        }

        private static bool IsManagedServiceIdentityV3(InputType schema, CSharpType type)
        {
            // If the type is the common type ManagedServiceIdentity and the schema contains a type property with sealed enum or extensible enum schema which has a choice of v3 "SystemAssigned,UserAssigned" value,
            // then this is a v3 version of ManagedServiceIdentity.
            if (!type.IsFrameworkType && type.Implementation is SystemObjectType systemObjectType
                && systemObjectType.SystemType == typeof(ManagedServiceIdentity)
                && schema is InputModelType objectSchema
                && (objectSchema.Properties.FirstOrDefault(p => p.SerializedName == "type")?.Type is InputEnumType sealedChoiceSchema && sealedChoiceSchema.Values.Any(c => c.Value.ToString() == ManagedServiceIdentityTypeV3Converter.SystemAssignedUserAssignedV3Value)))
            {
                return true;
            }
            return false;
        }

        public static JsonSerialization BuildJsonSerialization(InputType inputType, CSharpType valueType, bool isCollectionElement, SerializationFormat serializationFormat)
        {
            if (valueType.IsFrameworkType && valueType.FrameworkType == typeof(JsonElement))
            {
                return new JsonValueSerialization(valueType, serializationFormat, valueType.IsNullable || isCollectionElement);
            }

            return inputType switch
            {
                InputListType listType => new JsonArraySerialization(valueType, BuildJsonSerialization(listType.ElementType, valueType.ElementType, true, serializationFormat), valueType.IsNullable || (isCollectionElement && !valueType.IsValueType)),
                InputDictionaryType dictionaryType => new JsonDictionarySerialization(valueType, BuildJsonSerialization(dictionaryType.ValueType, valueType.ElementType, true, serializationFormat), valueType.IsNullable || (isCollectionElement && !valueType.IsValueType)),
                InputNullableType nullableType => BuildJsonSerialization(nullableType.Type, valueType, isCollectionElement, serializationFormat),
                _ =>
                Configuration.AzureArm
                    ? new JsonValueSerialization(valueType, serializationFormat, valueType.IsNullable || (isCollectionElement && !valueType.IsValueType), IsManagedServiceIdentityV3(inputType, valueType) ? JsonSerializationOptions.UseManagedServiceIdentityV3 : JsonSerializationOptions.None)
                    : new JsonValueSerialization(valueType, serializationFormat, valueType.IsNullable || (isCollectionElement && !valueType.IsValueType)) // nullable CSharp type like int?, Etag?, and reference type in collection
            };
        }

        public static JsonSerialization BuildJsonSerialization(InputType inputType, CSharpType valueType, bool isCollectionElement)
            => BuildJsonSerialization(inputType, valueType, isCollectionElement, GetSerializationFormat(inputType, valueType));

        private static JsonSerialization BuildJsonSerializationFromValue(CSharpType valueType, bool isCollectionElement)
        {
            if (valueType.IsList)
            {
                return new JsonArraySerialization(valueType, BuildJsonSerializationFromValue(valueType.ElementType, true), valueType.IsNullable || (isCollectionElement && !valueType.IsValueType));
            }

            if (valueType.IsDictionary)
            {
                var dictionaryValueType = valueType.Arguments[1];
                return new JsonDictionarySerialization(valueType, BuildJsonSerializationFromValue(dictionaryValueType, true), valueType.IsNullable || (isCollectionElement && !valueType.IsValueType));
            }

            return new JsonValueSerialization(valueType, GetDefaultSerializationFormat(valueType), valueType.IsNullable || (isCollectionElement && !valueType.IsValueType));
        }

        public static XmlObjectSerialization BuildXmlObjectSerialization(string serializationName, SerializableObjectType model, TypeFactory typeFactory)
        {
            var elements = new List<XmlObjectElementSerialization>();
            var attributes = new List<XmlObjectAttributeSerialization>();
            var embeddedArrays = new List<XmlObjectArraySerialization>();
            XmlObjectContentSerialization? contentSerialization = null;

            foreach (var objectTypeLevel in model.EnumerateHierarchy())
            {
                foreach (ObjectTypeProperty objectProperty in objectTypeLevel.Properties)
                {
                    if (IsSerializable(objectProperty, typeFactory, out var isAttribute, out var isContent, out var format, out var serializedName, out var serializedType))
                    {
                        if (isContent)
                        {
                            contentSerialization = new XmlObjectContentSerialization(serializedName, serializedType, objectProperty, new XmlValueSerialization(objectProperty.Declaration.Type, format));
                        }
                        else if (isAttribute)
                        {
                            attributes.Add(new XmlObjectAttributeSerialization(serializedName, serializedType, objectProperty, new XmlValueSerialization(objectProperty.Declaration.Type, format)));
                        }
                        else
                        {
                            var valueSerialization = objectProperty.InputModelProperty is { } inputModelProperty
                                ? BuildXmlElementSerialization(inputModelProperty.Type, objectProperty.Declaration.Type, serializedName, false)
                                : BuildXmlElementSerialization(objectProperty.InputModelProperty!.Type, objectProperty.Declaration.Type, serializedName, false);

                            if (valueSerialization is XmlArraySerialization arraySerialization)
                            {
                                embeddedArrays.Add(new XmlObjectArraySerialization(serializedName, serializedType, objectProperty, arraySerialization));
                            }
                            else
                            {
                                elements.Add(new XmlObjectElementSerialization(serializedName, serializedType, objectProperty, valueSerialization));
                            }
                        }
                    }
                }
            }

            return new XmlObjectSerialization(serializationName, model, elements.ToArray(), attributes.ToArray(), embeddedArrays.ToArray(), contentSerialization);

            static bool IsSerializable(ObjectTypeProperty objectProperty, TypeFactory typeFactory, out bool isAttribute, out bool isContent, out SerializationFormat format, out string serializedName, out CSharpType serializedType)
            {
                if (objectProperty.InputModelProperty is { } inputModelProperty)
                {
                    isAttribute = inputModelProperty.Type.Serialization.Xml?.IsAttribute == true;
                    isContent = inputModelProperty.Type.Serialization.Xml?.IsContent == true;
                    format = GetSerializationFormat(inputModelProperty.Type);
                    serializedName = inputModelProperty.SerializedName;
                    serializedType = typeFactory.CreateType(inputModelProperty.Type);
                    return true;
                }

                if (objectProperty.InputModelProperty is { } property)
                {
                    isAttribute = property.Type.Serialization?.Xml?.IsAttribute == true;
                    isContent = property.Type.Serialization?.Xml?.IsContent == true;
                    format = GetSerializationFormat(property.Type);
                    serializedName = property.SerializedName;
                    serializedType = objectProperty.ValueType;
                    return true;
                }

                isAttribute = false;
                isContent = false;
                format = default;
                serializedName = string.Empty;
                serializedType = typeof(object);
                return false;
            }
        }

        public BicepObjectSerialization? BuildBicepObjectSerialization(SerializableObjectType objectType, JsonObjectSerialization jsonObjectSerialization)
            => new BicepObjectSerialization(objectType, jsonObjectSerialization);

        private static JsonPropertySerialization? CreateJsonPropertySerializationFromInputModelProperty(SerializableObjectType objectType, ObjectTypeProperty property, TypeFactory typeFactory)
        {
            var declaredName = property.Declaration.Name;
            var propertyType = property.Declaration.Type;
            var name = declaredName.ToVariableName();
            var serializationMapping = objectType.GetForMemberSerialization(declaredName);

            if (property.InputModelProperty is not { } inputModelProperty)
            {
                // Property is not part of specification,
                return new JsonPropertySerialization(
                    name,
                    new TypedMemberExpression(null, declaredName, propertyType),
                    serializationMapping?.SerializationPath?[^1] ?? name,
                    propertyType,
                    BuildJsonSerializationFromValue(propertyType, false),
                    property.IsRequired,
                    property.IsReadOnly,
                    property,
                    serializationHooks: new CustomSerializationHooks(
                        serializationMapping?.JsonSerializationValueHook,
                        serializationMapping?.JsonDeserializationValueHook,
                        serializationMapping?.BicepSerializationValueHook));
            }

            var valueSerialization = BuildJsonSerialization(inputModelProperty.Type, propertyType, false);
            var serializedName = serializationMapping?.SerializationPath?[^1] ?? inputModelProperty.SerializedName;
            var serializedType = typeFactory.CreateType(inputModelProperty.Type);
            var memberValueExpression = new TypedMemberExpression(null, declaredName, propertyType);

            return new JsonPropertySerialization(
                name,
                memberValueExpression,
                serializedName,
                serializedType,
                valueSerialization,
                property.IsRequired,
                ShouldExcludeInWireSerialization(property, inputModelProperty),
                property,
                serializationHooks: new CustomSerializationHooks(
                    serializationMapping?.JsonSerializationValueHook,
                    serializationMapping?.JsonDeserializationValueHook,
                    serializationMapping?.BicepSerializationValueHook),
                enumerableExpression: null);
        }

        private static bool ShouldExcludeInWireSerialization(ObjectTypeProperty property, InputModelProperty inputProperty)
        {
            if (inputProperty.IsDiscriminator)
            {
                return false;
            }

            if (property.InitializationValue is not null)
            {
                return false;
            }

            return inputProperty.IsReadOnly;
        }

        private static IEnumerable<JsonPropertySerialization> GetPropertySerializationsFromBag<T>(PropertyBag<T> propertyBag, Func<T, JsonPropertySerialization?> jsonPropertySerializationFactory)
        {
            foreach (var property in propertyBag.Properties)
            {
                if (jsonPropertySerializationFactory(property) is { } serialization)
                {
                    yield return serialization;
                }
            }

            foreach (var (name, innerBag) in propertyBag.Bag)
            {
                JsonPropertySerialization[] serializationProperties = GetPropertySerializationsFromBag(innerBag, jsonPropertySerializationFactory).ToArray();
                yield return new JsonPropertySerialization(name, serializationProperties);
            }
        }

        private IEnumerable<JsonPropertySerialization> GetPropertySerializationsFromBag(SerializationPropertyBag propertyBag, SchemaObjectType objectType)
        {
            foreach (var (property, serializationMapping) in propertyBag.Properties)
            {
                if (property.InputModelProperty == null)
                {
                    // Property is not part of specification,
                    var declaredName = property.Declaration.Name;
                    var propertyType = property.Declaration.Type;
                    var varName = declaredName.ToVariableName();
                    yield return new JsonPropertySerialization(
                        varName,
                        new TypedMemberExpression(null, property.Declaration.Name, propertyType),
                        serializationMapping?.SerializationPath?[^1] ?? varName,
                        propertyType,
                        BuildJsonSerializationFromValue(propertyType, false),
                        property.IsRequired,
                        property.IsReadOnly,
                        property,
                        serializationHooks: new CustomSerializationHooks(
                            serializationMapping?.JsonSerializationValueHook,
                            serializationMapping?.JsonDeserializationValueHook,
                            serializationMapping?.BicepSerializationValueHook));
                }
                else
                {
                    var schemaProperty = property.InputModelProperty;
                    var parameter = objectType.SerializationConstructor.FindParameterByInitializedProperty(property);
                    if (parameter is null)
                    {
                        throw new InvalidOperationException(
                            $"Serialization constructor of the type {objectType.Declaration.Name} has no parameter for {schemaProperty.SerializedName} input property");
                    }

                    var serializedName = serializationMapping?.SerializationPath?[^1] ?? schemaProperty.SerializedName;
                    var isRequired = schemaProperty.IsRequired;
                    var shouldExcludeInWireSerialization = !schemaProperty.IsDiscriminator && property.InitializationValue is null && schemaProperty.IsReadOnly;
                    var serialization = BuildJsonSerialization(schemaProperty.Type, property.Declaration.Type, false);

                    var memberValueExpression =
                        new TypedMemberExpression(null, property.Declaration.Name, property.Declaration.Type);
                    TypedMemberExpression? enumerableExpression = null;

                    yield return new JsonPropertySerialization(
                        parameter.Name,
                        memberValueExpression,
                        serializedName,
                        property.ValueType,
                        serialization,
                        isRequired,
                        shouldExcludeInWireSerialization,
                        property,
                        serializationHooks: new CustomSerializationHooks(
                            serializationMapping?.JsonSerializationValueHook,
                            serializationMapping?.JsonDeserializationValueHook,
                            serializationMapping?.BicepSerializationValueHook),
                        enumerableExpression: enumerableExpression);
                }
            }

            foreach ((string name, SerializationPropertyBag innerBag) in propertyBag.Bag)
            {
                JsonPropertySerialization[] serializationProperties = GetPropertySerializationsFromBag(innerBag, objectType).ToArray();
                yield return new JsonPropertySerialization(name, serializationProperties);
            }
        }

        public JsonObjectSerialization BuildJsonObjectSerialization(InputModelType inputModel, SchemaObjectType objectType)
        {
            var propertyBag = new SerializationPropertyBag();
            foreach (var objectTypeLevel in objectType.EnumerateHierarchy())
            {
                foreach (var objectTypeProperty in objectTypeLevel.Properties)
                {
                    if (objectTypeProperty == objectTypeLevel.AdditionalPropertiesProperty)
                        continue;
                    propertyBag.Properties.Add(objectTypeProperty, objectType.GetForMemberSerialization(objectTypeProperty.Declaration.Name));
                }
            }

            PopulatePropertyBag(propertyBag, 0);
            var properties = GetPropertySerializationsFromBag(propertyBag, objectType).ToArray();
            var (additionalProperties, rawDataField) = CreateAdditionalPropertiesSerialization(inputModel, objectType);
            return new JsonObjectSerialization(objectType, objectType.SerializationConstructor.Signature.Parameters, properties, additionalProperties, rawDataField, objectType.Discriminator, objectType.JsonConverter);
        }

        public static IReadOnlyList<JsonPropertySerialization> GetPropertySerializations(ModelTypeProvider model, TypeFactory typeFactory)
            => GetPropertySerializationsFromBag(PopulatePropertyBag(model), p => CreateJsonPropertySerializationFromInputModelProperty(model, p, typeFactory)).ToArray();

        private class SerializationPropertyBag
        {
            public Dictionary<string, SerializationPropertyBag> Bag { get; } = new();
            public Dictionary<ObjectTypeProperty, SourcePropertySerializationMapping?> Properties { get; } = new();
        }

        private static void PopulatePropertyBag(SerializationPropertyBag propertyBag, int depthIndex)
        {
            foreach (var (property, serializationMapping) in propertyBag.Properties.ToArray())
            {
                IReadOnlyList<string>? flattenedNames = serializationMapping?.SerializationPath ?? property.InputModelProperty!.FlattenedNames;
                if (depthIndex >= (flattenedNames?.Count ?? 0) - 1)
                {
                    continue;
                }

                string name = flattenedNames!.ElementAt(depthIndex);
                if (!propertyBag.Bag.TryGetValue(name, out SerializationPropertyBag? namedBag))
                {
                    namedBag = new SerializationPropertyBag();
                    propertyBag.Bag.Add(name, namedBag);
                }

                namedBag.Properties.Add(property, serializationMapping);
                propertyBag.Properties.Remove(property);
            }

            foreach (SerializationPropertyBag innerBag in propertyBag.Bag.Values)
            {
                PopulatePropertyBag(innerBag, depthIndex + 1);
            }
        }

        private class PropertyBag<T>
        {
            public Dictionary<string, PropertyBag<T>> Bag { get; } = new();
            public List<T> Properties { get; } = new();
        }

        private static PropertyBag<ObjectTypeProperty> PopulatePropertyBag(SerializableObjectType objectType)
        {
            var propertyBag = new PropertyBag<ObjectTypeProperty>();
            foreach (var objectTypeLevel in objectType.EnumerateHierarchy())
            {
                foreach (var objectTypeProperty in objectTypeLevel.Properties)
                {
                    if (objectTypeProperty == objectTypeLevel.AdditionalPropertiesProperty)
                    {
                        continue;
                    }

                    if (objectTypeLevel is SerializableObjectType serializableObjectType && objectTypeProperty == serializableObjectType.RawDataField)
                    {
                        continue;
                    }

                    propertyBag.Properties.Add(objectTypeProperty);
                }
            }

            PopulatePropertyBag(propertyBag, (p, i) => GetPropertyNameAtDepth(objectType, p, i), 0);
            return propertyBag;
        }

        private static void PopulatePropertyBag<T>(PropertyBag<T> propertyBag, Func<T, int, string?> getPropertyNameAtDepth, int depthIndex) where T : class
        {
            var propertiesCopy = propertyBag.Properties.ToArray();
            foreach (var property in propertiesCopy)
            {
                var name = getPropertyNameAtDepth(property, depthIndex);

                if (name is null)
                {
                    continue;
                }

                if (!propertyBag.Bag.TryGetValue(name, out PropertyBag<T>? namedBag))
                {
                    namedBag = new PropertyBag<T>();
                    propertyBag.Bag.Add(name, namedBag);
                }

                namedBag.Properties.Add(property);
                propertyBag.Properties.Remove(property);
            }

            foreach (var innerBag in propertyBag.Bag.Values)
            {
                PopulatePropertyBag(innerBag, getPropertyNameAtDepth, depthIndex + 1);
            }
        }

        private static string? GetPropertyNameAtDepth(SerializableObjectType objectType, ObjectTypeProperty property, int depthIndex)
        {
            if (objectType.GetForMemberSerialization(property.Declaration.Name) is { SerializationPath: { } serializationPath } && serializationPath.Count > depthIndex + 1)
            {
                return serializationPath[depthIndex];
            }

            if (property.InputModelProperty is { FlattenedNames: { } schemaFlattenedNames } && schemaFlattenedNames.Count > depthIndex + 1)
            {
                return schemaFlattenedNames.ElementAt(depthIndex);
            }

            if (property.InputModelProperty is { } inputModelProperty)
            {
                return GetPropertyNameAtDepth(inputModelProperty, depthIndex);
            }

            return null;
        }

        private static string? GetPropertyNameAtDepth(InputModelProperty property, int depthIndex)
            => property is { FlattenedNames: { } inputFlattenedNames } && inputFlattenedNames.Count > depthIndex + 1
                ? inputFlattenedNames[depthIndex]
                : null;

        private (JsonAdditionalPropertiesSerialization? AdditionalPropertiesSerialization, JsonAdditionalPropertiesSerialization? RawDataFieldSerialization) CreateAdditionalPropertiesSerialization(InputModelType inputModel, ObjectType objectType)
        {
            // collect additional properties and raw data field
            ObjectTypeProperty? additionalPropertiesProperty = null;
            ObjectTypeProperty? rawDataField = null;

            var inheritedDictionarySchema = inputModel.GetSelfAndBaseModels().OfType<InputDictionaryType>().FirstOrDefault();
            foreach (var obj in objectType.EnumerateHierarchy())
            {
                additionalPropertiesProperty ??= obj.AdditionalPropertiesProperty;
                rawDataField ??= (obj as SerializableObjectType)?.RawDataField;
            }

            if (additionalPropertiesProperty == null && rawDataField == null)
            {
                return (null, null);
            }

            // build serialization for additional properties property (if any)
            var additionalPropertiesSerialization = BuildSerializationForAdditionalProperties(additionalPropertiesProperty, inheritedDictionarySchema, false);
            // build serialization for raw data field (if any)
            var rawDataFieldSerialization = BuildSerializationForAdditionalProperties(rawDataField, null, true);

            return (additionalPropertiesSerialization, rawDataFieldSerialization);

            static JsonAdditionalPropertiesSerialization? BuildSerializationForAdditionalProperties(ObjectTypeProperty? additionalPropertiesProperty, InputDictionaryType? inheritedDictionarySchema, bool shouldExcludeInWireSerialization)
            {
                if (additionalPropertiesProperty == null)
                {
                    return null;
                }

                var additionalPropertyValueType = additionalPropertiesProperty.Declaration.Type.Arguments[1];
                JsonSerialization valueSerialization;
                if (inheritedDictionarySchema is not null)
                {
                    valueSerialization = BuildJsonSerialization(inheritedDictionarySchema.ValueType, additionalPropertyValueType, false);
                }
                else
                {
                    valueSerialization = new JsonValueSerialization(additionalPropertyValueType, SerializationFormat.Default, true);
                }

                return new JsonAdditionalPropertiesSerialization(
                    additionalPropertiesProperty,
                    valueSerialization,
                    new CSharpType(typeof(Dictionary<,>), additionalPropertiesProperty.Declaration.Type.Arguments),
                    shouldExcludeInWireSerialization);
            }
        }

        public MultipartObjectSerialization BuildMultipartObjectSerialization(InputModelType inputModel, SchemaObjectType objectType)
        {
            /*TODO: This is a temporary implementation. We need to revisit this and make it more robust.
             *Need to consider the polymorphism and the base class properties.
             **/
            var properties = new List<MultipartPropertySerialization>();
            foreach (ObjectTypeProperty property in objectType.Properties.ToArray())
            {
                var schemaProperty = property.InputModelProperty!; // we ensure this is not null when we build the array
                var parameter = objectType.SerializationConstructor.FindParameterByInitializedProperty(property);
                if (parameter is null)
                {
                    throw new InvalidOperationException($"Serialization constructor of the type {objectType.Declaration.Name} has no parameter for {schemaProperty.SerializedName} input property");
                }

                var serializedName = schemaProperty.SerializedName;
                var isRequired = schemaProperty.IsRequired;
                var shouldExcludeInWireSerialization = schemaProperty.IsReadOnly;
                var memberValueExpression = new TypedMemberExpression(null, property.Declaration.Name, property.Declaration.Type);
                MultipartSerialization valueSerialization = BuildMultipartSerialization(schemaProperty.Type, property.Declaration.Type, false, property.SerializationFormat, new TypedMemberExpression(null, serializedName, property.Declaration.Type).NullableStructValue());
                var propertySerialization = new MultipartPropertySerialization(
                    parameter.Name,
                    memberValueExpression,
                    serializedName,
                    property.ValueType,
                    valueSerialization,
                    isRequired,
                    shouldExcludeInWireSerialization);
                properties.Add(propertySerialization);
            }

            /*build serialization for additional properties*/
            var additionalProperties = CreateMultipartAdditionalPropertiesSerialization(inputModel, objectType);
            return new MultipartObjectSerialization(objectType,
                objectType.SerializationConstructor.Signature.Parameters,
                properties,
                additionalProperties,
                objectType.Discriminator,
                false);
        }
        private MultipartAdditionalPropertiesSerialization? CreateMultipartAdditionalPropertiesSerialization(InputModelType objectSchema, ObjectType objectType)
        {
            var inheritedDictionarySchema = objectSchema.InheritedDictionaryType;
            bool shouldExcludeInWireSerialization = false;
            ObjectTypeProperty? additionalPropertiesProperty = null;
            foreach (var obj in objectType.EnumerateHierarchy())
            {
                additionalPropertiesProperty = obj.AdditionalPropertiesProperty ?? (obj as SerializableObjectType)?.RawDataField;
                if (additionalPropertiesProperty != null)
                {
                    // if this is a real "AdditionalProperties", we should NOT exclude it in wire
                    shouldExcludeInWireSerialization = additionalPropertiesProperty != obj.AdditionalPropertiesProperty;
                    break;
                }
            }

            if (additionalPropertiesProperty == null)
            {
                return null;
            }

            var dictionaryValueType = additionalPropertiesProperty.Declaration.Type.Arguments[1];
            Debug.Assert(!dictionaryValueType.IsNullable, $"{typeof(JsonCodeWriterExtensions)} implicitly relies on {additionalPropertiesProperty.Declaration.Name} dictionary value being non-nullable");
            MultipartSerialization valueSerialization;
            if (inheritedDictionarySchema is not null)
            {
                valueSerialization = BuildMultipartSerialization(inheritedDictionarySchema.KeyType, dictionaryValueType, false, additionalPropertiesProperty.SerializationFormat, new TypedMemberExpression(null, additionalPropertiesProperty.Declaration.Name, additionalPropertiesProperty.Declaration.Type).NullableStructValue());
            }
            else
            {
                valueSerialization = new MultipartValueSerialization(dictionaryValueType, SerializationFormat.Default, true);
            }

            return new MultipartAdditionalPropertiesSerialization(
                additionalPropertiesProperty,
                new CSharpType(typeof(Dictionary<,>), additionalPropertiesProperty.Declaration.Type.Arguments),
                valueSerialization,
                shouldExcludeInWireSerialization);
        }
        public static MultipartSerialization BuildMultipartSerialization(InputType? inputType, CSharpType valueType, bool isCollectionElement, SerializationFormat serializationFormat, ValueExpression memberValueExpression)
        {
            /*TODO: need to update to use InputType to identify if it is a Multipart File or not. Current we will set contentType for Bytes and Stream*/
            if (inputType != null && inputType is InputPrimitiveType { Kind: InputPrimitiveTypeKind.Bytes } && valueType.IsFrameworkType && valueType.FrameworkType == typeof(BinaryData))
            {
                var valueSerialization = new MultipartValueSerialization(valueType, serializationFormat, valueType.IsNullable || isCollectionElement);
                valueSerialization.ContentType = "application/octet-stream"; //TODO: need to set the right content type from InputType
                return valueSerialization;
            }
            if (inputType != null && inputType.Name == InputPrimitiveType.Stream.Name && valueType.IsFrameworkType && valueType.FrameworkType == typeof(Stream))
            {
                var valueSerialization = new MultipartValueSerialization(valueType, serializationFormat, valueType.IsNullable || isCollectionElement);
                valueSerialization.ContentType = "application/octet-stream"; //TODO: need to set the right content type from InputType
                return valueSerialization;
            }
            return inputType switch
            {
                InputListType listType => new MultipartArraySerialization(valueType, BuildMultipartSerialization(listType.ElementType, valueType.ElementType, true, serializationFormat, new VariableReference(valueType.ElementType, "item")), valueType.IsNullable || (isCollectionElement && !valueType.IsValueType)),
                InputDictionaryType dictionaryType => new MultipartDictionarySerialization(valueType, BuildMultipartSerialization(dictionaryType.ValueType, valueType.ElementType, true, serializationFormat, memberValueExpression), valueType.IsNullable || (isCollectionElement && !valueType.IsValueType)),
                InputNullableType nullableType => BuildMultipartSerialization(nullableType.Type, valueType, isCollectionElement, serializationFormat, memberValueExpression),
                _ => new MultipartValueSerialization(valueType, serializationFormat, valueType.IsNullable || isCollectionElement)// nullable CSharp type like int?, Etag?, and reference type in collection
            };
        }
        public static IEnumerable<MultipartPropertySerialization> CreateMultipartPropertySerializations(ModelTypeProvider model)
        {
            foreach (var objType in model.EnumerateHierarchy())
            {
                foreach (var property in objType.Properties)
                {
                    if (property.InputModelProperty is not { } inputModelProperty)
                        continue;

                    var declaredName = property.Declaration.Name;
                    var serializedName = inputModelProperty.SerializedName;
                    var memberValueExpression = new TypedMemberExpression(null, declaredName, property.Declaration.Type);
                    var valueSerialization = BuildMultipartSerialization(inputModelProperty.Type, property.Declaration.Type, false, property.SerializationFormat, memberValueExpression.NullableStructValue());
                    TypedMemberExpression? enumerableExpression = null;
                    if (property.Declaration.Type.IsReadOnlyMemory)
                    {
                        enumerableExpression = property.Declaration.Type.IsNullable
                            ? new TypedMemberExpression(null, $"{property.Declaration.Name}.{nameof(Nullable<ReadOnlyMemory<object>>.Value)}.{nameof(ReadOnlyMemory<object>.Span)}", typeof(ReadOnlySpan<>).MakeGenericType(property.Declaration.Type.Arguments[0].FrameworkType))
                            : new TypedMemberExpression(null, $"{property.Declaration.Name}.{nameof(ReadOnlyMemory<object>.Span)}", typeof(ReadOnlySpan<>).MakeGenericType(property.Declaration.Type.Arguments[0].FrameworkType));
                    }

                    yield return new MultipartPropertySerialization(
                        declaredName.ToVariableName(),
                        memberValueExpression,
                        serializedName,
                        property.ValueType.IsNullable && property.OptionalViaNullability ? property.ValueType.WithNullable(false) : property.ValueType,
                        valueSerialization,
                        property.IsRequired,
                        ShouldExcludeInWireSerialization(property, inputModelProperty),
                        null,
                        enumerableExpression: enumerableExpression);
                }
            }
        }
    }
}<|MERGE_RESOLUTION|>--- conflicted
+++ resolved
@@ -53,9 +53,7 @@
             InputLiteralType literalType => GetSerializationFormat(literalType.ValueType),
             InputListType listType => GetSerializationFormat(listType.ElementType),
             InputDictionaryType dictionaryType => GetSerializationFormat(dictionaryType.ValueType),
-<<<<<<< HEAD
             InputNullableType nullableType => GetSerializationFormat(nullableType.Type),
-=======
             InputDateTimeType dateTimeType => dateTimeType.Encode switch
             {
                 DateTimeKnownEncoding.Rfc3339 => SerializationFormat.DateTime_RFC3339,
@@ -76,7 +74,6 @@
                 DurationKnownEncoding.Constant => SerializationFormat.Duration_Constant,
                 _ => throw new IndexOutOfRangeException($"unknown encode {durationType.Encode}")
             },
->>>>>>> 9b8a321f
             InputPrimitiveType primitiveType => primitiveType.Kind switch
             {
                 InputPrimitiveTypeKind.PlainDate => SerializationFormat.Date_ISO8601,
@@ -279,14 +276,13 @@
 
             var valueSerialization = BuildJsonSerialization(inputModelProperty.Type, propertyType, false);
             var serializedName = serializationMapping?.SerializationPath?[^1] ?? inputModelProperty.SerializedName;
-            var serializedType = typeFactory.CreateType(inputModelProperty.Type);
             var memberValueExpression = new TypedMemberExpression(null, declaredName, propertyType);
 
             return new JsonPropertySerialization(
                 name,
                 memberValueExpression,
                 serializedName,
-                serializedType,
+                property.ValueType,
                 valueSerialization,
                 property.IsRequired,
                 ShouldExcludeInWireSerialization(property, inputModelProperty),
@@ -409,7 +405,6 @@
                     propertyBag.Properties.Add(objectTypeProperty, objectType.GetForMemberSerialization(objectTypeProperty.Declaration.Name));
                 }
             }
-
             PopulatePropertyBag(propertyBag, 0);
             var properties = GetPropertySerializationsFromBag(propertyBag, objectType).ToArray();
             var (additionalProperties, rawDataField) = CreateAdditionalPropertiesSerialization(inputModel, objectType);
