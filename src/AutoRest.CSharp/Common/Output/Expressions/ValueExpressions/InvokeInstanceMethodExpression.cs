﻿// Copyright (c) Microsoft Corporation. All rights reserved.
// Licensed under the MIT License. See License.txt in the project root for license information.

using System.Collections.Generic;
<<<<<<< HEAD
using AutoRest.CSharp.Common.Output.Expressions.Statements;
=======
using System.Linq;
>>>>>>> 22fd2602
using AutoRest.CSharp.Generation.Types;
using AutoRest.CSharp.Output.Models;

namespace AutoRest.CSharp.Common.Output.Expressions.ValueExpressions
{
    // [TODO]: AddConfigureAwaitFalse is needed only in docs. Consider removing.
    internal record InvokeInstanceMethodExpression(ValueExpression? InstanceReference, string MethodName, IReadOnlyList<ValueExpression> Arguments, IReadOnlyList<CSharpType>? TypeArguments, bool CallAsAsync, bool AddConfigureAwaitFalse = true) : ValueExpression
    {
<<<<<<< HEAD
        public MethodBodyStatement ToStatement()
            => new InvokeInstanceMethodStatement(InstanceReference, MethodName, Arguments, CallAsAsync);
=======
        public InvokeInstanceMethodExpression(ValueExpression? instanceReference, MethodSignature signature, IReadOnlyList<ValueExpression> arguments, bool addConfigureAwaitFalse = true) : this(instanceReference, signature.Name, arguments, signature.GenericArguments, signature.Modifiers.HasFlag(MethodSignatureModifiers.Async), addConfigureAwaitFalse) { }

        public InvokeInstanceMethodExpression(ValueExpression? instanceReference, MethodSignature signature, bool addConfigureAwaitFalse = true) : this(instanceReference, signature, signature.Parameters.Select(p => (ValueExpression)p).ToArray(), addConfigureAwaitFalse) { }
>>>>>>> 22fd2602
    }
}<|MERGE_RESOLUTION|>--- conflicted
+++ resolved
@@ -2,11 +2,8 @@
 // Licensed under the MIT License. See License.txt in the project root for license information.
 
 using System.Collections.Generic;
-<<<<<<< HEAD
+using System.Linq;
 using AutoRest.CSharp.Common.Output.Expressions.Statements;
-=======
-using System.Linq;
->>>>>>> 22fd2602
 using AutoRest.CSharp.Generation.Types;
 using AutoRest.CSharp.Output.Models;
 
@@ -15,13 +12,11 @@
     // [TODO]: AddConfigureAwaitFalse is needed only in docs. Consider removing.
     internal record InvokeInstanceMethodExpression(ValueExpression? InstanceReference, string MethodName, IReadOnlyList<ValueExpression> Arguments, IReadOnlyList<CSharpType>? TypeArguments, bool CallAsAsync, bool AddConfigureAwaitFalse = true) : ValueExpression
     {
-<<<<<<< HEAD
-        public MethodBodyStatement ToStatement()
-            => new InvokeInstanceMethodStatement(InstanceReference, MethodName, Arguments, CallAsAsync);
-=======
         public InvokeInstanceMethodExpression(ValueExpression? instanceReference, MethodSignature signature, IReadOnlyList<ValueExpression> arguments, bool addConfigureAwaitFalse = true) : this(instanceReference, signature.Name, arguments, signature.GenericArguments, signature.Modifiers.HasFlag(MethodSignatureModifiers.Async), addConfigureAwaitFalse) { }
 
         public InvokeInstanceMethodExpression(ValueExpression? instanceReference, MethodSignature signature, bool addConfigureAwaitFalse = true) : this(instanceReference, signature, signature.Parameters.Select(p => (ValueExpression)p).ToArray(), addConfigureAwaitFalse) { }
->>>>>>> 22fd2602
+
+        public MethodBodyStatement ToStatement()
+            => new InvokeInstanceMethodStatement(InstanceReference, MethodName, Arguments, CallAsAsync);
     }
 }