﻿// Copyright (c) Microsoft Corporation. All rights reserved.
// Licensed under the MIT License.

using System;
using System.Collections.Generic;
using AutoRest.CSharp.Utilities;

namespace AutoRest.CSharp.Common.Output.Expressions.ValueExpressions
{
    /// <summary>
    /// Represents a FormattableString literal expression such as $"foo{bar}"
    /// Constructed by a format string which should look like "foo{0}"
    /// and a list of arguments of ValueExpressions
    /// The constructor throws IndexOutOfRangeException when the count of arguments does not match in the format string and argument list.
    /// </summary>
    internal sealed record FormattableStringExpression : ValueExpression
    {
        public FormattableStringExpression(string format, params ValueExpression[] args)
        {
#if DEBUG
            Validate(format, args);
#endif
            Format = format;
            Args = args;
        }

<<<<<<< HEAD
=======
        public FormattableStringExpression(string format, params ValueExpression[] args) : this(format, args as IReadOnlyList<ValueExpression>)
        {
        }

>>>>>>> 4e2f9487
        public string Format { get; init; }
        public IReadOnlyList<ValueExpression> Args { get; init; }

        public void Deconstruct(out string format, out IReadOnlyList<ValueExpression> args)
        {
            format = Format;
            args = Args;
        }

        private static void Validate(string format, IReadOnlyList<ValueExpression> args)
        {
            var count = 0;
            foreach (var (_, isLiteral) in StringExtensions.GetPathParts(format))
            {
                if (!isLiteral)
                    count++;
            }

            if (count != args.Count)
            {
                throw new IndexOutOfRangeException($"The count of arguments in format {format} does not match with the arguments provided");
            }
        }
    }
}<|MERGE_RESOLUTION|>--- conflicted
+++ resolved
@@ -24,13 +24,10 @@
             Args = args;
         }
 
-<<<<<<< HEAD
-=======
         public FormattableStringExpression(string format, params ValueExpression[] args) : this(format, args as IReadOnlyList<ValueExpression>)
         {
         }
 
->>>>>>> 4e2f9487
         public string Format { get; init; }
         public IReadOnlyList<ValueExpression> Args { get; init; }
 
