﻿// Copyright (c) Microsoft Corporation. All rights reserved.
// Licensed under the MIT License. See License.txt in the project root for license information.

using System;
using System.Collections.Generic;
using System.IO;
using System.Linq;
using System.Text.Json;
using AutoRest.CSharp.Common.Output.Expressions.KnownValueExpressions;
<<<<<<< HEAD
using AutoRest.CSharp.Common.Output.Expressions.KnownValueExpressions.Azure;
=======
>>>>>>> 596892bf
using AutoRest.CSharp.Common.Output.Expressions.ValueExpressions;
using AutoRest.CSharp.Generation.Types;
using AutoRest.CSharp.Output.Models;
using AutoRest.CSharp.Output.Models.Shared;
using AutoRest.CSharp.Output.Models.Types;
<<<<<<< HEAD
using Azure;
using Azure.Core;
=======
>>>>>>> 596892bf

namespace AutoRest.CSharp.Common.Output.Models
{
    internal static partial class Snippets
    {
        public static class New
        {
            public static ValueExpression ArgumentOutOfRangeException(EnumType enumType, Parameter valueParameter)
                => Instance(typeof(ArgumentOutOfRangeException), Nameof(valueParameter), valueParameter, Literal($"Unknown {enumType.Declaration.Name} value."));
            public static ValueExpression NotImplementedException(string name)
                => Instance(typeof(NotImplementedException), Literal($"Method {name} is implemented in customized code."));
            public static ValueExpression InvalidOperationException(ValueExpression message)
                => Instance(typeof(InvalidOperationException), message);

            public static EnumerableExpression Array(CSharpType? elementType) => new(elementType ?? typeof(object), new NewArrayExpression(elementType));
            public static EnumerableExpression Array(CSharpType? elementType, params ValueExpression[] items) => new(elementType ?? typeof(object), new NewArrayExpression(elementType, new ArrayInitializerExpression(items)));
            public static EnumerableExpression Array(CSharpType? elementType, bool isInline, params ValueExpression[] items) => new(elementType ?? typeof(object), new NewArrayExpression(elementType, new ArrayInitializerExpression(items, isInline)));
            public static EnumerableExpression Array(CSharpType? elementType, ValueExpression size) => new(elementType ?? typeof(object), new NewArrayExpression(elementType, Size: size));

            public static DictionaryExpression Dictionary(CSharpType keyType, CSharpType valueType)
                => new(keyType, valueType, new NewDictionaryExpression(new CSharpType(typeof(Dictionary<,>), keyType, valueType)));
            public static DictionaryExpression Dictionary(CSharpType keyType, CSharpType valueType, params (ValueExpression Key, ValueExpression Value)[] values)
                => new(keyType, valueType, new NewDictionaryExpression(new CSharpType(typeof(Dictionary<,>), keyType, valueType), new DictionaryInitializerExpression(values)));

            public static TypedValueExpression JsonSerializerOptions() => new FrameworkTypeExpression(typeof(JsonSerializerOptions), new NewJsonSerializerOptionsExpression());

            public static ListExpression List(CSharpType elementType) => new(elementType, Instance(new CSharpType(typeof(List<>), elementType)));
<<<<<<< HEAD

            public static FormUrlEncodedContentExpression FormUrlEncodedContent() => new(Instance(typeof(FormUrlEncodedContent)));
            public static MultipartFormDataContentExpression MultipartFormDataContent() => new(Instance(typeof(MultipartFormDataContent)));
            public static MultipartFormDataContentExpression MultipartFormDataContent(StringExpression boundary) => new(Instance(typeof(MultipartFormDataContent), boundary));

            public static RawRequestUriBuilderExpression RawRequestUriBuilder() => new(Instance(typeof(RawRequestUriBuilder)));

            public static RequestContextExpression RequestContext(CancellationTokenExpression cancellationToken)
                => new(Instance(typeof(RequestContext), new Dictionary<string, ValueExpression>{ [nameof(Azure.RequestContext.CancellationToken)] = cancellationToken }));

            public static ValueExpression RequestFailedException(ResponseExpression response) => Instance(Configuration.ApiTypes.RequestFailedExceptionType, response);

            public static ResourceIdentifierExpression ResourceIdentifier(ValueExpression id) => new(Instance(typeof(ResourceIdentifier), id));
=======
>>>>>>> 596892bf

            public static StreamReaderExpression StreamReader(ValueExpression stream) => new(Instance(typeof(StreamReader), stream));

            public static TimeSpanExpression TimeSpan(int hours, int minutes, int seconds) => new(Instance(typeof(TimeSpan), Int(hours), Int(minutes), Int(seconds)));
            public static TypedValueExpression Uri(string uri) => Instance(typeof(Uri), Literal(uri));
<<<<<<< HEAD
            public static Utf8JsonRequestContentExpression Utf8JsonRequestContent() => new(Instance(typeof(Utf8JsonRequestContent)));
            public static XmlWriterContentExpression XmlWriterContent() => new(Instance(typeof(XmlWriterContent)));
=======
>>>>>>> 596892bf

            public static ValueExpression Anonymous(string key, ValueExpression value) => Anonymous(new Dictionary<string, ValueExpression> { [key] = value });
            public static ValueExpression Anonymous(IReadOnlyDictionary<string, ValueExpression>? properties) => new KeywordExpression("new", new ObjectInitializerExpression(properties, IsInline: false));
            public static ValueExpression Instance(ConstructorSignature ctorSignature, IReadOnlyList<ValueExpression> arguments, IReadOnlyDictionary<string, ValueExpression>? properties = null) => new NewInstanceExpression(ctorSignature.Type, arguments, properties != null ? new ObjectInitializerExpression(properties) : null);
            public static ValueExpression Instance(ConstructorSignature ctorSignature, IReadOnlyDictionary<string, ValueExpression>? properties = null) => Instance(ctorSignature, ctorSignature.Parameters.Select(p => (ValueExpression)p).ToArray(), properties);
            public static ValueExpression Instance(CSharpType type, params ValueExpression[] arguments) => new NewInstanceExpression(type, arguments);
            public static ValueExpression Instance(CSharpType type, IReadOnlyDictionary<string, ValueExpression> properties) => new NewInstanceExpression(type, System.Array.Empty<ValueExpression>(), new ObjectInitializerExpression(properties));
            public static TypedValueExpression Instance(Type type, params ValueExpression[] arguments) => new FrameworkTypeExpression(type, new NewInstanceExpression(type, arguments));
            public static TypedValueExpression Instance(Type type, IReadOnlyDictionary<string, ValueExpression> properties) => new FrameworkTypeExpression(type, new NewInstanceExpression(type, System.Array.Empty<ValueExpression>(), new ObjectInitializerExpression(properties)));
        }
    }
}<|MERGE_RESOLUTION|>--- conflicted
+++ resolved
@@ -7,20 +7,11 @@
 using System.Linq;
 using System.Text.Json;
 using AutoRest.CSharp.Common.Output.Expressions.KnownValueExpressions;
-<<<<<<< HEAD
-using AutoRest.CSharp.Common.Output.Expressions.KnownValueExpressions.Azure;
-=======
->>>>>>> 596892bf
 using AutoRest.CSharp.Common.Output.Expressions.ValueExpressions;
 using AutoRest.CSharp.Generation.Types;
 using AutoRest.CSharp.Output.Models;
 using AutoRest.CSharp.Output.Models.Shared;
 using AutoRest.CSharp.Output.Models.Types;
-<<<<<<< HEAD
-using Azure;
-using Azure.Core;
-=======
->>>>>>> 596892bf
 
 namespace AutoRest.CSharp.Common.Output.Models
 {
@@ -48,32 +39,11 @@
             public static TypedValueExpression JsonSerializerOptions() => new FrameworkTypeExpression(typeof(JsonSerializerOptions), new NewJsonSerializerOptionsExpression());
 
             public static ListExpression List(CSharpType elementType) => new(elementType, Instance(new CSharpType(typeof(List<>), elementType)));
-<<<<<<< HEAD
-
-            public static FormUrlEncodedContentExpression FormUrlEncodedContent() => new(Instance(typeof(FormUrlEncodedContent)));
-            public static MultipartFormDataContentExpression MultipartFormDataContent() => new(Instance(typeof(MultipartFormDataContent)));
-            public static MultipartFormDataContentExpression MultipartFormDataContent(StringExpression boundary) => new(Instance(typeof(MultipartFormDataContent), boundary));
-
-            public static RawRequestUriBuilderExpression RawRequestUriBuilder() => new(Instance(typeof(RawRequestUriBuilder)));
-
-            public static RequestContextExpression RequestContext(CancellationTokenExpression cancellationToken)
-                => new(Instance(typeof(RequestContext), new Dictionary<string, ValueExpression>{ [nameof(Azure.RequestContext.CancellationToken)] = cancellationToken }));
-
-            public static ValueExpression RequestFailedException(ResponseExpression response) => Instance(Configuration.ApiTypes.RequestFailedExceptionType, response);
-
-            public static ResourceIdentifierExpression ResourceIdentifier(ValueExpression id) => new(Instance(typeof(ResourceIdentifier), id));
-=======
->>>>>>> 596892bf
 
             public static StreamReaderExpression StreamReader(ValueExpression stream) => new(Instance(typeof(StreamReader), stream));
 
             public static TimeSpanExpression TimeSpan(int hours, int minutes, int seconds) => new(Instance(typeof(TimeSpan), Int(hours), Int(minutes), Int(seconds)));
             public static TypedValueExpression Uri(string uri) => Instance(typeof(Uri), Literal(uri));
-<<<<<<< HEAD
-            public static Utf8JsonRequestContentExpression Utf8JsonRequestContent() => new(Instance(typeof(Utf8JsonRequestContent)));
-            public static XmlWriterContentExpression XmlWriterContent() => new(Instance(typeof(XmlWriterContent)));
-=======
->>>>>>> 596892bf
 
             public static ValueExpression Anonymous(string key, ValueExpression value) => Anonymous(new Dictionary<string, ValueExpression> { [key] = value });
             public static ValueExpression Anonymous(IReadOnlyDictionary<string, ValueExpression>? properties) => new KeywordExpression("new", new ObjectInitializerExpression(properties, IsInline: false));
