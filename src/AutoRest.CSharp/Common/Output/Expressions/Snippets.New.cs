--- conflicted
+++ resolved
@@ -51,11 +51,7 @@
 
             public static ValueExpression RequestFailedException(BaseResponseExpression response) => Instance(Configuration.ApiTypes.RequestFailedExceptionType, response);
 
-<<<<<<< HEAD
-            public static ResourceIdentifierExpression ResourceIdentifier(ValueExpression idString) => new(Instance(typeof(ResourceIdentifier), idString));
-=======
             public static ResourceIdentifierExpression ResourceIdentifier(ValueExpression id) => new(Instance(typeof(ResourceIdentifier), id));
->>>>>>> cbb1b80f
 
             public static StreamReaderExpression StreamReader(ValueExpression stream) => new(Instance(typeof(StreamReader), stream));
 
