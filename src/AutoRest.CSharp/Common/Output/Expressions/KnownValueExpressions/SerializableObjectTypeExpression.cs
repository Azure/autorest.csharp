﻿// Copyright (c) Microsoft Corporation. All rights reserved.
// Licensed under the MIT License.

using System;
<<<<<<< HEAD
=======
using AutoRest.CSharp.Common.Input;
>>>>>>> 596892bf
using AutoRest.CSharp.Common.Output.Expressions.KnownValueExpressions.Azure;
using AutoRest.CSharp.Common.Output.Expressions.ValueExpressions;
using AutoRest.CSharp.Common.Output.Models.Types;

namespace AutoRest.CSharp.Common.Output.Expressions.KnownValueExpressions
{
    internal sealed record SerializableObjectTypeExpression(SerializableObjectType ObjectType, ValueExpression Untyped) : TypedValueExpression(ObjectType.Type, Untyped)
    {
        public static MemberExpression FromResponseDelegate(SerializableObjectType serializableObjectType)
            => new(new TypeReference(serializableObjectType.Type), "FromResponse");

        public static MemberExpression DeserializeDelegate(SerializableObjectType serializableObjectType)
            => new(new TypeReference(serializableObjectType.Type), $"Deserialize{serializableObjectType.Declaration.Name}");

        public static SerializableObjectTypeExpression FromResponse(SerializableObjectType serializableObjectType, ResponseExpression response)
<<<<<<< HEAD
            => new(serializableObjectType, new InvokeStaticMethodExpression(serializableObjectType.Type, "FromResponse", new[] { response }));
=======
            => new(serializableObjectType, new InvokeStaticMethodExpression(serializableObjectType.Type, Configuration.ApiTypes.FromResponseName, new[] { response }));
>>>>>>> 596892bf

        public static SerializableObjectTypeExpression Deserialize(SerializableObjectType serializableObjectType, ValueExpression element)
            => new(serializableObjectType, new InvokeStaticMethodExpression(serializableObjectType.Type, $"Deserialize{serializableObjectType.Declaration.Name}", new[] { element }));

        public RequestContentExpression ToRequestContent() => new(Untyped.Invoke("ToRequestContent"));

    }
}<|MERGE_RESOLUTION|>--- conflicted
+++ resolved
@@ -2,10 +2,7 @@
 // Licensed under the MIT License.
 
 using System;
-<<<<<<< HEAD
-=======
 using AutoRest.CSharp.Common.Input;
->>>>>>> 596892bf
 using AutoRest.CSharp.Common.Output.Expressions.KnownValueExpressions.Azure;
 using AutoRest.CSharp.Common.Output.Expressions.ValueExpressions;
 using AutoRest.CSharp.Common.Output.Models.Types;
@@ -21,11 +18,7 @@
             => new(new TypeReference(serializableObjectType.Type), $"Deserialize{serializableObjectType.Declaration.Name}");
 
         public static SerializableObjectTypeExpression FromResponse(SerializableObjectType serializableObjectType, ResponseExpression response)
-<<<<<<< HEAD
-            => new(serializableObjectType, new InvokeStaticMethodExpression(serializableObjectType.Type, "FromResponse", new[] { response }));
-=======
             => new(serializableObjectType, new InvokeStaticMethodExpression(serializableObjectType.Type, Configuration.ApiTypes.FromResponseName, new[] { response }));
->>>>>>> 596892bf
 
         public static SerializableObjectTypeExpression Deserialize(SerializableObjectType serializableObjectType, ValueExpression element)
             => new(serializableObjectType, new InvokeStaticMethodExpression(serializableObjectType.Type, $"Deserialize{serializableObjectType.Declaration.Name}", new[] { element }));
