﻿// Copyright (c) Microsoft Corporation. All rights reserved.
// Licensed under the MIT License.

using System;
using System.ClientModel.Primitives;
using AutoRest.CSharp.Common.Output.Expressions.ValueExpressions;

namespace AutoRest.CSharp.Common.Output.Expressions.KnownValueExpressions.System
{
    internal sealed record PipelineResponseExpression(ValueExpression Untyped) : TypedValueExpression<PipelineResponse>(Untyped)
    {
        public BinaryDataExpression Content => new(Property(nameof(PipelineResponse.Content)));

        public StreamExpression ContentStream => new(Property(nameof(PipelineResponse.ContentStream)));
<<<<<<< HEAD
        public ValueExpression Headers => new InvokeInstanceMethodExpression(Untyped, nameof(PipelineResponse.Headers), Array.Empty<ValueExpression>(), null, false);
=======

        public BoolExpression IsError => new(Property(nameof(PipelineResponse.IsError)));
>>>>>>> 5b70a917
    }
}<|MERGE_RESOLUTION|>--- conflicted
+++ resolved
@@ -12,11 +12,7 @@
         public BinaryDataExpression Content => new(Property(nameof(PipelineResponse.Content)));
 
         public StreamExpression ContentStream => new(Property(nameof(PipelineResponse.ContentStream)));
-<<<<<<< HEAD
         public ValueExpression Headers => new InvokeInstanceMethodExpression(Untyped, nameof(PipelineResponse.Headers), Array.Empty<ValueExpression>(), null, false);
-=======
-
         public BoolExpression IsError => new(Property(nameof(PipelineResponse.IsError)));
->>>>>>> 5b70a917
     }
 }