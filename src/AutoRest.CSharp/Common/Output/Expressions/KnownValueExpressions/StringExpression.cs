--- conflicted
+++ resolved
@@ -18,12 +18,8 @@
 
         public static StringExpression Format(StringExpression format, params ValueExpression[] args)
             => new(new InvokeStaticMethodExpression(typeof(string), nameof(string.Format), args.Prepend(format).ToArray()));
-<<<<<<< HEAD
-        public static StringExpression SubString(StringExpression value, ValueExpression startIndex) => new(new InvokeInstanceMethodExpression(value, nameof(string.Substring), new[] { startIndex }, null, false));
-=======
 
         public static BoolExpression IsNullOrWhiteSpace(StringExpression value, params ValueExpression[] args)
             => new(new InvokeStaticMethodExpression(typeof(string), "IsNullOrWhiteSpace", args.Prepend(value).ToArray()));
->>>>>>> b68ba729
     }
 }