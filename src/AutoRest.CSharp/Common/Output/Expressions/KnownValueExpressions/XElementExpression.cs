--- conflicted
+++ resolved
@@ -15,22 +15,10 @@
         public XAttributeExpression Attribute(string name)
             => new(Invoke(nameof(XElement.Attribute), Literal(name)));
 
-<<<<<<< HEAD
-        public ValueExpression GetBytesFromBase64Value(string? format)
-            => InvokeExtension(typeof(XElementExtensions), nameof(XElementExtensions.GetBytesFromBase64Value), Snippets.Literal(format));
-        public ValueExpression GetDateTimeOffsetValue(string? format)
-            => InvokeExtension(typeof(XElementExtensions), nameof(XElementExtensions.GetDateTimeOffsetValue), Snippets.Literal(format));
-        public ValueExpression GetObjectValue(string? format)
-            => InvokeExtension(typeof(XElementExtensions), nameof(XElementExtensions.GetObjectValue), Snippets.Literal(format));
-        public ValueExpression GetTimeSpanValue(string? format)
-            => InvokeExtension(typeof(XElementExtensions), nameof(XElementExtensions.GetTimeSpanValue), Snippets.Literal(format));
-=======
         public ValueExpression GetBytesFromBase64Value(string? format) => Extensible.XElement.GetBytesFromBase64Value(this, format);
         public ValueExpression GetDateTimeOffsetValue(string? format) => Extensible.XElement.GetDateTimeOffsetValue(this, format);
         public ValueExpression GetObjectValue(string? format) => Extensible.XElement.GetObjectValue(this, format);
         public ValueExpression GetTimeSpanValue(string? format) => Extensible.XElement.GetTimeSpanValue(this, format);
-    }
->>>>>>> 596892bf
 
         public static XElementExpression Load(StreamExpression stream) => new(new InvokeStaticMethodExpression(typeof(XElement), nameof(XElement.Load), new[] { stream }));
     }
