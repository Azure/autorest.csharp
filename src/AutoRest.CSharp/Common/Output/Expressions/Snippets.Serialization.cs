﻿// Copyright (c) Microsoft Corporation. All rights reserved.
// Licensed under the MIT License. See License.txt in the project root for license information.

using System;
using System.ClientModel.Primitives;
using System.Collections.Generic;
using System.Linq;
using AutoRest.CSharp.Common.Output.Expressions.KnownValueExpressions;
using AutoRest.CSharp.Common.Output.Expressions.Statements;
using AutoRest.CSharp.Common.Output.Expressions.ValueExpressions;
using AutoRest.CSharp.Generation.Types;
using AutoRest.CSharp.Output.Models.Serialization;

namespace AutoRest.CSharp.Common.Output.Models
{
    internal static partial class Snippets
    {
        public static class Serializations
        {
            public static StringExpression WireFormat = Literal("W");
            public static StringExpression JsonFormat = Literal("J");
            public static StringExpression XmlFormat = Literal("X");
<<<<<<< HEAD
            public static StringExpression MultipartFormDataFormat = Literal("MPFD");
=======
            public static StringExpression BicepFormat = Literal("bicep");
>>>>>>> b68ba729

            // TODO -- make the options parameter non-nullable again when we remove the `UseModelReaderWriter` flag.
            public static MethodBodyStatement WrapInCheckNotWire(PropertySerialization serialization, ValueExpression? format, MethodBodyStatement statement)
            {
                // if format is null, indicating the model reader writer is not enabled
                if (format == null)
                {
                    // when the model reader writer is not enabled, we just omit the serialization when it should not be included.
                    if (serialization.ShouldExcludeInWireSerialization)
                    {
                        return EmptyStatement;
                    }
                    else
                    {
                        return statement;
                    }
                }

                if (!serialization.ShouldExcludeInWireSerialization)
                    return statement;

                // we need to wrap a check `format != "W"` around the statement
                // if the statement is not an IfStatement, we just create an IfStatement and return
                // if the statement is an IfStatement, we could add the condition to its condition which should simplify the generated code.
                /* it looks like, if we have
                 *  if (outer)
                 *  {
                 *      if (inner) { DoSomething(); }
                 *  }
                 * we could always simplify this to:
                 *  if (outer && inner)
                 *  {
                 *      DoSomething();
                 *  }
                 * these are exactly the same.
                 * 1. When outer is false, inner is never calculated, and DoSomething will not be execute
                 * 2. When outer is true, inner is calculated, and DoSomething will be execute when inner is true
                 * These hold true for both snippets
                 *
                 * These statements are only true when it is a IfStatement. If the statement is IfElseStatement with an else branch, they are no longer equivalent.
                 */

                var isNotWireCondition = NotEqual(format, WireFormat);
                if (statement is IfStatement ifStatement)
                {
                    return ifStatement with
                    {
                        Condition = And(isNotWireCondition, ifStatement.Condition)
                    };
                }

                return new IfStatement(isNotWireCondition)
                {
                    statement
                };
            }

            public static MethodBodyStatement ValidateJsonFormat(ModelReaderWriterOptionsExpression? options, CSharpType iModelTInterface)
                => ValidateFormat(options, JsonFormat, iModelTInterface).ToArray();

            public static MethodBodyStatement ValidateXmlFormat(ModelReaderWriterOptionsExpression? options, CSharpType iModelTInterface)
                => ValidateFormat(options, XmlFormat, iModelTInterface).ToArray();

            // TODO -- make the options parameter non-nullable again when we remove the `UseModelReaderWriter` flag.
            private static IEnumerable<MethodBodyStatement> ValidateFormat(ModelReaderWriterOptionsExpression? options, ValueExpression formatValue, CSharpType iModelTInterface)
            {
                if (options == null)
                    yield break; // if options expression is null, we skip outputting the following statements
                /*
                    var format = options.Format == "W" ? GetFormatFromOptions(options) : options.Format;
                    if (format != <formatValue>)
                    {
                        throw new FormatException($"The model {nameof(ThisModel)} does not support '{format}' format.");
                    }
                 */
                yield return GetConcreteFormat(options, iModelTInterface, out var format);

                yield return new IfStatement(NotEqual(format, formatValue))
                {
                    ThrowValidationFailException(format, iModelTInterface.Arguments[0])
                };

                yield return EmptyLine; // always outputs an empty line here because we will always have other statements after this
            }

            public static MethodBodyStatement GetConcreteFormat(ModelReaderWriterOptionsExpression options, CSharpType iModelTInterface, out TypedValueExpression format)
                => Var("format", new TypedTernaryConditionalOperator(
                    Equal(options.Format, WireFormat),
                    new StringExpression(This.CastTo(iModelTInterface).Invoke(nameof(IPersistableModel<object>.GetFormatFromOptions), options)),
                    options.Format), out format);

            public static MethodBodyStatement ThrowValidationFailException(ValueExpression format, CSharpType typeOfT)
                => Throw(New.Instance(
                    typeof(FormatException),
                    new FormattableStringExpression("The model {0} does not support '{1}' format.", new[]
                    {
                        Nameof(typeOfT),
                        format
                    })));
        }
    }
}<|MERGE_RESOLUTION|>--- conflicted
+++ resolved
@@ -20,11 +20,8 @@
             public static StringExpression WireFormat = Literal("W");
             public static StringExpression JsonFormat = Literal("J");
             public static StringExpression XmlFormat = Literal("X");
-<<<<<<< HEAD
-            public static StringExpression MultipartFormDataFormat = Literal("MPFD");
-=======
+            public static StringExpression MultipartFormDataFormat = Literal("MFD");
             public static StringExpression BicepFormat = Literal("bicep");
->>>>>>> b68ba729
 
             // TODO -- make the options parameter non-nullable again when we remove the `UseModelReaderWriter` flag.
             public static MethodBodyStatement WrapInCheckNotWire(PropertySerialization serialization, ValueExpression? format, MethodBodyStatement statement)
