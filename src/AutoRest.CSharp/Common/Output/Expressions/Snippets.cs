﻿// Copyright (c) Microsoft Corporation. All rights reserved.
// Licensed under the MIT License. See License.txt in the project root for license information.

using System;
using System.Collections.Generic;
using System.Linq;
using AutoRest.CSharp.Common.Input;
using AutoRest.CSharp.Common.Output.Expressions;
using AutoRest.CSharp.Common.Output.Expressions.KnownValueExpressions;
using AutoRest.CSharp.Common.Output.Expressions.Statements;
using AutoRest.CSharp.Common.Output.Expressions.ValueExpressions;
using AutoRest.CSharp.Generation.Types;
using AutoRest.CSharp.Generation.Writers;
using AutoRest.CSharp.Output.Models.Shared;
using AutoRest.CSharp.Output.Models.Types;

namespace AutoRest.CSharp.Common.Output.Models
{
    internal static partial class Snippets
    {
        public static ExtensibleSnippets Extensible => Configuration.ApiTypes.ExtensibleSnippets;

<<<<<<< HEAD
=======
        public static MethodBodyStatement EmptyStatement { get; } = new();
>>>>>>> 596892bf
        public static MethodBodyStatement AsStatement(this IEnumerable<MethodBodyStatement> statements) => statements.ToArray();

        public static ValueExpression Dash { get; } = new KeywordExpression("_", null);
        public static ValueExpression Default { get; } = new KeywordExpression("default", null);
        public static ValueExpression Null { get; } = new KeywordExpression("null", null);
        public static ValueExpression This { get; } = new KeywordExpression("this", null);
        public static BoolExpression True { get; } = new(new KeywordExpression("true", null));
        public static BoolExpression False { get; } = new(new KeywordExpression("false", null));

        public static BoolExpression Bool(bool value) => value ? True : False;
        public static ValueExpression Int(int value) => new FormattableStringToExpression($"{value}");
        public static ValueExpression Long(long value) => new FormattableStringToExpression($"{value}L");
        public static ValueExpression Float(float value) => new FormattableStringToExpression($"{value}f");
        public static ValueExpression Double(double value) => new FormattableStringToExpression($"{value}d");

        public static ValueExpression Nameof(ValueExpression expression) => new InvokeInstanceMethodExpression(null, "nameof", new[]{expression}, null, false);
        public static ValueExpression ThrowExpression(ValueExpression expression) => new KeywordExpression("throw", expression);

        public static ValueExpression NullCoalescing(ValueExpression left, ValueExpression right) => new BinaryOperatorExpression("??", left, right);
        public static ValueExpression EnumValue(EnumType type, EnumTypeValue value) => new MemberExpression(new TypeReference(type.Type), value.Declaration.Name);
        public static ValueExpression FrameworkEnumValue<TEnum>(TEnum value) where TEnum : struct, Enum => new MemberExpression(new TypeReference(typeof(TEnum)), Enum.GetName(value)!);

        public static ValueExpression RemoveAllNullConditional(ValueExpression expression)
            => expression switch
            {
                NullConditionalExpression nullConditional => RemoveAllNullConditional(nullConditional.Inner),
                MemberExpression { Inner: {} inner } member => member with {Inner = RemoveAllNullConditional(inner)},
                TypedValueExpression typed => typed with { Untyped = RemoveAllNullConditional(typed.Untyped)},
                _ => expression
            };

        public static TypedValueExpression RemoveAllNullConditional(TypedValueExpression expression)
            => expression with { Untyped = RemoveAllNullConditional(expression.Untyped) };

        public static ValueExpression Literal(object? value) => new FormattableStringToExpression($"{value:L}");

        public static StringExpression Literal(string? value) => new(value is null ? Null : new StringLiteralExpression(value, false));
        public static StringExpression LiteralU8(string value) => new(new StringLiteralExpression(value, true));

        public static BoolExpression Equal(ValueExpression left, ValueExpression right) => new(new BinaryOperatorExpression("==", left, right));
        public static BoolExpression NotEqual(ValueExpression left, ValueExpression right) => new(new BinaryOperatorExpression("!=", left, right));
        public static BoolExpression Is(ValueExpression value, CSharpType type) => new(new BinaryOperatorExpression("is", value, type));

        public static BoolExpression Is(XElementExpression value, string name, out XElementExpression xElement)
            => Is<XElementExpression>(value, name, d => new XElementExpression(d), out xElement);
        public static BoolExpression Is(XAttributeExpression value, string name, out XAttributeExpression xAttribute)
            => Is<XAttributeExpression>(value, name, d => new XAttributeExpression(d), out xAttribute);

        public static BoolExpression Or(BoolExpression left, BoolExpression right) => new(new BinaryOperatorExpression("||", left.Untyped, right.Untyped));
        public static BoolExpression And(BoolExpression left, BoolExpression right) => new(new BinaryOperatorExpression("&&", left.Untyped, right.Untyped));
        public static BoolExpression Not(BoolExpression operand) => new(new UnaryOperatorExpression("!", operand, false));

        public static MethodBodyStatement EmptyLine => new EmptyLineStatement();
        public static KeywordStatement Continue => new("continue", null);
        public static KeywordStatement Return(ValueExpression expression) => new("return", expression);
        public static KeywordStatement Throw(ValueExpression expression) => new("throw", expression);

        public static EnumerableExpression InvokeArrayEmpty(CSharpType arrayItemType)
            => new(arrayItemType, new InvokeStaticMethodExpression(typeof(Array), nameof(Array.Empty), Array.Empty<ValueExpression>(), new[] { arrayItemType }));

        public static StreamExpression InvokeFileOpenRead(string filePath)
            => new(new InvokeStaticMethodExpression(typeof(System.IO.File), nameof(System.IO.File.OpenRead), new[]{Literal(filePath)}));
        public static StreamExpression InvokeFileOpenWrite(string filePath)
            => new(new InvokeStaticMethodExpression(typeof(System.IO.File), nameof(System.IO.File.OpenWrite), new[]{Literal(filePath)}));

        // Expected signature: MethodName(Utf8JsonWriter writer);
        public static MethodBodyStatement InvokeCustomSerializationMethod(string methodName, Utf8JsonWriterExpression utf8JsonWriter)
            => new InvokeInstanceMethodStatement(null, methodName, utf8JsonWriter);

        // Expected signature: MethodName(JsonProperty property, ref Optional<T> optional)
        public static MethodBodyStatement InvokeCustomDeserializationMethod(string methodName, JsonPropertyExpression jsonProperty, CodeWriterDeclaration variable)
            => new InvokeStaticMethodStatement(null, methodName, new ValueExpression[]{jsonProperty, new FormattableStringToExpression($"ref {variable}")});

<<<<<<< HEAD
        public static AssignValueStatement AssignIfNull<T>(T variable, T expression) where T : ValueExpression => new(variable, expression, "??=");

=======
        public static AssignValueIfNullStatement AssignIfNull<T>(T variable, T expression) where T : ValueExpression => new(variable, expression);
>>>>>>> 596892bf
        public static AssignValueStatement Assign<T>(T variable, T expression) where T : ValueExpression => new(variable, expression);

        public static MethodBodyStatement AssignOrReturn<T>(T? variable, T expression) where T : ValueExpression
            => variable != null ? new AssignValueStatement(variable, expression) : Return(expression);

        public static MethodBodyStatement InvokeConsoleWriteLine(ValueExpression expression)
            => new InvokeStaticMethodStatement(typeof(Console), nameof(Console.WriteLine), expression);

        private static BoolExpression Is<T>(T value, string name, Func<ValueExpression, T> factory, out T variable) where T : TypedValueExpression
        {
            var declaration = new CodeWriterDeclaration(name);
            variable = factory(new VariableReference(value.Type, declaration));
            return new(new BinaryOperatorExpression("is", value, new FormattableStringToExpression($"{value.Type} {declaration:D}")));
        }
    }
}<|MERGE_RESOLUTION|>--- conflicted
+++ resolved
@@ -20,10 +20,7 @@
     {
         public static ExtensibleSnippets Extensible => Configuration.ApiTypes.ExtensibleSnippets;
 
-<<<<<<< HEAD
-=======
         public static MethodBodyStatement EmptyStatement { get; } = new();
->>>>>>> 596892bf
         public static MethodBodyStatement AsStatement(this IEnumerable<MethodBodyStatement> statements) => statements.ToArray();
 
         public static ValueExpression Dash { get; } = new KeywordExpression("_", null);
@@ -97,12 +94,7 @@
         public static MethodBodyStatement InvokeCustomDeserializationMethod(string methodName, JsonPropertyExpression jsonProperty, CodeWriterDeclaration variable)
             => new InvokeStaticMethodStatement(null, methodName, new ValueExpression[]{jsonProperty, new FormattableStringToExpression($"ref {variable}")});
 
-<<<<<<< HEAD
-        public static AssignValueStatement AssignIfNull<T>(T variable, T expression) where T : ValueExpression => new(variable, expression, "??=");
-
-=======
         public static AssignValueIfNullStatement AssignIfNull<T>(T variable, T expression) where T : ValueExpression => new(variable, expression);
->>>>>>> 596892bf
         public static AssignValueStatement Assign<T>(T variable, T expression) where T : ValueExpression => new(variable, expression);
 
         public static MethodBodyStatement AssignOrReturn<T>(T? variable, T expression) where T : ValueExpression
