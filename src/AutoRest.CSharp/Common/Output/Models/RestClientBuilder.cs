--- conflicted
+++ resolved
@@ -379,10 +379,6 @@
                 return parameter;
             }
 
-<<<<<<< HEAD
-            var groupModel = (SchemaObjectType)_typeFactory.CreateType(groupedByParameter.Type with { IsNullable = false }).Implementation;
-            var property = groupModel.GetPropertyForGroupedParameter(operationParameter.Name);
-=======
             var groupedByParameterType = _typeFactory.CreateType(groupedByParameter.Type);
             var (propertyName, propertyType) = groupedByParameterType.Implementation switch
             {
@@ -390,7 +386,6 @@
                 SchemaObjectType schemaObjectType when schemaObjectType.GetPropertyForGroupedParameter(operationParameter.Name).Declaration is { } declaration => (declaration.Name, declaration.Type),
                 _ => throw new InvalidOperationException($"Unable to find object property for grouped parameter {parameter.Name} in {groupedByParameterType.Name}")
             };
->>>>>>> a5ccf603
 
             return new Reference($"{groupedByParameter.Name.ToVariableName()}.{propertyName}", propertyType);
         }
