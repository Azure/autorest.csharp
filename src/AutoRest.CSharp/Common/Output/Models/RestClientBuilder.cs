--- conflicted
+++ resolved
@@ -551,11 +551,7 @@
             };
         }
 
-<<<<<<< HEAD
         public virtual Parameter BuildConstructorParameter(RequestParameter requestParameter)
-=======
-        private Parameter BuildConstructorParameter(RequestParameter requestParameter)
->>>>>>> 12814b72
         {
             var parameter = BuildParameter(requestParameter);
             if (IsEndpointParameter(requestParameter))
