--- conflicted
+++ resolved
@@ -99,14 +99,9 @@
             Response[] responses = BuildResponses(operation, isHeadAsBoolean, out var responseType);
 
             return new RestClientMethod(
-<<<<<<< HEAD
                 operation.Name.ToCleanName(),
+                operation.Summary != null ? BuilderHelpers.EscapeXmlDescription(operation.Summary) : null,
                 BuilderHelpers.EscapeXmlDescription(operation.Description),
-=======
-                operation.CSharpName(),
-                BuilderHelpers.EscapeXmlDescription(operation.Language.Default.Summary ?? string.Empty),
-                BuilderHelpers.EscapeXmlDescription(operation.Language.Default.Description),
->>>>>>> 7c92d260
                 responseType,
                 request,
                 buildContext.OrderedParameters.ToArray(),
@@ -146,14 +141,9 @@
             Response[] responses = BuildResponses(operation, isHeadAsBoolean, out var responseType, returnNullOn404Func);
 
             return new RestClientMethod(
-<<<<<<< HEAD
                 operation.Name.ToCleanName(),
+                operation.Summary != null ? BuilderHelpers.EscapeXmlDescription(operation.Summary) : null,
                 BuilderHelpers.EscapeXmlDescription(operation.Description),
-=======
-                operation.CSharpName(),
-                BuilderHelpers.EscapeXmlDescription(operation.Language.Default.Summary ?? string.Empty),
-                BuilderHelpers.EscapeXmlDescription(operation.Language.Default.Description),
->>>>>>> 7c92d260
                 responseType,
                 request,
                 methodParameters,
