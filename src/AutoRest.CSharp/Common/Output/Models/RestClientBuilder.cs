--- conflicted
+++ resolved
@@ -45,15 +45,9 @@
 
         public RestClientBuilder(IEnumerable<InputParameter> clientParameters, TypeFactory typeFactory, OutputLibrary library)
         {
-<<<<<<< HEAD
-            _typeFactory = context.TypeFactory;
-            _library = context.BaseLibrary;
-            _parameters = clientParameters.ToDictionary(p => p.Name, p => BuildConstructorParameter(p, _typeFactory));
-=======
             _typeFactory = typeFactory;
             _library = library;
-            _parameters = clientParameters.ToDictionary(p => p.Name, BuildConstructorParameter);
->>>>>>> 2b35ecc7
+            _parameters = clientParameters.ToDictionary(p => p.Name, p => BuildConstructorParameter(p, _typeFactory));
         }
 
         /// <summary>
