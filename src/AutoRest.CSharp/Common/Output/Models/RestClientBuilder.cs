// Copyright (c) Microsoft Corporation. All rights reserved.
// Licensed under the MIT License. See License.txt in the project root for license information.

using System;
using System.Collections.Generic;
using System.Diagnostics;
using System.IO;
using System.Linq;
using AutoRest.CSharp.Common.Input;
using AutoRest.CSharp.Common.Output.Models;
using AutoRest.CSharp.Generation.Types;
using AutoRest.CSharp.Generation.Writers;
using AutoRest.CSharp.Input;
using AutoRest.CSharp.Output.Builders;
using AutoRest.CSharp.Output.Models.Requests;
using AutoRest.CSharp.Output.Models.Responses;
using AutoRest.CSharp.Output.Models.Serialization;
using AutoRest.CSharp.Output.Models.Shared;
using AutoRest.CSharp.Output.Models.Types;
using AutoRest.CSharp.Utilities;
using Azure;
using Azure.Core;
using Operation = AutoRest.CSharp.Input.Operation;
using Request = AutoRest.CSharp.Output.Models.Requests.Request;
using Response = AutoRest.CSharp.Output.Models.Responses.Response;
using StatusCodes = AutoRest.CSharp.Output.Models.Responses.StatusCodes;

namespace AutoRest.CSharp.Output.Models
{
    internal class RestClientBuilder
    {
        private static readonly HashSet<string> IgnoredRequestHeader = new(StringComparer.OrdinalIgnoreCase)
        {
            "x-ms-client-request-id",
            "tracestate",
            "traceparent"
        };

        private static readonly Dictionary<string, RequestConditionHeaders> ConditionRequestHeader = new(StringComparer.OrdinalIgnoreCase)
        {
            ["If-Match"] = RequestConditionHeaders.IfMatch,
            ["If-None-Match"] = RequestConditionHeaders.IfNoneMatch,
            ["If-Modified-Since"] = RequestConditionHeaders.IfModifiedSince,
            ["If-Unmodified-Since"] = RequestConditionHeaders.IfUnmodifiedSince
        };

        private readonly SerializationBuilder _serializationBuilder;
        private readonly OutputLibrary? _library;
        private readonly TypeFactory _typeFactory;
        private readonly Dictionary<string, Parameter> _parameters;

<<<<<<< HEAD
        private Parameter? _bodyParameter;
        public Parameter? BodyParameter => _bodyParameter;

        public RestClientBuilder(IEnumerable<InputParameter> clientParameters, TypeFactory typeFactory)
        {
            _serializationBuilder = new SerializationBuilder();
            _typeFactory = typeFactory;
            _parameters = clientParameters.ToDictionary(p => p.Name, BuildConstructorParameter);
        }

        public RestClientBuilder(IEnumerable<InputParameter> clientParameters, BuildContext context)
        {
            _serializationBuilder = new SerializationBuilder();
=======
        public RestClientBuilder(IEnumerable<InputParameter> clientParameters, TypeFactory typeFactory)
        {
            _serializationBuilder = new SerializationBuilder();
            _typeFactory = typeFactory;
            _parameters = clientParameters.ToDictionary(p => p.Name, BuildConstructorParameter);
        }

        public RestClientBuilder(IEnumerable<InputParameter> clientParameters, BuildContext context)
        {
            _serializationBuilder = new SerializationBuilder();
>>>>>>> 123c7ead
            _typeFactory = context.TypeFactory;
            _library = context.BaseLibrary;
            _parameters = clientParameters.ToDictionary(p => p.Name, BuildConstructorParameter);
        }

        /// <summary>
        /// Get sorted parameters, required parameters are at the beginning.
        /// </summary>
        /// <returns></returns>
        public Parameter[] GetOrderedParametersByRequired()
        {
            return OrderParametersByRequired(_parameters.Values);
        }

        public static IEnumerable<InputParameter> GetParametersFromOperations(IEnumerable<InputOperation> operations) =>
            operations
                .SelectMany(op => op.Parameters)
                .Where(p => p.Kind == InputOperationParameterKind.Client)
                .Distinct()
                .ToList();

        private static string GetRequestParameterName(RequestParameter requestParameter)
        {
            var language = requestParameter.Language.Default;
            return language.SerializedName ?? language.Name;
        }

        public RestClientMethod BuildRequestMethod(InputOperation operation)
        {
            var accessibility = operation.Accessibility ?? "public";
            var requestParameters = operation.Parameters
                .Where(rp => !IsIgnoredHeaderParameter(rp));

            var buildContext = CreateRequestMethodBuildContext(operation, requestParameters);
            Request request = BuildRequest(operation, buildContext);

            var isHeadAsBoolean = request.HttpMethod == RequestMethod.Head && Configuration.HeadAsBoolean;
            Response[] responses = BuildResponses(operation, isHeadAsBoolean, out var responseType);

            return new RestClientMethod(
                operation.Name.ToCleanName(),
                operation.Summary != null ? BuilderHelpers.EscapeXmlDescription(operation.Summary) : null,
                BuilderHelpers.EscapeXmlDescription(operation.Description),
                responseType,
                request,
                buildContext.OrderedParameters.ToArray(),
                responses,
                null,
                operation.BufferResponse,
                accessibility: accessibility,
                operation,
                buildContext.RequestConditionFlag
            );
        }

        public IReadOnlyDictionary<string, (ReferenceOrConstant ReferenceOrConstant, bool SkipUrlEncoding)> GetReferencesToOperationParameters(Operation operation, IEnumerable<RequestParameter> requestParameters)
        {
            var inputParameters = new CodeModelConverter().CreateOperationParameters(operation.Parameters.Concat(requestParameters).ToArray());
            return inputParameters
                .Where(rp => !IsIgnoredHeaderParameter(rp))
                .ToDictionary(p => p.NameInRequest, p => (CreateReference(p, BuildParameter(p)), p.SkipUrlEncoding));
        }

        /// <summary>
        /// Build RestClientMethod for mgmt and HLC
        /// </summary>
        /// <param name="operation"></param>
        /// <param name="responseHeaderModel"></param>
        /// <param name="accessibility"></param>
        /// <param name="returnNullOn404Func"></param>
        /// <returns></returns>
        public RestClientMethod BuildMethod(InputOperation operation, DataPlaneResponseHeaderGroupType? responseHeaderModel, string accessibility, Func<string?, bool>? returnNullOn404Func = null)
        {
            var allParameters = GetOperationAllParameters(operation);
            var methodParameters = BuildMethodParameters(allParameters);
            var references = allParameters.ToDictionary(kvp => kvp.Key.NameInRequest, kvp => new ParameterInfo(kvp.Key, CreateReference(kvp.Key, kvp.Value)));
            var request = BuildRequest(operation, new RequestMethodBuildContext(methodParameters, references));

            var isHeadAsBoolean = request.HttpMethod == RequestMethod.Head && Configuration.HeadAsBoolean;
            Response[] responses = BuildResponses(operation, isHeadAsBoolean, out var responseType, returnNullOn404Func);

            return new RestClientMethod(
                operation.Name.ToCleanName(),
                operation.Summary != null ? BuilderHelpers.EscapeXmlDescription(operation.Summary) : null,
                BuilderHelpers.EscapeXmlDescription(operation.Description),
                responseType,
                request,
                methodParameters,
                responses,
                responseHeaderModel,
                operation.BufferResponse,
                accessibility: accessibility,
                operation
            );
        }

        private Dictionary<InputParameter, Parameter> GetOperationAllParameters(InputOperation operation)
        {
            return operation.Parameters
                .Where(rp => !IsIgnoredHeaderParameter(rp))
                .ToDictionary(p => p, parameter => BuildParameter(parameter));
        }

        private Response[] BuildResponses(InputOperation operation, bool headAsBoolean, out CSharpType? responseType, Func<string?, bool>? returnNullOn404Func = null)
        {
            if (headAsBoolean)
            {
                responseType = new CSharpType(typeof(bool));
                return new[]
                {
                    new Response(
                        new ConstantResponseBody(new Constant(true, responseType)),
                        new[] {new StatusCodes(null, 2)}),
                    new Response(
                        new ConstantResponseBody(new Constant(false, responseType)),
                        new[] {new StatusCodes(null, 4)}),
                };
            }

            List<Response> clientResponse = new List<Response>();
            foreach (var response in operation.Responses)
            {
                List<StatusCodes> statusCodes = new List<StatusCodes>();
                foreach (var statusCode in response.StatusCodes)
                {
                    statusCodes.Add(new StatusCodes(statusCode, null));
                }

                var responseBody = operation.LongRunning != null ? null : BuildResponseBody(response);
                clientResponse.Add(new Response(responseBody, statusCodes.ToArray()));
            }

            if (returnNullOn404Func != null && returnNullOn404Func(clientResponse.FirstOrDefault()?.ResponseBody?.Type.Name))
                clientResponse.Add(new Response(null, new[] { new StatusCodes(404, null) }));

            responseType = ReduceResponses(clientResponse);
            return clientResponse.ToArray();
        }

        private RequestMethodBuildContext CreateRequestMethodBuildContext(InputOperation operation, IEnumerable<InputParameter> operationParameters)
        {
            var pathParameters = new Dictionary<string, InputParameter>();
            var requiredRequestParameters = new List<InputParameter>();
            var optionalRequestParameters = new List<InputParameter>();

            var requestConditionHeaders = RequestConditionHeaders.None;
            var requestConditionSerializationFormat = SerializationFormat.Default;
            InputParameter? contentTypeRequestParameter = null;
            InputParameter? requestConditionRequestParameter = null;

            Parameter? bodyParameter = null;

            foreach (var operationParameter in operationParameters)
            {
                switch (operationParameter)
                {
                    case { Location: RequestLocation.Body } when bodyParameter != KnownParameters.RequestContent:
                        bodyParameter = operationParameter.IsRequired ? KnownParameters.RequestContent : KnownParameters.RequestContentNullable;
<<<<<<< HEAD
                        _bodyParameter = this.BuildParameter(operationParameter);
=======
>>>>>>> 123c7ead
                        break;
                    case { Location: RequestLocation.Header, IsContentType: true } when contentTypeRequestParameter == null:
                        contentTypeRequestParameter = operationParameter;
                        break;
                    case { Location: RequestLocation.Header } when ConditionRequestHeader.TryGetValue(operationParameter.NameInRequest, out var header):
                        if (operationParameter.IsRequired)
                        {
                            throw new NotSupportedException("Required conditional request headers are not supported.");
                        }

                        requestConditionHeaders |= header;
                        requestConditionRequestParameter ??= operationParameter;
                        requestConditionSerializationFormat = requestConditionSerializationFormat == SerializationFormat.Default
                            ? SerializationBuilder.GetSerializationFormat(operationParameter.Type)
                            : requestConditionSerializationFormat;

                        break;
                    case { Location: RequestLocation.Uri or RequestLocation.Path }:
                        pathParameters.Add(operationParameter.NameInRequest, operationParameter);
                        break;
                    case { IsRequired: true, DefaultValue: null }:
                        requiredRequestParameters.Add(operationParameter);
                        break;
                    default:
                        optionalRequestParameters.Add(operationParameter);
                        break;
                }
            }

            var parameters = new RequestMethodParametersBuilder(this);
            parameters.AddUriOrPathParameters(operation.Uri, pathParameters);
            parameters.AddUriOrPathParameters(operation.Path, pathParameters);
            parameters.AddQueryOrHeaderParameters(requiredRequestParameters);
            parameters.AddBody(bodyParameter, contentTypeRequestParameter, operation.RequestMediaTypes);
            parameters.AddQueryOrHeaderParameters(optionalRequestParameters);
            parameters.AddRequestConditionHeaders(requestConditionHeaders, requestConditionRequestParameter);
            parameters.AddRequestContext();

            return new RequestMethodBuildContext(parameters.OrderedParameters, parameters.References, bodyParameter, requestConditionSerializationFormat, requestConditionHeaders);
        }

        private Request BuildRequest(InputOperation operation, RequestMethodBuildContext buildContext)
        {
            var uriParametersMap = new Dictionary<string, PathSegment>();
            var pathParametersMap = new Dictionary<string, PathSegment>();
            var queryParameters = new List<QueryParameter>();
            var headerParameters = new List<RequestHeader>();
            foreach (var (parameterName, (operationParameter, reference)) in buildContext.References)
            {
                if (operationParameter == null)
                {
                    if (parameterName == KnownParameters.MatchConditionsParameter.Name || parameterName == KnownParameters.RequestConditionsParameter.Name)
                    {
                        headerParameters.Add(new RequestHeader(parameterName, reference, null, buildContext.ConditionalRequestSerializationFormat));
                    }
                    continue;
                }

                var serializationFormat = SerializationBuilder.GetSerializationFormat(operationParameter.Type);
                var escape = !operationParameter.SkipUrlEncoding;

                switch (operationParameter.Location)
                {
                    case RequestLocation.Uri:
                        uriParametersMap.Add(parameterName, new PathSegment(reference, escape, serializationFormat, isRaw: true));
                        break;
                    case RequestLocation.Path:
                        pathParametersMap.Add(parameterName, new PathSegment(reference, escape, serializationFormat, isRaw: false));
                        break;
                    case RequestLocation.Query:
<<<<<<< HEAD
                        queryParameters.Add(new QueryParameter(parameterName, reference, operationParameter.ArraySerializationDelimiter, escape, serializationFormat, operationParameter.Explode, operationParameter.IsApiVersion));
=======
                        queryParameters.Add(new QueryParameter(parameterName, reference, operationParameter.ArraySerializationDelimiter, escape, serializationFormat, operationParameter.Explode));
>>>>>>> 123c7ead
                        break;
                    case RequestLocation.Header:
                        var headerName = operationParameter.HeaderCollectionPrefix ?? parameterName;
                        headerParameters.Add(new RequestHeader(headerName, reference, operationParameter.ArraySerializationDelimiter, serializationFormat));
                        break;
                }
            }

            var uriParameters = GetPathSegments(operation.Uri, uriParametersMap, isRaw: true);
            var pathParameters = GetPathSegments(operation.Path, pathParametersMap, isRaw: false);

            var body = buildContext.BodyParameter != null
                ? new RequestContentRequestBody(buildContext.BodyParameter)
                : operation.RequestBodyMediaType != BodyMediaType.None
                    ? BuildRequestBody(buildContext.References, operation.RequestBodyMediaType)
                    : null;

            return new Request(
                operation.HttpMethod,
                uriParameters.Concat(pathParameters).ToArray(),
                queryParameters.ToArray(),
                headerParameters.ToArray(),
                body
            );
        }

        protected virtual Parameter[] BuildMethodParameters(IReadOnlyDictionary<InputParameter, Parameter> allParameters)
        {
            List<Parameter> methodParameters = new();
            foreach (var (operationParameter, parameter) in allParameters)
            {
                // Grouped and flattened parameters shouldn't be added to methods
                if (operationParameter.Kind == InputOperationParameterKind.Method)
                {
                    methodParameters.Add(parameter);
                }
            }

            return OrderParametersByRequired(methodParameters);
        }

        private RequestBody? BuildRequestBody(IReadOnlyDictionary<string, ParameterInfo> allParameters, BodyMediaType bodyMediaType)
        {
            RequestBody? body = null;

            Dictionary<InputParameter, ReferenceOrConstant> bodyParameters = new();
            foreach (var (_, (requestParameter, value)) in allParameters)
            {
                if (requestParameter is { Location: RequestLocation.Body })
                {
                    bodyParameters[requestParameter] = value;
                }
            }

            if (bodyParameters.Count > 0)
            {
                if (bodyMediaType == BodyMediaType.Multipart)
                {
                    List<MultipartRequestBodyPart> value = new List<MultipartRequestBodyPart>();
                    foreach (var parameter in bodyParameters)
                    {
                        var type = parameter.Value.Type;
                        RequestBody requestBody;

                        if (type.Equals(typeof(string)))
                        {
                            requestBody = new TextRequestBody(parameter.Value);
                        }
                        else if (type.IsFrameworkType && type.FrameworkType == typeof(Stream))
                        {
                            requestBody = new BinaryRequestBody(parameter.Value);
                        }
                        else if (TypeFactory.IsList(type))
                        {
                            requestBody = new BinaryCollectionRequestBody(parameter.Value);
                        }
                        else
                        {
                            throw new NotImplementedException();
                        }

                        value.Add(new MultipartRequestBodyPart(parameter.Value.Reference.Name, requestBody));
                    }

                    body = new MultipartRequestBody(value.ToArray());
                }
                else if (bodyMediaType == BodyMediaType.Form)
                {
                    UrlEncodedBody urlbody = new UrlEncodedBody();
                    foreach (var (bodyRequestParameter, bodyParameterValue) in bodyParameters)
                    {
                        urlbody.Add(bodyRequestParameter.NameInRequest, bodyParameterValue);
                    }

                    body = urlbody;
                }
                else
                {
                    Debug.Assert(bodyParameters.Count == 1);
                    var (bodyRequestParameter, bodyParameterValue) = bodyParameters.Single();
                    if (bodyMediaType == BodyMediaType.Binary ||
                        // WORKAROUND: https://github.com/Azure/autorest.modelerfour/issues/360
                        bodyRequestParameter.Type is InputPrimitiveType { Kind: InputTypeKind.Stream })
                    {
                        body = new BinaryRequestBody(bodyParameterValue);
                    }
                    else if (bodyMediaType == BodyMediaType.Text)
                    {
                        body = new TextRequestBody(bodyParameterValue);
                    }
                    else
                    {
                        var serialization = _serializationBuilder.Build(
                            bodyMediaType,
                            bodyRequestParameter.Type,
                            bodyParameterValue.Type);

                        // This method has a flattened body
                        if (bodyRequestParameter.Kind == InputOperationParameterKind.Flattened && _library != null)
                        {
                            var objectType = (SchemaObjectType)_library.FindTypeForSchema(((CodeModelType)bodyRequestParameter.Type).Schema).Implementation;

                            var initializationMap = new List<ObjectPropertyInitializer>();
                            foreach (var (parameter, _) in allParameters.Values)
                            {
                                var virtualParameter = parameter?.VirtualParameter;
                                if (virtualParameter == null)
                                {
                                    continue;
                                }

                                initializationMap.Add(new ObjectPropertyInitializer(
                                    objectType.GetPropertyForSchemaProperty(virtualParameter.TargetProperty, true),
                                    allParameters[GetRequestParameterName(virtualParameter)].Reference));
                            }

                            body = new FlattenedSchemaRequestBody(objectType, initializationMap.ToArray(), serialization);
                        }
                        else
                        {
                            body = new SchemaRequestBody(bodyParameterValue, serialization);
                        }
                    }
                }
            }

            return body;
        }

        private ReferenceOrConstant CreateReference(InputParameter operationParameter, Parameter parameter)
        {
            if (operationParameter.Kind == InputOperationParameterKind.Client)
            {
                return (ReferenceOrConstant)_parameters[operationParameter.Name];
            }

            if (operationParameter.Kind == InputOperationParameterKind.Constant && parameter.DefaultValue != null)
            {
                return (ReferenceOrConstant)parameter.DefaultValue;
            }

            var groupedByParameter = operationParameter.GroupedBy;
            if (groupedByParameter == null)
            {
                return parameter;
            }

            var groupModel = (SchemaObjectType)_typeFactory.CreateType(groupedByParameter.Type with {IsNullable = false}).Implementation;
            var property = groupModel.GetPropertyForGroupedParameter(operationParameter.Name);

            return new Reference($"{groupedByParameter.Name.ToVariableName()}.{property.Declaration.Name}", property.Declaration.Type);
        }

        private ResponseBody? BuildResponseBody(OperationResponse response)
        {
            var bodyType = response.BodyType;
            if (bodyType == null)
            {
                return null;
            }

            if (response.BodyMediaType == BodyMediaType.Text)
            {
                return new StringResponseBody();
            }

            if (bodyType is InputPrimitiveType { Kind: InputTypeKind.Stream })
            {
                return new StreamResponseBody();
            }

            CSharpType responseType = TypeFactory.GetOutputType(_typeFactory.CreateType(bodyType));
            ObjectSerialization serialization = _serializationBuilder.Build(response.BodyMediaType, bodyType, responseType);

            return new ObjectResponseBody(responseType, serialization);
        }

        private static IEnumerable<PathSegment> GetPathSegments(string httpRequestUri, IReadOnlyDictionary<string, PathSegment> parameters, bool isRaw)
        {
            var segments = new List<PathSegment>();

            foreach ((ReadOnlySpan<char> span, bool isLiteral) in StringExtensions.GetPathParts(httpRequestUri))
            {
                var text = span.ToString();
                if (isLiteral)
                {
                    segments.Add(new PathSegment(BuilderHelpers.StringConstant(text), false, SerializationFormat.Default, isRaw));
                }
                else
                {
                    if (parameters.TryGetValue(text, out var parameter))
                    {
                        segments.Add(parameter);
                    }
                    else
                    {
                        ErrorHelpers.ThrowError($"\n\nError while processing request '{httpRequestUri}'\n\n  '{text}' in URI is missing a matching definition in the path parameters collection{ErrorHelpers.UpdateSwaggerOrFile}");
                    }
                }
            }

            return segments;
        }

        /// <summary>
        /// Sort the parameters, move required parameters at the beginning, in order.
        /// </summary>
        /// <param name="parameters">Parameters to sort</param>
        /// <returns></returns>
        private static Parameter[] OrderParametersByRequired(IEnumerable<Parameter> parameters) => parameters.OrderBy(p => p.IsOptionalInSignature).ToArray();

        // Merges operations without response types types together
        private CSharpType? ReduceResponses(List<Response> responses)
        {
            foreach (var typeGroup in responses.GroupBy(r => r.ResponseBody))
            {
                foreach (var individualResponse in typeGroup)
                {
                    responses.Remove(individualResponse);
                }

                responses.Add(new Response(
                    typeGroup.Key,
                    typeGroup.SelectMany(r => r.StatusCodes).Distinct().ToArray()));
            }

            var bodyTypes = responses.Select(r => r.ResponseBody?.Type)
                .OfType<CSharpType>()
                .Distinct()
                .ToArray();

            return bodyTypes.Length switch
            {
                0 => null,
                1 => bodyTypes[0],
                _ => typeof(object)
            };
        }

        public virtual Parameter BuildConstructorParameter(InputParameter operationParameter)
        {
            var parameter = BuildParameter(operationParameter);
            if (!operationParameter.IsEndpoint)
            {
                return parameter;
            }

            var name = "endpoint";
            var type = new CSharpType(typeof(Uri));
            var defaultValue = parameter.DefaultValue;
            var description = parameter.Description;
            var location = parameter.RequestLocation;

            return defaultValue != null
                ? new Parameter(name, description, type, Constant.Default(type.WithNullable(true)), ValidationType.None, $"new {typeof(Uri)}({defaultValue.Value.GetConstantFormattable()})", RequestLocation: location)
                : new Parameter(name, description, type, null, parameter.Validation, null, RequestLocation: location);
        }

        public static bool IsIgnoredHeaderParameter(InputParameter operationParameter)
            => operationParameter.Location == RequestLocation.Header && IgnoredRequestHeader.Contains(operationParameter.NameInRequest);

        private Parameter BuildParameter(in InputParameter operationParameter, Type? typeOverride = null)
        {
            CSharpType type = typeOverride != null ? new CSharpType(typeOverride, operationParameter.Type.IsNullable) : _typeFactory.CreateType(operationParameter.Type);
            return Parameter.FromRequestParameter(operationParameter, type, _typeFactory);
        }

        public static RestClientMethod BuildNextPageMethod(RestClientMethod method)
        {
            var nextPageUrlParameter = new Parameter(
                "nextLink",
                "The URL to the next page of results.",
                typeof(string),
                DefaultValue: null,
                ValidationType.AssertNotNull,
                null);

            PathSegment[] pathSegments = method.Request.PathSegments
                .Where(ps => ps.IsRaw)
                .Append(new PathSegment(nextPageUrlParameter, false, SerializationFormat.Default, isRaw: true))
                .ToArray();

            var request = new Request(
                RequestMethod.Get,
                pathSegments,
                Array.Empty<QueryParameter>(),
                method.Request.Headers,
                null);

            Parameter[] parameters = method.Parameters.Where(p => p.Name != nextPageUrlParameter.Name)
                .Prepend(nextPageUrlParameter)
                .ToArray();

            var responses = method.Responses;

            // We hardcode 200 as expected response code for paged LRO results
            if (method.Operation.LongRunning != null)
            {
                responses = new[]
                {
                    new Response(null, new[] { new StatusCodes(200, null) })
                };
            }

            return new RestClientMethod(
                $"{method.Name}NextPage",
                method.Summary,
                method.Description,
                method.ReturnType,
                request,
                parameters,
                responses,
                method.HeaderModel,
                bufferResponse: true,
                accessibility: "internal",
                method.Operation);
        }

        public static IEnumerable<Parameter> GetRequiredParameters(IEnumerable<Parameter> parameters)
            => parameters.Where(parameter => !parameter.IsOptionalInSignature).ToList();

        public static IEnumerable<Parameter> GetOptionalParameters(IEnumerable<Parameter> parameters, bool includeAPIVersion = false)
            => parameters.Where(parameter => parameter.IsOptionalInSignature && (includeAPIVersion || !parameter.IsApiVersionParameter)).ToList();

        public static IReadOnlyCollection<Parameter> GetConstructorParameters(IReadOnlyList<Parameter> parameters, CSharpType? credentialType, bool includeAPIVersion = false)
        {
            var constructorParameters = new List<Parameter>();

            constructorParameters.AddRange(GetRequiredParameters(parameters));

            if (credentialType != null)
            {
                var credentialParam = new Parameter(
                    "credential",
                    "A credential used to authenticate to an Azure Service.",
                    credentialType,
                    null,
                    ValidationType.AssertNotNull,
                    null);
                constructorParameters.Add(credentialParam);
            }

            constructorParameters.AddRange(GetOptionalParameters(parameters, includeAPIVersion));

            return constructorParameters;
        }

        private record RequestMethodBuildContext(IReadOnlyList<Parameter> OrderedParameters, IReadOnlyDictionary<string, ParameterInfo> References, Parameter? BodyParameter = null, SerializationFormat ConditionalRequestSerializationFormat = SerializationFormat.Default, RequestConditionHeaders RequestConditionFlag = RequestConditionHeaders.None);

        private readonly record struct ParameterInfo(InputParameter? Parameter, ReferenceOrConstant Reference);

        private readonly ref struct RequestMethodParametersBuilder
        {
            private readonly RestClientBuilder _parent;
            private readonly Dictionary<string, ParameterInfo> _referencesByName;
            private readonly List<Parameter> _parameters;

            public IReadOnlyList<Parameter> OrderedParameters => _parameters;
            public IReadOnlyDictionary<string, ParameterInfo> References => _referencesByName;

            public RequestMethodParametersBuilder(RestClientBuilder parent)
            {
                _parent = parent;
                _referencesByName = new Dictionary<string, ParameterInfo>();
                _parameters = new List<Parameter>();
            }

            public void AddUriOrPathParameters(string uriPart, IReadOnlyDictionary<string, InputParameter> requestParameters)
            {
                foreach ((ReadOnlySpan<char> span, bool isLiteral) in StringExtensions.GetPathParts(uriPart))
                {
                    if (isLiteral)
                    {
                        continue;
                    }

                    var text = span.ToString();
                    if (requestParameters.TryGetValue(text, out var requestParameter))
                    {
                        AddRequestParameter(text, requestParameter);
                    }
                    else
                    {
                        ErrorHelpers.ThrowError($"\n\nError while processing request '{uriPart}'\n\n  '{text}' in URI is missing a matching definition in the path parameters collection{ErrorHelpers.UpdateSwaggerOrFile}");
                    }
                }
            }

            public void AddQueryOrHeaderParameters(IEnumerable<InputParameter> requestParameters)
            {
                foreach (var requestParameter in requestParameters)
                {
                    var parameter = _parent.BuildParameter(requestParameter);
                    AddRequestParameter(requestParameter.NameInRequest, requestParameter, parameter);
                }
            }

            public void AddBody(Parameter? bodyParameter, InputParameter? contentTypeRequestParameter, IReadOnlyList<string>? requestMediaTypes)
            {
                if (bodyParameter != null)
                {
                    _parameters.Add(bodyParameter);
                    if (contentTypeRequestParameter != null)
                    {
                        if (requestMediaTypes?.Count > 1)
                        {
                            AddContentTypeRequestParameter(contentTypeRequestParameter, requestMediaTypes);
                        }
                        else
                        {
                            AddRequestParameter(contentTypeRequestParameter, typeof(ContentType));
                        }
                    }
                }
            }

            public void AddRequestConditionHeaders(RequestConditionHeaders requestConditionHeaders, InputParameter? requestConditionRequestParameter)
            {
                if (requestConditionHeaders == RequestConditionHeaders.None || requestConditionRequestParameter == null)
                {
                    return;
                }

                switch (requestConditionHeaders)
                {
                    case RequestConditionHeaders.IfMatch | RequestConditionHeaders.IfNoneMatch:
                        _parameters.Add(KnownParameters.MatchConditionsParameter);
                        _referencesByName[KnownParameters.MatchConditionsParameter.Name] = new ParameterInfo(null, KnownParameters.MatchConditionsParameter);
                        break;
                    case RequestConditionHeaders.IfMatch:
                    case RequestConditionHeaders.IfNoneMatch:
                        AddRequestParameter(requestConditionRequestParameter, typeof(ETag));
                        break;
                    default:
                        _parameters.Add(KnownParameters.RequestConditionsParameter);
                        _referencesByName[KnownParameters.RequestConditionsParameter.Name] = new ParameterInfo(null, KnownParameters.RequestConditionsParameter);
                        break;
                }
            }

            public void AddRequestContext()
            {
                _parameters.Add(KnownParameters.RequestContext);
            }

            private void AddContentTypeRequestParameter(InputParameter operationParameter, IReadOnlyList<string> requestMediaTypes)
            {
                var name = operationParameter.Name.ToVariableName();
                var description = Parameter.CreateDescription(operationParameter, typeof(ContentType), requestMediaTypes);
                var parameter = new Parameter(name, description, typeof(ContentType), null, ValidationType.None, null, RequestLocation: RequestLocation.Header);

                _referencesByName[operationParameter.NameInRequest] = new ParameterInfo(operationParameter, parameter);
                _parameters.Add(parameter);
            }

            private void AddRequestParameter(InputParameter operationParameter, Type? frameworkParameterType = null)
             => AddRequestParameter(operationParameter.NameInRequest, operationParameter, frameworkParameterType);

            private void AddRequestParameter(string name, InputParameter operationParameter, Type? frameworkParameterType = null)
            {
                var parameter = _parent.BuildParameter(operationParameter, frameworkParameterType);
                AddRequestParameter(name, operationParameter, parameter);
            }

            private void AddRequestParameter(string name, InputParameter operationParameter, Parameter parameter)
            {
                var reference = _parent.CreateReference(operationParameter, parameter);

                _referencesByName[name] = new ParameterInfo(operationParameter, reference);
                if (operationParameter.Kind == InputOperationParameterKind.Method)
                {
                    _parameters.Add(parameter);
                }
            }
        }
    }
}<|MERGE_RESOLUTION|>--- conflicted
+++ resolved
@@ -49,7 +49,6 @@
         private readonly TypeFactory _typeFactory;
         private readonly Dictionary<string, Parameter> _parameters;
 
-<<<<<<< HEAD
         private Parameter? _bodyParameter;
         public Parameter? BodyParameter => _bodyParameter;
 
@@ -63,18 +62,6 @@
         public RestClientBuilder(IEnumerable<InputParameter> clientParameters, BuildContext context)
         {
             _serializationBuilder = new SerializationBuilder();
-=======
-        public RestClientBuilder(IEnumerable<InputParameter> clientParameters, TypeFactory typeFactory)
-        {
-            _serializationBuilder = new SerializationBuilder();
-            _typeFactory = typeFactory;
-            _parameters = clientParameters.ToDictionary(p => p.Name, BuildConstructorParameter);
-        }
-
-        public RestClientBuilder(IEnumerable<InputParameter> clientParameters, BuildContext context)
-        {
-            _serializationBuilder = new SerializationBuilder();
->>>>>>> 123c7ead
             _typeFactory = context.TypeFactory;
             _library = context.BaseLibrary;
             _parameters = clientParameters.ToDictionary(p => p.Name, BuildConstructorParameter);
@@ -233,10 +220,7 @@
                 {
                     case { Location: RequestLocation.Body } when bodyParameter != KnownParameters.RequestContent:
                         bodyParameter = operationParameter.IsRequired ? KnownParameters.RequestContent : KnownParameters.RequestContentNullable;
-<<<<<<< HEAD
                         _bodyParameter = this.BuildParameter(operationParameter);
-=======
->>>>>>> 123c7ead
                         break;
                     case { Location: RequestLocation.Header, IsContentType: true } when contentTypeRequestParameter == null:
                         contentTypeRequestParameter = operationParameter;
@@ -307,11 +291,7 @@
                         pathParametersMap.Add(parameterName, new PathSegment(reference, escape, serializationFormat, isRaw: false));
                         break;
                     case RequestLocation.Query:
-<<<<<<< HEAD
-                        queryParameters.Add(new QueryParameter(parameterName, reference, operationParameter.ArraySerializationDelimiter, escape, serializationFormat, operationParameter.Explode, operationParameter.IsApiVersion));
-=======
                         queryParameters.Add(new QueryParameter(parameterName, reference, operationParameter.ArraySerializationDelimiter, escape, serializationFormat, operationParameter.Explode));
->>>>>>> 123c7ead
                         break;
                     case RequestLocation.Header:
                         var headerName = operationParameter.HeaderCollectionPrefix ?? parameterName;
