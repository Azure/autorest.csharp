// Copyright (c) Microsoft Corporation. All rights reserved.
// Licensed under the MIT License. See License.txt in the project root for license information.

using System;
using System.Collections.Generic;
using System.Diagnostics;
using System.IO;
using System.Linq;
using AutoRest.CSharp.Common.Input;
<<<<<<< HEAD
=======
using AutoRest.CSharp.Common.Output.Models;
using AutoRest.CSharp.Common.Output.Models.Types;
>>>>>>> a5ccf603
using AutoRest.CSharp.Generation.Types;
using AutoRest.CSharp.Generation.Writers;
using AutoRest.CSharp.Input;
using AutoRest.CSharp.Output.Builders;
using AutoRest.CSharp.Output.Models.Requests;
using AutoRest.CSharp.Output.Models.Responses;
using AutoRest.CSharp.Output.Models.Serialization;
using AutoRest.CSharp.Output.Models.Shared;
using AutoRest.CSharp.Output.Models.Types;
using AutoRest.CSharp.Utilities;
using Azure.Core;
using Request = AutoRest.CSharp.Output.Models.Requests.Request;
using Response = AutoRest.CSharp.Output.Models.Responses.Response;
using StatusCodes = AutoRest.CSharp.Output.Models.Responses.StatusCodes;

namespace AutoRest.CSharp.Output.Models
{
    internal class RestClientBuilder
    {
        private static readonly HashSet<string> IgnoredRequestHeader = new(StringComparer.OrdinalIgnoreCase)
        {
            "x-ms-client-request-id",
            "tracestate",
            "traceparent"
        };

        private readonly OutputLibrary? _library;
        private readonly TypeFactory _typeFactory;
        private readonly Dictionary<string, Parameter> _parameters;

        public RestClientBuilder(IEnumerable<InputParameter> clientParameters, TypeFactory typeFactory)
        {
            _typeFactory = typeFactory;
            _parameters = clientParameters.ToDictionary(p => p.Name, p => BuildConstructorParameter(p, _typeFactory));
        }

        public RestClientBuilder(IEnumerable<InputParameter> clientParameters, TypeFactory typeFactory, OutputLibrary library)
        {
            _typeFactory = typeFactory;
            _library = library;
            _parameters = clientParameters.ToDictionary(p => p.Name, p => BuildConstructorParameter(p, _typeFactory));
        }

        /// <summary>
        /// Get sorted parameters, required parameters are at the beginning.
        /// </summary>
        /// <returns></returns>
        public Parameter[] GetOrderedParametersByRequired()
        {
            return OrderParametersByRequired(_parameters.Values);
        }

        public static IEnumerable<InputParameter> GetParametersFromOperations(IEnumerable<InputOperation> operations) =>
            operations
                .SelectMany(op => op.Parameters)
                .Where(p => p.Kind == InputOperationParameterKind.Client)
                .Distinct()
                .ToList();

        private static string GetRequestParameterName(RequestParameter requestParameter)
        {
            var language = requestParameter.Language.Default;
            return language.SerializedName ?? language.Name;
        }

        public static RestClientMethod BuildRequestMethod(InputOperation operation, Parameter[] parameters, IReadOnlyCollection<RequestPartSource> requestParts, Parameter? bodyParameter, TypeFactory typeFactory)
        {
            Request request = BuildRequest(operation, requestParts, bodyParameter);
            Response[] responses = BuildResponses(operation, typeFactory, out var responseType);

            return new RestClientMethod(
                operation.CleanName,
                operation.Summary != null ? BuilderHelpers.EscapeXmlDocDescription(operation.Summary) : null,
                BuilderHelpers.EscapeXmlDocDescription(operation.Description),
                responseType,
                request,
                parameters,
                responses,
                null,
                operation.BufferResponse,
                accessibility: operation.Accessibility ?? "public",
                operation
            );
        }

        /// <summary>
        /// Build RestClientMethod for HLC
        /// </summary>
        /// <param name="operation"></param>
        /// <param name="responseHeaderModel"></param>
        /// <returns></returns>
        public RestClientMethod BuildMethod(InputOperation operation, DataPlaneResponseHeaderGroupType? responseHeaderModel)
        {
            var allParameters = GetOperationAllParameters(operation);
            var methodParameters = BuildMethodParameters(allParameters);
            var requestParts = allParameters
                .Select(kvp => new RequestPartSource(kvp.Key.NameInRequest, (InputParameter?)kvp.Key, CreateReference(kvp.Key, kvp.Value), SerializationBuilder.GetSerializationFormat(kvp.Key.Type)))
                .ToList();

            var request = BuildRequest(operation, requestParts, null, _library);
            Response[] responses = BuildResponses(operation, _typeFactory, out var responseType);

            return new RestClientMethod(
                operation.CleanName,
                operation.Summary != null ? BuilderHelpers.EscapeXmlDocDescription(operation.Summary) : null,
                BuilderHelpers.EscapeXmlDocDescription(operation.Description),
                responseType,
                request,
                methodParameters,
                responses,
                responseHeaderModel,
                operation.BufferResponse,
                accessibility: operation.Accessibility ?? "public",
                operation
            );
        }

        private Dictionary<InputParameter, Parameter> GetOperationAllParameters(InputOperation operation)
            => FilterOperationAllParameters(operation.Parameters)
                .ToDictionary(p => p, parameter => BuildParameter(parameter, _typeFactory));

        public static IEnumerable<InputParameter> FilterOperationAllParameters(IReadOnlyList<InputParameter> parameters)
            => parameters
                .Where(rp => !IsIgnoredHeaderParameter(rp))
                // change the type to constant so that it won't show up in the method signature
                .Select(p => RequestHeader.IsRepeatabilityRequestHeader(p.NameInRequest) || RequestHeader.IsClientRequestIdHeader(p.NameInRequest) ? p with { Kind = InputOperationParameterKind.Constant } : p);

        public static Response[] BuildResponses(InputOperation operation, TypeFactory typeFactory, out CSharpType? responseType)
        {
            if (operation.HttpMethod == RequestMethod.Head && Configuration.HeadAsBoolean)
            {
                responseType = new CSharpType(typeof(bool));
                return new[]
                {
                    new Response(
                        new ConstantResponseBody(new Constant(true, responseType)),
                        new[] {new StatusCodes(null, 2)}),
                    new Response(
                        new ConstantResponseBody(new Constant(false, responseType)),
                        new[] {new StatusCodes(null, 4)}),
                };
            }

            List<Response> clientResponse = new List<Response>();
            foreach (var response in operation.Responses.Where(r => !r.IsErrorResponse))
            {
                List<StatusCodes> statusCodes = new List<StatusCodes>();
                foreach (var statusCode in response.StatusCodes)
                {
                    statusCodes.Add(new StatusCodes(statusCode, null));
                }

                var responseBody = operation.LongRunning != null ? null : BuildResponseBody(response, typeFactory);
                clientResponse.Add(new Response(responseBody, statusCodes.ToArray()));
            }

            responseType = ReduceResponses(clientResponse);
            return clientResponse.ToArray();
        }

        private static Request BuildRequest(InputOperation operation, IReadOnlyCollection<RequestPartSource> requestParts, Parameter? bodyParameter, OutputLibrary? library = null)
        {
            var uriParametersMap = new Dictionary<string, PathSegment>();
            var pathParametersMap = new Dictionary<string, PathSegment>();
            var queryParameters = new List<QueryParameter>();
            var headerParameters = new List<RequestHeader>();
            foreach (var (parameterName, operationParameter, reference, serializationFormat) in requestParts)
            {
                if (operationParameter == null)
                {
                    Debug.Assert(parameterName == KnownParameters.MatchConditionsParameter.Name || parameterName == KnownParameters.RequestConditionsParameter.Name);
                    headerParameters.Add(new RequestHeader(parameterName, reference, null, serializationFormat));
                    continue;
                }

                var escape = !operationParameter.SkipUrlEncoding;

                switch (operationParameter.Location)
                {
                    case RequestLocation.Uri:
                        uriParametersMap.Add(parameterName, new PathSegment(reference, escape, serializationFormat, isRaw: true));
                        break;
                    case RequestLocation.Path:
                        pathParametersMap.Add(parameterName, new PathSegment(reference, escape, serializationFormat, isRaw: false));
                        break;
                    case RequestLocation.Query:
                        queryParameters.Add(new QueryParameter(parameterName, reference, operationParameter.ArraySerializationDelimiter, escape, serializationFormat, operationParameter.Explode, operationParameter.IsApiVersion));
                        break;
                    case RequestLocation.Header:
                        var headerName = operationParameter.HeaderCollectionPrefix ?? parameterName;
                        headerParameters.Add(new RequestHeader(headerName, reference, operationParameter.ArraySerializationDelimiter, serializationFormat));
                        break;
                }
            }

            var uriParameters = GetPathSegments(operation.Uri, uriParametersMap, isRaw: true);
            var pathParameters = GetPathSegments(operation.Path, pathParametersMap, isRaw: false);

            var body = bodyParameter != null
                ? new RequestContentRequestBody(bodyParameter)
                : operation.RequestBodyMediaType != BodyMediaType.None
                    ? BuildRequestBody(requestParts, operation.RequestBodyMediaType, library)
                    : null;

            return new Request(
                operation.HttpMethod,
                uriParameters.Concat(pathParameters).ToArray(),
                queryParameters.ToArray(),
                headerParameters.ToArray(),
                body
            );
        }

        protected virtual Parameter[] BuildMethodParameters(IReadOnlyDictionary<InputParameter, Parameter> allParameters)
        {
            List<Parameter> methodParameters = new();
            foreach (var (operationParameter, parameter) in allParameters)
            {
                // Grouped and flattened parameters shouldn't be added to methods
                if (operationParameter.Kind == InputOperationParameterKind.Method)
                {
                    methodParameters.Add(parameter);
                }
            }

            return OrderParametersByRequired(methodParameters);
        }

        private static RequestBody? BuildRequestBody(IReadOnlyCollection<RequestPartSource> allParameters, BodyMediaType bodyMediaType, OutputLibrary? library)
        {
            RequestBody? body = null;

            var references = new Dictionary<string, ReferenceOrConstant>();
            var bodyParameters = new List<(InputParameter, ReferenceOrConstant)>();
            foreach (var (_, inputParameter, value, _) in allParameters)
            {
                if (inputParameter is not null)
                {
                    references[inputParameter.NameInRequest] = value;
                }

                if (inputParameter is { Location: RequestLocation.Body })
                {
                    bodyParameters.Add((inputParameter, value));
                }
            }

            if (bodyParameters.Count > 0)
            {
                if (bodyMediaType == BodyMediaType.Multipart)
                {
                    List<MultipartRequestBodyPart> value = new List<MultipartRequestBodyPart>();
                    foreach (var (_, reference) in bodyParameters)
                    {
                        var type = reference.Type;
                        RequestBody requestBody;

                        if (type.Equals(typeof(string)))
                        {
                            requestBody = new TextRequestBody(reference);
                        }
                        else if (type.IsFrameworkType && type.FrameworkType == typeof(Stream))
                        {
                            requestBody = new BinaryRequestBody(reference);
                        }
                        else if (TypeFactory.IsList(type))
                        {
                            requestBody = new BinaryCollectionRequestBody(reference);
                        }
                        else
                        {
                            throw new NotImplementedException();
                        }

                        value.Add(new MultipartRequestBodyPart(reference.Reference.Name, requestBody));
                    }

                    body = new MultipartRequestBody(value.ToArray());
                }
                else if (bodyMediaType == BodyMediaType.Form)
                {
                    UrlEncodedBody urlbody = new UrlEncodedBody();
                    foreach (var (inputParameter, reference) in bodyParameters)
                    {
                        urlbody.Add(inputParameter.NameInRequest, reference);
                    }

                    body = urlbody;
                }
                else
                {
                    Debug.Assert(bodyParameters.Count == 1);
                    var (bodyRequestParameter, bodyParameterValue) = bodyParameters[0];
                    if (bodyMediaType == BodyMediaType.Binary ||
                        // WORKAROUND: https://github.com/Azure/autorest.modelerfour/issues/360
                        bodyRequestParameter.Type is InputPrimitiveType { Kind: InputTypeKind.Stream })
                    {
                        body = new BinaryRequestBody(bodyParameterValue);
                    }
                    else if (bodyMediaType == BodyMediaType.Text)
                    {
                        body = new TextRequestBody(bodyParameterValue);
                    }
                    else
                    {
                        var serialization = SerializationBuilder.Build(
                            bodyMediaType,
                            bodyRequestParameter.Type,
                            bodyParameterValue.Type,
                            null);

<<<<<<< HEAD
                        // TODO: This method has a flattened body
                        //if (bodyRequestParameter.Kind == InputOperationParameterKind.Flattened && library != null)
                        //{
                        //    var objectType = (SchemaObjectType)library.ResolveModel((InputModelType)bodyRequestParameter.Type).Implementation;

                        //    var initializationMap = new List<ObjectPropertyInitializer>();
                        //    foreach ((_, InputParameter? inputParameter, _, _) in allParameters)
                        //    {
                        //        var virtualParameter = inputParameter?.VirtualParameter;
                        //        if (virtualParameter is not null)
                        //        {
                        //            initializationMap.Add(new ObjectPropertyInitializer(objectType.GetPropertyForSchemaProperty(virtualParameter.TargetProperty, true), references[GetRequestParameterName(virtualParameter)].Reference));
                        //        }
                        //    }

                        //    body = new FlattenedSchemaRequestBody(objectType, initializationMap.ToArray(), serialization);
                        //}
                        //else
                        //{
                        //    body = new SchemaRequestBody(bodyParameterValue, serialization);
                        //}

                        body = new SchemaRequestBody(bodyParameterValue, serialization);
=======
                        // This method has a flattened body
                        if (bodyRequestParameter.Kind == InputOperationParameterKind.Flattened && library != null)
                        {
                            var objectType = bodyRequestParameter.Type switch
                            {
                                InputModelType inputModelType => library.ResolveModel(inputModelType).Implementation as SerializableObjectType,
                                CodeModelType codeModelType => throw new InvalidOperationException("Expecting model"),
                                _ => null
                            };

                            if (objectType == null)
                            {
                                throw new InvalidOperationException("Unexpected flattened type");
                            }

                            var properties = objectType.EnumerateHierarchy().SelectMany(o => o.Properties).ToList();
                            var initializationMap = new List<ObjectPropertyInitializer>();
                            foreach ((_, InputParameter? inputParameter, _, _) in allParameters)
                            {
                                if (inputParameter is { FlattenedBodyProperty: { } flattenedProperty })
                                {
                                    var property = properties.First(p => p.InputModelProperty?.SerializedName == flattenedProperty.SerializedName);
                                    initializationMap.Add(new ObjectPropertyInitializer(property, references[inputParameter.NameInRequest].Reference));
                                }
                            }

                            body = new FlattenedSchemaRequestBody(objectType, initializationMap.ToArray(), serialization);
                        }
                        else
                        {
                            body = new SchemaRequestBody(bodyParameterValue, serialization);
                        }
>>>>>>> a5ccf603
                    }
                }
            }

            return body;
        }

        private ReferenceOrConstant CreateReference(InputParameter operationParameter, Parameter parameter)
        {
            if (operationParameter.Kind == InputOperationParameterKind.Client)
            {
                return (ReferenceOrConstant)_parameters[operationParameter.Name];
            }

            if (operationParameter is { Kind:InputOperationParameterKind.Constant } && parameter.DefaultValue is not null)
            {
                return (ReferenceOrConstant)parameter.DefaultValue;
            }

            var groupedByParameter = operationParameter.GroupedBy;
            if (groupedByParameter == null)
            {
                return parameter;
            }

            var groupedByParameterType = _typeFactory.CreateType(groupedByParameter.Type);
            var (propertyName, propertyType) = groupedByParameterType.Implementation switch
            {
                ModelTypeProvider modelType when modelType.Fields.GetFieldByParameterName(parameter.Name) is { } field => (field.Name, field.Type),
                SchemaObjectType schemaObjectType when schemaObjectType.GetPropertyForGroupedParameter(operationParameter.Name).Declaration is { } declaration => (declaration.Name, declaration.Type),
                _ => throw new InvalidOperationException($"Unable to find object property for grouped parameter {parameter.Name} in {groupedByParameterType.Name}")
            };

            return new Reference($"{groupedByParameter.Name.ToVariableName()}.{propertyName}", propertyType);
        }

        private static ResponseBody? BuildResponseBody(OperationResponse response, TypeFactory typeFactory)
        {
            var bodyType = response.BodyType;
            if (bodyType == null)
            {
                return null;
            }

            if (response.BodyMediaType == BodyMediaType.Text)
            {
                return new StringResponseBody();
            }

            if (bodyType is InputPrimitiveType { Kind: InputTypeKind.Stream })
            {
                return new StreamResponseBody();
            }

            CSharpType responseType = TypeFactory.GetOutputType(typeFactory.CreateType(bodyType));
            ObjectSerialization serialization = SerializationBuilder.Build(response.BodyMediaType, bodyType, responseType, null);

            return new ObjectResponseBody(responseType, serialization);
        }

        private static IEnumerable<PathSegment> GetPathSegments(string httpRequestUri, IReadOnlyDictionary<string, PathSegment> parameters, bool isRaw)
        {
            var segments = new List<PathSegment>();

            foreach ((ReadOnlySpan<char> span, bool isLiteral) in StringExtensions.GetPathParts(httpRequestUri))
            {
                var text = span.ToString();
                if (isLiteral)
                {
                    segments.Add(new PathSegment(BuilderHelpers.StringConstant(text), false, SerializationFormat.Default, isRaw));
                }
                else
                {
                    if (parameters.TryGetValue(text, out var parameter))
                    {
                        segments.Add(parameter);
                    }
                    else
                    {
                        ErrorHelpers.ThrowError($"\n\nError while processing request '{httpRequestUri}'\n\n  '{text}' in URI is missing a matching definition in the path parameters collection{ErrorHelpers.UpdateSwaggerOrFile}");
                    }
                }
            }

            return segments;
        }

        /// <summary>
        /// Sort the parameters, move required parameters at the beginning, in order.
        /// </summary>
        /// <param name="parameters">Parameters to sort</param>
        /// <returns></returns>
        private static Parameter[] OrderParametersByRequired(IEnumerable<Parameter> parameters) => parameters.OrderBy(p => p.IsOptionalInSignature).ToArray();

        // Merges operations without response types types together
        private static CSharpType? ReduceResponses(List<Response> responses)
        {
            foreach (var typeGroup in responses.GroupBy(r => r.ResponseBody))
            {
                foreach (var individualResponse in typeGroup)
                {
                    responses.Remove(individualResponse);
                }

                responses.Add(new Response(
                    typeGroup.Key,
                    typeGroup.SelectMany(r => r.StatusCodes).Distinct().ToArray()));
            }

            var bodyTypes = responses.Select(r => r.ResponseBody?.Type)
                .OfType<CSharpType>()
                .Distinct()
                .ToArray();

            return bodyTypes.Length switch
            {
                0 => null,
                1 => bodyTypes[0],
                _ => typeof(object)
            };
        }

        public static Parameter BuildConstructorParameter(InputParameter operationParameter, TypeFactory typeFactory)
        {
            var parameter = BuildParameter(operationParameter, typeFactory);
            if (!operationParameter.IsEndpoint)
            {
                return parameter;
            }

            var defaultValue = parameter.DefaultValue;
            var description = parameter.Description;
            var location = parameter.RequestLocation;

            return defaultValue != null
                ? KnownParameters.Endpoint with { Description = description, RequestLocation = location, DefaultValue = Constant.Default(new CSharpType(typeof(Uri), true)), Initializer = $"new {typeof(Uri)}({defaultValue.Value.GetConstantFormattable()})"}
                : KnownParameters.Endpoint with { Description = description, RequestLocation = location, Validation = parameter.Validation };
        }

        public static bool IsIgnoredHeaderParameter(InputParameter operationParameter)
            => operationParameter.Location == RequestLocation.Header && IgnoredRequestHeader.Contains(operationParameter.NameInRequest);

        private static Parameter BuildParameter(in InputParameter operationParameter, TypeFactory typeFactory, Type? typeOverride = null)
        {
            CSharpType type = typeOverride != null ? new CSharpType(typeOverride, operationParameter.Type.IsNullable) : typeFactory.CreateType(operationParameter.Type);
            return Parameter.FromInputParameter(operationParameter, type, typeFactory);
        }

        public static RestClientMethod BuildNextPageMethod(RestClientMethod method)
        {
            var nextPageUrlParameter = new Parameter(
                "nextLink",
                $"The URL to the next page of results.",
                typeof(string),
                DefaultValue: null,
                ValidationType.AssertNotNull,
                null);

            PathSegment[] pathSegments = method.Request.PathSegments
                .Where(ps => ps.IsRaw)
                .Append(new PathSegment(nextPageUrlParameter, false, SerializationFormat.Default, isRaw: true))
                .ToArray();

            var request = new Request(
                RequestMethod.Get,
                pathSegments,
                Array.Empty<QueryParameter>(),
                method.Request.Headers,
                null);

            Parameter[] parameters = method.Parameters.Where(p => p.Name != nextPageUrlParameter.Name)
                .Prepend(nextPageUrlParameter)
                .ToArray();

            var responses = method.Responses;

            // We hardcode 200 as expected response code for paged LRO results
            if (method.Operation.LongRunning != null)
            {
                responses = new[]
                {
                    new Response(null, new[] { new StatusCodes(200, null) })
                };
            }

            return new RestClientMethod(
                $"{method.Name}NextPage",
                method.Summary,
                method.Description,
                method.ReturnType,
                request,
                parameters,
                responses,
                method.HeaderModel,
                bufferResponse: true,
                accessibility: "internal",
                method.Operation);
        }

        public static IEnumerable<Parameter> GetRequiredParameters(IEnumerable<Parameter> parameters)
            => parameters.Where(parameter => !parameter.IsOptionalInSignature).ToList();

        public static IEnumerable<Parameter> GetOptionalParameters(IEnumerable<Parameter> parameters, bool includeAPIVersion = false)
            => parameters.Where(parameter => parameter.IsOptionalInSignature && (includeAPIVersion || !parameter.IsApiVersionParameter)).ToList();

        public static IReadOnlyCollection<Parameter> GetConstructorParameters(IReadOnlyList<Parameter> parameters, CSharpType? credentialType, bool includeAPIVersion = false)
        {
            var constructorParameters = new List<Parameter>();

            constructorParameters.AddRange(GetRequiredParameters(parameters));

            if (credentialType != null)
            {
                var credentialParam = new Parameter(
                    "credential",
                    $"A credential used to authenticate to an Azure Service.",
                    credentialType,
                    null,
                    ValidationType.AssertNotNull,
                    null);
                constructorParameters.Add(credentialParam);
            }

            constructorParameters.AddRange(GetOptionalParameters(parameters, includeAPIVersion));

            return constructorParameters;
        }
    }

    internal record RequestPartSource(string NameInRequest, InputParameter? InputParameter, ReferenceOrConstant Reference, SerializationFormat SerializationFormat);
}<|MERGE_RESOLUTION|>--- conflicted
+++ resolved
@@ -7,11 +7,8 @@
 using System.IO;
 using System.Linq;
 using AutoRest.CSharp.Common.Input;
-<<<<<<< HEAD
-=======
 using AutoRest.CSharp.Common.Output.Models;
 using AutoRest.CSharp.Common.Output.Models.Types;
->>>>>>> a5ccf603
 using AutoRest.CSharp.Generation.Types;
 using AutoRest.CSharp.Generation.Writers;
 using AutoRest.CSharp.Input;
@@ -323,31 +320,6 @@
                             bodyParameterValue.Type,
                             null);
 
-<<<<<<< HEAD
-                        // TODO: This method has a flattened body
-                        //if (bodyRequestParameter.Kind == InputOperationParameterKind.Flattened && library != null)
-                        //{
-                        //    var objectType = (SchemaObjectType)library.ResolveModel((InputModelType)bodyRequestParameter.Type).Implementation;
-
-                        //    var initializationMap = new List<ObjectPropertyInitializer>();
-                        //    foreach ((_, InputParameter? inputParameter, _, _) in allParameters)
-                        //    {
-                        //        var virtualParameter = inputParameter?.VirtualParameter;
-                        //        if (virtualParameter is not null)
-                        //        {
-                        //            initializationMap.Add(new ObjectPropertyInitializer(objectType.GetPropertyForSchemaProperty(virtualParameter.TargetProperty, true), references[GetRequestParameterName(virtualParameter)].Reference));
-                        //        }
-                        //    }
-
-                        //    body = new FlattenedSchemaRequestBody(objectType, initializationMap.ToArray(), serialization);
-                        //}
-                        //else
-                        //{
-                        //    body = new SchemaRequestBody(bodyParameterValue, serialization);
-                        //}
-
-                        body = new SchemaRequestBody(bodyParameterValue, serialization);
-=======
                         // This method has a flattened body
                         if (bodyRequestParameter.Kind == InputOperationParameterKind.Flattened && library != null)
                         {
@@ -380,7 +352,6 @@
                         {
                             body = new SchemaRequestBody(bodyParameterValue, serialization);
                         }
->>>>>>> a5ccf603
                     }
                 }
             }
