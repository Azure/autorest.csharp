--- conflicted
+++ resolved
@@ -286,13 +286,8 @@
                     case RequestLocation.Path:
                         pathParametersMap.Add(parameterName, new PathSegment(reference, escape, serializationFormat, isRaw: false));
                         break;
-<<<<<<< HEAD
                     case RequestLocation.Query:
-                        queryParameters.Add(new QueryParameter(parameterName, reference, operationParameter.ArraySerializationDelimiter, escape, serializationFormat, operationParameter.Explode));
-=======
-                    case HttpParameterIn.Query:
-                        queryParameters.Add(new QueryParameter(parameterName, reference, GetSerializationStyle(requestParameter), escape, serializationFormat, GetExplode(requestParameter), requestParameter.IsApiVersionParameter));
->>>>>>> be8afb50
+                        queryParameters.Add(new QueryParameter(parameterName, reference, operationParameter.ArraySerializationDelimiter, escape, serializationFormat, operationParameter.Explode, operationParameter.IsApiVersion));
                         break;
                     case RequestLocation.Header:
                         var headerName = operationParameter.HeaderCollectionPrefix ?? parameterName;
@@ -554,13 +549,8 @@
 
         public virtual Parameter BuildConstructorParameter(InputParameter operationParameter)
         {
-<<<<<<< HEAD
             var parameter = BuildParameter(operationParameter);
             if (!operationParameter.IsEndpoint)
-=======
-            var parameter = BuildParameter(requestParameter);
-            if (!requestParameter.IsEndpointParameter)
->>>>>>> be8afb50
             {
                 return parameter;
             }
@@ -579,14 +569,7 @@
         public static bool IsIgnoredHeaderParameter(InputParameter operationParameter)
             => operationParameter.Location == RequestLocation.Header && IgnoredRequestHeader.Contains(operationParameter.NameInRequest);
 
-<<<<<<< HEAD
         private Parameter BuildParameter(in InputParameter operationParameter, Type? typeOverride = null)
-=======
-        public static bool IsIgnoredHeaderParameter(RequestParameter requestParameter)
-            => requestParameter.In == HttpParameterIn.Header && IgnoredRequestHeader.Contains(GetRequestParameterName(requestParameter));
-
-        private static bool IsRequestConditionHeader(RequestParameter requestParameter, out RequestConditionHeaders header)
->>>>>>> be8afb50
         {
             CSharpType type = typeOverride != null ? new CSharpType(typeOverride, operationParameter.Type.IsNullable) : _typeFactory.CreateType(operationParameter.Type);
             return Parameter.FromRequestParameter(operationParameter, type, _typeFactory);
