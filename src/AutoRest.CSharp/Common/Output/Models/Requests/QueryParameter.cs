﻿// Copyright (c) Microsoft Corporation. All rights reserved.
// Licensed under the MIT License. See License.txt in the project root for license information.

using AutoRest.CSharp.Output.Models.Serialization;

namespace AutoRest.CSharp.Output.Models.Requests
{
<<<<<<< HEAD
    internal record QueryParameter(string Name, ReferenceOrConstant Value, string? Delimiter, bool Escape, SerializationFormat SerializationFormat, bool Explode);
=======
    internal record QueryParameter(string Name, ReferenceOrConstant Value, RequestParameterSerializationStyle SerializationStyle, bool Escape, SerializationFormat SerializationFormat, bool Explode, bool IsApiVersion);
>>>>>>> be8afb50
}<|MERGE_RESOLUTION|>--- conflicted
+++ resolved
@@ -5,9 +5,5 @@
 
 namespace AutoRest.CSharp.Output.Models.Requests
 {
-<<<<<<< HEAD
-    internal record QueryParameter(string Name, ReferenceOrConstant Value, string? Delimiter, bool Escape, SerializationFormat SerializationFormat, bool Explode);
-=======
-    internal record QueryParameter(string Name, ReferenceOrConstant Value, RequestParameterSerializationStyle SerializationStyle, bool Escape, SerializationFormat SerializationFormat, bool Explode, bool IsApiVersion);
->>>>>>> be8afb50
+    internal record QueryParameter(string Name, ReferenceOrConstant Value, string? Delimiter, bool Escape, SerializationFormat SerializationFormat, bool Explode, bool IsApiVersion);
 }