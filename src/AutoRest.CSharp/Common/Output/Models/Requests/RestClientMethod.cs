﻿// Copyright (c) Microsoft Corporation. All rights reserved.
// Licensed under the MIT License. See License.txt in the project root for license information.

using System;
using AutoRest.CSharp.Common.Input;
using AutoRest.CSharp.Common.Output.Models;
using AutoRest.CSharp.Generation.Types;
using AutoRest.CSharp.Input;
using AutoRest.CSharp.Output.Models.Responses;
using AutoRest.CSharp.Output.Models.Shared;
using AutoRest.CSharp.Utilities;

namespace AutoRest.CSharp.Output.Models.Requests
{
    internal class RestClientMethod
    {
<<<<<<< HEAD
        public RestClientMethod(string name, string? description, CSharpType? returnType, Request request, Parameter[] parameters, Response[] responses, DataPlaneResponseHeaderGroupType? headerModel, bool bufferResponse, string accessibility, InputOperation operation, RequestConditionHeaders conditionRequestFlag = RequestConditionHeaders.None)
=======
        public RestClientMethod(string name, string? summary, string? description, CSharpType? returnType, Request request, Parameter[] parameters, Response[] responses, DataPlaneResponseHeaderGroupType? headerModel, bool bufferResponse, string accessibility, Operation operation, RequestConditionHeaders conditionRequestFlag = RequestConditionHeaders.None)
>>>>>>> 7c92d260
        {
            Name = name;
            Request = request;
            Parameters = parameters;
            Responses = responses;
            Summary = summary;
            Description = description;
            ReturnType = returnType;
            HeaderModel = headerModel;
            BufferResponse = bufferResponse;
            Accessibility = GetAccessibility(accessibility);
            Operation = operation;
            ConditionHeaderFlag = conditionRequestFlag;
        }

        private static MethodSignatureModifiers GetAccessibility(string accessibility) =>
            accessibility switch
            {
                "public" => MethodSignatureModifiers.Public,
                "internal" => MethodSignatureModifiers.Internal,
                "protected" => MethodSignatureModifiers.Protected,
                "private" => MethodSignatureModifiers.Private,
                _ => throw new NotSupportedException()
            };

        public string Name { get; }
        public string? Summary { get; }
        public string? Description { get; }
        public string? SummaryText => Summary.IsNullOrEmpty() ? Description : Summary;
        public string? DescriptionText => Summary.IsNullOrEmpty() ? string.Empty : Description;
        public Request Request { get; }
        public Parameter[] Parameters { get; }
        public Response[] Responses { get; }
        public DataPlaneResponseHeaderGroupType? HeaderModel { get; }
        public bool BufferResponse { get; }
        public CSharpType? ReturnType { get; }
        public MethodSignatureModifiers Accessibility { get; }
        public InputOperation Operation { get; }
        public RequestConditionHeaders ConditionHeaderFlag { get; set; }
    }
}<|MERGE_RESOLUTION|>--- conflicted
+++ resolved
@@ -14,11 +14,7 @@
 {
     internal class RestClientMethod
     {
-<<<<<<< HEAD
-        public RestClientMethod(string name, string? description, CSharpType? returnType, Request request, Parameter[] parameters, Response[] responses, DataPlaneResponseHeaderGroupType? headerModel, bool bufferResponse, string accessibility, InputOperation operation, RequestConditionHeaders conditionRequestFlag = RequestConditionHeaders.None)
-=======
-        public RestClientMethod(string name, string? summary, string? description, CSharpType? returnType, Request request, Parameter[] parameters, Response[] responses, DataPlaneResponseHeaderGroupType? headerModel, bool bufferResponse, string accessibility, Operation operation, RequestConditionHeaders conditionRequestFlag = RequestConditionHeaders.None)
->>>>>>> 7c92d260
+        public RestClientMethod(string name, string? summary, string? description, CSharpType? returnType, Request request, Parameter[] parameters, Response[] responses, DataPlaneResponseHeaderGroupType? headerModel, bool bufferResponse, string accessibility, InputOperation operation, RequestConditionHeaders conditionRequestFlag = RequestConditionHeaders.None)
         {
             Name = name;
             Request = request;
