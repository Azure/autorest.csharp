﻿// Copyright (c) Microsoft Corporation. All rights reserved.
// Licensed under the MIT License. See License.txt in the project root for license information.

using System;
using System.Collections.Generic;
using System.Linq;
using AutoRest.CSharp.Common.Input;
using AutoRest.CSharp.Common.Output.Models.Responses;
using AutoRest.CSharp.Generation.Types;
using AutoRest.CSharp.Output.Models.Responses;
using AutoRest.CSharp.Output.Models.Shared;
using AutoRest.CSharp.Utilities;

namespace AutoRest.CSharp.Output.Models.Requests
{
    internal class RestClientMethod
    {
        public RestClientMethod(string name, string? summary, string? description, CSharpType? returnType, Request request, IReadOnlyList<Parameter> parameters, Response[] responses, DataPlaneResponseHeaderGroupType? headerModel, bool bufferResponse, string accessibility, InputOperation operation, IReadOnlyList<Parameter>? originalParameters = null)
        {
            Name = name;
            Request = request;
            Parameters = parameters;
            Responses = responses;
            Summary = summary;
            Description = description;
            ReturnType = returnType;
            HeaderModel = headerModel;
            BufferResponse = bufferResponse;
            Accessibility = GetAccessibility(accessibility);
            Operation = operation;
<<<<<<< HEAD
            OriginalParameters = originalParameters ?? parameters;
            IsPropertyBagMethod = originalParameters == null ? false : true;
=======

            var statusCodes = Responses
                .SelectMany(r => r.StatusCodes)
                .Distinct()
                .OrderBy(c => c.Code ?? c.Family * 100);
            ResponseClassifierType = new ResponseClassifierType(statusCodes);
>>>>>>> d8e417af
        }

        private static MethodSignatureModifiers GetAccessibility(string accessibility) =>
            accessibility switch
            {
                "public" => MethodSignatureModifiers.Public,
                "internal" => MethodSignatureModifiers.Internal,
                "protected" => MethodSignatureModifiers.Protected,
                "private" => MethodSignatureModifiers.Private,
                _ => throw new NotSupportedException()
            };

        public string Name { get; }
        public string? Summary { get; }
        public string? Description { get; }
        public string? SummaryText => Summary.IsNullOrEmpty() ? Description : Summary;
        public string? DescriptionText => Summary.IsNullOrEmpty() || Description == Summary ? string.Empty : Description;
        public Request Request { get; }
        public IReadOnlyList<Parameter> Parameters { get; }
        public Response[] Responses { get; }
        public DataPlaneResponseHeaderGroupType? HeaderModel { get; }
        public bool BufferResponse { get; }
        public CSharpType? ReturnType { get; }
        public MethodSignatureModifiers Accessibility { get; }
        public InputOperation Operation { get; }
<<<<<<< HEAD
        /// <summary>
        /// This property contains the original parameters as <see cref="RestClientMethod.Parameters"/> might be updated once we implement property bag feature.
        /// </summary>
        public IReadOnlyList<Parameter> OriginalParameters { get; }
        /// <summary>
        /// This property indicates whether the current method is a method affected by property bag.
        /// </summary>
        public bool IsPropertyBagMethod { get; }
=======

        public ResponseClassifierType ResponseClassifierType { get; }
>>>>>>> d8e417af
    }
}<|MERGE_RESOLUTION|>--- conflicted
+++ resolved
@@ -15,7 +15,7 @@
 {
     internal class RestClientMethod
     {
-        public RestClientMethod(string name, string? summary, string? description, CSharpType? returnType, Request request, IReadOnlyList<Parameter> parameters, Response[] responses, DataPlaneResponseHeaderGroupType? headerModel, bool bufferResponse, string accessibility, InputOperation operation, IReadOnlyList<Parameter>? originalParameters = null)
+        public RestClientMethod(string name, string? summary, string? description, CSharpType? returnType, Request request, IReadOnlyList<Parameter> parameters, Response[] responses, DataPlaneResponseHeaderGroupType? headerModel, bool bufferResponse, string accessibility, InputOperation operation)
         {
             Name = name;
             Request = request;
@@ -28,17 +28,12 @@
             BufferResponse = bufferResponse;
             Accessibility = GetAccessibility(accessibility);
             Operation = operation;
-<<<<<<< HEAD
-            OriginalParameters = originalParameters ?? parameters;
-            IsPropertyBagMethod = originalParameters == null ? false : true;
-=======
 
             var statusCodes = Responses
                 .SelectMany(r => r.StatusCodes)
                 .Distinct()
                 .OrderBy(c => c.Code ?? c.Family * 100);
             ResponseClassifierType = new ResponseClassifierType(statusCodes);
->>>>>>> d8e417af
         }
 
         private static MethodSignatureModifiers GetAccessibility(string accessibility) =>
@@ -64,18 +59,7 @@
         public CSharpType? ReturnType { get; }
         public MethodSignatureModifiers Accessibility { get; }
         public InputOperation Operation { get; }
-<<<<<<< HEAD
-        /// <summary>
-        /// This property contains the original parameters as <see cref="RestClientMethod.Parameters"/> might be updated once we implement property bag feature.
-        /// </summary>
-        public IReadOnlyList<Parameter> OriginalParameters { get; }
-        /// <summary>
-        /// This property indicates whether the current method is a method affected by property bag.
-        /// </summary>
-        public bool IsPropertyBagMethod { get; }
-=======
 
         public ResponseClassifierType ResponseClassifierType { get; }
->>>>>>> d8e417af
     }
 }