﻿// Copyright (c) Microsoft Corporation. All rights reserved.
// Licensed under the MIT License.

using AutoRest.CSharp.Common.Output.Expressions.ValueExpressions;
using AutoRest.CSharp.Generation.Types;
using AutoRest.CSharp.Output.Models.Types;
using AutoRest.CSharp.Utilities;

namespace AutoRest.CSharp.Output.Models.Serialization.Xml
{
    internal abstract class XmlPropertySerialization : PropertySerialization
    {
        public string PropertyName { get; }

        protected XmlPropertySerialization(string serializedName, CSharpType serializedType, ObjectTypeProperty property)
<<<<<<< HEAD
            : base(property.Declaration.Name.ToVariableName(), new TypedMemberExpression(null, property.Declaration.Name, property.Declaration.Type), serializedName, serializedType, property.InputModelProperty?.IsRequired ?? false, property.InputModelProperty?.IsReadOnly ?? false)
=======
            : base(property.Declaration.Name.ToVariableName(), new TypedMemberExpression(null, property.Declaration.Name, property.Declaration.Type), serializedName, serializedType, property.SchemaProperty?.Required ?? property.InputModelProperty?.IsRequired ?? false, property.SchemaProperty?.ReadOnly ?? property.InputModelProperty?.IsReadOnly ?? false, property)
>>>>>>> ba626e75
        {
            PropertyName = property.Declaration.Name;
        }
    }
}<|MERGE_RESOLUTION|>--- conflicted
+++ resolved
@@ -13,11 +13,7 @@
         public string PropertyName { get; }
 
         protected XmlPropertySerialization(string serializedName, CSharpType serializedType, ObjectTypeProperty property)
-<<<<<<< HEAD
-            : base(property.Declaration.Name.ToVariableName(), new TypedMemberExpression(null, property.Declaration.Name, property.Declaration.Type), serializedName, serializedType, property.InputModelProperty?.IsRequired ?? false, property.InputModelProperty?.IsReadOnly ?? false)
-=======
-            : base(property.Declaration.Name.ToVariableName(), new TypedMemberExpression(null, property.Declaration.Name, property.Declaration.Type), serializedName, serializedType, property.SchemaProperty?.Required ?? property.InputModelProperty?.IsRequired ?? false, property.SchemaProperty?.ReadOnly ?? property.InputModelProperty?.IsReadOnly ?? false, property)
->>>>>>> ba626e75
+            : base(property.Declaration.Name.ToVariableName(), new TypedMemberExpression(null, property.Declaration.Name, property.Declaration.Type), serializedName, serializedType, property.InputModelProperty?.IsRequired ?? false, property.InputModelProperty?.IsReadOnly ?? false, property)
         {
             PropertyName = property.Declaration.Name;
         }
