﻿// Copyright (c) Microsoft Corporation. All rights reserved.
// Licensed under the MIT License.

using AutoRest.CSharp.Common.Output.Expressions.ValueExpressions;
using AutoRest.CSharp.Generation.Types;
using AutoRest.CSharp.Output.Models.Types;
using AutoRest.CSharp.Utilities;

namespace AutoRest.CSharp.Output.Models.Serialization.Xml
{
    internal abstract class XmlPropertySerialization : PropertySerialization
    {
        public string PropertyName { get; }

<<<<<<< HEAD
        protected XmlPropertySerialization(string serializedName, ObjectTypeProperty property)
            : base(property.Declaration.Name.ToVariableName(), new TypedMemberExpression(null, property.Declaration.Name, property.Declaration.Type), serializedName, property.ValueType, property.InputModelProperty?.IsRequired ?? false, property.InputModelProperty?.IsReadOnly ?? false)
=======
        protected XmlPropertySerialization(string serializedName, CSharpType serializedType, ObjectTypeProperty property)
            : base(property.Declaration.Name.ToVariableName(), new TypedMemberExpression(null, property.Declaration.Name, property.Declaration.Type), serializedName, serializedType, property.SchemaProperty?.Required ?? property.InputModelProperty?.IsRequired ?? false, property.SchemaProperty?.ReadOnly ?? property.InputModelProperty?.IsReadOnly ?? false)
>>>>>>> a5ccf603
        {
            PropertyName = property.Declaration.Name;
        }
    }
}<|MERGE_RESOLUTION|>--- conflicted
+++ resolved
@@ -12,13 +12,8 @@
     {
         public string PropertyName { get; }
 
-<<<<<<< HEAD
-        protected XmlPropertySerialization(string serializedName, ObjectTypeProperty property)
-            : base(property.Declaration.Name.ToVariableName(), new TypedMemberExpression(null, property.Declaration.Name, property.Declaration.Type), serializedName, property.ValueType, property.InputModelProperty?.IsRequired ?? false, property.InputModelProperty?.IsReadOnly ?? false)
-=======
         protected XmlPropertySerialization(string serializedName, CSharpType serializedType, ObjectTypeProperty property)
             : base(property.Declaration.Name.ToVariableName(), new TypedMemberExpression(null, property.Declaration.Name, property.Declaration.Type), serializedName, serializedType, property.SchemaProperty?.Required ?? property.InputModelProperty?.IsRequired ?? false, property.SchemaProperty?.ReadOnly ?? property.InputModelProperty?.IsReadOnly ?? false)
->>>>>>> a5ccf603
         {
             PropertyName = property.Declaration.Name;
         }
