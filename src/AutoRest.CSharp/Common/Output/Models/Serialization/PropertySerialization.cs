--- conflicted
+++ resolved
@@ -35,29 +35,15 @@
         public bool IsRequired { get; }
         public bool ShouldExcludeInWireSerialization { get; }
 
-<<<<<<< HEAD
-        protected PropertySerialization(string parameterName, TypedValueExpression value, string serializedName, CSharpType? serializedType, bool isRequired, bool shouldExcludeInWireSerialization)
-=======
-        protected PropertySerialization(string parameterName, TypedValueExpression value, string serializedName, CSharpType? serializedType, bool isRequired, bool shouldSkipSerialization) :
-            this(parameterName, value, serializedName, serializedType, isRequired, shouldSkipSerialization, false)
-        {
-        }
-
-        protected PropertySerialization(string parameterName, TypedValueExpression value, string serializedName, CSharpType? serializedType, bool isRequired, bool shouldSkipSerialization, bool shouldSkipDeserialization, TypedValueExpression? enumerableValue = null)
->>>>>>> cbb1b80f
+        protected PropertySerialization(string parameterName, TypedValueExpression value, string serializedName, CSharpType? serializedType, bool isRequired, bool shouldExcludeInWireSerialization, TypedValueExpression? enumerableValue = null)
         {
             SerializationConstructorParameterName = parameterName;
             Value = value;
             SerializedName = serializedName;
             SerializedType = serializedType;
             IsRequired = isRequired;
-<<<<<<< HEAD
             ShouldExcludeInWireSerialization = shouldExcludeInWireSerialization;
-=======
-            ShouldSkipSerialization = shouldSkipSerialization;
-            ShouldSkipDeserialization = shouldSkipDeserialization;
             EnumerableValue = enumerableValue;
->>>>>>> cbb1b80f
         }
     }
 }