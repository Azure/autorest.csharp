--- conflicted
+++ resolved
@@ -1,24 +1,15 @@
 ﻿// Copyright (c) Microsoft Corporation. All rights reserved.
 // Licensed under the MIT License. See License.txt in the project root for license information.
 
-<<<<<<< HEAD
-using AutoRest.CSharp.Common.Output.Models.ValueExpressions;
-=======
 using AutoRest.CSharp.Common.Output.Expressions.ValueExpressions;
->>>>>>> 7a9fb18e
 using AutoRest.CSharp.Generation.Types;
 
 namespace AutoRest.CSharp.Output.Models.Serialization.Json
 {
     internal class JsonPropertySerialization : PropertySerialization
     {
-<<<<<<< HEAD
-        public JsonPropertySerialization(string parameterName, ValueExpression value, string serializedName, CSharpType valueType, CSharpType? serializedType, JsonSerialization valueSerialization, bool isRequired, bool shouldSkipSerialization, bool shouldSkipDeserialization, string? customSerializationMethodName = null, string? customDeserializationMethodName = null)
-            : base(parameterName, value, serializedName, valueType, serializedType, isRequired, shouldSkipSerialization, shouldSkipDeserialization)
-=======
         public JsonPropertySerialization(string parameterName, TypedValueExpression value, string serializedName, CSharpType? serializedType, JsonSerialization valueSerialization, bool isRequired, bool shouldSkipSerialization, bool shouldSkipDeserialization, string? customSerializationMethodName = null, string? customDeserializationMethodName = null)
             : base(parameterName, value, serializedName, serializedType, isRequired, shouldSkipSerialization, shouldSkipDeserialization)
->>>>>>> 7a9fb18e
         {
             ValueSerialization = valueSerialization;
             CustomSerializationMethodName = customSerializationMethodName;
@@ -26,11 +17,7 @@
         }
 
         public JsonPropertySerialization(string serializedName, JsonPropertySerialization[] propertySerializations)
-<<<<<<< HEAD
-            : base(string.Empty, new MemberExpression(null, serializedName), serializedName, typeof(object), null, false, false)
-=======
             : base(string.Empty, new TypedMemberExpression(null, serializedName, typeof(object)), serializedName, null, false, false)
->>>>>>> 7a9fb18e
         {
             PropertySerializations = propertySerializations;
         }
