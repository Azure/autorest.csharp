﻿// Copyright (c) Microsoft Corporation. All rights reserved.
// Licensed under the MIT License. See License.txt in the project root for license information.

using AutoRest.CSharp.Common.Output.Expressions.ValueExpressions;
using AutoRest.CSharp.Generation.Types;

namespace AutoRest.CSharp.Output.Models.Serialization.Json
{
    internal class JsonPropertySerialization : PropertySerialization
    {
<<<<<<< HEAD
        public JsonPropertySerialization(string parameterName, TypedValueExpression value, string serializedName, CSharpType? serializedType, JsonSerialization valueSerialization, bool isRequired, bool shouldExcludeInWireSerialization, string? customSerializationMethodName = null, string? customDeserializationMethodName = null)
            : base(parameterName, value, serializedName, serializedType, isRequired, shouldExcludeInWireSerialization)
=======
        public JsonPropertySerialization(
            string parameterName,
            TypedValueExpression value,
            string serializedName,
            CSharpType? serializedType,
            JsonSerialization valueSerialization,
            bool isRequired,
            bool shouldSkipSerialization,
            bool shouldSkipDeserialization,
            string? customSerializationMethodName = null,
            string? customDeserializationMethodName = null,
            TypedValueExpression? enumerableExpression = null)
            : base(parameterName, value, serializedName, serializedType, isRequired, shouldSkipSerialization, shouldSkipDeserialization, enumerableExpression)
>>>>>>> cbb1b80f
        {
            ValueSerialization = valueSerialization;
            CustomSerializationMethodName = customSerializationMethodName;
            CustomDeserializationMethodName = customDeserializationMethodName;
        }

        public JsonPropertySerialization(string serializedName, JsonPropertySerialization[] propertySerializations)
            : base(string.Empty, new TypedMemberExpression(null, serializedName, typeof(object)), serializedName, null, false, false)
        {
            PropertySerializations = propertySerializations;
        }

        public JsonSerialization? ValueSerialization { get; }
        /// <summary>
        /// This is not null when the property is flattened in generated client SDK `x-ms-client-flatten: true`
        /// </summary>
        public JsonPropertySerialization[]? PropertySerializations { get; }

        public string? CustomSerializationMethodName { get; }

        public string? CustomDeserializationMethodName { get; }
    }
}<|MERGE_RESOLUTION|>--- conflicted
+++ resolved
@@ -8,10 +8,6 @@
 {
     internal class JsonPropertySerialization : PropertySerialization
     {
-<<<<<<< HEAD
-        public JsonPropertySerialization(string parameterName, TypedValueExpression value, string serializedName, CSharpType? serializedType, JsonSerialization valueSerialization, bool isRequired, bool shouldExcludeInWireSerialization, string? customSerializationMethodName = null, string? customDeserializationMethodName = null)
-            : base(parameterName, value, serializedName, serializedType, isRequired, shouldExcludeInWireSerialization)
-=======
         public JsonPropertySerialization(
             string parameterName,
             TypedValueExpression value,
@@ -19,13 +15,11 @@
             CSharpType? serializedType,
             JsonSerialization valueSerialization,
             bool isRequired,
-            bool shouldSkipSerialization,
-            bool shouldSkipDeserialization,
+            bool shouldExcludeInWireSerialization,
             string? customSerializationMethodName = null,
             string? customDeserializationMethodName = null,
             TypedValueExpression? enumerableExpression = null)
-            : base(parameterName, value, serializedName, serializedType, isRequired, shouldSkipSerialization, shouldSkipDeserialization, enumerableExpression)
->>>>>>> cbb1b80f
+            : base(parameterName, value, serializedName, serializedType, isRequired, shouldExcludeInWireSerialization, enumerableExpression)
         {
             ValueSerialization = valueSerialization;
             CustomSerializationMethodName = customSerializationMethodName;
