--- conflicted
+++ resolved
@@ -19,12 +19,8 @@
     internal record MethodSignature(string Name, FormattableString? Summary, FormattableString? Description, MethodSignatureModifiers Modifiers, CSharpType? ReturnType, FormattableString? ReturnDescription, IReadOnlyList<Parameter> Parameters, IReadOnlyList<CSharpAttribute>? Attributes = null, IReadOnlyList<CSharpType>? GenericArguments = null, IReadOnlyDictionary<CSharpType, FormattableString>? GenericParameterConstraints = null)
         : MethodSignatureBase(Name, Summary, Description, Modifiers, Parameters, Attributes ?? Array.Empty<CSharpAttribute>())
     {
-<<<<<<< HEAD
         public static IEqualityComparer<MethodSignature> ParameterAndReturnTypeEqualityComparer = new MethodSignatureParameterAndReturnTypeEqualityComparer();
-        public FormattableString? FormattableDescription => Description is null ? (FormattableString?)null : $"{Description}";
 
-=======
->>>>>>> b8d6701c
         public MethodSignature WithAsync(bool isAsync)
             => isAsync && !Modifiers.HasFlag(Async)
                 ? MakeAsync()
