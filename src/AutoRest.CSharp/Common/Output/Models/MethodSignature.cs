// Copyright (c) Microsoft Corporation. All rights reserved.
// Licensed under the MIT License. See License.txt in the project root for license information.

using System;
using System.Collections.Generic;
using System.Linq;
using System.Threading.Tasks;
using AutoRest.CSharp.Generation.Types;
using AutoRest.CSharp.Generation.Writers;
using AutoRest.CSharp.Output.Models.Requests;
using AutoRest.CSharp.Output.Models.Shared;
using Azure;
using static AutoRest.CSharp.Output.Models.MethodSignatureModifiers;

namespace AutoRest.CSharp.Output.Models
{
<<<<<<< HEAD
    internal record MethodSignature(string Name, string? Summary, string? Description, MethodSignatureModifiers Modifiers, CSharpType? ReturnType, FormattableString? ReturnDescription, IReadOnlyList<Parameter> Parameters, IReadOnlyList<CSharpAttribute>? Attributes = null, IReadOnlyList<CSharpType>? GenericArguments = null, IReadOnlyDictionary<CSharpType, FormattableString>? GenericParameterConstraints = null, CSharpType? ExplicitInterface = null, string? NonDocumentComment = null)
        : MethodSignatureBase(Name, Summary, Description, NonDocumentComment, Modifiers, Parameters, Attributes ?? Array.Empty<CSharpAttribute>())
    {
        public FormattableString? FormattableDescription => Description is null ? (FormattableString?)null : $"{Description}";

=======
    internal record MethodSignature(string Name, FormattableString? Summary, FormattableString? Description, MethodSignatureModifiers Modifiers, CSharpType? ReturnType, FormattableString? ReturnDescription, IReadOnlyList<Parameter> Parameters, IReadOnlyList<CSharpAttribute>? Attributes = null, IReadOnlyList<CSharpType>? GenericArguments = null, IReadOnlyDictionary<CSharpType, FormattableString>? GenericParameterConstraints = null, CSharpType? ExplicitInterface = null, string? NonDocumentComment = null)
        : MethodSignatureBase(Name, Summary, Description, NonDocumentComment, Modifiers, Parameters, Attributes ?? Array.Empty<CSharpAttribute>())
    {
>>>>>>> 7a9fb18e
        public MethodSignature WithAsync(bool isAsync) => isAsync ? MakeAsync() : MakeSync();

        private MethodSignature MakeAsync()
        {
            if (Modifiers.HasFlag(Async) || ReturnType != null && TypeFactory.IsAsyncPageable(ReturnType))
            {
                return this;
            }

            if (ReturnType != null && TypeFactory.IsPageable(ReturnType))
            {
                return this with
                {
                    Name = Name + "Async",
                    ReturnType = new CSharpType(typeof(AsyncPageable<>), ReturnType.Arguments)
                };
            }

            if (ReturnType != null && TypeFactory.IsIEnumerableOfT(ReturnType))
            {
                return this with
                {
                    Name = Name + "Async",
                    Modifiers = Modifiers | Async,
                    ReturnType = new CSharpType(typeof(IAsyncEnumerable<>), ReturnType.Arguments),
                    Parameters = Parameters.Append(KnownParameters.EnumeratorCancellationTokenParameter).ToArray()
                };
            }

            return this with
            {
                Name = Name + "Async",
                Modifiers = Modifiers | Async,
                ReturnType = ReturnType != null
                    ? TypeFactory.IsOperationOfPageable(ReturnType)
                        ? new CSharpType(typeof(Task<>), new CSharpType(typeof(Operation<>), new CSharpType(typeof(AsyncPageable<>), ReturnType.Arguments[0].Arguments[0])))
                        : new CSharpType(typeof(Task<>), ReturnType)
                    : typeof(Task)
            };
        }

        private MethodSignature MakeSync()
        {
            if (!Modifiers.HasFlag(Async) && (ReturnType == null || !TypeFactory.IsAsyncPageable(ReturnType)))
            {
                return this;
            }

            if (ReturnType != null && TypeFactory.IsAsyncPageable(ReturnType))
            {
                return this with
                {
                    Name = Name[..^5],
                    ReturnType = new CSharpType(typeof(Pageable<>), ReturnType.Arguments)
                };
            }

            if (ReturnType != null && TypeFactory.IsIAsyncEnumerableOfT(ReturnType))
            {
                return this with
                {
                    Name = Name[..^5],
                    Modifiers = Modifiers ^ Async,
                    ReturnType = new CSharpType(typeof(IEnumerable<>), ReturnType.Arguments),
                    Parameters = Parameters.Where(p => p != KnownParameters.EnumeratorCancellationTokenParameter).ToArray()
                };
            }

            return this with
            {
                Name = Name[..^5],
                Modifiers = Modifiers ^ Async,
                ReturnType = ReturnType?.Arguments.Length == 1
                    ? TypeFactory.IsOperationOfAsyncPageable(ReturnType.Arguments[0])
                        ? new CSharpType(typeof(Operation<>), new CSharpType(typeof(Pageable<>), ReturnType.Arguments[0].Arguments[0].Arguments[0]))
                        : ReturnType.Arguments[0]
                    : null
            };
        }
    }
}<|MERGE_RESOLUTION|>--- conflicted
+++ resolved
@@ -14,17 +14,9 @@
 
 namespace AutoRest.CSharp.Output.Models
 {
-<<<<<<< HEAD
-    internal record MethodSignature(string Name, string? Summary, string? Description, MethodSignatureModifiers Modifiers, CSharpType? ReturnType, FormattableString? ReturnDescription, IReadOnlyList<Parameter> Parameters, IReadOnlyList<CSharpAttribute>? Attributes = null, IReadOnlyList<CSharpType>? GenericArguments = null, IReadOnlyDictionary<CSharpType, FormattableString>? GenericParameterConstraints = null, CSharpType? ExplicitInterface = null, string? NonDocumentComment = null)
-        : MethodSignatureBase(Name, Summary, Description, NonDocumentComment, Modifiers, Parameters, Attributes ?? Array.Empty<CSharpAttribute>())
-    {
-        public FormattableString? FormattableDescription => Description is null ? (FormattableString?)null : $"{Description}";
-
-=======
     internal record MethodSignature(string Name, FormattableString? Summary, FormattableString? Description, MethodSignatureModifiers Modifiers, CSharpType? ReturnType, FormattableString? ReturnDescription, IReadOnlyList<Parameter> Parameters, IReadOnlyList<CSharpAttribute>? Attributes = null, IReadOnlyList<CSharpType>? GenericArguments = null, IReadOnlyDictionary<CSharpType, FormattableString>? GenericParameterConstraints = null, CSharpType? ExplicitInterface = null, string? NonDocumentComment = null)
         : MethodSignatureBase(Name, Summary, Description, NonDocumentComment, Modifiers, Parameters, Attributes ?? Array.Empty<CSharpAttribute>())
     {
->>>>>>> 7a9fb18e
         public MethodSignature WithAsync(bool isAsync) => isAsync ? MakeAsync() : MakeSync();
 
         private MethodSignature MakeAsync()
