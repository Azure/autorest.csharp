--- conflicted
+++ resolved
@@ -340,13 +340,8 @@
             }
             else if (response.BodyMediaType == BodyMediaType.Json)
             {
-<<<<<<< HEAD
                 InputType? schema = response.BodyType;
-                CSharpType responseType = TypeFactory.GetOutputType(_context.TypeFactory.CreateType(schema!));
-=======
-                Schema schema = schemaResponse.Schema is ConstantSchema constantSchema ? constantSchema.ValueType : schemaResponse.Schema;
-                CSharpType responseType = _context.TypeFactory.CreateType(schema, isNullable: schemaResponse.IsNullable).OutputType;
->>>>>>> e956c836
+                CSharpType responseType = _context.TypeFactory.CreateType(schema!).OutputType;
 
                 ObjectSerialization serialization = SerializationBuilder.Build(response.BodyMediaType, schema!, responseType, null);
 
