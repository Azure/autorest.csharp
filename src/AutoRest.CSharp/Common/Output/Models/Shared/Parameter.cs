﻿// Copyright (c) Microsoft Corporation. All rights reserved.
// Licensed under the MIT License. See License.txt in the project root for license information.

using System;
using System.Collections;
using System.Collections.Generic;
using System.Diagnostics.CodeAnalysis;
using System.Linq;
using AutoRest.CSharp.Common.Input;
using AutoRest.CSharp.Generation.Types;
using AutoRest.CSharp.Generation.Writers;
using AutoRest.CSharp.Input;
using AutoRest.CSharp.Mgmt.AutoRest;
using AutoRest.CSharp.Mgmt.Decorator;
using AutoRest.CSharp.Output.Builders;
using AutoRest.CSharp.Output.Models.Requests;
using AutoRest.CSharp.Output.Models.Serialization;
using AutoRest.CSharp.Utilities;
using Microsoft.CodeAnalysis;

namespace AutoRest.CSharp.Output.Models.Shared
{
<<<<<<< HEAD
    internal record Parameter(string Name, FormattableString? Description, CSharpType Type, Constant? DefaultValue = null, ValidationType Validation = ValidationType.None, FormattableString? Initializer = null, bool IsApiVersionParameter = false, bool IsResourceIdentifier = false, bool SkipUrlEncoding = false, RequestLocation RequestLocation = RequestLocation.None, SerializationFormat SerializationFormat = SerializationFormat.Default, bool IsPropertyBag = false)
=======
    internal record Parameter(string Name, FormattableString? Description, CSharpType Type, Constant? DefaultValue, ValidationType Validation, FormattableString? Initializer, bool IsApiVersionParameter = false, bool IsEndpoint = false, bool IsResourceIdentifier = false, bool SkipUrlEncoding = false, RequestLocation RequestLocation = RequestLocation.None, SerializationFormat SerializationFormat = SerializationFormat.Default, bool IsPropertyBag = false)
>>>>>>> f6513040
    {
        public static IEqualityComparer<Parameter> TypeAndNameEqualityComparer = new ParameterTypeAndNameEqualityComparer();
        public CSharpAttribute[] Attributes { get; init; } = Array.Empty<CSharpAttribute>();
        public bool IsOptionalInSignature => DefaultValue != null;

        public Parameter ToRequired()
        {
            return this with { DefaultValue = null };
        }

        public static Parameter FromModelProperty(in InputModelProperty property, string name, CSharpType propertyType)
        {
            // we do not validate a parameter when it is a value type (struct or int, etc), or it is readonly, or it is optional, or it it nullable
            var validation = propertyType.IsValueType || property.IsReadOnly || !property.IsRequired || property.Type.IsNullable ? ValidationType.None : ValidationType.AssertNotNull;
            return new Parameter(name, $"{property.Description}", propertyType, null, validation, null);
        }

        public static Parameter? FromParameterSymbol(IParameterSymbol parameterSymbol)
        {
            var parameterName = parameterSymbol.Name;
            if (MgmtContext.TypeFactory.TryCreateType(parameterSymbol.Type, out var parameterType))
            {
                return new Parameter(parameterName, null, parameterType);
            }
            else
            {
                // TODO: handle missing type from MgmtOutputLibrary
                return null;
            }
        }

        public static Parameter FromInputParameter(in InputParameter operationParameter, CSharpType type, TypeFactory typeFactory, bool shouldKeepClientDefaultValue = false)
        {
            var name = operationParameter.Name.ToVariableName();
            var skipUrlEncoding = operationParameter.SkipUrlEncoding;
            var requestLocation = operationParameter.Location;

            bool keepClientDefaultValue = shouldKeepClientDefaultValue || operationParameter.Kind == InputOperationParameterKind.Constant || operationParameter.IsApiVersion || operationParameter.IsContentType || operationParameter.IsEndpoint;
            Constant? clientDefaultValue = GetDefaultValue(operationParameter, typeFactory);

            var defaultValue = keepClientDefaultValue
                ? clientDefaultValue
                : (Constant?)null;

            var initializer = (FormattableString?)null;

            if (defaultValue != null && operationParameter.Kind != InputOperationParameterKind.Constant && !TypeFactory.CanBeInitializedInline(type, defaultValue))
            {
                initializer = type.GetParameterInitializer(defaultValue.Value);
                type = type.WithNullable(true);
                defaultValue = Constant.Default(type);
            }

            if (!operationParameter.IsRequired && defaultValue == null)
            {
                type = type.WithNullable(true);
                defaultValue = Constant.Default(type);
            }

            var validation = operationParameter.IsRequired && initializer == null
                ? GetValidation(type, requestLocation, skipUrlEncoding)
                : ValidationType.None;

            var inputType = TypeFactory.GetInputType(type);
            return new Parameter(
                name,
                CreateDescription(operationParameter, inputType, (operationParameter.Type as InputEnumType)?.AllowedValues.Select(c => c.GetValueString()), keepClientDefaultValue ? null : clientDefaultValue),
                inputType,
                defaultValue,
                validation,
                initializer,
                IsApiVersionParameter: operationParameter.IsApiVersion,
                IsEndpoint: operationParameter.IsEndpoint,
                IsResourceIdentifier: operationParameter.IsResourceParameter,
                SkipUrlEncoding: skipUrlEncoding,
                RequestLocation: requestLocation,
                SerializationFormat: operationParameter.SerializationFormat);
        }

        private static Constant? GetDefaultValue(InputParameter operationParameter, TypeFactory typeFactory) => operationParameter switch
        {
            { NameInRequest: var nameInRequest } when RequestHeader.ClientRequestIdHeaders.Contains(nameInRequest) => Constant.FromExpression($"message.{Configuration.ApiTypes.HttpMessageRequestName}.ClientRequestId", new CSharpType(typeof(string))),
            { NameInRequest: var nameInRequest } when RequestHeader.ReturnClientRequestIdResponseHeaders.Contains(nameInRequest) => new Constant("true", new CSharpType(typeof(string))),
            { DefaultValue: not null } => BuilderHelpers.ParseConstant(operationParameter.DefaultValue.Value, typeFactory.CreateType(operationParameter.DefaultValue.Type)),
            { NameInRequest: var nameInRequest } when nameInRequest.Equals(RequestHeader.RepeatabilityRequestId, StringComparison.OrdinalIgnoreCase) =>
                // Guid.NewGuid()
                Constant.FromExpression($"{nameof(Guid)}.{nameof(Guid.NewGuid)}()", new CSharpType(typeof(string))),
            { NameInRequest: var nameInRequest } when nameInRequest.Equals(RequestHeader.RepeatabilityFirstSent, StringComparison.OrdinalIgnoreCase) =>
                // DateTimeOffset.Now
                Constant.FromExpression($"{nameof(DateTimeOffset)}.{nameof(DateTimeOffset.Now)}", new CSharpType(typeof(DateTimeOffset))),
            _ => (Constant?)null,
        };

        public static FormattableString CreateDescription(InputParameter operationParameter, CSharpType type, IEnumerable<string>? values, Constant? defaultValue = null)
        {
            FormattableString description = string.IsNullOrWhiteSpace(operationParameter.Description)
                ? (FormattableString)$"The {type:C} to use."
                : $"{BuilderHelpers.EscapeXmlDocDescription(operationParameter.Description)}";
            if (defaultValue != null)
            {
                var defaultValueString = defaultValue?.Value is string s ? $"\"{s}\"" : $"{defaultValue?.Value}";
                description = $"{description}{(description.ToString().EndsWith(".") ? "" : ".")} The default value is {defaultValueString}";
            }

            if (!type.IsFrameworkType || values == null)
            {
                return description;
            }

            var allowedValues = string.Join(" | ", values.Select(v => $"\"{v}\""));
            return $"{description}{(description.ToString().EndsWith(".") ? "" : ".")} Allowed values: {BuilderHelpers.EscapeXmlDocDescription(allowedValues)}";
        }

        public static ValidationType GetValidation(CSharpType type, RequestLocation requestLocation, bool skipUrlEncoding)
        {
            if (requestLocation is RequestLocation.Uri or RequestLocation.Path or RequestLocation.Body && type.EqualsIgnoreNullable(typeof(string)) && !skipUrlEncoding)
            {
                return ValidationType.AssertNotNullOrEmpty;
            }

            if (!type.IsValueType)
            {
                return ValidationType.AssertNotNull;
            }

            return ValidationType.None;
        }

        public static Parameter FromRequestParameter(in RequestParameter requestParameter, CSharpType type, TypeFactory typeFactory, bool shouldKeepClientDefaultValue = false)
        {
            var name = requestParameter.CSharpName();
            var skipUrlEncoding = requestParameter.Extensions?.SkipEncoding ?? false;
            var requestLocation = GetRequestLocation(requestParameter);

            var clientDefaultValue = GetClientDefaultValue(requestParameter, typeFactory);
            bool keepClientDefaultValue = shouldKeepClientDefaultValue || IsApiVersionParameter(requestParameter) || IsContentTypeParameter(requestParameter) || IsEndpointParameter(requestParameter);
            var defaultValue = keepClientDefaultValue
                ? clientDefaultValue ?? ParseConstant(requestParameter, typeFactory)
                : ParseConstant(requestParameter, typeFactory);
            var initializer = (FormattableString?)null;

            if (defaultValue != null && !TypeFactory.CanBeInitializedInline(type, defaultValue))
            {
                initializer = type.GetParameterInitializer(defaultValue.Value);
                type = type.WithNullable(true);
                defaultValue = Constant.Default(type);
            }

            if (!requestParameter.IsRequired && defaultValue == null)
            {
                defaultValue = Constant.Default(type);
            }

            var validation = requestParameter.IsRequired && initializer == null
                ? GetValidation(type, requestLocation, skipUrlEncoding)
                : ValidationType.None;

            var inputType = TypeFactory.GetInputType(type);
            return new Parameter(
                name,
                CreateDescription(requestParameter, inputType, keepClientDefaultValue ? null : clientDefaultValue),
                inputType,
                defaultValue,
                validation,
                initializer,
                IsApiVersionParameter: requestParameter.Origin == "modelerfour:synthesized/api-version",
                IsEndpoint: IsEndpointParameter(requestParameter),
                IsResourceIdentifier: requestParameter.IsResourceParameter,
                SkipUrlEncoding: skipUrlEncoding,
                RequestLocation: requestLocation);
            static bool IsApiVersionParameter(RequestParameter requestParameter)
                => requestParameter.Origin == "modelerfour:synthesized/api-version";
            static bool IsEndpointParameter(RequestParameter requestParameter)
                => requestParameter.Origin == "modelerfour:synthesized/host";
            static bool IsContentTypeParameter(RequestParameter requestParameter)
                => requestParameter.Origin == "modelerfour:synthesized/content-type";
        }

        private static RequestLocation GetRequestLocation(RequestParameter requestParameter)
            => requestParameter.In switch
            {
                HttpParameterIn.Uri => RequestLocation.Uri,
                HttpParameterIn.Path => RequestLocation.Path,
                HttpParameterIn.Query => RequestLocation.Query,
                HttpParameterIn.Header => RequestLocation.Header,
                HttpParameterIn.Body => RequestLocation.Body,
                _ => RequestLocation.None
            };

        private static FormattableString CreateDescription(RequestParameter requestParameter, CSharpType type, Constant? defaultValue = null)
        {
            FormattableString description = string.IsNullOrWhiteSpace(requestParameter.Language.Default.Description) ?
                (FormattableString)$"The {type:C} to use." :
                $"{BuilderHelpers.EscapeXmlDocDescription(requestParameter.Language.Default.Description)}";
            if (defaultValue != null)
            {
                var defaultValueString = defaultValue?.Value is string s ? $"\"{s}\"" : $"{defaultValue?.Value}";
                description = $"{description}{(description.ToString().EndsWith(".") ? "" : ".")} The default value is {defaultValueString}";
            }

            return requestParameter.Schema switch
            {
                ChoiceSchema choiceSchema when type.IsFrameworkType => AddAllowedValues(description, choiceSchema.Choices),
                SealedChoiceSchema sealedChoiceSchema when type.IsFrameworkType => AddAllowedValues(description, sealedChoiceSchema.Choices),
                _ => description
            };

            static FormattableString AddAllowedValues(FormattableString description, ICollection<ChoiceValue> choices)
            {
                var allowedValues = string.Join(" | ", choices.Select(c => c.Value).Select(v => $"\"{v}\""));

                return string.IsNullOrEmpty(allowedValues)
                    ? description
                    : $"{description}{(description.ToString().EndsWith(".") ? "" : ".")} Allowed values: {BuilderHelpers.EscapeXmlDocDescription(allowedValues)}";
            }
        }

        private static Constant? GetClientDefaultValue(RequestParameter parameter, TypeFactory typeFactory)
        {
            if (parameter.ClientDefaultValue != null)
            {
                CSharpType constantTypeReference = typeFactory.CreateType(parameter.Schema, parameter.IsNullable);
                return BuilderHelpers.ParseConstant(parameter.ClientDefaultValue, constantTypeReference);
            }

            return null;
        }

        private static Constant? ParseConstant(RequestParameter parameter, TypeFactory typeFactory)
        {
            if (parameter.In == HttpParameterIn.Header && RequestHeader.ClientRequestIdHeaders.Contains(parameter.Language.Default.SerializedName ?? parameter.Language.Default.Name))
            {
                return Constant.FromExpression($"message.{Configuration.ApiTypes.HttpMessageRequestName}.ClientRequestId", new CSharpType(typeof(string)));
            }
            if (parameter.In == HttpParameterIn.Header && RequestHeader.ReturnClientRequestIdResponseHeaders.Contains(parameter.Language.Default.SerializedName ?? parameter.Language.Default.Name))
            {
                return new Constant("true", new CSharpType(typeof(string)));
            }
            if (parameter.Schema is ConstantSchema constantSchema && parameter.IsRequired)
            {
                return BuilderHelpers.ParseConstant(constantSchema.Value.Value, typeFactory.CreateType(constantSchema.ValueType, constantSchema.Value.Value == null));
            }

            return null;
        }

        public static readonly IEqualityComparer<Parameter> EqualityComparerByType = new ParameterByTypeEqualityComparer();
        private struct ParameterByTypeEqualityComparer : IEqualityComparer<Parameter>
        {
            public bool Equals(Parameter? x, Parameter? y)
            {
                return Object.Equals(x?.Type, y?.Type);
            }

            public int GetHashCode([DisallowNull] Parameter obj) => obj.Type.GetHashCode();
        }

        private class ParameterTypeAndNameEqualityComparer : IEqualityComparer<Parameter>
        {
            public bool Equals(Parameter? x, Parameter? y)
            {
                if (Object.ReferenceEquals(x, y))
                {
                    return true;
                }

                if (x is null || y is null)
                {
                    return false;
                }

                var result = x.Type.EqualsByName(y.Type) && x.Name == y.Name;
                return result;
            }

            public int GetHashCode([DisallowNull] Parameter obj)
            {
                return HashCode.Combine(obj.Type, obj.Name);
            }
        }
    }

    internal enum ValidationType
    {
        None,
        AssertNotNull,
        AssertNotNullOrEmpty
    }
}<|MERGE_RESOLUTION|>--- conflicted
+++ resolved
@@ -20,11 +20,7 @@
 
 namespace AutoRest.CSharp.Output.Models.Shared
 {
-<<<<<<< HEAD
-    internal record Parameter(string Name, FormattableString? Description, CSharpType Type, Constant? DefaultValue = null, ValidationType Validation = ValidationType.None, FormattableString? Initializer = null, bool IsApiVersionParameter = false, bool IsResourceIdentifier = false, bool SkipUrlEncoding = false, RequestLocation RequestLocation = RequestLocation.None, SerializationFormat SerializationFormat = SerializationFormat.Default, bool IsPropertyBag = false)
-=======
     internal record Parameter(string Name, FormattableString? Description, CSharpType Type, Constant? DefaultValue, ValidationType Validation, FormattableString? Initializer, bool IsApiVersionParameter = false, bool IsEndpoint = false, bool IsResourceIdentifier = false, bool SkipUrlEncoding = false, RequestLocation RequestLocation = RequestLocation.None, SerializationFormat SerializationFormat = SerializationFormat.Default, bool IsPropertyBag = false)
->>>>>>> f6513040
     {
         public static IEqualityComparer<Parameter> TypeAndNameEqualityComparer = new ParameterTypeAndNameEqualityComparer();
         public CSharpAttribute[] Attributes { get; init; } = Array.Empty<CSharpAttribute>();
