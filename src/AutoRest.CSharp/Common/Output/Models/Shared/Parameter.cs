﻿// Copyright (c) Microsoft Corporation. All rights reserved.
// Licensed under the MIT License. See License.txt in the project root for license information.

using System;
using System.Collections.Generic;
using System.Linq;
using AutoRest.CSharp.Common.Input;
using AutoRest.CSharp.Generation.Types;
using AutoRest.CSharp.Generation.Writers;
using AutoRest.CSharp.Input;
using AutoRest.CSharp.Output.Builders;
using AutoRest.CSharp.Utilities;

namespace AutoRest.CSharp.Output.Models.Shared
{
    internal record Parameter(string Name, string? Description, CSharpType Type, Constant? DefaultValue, ValidationType Validation, FormattableString? Initializer, bool IsApiVersionParameter = false, bool IsResourceIdentifier = false, bool SkipUrlEncoding = false, RequestLocation RequestLocation = RequestLocation.None)
    {
        public CSharpAttribute[] Attributes { get; init; } = Array.Empty<CSharpAttribute>();
        public bool IsOptionalInSignature => DefaultValue != null;

        public static Parameter FromModelProperty(in InputModelProperty property, TypeFactory typeFactory)
<<<<<<< HEAD
        {
            var name = property.Name.ToVariableName();
            return new Parameter(name, property.Description, typeFactory.CreateType(property.Type), null, ValidationType.AssertNotNull, null);
        }
        public static Parameter FromRequestParameter(in InputParameter operationParameter, CSharpType type, TypeFactory typeFactory)
        {
            var name = operationParameter.Name.ToVariableName();
            var skipUrlEncoding = operationParameter.SkipUrlEncoding;
            var requestLocation = operationParameter.Location;

            var defaultValue = operationParameter.DefaultValue != null
                ? BuilderHelpers.ParseConstant(operationParameter.DefaultValue.Value, typeFactory.CreateType(operationParameter.DefaultValue.Type))
                : (Constant?)null;

            var initializer = (FormattableString?)null;

            if (defaultValue != null && operationParameter.Kind != InputOperationParameterKind.Constant && !TypeFactory.CanBeInitializedInline(type, defaultValue))
            {
                initializer = GetParameterInitializer(type, defaultValue.Value);
                type = type.WithNullable(true);
                defaultValue = Constant.Default(type);
            }

            if (!operationParameter.IsRequired && defaultValue == null)
            {
                defaultValue = Constant.Default(type);
            }

            var validation = operationParameter.IsRequired && initializer == null
                ? GetValidation(type, requestLocation, skipUrlEncoding)
                : ValidationType.None;

            var inputType = TypeFactory.GetInputType(type);
            return new Parameter(
                name,
                CreateDescription(operationParameter, type, (operationParameter.Type as InputEnumType)?.AllowedValues.Select(c => c.Value)),
                inputType,
                defaultValue,
                validation,
                initializer,
                IsApiVersionParameter: operationParameter.IsApiVersion,
                IsResourceIdentifier: operationParameter.IsResourceParameter,
                SkipUrlEncoding: skipUrlEncoding,
                RequestLocation: requestLocation);
        }

        public static FormattableString? GetParameterInitializer(CSharpType parameterType, Constant? defaultValue)
        {
            if (TypeFactory.IsCollectionType(parameterType) && (defaultValue == null || TypeFactory.IsCollectionType(defaultValue.Value.Type)))
            {
                defaultValue = Constant.NewInstanceOf(TypeFactory.GetImplementationType(parameterType).WithNullable(false));
            }

            return defaultValue?.GetConstantFormattable();
        }

        public static string CreateDescription(InputParameter operationParameter, CSharpType type, IEnumerable<string>? values)
        {
            string description = string.IsNullOrWhiteSpace(operationParameter.Description)
                ? $"The {operationParameter.Type.Name} to use."
                : BuilderHelpers.EscapeXmlDescription(operationParameter.Description);

            if (!type.IsFrameworkType || values == null)
            {
                return description;
            }

            var allowedValues = string.Join(" | ", values.Select(v => $"\"{v}\""));
            return $"{description}{(description.EndsWith(".") ? "" : ".")} Allowed values: {BuilderHelpers.EscapeXmlDescription(allowedValues)}";
        }

        public static ValidationType GetValidation(CSharpType type, RequestLocation requestLocation, bool skipUrlEncoding)
        {
            if (requestLocation is RequestLocation.Uri or RequestLocation.Path or RequestLocation.Body && type.EqualsIgnoreNullable(typeof(string)) && !skipUrlEncoding)
            {
                return ValidationType.AssertNotNullOrEmpty;
            }

            if (!type.IsValueType)
            {
                return ValidationType.AssertNotNull;
            }

            return ValidationType.None;
        }

        public static Parameter FromRequestParameter(in RequestParameter requestParameter, CSharpType type, TypeFactory typeFactory)
=======
>>>>>>> 123c7ead
        {
            var name = property.Name.ToVariableName();
            return new Parameter(name, property.Description, typeFactory.CreateType(property.Type), null, ValidationType.AssertNotNull, null);
        }
        public static Parameter FromRequestParameter(in InputParameter operationParameter, CSharpType type, TypeFactory typeFactory)
        {
            var name = operationParameter.Name.ToVariableName();
            var skipUrlEncoding = operationParameter.SkipUrlEncoding;
            var requestLocation = operationParameter.Location;

            var defaultValue = operationParameter.DefaultValue != null
                ? BuilderHelpers.ParseConstant(operationParameter.DefaultValue.Value, typeFactory.CreateType(operationParameter.DefaultValue.Type))
                : (Constant?)null;

            var initializer = (FormattableString?)null;

            if (defaultValue != null && operationParameter.Kind != InputOperationParameterKind.Constant && !TypeFactory.CanBeInitializedInline(type, defaultValue))
            {
                initializer = GetParameterInitializer(type, defaultValue.Value);
                type = type.WithNullable(true);
                defaultValue = Constant.Default(type);
            }

            if (!operationParameter.IsRequired && defaultValue == null)
            {
                defaultValue = Constant.Default(type);
            }

            var validation = operationParameter.IsRequired && initializer == null
                ? GetValidation(type, requestLocation, skipUrlEncoding)
                : ValidationType.None;

            var inputType = TypeFactory.GetInputType(type);
            return new Parameter(
                name,
                CreateDescription(operationParameter, type, (operationParameter.Type as InputEnumType)?.AllowedValues.Select(c => c.Value)),
                inputType,
                defaultValue,
                validation,
                initializer,
                IsApiVersionParameter: operationParameter.IsApiVersion,
                IsResourceIdentifier: operationParameter.IsResourceParameter,
                SkipUrlEncoding: skipUrlEncoding,
                RequestLocation: requestLocation);
        }

<<<<<<< HEAD
=======
        public static FormattableString? GetParameterInitializer(CSharpType parameterType, Constant? defaultValue)
        {
            if (TypeFactory.IsCollectionType(parameterType) && (defaultValue == null || TypeFactory.IsCollectionType(defaultValue.Value.Type)))
            {
                defaultValue = Constant.NewInstanceOf(TypeFactory.GetImplementationType(parameterType).WithNullable(false));
            }

            return defaultValue?.GetConstantFormattable();
        }

        public static string CreateDescription(InputParameter operationParameter, CSharpType type, IEnumerable<string>? values)
        {
            string description = string.IsNullOrWhiteSpace(operationParameter.Description)
                ? $"The {operationParameter.Type.Name} to use."
                : BuilderHelpers.EscapeXmlDescription(operationParameter.Description);

            if (!type.IsFrameworkType || values == null)
            {
                return description;
            }

            var allowedValues = string.Join(" | ", values.Select(v => $"\"{v}\""));
            return $"{description}{(description.EndsWith(".") ? "" : ".")} Allowed values: {BuilderHelpers.EscapeXmlDescription(allowedValues)}";
        }

        public static ValidationType GetValidation(CSharpType type, RequestLocation requestLocation, bool skipUrlEncoding)
        {
            if (requestLocation is RequestLocation.Uri or RequestLocation.Path or RequestLocation.Body && type.EqualsIgnoreNullable(typeof(string)) && !skipUrlEncoding)
            {
                return ValidationType.AssertNotNullOrEmpty;
            }

            if (!type.IsValueType)
            {
                return ValidationType.AssertNotNull;
            }

            return ValidationType.None;
        }

        public static Parameter FromRequestParameter(in RequestParameter requestParameter, CSharpType type, TypeFactory typeFactory)
        {
            var name = requestParameter.CSharpName();
            var skipUrlEncoding = requestParameter.Extensions?.SkipEncoding ?? false;
            var requestLocation = GetRequestLocation(requestParameter);

            var defaultValue = GetClientDefaultValue(requestParameter, typeFactory) ?? ParseConstant(requestParameter, typeFactory);
            var initializer = (FormattableString?)null;

            if (defaultValue != null && !TypeFactory.CanBeInitializedInline(type, defaultValue))
            {
                initializer = GetParameterInitializer(type, defaultValue.Value);
                type = type.WithNullable(true);
                defaultValue = Constant.Default(type);
            }

            if (!requestParameter.IsRequired && defaultValue == null)
            {
                defaultValue = Constant.Default(type);
            }

            var validation = requestParameter.IsRequired && initializer == null
                ? GetValidation(type, requestLocation, skipUrlEncoding)
                : ValidationType.None;

            var inputType = TypeFactory.GetInputType(type);
            return new Parameter(
                name,
                CreateDescription(requestParameter, type),
                inputType,
                defaultValue,
                validation,
                initializer,
                IsApiVersionParameter: requestParameter.Origin == "modelerfour:synthesized/api-version",
                IsResourceIdentifier: requestParameter.IsResourceParameter,
                SkipUrlEncoding: skipUrlEncoding,
                RequestLocation: requestLocation);
        }

>>>>>>> 123c7ead
        private static RequestLocation GetRequestLocation(RequestParameter requestParameter)
            => requestParameter.In switch
            {
                HttpParameterIn.Uri => RequestLocation.Uri,
                HttpParameterIn.Path => RequestLocation.Path,
                HttpParameterIn.Query => RequestLocation.Query,
                HttpParameterIn.Header => RequestLocation.Header,
                HttpParameterIn.Body => RequestLocation.Body,
                _ => RequestLocation.None
            };

        private static string CreateDescription(RequestParameter requestParameter, CSharpType type)
        {
            var description = string.IsNullOrWhiteSpace(requestParameter.Language.Default.Description) ?
                $"The {requestParameter.Schema.Name} to use." :
                BuilderHelpers.EscapeXmlDescription(requestParameter.Language.Default.Description);

            return requestParameter.Schema switch
            {
                ChoiceSchema choiceSchema when type.IsFrameworkType => AddAllowedValues(description, choiceSchema.Choices),
                SealedChoiceSchema sealedChoiceSchema when type.IsFrameworkType => AddAllowedValues(description, sealedChoiceSchema.Choices),
                _ => description
            };

            static string AddAllowedValues(string description, ICollection<ChoiceValue> choices)
            {
                var allowedValues = string.Join(" | ", choices.Select(c => c.Value).Select(v => $"\"{v}\""));

                return string.IsNullOrEmpty(allowedValues)
                    ? description
                    : $"{description}{(description.EndsWith(".") ? "" : ".")} Allowed values: {BuilderHelpers.EscapeXmlDescription(allowedValues)}";
            }
        }

        private static Constant? GetClientDefaultValue(RequestParameter parameter, TypeFactory typeFactory)
        {
            if (parameter.ClientDefaultValue != null)
            {
                CSharpType constantTypeReference = typeFactory.CreateType(parameter.Schema, parameter.IsNullable);
                return BuilderHelpers.ParseConstant(parameter.ClientDefaultValue, constantTypeReference);
            }

            return null;
        }

        private static Constant? ParseConstant(RequestParameter parameter, TypeFactory typeFactory)
        {
            if (parameter.Schema is ConstantSchema constantSchema)
            {
                return BuilderHelpers.ParseConstant(constantSchema.Value.Value, typeFactory.CreateType(constantSchema.ValueType, constantSchema.Value.Value == null));
            }

            return null;
        }
    }

    internal enum ValidationType
    {
        None,
        AssertNotNull,
        AssertNotNullOrEmpty
    }
}<|MERGE_RESOLUTION|>--- conflicted
+++ resolved
@@ -19,7 +19,6 @@
         public bool IsOptionalInSignature => DefaultValue != null;
 
         public static Parameter FromModelProperty(in InputModelProperty property, TypeFactory typeFactory)
-<<<<<<< HEAD
         {
             var name = property.Name.ToVariableName();
             return new Parameter(name, property.Description, typeFactory.CreateType(property.Type), null, ValidationType.AssertNotNull, null);
@@ -107,97 +106,6 @@
         }
 
         public static Parameter FromRequestParameter(in RequestParameter requestParameter, CSharpType type, TypeFactory typeFactory)
-=======
->>>>>>> 123c7ead
-        {
-            var name = property.Name.ToVariableName();
-            return new Parameter(name, property.Description, typeFactory.CreateType(property.Type), null, ValidationType.AssertNotNull, null);
-        }
-        public static Parameter FromRequestParameter(in InputParameter operationParameter, CSharpType type, TypeFactory typeFactory)
-        {
-            var name = operationParameter.Name.ToVariableName();
-            var skipUrlEncoding = operationParameter.SkipUrlEncoding;
-            var requestLocation = operationParameter.Location;
-
-            var defaultValue = operationParameter.DefaultValue != null
-                ? BuilderHelpers.ParseConstant(operationParameter.DefaultValue.Value, typeFactory.CreateType(operationParameter.DefaultValue.Type))
-                : (Constant?)null;
-
-            var initializer = (FormattableString?)null;
-
-            if (defaultValue != null && operationParameter.Kind != InputOperationParameterKind.Constant && !TypeFactory.CanBeInitializedInline(type, defaultValue))
-            {
-                initializer = GetParameterInitializer(type, defaultValue.Value);
-                type = type.WithNullable(true);
-                defaultValue = Constant.Default(type);
-            }
-
-            if (!operationParameter.IsRequired && defaultValue == null)
-            {
-                defaultValue = Constant.Default(type);
-            }
-
-            var validation = operationParameter.IsRequired && initializer == null
-                ? GetValidation(type, requestLocation, skipUrlEncoding)
-                : ValidationType.None;
-
-            var inputType = TypeFactory.GetInputType(type);
-            return new Parameter(
-                name,
-                CreateDescription(operationParameter, type, (operationParameter.Type as InputEnumType)?.AllowedValues.Select(c => c.Value)),
-                inputType,
-                defaultValue,
-                validation,
-                initializer,
-                IsApiVersionParameter: operationParameter.IsApiVersion,
-                IsResourceIdentifier: operationParameter.IsResourceParameter,
-                SkipUrlEncoding: skipUrlEncoding,
-                RequestLocation: requestLocation);
-        }
-
-<<<<<<< HEAD
-=======
-        public static FormattableString? GetParameterInitializer(CSharpType parameterType, Constant? defaultValue)
-        {
-            if (TypeFactory.IsCollectionType(parameterType) && (defaultValue == null || TypeFactory.IsCollectionType(defaultValue.Value.Type)))
-            {
-                defaultValue = Constant.NewInstanceOf(TypeFactory.GetImplementationType(parameterType).WithNullable(false));
-            }
-
-            return defaultValue?.GetConstantFormattable();
-        }
-
-        public static string CreateDescription(InputParameter operationParameter, CSharpType type, IEnumerable<string>? values)
-        {
-            string description = string.IsNullOrWhiteSpace(operationParameter.Description)
-                ? $"The {operationParameter.Type.Name} to use."
-                : BuilderHelpers.EscapeXmlDescription(operationParameter.Description);
-
-            if (!type.IsFrameworkType || values == null)
-            {
-                return description;
-            }
-
-            var allowedValues = string.Join(" | ", values.Select(v => $"\"{v}\""));
-            return $"{description}{(description.EndsWith(".") ? "" : ".")} Allowed values: {BuilderHelpers.EscapeXmlDescription(allowedValues)}";
-        }
-
-        public static ValidationType GetValidation(CSharpType type, RequestLocation requestLocation, bool skipUrlEncoding)
-        {
-            if (requestLocation is RequestLocation.Uri or RequestLocation.Path or RequestLocation.Body && type.EqualsIgnoreNullable(typeof(string)) && !skipUrlEncoding)
-            {
-                return ValidationType.AssertNotNullOrEmpty;
-            }
-
-            if (!type.IsValueType)
-            {
-                return ValidationType.AssertNotNull;
-            }
-
-            return ValidationType.None;
-        }
-
-        public static Parameter FromRequestParameter(in RequestParameter requestParameter, CSharpType type, TypeFactory typeFactory)
         {
             var name = requestParameter.CSharpName();
             var skipUrlEncoding = requestParameter.Extensions?.SkipEncoding ?? false;
@@ -236,7 +144,6 @@
                 RequestLocation: requestLocation);
         }
 
->>>>>>> 123c7ead
         private static RequestLocation GetRequestLocation(RequestParameter requestParameter)
             => requestParameter.In switch
             {
