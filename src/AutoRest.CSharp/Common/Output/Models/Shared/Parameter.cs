﻿// Copyright (c) Microsoft Corporation. All rights reserved.
// Licensed under the MIT License. See License.txt in the project root for license information.

using System;
using System.Collections.Generic;
using System.Diagnostics.CodeAnalysis;
using System.Linq;
using AutoRest.CSharp.Common.Input;
using AutoRest.CSharp.Generation.Types;
using AutoRest.CSharp.Generation.Writers;
using AutoRest.CSharp.Input;
using AutoRest.CSharp.Mgmt.AutoRest;
using AutoRest.CSharp.Mgmt.Decorator;
using AutoRest.CSharp.Output.Builders;
using AutoRest.CSharp.Output.Models.Requests;
using AutoRest.CSharp.Output.Models.Serialization;
using AutoRest.CSharp.Utilities;
using Microsoft.CodeAnalysis;

namespace AutoRest.CSharp.Output.Models.Shared
{
    internal record Parameter(string Name, FormattableString? Description, CSharpType Type, Constant? DefaultValue, ValidationType Validation, FormattableString? Initializer, bool IsApiVersionParameter = false, bool IsEndpoint = false, bool IsResourceIdentifier = false, bool SkipUrlEncoding = false, RequestLocation RequestLocation = RequestLocation.None, SerializationFormat SerializationFormat = SerializationFormat.Default, bool IsPropertyBag = false, bool IsRef = false)
    {
<<<<<<< HEAD
        public static IEqualityComparer<Parameter> TypeAndNameEqualityComparer = new ParameterTypeAndNameEqualityComparer();
=======
        public bool IsRawData { get; init; }

>>>>>>> 4e2f9487
        public CSharpAttribute[] Attributes { get; init; } = Array.Empty<CSharpAttribute>();
        public bool IsOptionalInSignature => DefaultValue != null;

        public Parameter ToRequired()
        {
            return this with { DefaultValue = null };
        }

        public static Parameter FromInputParameter(in InputParameter operationParameter, CSharpType type, TypeFactory typeFactory, bool shouldKeepClientDefaultValue = false)
        {
            var name = ConstructParameterVariableName(operationParameter, type);
            var skipUrlEncoding = operationParameter.SkipUrlEncoding;
            var requestLocation = operationParameter.Location;

            bool keepClientDefaultValue = shouldKeepClientDefaultValue || operationParameter.Kind == InputOperationParameterKind.Constant || operationParameter.IsApiVersion || operationParameter.IsContentType || operationParameter.IsEndpoint;
            Constant? clientDefaultValue = GetDefaultValue(operationParameter, typeFactory);

            var defaultValue = keepClientDefaultValue
                ? clientDefaultValue
                : (Constant?)null;

            var initializer = (FormattableString?)null;

            if (defaultValue != null && operationParameter.Kind != InputOperationParameterKind.Constant && !TypeFactory.CanBeInitializedInline(type, defaultValue))
            {
                initializer = type.GetParameterInitializer(defaultValue.Value);
                type = type.WithNullable(true);
                defaultValue = Constant.Default(type);
            }

            if (!operationParameter.IsRequired && defaultValue == null)
            {
                type = type.WithNullable(true);
                defaultValue = Constant.Default(type);
            }

            var validation = operationParameter.IsRequired && initializer == null
                ? GetValidation(type, requestLocation, skipUrlEncoding)
                : ValidationType.None;

            var inputType = TypeFactory.GetInputType(type);
            return new Parameter(
                name,
                CreateDescription(operationParameter, inputType, (operationParameter.Type as InputEnumType)?.AllowedValues.Select(c => c.GetValueString()), keepClientDefaultValue ? null : clientDefaultValue),
                inputType,
                defaultValue,
                validation,
                initializer,
                IsApiVersionParameter: operationParameter.IsApiVersion,
                IsEndpoint: operationParameter.IsEndpoint,
                IsResourceIdentifier: operationParameter.IsResourceParameter,
                SkipUrlEncoding: skipUrlEncoding,
                RequestLocation: requestLocation,
                SerializationFormat: operationParameter.SerializationFormat);
        }

        private static Constant? GetDefaultValue(InputParameter operationParameter, TypeFactory typeFactory) => operationParameter switch
        {
            { NameInRequest: var nameInRequest } when RequestHeader.ClientRequestIdHeaders.Contains(nameInRequest) => Constant.FromExpression($"message.{Configuration.ApiTypes.HttpMessageRequestName}.ClientRequestId", new CSharpType(typeof(string))),
            { NameInRequest: var nameInRequest } when RequestHeader.ReturnClientRequestIdResponseHeaders.Contains(nameInRequest) => new Constant("true", new CSharpType(typeof(string))),
            { DefaultValue: not null } => BuilderHelpers.ParseConstant(operationParameter.DefaultValue.Value, typeFactory.CreateType(operationParameter.DefaultValue.Type)),
            { NameInRequest: var nameInRequest } when nameInRequest.Equals(RequestHeader.RepeatabilityRequestId, StringComparison.OrdinalIgnoreCase) =>
                // Guid.NewGuid()
                Constant.FromExpression($"{nameof(Guid)}.{nameof(Guid.NewGuid)}()", new CSharpType(typeof(string))),
            { NameInRequest: var nameInRequest } when nameInRequest.Equals(RequestHeader.RepeatabilityFirstSent, StringComparison.OrdinalIgnoreCase) =>
                // DateTimeOffset.Now
                Constant.FromExpression($"{nameof(DateTimeOffset)}.{nameof(DateTimeOffset.Now)}", new CSharpType(typeof(DateTimeOffset))),
            _ => (Constant?)null,
        };

        public static FormattableString CreateDescription(InputParameter operationParameter, CSharpType type, IEnumerable<string>? values, Constant? defaultValue = null)
        {
            FormattableString description = string.IsNullOrWhiteSpace(operationParameter.Description)
                ? (FormattableString)$"The {type:C} to use."
                : $"{BuilderHelpers.EscapeXmlDocDescription(operationParameter.Description)}";
            if (defaultValue != null)
            {
                var defaultValueString = defaultValue?.Value is string s ? $"\"{s}\"" : $"{defaultValue?.Value}";
                description = $"{description}{(description.ToString().EndsWith(".") ? "" : ".")} The default value is {defaultValueString}";
            }

            if (!type.IsFrameworkType || values == null)
            {
                return description;
            }

            var allowedValues = string.Join(" | ", values.Select(v => $"\"{v}\""));
            return $"{description}{(description.ToString().EndsWith(".") ? "" : ".")} Allowed values: {BuilderHelpers.EscapeXmlDocDescription(allowedValues)}";
        }

        /// <summary>
        /// This method constructs the variable name for an input parameter. If the input parameter type is an input model type,
        /// and the input parameter name is the same as the input parameter type name, the variable name is constructed using the supplied CSharpType name. Otherwise,
        /// it will use the input parameter name by default.
        /// </summary>
        /// <param name="param">The input parameter.</param>
        /// <param name="type">The constructed CSharpType for the input parameter.</param>
        /// <returns>A string representing the variable name for the input parameter.</returns>
        private static string ConstructParameterVariableName(InputParameter param, CSharpType type)
        {
            string paramName = param.Name;
            string variableName = paramName.ToVariableName();
            InputType paramInputType = param.Type;

            if (paramInputType is InputModelType)
            {
                var paramInputTypeName = paramInputType.Name;

                if (paramName.Equals(paramInputTypeName))
                {
                    variableName = !string.IsNullOrEmpty(type.Name) ? type.Name.ToVariableName() : variableName;
                }

            }

            return variableName;
        }

        public static ValidationType GetValidation(CSharpType type, RequestLocation requestLocation, bool skipUrlEncoding)
        {
            if (requestLocation is RequestLocation.Uri or RequestLocation.Path or RequestLocation.Body && type.EqualsIgnoreNullable(typeof(string)) && !skipUrlEncoding)
            {
                return ValidationType.AssertNotNullOrEmpty;
            }

            if (!type.IsValueType)
            {
                return ValidationType.AssertNotNull;
            }

            return ValidationType.None;
        }

        public static Parameter FromRequestParameter(in RequestParameter requestParameter, CSharpType type, TypeFactory typeFactory, bool shouldKeepClientDefaultValue = false)
        {
            var name = requestParameter.CSharpName();
            var skipUrlEncoding = requestParameter.Extensions?.SkipEncoding ?? false;
            var requestLocation = GetRequestLocation(requestParameter);

            var clientDefaultValue = GetClientDefaultValue(requestParameter, typeFactory);
            bool keepClientDefaultValue = shouldKeepClientDefaultValue || IsApiVersionParameter(requestParameter) || IsContentTypeParameter(requestParameter) || IsEndpointParameter(requestParameter);
            var defaultValue = keepClientDefaultValue
                ? clientDefaultValue ?? ParseConstant(requestParameter, typeFactory)
                : ParseConstant(requestParameter, typeFactory);
            var initializer = (FormattableString?)null;

            if (defaultValue != null && !TypeFactory.CanBeInitializedInline(type, defaultValue))
            {
                initializer = type.GetParameterInitializer(defaultValue.Value);
                type = type.WithNullable(true);
                defaultValue = Constant.Default(type);
            }

            if (!requestParameter.IsRequired && defaultValue == null)
            {
                defaultValue = Constant.Default(type);
            }

            var validation = requestParameter.IsRequired && initializer == null
                ? GetValidation(type, requestLocation, skipUrlEncoding)
                : ValidationType.None;

            var inputType = TypeFactory.GetInputType(type);
            return new Parameter(
                name,
                CreateDescription(requestParameter, inputType, keepClientDefaultValue ? null : clientDefaultValue),
                inputType,
                defaultValue,
                validation,
                initializer,
                IsApiVersionParameter: requestParameter.Origin == "modelerfour:synthesized/api-version",
                IsEndpoint: IsEndpointParameter(requestParameter),
                IsResourceIdentifier: requestParameter.IsResourceParameter,
                SkipUrlEncoding: skipUrlEncoding,
                RequestLocation: requestLocation);
            static bool IsApiVersionParameter(RequestParameter requestParameter)
                => requestParameter.Origin == "modelerfour:synthesized/api-version";
            static bool IsEndpointParameter(RequestParameter requestParameter)
                => requestParameter.Origin == "modelerfour:synthesized/host";
            static bool IsContentTypeParameter(RequestParameter requestParameter)
                => requestParameter.Origin == "modelerfour:synthesized/content-type";
        }

        private static RequestLocation GetRequestLocation(RequestParameter requestParameter)
            => requestParameter.In switch
            {
                HttpParameterIn.Uri => RequestLocation.Uri,
                HttpParameterIn.Path => RequestLocation.Path,
                HttpParameterIn.Query => RequestLocation.Query,
                HttpParameterIn.Header => RequestLocation.Header,
                HttpParameterIn.Body => RequestLocation.Body,
                _ => RequestLocation.None
            };

        private static FormattableString CreateDescription(RequestParameter requestParameter, CSharpType type, Constant? defaultValue = null)
        {
            FormattableString description = string.IsNullOrWhiteSpace(requestParameter.Language.Default.Description) ?
                (FormattableString)$"The {type:C} to use." :
                $"{BuilderHelpers.EscapeXmlDocDescription(requestParameter.Language.Default.Description)}";
            if (defaultValue != null)
            {
                var defaultValueString = defaultValue?.Value is string s ? $"\"{s}\"" : $"{defaultValue?.Value}";
                description = $"{description}{(description.ToString().EndsWith(".") ? "" : ".")} The default value is {defaultValueString}";
            }

            return requestParameter.Schema switch
            {
                ChoiceSchema choiceSchema when type.IsFrameworkType => AddAllowedValues(description, choiceSchema.Choices),
                SealedChoiceSchema sealedChoiceSchema when type.IsFrameworkType => AddAllowedValues(description, sealedChoiceSchema.Choices),
                _ => description
            };

            static FormattableString AddAllowedValues(FormattableString description, ICollection<ChoiceValue> choices)
            {
                var allowedValues = string.Join(" | ", choices.Select(c => c.Value).Select(v => $"\"{v}\""));

                return string.IsNullOrEmpty(allowedValues)
                    ? description
                    : $"{description}{(description.ToString().EndsWith(".") ? "" : ".")} Allowed values: {BuilderHelpers.EscapeXmlDocDescription(allowedValues)}";
            }
        }

        private static Constant? GetClientDefaultValue(RequestParameter parameter, TypeFactory typeFactory)
        {
            if (parameter.ClientDefaultValue != null)
            {
                CSharpType constantTypeReference = typeFactory.CreateType(parameter.Schema, parameter.IsNullable);
                return BuilderHelpers.ParseConstant(parameter.ClientDefaultValue, constantTypeReference);
            }

            return null;
        }

        private static Constant? ParseConstant(RequestParameter parameter, TypeFactory typeFactory)
        {
            if (parameter.In == HttpParameterIn.Header && RequestHeader.ClientRequestIdHeaders.Contains(parameter.Language.Default.SerializedName ?? parameter.Language.Default.Name))
            {
                return Constant.FromExpression($"message.{Configuration.ApiTypes.HttpMessageRequestName}.ClientRequestId", new CSharpType(typeof(string)));
            }
            if (parameter.In == HttpParameterIn.Header && RequestHeader.ReturnClientRequestIdResponseHeaders.Contains(parameter.Language.Default.SerializedName ?? parameter.Language.Default.Name))
            {
                return new Constant("true", new CSharpType(typeof(string)));
            }
            if (parameter.Schema is ConstantSchema constantSchema && parameter.IsRequired)
            {
                return BuilderHelpers.ParseConstant(constantSchema.Value.Value, typeFactory.CreateType(constantSchema.ValueType, constantSchema.Value.Value == null));
            }

            return null;
        }

        public static readonly IEqualityComparer<Parameter> EqualityComparerByType = new ParameterByTypeEqualityComparer();
        private struct ParameterByTypeEqualityComparer : IEqualityComparer<Parameter>
        {
            public bool Equals(Parameter? x, Parameter? y)
            {
                return Object.Equals(x?.Type, y?.Type);
            }

            public int GetHashCode([DisallowNull] Parameter obj) => obj.Type.GetHashCode();
        }

        private class ParameterTypeAndNameEqualityComparer : IEqualityComparer<Parameter>
        {
            public bool Equals(Parameter? x, Parameter? y)
            {
                if (Object.ReferenceEquals(x, y))
                {
                    return true;
                }

                if (x is null || y is null)
                {
                    return false;
                }

                // We can't use CsharpType.Equals here because they can have different implementations from different versions
                var result = x.Type.EqualsByName(y.Type) && x.Name == y.Name;
                return result;
            }

            public int GetHashCode([DisallowNull] Parameter obj)
            {
                // remove type as part of the hash code generation as the type might have changes between versions
                return HashCode.Combine(obj.Name);
            }
        }
    }

    internal enum ValidationType
    {
        None,
        AssertNotNull,
        AssertNotNullOrEmpty
    }
}<|MERGE_RESOLUTION|>--- conflicted
+++ resolved
@@ -9,8 +9,6 @@
 using AutoRest.CSharp.Generation.Types;
 using AutoRest.CSharp.Generation.Writers;
 using AutoRest.CSharp.Input;
-using AutoRest.CSharp.Mgmt.AutoRest;
-using AutoRest.CSharp.Mgmt.Decorator;
 using AutoRest.CSharp.Output.Builders;
 using AutoRest.CSharp.Output.Models.Requests;
 using AutoRest.CSharp.Output.Models.Serialization;
@@ -21,12 +19,9 @@
 {
     internal record Parameter(string Name, FormattableString? Description, CSharpType Type, Constant? DefaultValue, ValidationType Validation, FormattableString? Initializer, bool IsApiVersionParameter = false, bool IsEndpoint = false, bool IsResourceIdentifier = false, bool SkipUrlEncoding = false, RequestLocation RequestLocation = RequestLocation.None, SerializationFormat SerializationFormat = SerializationFormat.Default, bool IsPropertyBag = false, bool IsRef = false)
     {
-<<<<<<< HEAD
+        public bool IsRawData { get; init; }
+
         public static IEqualityComparer<Parameter> TypeAndNameEqualityComparer = new ParameterTypeAndNameEqualityComparer();
-=======
-        public bool IsRawData { get; init; }
-
->>>>>>> 4e2f9487
         public CSharpAttribute[] Attributes { get; init; } = Array.Empty<CSharpAttribute>();
         public bool IsOptionalInSignature => DefaultValue != null;
 
