--- conflicted
+++ resolved
@@ -15,10 +15,6 @@
     internal record Parameter(string Name, string? Description, CSharpType Type, Constant? DefaultValue, ValidationType Validation, FormattableString? Initializer, bool IsApiVersionParameter = false, bool IsResourceIdentifier = false, bool SkipUrlEncoding = false, RequestLocation RequestLocation = RequestLocation.None)
     {
         public CSharpAttribute[] Attributes { get; init; } = Array.Empty<CSharpAttribute>();
-<<<<<<< HEAD
-        public bool IsRequired => DefaultValue is null;
-        public Constant? forceInitializeValue { get; init; }
-=======
         public bool IsOptionalInSignature => DefaultValue != null;
 
         public static Parameter FromRequestParameter(in RequestParameter requestParameter, CSharpType type, TypeFactory typeFactory)
@@ -146,7 +142,6 @@
         None,
         AssertNotNull,
         AssertNotNullOrEmpty
->>>>>>> 9e69e053
     }
 
     internal enum RequestLocation
