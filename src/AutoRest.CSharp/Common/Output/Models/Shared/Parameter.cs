--- conflicted
+++ resolved
@@ -21,12 +21,8 @@
 
         public static Parameter FromModelProperty(in InputModelProperty property, string name, CSharpType propertyType)
         {
-<<<<<<< HEAD
-            var validation = propertyType.IsValueType || property.IsReadOnly ? Validation.None : Validation.AssertNotNull;
-=======
             // we do not validate a parameter when it is a value type (struct or int, etc), or it is readonly, or it is optional
-            var validation = propertyType.IsValueType || property.IsReadOnly || !property.IsRequired ? ValidationType.None : ValidationType.AssertNotNull;
->>>>>>> 1b980a91
+            var validation = propertyType.IsValueType || property.IsReadOnly || !property.IsRequired ? Validation.None : Validation.AssertNotNull;
             return new Parameter(name, property.Description, propertyType, null, validation, null);
         }
 
