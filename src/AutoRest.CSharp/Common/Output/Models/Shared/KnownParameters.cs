﻿// Copyright (c) Microsoft Corporation. All rights reserved.
// Licensed under the MIT License. See License.txt in the project root for license information.

using System.Runtime.CompilerServices;
using System.Threading;
using AutoRest.CSharp.Generation.Types;
using Azure;
using Azure.Core;
using Azure.Core.Pipeline;

namespace AutoRest.CSharp.Output.Models.Shared
{
    internal static class KnownParameters
    {
        private static readonly CSharpType MatchConditionsType = new(typeof(MatchConditions), true);
        private static readonly CSharpType RequestConditionsType = new(typeof(RequestConditions), true);
        private static readonly CSharpType RequestContentType = new(typeof(RequestContent));
        private static readonly CSharpType RequestContentNullableType = new(typeof(RequestContent), true);
        private static readonly CSharpType RequestContextNullableType = new(typeof(RequestContext), true);

        public static readonly Parameter ClientDiagnostics = new("clientDiagnostics", "The handler for diagnostic messaging in the client.", new CSharpType(typeof(ClientDiagnostics)), null, ValidationType.AssertNotNull, null);
        public static readonly Parameter Pipeline = new("pipeline", "The HTTP pipeline for sending and receiving REST requests and responses", new CSharpType(typeof(HttpPipeline)), null, ValidationType.AssertNotNull, null);
        public static readonly Parameter KeyAuth = new("keyCredential", "The key credential to copy", new CSharpType(typeof(AzureKeyCredential)), null, ValidationType.None, null);
        public static readonly Parameter TokenAuth = new("tokenCredential", "The token credential to copy", new CSharpType(typeof(TokenCredential)), null, ValidationType.None, null);

<<<<<<< HEAD
        public static readonly Parameter RequestContent = new("content", "The content to send as the body of the request. Details of the request body schema are in the Remarks section below.", RequestContentType, null, true, RequestLocation: RequestLocation.Body);
        public static readonly Parameter RequestContentNullable = new("content", "The content to send as the body of the request. Details of the request body schema are in the Remarks section below.", RequestContentNullableType, /*Constant.Default(RequestContentNullableType)*/null, false, RequestLocation: RequestLocation.Body);
=======
        public static readonly Parameter RequestContent = new("content", "The content to send as the body of the request.", RequestContentType, null, ValidationType.AssertNotNull, null, RequestLocation: RequestLocation.Body);
        public static readonly Parameter RequestContentNullable = new("content", "The content to send as the body of the request.", RequestContentNullableType, /*Constant.Default(RequestContentNullableType)*/null, ValidationType.None, null, RequestLocation: RequestLocation.Body);
>>>>>>> 07907931

        public static readonly Parameter MatchConditionsParameter = new("matchConditions", "The content to send as the request conditions of the request.", MatchConditionsType, Constant.Default(RequestConditionsType), ValidationType.None, null, RequestLocation: RequestLocation.Header);
        public static readonly Parameter RequestConditionsParameter = new("requestConditions", "The content to send as the request conditions of the request.", RequestConditionsType, Constant.Default(RequestConditionsType), ValidationType.None, null, RequestLocation: RequestLocation.Header);

<<<<<<< HEAD
        public static readonly Parameter RequestContext = new("context", "The request context, which can override default behaviors of the client pipeline on a per-call basis.", RequestContextNullableType, Constant.Default(RequestContextNullableType), false);
=======
        public static readonly Parameter RequestContext = new("context", "The request context, which can override default behaviors on the request on a per-call basis.", RequestContextNullableType, Constant.Default(RequestContextNullableType), ValidationType.None, null);
>>>>>>> 07907931

        public static readonly Parameter WaitForCompletion = new("waitUntil", "<see cref=\"Azure.WaitUntil.Completed\"/> if the method should wait to return until the long-running operation has completed on the service; <see cref=\"Azure.WaitUntil.Started\"/> if it should return after starting the operation. For more information on long-running operations, please see <see href=\"https://github.com/Azure/azure-sdk-for-net/blob/main/sdk/core/Azure.Core/samples/LongRunningOperations.md\"> Azure.Core Long-Running Operation samples</see>.", new CSharpType(typeof(WaitUntil)), null, ValidationType.None, null);

        public static readonly Parameter CancellationTokenParameter = new("cancellationToken", "The cancellation token to use", new CSharpType(typeof(CancellationToken)), Constant.NewInstanceOf(typeof(CancellationToken)), ValidationType.None, null);
        public static readonly Parameter EnumeratorCancellationTokenParameter = new("cancellationToken", "Enumerator cancellation token", typeof(CancellationToken), Constant.NewInstanceOf(typeof(CancellationToken)), ValidationType.None, null) { Attributes = new[] { new CSharpAttribute(typeof(EnumeratorCancellationAttribute)) } };
    }
}<|MERGE_RESOLUTION|>--- conflicted
+++ resolved
@@ -23,22 +23,13 @@
         public static readonly Parameter KeyAuth = new("keyCredential", "The key credential to copy", new CSharpType(typeof(AzureKeyCredential)), null, ValidationType.None, null);
         public static readonly Parameter TokenAuth = new("tokenCredential", "The token credential to copy", new CSharpType(typeof(TokenCredential)), null, ValidationType.None, null);
 
-<<<<<<< HEAD
-        public static readonly Parameter RequestContent = new("content", "The content to send as the body of the request. Details of the request body schema are in the Remarks section below.", RequestContentType, null, true, RequestLocation: RequestLocation.Body);
-        public static readonly Parameter RequestContentNullable = new("content", "The content to send as the body of the request. Details of the request body schema are in the Remarks section below.", RequestContentNullableType, /*Constant.Default(RequestContentNullableType)*/null, false, RequestLocation: RequestLocation.Body);
-=======
-        public static readonly Parameter RequestContent = new("content", "The content to send as the body of the request.", RequestContentType, null, ValidationType.AssertNotNull, null, RequestLocation: RequestLocation.Body);
-        public static readonly Parameter RequestContentNullable = new("content", "The content to send as the body of the request.", RequestContentNullableType, /*Constant.Default(RequestContentNullableType)*/null, ValidationType.None, null, RequestLocation: RequestLocation.Body);
->>>>>>> 07907931
+        public static readonly Parameter RequestContent = new("content", "The content to send as the body of the request. Details of the request body schema are in the Remarks section below.", RequestContentType, null, ValidationType.AssertNotNull, null, RequestLocation: RequestLocation.Body);
+        public static readonly Parameter RequestContentNullable = new("content", "The content to send as the body of the request. Details of the request body schema are in the Remarks section below.", RequestContentNullableType, /*Constant.Default(RequestContentNullableType)*/null, ValidationType.None, null, RequestLocation: RequestLocation.Body);
 
         public static readonly Parameter MatchConditionsParameter = new("matchConditions", "The content to send as the request conditions of the request.", MatchConditionsType, Constant.Default(RequestConditionsType), ValidationType.None, null, RequestLocation: RequestLocation.Header);
         public static readonly Parameter RequestConditionsParameter = new("requestConditions", "The content to send as the request conditions of the request.", RequestConditionsType, Constant.Default(RequestConditionsType), ValidationType.None, null, RequestLocation: RequestLocation.Header);
 
-<<<<<<< HEAD
-        public static readonly Parameter RequestContext = new("context", "The request context, which can override default behaviors of the client pipeline on a per-call basis.", RequestContextNullableType, Constant.Default(RequestContextNullableType), false);
-=======
-        public static readonly Parameter RequestContext = new("context", "The request context, which can override default behaviors on the request on a per-call basis.", RequestContextNullableType, Constant.Default(RequestContextNullableType), ValidationType.None, null);
->>>>>>> 07907931
+        public static readonly Parameter RequestContext = new("context", "The request context, which can override default behaviors of the client pipeline on a per-call basis.", RequestContextNullableType, Constant.Default(RequestContextNullableType), ValidationType.None, null);
 
         public static readonly Parameter WaitForCompletion = new("waitUntil", "<see cref=\"Azure.WaitUntil.Completed\"/> if the method should wait to return until the long-running operation has completed on the service; <see cref=\"Azure.WaitUntil.Started\"/> if it should return after starting the operation. For more information on long-running operations, please see <see href=\"https://github.com/Azure/azure-sdk-for-net/blob/main/sdk/core/Azure.Core/samples/LongRunningOperations.md\"> Azure.Core Long-Running Operation samples</see>.", new CSharpType(typeof(WaitUntil)), null, ValidationType.None, null);
 
