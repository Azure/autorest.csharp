--- conflicted
+++ resolved
@@ -31,11 +31,7 @@
 
         public static readonly Parameter RequestContext = new("context", "The request context, which can override default behaviors on the request on a per-call basis.", RequestContextNullableType, Constant.Default(RequestContextNullableType), false);
 
-<<<<<<< HEAD
         public static readonly Parameter WaitForCompletion = new("waitUntil", "\"F:WaitUntil.Completed\" if the method should wait to return until the long-running operation has completed on the service; \"F:WaitUntil.Started\" if it should return after starting the operation. For more information on long-running operations, please see <see href=\"https://github.com/Azure/azure-sdk-for-net/blob/main/sdk/core/Azure.Core/samples/LongRunningOperations.md\"> Azure.Core Long-Running Operation samples</see>.", new CSharpType(typeof(WaitUntil)), null, false);
-=======
-        public static readonly Parameter WaitForCompletion = new("waitUntil", "Indicates whether this method should return once it has started the long-running operation or wait for the operation to fully complete before returning. For more information on long-running operations, please see <see href=\"https://github.com/Azure/azure-sdk-for-net/blob/main/sdk/core/Azure.Core/samples/LongRunningOperations.md\"> Azure.Core Long-Running Operation samples</see>.", new CSharpType(typeof(WaitUntil)), null, false);
->>>>>>> 4ca696e8
 
         public static readonly Parameter CancellationTokenParameter = new("cancellationToken", "The cancellation token to use", new CSharpType(typeof(CancellationToken)), Constant.NewInstanceOf(typeof(CancellationToken)), true);
         public static readonly Parameter EnumeratorCancellationTokenParameter = new("cancellationToken", "Enumerator cancellation token", typeof(CancellationToken), Constant.NewInstanceOf(typeof(CancellationToken)), false) { Attributes = new[] { new CSharpAttribute(typeof(EnumeratorCancellationAttribute)) } };
