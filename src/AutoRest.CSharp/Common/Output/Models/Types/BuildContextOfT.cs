--- conflicted
+++ resolved
@@ -16,7 +16,7 @@
 #pragma warning restore SA1649 // File name should match first type name
     {
         private TypeFactory? _typeFactory;
-        private InputNamespace? _inputNamespace;
+        private InputNamespace _inputNamespace;
 
         private T? _library;
         public T Library => _library ??= EnsureLibrary();
@@ -24,17 +24,9 @@
         private T EnsureLibrary()
         {
             T library;
-<<<<<<< HEAD
-            if (Configuration.Generation1ConvenienceClient)
+            if (Configuration.AzureArm)
             {
-                library = (T)(object)new DataPlaneOutputLibrary(CodeModel!, (BuildContext<DataPlaneOutputLibrary>)(object)this);
-            }
-            else if (Configuration.AzureArm)
-=======
-            if (Configuration.AzureArm)
->>>>>>> 2b35ecc7
-            {
-                library = (T)(object)new MgmtOutputLibrary(_inputNamespace!);
+                library = (T)(object)new MgmtOutputLibrary(_inputNamespace);
             }
             else
             {
