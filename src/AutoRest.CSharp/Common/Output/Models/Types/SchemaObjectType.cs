--- conflicted
+++ resolved
@@ -488,13 +488,8 @@
 
             var objectTypeProperty = new ObjectTypeProperty(
                 memberDeclaration,
-<<<<<<< HEAD
-                BuilderHelpers.EscapeXmlDescription(property.Language.Default.Description),
+                BuilderHelpers.EscapeXmlDocDescription(property.Language.Default.Description),
                 propertyShouldOmitSetter,
-=======
-                BuilderHelpers.EscapeXmlDocDescription(property.Language.Default.Description),
-                isReadOnly,
->>>>>>> cf38bff7
                 property,
                 valueType,
                 optionalViaNullability,
