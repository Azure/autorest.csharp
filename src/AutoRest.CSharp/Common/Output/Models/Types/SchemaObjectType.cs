--- conflicted
+++ resolved
@@ -83,12 +83,8 @@
 
         private SerializableObjectType? _defaultDerivedType;
         private bool _hasCalculatedDefaultDerivedType;
-<<<<<<< HEAD
-
-        public ObjectType? DefaultDerivedType => _defaultDerivedType ??= BuildDefaultDerivedType();
-=======
-        public SerializableObjectType? DefaultDerivedType => _defaultDerivedType ??= BuildDefaultDerviedType();
->>>>>>> 6b4bbef3
+
+        public SerializableObjectType? DefaultDerivedType => _defaultDerivedType ??= BuildDefaultDerivedType();
 
         protected override bool IsAbstract => !Configuration.SuppressAbstractBaseClasses.Contains(DefaultName) && ObjectSchema.Discriminator?.All != null && ObjectSchema.Parents?.All.Count == 0;
 
@@ -690,11 +686,7 @@
             return SerializationBuilder.BuildXmlObjectSerialization(serializationName, this, _typeFactory);
         }
 
-<<<<<<< HEAD
-        private ObjectType? BuildDefaultDerivedType()
-=======
-        private SerializableObjectType? BuildDefaultDerviedType()
->>>>>>> 6b4bbef3
+        private SerializableObjectType? BuildDefaultDerivedType()
         {
             if (_hasCalculatedDefaultDerivedType)
                 return _defaultDerivedType;
@@ -709,11 +701,7 @@
             if (defaultDerivedSchema is null)
                 return null;
 
-<<<<<<< HEAD
-            return library.FindTypeProviderForSchema(defaultDerivedSchema) as ObjectType;
-=======
-            return _context.BaseLibrary.FindTypeProviderForSchema(defaultDerivedSchema) as SerializableObjectType;
->>>>>>> 6b4bbef3
+            return library.FindTypeProviderForSchema(defaultDerivedSchema) as SerializableObjectType;
         }
     }
 }