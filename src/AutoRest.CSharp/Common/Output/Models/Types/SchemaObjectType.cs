﻿// Copyright (c) Microsoft Corporation. All rights reserved.
// Licensed under the MIT License. See License.txt in the project root for license information.

using System;
using System.Collections.Generic;
using System.Diagnostics;
using System.Diagnostics.CodeAnalysis;
using System.Linq;
using AutoRest.CSharp.Common.Decorator;
using AutoRest.CSharp.Common.Input;
using AutoRest.CSharp.Common.Output.Expressions.ValueExpressions;
using AutoRest.CSharp.Common.Output.Models;
using AutoRest.CSharp.Common.Output.Models.Types;
using AutoRest.CSharp.Generation.Types;
using AutoRest.CSharp.Input;
using AutoRest.CSharp.Input.Source;
using AutoRest.CSharp.Output.Builders;
using AutoRest.CSharp.Output.Models.Requests;
using AutoRest.CSharp.Output.Models.Serialization.Json;
using AutoRest.CSharp.Output.Models.Serialization.Xml;
using AutoRest.CSharp.Output.Models.Shared;
using AutoRest.CSharp.Utilities;
using Microsoft.CodeAnalysis;
using static AutoRest.CSharp.Output.Models.MethodSignatureModifiers;

namespace AutoRest.CSharp.Output.Models.Types
{
    internal class SchemaObjectType : SerializableObjectType
    {
        private readonly SerializationBuilder _serializationBuilder;
        private readonly TypeFactory _typeFactory;
        private readonly SchemaTypeUsage _usage;

        private readonly ModelTypeMapping? _sourceTypeMapping;
        private readonly IReadOnlyList<KnownMediaType> _supportedSerializationFormats;

        private ObjectTypeProperty? _additionalPropertiesProperty;
        private CSharpType? _implementsDictionaryType;

        private BuildContext _context;

        public SchemaObjectType(ObjectSchema objectSchema, BuildContext context)
            : base(context)
        {
            _context = context;
            DefaultName = objectSchema.CSharpName();
            DefaultNamespace = GetDefaultModelNamespace(objectSchema.Extensions?.Namespace, context.DefaultNamespace);
            ObjectSchema = objectSchema;
            _typeFactory = context.TypeFactory;
            _serializationBuilder = new SerializationBuilder();
            _usage = context.SchemaUsageProvider.GetUsage(ObjectSchema);

            var hasUsage = _usage.HasFlag(SchemaTypeUsage.Model);

            DefaultAccessibility = objectSchema.Extensions?.Accessibility ?? (hasUsage ? "public" : "internal");

            _sourceTypeMapping = context.SourceInputModel?.CreateForModel(ExistingType);

            // Update usage from code attribute
            if (_sourceTypeMapping?.Usage != null)
            {
                foreach (var usage in _sourceTypeMapping.Usage)
                {
                    _usage |= Enum.Parse<SchemaTypeUsage>(usage, true);
                }
            }

            // Update usage from the extension as the model doesn't exist at the time of constructing the BuildContext
            if (objectSchema.Extensions?.Usage is not null)
            {
                _usage |= Enum.Parse<SchemaTypeUsage>(objectSchema.Extensions?.Usage!, true);
            }

            _supportedSerializationFormats = GetSupportedSerializationFormats(objectSchema, _sourceTypeMapping);
            IsUnknownDerivedType = objectSchema.IsUnknownDiscriminatorModel;
        }

        internal ObjectSchema ObjectSchema { get; }

        protected override string DefaultName { get; }
        protected override string DefaultNamespace { get; }
        protected override string DefaultAccessibility { get; } = "public";

        private SerializableObjectType? _defaultDerivedType;
        private bool _hasCalculatedDefaultDerivedType;
        public SerializableObjectType? DefaultDerivedType => _defaultDerivedType ??= BuildDefaultDerivedType();

        protected override bool IsAbstract => !Configuration.SuppressAbstractBaseClasses.Contains(DefaultName) && ObjectSchema.Discriminator?.All != null && ObjectSchema.DiscriminatorValue == null;

        public bool IsInheritableCommonType => ObjectSchema is { Extensions: { } extensions } && (extensions.MgmtReferenceType || extensions.MgmtTypeReferenceType);

        public override ObjectTypeProperty? AdditionalPropertiesProperty
        {
            get
            {
                if (_additionalPropertiesProperty != null || ImplementsDictionaryType == null)
                {
                    return _additionalPropertiesProperty;
                }

                // We use a $ prefix here as AdditionalProperties comes from a swagger concept
                // and not a swagger model/operation name to disambiguate from a possible property with
                // the same name.
                var existingMember = _sourceTypeMapping?.GetMemberByOriginalName("$AdditionalProperties");

                _additionalPropertiesProperty = new ObjectTypeProperty(
                    BuilderHelpers.CreateMemberDeclaration("AdditionalProperties", ImplementsDictionaryType, "public", existingMember, _typeFactory),
                    "Additional Properties",
                    true,
                    null
                    );

                return _additionalPropertiesProperty;
            }
        }

        private ObjectTypeProperty? _rawDataField;
        public override ObjectTypeProperty? RawDataField
        {
            get
            {
                if (_rawDataField != null)
                    return _rawDataField;

                if (AdditionalPropertiesProperty != null || !ShouldHaveRawData)
                    return null;

                // when this model has derived types, the accessibility should change from private to `protected internal`
                string accessibility = HasDerivedTypes() ? "private protected" : "private";

                _rawDataField = new ObjectTypeProperty(
                    BuilderHelpers.CreateMemberDeclaration(PrivateAdditionalPropertiesPropertyName,
                        _privateAdditionalPropertiesPropertyType, accessibility, null, _typeFactory),
                    PrivateAdditionalPropertiesPropertyDescription,
                    true,
                    null);

                return _rawDataField;
            }
        }

        private bool HasDerivedTypes()
        {
            if (ObjectSchema.Children is not null && ObjectSchema.Children.All.Count > 0)
                return true;

            if (ObjectSchema.Discriminator is not null)
                return true;

            return false;
        }

        protected override ObjectTypeConstructor BuildSerializationConstructor()
        {
            bool ownsDiscriminatorProperty = false;

            List<Parameter> serializationConstructorParameters = new List<Parameter>();
            List<ObjectPropertyInitializer> serializationInitializers = new List<ObjectPropertyInitializer>();
            ObjectTypeConstructor? baseSerializationCtor = null;
            List<ValueExpression> baseParameterInitializers = new List<ValueExpression>();

            if (Inherits is { IsFrameworkType: false, Implementation: ObjectType objectType })
            {
                baseSerializationCtor = objectType.SerializationConstructor;
                foreach (var p in baseSerializationCtor.Signature.Parameters)
                {
                    if (p.IsRawData && AdditionalPropertiesProperty != null)
                    {
                        baseParameterInitializers.Add(Snippets.Null);
                        // do not add into the list
                    }
                    else
                    {
                        baseParameterInitializers.Add(p);
                        serializationConstructorParameters.Add(p);
                    }
                }
            }

            foreach (var property in Properties)
            {
                // skip the flattened properties, we should never include them in serialization
                if (property is FlattenedObjectTypeProperty)
                    continue;

                var type = property.Declaration.Type;

                var deserializationParameter = new Parameter(
                    property.Declaration.Name.ToVariableName(),
                    property.ParameterDescription,
                    type,
                    null,
                    ValidationType.None,
                    null
                );

                ownsDiscriminatorProperty |= property == Discriminator?.Property;

                serializationConstructorParameters.Add(deserializationParameter);

                serializationInitializers.Add(new ObjectPropertyInitializer(property, deserializationParameter, GetPropertyDefaultValue(property)));
            }

            // add the raw data to serialization ctor parameter list
            if (RawDataField != null)
            {
                var deserializationParameter = new Parameter(
                    RawDataField.Declaration.Name.ToVariableName(),
                    RawDataField.ParameterDescription,
                    RawDataField.Declaration.Type,
                    null,
                    ValidationType.None,
                    null
                )
                {
                    IsRawData = true
                };
                serializationConstructorParameters.Add(deserializationParameter);
                serializationInitializers.Add(new ObjectPropertyInitializer(RawDataField, deserializationParameter, null));
            }

            if (InitializationConstructor.Signature.Parameters
                .Select(p => p.Type)
                .SequenceEqual(serializationConstructorParameters.Select(p => p.Type)))
            {
                return InitializationConstructor;
            }

            if (Discriminator != null)
            {
                // Add discriminator initializer to constructor at every level of hierarchy
                if (!ownsDiscriminatorProperty &&
                    baseSerializationCtor != null)
                {
                    var discriminatorParameter = baseSerializationCtor.FindParameterByInitializedProperty(Discriminator.Property);
                    Debug.Assert(discriminatorParameter != null);
                    ReferenceOrConstant? defaultValue = null;
                    if (TypeFactory.CanBeInitializedInline(discriminatorParameter.Type, Discriminator.Value))
                    {
                        defaultValue = Discriminator.Value;
                    }
                    serializationInitializers.Add(new ObjectPropertyInitializer(Discriminator.Property, discriminatorParameter, defaultValue));
                }
            }

            var initializer = new ConstructorInitializer(true, baseParameterInitializers);

            var signature = new ConstructorSignature(
                Type,
                $"Initializes a new instance of {Type:C}",
                null,
                IsInheritableCommonType ? Protected : Internal,
                serializationConstructorParameters,
                Initializer: initializer);

            return new ObjectTypeConstructor(
                signature,
<<<<<<< HEAD
                serializationInitializers.ToArray(),
=======
                serializationInitializers,
>>>>>>> 4e2f9487
                baseSerializationCtor);
        }

        private ReferenceOrConstant? GetPropertyDefaultValue(ObjectTypeProperty property)
        {
            if (property == Discriminator?.Property &&
                Discriminator.Value != null)
            {
                return Discriminator.Value;
            }

            return null;
        }

        protected override ObjectTypeConstructor BuildInitializationConstructor()
        {
            List<Parameter> defaultCtorParameters = new List<Parameter>();
            List<ObjectPropertyInitializer> defaultCtorInitializers = new List<ObjectPropertyInitializer>();

            ObjectTypeConstructor? baseCtor = GetBaseObjectType()?.InitializationConstructor;
            if (baseCtor is not null)
                defaultCtorParameters.AddRange(baseCtor.Signature.Parameters);

            foreach (var property in Properties)
            {
                // we do not need to add intialization for raw data field
                if (property == RawDataField)
                {
                    continue;
                }
                // Only required properties that are not discriminators go into default ctor
                // skip the flattened properties, we should never include them in the constructors
                if (property == Discriminator?.Property || property is FlattenedObjectTypeProperty)
                {
                    continue;
                }

                ReferenceOrConstant? initializationValue;
                Constant? defaultInitializationValue = null;

                var propertyType = property.Declaration.Type;
                if (property.SchemaProperty?.Schema is ConstantSchema constantSchema && property.IsRequired)
                {
                    // Turn constants into initializers
                    initializationValue = constantSchema.Value.Value != null ?
                        BuilderHelpers.ParseConstant(constantSchema.Value.Value, propertyType) :
                        Constant.NewInstanceOf(propertyType);
                }
                else if (IsStruct || property.SchemaProperty?.IsRequired == true)
                {
                    // For structs all properties become required
                    Constant? defaultParameterValue = null;
                    if (property.SchemaProperty?.ClientDefaultValue is object defaultValueObject)
                    {
                        defaultParameterValue = BuilderHelpers.ParseConstant(defaultValueObject, propertyType);
                        defaultInitializationValue = defaultParameterValue;
                    }

                    var inputType = TypeFactory.GetInputType(propertyType);
                    if (defaultParameterValue != null && !TypeFactory.CanBeInitializedInline(property.ValueType, defaultParameterValue))
                    {
                        inputType = inputType.WithNullable(true);
                        defaultParameterValue = Constant.Default(inputType);
                    }

                    var validate = property.SchemaProperty?.Nullable != true && !inputType.IsValueType ? ValidationType.AssertNotNull : ValidationType.None;
                    var defaultCtorParameter = new Parameter(
                        property.Declaration.Name.ToVariableName(),
                        property.ParameterDescription,
                        inputType,
                        defaultParameterValue,
                        validate,
                        null
                    );

                    defaultCtorParameters.Add(defaultCtorParameter);
                    initializationValue = defaultCtorParameter;
                }
                else
                {
                    initializationValue = GetPropertyDefaultValue(property);

                    if (initializationValue == null && TypeFactory.IsCollectionType(propertyType))
                    {
                        if (TypeFactory.IsReadOnlyMemory(propertyType))
                        {
                            initializationValue = propertyType.IsNullable ? null : Constant.FromExpression($"{propertyType}.{nameof(ReadOnlyMemory<object>.Empty)}", propertyType);
                        }
                        else
                        {
                            initializationValue = Constant.NewInstanceOf(TypeFactory.GetPropertyImplementationType(propertyType));
                        }
                    }
                }

                if (initializationValue != null)
                {
                    defaultCtorInitializers.Add(new ObjectPropertyInitializer(property, initializationValue.Value, defaultInitializationValue));
                }
            }

            if (Discriminator?.Value != null)
            {
                defaultCtorInitializers.Add(new ObjectPropertyInitializer(Discriminator.Property, Discriminator.Value.Value));
            }

            if (AdditionalPropertiesProperty != null &&
                !defaultCtorInitializers.Any(i => i.Property == AdditionalPropertiesProperty))
            {
                defaultCtorInitializers.Add(new ObjectPropertyInitializer(AdditionalPropertiesProperty, Constant.NewInstanceOf(TypeFactory.GetImplementationType(AdditionalPropertiesProperty.Declaration.Type))));
            }

            return new ObjectTypeConstructor(
                Type,
                IsAbstract ? Protected : _usage.HasFlag(SchemaTypeUsage.Input) ? Public : Internal,
                defaultCtorParameters,
                defaultCtorInitializers,
                baseCtor);
        }

        public override bool IncludeConverter => _usage.HasFlag(SchemaTypeUsage.Converter);

        protected bool SkipInitializerConstructor => ObjectSchema != null &&
            ObjectSchema.Extensions != null &&
            ObjectSchema.Extensions.SkipInitCtor;
        public CSharpType? ImplementsDictionaryType => _implementsDictionaryType ??= CreateInheritedDictionaryType();
        protected override IEnumerable<ObjectTypeConstructor> BuildConstructors()
        {
            // Skip initialization ctor if this instance is used to support forward compatibility in polymorphism.
            if (!SkipInitializerConstructor)
                yield return InitializationConstructor;

            // Skip serialization ctor if they are the same
            if (InitializationConstructor != SerializationConstructor)
                yield return SerializationConstructor;

            // add an extra empty ctor if we do not have a ctor with no parameters
            var accessibility = IsStruct ? Public : Internal;
            if (Configuration.UseModelReaderWriter && InitializationConstructor.Signature.Parameters.Count > 0 && SerializationConstructor.Signature.Parameters.Count > 0)
                yield return new(
                    new ConstructorSignature(Type, null, $"Initializes a new instance of {Type:C} for deserialization.", accessibility, Array.Empty<Parameter>()),
                    Array.Empty<ObjectPropertyInitializer>(),
                    null);
        }

        protected override ObjectTypeDiscriminator? BuildDiscriminator()
        {
            Discriminator? schemaDiscriminator = ObjectSchema.Discriminator;
            ObjectTypeDiscriminatorImplementation[] implementations = Array.Empty<ObjectTypeDiscriminatorImplementation>();
            Constant? value = null;

            if (schemaDiscriminator == null)
            {
                schemaDiscriminator = ObjectSchema.Parents!.All.OfType<ObjectSchema>().FirstOrDefault(p => p.Discriminator != null)?.Discriminator;

                if (schemaDiscriminator == null)
                {
                    return null;
                }
            }
            else
            {
                implementations = CreateDiscriminatorImplementations(schemaDiscriminator);
            }

            SerializableObjectType defaultDerivedType = DefaultDerivedType!;

            var property = GetPropertyForSchemaProperty(schemaDiscriminator.Property, includeParents: true);

            if (ObjectSchema.DiscriminatorValue != null)
            {
                value = BuilderHelpers.ParseConstant(ObjectSchema.DiscriminatorValue, property.Declaration.Type.WithNullable(false));
            }

            return new ObjectTypeDiscriminator(
                property,
                schemaDiscriminator.Property.SerializedName,
                implementations,
                value,
                defaultDerivedType
            );
        }

        private static IReadOnlyList<KnownMediaType> GetSupportedSerializationFormats(ObjectSchema objectSchema, ModelTypeMapping? sourceTypeMapping)
        {
            var formats = objectSchema.SerializationFormats;
            if (Configuration.SkipSerializationFormatXml)
                formats.Remove(KnownMediaType.Xml);

            if (objectSchema.Extensions != null)
            {
                foreach (var format in objectSchema.Extensions.Formats)
                {
                    formats.Add(Enum.Parse<KnownMediaType>(format, true));
                }
            }

            if (sourceTypeMapping?.Formats is { } formatsDefinedInSource)
            {
                foreach (var format in formatsDefinedInSource)
                {
                    formats.Add(Enum.Parse<KnownMediaType>(format, true));
                }
            }

            return formats.Distinct().ToArray();
        }

        private ObjectTypeDiscriminatorImplementation[] CreateDiscriminatorImplementations(Discriminator schemaDiscriminator)
        {
            return schemaDiscriminator.All.Select(implementation => new ObjectTypeDiscriminatorImplementation(
                implementation.Key,
                _typeFactory.CreateType(implementation.Value, false)
            )).ToArray();
        }

        private HashSet<string?> GetParentPropertySerializedNames()
        {
            return EnumerateHierarchy()
                .Skip(1)
                .SelectMany(type => type.Properties)
                .Select(p => p.SchemaProperty?.Language.Default.Name)
                .ToHashSet();
        }

        protected override IEnumerable<ObjectTypeProperty> BuildProperties()
        {
            var existingProperties = GetParentPropertySerializedNames();

            foreach (var objectSchema in GetCombinedSchemas())
            {
                foreach (Property property in objectSchema.Properties!)
                {
                    if (existingProperties.Contains(property.Language.Default.Name))
                    {
                        continue;
                    }

                    yield return CreateProperty(property);
                }
            }

            if (AdditionalPropertiesProperty is ObjectTypeProperty additionalPropertiesProperty)
            {
                yield return additionalPropertiesProperty;
            }
        }

        protected ObjectTypeProperty CreateProperty(Property property)
        {
            var name = BuilderHelpers.DisambiguateName(Type, property.CSharpName());
            var existingMember = _sourceTypeMapping?.GetMemberByOriginalName(name);

            var serializationMapping = _sourceTypeMapping?.GetForMemberSerialization(existingMember);

            var accessibility = property.IsDiscriminator == true ? "internal" : "public";

            var propertyType = GetDefaultPropertyType(property);

            // We represent property being optional by making it nullable
            // Except in the case of collection where there is a special handling
            bool optionalViaNullability = !property.IsRequired &&
                                          !property.IsNullable &&
                                          !TypeFactory.IsCollectionType(propertyType);

            if (optionalViaNullability)
            {
                propertyType = propertyType.WithNullable(true);
            }

            var memberDeclaration = BuilderHelpers.CreateMemberDeclaration(
                name,
                propertyType,
                accessibility,
                existingMember,
                _typeFactory);

            var type = memberDeclaration.Type;

            var valueType = type;
            if (optionalViaNullability)
            {
                valueType = valueType.WithNullable(false);
            }

            bool isCollection = TypeFactory.IsCollectionType(type) && !TypeFactory.IsReadOnlyMemory(type);

            bool propertyShouldOmitSetter = IsStruct ||
                              !_usage.HasFlag(SchemaTypeUsage.Input) ||
                              property.IsReadOnly;


            if (isCollection)
            {
                propertyShouldOmitSetter |= !property.IsNullable;
            }
            else
            {
                // In mixed models required properties are not readonly
                propertyShouldOmitSetter |= property.IsRequired &&
                              _usage.HasFlag(SchemaTypeUsage.Input) &&
                              !_usage.HasFlag(SchemaTypeUsage.Output);
            }

            // we should remove the setter of required constant
            if (property.Schema is ConstantSchema && property.IsRequired)
            {
                propertyShouldOmitSetter = true;
            }

            if (property.IsDiscriminator == true)
            {
                // Discriminator properties should be writeable
                propertyShouldOmitSetter = false;
            }

            var objectTypeProperty = new ObjectTypeProperty(
                memberDeclaration,
                BuilderHelpers.EscapeXmlDocDescription(property.Language.Default.Description),
                propertyShouldOmitSetter,
                property,
                valueType,
                optionalViaNullability,
                serializationMapping);
            return objectTypeProperty;
        }

        private CSharpType GetDefaultPropertyType(Property property)
        {
            var valueType = _typeFactory.CreateType(property.Schema, property.IsNullable, property.Schema is AnyObjectSchema ? property.Extensions?.Format : property.Schema.Extensions?.Format, property: property);

            if (!_usage.HasFlag(SchemaTypeUsage.Input) ||
                property.IsReadOnly)
            {
                valueType = TypeFactory.GetOutputType(valueType);
            }

            return valueType;
        }

        // Enumerates all schemas that were merged into this one, excludes the inherited schema
        protected internal IEnumerable<ObjectSchema> GetCombinedSchemas()
        {
            yield return ObjectSchema;

            foreach (var parent in ObjectSchema.Parents!.All)
            {
                if (parent is ObjectSchema objectParent)
                {
                    yield return objectParent;
                }
            }
        }

        protected override CSharpType? CreateInheritedType()
        {
            var sourceBaseType = ExistingType?.BaseType;
            if (sourceBaseType != null &&
                sourceBaseType.SpecialType != SpecialType.System_ValueType &&
                sourceBaseType.SpecialType != SpecialType.System_Object &&
                _typeFactory.TryCreateType(sourceBaseType, out CSharpType? baseType))
            {
                return baseType;
            }

            var objectSchemas = ObjectSchema.Parents!.Immediate.OfType<ObjectSchema>().ToArray();

            ObjectSchema? selectedSchema = null;

            foreach (var objectSchema in objectSchemas)
            {
                // Take first schema or the one with discriminator
                selectedSchema ??= objectSchema;

                if (objectSchema.Discriminator != null)
                {
                    selectedSchema = objectSchema;
                    break;
                }
            }

            if (selectedSchema != null)
            {
                CSharpType type = _typeFactory.CreateType(selectedSchema, false);
                Debug.Assert(!type.IsFrameworkType);
                return type;
            }
            return null;
        }

        private CSharpType? CreateInheritedDictionaryType()
        {
            foreach (ComplexSchema complexSchema in ObjectSchema.Parents!.Immediate)
            {
                if (complexSchema is DictionarySchema dictionarySchema)
                {
                    return new CSharpType(
                        _usage.HasFlag(SchemaTypeUsage.Input) ? typeof(IDictionary<,>) : typeof(IReadOnlyDictionary<,>),
                        typeof(string),
                        _typeFactory.CreateType(dictionarySchema.ElementType, false));
                };
            }

            return null;
        }

        public virtual ObjectTypeProperty GetPropertyForSchemaProperty(Property property, bool includeParents = false)
        {
            if (!TryGetPropertyForSchemaProperty(p => p.SchemaProperty == property, out ObjectTypeProperty? objectProperty, includeParents))
            {
                throw new InvalidOperationException($"Unable to find object property for schema property {property.SerializedName} in schema {DefaultName}");
            }

            return objectProperty;
        }

        public ObjectTypeProperty GetPropertyBySerializedName(string serializedName, bool includeParents = false)
        {
            if (!TryGetPropertyForSchemaProperty(p => p.SchemaProperty?.SerializedName == serializedName, out ObjectTypeProperty? objectProperty, includeParents))
            {
                throw new InvalidOperationException($"Unable to find object property with serialized name '{serializedName}' in schema {DefaultName}");
            }

            return objectProperty;
        }

        public ObjectTypeProperty GetPropertyForGroupedParameter(string groupedParameterName, bool includeParents = false)
        {
            if (!TryGetPropertyForSchemaProperty(
                    p => p.SchemaProperty is GroupProperty groupProperty && groupProperty.OriginalParameter.Any(p => p.Language.Default.Name == groupedParameterName),
                    out ObjectTypeProperty? objectProperty, includeParents))
            {
                throw new InvalidOperationException($"Unable to find object property for grouped parameter {groupedParameterName} in schema {DefaultName}");
            }

            return objectProperty;
        }

        protected bool TryGetPropertyForSchemaProperty(Func<ObjectTypeProperty, bool> propertySelector, [NotNullWhen(true)] out ObjectTypeProperty? objectProperty, bool includeParents = false)
        {
            objectProperty = null;

            foreach (var type in EnumerateHierarchy())
            {
                objectProperty = type.Properties.SingleOrDefault(propertySelector);
                if (objectProperty != null || !includeParents)
                {
                    break;
                }
            }

            return objectProperty != null;
        }

        protected override FormattableString CreateDescription()
        {
            return $"{ObjectSchema.CreateDescription()}";
        }

        protected override bool EnsureIncludeSerializer()
        {
            // TODO -- this should always return true when use model reader writer is enabled.
            return Configuration.UseModelReaderWriter || _usage.HasFlag(SchemaTypeUsage.Input);
        }

        protected override bool EnsureIncludeDeserializer()
        {
            // TODO -- this should always return true when use model reader writer is enabled.
            return Configuration.UseModelReaderWriter || _usage.HasFlag(SchemaTypeUsage.Output);
        }

        protected override JsonObjectSerialization? BuildJsonSerialization()
        {
<<<<<<< HEAD
            return _supportedSerializationFormats.Contains(KnownMediaType.Json) ? _serializationBuilder.BuildJsonObjectSerialization(this) : null;
=======
            return _supportedSerializationFormats.Contains(KnownMediaType.Json) ? _serializationBuilder.BuildJsonObjectSerialization(ObjectSchema, this) : null;
>>>>>>> 4e2f9487
        }

        protected override XmlObjectSerialization? BuildXmlSerialization()
        {
            return _supportedSerializationFormats.Contains(KnownMediaType.Xml) ? _serializationBuilder.BuildXmlObjectSerialization(ObjectSchema, this) : null;
        }

        private SerializableObjectType? BuildDefaultDerivedType()
        {
            if (_hasCalculatedDefaultDerivedType)
                return _defaultDerivedType;

            _hasCalculatedDefaultDerivedType = true;
            if (_context.BaseLibrary is null)
                return null;

            var defaultDerivedSchema = ObjectSchema.GetDefaultDerivedSchema();
            if (defaultDerivedSchema is null)
                return null;

            return _context.BaseLibrary.FindTypeProviderForSchema(defaultDerivedSchema) as SerializableObjectType;
        }
    }
}<|MERGE_RESOLUTION|>--- conflicted
+++ resolved
@@ -255,11 +255,7 @@
 
             return new ObjectTypeConstructor(
                 signature,
-<<<<<<< HEAD
-                serializationInitializers.ToArray(),
-=======
                 serializationInitializers,
->>>>>>> 4e2f9487
                 baseSerializationCtor);
         }
 
@@ -733,11 +729,7 @@
 
         protected override JsonObjectSerialization? BuildJsonSerialization()
         {
-<<<<<<< HEAD
-            return _supportedSerializationFormats.Contains(KnownMediaType.Json) ? _serializationBuilder.BuildJsonObjectSerialization(this) : null;
-=======
             return _supportedSerializationFormats.Contains(KnownMediaType.Json) ? _serializationBuilder.BuildJsonObjectSerialization(ObjectSchema, this) : null;
->>>>>>> 4e2f9487
         }
 
         protected override XmlObjectSerialization? BuildXmlSerialization()
