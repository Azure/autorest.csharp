﻿// Copyright (c) Microsoft Corporation. All rights reserved.
// Licensed under the MIT License. See License.txt in the project root for license information.

using System;
using System.Collections.Generic;
using System.Diagnostics;
using System.Diagnostics.CodeAnalysis;
using System.Linq;
using AutoRest.CSharp.Common.Input;
using AutoRest.CSharp.Common.Output.Builders;
using AutoRest.CSharp.Common.Output.Expressions.ValueExpressions;
using AutoRest.CSharp.Common.Output.Models;
using AutoRest.CSharp.Common.Output.Models.Types;
using AutoRest.CSharp.Generation.Types;
using AutoRest.CSharp.Input;
using AutoRest.CSharp.Input.Source;
using AutoRest.CSharp.Mgmt.AutoRest;
using AutoRest.CSharp.Output.Builders;
using AutoRest.CSharp.Output.Models.Requests;
using AutoRest.CSharp.Output.Models.Serialization;
using AutoRest.CSharp.Output.Models.Serialization.Bicep;
using AutoRest.CSharp.Output.Models.Serialization.Json;
using AutoRest.CSharp.Output.Models.Serialization.Xml;
using AutoRest.CSharp.Output.Models.Shared;
using AutoRest.CSharp.Utilities;
using Microsoft.CodeAnalysis;
using static AutoRest.CSharp.Output.Models.MethodSignatureModifiers;

namespace AutoRest.CSharp.Output.Models.Types
{
    internal abstract class SchemaObjectType : SerializableObjectType
    {
        private readonly SerializationBuilder _serializationBuilder;
        private readonly InputModelTypeUsage _usage;
        private readonly TypeFactory _typeFactory;

        private ObjectTypeProperty? _additionalPropertiesProperty;
        private CSharpType? _implementsDictionaryType;

<<<<<<< HEAD
        // TODO: remove this constructor once HLC consolidation is done
        public SchemaObjectType(ObjectSchema objectSchema, string defaultNamespace, TypeFactory typeFactory, SourceInputModel? sourceInputModel, CodeModelConverter converter)
            : this(converter.GetOrCreateModel(objectSchema), defaultNamespace, typeFactory, sourceInputModel){ }

        public SchemaObjectType(InputModelType inputModel, string defaultNamespace, TypeFactory typeFactory, SourceInputModel? sourceInputModel, SerializableObjectType? defaultDerivedType = null)
=======
        protected SchemaObjectType(ObjectSchema objectSchema, string defaultNamespace, TypeFactory typeFactory, SchemaUsageProvider schemaUsageProvider, OutputLibrary? library, SourceInputModel? sourceInputModel)
>>>>>>> a5ccf603
            : base(defaultNamespace, sourceInputModel)
        {
            _typeFactory = typeFactory;
            DefaultName = inputModel.CSharpName();
            InputModel = inputModel;
            _serializationBuilder = new SerializationBuilder();
            _usage = inputModel.Usage;

            DefaultAccessibility = inputModel.Accessibility ?? "public";

            // Update usage from code attribute
            if (ModelTypeMapping?.Usage != null)
            {
                foreach (var usage in ModelTypeMapping.Usage)
                {
                    _usage |= Enum.Parse<InputModelTypeUsage>(usage, true);
                }
            }

            _defaultDerivedType = defaultDerivedType ?? (inputModel.IsUnknownDiscriminatorModel ? this : null);
            IsUnknownDerivedType = inputModel.IsUnknownDiscriminatorModel;
            // we skip the init ctor when there is an extension telling us to, or when this is an unknown derived type in a discriminated set
<<<<<<< HEAD
            SkipInitializerConstructor = IsUnknownDerivedType;

            // TODO: handle this later
            IsInheritableCommonType = false;
            //IsInheritableCommonType = InputModel is { Extensions: { } extensions } && (extensions.MgmtReferenceType || extensions.MgmtTypeReferenceType);
=======
            SkipInitializerConstructor = ObjectSchema is { Extensions.SkipInitCtor: true } || IsUnknownDerivedType;
            IsInheritableCommonType = ObjectSchema is { Extensions: { } extensions } && (extensions.MgmtReferenceType || extensions.MgmtTypeReferenceType);

            JsonConverter = _usage.HasFlag(SchemaTypeUsage.Converter) ? new JsonConverterProvider(this, _sourceInputModel) : null;
>>>>>>> a5ccf603
        }

        internal InputModelType InputModel { get; }

        protected override string DefaultName { get; }
        protected override string DefaultAccessibility { get; } = "public";

        private SerializableObjectType? _defaultDerivedType;
        protected override bool IsAbstract => !Configuration.SuppressAbstractBaseClasses.Contains(DefaultName) && InputModel.DiscriminatorPropertyName != null;

        public override ObjectTypeProperty? AdditionalPropertiesProperty
        {
            get
            {
                if (_additionalPropertiesProperty != null || ImplementsDictionaryType == null)
                {
                    return _additionalPropertiesProperty;
                }

                // We use a $ prefix here as AdditionalProperties comes from a swagger concept
                // and not a swagger model/operation name to disambiguate from a possible property with
                // the same name.
                var existingMember = ModelTypeMapping?.GetMemberByOriginalName("$AdditionalProperties");

                _additionalPropertiesProperty = new ObjectTypeProperty(
                    BuilderHelpers.CreateMemberDeclaration("AdditionalProperties", ImplementsDictionaryType, "public", existingMember, MgmtContext.TypeFactory),
                    "Additional Properties",
                    true,
                    null
                    );

                return _additionalPropertiesProperty;
            }
        }

        private ObjectTypeProperty? _rawDataField;
        protected internal override InputModelTypeUsage GetUsage() => (InputModelTypeUsage) _usage;

        public override ObjectTypeProperty? RawDataField
        {
            get
            {
                if (_rawDataField != null)
                    return _rawDataField;

                if (AdditionalPropertiesProperty != null || !ShouldHaveRawData)
                    return null;

                // when this model has derived types, the accessibility should change from private to `protected internal`
                string accessibility = HasDerivedTypes() ? "private protected" : "private";

                _rawDataField = new ObjectTypeProperty(
                    BuilderHelpers.CreateMemberDeclaration(PrivateAdditionalPropertiesPropertyName,
                        _privateAdditionalPropertiesPropertyType, accessibility, null, MgmtContext.TypeFactory),
                    PrivateAdditionalPropertiesPropertyDescription,
                    true,
                    null);

                return _rawDataField;
            }
        }

        private bool HasDerivedTypes()
        {
            if (InputModel.DerivedModels.Count > 0)
                return true;

            if (InputModel.DiscriminatorPropertyName is not null)
                return true;

            return false;
        }

        protected override ObjectTypeConstructor BuildSerializationConstructor()
        {
            bool ownsDiscriminatorProperty = false;

            List<Parameter> serializationConstructorParameters = new List<Parameter>();
            List<ObjectPropertyInitializer> serializationInitializers = new List<ObjectPropertyInitializer>();
            ObjectTypeConstructor? baseSerializationCtor = null;
            List<ValueExpression> baseParameterInitializers = new List<ValueExpression>();

            if (Inherits is { IsFrameworkType: false, Implementation: ObjectType objectType })
            {
                baseSerializationCtor = objectType.SerializationConstructor;
                foreach (var p in baseSerializationCtor.Signature.Parameters)
                {
                    if (p.IsRawData && AdditionalPropertiesProperty != null)
                    {
                        baseParameterInitializers.Add(Snippets.Null);
                        // do not add into the list
                    }
                    else
                    {
                        baseParameterInitializers.Add(p);
                        serializationConstructorParameters.Add(p);
                    }
                }
            }

            foreach (var property in Properties)
            {
                // skip the flattened properties, we should never include them in serialization
                if (property is FlattenedObjectTypeProperty)
                    continue;

                var type = property.Declaration.Type;

                var deserializationParameter = new Parameter(
                    property.Declaration.Name.ToVariableName(),
                    property.ParameterDescription,
                    type,
                    null,
                    ValidationType.None,
                    null
                );

                ownsDiscriminatorProperty |= property == Discriminator?.Property;

                serializationConstructorParameters.Add(deserializationParameter);

                serializationInitializers.Add(new ObjectPropertyInitializer(property, deserializationParameter, GetPropertyDefaultValue(property)));
            }

            // add the raw data to serialization ctor parameter list
            if (RawDataField != null)
            {
                var deserializationParameter = new Parameter(
                    RawDataField.Declaration.Name.ToVariableName(),
                    RawDataField.ParameterDescription,
                    RawDataField.Declaration.Type,
                    null,
                    ValidationType.None,
                    null
                )
                {
                    IsRawData = true
                };
                serializationConstructorParameters.Add(deserializationParameter);
                serializationInitializers.Add(new ObjectPropertyInitializer(RawDataField, deserializationParameter, null));
            }

            if (InitializationConstructor.Signature.Parameters
                .Select(p => p.Type)
                .SequenceEqual(serializationConstructorParameters.Select(p => p.Type)))
            {
                return InitializationConstructor;
            }

            if (Discriminator != null)
            {
                // Add discriminator initializer to constructor at every level of hierarchy
                if (!ownsDiscriminatorProperty &&
                    baseSerializationCtor != null)
                {
                    var discriminatorParameter = baseSerializationCtor.FindParameterByInitializedProperty(Discriminator.Property);
                    Debug.Assert(discriminatorParameter != null);
                    ReferenceOrConstant? defaultValue = null;
                    if (TypeFactory.CanBeInitializedInline(discriminatorParameter.Type, Discriminator.Value))
                    {
                        defaultValue = Discriminator.Value;
                    }
                    serializationInitializers.Add(new ObjectPropertyInitializer(Discriminator.Property, discriminatorParameter, defaultValue));
                }
            }

            var initializer = new ConstructorInitializer(true, baseParameterInitializers);

            var signature = new ConstructorSignature(
                Type,
                $"Initializes a new instance of {Type:C}",
                null,
                IsInheritableCommonType ? Protected : Internal,
                serializationConstructorParameters,
                Initializer: initializer);

            return new ObjectTypeConstructor(
                signature,
                serializationInitializers,
                baseSerializationCtor);
        }

        private ReferenceOrConstant? GetPropertyDefaultValue(ObjectTypeProperty property)
        {
            if (property == Discriminator?.Property &&
                Discriminator.Value != null)
            {
                return Discriminator.Value;
            }

            return null;
        }

        protected override ObjectTypeConstructor BuildInitializationConstructor()
        {
            List<Parameter> defaultCtorParameters = new List<Parameter>();
            List<ObjectPropertyInitializer> defaultCtorInitializers = new List<ObjectPropertyInitializer>();

            ObjectTypeConstructor? baseCtor = GetBaseObjectType()?.InitializationConstructor;
            if (baseCtor is not null)
                defaultCtorParameters.AddRange(baseCtor.Signature.Parameters);

            foreach (var property in Properties)
            {
                // we do not need to add intialization for raw data field
                if (property == RawDataField)
                {
                    continue;
                }
                // Only required properties that are not discriminators go into default ctor
                // skip the flattened properties, we should never include them in the constructors
                if (property == Discriminator?.Property || property is FlattenedObjectTypeProperty)
                {
                    continue;
                }

                ReferenceOrConstant? initializationValue;
                Constant? defaultInitializationValue = null;

                var propertyType = property.Declaration.Type;
                if (property.InputModelProperty?.ConstantValue is not null && property.IsRequired)
                {
                    // Turn constants into initializers
                    initializationValue = BuilderHelpers.ParseConstant(property.InputModelProperty!.ConstantValue, propertyType);
                }
                else if (IsStruct || property.InputModelProperty?.IsRequired == true)
                {
                    // For structs all properties become required
                    Constant? defaultParameterValue = null;
                    var constantValue = property.InputModelProperty?.ConstantValue;
                    Constant? clientDefaultValue = constantValue != null ? BuilderHelpers.ParseConstant(constantValue.Value, MgmtContext.TypeFactory.CreateType(constantValue.Type)) : null;
                    if (clientDefaultValue is object defaultValueObject)
                    {
                        defaultInitializationValue = BuilderHelpers.ParseConstant(defaultValueObject, propertyType);
                    }

                    var inputType = TypeFactory.GetInputType(propertyType);
                    if (defaultParameterValue != null && !TypeFactory.CanBeInitializedInline(property.ValueType, defaultParameterValue))
                    {
                        inputType = inputType.WithNullable(true);
                        defaultParameterValue = Constant.Default(inputType);
                    }

                    var validate = property.InputModelProperty?.Type.IsNullable != true && !inputType.IsValueType && property.InputModelProperty?.IsReadOnly != true ? ValidationType.AssertNotNull : ValidationType.None;
                    var defaultCtorParameter = new Parameter(
                        property.Declaration.Name.ToVariableName(),
                        property.ParameterDescription,
                        inputType,
                        defaultParameterValue,
                        validate,
                        null
                    );

                    defaultCtorParameters.Add(defaultCtorParameter);
                    initializationValue = defaultCtorParameter;
                }
                else
                {
                    initializationValue = GetPropertyDefaultValue(property);

                    if (initializationValue == null && TypeFactory.IsCollectionType(propertyType))
                    {
                        if (TypeFactory.IsReadOnlyMemory(propertyType))
                        {
                            initializationValue = propertyType.IsNullable ? null : Constant.FromExpression($"{propertyType}.{nameof(ReadOnlyMemory<object>.Empty)}", propertyType);
                        }
                        else
                        {
                            initializationValue = Constant.NewInstanceOf(TypeFactory.GetPropertyImplementationType(propertyType));
                        }
                    }
                }

                if (initializationValue != null)
                {
                    defaultCtorInitializers.Add(new ObjectPropertyInitializer(property, initializationValue.Value, defaultInitializationValue));
                }
            }

            if (Discriminator?.Value != null)
            {
                defaultCtorInitializers.Add(new ObjectPropertyInitializer(Discriminator.Property, Discriminator.Value.Value));
            }

            if (AdditionalPropertiesProperty != null &&
                !defaultCtorInitializers.Any(i => i.Property == AdditionalPropertiesProperty))
            {
                defaultCtorInitializers.Add(new ObjectPropertyInitializer(AdditionalPropertiesProperty, Constant.NewInstanceOf(TypeFactory.GetImplementationType(AdditionalPropertiesProperty.Declaration.Type))));
            }

            return new ObjectTypeConstructor(
                Type,
                IsAbstract ? Protected : _usage.HasFlag(InputModelTypeUsage.Input) ? Public : Internal,
                defaultCtorParameters,
                defaultCtorInitializers,
                baseCtor);
        }

<<<<<<< HEAD
        private JsonConverterProvider? _jsonConverter;
        public override JsonConverterProvider? JsonConverter
            => _jsonConverter ??= _usage.HasFlag(InputModelTypeUsage.Converter) ? new JsonConverterProvider(this, _sourceInputModel) : null;

=======
>>>>>>> a5ccf603
        public CSharpType? ImplementsDictionaryType => _implementsDictionaryType ??= CreateInheritedDictionaryType();
        protected override IEnumerable<ObjectTypeConstructor> BuildConstructors()
        {
            // Skip initialization ctor if this instance is used to support forward compatibility in polymorphism.
            if (!SkipInitializerConstructor)
                yield return InitializationConstructor;

            // Skip serialization ctor if they are the same
            if (InitializationConstructor != SerializationConstructor)
                yield return SerializationConstructor;

            if (EmptyConstructor != null)
                yield return EmptyConstructor;
        }

        protected override ObjectTypeDiscriminator? BuildDiscriminator()
        {
            var discriminatorPropertyName = InputModel.DiscriminatorPropertyName;
            if (discriminatorPropertyName is null)
            {
                discriminatorPropertyName = InputModel.GetAllBaseModels().FirstOrDefault(m => m.DiscriminatorPropertyName != null)?.DiscriminatorPropertyName;
            }
            if (discriminatorPropertyName is null)
            {
                return null;
            }

            var parentDiscriminator = GetBaseObjectType()?.Discriminator;
            var property = Properties.FirstOrDefault(p => p.InputModelProperty is not null && p.InputModelProperty.IsDiscriminator)
                ?? parentDiscriminator?.Property;

            //neither me nor my parent are discriminators so I can bail
            if (property is null)
            {
                return null;
            }

            Constant? value = null;

            //only load implementations for the base type
            // [TODO]: OrderBy(i => i.Key) is needed only to preserve the order. Remove it in a separate PR.
            var implementations = Configuration.Generation1ConvenienceClient
                ? GetDerivedTypes(InputModel.DerivedModels).OrderBy(i => i.Key).ToArray()
                : GetDerivedTypes(InputModel.DerivedModels).ToArray();

            if (InputModel.DiscriminatorValue != null)
            {
                value = BuilderHelpers.ParseConstant(InputModel.DiscriminatorValue, property.Declaration.Type);
            }

            return new ObjectTypeDiscriminator(
                property,
                discriminatorPropertyName,
                implementations,
                value,
                _defaultDerivedType!
            );
        }

        private HashSet<string?> GetParentPropertySerializedNames()
        {
            // TODO -- this is not really getting the serialized name of the properties as advertised in the method name
            // this is just getting the name of the schema property.
            // this is a guard of not having compilation errors because we cannot define the properties with the same name as properties defined in base types, therefore here we should get the set by the declaration name of the property
            return EnumerateHierarchy()
                .Skip(1)
                .SelectMany(type => type.Properties)
                .Select(p => p.InputModelProperty?.Name)
                .ToHashSet();
        }

        protected override IEnumerable<ObjectTypeProperty> BuildProperties()
        {
            var existingProperties = GetParentPropertySerializedNames();

            foreach (var inputModel in GetCombinedSchemas())
            {
                foreach (InputModelProperty property in inputModel.Properties!)
                {
                    if (existingProperties.Contains(property.Name))
                    {
                        continue;
                    }

                    yield return CreateProperty(property);
                }
            }

            if (AdditionalPropertiesProperty is ObjectTypeProperty additionalPropertiesProperty)
            {
                yield return additionalPropertiesProperty;
            }
        }

        protected ObjectTypeProperty CreateProperty(InputModelProperty property)
        {
            var name = BuilderHelpers.DisambiguateName(Type, property.CSharpName());
            var existingMember = ModelTypeMapping?.GetMemberByOriginalName(name);

            var accessibility = property.IsDiscriminator == true ? "internal" : "public";

            var propertyType = GetDefaultPropertyType(property);

            // We represent property being optional by making it nullable
            // Except in the case of collection where there is a special handling
            bool optionalViaNullability = !property.IsRequired &&
                                          !property.Type.IsNullable &&
                                          !TypeFactory.IsCollectionType(propertyType);

            if (optionalViaNullability)
            {
                propertyType = propertyType.WithNullable(true);
            }

            var memberDeclaration = BuilderHelpers.CreateMemberDeclaration(
                name,
                propertyType,
                accessibility,
                existingMember,
                MgmtContext.TypeFactory);

            var type = memberDeclaration.Type;

            var valueType = type;
            if (optionalViaNullability)
            {
                valueType = valueType.WithNullable(false);
            }

            bool isCollection = TypeFactory.IsCollectionType(type) && !TypeFactory.IsReadOnlyMemory(type);

            bool propertyShouldOmitSetter = IsStruct ||
                              !_usage.HasFlag(InputModelTypeUsage.Input) ||
                              property.IsReadOnly;


            if (isCollection)
            {
                propertyShouldOmitSetter |= !property.Type.IsNullable;
            }
            else
            {
                // In mixed models required properties are not readonly
                propertyShouldOmitSetter |= property.IsRequired &&
                              _usage.HasFlag(InputModelTypeUsage.Input) &&
                              !_usage.HasFlag(InputModelTypeUsage.Output);
            }

            // we should remove the setter of required constant
            if (property.ConstantValue is not null && property.IsRequired)
            {
                propertyShouldOmitSetter = true;
            }

            if (property.IsDiscriminator == true)
            {
                // Discriminator properties should be writeable
                propertyShouldOmitSetter = false;
            }

            var objectTypeProperty = new ObjectTypeProperty(
                memberDeclaration,
                BuilderHelpers.EscapeXmlDocDescription(property.Description),
                propertyShouldOmitSetter,
                property,
                valueType,
                optionalViaNullability);
            return objectTypeProperty;
        }

        private CSharpType GetDefaultPropertyType(InputModelProperty property)
        {
            var valueType = MgmtContext.TypeFactory.CreateType(property.Type);
            if (!_usage.HasFlag(InputModelTypeUsage.Input) ||
                property.IsReadOnly)
            {
                valueType = TypeFactory.GetOutputType(valueType);
            }

            return valueType;
        }

        // Enumerates all schemas that were merged into this one, excludes the inherited schema
        protected internal IEnumerable<InputModelType> GetCombinedSchemas() => InputModel.GetSelfAndBaseModels();

        protected override CSharpType? CreateInheritedType()
        {
            var sourceBaseType = ExistingType?.BaseType;
            if (sourceBaseType != null &&
                sourceBaseType.SpecialType != SpecialType.System_ValueType &&
                sourceBaseType.SpecialType != SpecialType.System_Object &&
                MgmtContext.TypeFactory.TryCreateType(sourceBaseType, out CSharpType? baseType))
            {
                return baseType;
            }

            var objectSchemas = InputModel.GetImmediateBaseModels();

            InputModelType? selectedSchema = null;

            foreach (var objectSchema in objectSchemas)
            {
                // Take first schema or the one with discriminator
                selectedSchema ??= objectSchema;

                if (objectSchema.DiscriminatorPropertyName != null)
                {
                    selectedSchema = objectSchema;
                    break;
                }
            }

            if (selectedSchema != null)
            {
                CSharpType type = MgmtContext.TypeFactory.CreateType(selectedSchema);
                Debug.Assert(!type.IsFrameworkType);
                return type;
            }
            return null;
        }

        private CSharpType? CreateInheritedDictionaryType()
        {
            if (InputModel.InheritedDictionaryType is not null)
            {
                return new CSharpType(
                        _usage.HasFlag(InputModelTypeUsage.Input) ? typeof(IDictionary<,>) : typeof(IReadOnlyDictionary<,>),
                        typeof(string),
                        MgmtContext.TypeFactory.CreateType(InputModel.InheritedDictionaryType));
            }

            return null;
        }

        public ObjectTypeProperty GetPropertyBySerializedName(string serializedName, bool includeParents = false)
        {
            if (!TryGetPropertyForSchemaProperty(p => p.InputModelProperty?.SerializedName == serializedName, out ObjectTypeProperty? objectProperty, includeParents))
            {
                throw new InvalidOperationException($"Unable to find object property with serialized name '{serializedName}' in schema {DefaultName}");
            }

            return objectProperty;
        }

        public ObjectTypeProperty GetPropertyForGroupedParameter(string groupedParameterName, bool includeParents = false)
        {
            if (!TryGetPropertyForSchemaProperty(
                    p => p.InputModelProperty?.FlattenedNames != null && p.InputModelProperty.FlattenedNames.Any(name => name == groupedParameterName),
                    out ObjectTypeProperty? objectProperty, includeParents))
            {
                throw new InvalidOperationException($"Unable to find object property for grouped parameter {groupedParameterName} in schema {DefaultName}");
            }

            return objectProperty;
        }

        protected bool TryGetPropertyForSchemaProperty(Func<ObjectTypeProperty, bool> propertySelector, [NotNullWhen(true)] out ObjectTypeProperty? objectProperty, bool includeParents = false)
        {
            objectProperty = null;

            foreach (var type in EnumerateHierarchy())
            {
                objectProperty = type.Properties.SingleOrDefault(propertySelector);
                if (objectProperty != null || !includeParents)
                {
                    break;
                }
            }

            return objectProperty != null;
        }

        protected override FormattableString CreateDescription()
        {
            return $"{InputModel.DerivedModels}";
        }

        protected override bool EnsureIncludeSerializer()
        {
            // TODO -- this should always return true when use model reader writer is enabled.
            return Configuration.UseModelReaderWriter || _usage.HasFlag(InputModelTypeUsage.Input);
        }

        protected override bool EnsureIncludeDeserializer()
        {
            // TODO -- this should always return true when use model reader writer is enabled.
            return Configuration.UseModelReaderWriter || _usage.HasFlag(InputModelTypeUsage.Output);
        }

        protected override JsonObjectSerialization? BuildJsonSerialization()
        {
            return _serializationBuilder.BuildJsonObjectSerialization(InputModel, this);
        }

        protected override BicepObjectSerialization? BuildBicepSerialization(JsonObjectSerialization? json)
        {
            if (json == null)
                return null;
            // if this.Usages does not contain Output bit, then return null
            // alternate - is one of ancestors resource data or contained on a resource data
            var usage = GetUsage();

            return Configuration.AzureArm && Configuration.UseModelReaderWriter && Configuration.EnableBicepSerialization &&
                   usage.HasFlag(InputModelTypeUsage.Output)
                ? _serializationBuilder.BuildBicepObjectSerialization(this, json) : null;
        }

<<<<<<< HEAD
        // TODO: implement this if needed
        protected override XmlObjectSerialization? BuildXmlSerialization() => null;
=======
        protected override XmlObjectSerialization? BuildXmlSerialization()
        {
            return _supportedSerializationFormats.Contains(KnownMediaType.Xml)
                ? SerializationBuilder.BuildXmlObjectSerialization(ObjectSchema.Serialization?.Xml?.Name ?? ObjectSchema.Language.Default.Name, this, _typeFactory)
                : null;
        }
>>>>>>> a5ccf603

        protected override IEnumerable<Method> BuildMethods()
        {
            foreach (var method in SerializationMethodsBuilder.BuildSerializationMethods(this))
            {
                yield return method;
            }
        }

        private IEnumerable<ObjectTypeDiscriminatorImplementation> GetDerivedTypes(IReadOnlyList<InputModelType> derivedInputTypes)
        {
            foreach (var derivedInputType in derivedInputTypes)
            {
                var derivedType = (SchemaObjectType)MgmtContext.TypeFactory.CreateType(derivedInputType).Implementation;
                foreach (var discriminatorImplementation in GetDerivedTypes(derivedType.InputModel.DerivedModels))
                {
                    yield return discriminatorImplementation;
                }

                yield return new ObjectTypeDiscriminatorImplementation(derivedInputType.DiscriminatorValue!, derivedType.Type);
            }
        }
    }
}<|MERGE_RESOLUTION|>--- conflicted
+++ resolved
@@ -37,15 +37,7 @@
         private ObjectTypeProperty? _additionalPropertiesProperty;
         private CSharpType? _implementsDictionaryType;
 
-<<<<<<< HEAD
-        // TODO: remove this constructor once HLC consolidation is done
-        public SchemaObjectType(ObjectSchema objectSchema, string defaultNamespace, TypeFactory typeFactory, SourceInputModel? sourceInputModel, CodeModelConverter converter)
-            : this(converter.GetOrCreateModel(objectSchema), defaultNamespace, typeFactory, sourceInputModel){ }
-
-        public SchemaObjectType(InputModelType inputModel, string defaultNamespace, TypeFactory typeFactory, SourceInputModel? sourceInputModel, SerializableObjectType? defaultDerivedType = null)
-=======
         protected SchemaObjectType(ObjectSchema objectSchema, string defaultNamespace, TypeFactory typeFactory, SchemaUsageProvider schemaUsageProvider, OutputLibrary? library, SourceInputModel? sourceInputModel)
->>>>>>> a5ccf603
             : base(defaultNamespace, sourceInputModel)
         {
             _typeFactory = typeFactory;
@@ -68,19 +60,12 @@
             _defaultDerivedType = defaultDerivedType ?? (inputModel.IsUnknownDiscriminatorModel ? this : null);
             IsUnknownDerivedType = inputModel.IsUnknownDiscriminatorModel;
             // we skip the init ctor when there is an extension telling us to, or when this is an unknown derived type in a discriminated set
-<<<<<<< HEAD
             SkipInitializerConstructor = IsUnknownDerivedType;
 
             // TODO: handle this later
             IsInheritableCommonType = false;
             //IsInheritableCommonType = InputModel is { Extensions: { } extensions } && (extensions.MgmtReferenceType || extensions.MgmtTypeReferenceType);
-=======
-            SkipInitializerConstructor = ObjectSchema is { Extensions.SkipInitCtor: true } || IsUnknownDerivedType;
-            IsInheritableCommonType = ObjectSchema is { Extensions: { } extensions } && (extensions.MgmtReferenceType || extensions.MgmtTypeReferenceType);
-
-            JsonConverter = _usage.HasFlag(SchemaTypeUsage.Converter) ? new JsonConverterProvider(this, _sourceInputModel) : null;
->>>>>>> a5ccf603
-        }
+            }
 
         internal InputModelType InputModel { get; }
 
@@ -378,13 +363,10 @@
                 baseCtor);
         }
 
-<<<<<<< HEAD
         private JsonConverterProvider? _jsonConverter;
         public override JsonConverterProvider? JsonConverter
             => _jsonConverter ??= _usage.HasFlag(InputModelTypeUsage.Converter) ? new JsonConverterProvider(this, _sourceInputModel) : null;
 
-=======
->>>>>>> a5ccf603
         public CSharpType? ImplementsDictionaryType => _implementsDictionaryType ??= CreateInheritedDictionaryType();
         protected override IEnumerable<ObjectTypeConstructor> BuildConstructors()
         {
@@ -692,17 +674,12 @@
                 ? _serializationBuilder.BuildBicepObjectSerialization(this, json) : null;
         }
 
-<<<<<<< HEAD
-        // TODO: implement this if needed
-        protected override XmlObjectSerialization? BuildXmlSerialization() => null;
-=======
         protected override XmlObjectSerialization? BuildXmlSerialization()
         {
             return _supportedSerializationFormats.Contains(KnownMediaType.Xml)
                 ? SerializationBuilder.BuildXmlObjectSerialization(ObjectSchema.Serialization?.Xml?.Name ?? ObjectSchema.Language.Default.Name, this, _typeFactory)
                 : null;
         }
->>>>>>> a5ccf603
 
         protected override IEnumerable<Method> BuildMethods()
         {
