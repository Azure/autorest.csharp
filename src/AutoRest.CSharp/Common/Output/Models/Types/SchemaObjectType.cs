﻿// Copyright (c) Microsoft Corporation. All rights reserved.
// Licensed under the MIT License. See License.txt in the project root for license information.

using System;
using System.Collections.Generic;
using System.Diagnostics;
using System.Diagnostics.CodeAnalysis;
using System.Linq;
using AutoRest.CSharp.Common.Input;
using AutoRest.CSharp.Common.Output.Builders;
using AutoRest.CSharp.Common.Output.Expressions.ValueExpressions;
using AutoRest.CSharp.Common.Output.Models;
using AutoRest.CSharp.Common.Output.Models.Serialization.Multipart;
using AutoRest.CSharp.Common.Output.Models.Types;
using AutoRest.CSharp.Generation.Types;
using AutoRest.CSharp.Input;
using AutoRest.CSharp.Input.Source;
using AutoRest.CSharp.Mgmt.AutoRest;
using AutoRest.CSharp.Mgmt.Output;
using AutoRest.CSharp.Output.Builders;
using AutoRest.CSharp.Output.Models.Requests;
using AutoRest.CSharp.Output.Models.Serialization.Bicep;
using AutoRest.CSharp.Output.Models.Serialization.Json;
using AutoRest.CSharp.Output.Models.Serialization.Xml;
using AutoRest.CSharp.Output.Models.Shared;
using AutoRest.CSharp.Utilities;
using Microsoft.CodeAnalysis;
using static AutoRest.CSharp.Output.Models.MethodSignatureModifiers;

namespace AutoRest.CSharp.Output.Models.Types
{
    internal abstract class SchemaObjectType : SerializableObjectType
    {
        private readonly SerializationBuilder _serializationBuilder;
        private readonly InputModelTypeUsage _usage;
        private readonly TypeFactory _typeFactory;
        private ObjectTypeProperty? _additionalPropertiesProperty;
        private CSharpType? _implementsDictionaryType;
        private readonly IReadOnlyList<string> _supportedSerializationFormats;

        protected SchemaObjectType(InputModelType inputModel, string defaultNamespace, TypeFactory typeFactory, SourceInputModel? sourceInputModel, SerializableObjectType? defaultDerivedType = null)
            : base(defaultNamespace, sourceInputModel)
        {
            _typeFactory = typeFactory;
            DefaultName = inputModel.CSharpName();
            InputModel = inputModel;
            _serializationBuilder = new SerializationBuilder();
            _usage = inputModel.Usage;

            DefaultAccessibility = inputModel.Accessibility ?? "public";

            // Update usage from code attribute
            if (ModelTypeMapping?.Usage != null)
            {
                foreach (var usage in ModelTypeMapping.Usage)
                {
                    _usage |= Enum.Parse<InputModelTypeUsage>(usage, true);
                }
            }

            _supportedSerializationFormats = GetSupportedSerializationFormats();
            _defaultDerivedType = defaultDerivedType ?? (inputModel.IsUnknownDiscriminatorModel ? this : null);
            IsUnknownDerivedType = inputModel.IsUnknownDiscriminatorModel;
            // we skip the init ctor when there is an extension telling us to, or when this is an unknown derived type in a discriminated set
<<<<<<< HEAD
            SkipInitializerConstructor = IsUnknownDerivedType;
=======
            SkipInitializerConstructor = ObjectSchema is { Extensions.SkipInitCtor: true } || IsUnknownDerivedType;
            IsInheritableCommonType = MgmtReferenceType.IsTypeReferenceType(ObjectSchema) || MgmtReferenceType.IsReferenceType(ObjectSchema);
>>>>>>> d7e62699

            // TODO: handle this later
            IsInheritableCommonType = false;
            //IsInheritableCommonType = InputModel is { Extensions: { } extensions } && (extensions.MgmtReferenceType || extensions.MgmtTypeReferenceType);

            JsonConverter = _usage.HasFlag(InputModelTypeUsage.Converter) ? new JsonConverterProvider(this, _sourceInputModel) : null;
        }

        internal InputModelType InputModel { get; }

        protected override string DefaultName { get; }
        protected override string DefaultAccessibility { get; } = "public";

        private SerializableObjectType? _defaultDerivedType;
<<<<<<< HEAD
        protected override bool IsAbstract => !Configuration.SuppressAbstractBaseClasses.Contains(DefaultName) && InputModel.DiscriminatorPropertyName != null;
=======
        private bool _hasCalculatedDefaultDerivedType;
        public SerializableObjectType? DefaultDerivedType => _defaultDerivedType ??= BuildDefaultDerivedType();

        protected override bool IsAbstract => MgmtReferenceType.IsReferenceType(ObjectSchema) || (!Configuration.SuppressAbstractBaseClasses.Contains(DefaultName) && ObjectSchema.Discriminator?.All != null && ObjectSchema.DiscriminatorValue == null);
>>>>>>> d7e62699

        public override ObjectTypeProperty? AdditionalPropertiesProperty
        {
            get
            {
                if (_additionalPropertiesProperty != null || ImplementsDictionaryType == null)
                {
                    return _additionalPropertiesProperty;
                }

                // We use a $ prefix here as AdditionalProperties comes from a swagger concept
                // and not a swagger model/operation name to disambiguate from a possible property with
                // the same name.
                var existingMember = ModelTypeMapping?.GetMemberByOriginalName("$AdditionalProperties");

                _additionalPropertiesProperty = new ObjectTypeProperty(
                    BuilderHelpers.CreateMemberDeclaration("AdditionalProperties", ImplementsDictionaryType, "public", existingMember, _typeFactory),
                    "Additional Properties",
                    true,
                    null
                    );

                return _additionalPropertiesProperty;
            }
        }

        private ObjectTypeProperty? _rawDataField;
        protected internal override InputModelTypeUsage GetUsage() => (InputModelTypeUsage) _usage;

        public override ObjectTypeProperty? RawDataField
        {
            get
            {
                if (_rawDataField != null)
                    return _rawDataField;

                if (AdditionalPropertiesProperty != null || !ShouldHaveRawData)
                    return null;

                // when this model has derived types, the accessibility should change from private to `protected internal`
                string accessibility = HasDerivedTypes() ? "private protected" : "private";

                _rawDataField = new ObjectTypeProperty(
                    BuilderHelpers.CreateMemberDeclaration(PrivateAdditionalPropertiesPropertyName,
                        _privateAdditionalPropertiesPropertyType, accessibility, null, _typeFactory),
                    PrivateAdditionalPropertiesPropertyDescription,
                    true,
                    null);

                return _rawDataField;
            }
        }

        private bool HasDerivedTypes()
        {
            if (InputModel.DerivedModels.Count > 0)
                return true;

            if (InputModel.DiscriminatorPropertyName is not null)
                return true;

            return false;
        }

        protected override ObjectTypeConstructor BuildSerializationConstructor()
        {
            bool ownsDiscriminatorProperty = false;

            List<Parameter> serializationConstructorParameters = new List<Parameter>();
            List<ObjectPropertyInitializer> serializationInitializers = new List<ObjectPropertyInitializer>();
            ObjectTypeConstructor? baseSerializationCtor = null;
            List<ValueExpression> baseParameterInitializers = new List<ValueExpression>();

            if (Inherits is { IsFrameworkType: false, Implementation: ObjectType objectType })
            {
                baseSerializationCtor = objectType.SerializationConstructor;
                foreach (var p in baseSerializationCtor.Signature.Parameters)
                {
                    if (p.IsRawData && AdditionalPropertiesProperty != null)
                    {
                        baseParameterInitializers.Add(Snippets.Null);
                        // do not add into the list
                    }
                    else
                    {
                        baseParameterInitializers.Add(p);
                        serializationConstructorParameters.Add(p);
                    }
                }
            }

            foreach (var property in Properties)
            {
                // skip the flattened properties, we should never include them in serialization
                if (property is FlattenedObjectTypeProperty)
                    continue;

                var type = property.Declaration.Type;

                var deserializationParameter = new Parameter(
                    property.Declaration.Name.ToVariableName(),
                    property.ParameterDescription,
                    type,
                    null,
                    ValidationType.None,
                    null
                );

                ownsDiscriminatorProperty |= property == Discriminator?.Property;

                serializationConstructorParameters.Add(deserializationParameter);

                serializationInitializers.Add(new ObjectPropertyInitializer(property, deserializationParameter, GetPropertyDefaultValue(property)));
            }

            // add the raw data to serialization ctor parameter list
            if (RawDataField != null)
            {
                var deserializationParameter = new Parameter(
                    RawDataField.Declaration.Name.ToVariableName(),
                    RawDataField.ParameterDescription,
                    RawDataField.Declaration.Type,
                    null,
                    ValidationType.None,
                    null
                )
                {
                    IsRawData = true
                };
                serializationConstructorParameters.Add(deserializationParameter);
                serializationInitializers.Add(new ObjectPropertyInitializer(RawDataField, deserializationParameter, null));
            }

            if (InitializationConstructor.Signature.Parameters
                .Select(p => p.Type)
                .SequenceEqual(serializationConstructorParameters.Select(p => p.Type)))
            {
                return InitializationConstructor;
            }

            if (Discriminator != null)
            {
                // Add discriminator initializer to constructor at every level of hierarchy
                if (!ownsDiscriminatorProperty &&
                    baseSerializationCtor != null)
                {
                    var discriminatorParameter = baseSerializationCtor.FindParameterByInitializedProperty(Discriminator.Property);
                    Debug.Assert(discriminatorParameter != null);
                    ReferenceOrConstant? defaultValue = null;
                    if (discriminatorParameter.Type.CanBeInitializedInline(Discriminator.Value))
                    {
                        defaultValue = Discriminator.Value;
                    }
                    serializationInitializers.Add(new ObjectPropertyInitializer(Discriminator.Property, discriminatorParameter, defaultValue));
                }
            }

            var initializer = new ConstructorInitializer(true, baseParameterInitializers);

            var signature = new ConstructorSignature(
                Type,
                $"Initializes a new instance of {Type:C}",
                null,
                IsInheritableCommonType ? Protected : Internal,
                serializationConstructorParameters,
                Initializer: initializer);

            return new ObjectTypeConstructor(
                signature,
                serializationInitializers,
                baseSerializationCtor);
        }

        private ReferenceOrConstant? GetPropertyDefaultValue(ObjectTypeProperty property)
        {
            if (property == Discriminator?.Property &&
                Discriminator.Value != null)
            {
                return Discriminator.Value;
            }

            return null;
        }

        protected override ObjectTypeConstructor BuildInitializationConstructor()
        {
            List<Parameter> defaultCtorParameters = new List<Parameter>();
            List<ObjectPropertyInitializer> defaultCtorInitializers = new List<ObjectPropertyInitializer>();

            ObjectTypeConstructor? baseCtor = GetBaseObjectType()?.InitializationConstructor;
            if (baseCtor is not null)
                defaultCtorParameters.AddRange(baseCtor.Signature.Parameters);

            foreach (var property in Properties)
            {
                // we do not need to add intialization for raw data field
                if (property == RawDataField)
                {
                    continue;
                }
                // Only required properties that are not discriminators go into default ctor
                // skip the flattened properties, we should never include them in the constructors
                if (property == Discriminator?.Property || property is FlattenedObjectTypeProperty)
                {
                    continue;
                }

                ReferenceOrConstant? initializationValue;
                Constant? defaultInitializationValue = null;

                var propertyType = property.Declaration.Type;
                if (property.InputModelProperty?.ConstantValue is not null && property.IsRequired)
                {
                    // Turn constants into initializers
                    initializationValue = BuilderHelpers.ParseConstant(property.InputModelProperty!.ConstantValue.Value, propertyType);
                }
                else if (IsStruct || property.InputModelProperty?.IsRequired == true)
                {
                    // For structs all properties become required
                    Constant? defaultParameterValue = null;
                    var constantValue = property.InputModelProperty?.ConstantValue;
                    Constant? clientDefaultValue = constantValue != null ? BuilderHelpers.ParseConstant(constantValue.Value, _typeFactory.CreateType(constantValue.Type)) : null;
                    if (clientDefaultValue is object defaultValueObject)
                    {
                        defaultInitializationValue = BuilderHelpers.ParseConstant(defaultValueObject, propertyType);
                    }

                    var inputType = propertyType.InputType;
                    if (defaultParameterValue != null && !property.ValueType.CanBeInitializedInline(defaultParameterValue))
                    {
                        inputType = inputType.WithNullable(true);
                        defaultParameterValue = Constant.Default(inputType);
                    }

                    var validate = property.InputModelProperty?.Type.IsNullable != true && !inputType.IsValueType && property.InputModelProperty?.IsReadOnly != true ? ValidationType.AssertNotNull : ValidationType.None;
                    var defaultCtorParameter = new Parameter(
                        property.Declaration.Name.ToVariableName(),
                        property.ParameterDescription,
                        inputType,
                        defaultParameterValue,
                        validate,
                        null
                    );

                    defaultCtorParameters.Add(defaultCtorParameter);
                    initializationValue = defaultCtorParameter;
                }
                else
                {
                    initializationValue = GetPropertyDefaultValue(property);

                    if (initializationValue == null && propertyType.IsCollection)
                    {
                        if (propertyType.IsReadOnlyMemory)
                        {
                            initializationValue = propertyType.IsNullable ? null : Constant.FromExpression($"{propertyType}.{nameof(ReadOnlyMemory<object>.Empty)}", propertyType);
                        }
                        else
                        {
                            initializationValue = Constant.NewInstanceOf(propertyType.PropertyInitializationType);
                        }
                    }
                }

                if (initializationValue != null)
                {
                    defaultCtorInitializers.Add(new ObjectPropertyInitializer(property, initializationValue.Value, defaultInitializationValue));
                }
            }

            if (Discriminator?.Value != null)
            {
                defaultCtorInitializers.Add(new ObjectPropertyInitializer(Discriminator.Property, Discriminator.Value.Value));
            }

            if (AdditionalPropertiesProperty != null &&
                !defaultCtorInitializers.Any(i => i.Property == AdditionalPropertiesProperty))
            {
                defaultCtorInitializers.Add(new ObjectPropertyInitializer(AdditionalPropertiesProperty, Constant.NewInstanceOf(AdditionalPropertiesProperty.Declaration.Type.InitializationType)));
            }

            return new ObjectTypeConstructor(
                Type,
                IsAbstract ? Protected : _usage.HasFlag(InputModelTypeUsage.Input) ? Public : Internal,
                defaultCtorParameters,
                defaultCtorInitializers,
                baseCtor);
        }

        public CSharpType? ImplementsDictionaryType => _implementsDictionaryType ??= CreateInheritedDictionaryType();
        protected override IEnumerable<ObjectTypeConstructor> BuildConstructors()
        {
            // Skip initialization ctor if this instance is used to support forward compatibility in polymorphism.
            if (!SkipInitializerConstructor)
                yield return InitializationConstructor;

            // Skip serialization ctor if they are the same
            if (InitializationConstructor != SerializationConstructor)
                yield return SerializationConstructor;

            if (EmptyConstructor != null)
                yield return EmptyConstructor;
        }

        protected override ObjectTypeDiscriminator? BuildDiscriminator()
        {
            var discriminatorPropertyName = InputModel.DiscriminatorPropertyName;
            if (discriminatorPropertyName is null)
            {
                discriminatorPropertyName = InputModel.GetAllBaseModels().FirstOrDefault(m => m.DiscriminatorPropertyName != null)?.DiscriminatorPropertyName;
            }
            if (discriminatorPropertyName is null)
            {
                return null;
            }

            var parentDiscriminator = GetBaseObjectType()?.Discriminator;
            var property = Properties.FirstOrDefault(p => p.InputModelProperty is not null && p.InputModelProperty.IsDiscriminator)
                ?? parentDiscriminator?.Property;

            //neither me nor my parent are discriminators so I can bail
            if (property is null)
            {
                return null;
            }

            Constant? value = null;

            //only load implementations for the base type
            // [TODO]: OrderBy(i => i.Key) is needed only to preserve the order. Remove it in a separate PR.
            var implementations = Configuration.Generation1ConvenienceClient
                ? GetDerivedTypes(InputModel.DerivedModels).OrderBy(i => i.Key).ToArray()
                : GetDerivedTypes(InputModel.DerivedModels).ToArray();

            if (InputModel.DiscriminatorValue != null)
            {
                value = BuilderHelpers.ParseConstant(InputModel.DiscriminatorValue, property.Declaration.Type);
            }

            return new ObjectTypeDiscriminator(
                property,
                discriminatorPropertyName,
                implementations,
                value,
                _defaultDerivedType!
            );
        }

        private IReadOnlyList<string> GetSupportedSerializationFormats()
        {
            var formats = InputModel.SerializationFormats.ToList();
            if (Configuration.SkipSerializationFormatXml)
            {
                formats.Remove("Xml");
            }
            if (ModelTypeMapping?.Formats is { } formatsDefinedInSource)
            {
                foreach (var format in formatsDefinedInSource)
                {
                    formats.Add(format);
                }
            }

            return formats.Distinct().ToArray();
        }

        private HashSet<string?> GetParentPropertySerializedNames()
        {
            // TODO -- this is not really getting the serialized name of the properties as advertised in the method name
            // this is just getting the name of the schema property.
            // this is a guard of not having compilation errors because we cannot define the properties with the same name as properties defined in base types, therefore here we should get the set by the declaration name of the property
            return EnumerateHierarchy()
                .Skip(1)
                .SelectMany(type => type.Properties)
                .Select(p => p.InputModelProperty?.Name)
                .ToHashSet();
        }

        private HashSet<string> GetParentPropertyDeclarationNames()
        {
            return EnumerateHierarchy()
                .Skip(1)
                .SelectMany(type => type.Properties)
                .Select(p => p.Declaration.Name)
                .ToHashSet();
        }

        protected override IEnumerable<ObjectTypeProperty> BuildProperties()
        {
            var propertiesFromSpec = GetParentPropertyDeclarationNames();
            var existingProperties = GetParentPropertySerializedNames();

            foreach (var inputModel in GetCombinedSchemas())
            {
                foreach (InputModelProperty property in inputModel.Properties!)
                {
                    if (existingProperties.Contains(property.Name))
                    {
                        continue;
                    }
                    var prop = CreateProperty(property);
                    propertiesFromSpec.Add(prop.Declaration.Name);
                    yield return prop;
                }
            }

            if (AdditionalPropertiesProperty is ObjectTypeProperty additionalPropertiesProperty)
            {
                propertiesFromSpec.Add(additionalPropertiesProperty.Declaration.Name);
                yield return additionalPropertiesProperty;
            }

            if (ModelTypeMapping != null)
            {
                foreach (var propertyWithSerialization in ModelTypeMapping.GetPropertiesWithSerialization())
                {
                    if (propertiesFromSpec.Contains(propertyWithSerialization.Name))
                        continue;

                    var csharpType = BuilderHelpers.GetTypeFromExisting(propertyWithSerialization, typeof(object), _typeFactory);
                    var isReadOnly = BuilderHelpers.IsReadOnlyFromExisting(propertyWithSerialization);
                    var accessibility = propertyWithSerialization.DeclaredAccessibility == Accessibility.Public ? "public" : "internal";
                    yield return new ObjectTypeProperty(
                        new MemberDeclarationOptions(accessibility, propertyWithSerialization.Name, csharpType),
                        string.Empty,
                        isReadOnly,
                        null);
                }
            }
        }

        protected ObjectTypeProperty CreateProperty(InputModelProperty property)
        {
            var name = BuilderHelpers.DisambiguateName(Type, property.CSharpName());
            var existingMember = ModelTypeMapping?.GetMemberByOriginalName(name);

            var accessibility = property.IsDiscriminator == true ? "internal" : "public";

            var propertyType = GetDefaultPropertyType(property);

            // We represent property being optional by making it nullable
            // Except in the case of collection where there is a special handling
            bool optionalViaNullability = !property.IsRequired &&
                                          !property.Type.IsNullable &&
                                          !propertyType.IsCollection;

            if (optionalViaNullability)
            {
                propertyType = propertyType.WithNullable(true);
            }

            var memberDeclaration = BuilderHelpers.CreateMemberDeclaration(
                name,
                propertyType,
                accessibility,
                existingMember,
                _typeFactory);

            var type = memberDeclaration.Type;

            var valueType = type;
            if (optionalViaNullability)
            {
                valueType = valueType.WithNullable(false);
            }

            bool isCollection = type is { IsCollection: true, IsReadOnlyMemory: false };

            bool propertyShouldOmitSetter = IsStruct ||
                              !_usage.HasFlag(InputModelTypeUsage.Input) ||
                              property.IsReadOnly;


            if (isCollection)
            {
                propertyShouldOmitSetter |= !property.Type.IsNullable;
            }
            else
            {
                // In mixed models required properties are not readonly
                propertyShouldOmitSetter |= property.IsRequired &&
                              _usage.HasFlag(InputModelTypeUsage.Input) &&
                              !_usage.HasFlag(InputModelTypeUsage.Output);
            }

            // we should remove the setter of required constant
            if (property.ConstantValue is not null && property.IsRequired)
            {
                propertyShouldOmitSetter = true;
            }

            if (property.IsDiscriminator == true)
            {
                // Discriminator properties should be writeable
                propertyShouldOmitSetter = false;
            }

            var objectTypeProperty = new ObjectTypeProperty(
                memberDeclaration,
                BuilderHelpers.EscapeXmlDocDescription(property.Description),
                propertyShouldOmitSetter,
                property,
                valueType,
                optionalViaNullability);
            return objectTypeProperty;
        }

        private CSharpType GetDefaultPropertyType(InputModelProperty property)
        {
            var valueType = _typeFactory.CreateType(property.Type, property.Format, property);
            if (!_usage.HasFlag(InputModelTypeUsage.Input) ||
                property.IsReadOnly)
            {
                valueType = valueType.OutputType;
            }

            return valueType;
        }

        // Enumerates all schemas that were merged into this one, excludes the inherited schema
        protected internal IEnumerable<InputModelType> GetCombinedSchemas() => InputModel.GetSelfAndBaseModels();

        protected override CSharpType? CreateInheritedType()
        {
            var sourceBaseType = ExistingType?.BaseType;
            if (sourceBaseType != null &&
                sourceBaseType.SpecialType != SpecialType.System_ValueType &&
                sourceBaseType.SpecialType != SpecialType.System_Object &&
                _typeFactory.TryCreateType(sourceBaseType, out CSharpType? baseType))
            {
                return baseType;
            }

            var objectSchemas = InputModel.GetImmediateBaseModels().ToArray();

            InputModelType? selectedSchema = null;

            foreach (var objectSchema in objectSchemas)
            {
                // Take first schema or the one with discriminator
                selectedSchema ??= objectSchema;

                if (objectSchema.DiscriminatorPropertyName != null)
                {
                    selectedSchema = objectSchema;
                    break;
                }
            }

            if (selectedSchema != null)
            {
                CSharpType type = _typeFactory.CreateType(selectedSchema);
                Debug.Assert(!type.IsFrameworkType);
                return type;
            }
            return null;
        }

        private CSharpType? CreateInheritedDictionaryType()
        {
            if (InputModel.InheritedDictionaryType is not null)
            {
                return new CSharpType(
                        _usage.HasFlag(InputModelTypeUsage.Input) ? typeof(IDictionary<,>) : typeof(IReadOnlyDictionary<,>),
                        typeof(string),
                        _typeFactory.CreateType(InputModel.InheritedDictionaryType.ValueType));
            }

            return null;
        }

        public virtual ObjectTypeProperty GetPropertyForSchemaProperty(InputModelProperty property, bool includeParents = false)
        {
            if (!TryGetPropertyForSchemaProperty(p => p.InputModelProperty == property, out ObjectTypeProperty? objectProperty, includeParents))
            {
                throw new InvalidOperationException($"Unable to find object property for schema property {property.SerializedName} in schema {DefaultName}");
            }

            return objectProperty;
        }

        public ObjectTypeProperty GetPropertyBySerializedName(string serializedName, bool includeParents = false)
        {
            if (!TryGetPropertyForSchemaProperty(p => p.InputModelProperty?.SerializedName == serializedName, out ObjectTypeProperty? objectProperty, includeParents))
            {
                throw new InvalidOperationException($"Unable to find object property with serialized name '{serializedName}' in schema {DefaultName}");
            }

            return objectProperty;
        }

        public ObjectTypeProperty GetPropertyForGroupedParameter(string groupedParameterName, bool includeParents = false)
        {
            if (!TryGetPropertyForSchemaProperty(
                    p => p.InputModelProperty?.FlattenedNames != null && p.InputModelProperty.FlattenedNames.Any(name => name == groupedParameterName),
                    out ObjectTypeProperty? objectProperty, includeParents))
            {
                throw new InvalidOperationException($"Unable to find object property for grouped parameter {groupedParameterName} in schema {DefaultName}");
            }

            return objectProperty;
        }

        protected bool TryGetPropertyForSchemaProperty(Func<ObjectTypeProperty, bool> propertySelector, [NotNullWhen(true)] out ObjectTypeProperty? objectProperty, bool includeParents = false)
        {
            objectProperty = null;

            foreach (var type in EnumerateHierarchy())
            {
                objectProperty = type.Properties.SingleOrDefault(propertySelector);
                if (objectProperty != null || !includeParents)
                {
                    break;
                }
            }

            return objectProperty != null;
        }

        protected override FormattableString CreateDescription()
        {
            return $"{InputModel.Description}";
        }

        protected override bool EnsureIncludeSerializer()
        {
            // TODO -- this should always return true when use model reader writer is enabled.
            return Configuration.UseModelReaderWriter || _usage.HasFlag(InputModelTypeUsage.Input);
        }

        protected override bool EnsureIncludeDeserializer()
        {
            // TODO -- this should always return true when use model reader writer is enabled.
            return Configuration.UseModelReaderWriter || _usage.HasFlag(InputModelTypeUsage.Output);
        }

        protected override JsonObjectSerialization? BuildJsonSerialization()
        {
<<<<<<< HEAD
            return _supportedSerializationFormats.Contains("Json") ? _serializationBuilder.BuildJsonObjectSerialization(InputModel, this) : null;
=======
            return MgmtReferenceType.IsReferenceType(ObjectSchema) ? null: _supportedSerializationFormats.Contains(KnownMediaType.Json) ? _serializationBuilder.BuildJsonObjectSerialization(ObjectSchema, this) : null;
>>>>>>> d7e62699
        }

        protected override BicepObjectSerialization? BuildBicepSerialization(JsonObjectSerialization? json)
        {
            if (json == null)
                return null;
            // if this.Usages does not contain Output bit, then return null
            // alternate - is one of ancestors resource data or contained on a resource data
            var usage = GetUsage();

            return Configuration.AzureArm && Configuration.UseModelReaderWriter && Configuration.EnableBicepSerialization &&
                   usage.HasFlag(InputModelTypeUsage.Output)
                ? _serializationBuilder.BuildBicepObjectSerialization(this, json) : null;
        }

        // TODO: implement this
        protected override XmlObjectSerialization? BuildXmlSerialization()
        {
            return _supportedSerializationFormats.Contains("Xml")
                ? SerializationBuilder.BuildXmlObjectSerialization(InputModel.Serialization?.Xml?.Name ?? InputModel.Name, this, _typeFactory)
                : null;
        }

        protected override MultipartObjectSerialization? BuildMultipartSerialization()
        {
            return _supportedSerializationFormats.Contains(KnownMediaType.Multipart.ToString()) ? _serializationBuilder.BuildMultipartObjectSerialization(InputModel, this) : null;
        }
        protected override IEnumerable<Method> BuildMethods()
        {
            foreach (var method in SerializationMethodsBuilder.BuildSerializationMethods(this))
            {
                yield return method;
            }
        }

        private IEnumerable<ObjectTypeDiscriminatorImplementation> GetDerivedTypes(IReadOnlyList<InputModelType> derivedInputTypes)
        {
            foreach (var derivedInputType in derivedInputTypes)
            {
                var derivedType = (SchemaObjectType)_typeFactory.CreateType(derivedInputType).Implementation;
                foreach (var discriminatorImplementation in GetDerivedTypes(derivedType.InputModel.DerivedModels))
                {
                    yield return discriminatorImplementation;
                }

                yield return new ObjectTypeDiscriminatorImplementation(derivedInputType.DiscriminatorValue!, derivedType.Type);
            }
        }
    }
}<|MERGE_RESOLUTION|>--- conflicted
+++ resolved
@@ -62,12 +62,8 @@
             _defaultDerivedType = defaultDerivedType ?? (inputModel.IsUnknownDiscriminatorModel ? this : null);
             IsUnknownDerivedType = inputModel.IsUnknownDiscriminatorModel;
             // we skip the init ctor when there is an extension telling us to, or when this is an unknown derived type in a discriminated set
-<<<<<<< HEAD
             SkipInitializerConstructor = IsUnknownDerivedType;
-=======
-            SkipInitializerConstructor = ObjectSchema is { Extensions.SkipInitCtor: true } || IsUnknownDerivedType;
-            IsInheritableCommonType = MgmtReferenceType.IsTypeReferenceType(ObjectSchema) || MgmtReferenceType.IsReferenceType(ObjectSchema);
->>>>>>> d7e62699
+            IsInheritableCommonType = MgmtReferenceType.IsTypeReferenceType(InputModel) || MgmtReferenceType.IsReferenceType(InputModel);
 
             // TODO: handle this later
             IsInheritableCommonType = false;
@@ -82,14 +78,8 @@
         protected override string DefaultAccessibility { get; } = "public";
 
         private SerializableObjectType? _defaultDerivedType;
-<<<<<<< HEAD
-        protected override bool IsAbstract => !Configuration.SuppressAbstractBaseClasses.Contains(DefaultName) && InputModel.DiscriminatorPropertyName != null;
-=======
-        private bool _hasCalculatedDefaultDerivedType;
-        public SerializableObjectType? DefaultDerivedType => _defaultDerivedType ??= BuildDefaultDerivedType();
-
-        protected override bool IsAbstract => MgmtReferenceType.IsReferenceType(ObjectSchema) || (!Configuration.SuppressAbstractBaseClasses.Contains(DefaultName) && ObjectSchema.Discriminator?.All != null && ObjectSchema.DiscriminatorValue == null);
->>>>>>> d7e62699
+
+        protected override bool IsAbstract => MgmtReferenceType.IsReferenceType(InputModel) || (!Configuration.SuppressAbstractBaseClasses.Contains(DefaultName) && InputModel.DiscriminatorPropertyName != null);
 
         public override ObjectTypeProperty? AdditionalPropertiesProperty
         {
@@ -728,11 +718,7 @@
 
         protected override JsonObjectSerialization? BuildJsonSerialization()
         {
-<<<<<<< HEAD
-            return _supportedSerializationFormats.Contains("Json") ? _serializationBuilder.BuildJsonObjectSerialization(InputModel, this) : null;
-=======
-            return MgmtReferenceType.IsReferenceType(ObjectSchema) ? null: _supportedSerializationFormats.Contains(KnownMediaType.Json) ? _serializationBuilder.BuildJsonObjectSerialization(ObjectSchema, this) : null;
->>>>>>> d7e62699
+            return MgmtReferenceType.IsReferenceType(InputModel) ? null : _supportedSerializationFormats.Contains("Json") ? _serializationBuilder.BuildJsonObjectSerialization(InputModel, this) : null;
         }
 
         protected override BicepObjectSerialization? BuildBicepSerialization(JsonObjectSerialization? json)
