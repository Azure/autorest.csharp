﻿// Copyright (c) Microsoft Corporation. All rights reserved.
// Licensed under the MIT License. See License.txt in the project root for license information.

using System;
using System.Collections.Generic;
using System.Diagnostics;
using System.Diagnostics.CodeAnalysis;
using System.Linq;
using AutoRest.CSharp.Common.Decorator;
using AutoRest.CSharp.Common.Input;
using AutoRest.CSharp.Common.Output.Expressions.ValueExpressions;
using AutoRest.CSharp.Common.Output.Models;
using AutoRest.CSharp.Common.Output.Models.Types;
using AutoRest.CSharp.Generation.Types;
using AutoRest.CSharp.Input;
using AutoRest.CSharp.Input.Source;
using AutoRest.CSharp.Output.Builders;
using AutoRest.CSharp.Output.Models.Requests;
using AutoRest.CSharp.Output.Models.Serialization.Json;
using AutoRest.CSharp.Output.Models.Serialization.Xml;
using AutoRest.CSharp.Output.Models.Shared;
using AutoRest.CSharp.Utilities;
using Microsoft.CodeAnalysis;
using static AutoRest.CSharp.Output.Models.MethodSignatureModifiers;

namespace AutoRest.CSharp.Output.Models.Types
{
    internal class SchemaObjectType : SerializableObjectType
    {
        private readonly SerializationBuilder _serializationBuilder;
        private readonly TypeFactory _typeFactory;
        private readonly SchemaTypeUsage _usage;

        private readonly ModelTypeMapping? _sourceTypeMapping;
        private readonly IReadOnlyList<KnownMediaType> _supportedSerializationFormats;

        private ObjectTypeProperty? _additionalPropertiesProperty;
        private CSharpType? _implementsDictionaryType;

        private BuildContext _context;

        public SchemaObjectType(ObjectSchema objectSchema, BuildContext context)
            : base(context)
        {
            _context = context;
            DefaultName = objectSchema.CSharpName();
            DefaultNamespace = GetDefaultNamespace(objectSchema.Extensions?.Namespace, context);
            ObjectSchema = objectSchema;
            _typeFactory = context.TypeFactory;
            _serializationBuilder = new SerializationBuilder();
            _usage = context.SchemaUsageProvider.GetUsage(ObjectSchema);

            var hasUsage = _usage.HasFlag(SchemaTypeUsage.Model);

            DefaultAccessibility = objectSchema.Extensions?.Accessibility ?? (hasUsage ? "public" : "internal");

            _sourceTypeMapping = context.SourceInputModel?.CreateForModel(ExistingType);

            // Update usage from code attribute
            if (_sourceTypeMapping?.Usage != null)
            {
                foreach (var usage in _sourceTypeMapping.Usage)
                {
                    _usage |= Enum.Parse<SchemaTypeUsage>(usage, true);
                }
            }

            // Update usage from the extension as the model doesn't exist at the time of constructing the BuildContext
            if (objectSchema.Extensions?.Usage is not null)
            {
                _usage |= Enum.Parse<SchemaTypeUsage>(objectSchema.Extensions?.Usage!, true);
            }

            _supportedSerializationFormats = GetSupportedSerializationFormats(objectSchema, _sourceTypeMapping);
            IsUnknownDerivedType = objectSchema.IsUnknownDiscriminatorModel;
        }

        internal ObjectSchema ObjectSchema { get; }

        protected override string DefaultName { get; }
        protected override string DefaultNamespace { get; }
        protected override string DefaultAccessibility { get; } = "public";
        protected override TypeKind TypeKind => IsStruct ? TypeKind.Struct : TypeKind.Class;

        private SerializableObjectType? _defaultDerivedType;
        private bool _hasCalculatedDefaultDerivedType;
        public SerializableObjectType? DefaultDerivedType => _defaultDerivedType ??= BuildDefaultDerivedType();

        protected override bool IsAbstract => !Configuration.SuppressAbstractBaseClasses.Contains(DefaultName) && ObjectSchema.Discriminator?.All != null && ObjectSchema.Parents?.All.Count == 0;

        public bool IsInheritableCommonType => ObjectSchema != null &&
            ObjectSchema.Extensions != null &&
            (ObjectSchema.Extensions.MgmtReferenceType || ObjectSchema.Extensions.MgmtTypeReferenceType);

        public override ObjectTypeProperty? AdditionalPropertiesProperty
        {
            get
            {
                if (_additionalPropertiesProperty != null || ImplementsDictionaryType == null)
                {
                    return _additionalPropertiesProperty;
                }

                // We use a $ prefix here as AdditionalProperties comes from a swagger concept
                // and not a swagger model/operation name to disambiguate from a possible property with
                // the same name.
                SourceMemberMapping? memberMapping = _sourceTypeMapping?.GetForMember("$AdditionalProperties");

                _additionalPropertiesProperty = new ObjectTypeProperty(
                    BuilderHelpers.CreateMemberDeclaration("AdditionalProperties", ImplementsDictionaryType, "public", memberMapping?.ExistingMember, _typeFactory),
                    "Additional Properties",
                    true,
                    null
                    );

                return _additionalPropertiesProperty;
            }
        }

        private ObjectTypeProperty? _rawDataField;
        public override ObjectTypeProperty? RawDataField
        {
            get
            {
                if (_rawDataField != null)
                    return _rawDataField;

                if (AdditionalPropertiesProperty != null || !ShouldHaveRawData)
                    return null;

                // when this model has derived types, the accessibility should change from private to `protected internal`
                string accessibility = HasDerivedTypes() ? "private protected" : "private";

                _rawDataField = new ObjectTypeProperty(
                    BuilderHelpers.CreateMemberDeclaration(PrivateAdditionalPropertiesPropertyName,
                        _privateAdditionalPropertiesPropertyType, accessibility, null, _typeFactory),
                    PrivateAdditionalPropertiesPropertyDescription,
                    true,
                    null);

                return _rawDataField;
            }
        }

        private bool HasDerivedTypes()
        {
            if (ObjectSchema.Children is not null && ObjectSchema.Children.All.Count > 0)
                return true;

            if (ObjectSchema.Discriminator is not null)
                return true;

            return false;
        }

        protected override ObjectTypeConstructor BuildSerializationConstructor()
        {
            bool ownsDiscriminatorProperty = false;

            List<Parameter> serializationConstructorParameters = new List<Parameter>();
            List<ObjectPropertyInitializer> serializationInitializers = new List<ObjectPropertyInitializer>();
            ObjectTypeConstructor? baseSerializationCtor = null;
            List<ValueExpression> baseParameterInitializers = new List<ValueExpression>();

            if (Inherits is { IsFrameworkType: false, Implementation: ObjectType objectType })
            {
                baseSerializationCtor = objectType.SerializationConstructor;
                foreach (var p in baseSerializationCtor.Signature.Parameters)
                {
                    if (p.IsRawData && AdditionalPropertiesProperty != null)
                    {
                        baseParameterInitializers.Add(Snippets.Null);
                        // do not add into the list
                    }
                    else
                    {
                        baseParameterInitializers.Add(p);
                        serializationConstructorParameters.Add(p);
                    }
                }
            }

            foreach (var property in Properties)
            {
                // skip the flattened properties, we should never include them in serialization
                if (property is FlattenedObjectTypeProperty)
                    continue;

                var type = property.Declaration.Type;

                var deserializationParameter = new Parameter(
                    property.Declaration.Name.ToVariableName(),
                    property.ParameterDescription,
                    type,
                    null,
                    ValidationType.None,
                    null
                );

                ownsDiscriminatorProperty |= property == Discriminator?.Property;

                serializationConstructorParameters.Add(deserializationParameter);

                serializationInitializers.Add(new ObjectPropertyInitializer(property, deserializationParameter, GetPropertyDefaultValue(property)));
            }

            // add the raw data to serialization ctor parameter list
            if (RawDataField != null)
            {
                var deserializationParameter = new Parameter(
                    RawDataField.Declaration.Name.ToVariableName(),
                    RawDataField.ParameterDescription,
                    RawDataField.Declaration.Type,
                    null,
                    ValidationType.None,
                    null
                )
                {
                    IsRawData = true
                };
                serializationConstructorParameters.Add(deserializationParameter);
                serializationInitializers.Add(new ObjectPropertyInitializer(RawDataField, deserializationParameter, null));
            }

            if (InitializationConstructor.Signature.Parameters
                .Select(p => p.Type)
                .SequenceEqual(serializationConstructorParameters.Select(p => p.Type)))
            {
                return InitializationConstructor;
            }

            if (Discriminator != null)
            {
                // Add discriminator initializer to constructor at every level of hierarchy
                if (!ownsDiscriminatorProperty &&
                    baseSerializationCtor != null)
                {
                    var discriminatorParameter = baseSerializationCtor.FindParameterByInitializedProperty(Discriminator.Property);
                    Debug.Assert(discriminatorParameter != null);
                    ReferenceOrConstant? defaultValue = null;
                    if (TypeFactory.CanBeInitializedInline(discriminatorParameter.Type, Discriminator.Value))
                    {
                        defaultValue = Discriminator.Value;
                    }
                    serializationInitializers.Add(new ObjectPropertyInitializer(Discriminator.Property, discriminatorParameter, defaultValue));
                }
            }

            var initializer = new ConstructorInitializer(true, baseParameterInitializers);

            var signature = new ConstructorSignature(
                Type,
                $"Initializes a new instance of {Type:C}",
                null,
                IsInheritableCommonType ? Protected : Internal,
                serializationConstructorParameters,
                Initializer: initializer);

            return new ObjectTypeConstructor(
                signature,
                serializationInitializers.ToArray(),
                baseSerializationCtor);
        }

        private ReferenceOrConstant? GetPropertyDefaultValue(ObjectTypeProperty property)
        {
            if (property == Discriminator?.Property &&
                Discriminator.Value != null)
            {
                return Discriminator.Value;
            }

            return null;
        }

        protected override ObjectTypeConstructor BuildInitializationConstructor()
        {
            List<Parameter> defaultCtorParameters = new List<Parameter>();
            List<ObjectPropertyInitializer> defaultCtorInitializers = new List<ObjectPropertyInitializer>();

            ObjectTypeConstructor? baseCtor = GetBaseObjectType()?.InitializationConstructor;
            if (baseCtor is not null)
                defaultCtorParameters.AddRange(baseCtor.Signature.Parameters);

            foreach (var property in Properties)
            {
                // Only required properties that are not discriminators go into default ctor
                // skip the flattened properties, we should never include them in the constructors
                if (property == Discriminator?.Property || property is FlattenedObjectTypeProperty)
                {
                    continue;
                }

                ReferenceOrConstant? initializationValue;
                Constant? defaultInitializationValue = null;

                var propertyType = property.Declaration.Type;
                if (property.SchemaProperty?.Schema is ConstantSchema constantSchema && property.IsRequired)
                {
                    // Turn constants into initializers
                    initializationValue = constantSchema.Value.Value != null ?
                        BuilderHelpers.ParseConstant(constantSchema.Value.Value, propertyType) :
                        Constant.NewInstanceOf(propertyType);
                }
                else if (IsStruct || property.SchemaProperty?.IsRequired == true)
                {
                    // For structs all properties become required
                    Constant? defaultParameterValue = null;
                    if (property.SchemaProperty?.ClientDefaultValue is object defaultValueObject)
                    {
                        defaultParameterValue = BuilderHelpers.ParseConstant(defaultValueObject, propertyType);
                        defaultInitializationValue = defaultParameterValue;
                    }

                    var inputType = TypeFactory.GetInputType(propertyType);
                    if (defaultParameterValue != null && !TypeFactory.CanBeInitializedInline(property.ValueType, defaultParameterValue))
                    {
                        inputType = inputType.WithNullable(true);
                        defaultParameterValue = Constant.Default(inputType);
                    }

                    var validate = property.SchemaProperty?.Nullable != true && !inputType.IsValueType ? ValidationType.AssertNotNull : ValidationType.None;
                    var defaultCtorParameter = new Parameter(
                        property.Declaration.Name.ToVariableName(),
                        property.ParameterDescription,
                        inputType,
                        defaultParameterValue,
                        validate,
                        null
                    );

                    defaultCtorParameters.Add(defaultCtorParameter);
                    initializationValue = defaultCtorParameter;
                }
                else
                {
                    initializationValue = GetPropertyDefaultValue(property);

                    if (initializationValue == null && TypeFactory.IsCollectionType(propertyType))
                    {
                        if (TypeFactory.IsReadOnlyMemory(propertyType))
                        {
                            initializationValue = propertyType.IsNullable ? null : Constant.FromExpression($"{propertyType}.{nameof(ReadOnlyMemory<object>.Empty)}", propertyType);
                        }
                        else
                        {
                            initializationValue = Constant.NewInstanceOf(TypeFactory.GetPropertyImplementationType(propertyType));
                        }
                    }
                }

                if (initializationValue != null)
                {
                    defaultCtorInitializers.Add(new ObjectPropertyInitializer(property, initializationValue.Value, defaultInitializationValue));
                }
            }

            if (Discriminator?.Value != null)
            {
                defaultCtorInitializers.Add(new ObjectPropertyInitializer(Discriminator.Property, Discriminator.Value.Value));
            }

            if (AdditionalPropertiesProperty != null &&
                !defaultCtorInitializers.Any(i => i.Property == AdditionalPropertiesProperty))
            {
                defaultCtorInitializers.Add(new ObjectPropertyInitializer(AdditionalPropertiesProperty, Constant.NewInstanceOf(TypeFactory.GetImplementationType(AdditionalPropertiesProperty.Declaration.Type))));
            }

            return new ObjectTypeConstructor(
                Type,
                IsAbstract ? Protected : _usage.HasFlag(SchemaTypeUsage.Input) ? Public : Internal,
                defaultCtorParameters.ToArray(),
                defaultCtorInitializers.ToArray(),
                baseCtor);
        }

        public override bool IncludeConverter => _usage.HasFlag(SchemaTypeUsage.Converter);

        protected bool SkipInitializerConstructor => ObjectSchema != null &&
            ObjectSchema.Extensions != null &&
            ObjectSchema.Extensions.SkipInitCtor;
<<<<<<< HEAD

=======
>>>>>>> 7ee8bdfe
        public CSharpType? ImplementsDictionaryType => _implementsDictionaryType ??= CreateInheritedDictionaryType();
        protected override IEnumerable<ObjectTypeConstructor> BuildConstructors()
        {
            // Skip initialization ctor if this instance is used to support forward compatibility in polymorphism.
            if (!SkipInitializerConstructor)
                yield return InitializationConstructor;

            // Skip serialization ctor if they are the same
            if (InitializationConstructor != SerializationConstructor)
<<<<<<< HEAD
=======
            {
>>>>>>> 7ee8bdfe
                yield return SerializationConstructor;

            // add an extra empty ctor if we do not have a ctor with no parameters
            var accessibility = IsStruct ? Public : Internal;
            if (InitializationConstructor.Signature.Parameters.Count > 0 && SerializationConstructor.Signature.Parameters.Count > 0)
                yield return new(
                    new ConstructorSignature(Type, null, $"Initializes a new instance of {Type:C} for deserialization.", accessibility, Array.Empty<Parameter>()),
                    Array.Empty<ObjectPropertyInitializer>(),
                    null);
        }

        protected override ObjectTypeDiscriminator? BuildDiscriminator()
        {
            Discriminator? schemaDiscriminator = ObjectSchema.Discriminator;
            ObjectTypeDiscriminatorImplementation[] implementations = Array.Empty<ObjectTypeDiscriminatorImplementation>();
            Constant? value = null;

            if (schemaDiscriminator == null)
            {
                schemaDiscriminator = ObjectSchema.Parents!.All.OfType<ObjectSchema>().FirstOrDefault(p => p.Discriminator != null)?.Discriminator;

                if (schemaDiscriminator == null)
                {
                    return null;
                }
            }
            else
            {
                implementations = CreateDiscriminatorImplementations(schemaDiscriminator);
            }

            SerializableObjectType defaultDerivedType = DefaultDerivedType!;

            var property = GetPropertyForSchemaProperty(schemaDiscriminator.Property, includeParents: true);

            if (ObjectSchema.DiscriminatorValue != null)
            {
                value = BuilderHelpers.ParseConstant(ObjectSchema.DiscriminatorValue, property.Declaration.Type.WithNullable(false));
            }

            return new ObjectTypeDiscriminator(
                property,
                schemaDiscriminator.Property.SerializedName,
                implementations,
                value,
                defaultDerivedType
            );
        }

        private static IReadOnlyList<KnownMediaType> GetSupportedSerializationFormats(ObjectSchema objectSchema, ModelTypeMapping? sourceTypeMapping)
        {
            var formats = objectSchema.SerializationFormats;
            if (Configuration.SkipSerializationFormatXml)
                formats.Remove(KnownMediaType.Xml);

            if (objectSchema.Extensions != null)
            {
                foreach (var format in objectSchema.Extensions.Formats)
                {
                    formats.Add(Enum.Parse<KnownMediaType>(format, true));
                }
            }

            if (sourceTypeMapping?.Formats is { } formatsDefinedInSource)
            {
                foreach (var format in formatsDefinedInSource)
                {
                    formats.Add(Enum.Parse<KnownMediaType>(format, true));
                }
            }

            return formats.Distinct().ToArray();
        }

        private ObjectTypeDiscriminatorImplementation[] CreateDiscriminatorImplementations(Discriminator schemaDiscriminator)
        {
            return schemaDiscriminator.All.Select(implementation => new ObjectTypeDiscriminatorImplementation(
                implementation.Key,
                _typeFactory.CreateType(implementation.Value, false)
            )).ToArray();
        }

        private HashSet<string?> GetParentPropertySerializedNames()
        {
            return EnumerateHierarchy()
                .Skip(1)
                .SelectMany(type => type.Properties)
                .Select(p => p.SchemaProperty?.Language.Default.Name)
                .ToHashSet();
        }

        protected override IEnumerable<ObjectTypeProperty> BuildProperties()
        {
            var existingProperties = GetParentPropertySerializedNames();

            foreach (var objectSchema in GetCombinedSchemas())
            {
                foreach (Property property in objectSchema.Properties!)
                {
                    if (existingProperties.Contains(property.Language.Default.Name))
                    {
                        continue;
                    }

                    yield return CreateProperty(property);
                }
            }

            if (AdditionalPropertiesProperty is ObjectTypeProperty additionalPropertiesProperty)
            {
                yield return additionalPropertiesProperty;
            }
        }

        protected ObjectTypeProperty CreateProperty(Property property)
        {
            var name = BuilderHelpers.DisambiguateName(Type, property.CSharpName());
            SourceMemberMapping? memberMapping = _sourceTypeMapping?.GetForMember(name);

            var serializationMapping = _sourceTypeMapping?.GetForMemberSerialization(memberMapping?.ExistingMember);

            var accessibility = property.IsDiscriminator == true ? "internal" : "public";

            var propertyType = GetDefaultPropertyType(property);

            // We represent property being optional by making it nullable
            // Except in the case of collection where there is a special handling
            bool optionalViaNullability = !property.IsRequired &&
                                          !property.IsNullable &&
                                          !TypeFactory.IsCollectionType(propertyType);

            if (optionalViaNullability)
            {
                propertyType = propertyType.WithNullable(true);
            }

            var memberDeclaration = BuilderHelpers.CreateMemberDeclaration(
                name,
                propertyType,
                accessibility,
                memberMapping?.ExistingMember,
                _typeFactory);

            var type = memberDeclaration.Type;

            var valueType = type;
            if (optionalViaNullability)
            {
                valueType = valueType.WithNullable(false);
            }

            bool isCollection = TypeFactory.IsCollectionType(type) && !TypeFactory.IsReadOnlyMemory(type);

            bool propertyShouldOmitSetter = IsStruct ||
                              !_usage.HasFlag(SchemaTypeUsage.Input) ||
                              property.IsReadOnly;


            if (isCollection)
            {
                propertyShouldOmitSetter |= !property.IsNullable;
            }
            else
            {
                // In mixed models required properties are not readonly
                propertyShouldOmitSetter |= property.IsRequired &&
                              _usage.HasFlag(SchemaTypeUsage.Input) &&
                              !_usage.HasFlag(SchemaTypeUsage.Output);
            }

            // we should remove the setter of required constant
            if (property.Schema is ConstantSchema && property.IsRequired)
            {
                propertyShouldOmitSetter = true;
            }

            if (property.IsDiscriminator == true)
            {
                // Discriminator properties should be writeable
                propertyShouldOmitSetter = false;
            }

            var objectTypeProperty = new ObjectTypeProperty(
                memberDeclaration,
                BuilderHelpers.EscapeXmlDocDescription(property.Language.Default.Description),
                propertyShouldOmitSetter,
                property,
                valueType,
                optionalViaNullability,
                serializationMapping);
            return objectTypeProperty;
        }

        private CSharpType GetDefaultPropertyType(Property property)
        {
            var valueType = _typeFactory.CreateType(property.Schema, property.IsNullable, property.Schema is AnyObjectSchema ? property.Extensions?.Format : property.Schema.Extensions?.Format, property: property);

            if (!_usage.HasFlag(SchemaTypeUsage.Input) ||
                property.IsReadOnly)
            {
                valueType = TypeFactory.GetOutputType(valueType);
            }

            return valueType;
        }

        // Enumerates all schemas that were merged into this one, excludes the inherited schema
        protected internal IEnumerable<ObjectSchema> GetCombinedSchemas()
        {
            yield return ObjectSchema;

            foreach (var parent in ObjectSchema.Parents!.All)
            {
                if (parent is ObjectSchema objectParent)
                {
                    yield return objectParent;
                }
            }
        }

        protected override CSharpType? CreateInheritedType()
        {
            var sourceBaseType = ExistingType?.BaseType;
            if (sourceBaseType != null &&
                sourceBaseType.SpecialType != SpecialType.System_ValueType &&
                sourceBaseType.SpecialType != SpecialType.System_Object &&
                _typeFactory.TryCreateType(sourceBaseType, out CSharpType? baseType))
            {
                return baseType;
            }

            var objectSchemas = ObjectSchema.Parents!.Immediate.OfType<ObjectSchema>().ToArray();

            ObjectSchema? selectedSchema = null;

            foreach (var objectSchema in objectSchemas)
            {
                // Take first schema or the one with discriminator
                selectedSchema ??= objectSchema;

                if (objectSchema.Discriminator != null)
                {
                    selectedSchema = objectSchema;
                    break;
                }
            }

            if (selectedSchema != null)
            {
                CSharpType type = _typeFactory.CreateType(selectedSchema, false);
                Debug.Assert(!type.IsFrameworkType);
                return type;
            }
            return null;
        }

        private CSharpType? CreateInheritedDictionaryType()
        {
            foreach (ComplexSchema complexSchema in ObjectSchema.Parents!.Immediate)
            {
                if (complexSchema is DictionarySchema dictionarySchema)
                {
                    return new CSharpType(
                        _usage.HasFlag(SchemaTypeUsage.Input) ? typeof(IDictionary<,>) : typeof(IReadOnlyDictionary<,>),
                        typeof(string),
                        _typeFactory.CreateType(dictionarySchema.ElementType, false));
                };
            }

            return null;
        }

        public virtual ObjectTypeProperty GetPropertyForSchemaProperty(Property property, bool includeParents = false)
        {
            if (!TryGetPropertyForSchemaProperty(p => p.SchemaProperty == property, out ObjectTypeProperty? objectProperty, includeParents))
            {
                throw new InvalidOperationException($"Unable to find object property for schema property {property.SerializedName} in schema {DefaultName}");
            }

            return objectProperty;
        }

        public ObjectTypeProperty GetPropertyBySerializedName(string serializedName, bool includeParents = false)
        {
            if (!TryGetPropertyForSchemaProperty(p => p.SchemaProperty?.SerializedName == serializedName, out ObjectTypeProperty? objectProperty, includeParents))
            {
                throw new InvalidOperationException($"Unable to find object property with serialized name '{serializedName}' in schema {DefaultName}");
            }

            return objectProperty;
        }

        public ObjectTypeProperty GetPropertyForGroupedParameter(string groupedParameterName, bool includeParents = false)
        {
            if (!TryGetPropertyForSchemaProperty(
                    p => p.SchemaProperty is GroupProperty groupProperty && groupProperty.OriginalParameter.Any(p => p.Language.Default.Name == groupedParameterName),
                    out ObjectTypeProperty? objectProperty, includeParents))
            {
                throw new InvalidOperationException($"Unable to find object property for grouped parameter {groupedParameterName} in schema {DefaultName}");
            }

            return objectProperty;
        }

        protected bool TryGetPropertyForSchemaProperty(Func<ObjectTypeProperty, bool> propertySelector, [NotNullWhen(true)] out ObjectTypeProperty? objectProperty, bool includeParents = false)
        {
            objectProperty = null;

            foreach (var type in EnumerateHierarchy())
            {
                objectProperty = type.Properties.SingleOrDefault(propertySelector);
                if (objectProperty != null || !includeParents)
                {
                    break;
                }
            }

            return objectProperty != null;
        }

        protected override FormattableString CreateDescription()
        {
            return $"{ObjectSchema.CreateDescription()}";
        }

        protected override JsonObjectSerialization? BuildJsonSerialization()
        {
            return _supportedSerializationFormats.Contains(KnownMediaType.Json) ? _serializationBuilder.BuildJsonObjectSerialization(this) : null;
        }

        protected override XmlObjectSerialization? BuildXmlSerialization()
        {
            return _supportedSerializationFormats.Contains(KnownMediaType.Xml) ? _serializationBuilder.BuildXmlObjectSerialization(ObjectSchema, this) : null;
        }

        private SerializableObjectType? BuildDefaultDerivedType()
        {
            if (_hasCalculatedDefaultDerivedType)
                return _defaultDerivedType;

            _hasCalculatedDefaultDerivedType = true;
            if (_context.BaseLibrary is null)
                return null;

            var defaultDerivedSchema = ObjectSchema.GetDefaultDerivedSchema();
            if (defaultDerivedSchema is null)
                return null;

            return _context.BaseLibrary.FindTypeProviderForSchema(defaultDerivedSchema) as SerializableObjectType;
        }
    }
}<|MERGE_RESOLUTION|>--- conflicted
+++ resolved
@@ -379,10 +379,6 @@
         protected bool SkipInitializerConstructor => ObjectSchema != null &&
             ObjectSchema.Extensions != null &&
             ObjectSchema.Extensions.SkipInitCtor;
-<<<<<<< HEAD
-
-=======
->>>>>>> 7ee8bdfe
         public CSharpType? ImplementsDictionaryType => _implementsDictionaryType ??= CreateInheritedDictionaryType();
         protected override IEnumerable<ObjectTypeConstructor> BuildConstructors()
         {
@@ -392,10 +388,6 @@
 
             // Skip serialization ctor if they are the same
             if (InitializationConstructor != SerializationConstructor)
-<<<<<<< HEAD
-=======
-            {
->>>>>>> 7ee8bdfe
                 yield return SerializationConstructor;
 
             // add an extra empty ctor if we do not have a ctor with no parameters
