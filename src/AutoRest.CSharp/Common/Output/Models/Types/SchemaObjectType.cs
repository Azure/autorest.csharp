--- conflicted
+++ resolved
@@ -28,45 +28,24 @@
     internal class SchemaObjectType : SerializableObjectType
     {
         private readonly SerializationBuilder _serializationBuilder;
-<<<<<<< HEAD
         private readonly InputModelTypeUsage _usage;
+        private readonly TypeFactory _typeFactory;
+
         private ObjectTypeProperty? _additionalPropertiesProperty;
         private CSharpType? _implementsDictionaryType;
 
         // TODO: remove this constructor once HLC consolidation is done
-        public SchemaObjectType(ObjectSchema objectSchema, BuildContext context, CodeModelConverter converter)
-            : this(converter.GetOrCreateModel(objectSchema), context){ }
-
-        public SchemaObjectType(InputModelType inputModel, BuildContext context, SerializableObjectType? defaultDerivedType = null)
-            : base(context)
-        {
+        public SchemaObjectType(ObjectSchema objectSchema, string defaultNamespace, TypeFactory typeFactory, SourceInputModel? sourceInputModel, CodeModelConverter converter)
+            : this(converter.GetOrCreateModel(objectSchema), defaultNamespace, typeFactory, sourceInputModel){ }
+
+        public SchemaObjectType(InputModelType inputModel, string defaultNamespace, TypeFactory typeFactory, SourceInputModel? sourceInputModel, SerializableObjectType? defaultDerivedType = null)
+            : base(defaultNamespace, sourceInputModel)
+        {
+            _typeFactory = typeFactory;
             DefaultName = inputModel.CSharpName();
             InputModel = inputModel;
             _serializationBuilder = new SerializationBuilder();
             _usage = inputModel.Usage;
-=======
-        private readonly TypeFactory _typeFactory;
-        private readonly OutputLibrary? _library;
-        private readonly SchemaTypeUsage _usage;
-
-        private readonly IReadOnlyList<KnownMediaType> _supportedSerializationFormats;
-
-        private ObjectTypeProperty? _additionalPropertiesProperty;
-        private CSharpType? _implementsDictionaryType;
-
-        public SchemaObjectType(ObjectSchema objectSchema, string defaultNamespace, TypeFactory typeFactory, SchemaUsageProvider schemaUsageProvider, OutputLibrary? library, SourceInputModel? sourceInputModel)
-            : base(defaultNamespace, sourceInputModel)
-        {
-            DefaultName = objectSchema.CSharpName();
-            DefaultNamespace = GetDefaultModelNamespace(objectSchema.Extensions?.Namespace, defaultNamespace);
-            ObjectSchema = objectSchema;
-            _typeFactory = typeFactory;
-            _library = library;
-            _serializationBuilder = new SerializationBuilder();
-            _usage = schemaUsageProvider.GetUsage(ObjectSchema);
-
-            var hasUsage = _usage.HasFlag(SchemaTypeUsage.Model);
->>>>>>> 2b35ecc7
 
             DefaultAccessibility = inputModel.Accessibility ?? "public";
 
@@ -332,11 +311,7 @@
                         defaultParameterValue = Constant.Default(inputType);
                     }
 
-<<<<<<< HEAD
-                    var validate = property.InputModelProperty?.Type.IsNullable != true && !inputType.IsValueType ? ValidationType.AssertNotNull : ValidationType.None;
-=======
-                    var validate = property.SchemaProperty?.Nullable != true && !inputType.IsValueType && property.SchemaProperty?.IsReadOnly != true ? ValidationType.AssertNotNull : ValidationType.None;
->>>>>>> 2b35ecc7
+                    var validate = property.InputModelProperty?.Type.IsNullable != true && !inputType.IsValueType && property.InputModelProperty?.IsReadOnly != true ? ValidationType.AssertNotNull : ValidationType.None;
                     var defaultCtorParameter = new Parameter(
                         property.Declaration.Name.ToVariableName(),
                         property.ParameterDescription,
@@ -692,7 +667,6 @@
 
         private IEnumerable<ObjectTypeDiscriminatorImplementation> GetDerivedTypes(IReadOnlyList<InputModelType> derivedInputTypes)
         {
-<<<<<<< HEAD
             foreach (var derivedInputType in derivedInputTypes)
             {
                 var derivedType = (SchemaObjectType)MgmtContext.TypeFactory.CreateType(derivedInputType).Implementation;
@@ -703,20 +677,6 @@
 
                 yield return new ObjectTypeDiscriminatorImplementation(derivedInputType.DiscriminatorValue!, derivedType.Type);
             }
-=======
-            if (_hasCalculatedDefaultDerivedType)
-                return _defaultDerivedType;
-
-            _hasCalculatedDefaultDerivedType = true;
-            if (_library is null)
-                return null;
-
-            var defaultDerivedSchema = ObjectSchema.GetDefaultDerivedSchema();
-            if (defaultDerivedSchema is null)
-                return null;
-
-            return _library.FindTypeProviderForSchema(defaultDerivedSchema) as SerializableObjectType;
->>>>>>> 2b35ecc7
         }
     }
 }