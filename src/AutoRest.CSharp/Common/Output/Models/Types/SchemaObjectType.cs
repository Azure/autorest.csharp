--- conflicted
+++ resolved
@@ -367,13 +367,9 @@
                 baseCtor);
         }
 
-<<<<<<< HEAD
-        public override bool IncludeConverter => _usage.HasFlag(InputModelTypeUsage.Converter);
-=======
         private JsonConverterProvider? _jsonConverter;
         public override JsonConverterProvider? JsonConverter
-            => _jsonConverter ??= _usage.HasFlag(SchemaTypeUsage.Converter) ? new JsonConverterProvider(this, _sourceInputModel) : null;
->>>>>>> 3633830f
+            => _jsonConverter ??= _usage.HasFlag(InputModelTypeUsage.Converter) ? new JsonConverterProvider(this, _sourceInputModel) : null;
 
         public CSharpType? ImplementsDictionaryType => _implementsDictionaryType ??= CreateInheritedDictionaryType();
         protected override IEnumerable<ObjectTypeConstructor> BuildConstructors()
@@ -669,12 +665,6 @@
             return _serializationBuilder.BuildJsonObjectSerialization(InputModel, this);
         }
 
-<<<<<<< HEAD
-        // TODO: do we need xml serialization for MPG? it's always null for DPG
-        protected override XmlObjectSerialization? BuildXmlSerialization() => null;
-
-        private IEnumerable<ObjectTypeDiscriminatorImplementation> GetDerivedTypes(IReadOnlyList<InputModelType> derivedInputTypes)
-=======
         protected override BicepObjectSerialization? BuildBicepSerialization(JsonObjectSerialization? json)
         {
             if (json == null)
@@ -688,10 +678,8 @@
                 ? _serializationBuilder.BuildBicepObjectSerialization(this, json) : null;
         }
 
-        protected override XmlObjectSerialization? BuildXmlSerialization()
-        {
-            return _supportedSerializationFormats.Contains(KnownMediaType.Xml) ? _serializationBuilder.BuildXmlObjectSerialization(ObjectSchema, this) : null;
-        }
+        // TODO: implement this if needed
+        protected override XmlObjectSerialization? BuildXmlSerialization() => null;
 
         protected override IEnumerable<Method> BuildMethods()
         {
@@ -701,8 +689,7 @@
             }
         }
 
-        private SerializableObjectType? BuildDefaultDerivedType()
->>>>>>> 3633830f
+        private IEnumerable<ObjectTypeDiscriminatorImplementation> GetDerivedTypes(IReadOnlyList<InputModelType> derivedInputTypes)
         {
             foreach (var derivedInputType in derivedInputTypes)
             {
