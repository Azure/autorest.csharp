--- conflicted
+++ resolved
@@ -245,25 +245,15 @@
                 if (property.InputModelProperty!.ConstantValue is not null && property.IsRequired)
                 {
                     // Turn constants into initializers
-<<<<<<< HEAD
                     initializationValue = BuilderHelpers.ParseConstant(property.InputModelProperty!.ConstantValue, propertyType);
-=======
-                    initializationValue = constantSchema.Value.Value != null ?
-                        new ConstantExpression(BuilderHelpers.ParseConstant(constantSchema.Value.Value, propertyType)) :
-                        new ConstantExpression(Constant.NewInstanceOf(propertyType.FrameworkType));
->>>>>>> ea4cbd2e
                 }
                 else if (IsStruct || property.InputModelProperty?.IsRequired == true)
                 {
                     // For structs all properties become required
                     Constant? defaultParameterValue = null;
-<<<<<<< HEAD
                     var constantValue = property.InputModelProperty?.ConstantValue;
                     Constant? clientDefaultValue = constantValue != null ? BuilderHelpers.ParseConstant(constantValue.Value, _typeFactory.CreateType(constantValue.Type)) : null;
                     if (clientDefaultValue is object defaultValueObject)
-=======
-                    if (property.SchemaProperty?.ClientDefaultValue is {} defaultValueObject)
->>>>>>> ea4cbd2e
                     {
                         defaultInitializationValue = new ConstantExpression(BuilderHelpers.ParseConstant(defaultValueObject, propertyType));
                     }
