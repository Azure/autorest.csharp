﻿// Copyright (c) Microsoft Corporation. All rights reserved.
// Licensed under the MIT License. See License.txt in the project root for license information.

using System;
using System.Collections.Generic;
using System.Diagnostics;
using System.Diagnostics.CodeAnalysis;
using System.Linq;
using AutoRest.CSharp.Common.Input;
using AutoRest.CSharp.Common.Output.Builders;
using AutoRest.CSharp.Common.Output.Models;
using AutoRest.CSharp.Common.Output.Models.Types;
using AutoRest.CSharp.Generation.Types;
using AutoRest.CSharp.Input;
using AutoRest.CSharp.Input.Source;
using AutoRest.CSharp.Output.Builders;
using AutoRest.CSharp.Output.Models.Requests;
using AutoRest.CSharp.Output.Models.Serialization.Json;
using AutoRest.CSharp.Output.Models.Serialization.Xml;
using AutoRest.CSharp.Output.Models.Shared;
using AutoRest.CSharp.Utilities;
using Microsoft.CodeAnalysis;
using static AutoRest.CSharp.Output.Models.MethodSignatureModifiers;

namespace AutoRest.CSharp.Output.Models.Types
{
    internal class SchemaObjectType : SerializableObjectType
    {
        private readonly BuildContext? _context;
        private readonly SerializationBuilder _serializationBuilder;
        private readonly TypeFactory _typeFactory;
        private readonly InputModelTypeUsage _usage;

        private readonly ModelTypeMapping? _sourceTypeMapping;
        private readonly IReadOnlyList<KnownMediaType> _supportedSerializationFormats;

        private ObjectTypeProperty? _additionalPropertiesProperty;
        private CSharpType? _implementsDictionaryType;

        protected SchemaObjectType(InputModelType inputModel, TypeFactory typeFactory, BuildContext context)
            : base(context.DefaultNamespace, context.SourceInputModel)
        {
            DefaultName = inputModel.Name.ToCleanName();
            DefaultNamespace = GetDefaultModelNamespace(inputModel.Extensions?.Namespace, context.DefaultNamespace);
            InputModel = inputModel;

            _context = context;
            _typeFactory = typeFactory;
            _serializationBuilder = new SerializationBuilder();
            _usage = inputModel.Usage;

            var hasUsage = _usage.HasFlag(SchemaTypeUsage.Model);

            DefaultAccessibility = inputModel.Accessibility ?? (hasUsage ? "public" : "internal");

            _sourceTypeMapping = context.SourceInputModel?.CreateForModel(ExistingType);

            // Update usage from code attribute
            if (_sourceTypeMapping?.Usage != null)
            {
                foreach (var usage in _sourceTypeMapping.Usage)
                {
                    _usage |= Enum.Parse<InputModelTypeUsage>(usage, true);
                }
            }

            // Update usage from the extension as the model doesn't exist at the time of constructing the BuildContext
            if (inputModel.Extensions?.Usage is not null)
            {
                _usage |= Enum.Parse<SchemaTypeUsage>(inputModel.Extensions?.Usage!, true);
            }

            _supportedSerializationFormats = GetSupportedSerializationFormats(inputModel, _sourceTypeMapping);
        }

        internal InputModelType InputModel { get; }

        protected override string DefaultName { get; }
        protected override string DefaultNamespace { get; }
        protected override string DefaultAccessibility { get; } = "public";
        protected override TypeKind TypeKind => IsStruct ? TypeKind.Struct : TypeKind.Class;

        private SerializableObjectType? _defaultDerivedType;
        private bool _hasCalculatedDefaultDerivedType;

<<<<<<< HEAD
        protected override bool IsAbstract => !Configuration.SuppressAbstractBaseClasses.Contains(DefaultName) && InputModel.Discriminator?.All != null && InputModel.Parents?.All.Count == 0;
=======
        public SerializableObjectType? DefaultDerivedType => _defaultDerivedType ??= BuildDefaultDerivedType();
>>>>>>> c8d40b50

        public bool IsInheritableCommonType => InputModel is { Extensions: {} } && (InputModel.Extensions.MgmtReferenceType || InputModel.Extensions.MgmtTypeReferenceType);

        public override ObjectTypeProperty? AdditionalPropertiesProperty
        {
            get
            {
                if (_additionalPropertiesProperty != null || ImplementsDictionaryType == null)
                {
                    return _additionalPropertiesProperty;
                }

                // We use a $ prefix here as AdditionalProperties comes from a swagger concept
                // and not a swagger model/operation name to disambiguate from a possible property with
                // the same name.
                var existingMember = _sourceTypeMapping?.GetMemberByOriginalName("$AdditionalProperties");

                _additionalPropertiesProperty = new ObjectTypeProperty(
                    BuilderHelpers.CreateMemberDeclaration("AdditionalProperties", ImplementsDictionaryType, "public", existingMember, _typeFactory),
                    "Additional Properties",
                    true,
                    null
                    );

                return _additionalPropertiesProperty;
            }
        }

        protected override ObjectTypeConstructor BuildSerializationConstructor()
        {
            bool ownsDiscriminatorProperty = false;

            List<Parameter> serializationConstructorParameters = new List<Parameter>();
            List<ObjectPropertyInitializer> serializationInitializers = new List<ObjectPropertyInitializer>();
            ObjectTypeConstructor? baseSerializationCtor = null;

            if (Inherits is { IsFrameworkType: false, Implementation: ObjectType objectType })
            {
                baseSerializationCtor = objectType.SerializationConstructor;
                serializationConstructorParameters.AddRange(baseSerializationCtor.Signature.Parameters);
            }

            foreach (var property in Properties)
            {
                // skip the flattened properties, we should never include them in serialization
                if (property is FlattenedObjectTypeProperty)
                    continue;

                var type = property.Declaration.Type;

                var deserializationParameter = new Parameter(
                    property.Declaration.Name.ToVariableName(),
                    property.ParameterDescription,
                    type,
                    null,
                    Validation.None,
                    null
                );

                ownsDiscriminatorProperty |= property == Discriminator?.Property;

                serializationConstructorParameters.Add(deserializationParameter);

                serializationInitializers.Add(new ObjectPropertyInitializer(property, deserializationParameter, GetPropertyDefaultValue(property)));
            }

            if (InitializationConstructor.Signature.Parameters
                .Select(p => p.Type)
                .SequenceEqual(serializationConstructorParameters.Select(p => p.Type)))
            {
                return InitializationConstructor;
            }

            if (Discriminator != null)
            {
                // Add discriminator initializer to constructor at every level of hierarchy
                if (!ownsDiscriminatorProperty &&
                    baseSerializationCtor != null)
                {
                    var discriminatorParameter = baseSerializationCtor.FindParameterByInitializedProperty(Discriminator.Property);
                    Debug.Assert(discriminatorParameter != null);
                    ReferenceOrConstant? defaultValue = null;
                    if (TypeFactory.CanBeInitializedInline(discriminatorParameter.Type, Discriminator.Value))
                    {
                        defaultValue = Discriminator.Value;
                    }
                    serializationInitializers.Add(new ObjectPropertyInitializer(Discriminator.Property, discriminatorParameter, defaultValue));
                }
            }

            return new ObjectTypeConstructor(
                Type,
                IsInheritableCommonType ? Protected : Internal,
                serializationConstructorParameters.ToArray(),
                serializationInitializers.ToArray(),
                baseSerializationCtor
            );
        }

        private ReferenceOrConstant? GetPropertyDefaultValue(ObjectTypeProperty property)
        {
            if (property == Discriminator?.Property &&
                Discriminator.Value != null)
            {
                return Discriminator.Value;
            }

            return null;
        }

        protected override IEnumerable<Method> BuildMethods()
        {
            if (XmlSerialization is {} xmlSerialization)
            {
                if (IncludeSerializer)
                {
                    yield return XmlSerializationMethodsBuilder.BuildXmlSerializableWrite(xmlSerialization);
                }

                if (IncludeDeserializer)
                {
                    yield return XmlSerializationMethodsBuilder.BuildDeserialize(Declaration, xmlSerialization);
                }
            }

            if (JsonSerialization is { } serialization)
            {
                if (IncludeSerializer)
                {
                    yield return JsonSerializationMethodsBuilder.BuildUtf8JsonSerializableWrite(serialization);
                }

                if (IncludeDeserializer && JsonSerializationMethodsBuilder.BuildDeserialize(Declaration, serialization, ExistingType) is {} jsonDeserialize)
                {
                    yield return jsonDeserialize;
                }
            }
        }

        protected override ObjectTypeConstructor BuildInitializationConstructor()
        {
            List<Parameter> defaultCtorParameters = new List<Parameter>();
            List<ObjectPropertyInitializer> defaultCtorInitializers = new List<ObjectPropertyInitializer>();

            ObjectTypeConstructor? baseCtor = GetBaseObjectType()?.InitializationConstructor;
            if (baseCtor is not null)
                defaultCtorParameters.AddRange(baseCtor.Signature.Parameters);

            foreach (var property in Properties)
            {
                // Only required properties that are not discriminators go into default ctor
                // skip the flattened properties, we should never include them in the constructors
                if (property == Discriminator?.Property || property is FlattenedObjectTypeProperty)
                {
                    continue;
                }

                ReferenceOrConstant? initializationValue;
                Constant? defaultInitializationValue = null;

                var propertyType = property.Declaration.Type;
                if (property.InputModelProperty!.Type is InputPrimitiveType primitiveType && property.IsRequired)
                {
                    // Turn constants into initializers
                    initializationValue = primitiveType.Kind.Value != null ?
                        BuilderHelpers.ParseConstant(primitiveType.Value.Value, propertyType) :
                        Constant.NewInstanceOf(propertyType);
                }
                else if (IsStruct || property.InputModelProperty?.IsRequired == true)
                {
                    // For structs all properties become required
                    Constant? defaultParameterValue = null;
                    if (property.SchemaProperty?.ClientDefaultValue is object defaultValueObject)
                    {
                        defaultParameterValue = BuilderHelpers.ParseConstant(defaultValueObject, propertyType);
                        defaultInitializationValue = defaultParameterValue;
                    }

                    var inputType = TypeFactory.GetInputType(propertyType);
                    if (defaultParameterValue != null && !TypeFactory.CanBeInitializedInline(property.ValueType, defaultParameterValue))
                    {
                        inputType = inputType.WithNullable(true);
                        defaultParameterValue = Constant.Default(inputType);
                    }

                    var validate = property.InputModelProperty?.Type.IsNullable != true && !inputType.IsValueType ? Validation.AssertNotNull : Validation.None;
                    var defaultCtorParameter = new Parameter(
                        property.Declaration.Name.ToVariableName(),
                        property.ParameterDescription,
                        inputType,
                        defaultParameterValue,
                        validate,
                        null
                    );

                    defaultCtorParameters.Add(defaultCtorParameter);
                    initializationValue = defaultCtorParameter;
                }
                else
                {
                    initializationValue = GetPropertyDefaultValue(property);

                    if (initializationValue == null && TypeFactory.IsCollectionType(propertyType))
                    {
                        initializationValue = Constant.NewInstanceOf(TypeFactory.GetPropertyImplementationType(propertyType));
                    }
                }

                if (initializationValue != null)
                {
                    defaultCtorInitializers.Add(new ObjectPropertyInitializer(property, initializationValue.Value, defaultInitializationValue));
                }
            }

            if (Discriminator?.Value != null)
            {
                defaultCtorInitializers.Add(new ObjectPropertyInitializer(Discriminator.Property, Discriminator.Value.Value));
            }

            if (AdditionalPropertiesProperty != null &&
                !defaultCtorInitializers.Any(i => i.Property == AdditionalPropertiesProperty))
            {
                defaultCtorInitializers.Add(new ObjectPropertyInitializer(AdditionalPropertiesProperty, Constant.NewInstanceOf(TypeFactory.GetImplementationType(AdditionalPropertiesProperty.Declaration.Type))));
            }

            return new ObjectTypeConstructor(
                Type,
                IsAbstract ? Protected : _usage.HasFlag(SchemaTypeUsage.Input) ? Public : Internal,
                defaultCtorParameters.ToArray(),
                defaultCtorInitializers.ToArray(),
                baseCtor);
        }

        public override bool IncludeConverter => _usage.HasFlag(SchemaTypeUsage.Converter);

        protected bool SkipInitializerConstructor => InputModel.Extensions is { SkipInitCtor: true };
        protected bool SkipSerializerConstructor => !IncludeDeserializer;
        public CSharpType? ImplementsDictionaryType => _implementsDictionaryType ??= CreateInheritedDictionaryType();
        protected override IEnumerable<ObjectTypeConstructor> BuildConstructors()
        {
            // Skip initialization ctor if this instance is used to support forward compatibility in polymorphism.
            if (!SkipInitializerConstructor)
            {
                yield return InitializationConstructor;
            }

            // Skip serialization ctor if they are the same
            if (!SkipSerializerConstructor && InitializationConstructor != SerializationConstructor)
            {
                yield return SerializationConstructor;
            }
        }

        protected override ObjectTypeDiscriminator? BuildDiscriminator()
        {
            Discriminator? schemaDiscriminator = InputModel.Discriminator;
            ObjectTypeDiscriminatorImplementation[] implementations = Array.Empty<ObjectTypeDiscriminatorImplementation>();
            Constant? value = null;

            if (schemaDiscriminator == null)
            {
                schemaDiscriminator = InputModel.Parents!.All.OfType<ObjectSchema>().FirstOrDefault(p => p.Discriminator != null)?.Discriminator;

                if (schemaDiscriminator == null)
                {
                    return null;
                }
            }
            else
            {
                implementations = CreateDiscriminatorImplementations(schemaDiscriminator);
            }

<<<<<<< HEAD
            ObjectType defaultDerivedType = _defaultDerivedType ??= BuildDefaultDerivedType()!;
=======
            SerializableObjectType defaultDerivedType = DefaultDerivedType!;
>>>>>>> c8d40b50

            var property = GetPropertyForSchemaProperty(schemaDiscriminator.Property, includeParents: true);

            if (InputModel.DiscriminatorValue != null)
            {
                value = BuilderHelpers.ParseConstant(InputModel.DiscriminatorValue, property.Declaration.Type.WithNullable(false));
            }

            return new ObjectTypeDiscriminator(
                property,
                schemaDiscriminator.Property.SerializedName,
                implementations,
                value,
                defaultDerivedType
            );
        }

        private static IReadOnlyList<KnownMediaType> GetSupportedSerializationFormats(ObjectSchema objectSchema, ModelTypeMapping? sourceTypeMapping)
        {
            var formats = objectSchema.SerializationFormats;
            if (Configuration.SkipSerializationFormatXml)
                formats.Remove(KnownMediaType.Xml);

            if (objectSchema.Extensions != null)
            {
                foreach (var format in objectSchema.Extensions.Formats)
                {
                    formats.Add(Enum.Parse<KnownMediaType>(format, true));
                }
            }

            if (sourceTypeMapping?.Formats is { } formatsDefinedInSource)
            {
                foreach (var format in formatsDefinedInSource)
                {
                    formats.Add(Enum.Parse<KnownMediaType>(format, true));
                }
            }

            return formats.Distinct().ToArray();
        }

        private ObjectTypeDiscriminatorImplementation[] CreateDiscriminatorImplementations(Discriminator schemaDiscriminator)
        {
            return schemaDiscriminator.All.Select(implementation => new ObjectTypeDiscriminatorImplementation(
                implementation.Key,
                _typeFactory.CreateType(implementation.Value, false)
            )).ToArray();
        }

        private HashSet<string> GetParentPropertySerializedNames()
        {
            return EnumerateHierarchy()
                .Skip(1)
                .SelectMany(type => type.Properties)
                .Select(p => p.InputModelProperty!.Name)
                .ToHashSet();
        }

        protected override IEnumerable<ObjectTypeProperty> BuildProperties()
        {
            var existingProperties = GetParentPropertySerializedNames();

            foreach (var objectSchema in GetCombinedSchemas())
            {
                foreach (InputModelProperty property in objectSchema.Properties!)
                {
                    if (existingProperties.Contains(property.Name))
                    {
                        continue;
                    }


                    yield return CreateProperty(property);
                }
            }

            if (AdditionalPropertiesProperty is { } additionalPropertiesProperty)
            {
                yield return additionalPropertiesProperty;
            }
        }

        protected ObjectTypeProperty CreateProperty(InputModelProperty property)
        {
            var name = BuilderHelpers.DisambiguateName(Type.Name, property.Type.Name);
            var existingMember = _sourceTypeMapping?.GetMemberByOriginalName(name);

            var serializationMapping = _sourceTypeMapping?.GetForMemberSerialization(existingMember);

            var accessibility = property.IsDiscriminator == true ? "internal" : "public";

            var propertyType = GetDefaultPropertyType(property);

            // We represent property being optional by making it nullable
            // Except in the case of collection where there is a special handling
            bool optionalViaNullability = !property.IsRequired &&
                                          !property.Type.IsNullable &&
                                          !TypeFactory.IsCollectionType(propertyType);

            if (optionalViaNullability)
            {
                propertyType = propertyType.WithNullable(true);
            }

            var memberDeclaration = BuilderHelpers.CreateMemberDeclaration(
                name,
                propertyType,
                accessibility,
                existingMember,
                _typeFactory);

            var type = memberDeclaration.Type;

            var valueType = type;
            if (optionalViaNullability)
            {
                valueType = valueType.WithNullable(false);
            }

            bool isCollection = TypeFactory.IsCollectionType(type);

            bool propertyShouldOmitSetter = IsStruct ||
                              !_usage.HasFlag(SchemaTypeUsage.Input) ||
                              property.IsReadOnly;


            if (isCollection)
            {
                propertyShouldOmitSetter |= !property.Type.IsNullable;
            }
            else
            {
                // In mixed models required properties are not readonly
                propertyShouldOmitSetter |= property.IsRequired &&
                              _usage.HasFlag(SchemaTypeUsage.Input) &&
                              !_usage.HasFlag(SchemaTypeUsage.Output);
            }

            // we should remove the setter of required constant
            if (property.Schema is ConstantSchema && property.IsRequired)
            {
                propertyShouldOmitSetter = true;
            }

            if (property.IsDiscriminator == true)
            {
                // Discriminator properties should be writeable
                propertyShouldOmitSetter = false;
            }

            var objectTypeProperty = new ObjectTypeProperty(
                memberDeclaration,
                BuilderHelpers.EscapeXmlDocDescription(property.Description),
                propertyShouldOmitSetter,
                property,
                valueType,
                optionalViaNullability,
                serializationMapping);
            return objectTypeProperty;
        }

        private CSharpType GetDefaultPropertyType(InputModelProperty property)
        {
            var valueType = _typeFactory.CreateType(property.Type);

            if (!_usage.HasFlag(SchemaTypeUsage.Input) ||
                property.IsReadOnly)
            {
                valueType = TypeFactory.GetOutputType(valueType);
            }

            return valueType;
        }

        // Enumerates all schemas that were merged into this one, excludes the inherited schema
        protected internal IEnumerable<InputModelType> GetCombinedSchemas()
        {
            yield return InputModel;

            foreach (var parent in InputModel.DerivedModels)
            {
                if (parent is InputModelType objectParent)
                {
                    yield return objectParent;
                }
            }
        }

        protected override CSharpType? CreateInheritedType()
        {
            var sourceBaseType = ExistingType?.BaseType;
            if (sourceBaseType != null &&
                sourceBaseType.SpecialType != SpecialType.System_ValueType &&
                sourceBaseType.SpecialType != SpecialType.System_Object &&
                _typeFactory.TryCreateType(sourceBaseType, out CSharpType? baseType))
            {
                return baseType;
            }

            var objectSchemas = InputModel.Parents!.Immediate.OfType<ObjectSchema>().ToArray();

            ObjectSchema? selectedSchema = null;

            foreach (var objectSchema in objectSchemas)
            {
                // Take first schema or the one with discriminator
                selectedSchema ??= objectSchema;

                if (objectSchema.Discriminator != null)
                {
                    selectedSchema = objectSchema;
                    break;
                }
            }

            if (selectedSchema != null)
            {
                CSharpType type = _typeFactory.CreateType(selectedSchema, false);
                Debug.Assert(!type.IsFrameworkType);
                return type;
            }
            return null;
        }

        private CSharpType? CreateInheritedDictionaryType()
        {
            foreach (ComplexSchema complexSchema in InputModel.Parents!.Immediate)
            {
                if (complexSchema is DictionarySchema dictionarySchema)
                {
                    return new CSharpType(
                        _usage.HasFlag(SchemaTypeUsage.Input) ? typeof(IDictionary<,>) : typeof(IReadOnlyDictionary<,>),
                        typeof(string),
                        _typeFactory.CreateType(dictionarySchema.ElementType, false));
                };
            }

            return null;
        }

        public virtual ObjectTypeProperty GetPropertyForSchemaProperty(Property property, bool includeParents = false)
        {
            if (!TryGetPropertyForSchemaProperty(p => p.SchemaProperty == property, out ObjectTypeProperty? objectProperty, includeParents))
            {
                throw new InvalidOperationException($"Unable to find object property for schema property {property.SerializedName} in schema {DefaultName}");
            }

            return objectProperty;
        }

        public override ObjectTypeProperty GetPropertyBySerializedName(string serializedName, bool includeParents = false)
        {
            if (!TryGetPropertyForSchemaProperty(p => p.InputModelProperty!.SerializedName == serializedName, out ObjectTypeProperty? objectProperty, includeParents))
            {
                throw new InvalidOperationException($"Unable to find object property with serialized name '{serializedName}' in schema {DefaultName}");
            }

            return objectProperty;
        }

        public ObjectTypeProperty GetPropertyForGroupedParameter(string groupedParameterName, bool includeParents = false)
        {
            if (!TryGetPropertyForSchemaProperty(
                    p => p.InputModelProperty is GroupProperty groupProperty && groupProperty.OriginalParameter.Any(p => p.Language.Default.Name == groupedParameterName),
                    out ObjectTypeProperty? objectProperty, includeParents))
            {
                throw new InvalidOperationException($"Unable to find object property for grouped parameter {groupedParameterName} in schema {DefaultName}");
            }

            return objectProperty;
        }

        protected bool TryGetPropertyForSchemaProperty(Func<ObjectTypeProperty, bool> propertySelector, [NotNullWhen(true)] out ObjectTypeProperty? objectProperty, bool includeParents = false)
        {
            objectProperty = null;

            foreach (var type in EnumerateHierarchy())
            {
                objectProperty = type.Properties.SingleOrDefault(propertySelector);
                if (objectProperty != null || !includeParents)
                {
                    break;
                }
            }

            return objectProperty != null;
        }

        protected override FormattableString CreateDescription()
        {
            return $"{InputModel.DerivedModels}";
        }

        protected override bool EnsureHasJsonSerialization()
        {
            return _supportedSerializationFormats.Contains(KnownMediaType.Json);
        }

        protected override bool EnsureHasXmlSerialization()
        {
            return _supportedSerializationFormats.Contains(KnownMediaType.Xml);
        }

        protected override bool EnsureIncludeSerializer()
        {
            return _usage.HasFlag(SchemaTypeUsage.Input);
        }

        protected override bool EnsureIncludeDeserializer()
        {
            return _usage.HasFlag(SchemaTypeUsage.Output);
        }

        protected override JsonObjectSerialization EnsureJsonSerialization()
        {
            return _serializationBuilder.BuildJsonObjectSerialization(InputModel, this);
        }

        protected override XmlObjectSerialization EnsureXmlSerialization()
        {
            var serializationName = InputModel.Serialization?.Xml?.Name ?? InputModel.Name;
            return SerializationBuilder.BuildXmlObjectSerialization(serializationName, this, _typeFactory);
        }

        private SerializableObjectType? BuildDefaultDerivedType()
        {
            if (_hasCalculatedDefaultDerivedType)
                return _defaultDerivedType;

            _hasCalculatedDefaultDerivedType = true;
            var library = _context?.BaseLibrary;

            if (library is null)
                return null;

            var defaultDerivedSchema = InputModel.BaseModel;
            if (defaultDerivedSchema is null)
                return null;

<<<<<<< HEAD
            // TODO: Need to resolve TypeProvider from InputModelType
            return library.FindTypeProviderForInputType(defaultDerivedSchema) as ObjectType;
=======
            return library.FindTypeProviderForSchema(defaultDerivedSchema) as SerializableObjectType;
>>>>>>> c8d40b50
        }
    }
}<|MERGE_RESOLUTION|>--- conflicted
+++ resolved
@@ -83,11 +83,7 @@
         private SerializableObjectType? _defaultDerivedType;
         private bool _hasCalculatedDefaultDerivedType;
 
-<<<<<<< HEAD
-        protected override bool IsAbstract => !Configuration.SuppressAbstractBaseClasses.Contains(DefaultName) && InputModel.Discriminator?.All != null && InputModel.Parents?.All.Count == 0;
-=======
         public SerializableObjectType? DefaultDerivedType => _defaultDerivedType ??= BuildDefaultDerivedType();
->>>>>>> c8d40b50
 
         public bool IsInheritableCommonType => InputModel is { Extensions: {} } && (InputModel.Extensions.MgmtReferenceType || InputModel.Extensions.MgmtTypeReferenceType);
 
@@ -361,11 +357,7 @@
                 implementations = CreateDiscriminatorImplementations(schemaDiscriminator);
             }
 
-<<<<<<< HEAD
-            ObjectType defaultDerivedType = _defaultDerivedType ??= BuildDefaultDerivedType()!;
-=======
             SerializableObjectType defaultDerivedType = DefaultDerivedType!;
->>>>>>> c8d40b50
 
             var property = GetPropertyForSchemaProperty(schemaDiscriminator.Property, includeParents: true);
 
@@ -706,12 +698,7 @@
             if (defaultDerivedSchema is null)
                 return null;
 
-<<<<<<< HEAD
-            // TODO: Need to resolve TypeProvider from InputModelType
-            return library.FindTypeProviderForInputType(defaultDerivedSchema) as ObjectType;
-=======
             return library.FindTypeProviderForSchema(defaultDerivedSchema) as SerializableObjectType;
->>>>>>> c8d40b50
         }
     }
 }