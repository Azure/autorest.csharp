﻿// Copyright (c) Microsoft Corporation. All rights reserved.
// Licensed under the MIT License. See License.txt in the project root for license information.

using System;
using System.Collections.Generic;
using System.Diagnostics;
using System.Diagnostics.CodeAnalysis;
using System.Linq;
using AutoRest.CSharp.Common.Input;
using AutoRest.CSharp.Common.Output.Builders;
using AutoRest.CSharp.Common.Output.Expressions.ValueExpressions;
using AutoRest.CSharp.Common.Output.Models;
using AutoRest.CSharp.Common.Output.Models.Types;
using AutoRest.CSharp.Generation.Types;
using AutoRest.CSharp.Input;
using AutoRest.CSharp.Input.Source;
using AutoRest.CSharp.Mgmt.AutoRest;
using AutoRest.CSharp.Output.Builders;
using AutoRest.CSharp.Output.Models.Requests;
using AutoRest.CSharp.Output.Models.Serialization;
using AutoRest.CSharp.Output.Models.Serialization.Bicep;
using AutoRest.CSharp.Output.Models.Serialization.Json;
using AutoRest.CSharp.Output.Models.Serialization.Xml;
using AutoRest.CSharp.Output.Models.Shared;
using AutoRest.CSharp.Utilities;
using Microsoft.CodeAnalysis;
using static AutoRest.CSharp.Output.Models.MethodSignatureModifiers;

namespace AutoRest.CSharp.Output.Models.Types
{
    internal abstract class SchemaObjectType : SerializableObjectType
    {
        private readonly SerializationBuilder _serializationBuilder;
        private readonly InputModelTypeUsage _usage;
        private readonly TypeFactory _typeFactory;

        private ObjectTypeProperty? _additionalPropertiesProperty;
        private CSharpType? _implementsDictionaryType;

        protected SchemaObjectType(InputModelType inputModel, string defaultNamespace, TypeFactory typeFactory, SourceInputModel? sourceInputModel, SerializableObjectType? defaultDerivedType = null)
            : base(defaultNamespace, sourceInputModel)
        {
            _typeFactory = typeFactory;
            DefaultName = inputModel.CSharpName();
            InputModel = inputModel;
            _serializationBuilder = new SerializationBuilder();
            _usage = inputModel.Usage;

            DefaultAccessibility = inputModel.Accessibility ?? "public";

            // Update usage from code attribute
            if (ModelTypeMapping?.Usage != null)
            {
                foreach (var usage in ModelTypeMapping.Usage)
                {
                    _usage |= Enum.Parse<InputModelTypeUsage>(usage, true);
                }
            }

            _defaultDerivedType = defaultDerivedType ?? (inputModel.IsUnknownDiscriminatorModel ? this : null);
            IsUnknownDerivedType = inputModel.IsUnknownDiscriminatorModel;
            // we skip the init ctor when there is an extension telling us to, or when this is an unknown derived type in a discriminated set
            SkipInitializerConstructor = IsUnknownDerivedType;

            // TODO: handle this later
            IsInheritableCommonType = false;
            //IsInheritableCommonType = InputModel is { Extensions: { } extensions } && (extensions.MgmtReferenceType || extensions.MgmtTypeReferenceType);

            JsonConverter = _usage.HasFlag(InputModelTypeUsage.Converter) ? new JsonConverterProvider(this, _sourceInputModel) : null;
        }

        internal InputModelType InputModel { get; }

        protected override string DefaultName { get; }
        protected override string DefaultAccessibility { get; } = "public";

        private SerializableObjectType? _defaultDerivedType;
        protected override bool IsAbstract => !Configuration.SuppressAbstractBaseClasses.Contains(DefaultName) && InputModel.DiscriminatorPropertyName != null;

        public override ObjectTypeProperty? AdditionalPropertiesProperty
        {
            get
            {
                if (_additionalPropertiesProperty != null || ImplementsDictionaryType == null)
                {
                    return _additionalPropertiesProperty;
                }

                // We use a $ prefix here as AdditionalProperties comes from a swagger concept
                // and not a swagger model/operation name to disambiguate from a possible property with
                // the same name.
                var existingMember = ModelTypeMapping?.GetMemberByOriginalName("$AdditionalProperties");

                _additionalPropertiesProperty = new ObjectTypeProperty(
                    BuilderHelpers.CreateMemberDeclaration("AdditionalProperties", ImplementsDictionaryType, "public", existingMember, _typeFactory),
                    "Additional Properties",
                    true,
                    null
                    );

                return _additionalPropertiesProperty;
            }
        }

        private ObjectTypeProperty? _rawDataField;
        protected internal override InputModelTypeUsage GetUsage() => (InputModelTypeUsage) _usage;

        public override ObjectTypeProperty? RawDataField
        {
            get
            {
                if (_rawDataField != null)
                    return _rawDataField;

                if (AdditionalPropertiesProperty != null || !ShouldHaveRawData)
                    return null;

                // when this model has derived types, the accessibility should change from private to `protected internal`
                string accessibility = HasDerivedTypes() ? "private protected" : "private";

                _rawDataField = new ObjectTypeProperty(
                    BuilderHelpers.CreateMemberDeclaration(PrivateAdditionalPropertiesPropertyName,
                        _privateAdditionalPropertiesPropertyType, accessibility, null, _typeFactory),
                    PrivateAdditionalPropertiesPropertyDescription,
                    true,
                    null);

                return _rawDataField;
            }
        }

        private bool HasDerivedTypes()
        {
            if (InputModel.DerivedModels.Count > 0)
                return true;

            if (InputModel.DiscriminatorPropertyName is not null)
                return true;

            return false;
        }

        protected override ObjectTypeConstructor BuildSerializationConstructor()
        {
            bool ownsDiscriminatorProperty = false;

            List<Parameter> serializationConstructorParameters = new List<Parameter>();
            List<ObjectPropertyInitializer> serializationInitializers = new List<ObjectPropertyInitializer>();
            ObjectTypeConstructor? baseSerializationCtor = null;
            List<ValueExpression> baseParameterInitializers = new List<ValueExpression>();

            if (Inherits is { IsFrameworkType: false, Implementation: ObjectType objectType })
            {
                baseSerializationCtor = objectType.SerializationConstructor;
                foreach (var p in baseSerializationCtor.Signature.Parameters)
                {
                    if (p.IsRawData && AdditionalPropertiesProperty != null)
                    {
                        baseParameterInitializers.Add(Snippets.Null);
                        // do not add into the list
                    }
                    else
                    {
                        baseParameterInitializers.Add(p);
                        serializationConstructorParameters.Add(p);
                    }
                }
            }

            foreach (var property in Properties)
            {
                // skip the flattened properties, we should never include them in serialization
                if (property is FlattenedObjectTypeProperty)
                    continue;

                var type = property.Declaration.Type;

                var deserializationParameter = new Parameter(
                    property.Declaration.Name.ToVariableName(),
                    property.ParameterDescription,
                    type,
                    null,
                    ValidationType.None,
                    null
                );

                ownsDiscriminatorProperty |= property == Discriminator?.Property;

                serializationConstructorParameters.Add(deserializationParameter);

                serializationInitializers.Add(new ObjectPropertyInitializer(property, deserializationParameter, GetPropertyDefaultValue(property)));
            }

            // add the raw data to serialization ctor parameter list
            if (RawDataField != null)
            {
                var deserializationParameter = new Parameter(
                    RawDataField.Declaration.Name.ToVariableName(),
                    RawDataField.ParameterDescription,
                    RawDataField.Declaration.Type,
                    null,
                    ValidationType.None,
                    null
                )
                {
                    IsRawData = true
                };
                serializationConstructorParameters.Add(deserializationParameter);
                serializationInitializers.Add(new ObjectPropertyInitializer(RawDataField, deserializationParameter, null));
            }

            if (InitializationConstructor.Signature.Parameters
                .Select(p => p.Type)
                .SequenceEqual(serializationConstructorParameters.Select(p => p.Type)))
            {
                return InitializationConstructor;
            }

            if (Discriminator != null)
            {
                // Add discriminator initializer to constructor at every level of hierarchy
                if (!ownsDiscriminatorProperty &&
                    baseSerializationCtor != null)
                {
                    var discriminatorParameter = baseSerializationCtor.FindParameterByInitializedProperty(Discriminator.Property);
                    Debug.Assert(discriminatorParameter != null);
                    ReferenceOrConstant? defaultValue = null;
                    if (discriminatorParameter.Type.CanBeInitializedInline(Discriminator.Value))
                    {
                        defaultValue = Discriminator.Value;
                    }
                    serializationInitializers.Add(new ObjectPropertyInitializer(Discriminator.Property, discriminatorParameter, defaultValue));
                }
            }

            var initializer = new ConstructorInitializer(true, baseParameterInitializers);

            var signature = new ConstructorSignature(
                Type,
                $"Initializes a new instance of {Type:C}",
                null,
                IsInheritableCommonType ? Protected : Internal,
                serializationConstructorParameters,
                Initializer: initializer);

            return new ObjectTypeConstructor(
                signature,
                serializationInitializers,
                baseSerializationCtor);
        }

        private ReferenceOrConstant? GetPropertyDefaultValue(ObjectTypeProperty property)
        {
            if (property == Discriminator?.Property &&
                Discriminator.Value != null)
            {
                return Discriminator.Value;
            }

            return null;
        }

        protected override ObjectTypeConstructor BuildInitializationConstructor()
        {
            List<Parameter> defaultCtorParameters = new List<Parameter>();
            List<ObjectPropertyInitializer> defaultCtorInitializers = new List<ObjectPropertyInitializer>();

            ObjectTypeConstructor? baseCtor = GetBaseObjectType()?.InitializationConstructor;
            if (baseCtor is not null)
                defaultCtorParameters.AddRange(baseCtor.Signature.Parameters);

            foreach (var property in Properties)
            {
                // we do not need to add intialization for raw data field
                if (property == RawDataField)
                {
                    continue;
                }
                // Only required properties that are not discriminators go into default ctor
                // skip the flattened properties, we should never include them in the constructors
                if (property == Discriminator?.Property || property is FlattenedObjectTypeProperty)
                {
                    continue;
                }

                ReferenceOrConstant? initializationValue;
                Constant? defaultInitializationValue = null;

                var propertyType = property.Declaration.Type;
                if (property.InputModelProperty?.ConstantValue is not null && property.IsRequired)
                {
                    // Turn constants into initializers
                    initializationValue = BuilderHelpers.ParseConstant(property.InputModelProperty!.ConstantValue.Value, propertyType);
                }
                else if (IsStruct || property.InputModelProperty?.IsRequired == true)
                {
                    // For structs all properties become required
                    Constant? defaultParameterValue = null;
                    var constantValue = property.InputModelProperty?.ConstantValue;
                    Constant? clientDefaultValue = constantValue != null ? BuilderHelpers.ParseConstant(constantValue.Value, _typeFactory.CreateType(constantValue.Type)) : null;
                    if (clientDefaultValue is object defaultValueObject)
                    {
                        defaultInitializationValue = BuilderHelpers.ParseConstant(defaultValueObject, propertyType);
                    }

                    var inputType = propertyType.InputType;
                    if (defaultParameterValue != null && !property.ValueType.CanBeInitializedInline(defaultParameterValue))
                    {
                        inputType = inputType.WithNullable(true);
                        defaultParameterValue = Constant.Default(inputType);
                    }

                    var validate = property.InputModelProperty?.Type.IsNullable != true && !inputType.IsValueType && property.InputModelProperty?.IsReadOnly != true ? ValidationType.AssertNotNull : ValidationType.None;
                    var defaultCtorParameter = new Parameter(
                        property.Declaration.Name.ToVariableName(),
                        property.ParameterDescription,
                        inputType,
                        defaultParameterValue,
                        validate,
                        null
                    );

                    defaultCtorParameters.Add(defaultCtorParameter);
                    initializationValue = defaultCtorParameter;
                }
                else
                {
                    initializationValue = GetPropertyDefaultValue(property);

                    if (initializationValue == null && propertyType.IsCollection)
                    {
                        if (propertyType.IsReadOnlyMemory)
                        {
                            initializationValue = propertyType.IsNullable ? null : Constant.FromExpression($"{propertyType}.{nameof(ReadOnlyMemory<object>.Empty)}", propertyType);
                        }
                        else
                        {
                            initializationValue = Constant.NewInstanceOf(propertyType.PropertyInitializationType);
                        }
                    }
                }

                if (initializationValue != null)
                {
                    defaultCtorInitializers.Add(new ObjectPropertyInitializer(property, initializationValue.Value, defaultInitializationValue));
                }
            }

            if (Discriminator?.Value != null)
            {
                defaultCtorInitializers.Add(new ObjectPropertyInitializer(Discriminator.Property, Discriminator.Value.Value));
            }

            if (AdditionalPropertiesProperty != null &&
                !defaultCtorInitializers.Any(i => i.Property == AdditionalPropertiesProperty))
            {
                defaultCtorInitializers.Add(new ObjectPropertyInitializer(AdditionalPropertiesProperty, Constant.NewInstanceOf(AdditionalPropertiesProperty.Declaration.Type.InitializationType)));
            }

            return new ObjectTypeConstructor(
                Type,
                IsAbstract ? Protected : _usage.HasFlag(InputModelTypeUsage.Input) ? Public : Internal,
                defaultCtorParameters,
                defaultCtorInitializers,
                baseCtor);
        }

        public CSharpType? ImplementsDictionaryType => _implementsDictionaryType ??= CreateInheritedDictionaryType();
        protected override IEnumerable<ObjectTypeConstructor> BuildConstructors()
        {
            // Skip initialization ctor if this instance is used to support forward compatibility in polymorphism.
            if (!SkipInitializerConstructor)
                yield return InitializationConstructor;

            // Skip serialization ctor if they are the same
            if (InitializationConstructor != SerializationConstructor)
                yield return SerializationConstructor;

            if (EmptyConstructor != null)
                yield return EmptyConstructor;
        }

        protected override ObjectTypeDiscriminator? BuildDiscriminator()
        {
            var discriminatorPropertyName = InputModel.DiscriminatorPropertyName;
            if (discriminatorPropertyName is null)
            {
                discriminatorPropertyName = InputModel.GetAllBaseModels().FirstOrDefault(m => m.DiscriminatorPropertyName != null)?.DiscriminatorPropertyName;
            }
            if (discriminatorPropertyName is null)
            {
                return null;
            }

            var parentDiscriminator = GetBaseObjectType()?.Discriminator;
            var property = Properties.FirstOrDefault(p => p.InputModelProperty is not null && p.InputModelProperty.IsDiscriminator)
                ?? parentDiscriminator?.Property;

            //neither me nor my parent are discriminators so I can bail
            if (property is null)
            {
                return null;
            }

            Constant? value = null;

            //only load implementations for the base type
            // [TODO]: OrderBy(i => i.Key) is needed only to preserve the order. Remove it in a separate PR.
            var implementations = Configuration.Generation1ConvenienceClient
                ? GetDerivedTypes(InputModel.DerivedModels).OrderBy(i => i.Key).ToArray()
                : GetDerivedTypes(InputModel.DerivedModels).ToArray();

            if (InputModel.DiscriminatorValue != null)
            {
                value = BuilderHelpers.ParseConstant(InputModel.DiscriminatorValue, property.Declaration.Type);
            }

            return new ObjectTypeDiscriminator(
                property,
                discriminatorPropertyName,
                implementations,
                value,
                _defaultDerivedType!
            );
        }

        // TODO
        //private static IReadOnlyList<KnownMediaType> GetSupportedSerializationFormats(InputModelType inputModel, ModelTypeMapping? sourceTypeMapping)
        //{
        //    var formats = inputModel.SerializationFormats;
        //    if (Configuration.SkipSerializationFormatXml)
        //        formats.Remove(KnownMediaType.Xml);

        //    if (inputModel.Extensions != null)
        //    {
        //        foreach (var format in inputModel.Extensions.Formats)
        //        {
        //            formats.Add(Enum.Parse<KnownMediaType>(format, true));
        //        }
        //    }

        //    if (sourceTypeMapping?.Formats is { } formatsDefinedInSource)
        //    {
        //        foreach (var format in formatsDefinedInSource)
        //        {
        //            formats.Add(Enum.Parse<KnownMediaType>(format, true));
        //        }
        //    }

        //    return formats.Distinct().ToArray();
        //}

        private HashSet<string?> GetParentPropertySerializedNames()
        {
            // TODO -- this is not really getting the serialized name of the properties as advertised in the method name
            // this is just getting the name of the schema property.
            // this is a guard of not having compilation errors because we cannot define the properties with the same name as properties defined in base types, therefore here we should get the set by the declaration name of the property
            return EnumerateHierarchy()
                .Skip(1)
                .SelectMany(type => type.Properties)
                .Select(p => p.InputModelProperty?.Name)
                .ToHashSet();
        }

        private HashSet<string> GetParentPropertyDeclarationNames()
        {
            return EnumerateHierarchy()
                .Skip(1)
                .SelectMany(type => type.Properties)
                .Select(p => p.Declaration.Name)
                .ToHashSet();
        }

        protected override IEnumerable<ObjectTypeProperty> BuildProperties()
        {
            var propertiesFromSpec = GetParentPropertyDeclarationNames();
            var existingProperties = GetParentPropertySerializedNames();

            foreach (var inputModel in GetCombinedSchemas())
            {
                foreach (InputModelProperty property in inputModel.Properties!)
                {
                    if (existingProperties.Contains(property.Name))
                    {
                        continue;
                    }
                    var prop = CreateProperty(property);
                    propertiesFromSpec.Add(prop.Declaration.Name);
                    yield return prop;
                }
            }

            if (AdditionalPropertiesProperty is ObjectTypeProperty additionalPropertiesProperty)
            {
                propertiesFromSpec.Add(additionalPropertiesProperty.Declaration.Name);
                yield return additionalPropertiesProperty;
            }

            if (ModelTypeMapping != null)
            {
                foreach (var propertyWithSerialization in ModelTypeMapping.GetPropertiesWithSerialization())
                {
                    if (propertiesFromSpec.Contains(propertyWithSerialization.Name))
                        continue;

                    var csharpType = BuilderHelpers.GetTypeFromExisting(propertyWithSerialization, typeof(object), _typeFactory);
                    var isReadOnly = BuilderHelpers.IsReadOnlyFromExisting(propertyWithSerialization);
                    var accessibility = propertyWithSerialization.DeclaredAccessibility == Accessibility.Public ? "public" : "internal";
                    yield return new ObjectTypeProperty(
                        new MemberDeclarationOptions(accessibility, propertyWithSerialization.Name, csharpType),
                        string.Empty,
                        isReadOnly,
                        null);
                }
            }
        }

        protected ObjectTypeProperty CreateProperty(InputModelProperty property)
        {
            var name = BuilderHelpers.DisambiguateName(Type, property.CSharpName());
            var existingMember = ModelTypeMapping?.GetMemberByOriginalName(name);

            var accessibility = property.IsDiscriminator == true ? "internal" : "public";

            var propertyType = GetDefaultPropertyType(property);

            // We represent property being optional by making it nullable
            // Except in the case of collection where there is a special handling
            bool optionalViaNullability = !property.IsRequired &&
<<<<<<< HEAD
                                          !property.Type.IsNullable &&
                                          !TypeFactory.IsCollectionType(propertyType);
=======
                                          !property.IsNullable &&
                                          !propertyType.IsCollection;
>>>>>>> e956c836

            if (optionalViaNullability)
            {
                propertyType = propertyType.WithNullable(true);
            }

            var memberDeclaration = BuilderHelpers.CreateMemberDeclaration(
                name,
                propertyType,
                accessibility,
                existingMember,
                _typeFactory);

            var type = memberDeclaration.Type;

            var valueType = type;
            if (optionalViaNullability)
            {
                valueType = valueType.WithNullable(false);
            }

            bool isCollection = type is { IsCollection: true, IsReadOnlyMemory: false };

            bool propertyShouldOmitSetter = IsStruct ||
                              !_usage.HasFlag(InputModelTypeUsage.Input) ||
                              property.IsReadOnly;


            if (isCollection)
            {
                propertyShouldOmitSetter |= !property.Type.IsNullable;
            }
            else
            {
                // In mixed models required properties are not readonly
                propertyShouldOmitSetter |= property.IsRequired &&
                              _usage.HasFlag(InputModelTypeUsage.Input) &&
                              !_usage.HasFlag(InputModelTypeUsage.Output);
            }

            // we should remove the setter of required constant
            if (property.ConstantValue is not null && property.IsRequired)
            {
                propertyShouldOmitSetter = true;
            }

            if (property.IsDiscriminator == true)
            {
                // Discriminator properties should be writeable
                propertyShouldOmitSetter = false;
            }

            var objectTypeProperty = new ObjectTypeProperty(
                memberDeclaration,
                BuilderHelpers.EscapeXmlDocDescription(property.Description),
                propertyShouldOmitSetter,
                property,
                valueType,
                optionalViaNullability);
            return objectTypeProperty;
        }

        private CSharpType GetDefaultPropertyType(InputModelProperty property)
        {
            var valueType = _typeFactory.CreateType(property.Type);
            if (!_usage.HasFlag(InputModelTypeUsage.Input) ||
                property.IsReadOnly)
            {
                valueType = valueType.OutputType;
            }

            return valueType;
        }

        // Enumerates all schemas that were merged into this one, excludes the inherited schema
        protected internal IEnumerable<InputModelType> GetCombinedSchemas() => InputModel.GetSelfAndBaseModels();

        protected override CSharpType? CreateInheritedType()
        {
            var sourceBaseType = ExistingType?.BaseType;
            if (sourceBaseType != null &&
                sourceBaseType.SpecialType != SpecialType.System_ValueType &&
                sourceBaseType.SpecialType != SpecialType.System_Object &&
                _typeFactory.TryCreateType(sourceBaseType, out CSharpType? baseType))
            {
                return baseType;
            }

            var objectSchemas = InputModel.GetImmediateBaseModels().ToArray();

            InputModelType? selectedSchema = null;

            foreach (var objectSchema in objectSchemas)
            {
                // Take first schema or the one with discriminator
                selectedSchema ??= objectSchema;

                if (objectSchema.DiscriminatorPropertyName != null)
                {
                    selectedSchema = objectSchema;
                    break;
                }
            }

            if (selectedSchema != null)
            {
                CSharpType type = _typeFactory.CreateType(selectedSchema);
                Debug.Assert(!type.IsFrameworkType);
                return type;
            }
            return null;
        }

        private CSharpType? CreateInheritedDictionaryType()
        {
            if (InputModel.InheritedDictionaryType is not null)
            {
                return new CSharpType(
                        _usage.HasFlag(InputModelTypeUsage.Input) ? typeof(IDictionary<,>) : typeof(IReadOnlyDictionary<,>),
                        typeof(string),
                        _typeFactory.CreateType(InputModel.InheritedDictionaryType));
            }

            return null;
        }

        public ObjectTypeProperty GetPropertyBySerializedName(string serializedName, bool includeParents = false)
        {
            if (!TryGetPropertyForSchemaProperty(p => p.InputModelProperty?.SerializedName == serializedName, out ObjectTypeProperty? objectProperty, includeParents))
            {
                throw new InvalidOperationException($"Unable to find object property with serialized name '{serializedName}' in schema {DefaultName}");
            }

            return objectProperty;
        }

        public ObjectTypeProperty GetPropertyForGroupedParameter(string groupedParameterName, bool includeParents = false)
        {
            if (!TryGetPropertyForSchemaProperty(
                    p => p.InputModelProperty?.FlattenedNames != null && p.InputModelProperty.FlattenedNames.Any(name => name == groupedParameterName),
                    out ObjectTypeProperty? objectProperty, includeParents))
            {
                throw new InvalidOperationException($"Unable to find object property for grouped parameter {groupedParameterName} in schema {DefaultName}");
            }

            return objectProperty;
        }

        protected bool TryGetPropertyForSchemaProperty(Func<ObjectTypeProperty, bool> propertySelector, [NotNullWhen(true)] out ObjectTypeProperty? objectProperty, bool includeParents = false)
        {
            objectProperty = null;

            foreach (var type in EnumerateHierarchy())
            {
                objectProperty = type.Properties.SingleOrDefault(propertySelector);
                if (objectProperty != null || !includeParents)
                {
                    break;
                }
            }

            return objectProperty != null;
        }

        protected override FormattableString CreateDescription()
        {
            return $"{InputModel.Description}";
        }

        protected override bool EnsureIncludeSerializer()
        {
            // TODO -- this should always return true when use model reader writer is enabled.
            return Configuration.UseModelReaderWriter || _usage.HasFlag(InputModelTypeUsage.Input);
        }

        protected override bool EnsureIncludeDeserializer()
        {
            // TODO -- this should always return true when use model reader writer is enabled.
            return Configuration.UseModelReaderWriter || _usage.HasFlag(InputModelTypeUsage.Output);
        }

        protected override JsonObjectSerialization? BuildJsonSerialization()
        {
            return _serializationBuilder.BuildJsonObjectSerialization(InputModel, this);
        }

        protected override BicepObjectSerialization? BuildBicepSerialization(JsonObjectSerialization? json)
        {
            if (json == null)
                return null;
            // if this.Usages does not contain Output bit, then return null
            // alternate - is one of ancestors resource data or contained on a resource data
            var usage = GetUsage();

            return Configuration.AzureArm && Configuration.UseModelReaderWriter && Configuration.EnableBicepSerialization &&
                   usage.HasFlag(InputModelTypeUsage.Output)
                ? _serializationBuilder.BuildBicepObjectSerialization(this, json) : null;
        }

        // TODO: implement this
        protected override XmlObjectSerialization? BuildXmlSerialization() => null;

        protected override IEnumerable<Method> BuildMethods()
        {
            foreach (var method in SerializationMethodsBuilder.BuildSerializationMethods(this))
            {
                yield return method;
            }
        }

        private IEnumerable<ObjectTypeDiscriminatorImplementation> GetDerivedTypes(IReadOnlyList<InputModelType> derivedInputTypes)
        {
            foreach (var derivedInputType in derivedInputTypes)
            {
                var derivedType = (SchemaObjectType)_typeFactory.CreateType(derivedInputType).Implementation;
                foreach (var discriminatorImplementation in GetDerivedTypes(derivedType.InputModel.DerivedModels))
                {
                    yield return discriminatorImplementation;
                }

                yield return new ObjectTypeDiscriminatorImplementation(derivedInputType.DiscriminatorValue!, derivedType.Type);
            }
        }
    }
}<|MERGE_RESOLUTION|>--- conflicted
+++ resolved
@@ -527,13 +527,8 @@
             // We represent property being optional by making it nullable
             // Except in the case of collection where there is a special handling
             bool optionalViaNullability = !property.IsRequired &&
-<<<<<<< HEAD
                                           !property.Type.IsNullable &&
-                                          !TypeFactory.IsCollectionType(propertyType);
-=======
-                                          !property.IsNullable &&
                                           !propertyType.IsCollection;
->>>>>>> e956c836
 
             if (optionalViaNullability)
             {
