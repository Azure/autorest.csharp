﻿// Copyright (c) Microsoft Corporation. All rights reserved.
// Licensed under the MIT License. See License.txt in the project root for license information.

using System;
using System.Collections.Generic;
using System.Diagnostics;
using System.Diagnostics.CodeAnalysis;
using System.Linq;
using AutoRest.CSharp.Common.Decorator;
using AutoRest.CSharp.Common.Input;
using AutoRest.CSharp.Common.Output.Expressions.ValueExpressions;
using AutoRest.CSharp.Common.Output.Models;
using AutoRest.CSharp.Common.Output.Models.Types;
using AutoRest.CSharp.Generation.Types;
using AutoRest.CSharp.Input;
using AutoRest.CSharp.Input.Source;
using AutoRest.CSharp.Output.Builders;
using AutoRest.CSharp.Output.Models.Requests;
using AutoRest.CSharp.Output.Models.Serialization.Json;
using AutoRest.CSharp.Output.Models.Serialization.Xml;
using AutoRest.CSharp.Output.Models.Shared;
using AutoRest.CSharp.Utilities;
using Microsoft.CodeAnalysis;
using static AutoRest.CSharp.Output.Models.MethodSignatureModifiers;

namespace AutoRest.CSharp.Output.Models.Types
{
    internal class SchemaObjectType : SerializableObjectType
    {
        private readonly SerializationBuilder _serializationBuilder;
        private readonly TypeFactory _typeFactory;
        private readonly SchemaTypeUsage _usage;

        private readonly ModelTypeMapping? _sourceTypeMapping;
        private readonly IReadOnlyList<KnownMediaType> _supportedSerializationFormats;

        private ObjectTypeProperty? _additionalPropertiesProperty;
        private CSharpType? _implementsDictionaryType;

        private BuildContext _context;

        public SchemaObjectType(ObjectSchema objectSchema, BuildContext context)
            : base(context)
        {
            _context = context;
            DefaultName = objectSchema.CSharpName();
            DefaultNamespace = GetDefaultNamespace(objectSchema.Extensions?.Namespace, context);
            ObjectSchema = objectSchema;
            _typeFactory = context.TypeFactory;
            _serializationBuilder = new SerializationBuilder();
            _usage = context.SchemaUsageProvider.GetUsage(ObjectSchema);

            var hasUsage = _usage.HasFlag(SchemaTypeUsage.Model);

            DefaultAccessibility = objectSchema.Extensions?.Accessibility ?? (hasUsage ? "public" : "internal");

            _sourceTypeMapping = context.SourceInputModel?.CreateForModel(ExistingType);

            // Update usage from code attribute
            if (_sourceTypeMapping?.Usage != null)
            {
                foreach (var usage in _sourceTypeMapping.Usage)
                {
                    _usage |= Enum.Parse<SchemaTypeUsage>(usage, true);
                }
            }

            // Update usage from the extension as the model doesn't exist at the time of constructing the BuildContext
            if (objectSchema.Extensions?.Usage is not null)
            {
                _usage |= Enum.Parse<SchemaTypeUsage>(objectSchema.Extensions?.Usage!, true);
            }

            _supportedSerializationFormats = GetSupportedSerializationFormats(objectSchema, _sourceTypeMapping);
            IsUnknownDerivedType = objectSchema.IsUnknownDiscriminatorModel;
        }

        internal ObjectSchema ObjectSchema { get; }

        protected override string DefaultName { get; }
        protected override string DefaultNamespace { get; }
        protected override string DefaultAccessibility { get; } = "public";
        protected override TypeKind TypeKind => IsStruct ? TypeKind.Struct : TypeKind.Class;

        private SerializableObjectType? _defaultDerivedType;
        private bool _hasCalculatedDefaultDerivedType;
        public SerializableObjectType? DefaultDerivedType => _defaultDerivedType ??= BuildDefaultDerivedType();

        protected override bool IsAbstract => !Configuration.SuppressAbstractBaseClasses.Contains(DefaultName) && ObjectSchema.Discriminator?.All != null && ObjectSchema.Parents?.All.Count == 0;

        public bool IsInheritableCommonType => ObjectSchema != null &&
            ObjectSchema.Extensions != null &&
            (ObjectSchema.Extensions.MgmtReferenceType || ObjectSchema.Extensions.MgmtTypeReferenceType);

        public override ObjectTypeProperty? AdditionalPropertiesProperty
        {
            get
            {
                if (_additionalPropertiesProperty != null || ImplementsDictionaryType == null)
                {
                    return _additionalPropertiesProperty;
                }

                // We use a $ prefix here as AdditionalProperties comes from a swagger concept
                // and not a swagger model/operation name to disambiguate from a possible property with
                // the same name.
                SourceMemberMapping? memberMapping = _sourceTypeMapping?.GetForMember("$AdditionalProperties");

                _additionalPropertiesProperty = new ObjectTypeProperty(
                    BuilderHelpers.CreateMemberDeclaration("AdditionalProperties", ImplementsDictionaryType, "public", memberMapping?.ExistingMember, _typeFactory),
                    "Additional Properties",
                    true,
                    null
                    );

                return _additionalPropertiesProperty;
            }
        }

        private ObjectTypeProperty? _rawDataField;
        public override ObjectTypeProperty? RawDataField
        {
            get
            {
                if (_rawDataField != null)
                    return _rawDataField;

                if (AdditionalPropertiesProperty != null || !ShouldHaveRawData)
                    return null;

                // when this model has derived types, the accessibility should change from private to `protected internal`
                string accessibility = HasDerivedTypes() ? "private protected" : "private";

                _rawDataField = new ObjectTypeProperty(
                    BuilderHelpers.CreateMemberDeclaration(PrivateAdditionalPropertiesPropertyName,
                        _privateAdditionalPropertiesPropertyType, accessibility, null, _typeFactory),
                    PrivateAdditionalPropertiesPropertyDescription,
                    true,
                    null);

                return _rawDataField;
            }
        }

        private bool HasDerivedTypes()
        {
            if (ObjectSchema.Children is not null && ObjectSchema.Children.All.Count > 0)
                return true;

            if (ObjectSchema.Discriminator is not null)
                return true;

            return false;
        }

        protected override ObjectTypeConstructor BuildSerializationConstructor()
        {
            bool ownsDiscriminatorProperty = false;

            List<Parameter> serializationConstructorParameters = new List<Parameter>();
            List<ObjectPropertyInitializer> serializationInitializers = new List<ObjectPropertyInitializer>();
            ObjectTypeConstructor? baseSerializationCtor = null;
            List<ValueExpression> baseParameterInitializers = new List<ValueExpression>();

            if (Inherits is { IsFrameworkType: false, Implementation: ObjectType objectType })
            {
                baseSerializationCtor = objectType.SerializationConstructor;
                foreach (var p in baseSerializationCtor.Signature.Parameters)
                {
                    if (p.IsRawData && AdditionalPropertiesProperty != null)
                    {
                        baseParameterInitializers.Add(Snippets.Null);
                        // do not add into the list
                    }
                    else
                    {
                        baseParameterInitializers.Add(p);
                        serializationConstructorParameters.Add(p);
                    }
                }
            }

            foreach (var property in Properties)
            {
                // skip the flattened properties, we should never include them in serialization
                if (property is FlattenedObjectTypeProperty)
                    continue;

                var type = property.Declaration.Type;

                var deserializationParameter = new Parameter(
                    property.Declaration.Name.ToVariableName(),
                    property.ParameterDescription,
                    type,
                    null,
                    ValidationType.None,
                    null
                );

                ownsDiscriminatorProperty |= property == Discriminator?.Property;

                serializationConstructorParameters.Add(deserializationParameter);

                serializationInitializers.Add(new ObjectPropertyInitializer(property, deserializationParameter, GetPropertyDefaultValue(property)));
            }

            // add the raw data to serialization ctor parameter list
            if (RawDataField != null)
            {
                var deserializationParameter = new Parameter(
                    RawDataField.Declaration.Name.ToVariableName(),
                    RawDataField.ParameterDescription,
                    RawDataField.Declaration.Type,
                    null,
                    ValidationType.None,
                    null
                )
                {
                    IsRawData = true
                };
                serializationConstructorParameters.Add(deserializationParameter);
                serializationInitializers.Add(new ObjectPropertyInitializer(RawDataField, deserializationParameter, null));
            }

            if (InitializationConstructor.Signature.Parameters
                .Select(p => p.Type)
                .SequenceEqual(serializationConstructorParameters.Select(p => p.Type)))
            {
                return InitializationConstructor;
            }

            if (Discriminator != null)
            {
                // Add discriminator initializer to constructor at every level of hierarchy
                if (!ownsDiscriminatorProperty &&
                    baseSerializationCtor != null)
                {
                    var discriminatorParameter = baseSerializationCtor.FindParameterByInitializedProperty(Discriminator.Property);
                    Debug.Assert(discriminatorParameter != null);
                    ReferenceOrConstant? defaultValue = null;
                    if (TypeFactory.CanBeInitializedInline(discriminatorParameter.Type, Discriminator.Value))
                    {
                        defaultValue = Discriminator.Value;
                    }
                    serializationInitializers.Add(new ObjectPropertyInitializer(Discriminator.Property, discriminatorParameter, defaultValue));
                }
            }

            var initializer = new ConstructorInitializer(true, baseParameterInitializers);

            var signature = new ConstructorSignature(
                Type,
                $"Initializes a new instance of {Type:C}",
                null,
                IsInheritableCommonType ? Protected : Internal,
                serializationConstructorParameters,
                Initializer: initializer);

            return new ObjectTypeConstructor(
                signature,
                serializationInitializers.ToArray(),
                baseSerializationCtor);
        }

        private ReferenceOrConstant? GetPropertyDefaultValue(ObjectTypeProperty property)
        {
            if (property == Discriminator?.Property &&
                Discriminator.Value != null)
            {
                return Discriminator.Value;
            }

            return null;
        }

        protected override ObjectTypeConstructor BuildInitializationConstructor()
        {
            List<Parameter> defaultCtorParameters = new List<Parameter>();
            List<ObjectPropertyInitializer> defaultCtorInitializers = new List<ObjectPropertyInitializer>();

            ObjectTypeConstructor? baseCtor = GetBaseObjectType()?.InitializationConstructor;
            if (baseCtor is not null)
                defaultCtorParameters.AddRange(baseCtor.Signature.Parameters);

            foreach (var property in Properties)
            {
                // Only required properties that are not discriminators go into default ctor
                // skip the flattened properties, we should never include them in the constructors
                if (property == Discriminator?.Property || property is FlattenedObjectTypeProperty)
                {
                    continue;
                }

                ReferenceOrConstant? initializationValue;
                Constant? defaultInitializationValue = null;

                var propertyType = property.Declaration.Type;
                if (property.SchemaProperty?.Schema is ConstantSchema constantSchema && property.IsRequired)
                {
                    // Turn constants into initializers
                    initializationValue = constantSchema.Value.Value != null ?
                        BuilderHelpers.ParseConstant(constantSchema.Value.Value, propertyType) :
                        Constant.NewInstanceOf(propertyType);
                }
                else if (IsStruct || property.SchemaProperty?.IsRequired == true)
                {
                    // For structs all properties become required
                    Constant? defaultParameterValue = null;
                    if (property.SchemaProperty?.ClientDefaultValue is object defaultValueObject)
                    {
                        defaultParameterValue = BuilderHelpers.ParseConstant(defaultValueObject, propertyType);
                        defaultInitializationValue = defaultParameterValue;
                    }

                    var inputType = TypeFactory.GetInputType(propertyType);
                    if (defaultParameterValue != null && !TypeFactory.CanBeInitializedInline(property.ValueType, defaultParameterValue))
                    {
                        inputType = inputType.WithNullable(true);
                        defaultParameterValue = Constant.Default(inputType);
                    }

                    var validate = property.SchemaProperty?.Nullable != true && !inputType.IsValueType ? ValidationType.AssertNotNull : ValidationType.None;
                    var defaultCtorParameter = new Parameter(
                        property.Declaration.Name.ToVariableName(),
                        property.ParameterDescription,
                        inputType,
                        defaultParameterValue,
                        validate,
                        null
                    );

                    defaultCtorParameters.Add(defaultCtorParameter);
                    initializationValue = defaultCtorParameter;
                }
                else
                {
                    initializationValue = GetPropertyDefaultValue(property);

                    if (initializationValue == null && TypeFactory.IsCollectionType(propertyType))
                    {
                        if (TypeFactory.IsReadOnlyMemory(propertyType))
                        {
                            initializationValue = propertyType.IsNullable ? null : Constant.FromExpression($"{propertyType}.{nameof(ReadOnlyMemory<object>.Empty)}", propertyType);
                        }
                        else
                        {
                            initializationValue = Constant.NewInstanceOf(TypeFactory.GetPropertyImplementationType(propertyType));
                        }
                    }
                }

                if (initializationValue != null)
                {
                    defaultCtorInitializers.Add(new ObjectPropertyInitializer(property, initializationValue.Value, defaultInitializationValue));
                }
            }

            if (Discriminator?.Value != null)
            {
                defaultCtorInitializers.Add(new ObjectPropertyInitializer(Discriminator.Property, Discriminator.Value.Value));
            }

            if (AdditionalPropertiesProperty != null &&
                !defaultCtorInitializers.Any(i => i.Property == AdditionalPropertiesProperty))
            {
                defaultCtorInitializers.Add(new ObjectPropertyInitializer(AdditionalPropertiesProperty, Constant.NewInstanceOf(TypeFactory.GetImplementationType(AdditionalPropertiesProperty.Declaration.Type))));
            }

            return new ObjectTypeConstructor(
                Type,
                IsAbstract ? Protected : _usage.HasFlag(SchemaTypeUsage.Input) ? Public : Internal,
                defaultCtorParameters.ToArray(),
                defaultCtorInitializers.ToArray(),
                baseCtor);
        }

        public override bool IncludeConverter => _usage.HasFlag(SchemaTypeUsage.Converter);

        protected bool SkipInitializerConstructor => ObjectSchema != null &&
            ObjectSchema.Extensions != null &&
            ObjectSchema.Extensions.SkipInitCtor;
        protected bool SkipSerializerConstructor => !IncludeDeserializer;
        public CSharpType? ImplementsDictionaryType => _implementsDictionaryType ??= CreateInheritedDictionaryType();
        protected override IEnumerable<ObjectTypeConstructor> BuildConstructors()
        {
            // Skip initialization ctor if this instance is used to support forward compatibility in polymorphism.
            if (!SkipInitializerConstructor)
                yield return InitializationConstructor;

            // Skip serialization ctor if they are the same
<<<<<<< HEAD
            if (InitializationConstructor != SerializationConstructor)
=======
            if (!SkipSerializerConstructor && InitializationConstructor != SerializationConstructor)
            {
>>>>>>> f6513040
                yield return SerializationConstructor;

            // add an extra empty ctor if we do not have a ctor with no parameters
            var accessibility = IsStruct ? Public : Internal;
            if (InitializationConstructor.Signature.Parameters.Count > 0 && SerializationConstructor.Signature.Parameters.Count > 0)
                yield return new(
                    new ConstructorSignature(Type, null, $"Initializes a new instance of {Type:C} for deserialization.", accessibility, Array.Empty<Parameter>()),
                    Array.Empty<ObjectPropertyInitializer>(),
                    null);
        }

        protected override ObjectTypeDiscriminator? BuildDiscriminator()
        {
            Discriminator? schemaDiscriminator = ObjectSchema.Discriminator;
            ObjectTypeDiscriminatorImplementation[] implementations = Array.Empty<ObjectTypeDiscriminatorImplementation>();
            Constant? value = null;

            if (schemaDiscriminator == null)
            {
                schemaDiscriminator = ObjectSchema.Parents!.All.OfType<ObjectSchema>().FirstOrDefault(p => p.Discriminator != null)?.Discriminator;

                if (schemaDiscriminator == null)
                {
                    return null;
                }
            }
            else
            {
                implementations = CreateDiscriminatorImplementations(schemaDiscriminator);
            }

            SerializableObjectType defaultDerivedType = DefaultDerivedType!;

            var property = GetPropertyForSchemaProperty(schemaDiscriminator.Property, includeParents: true);

            if (ObjectSchema.DiscriminatorValue != null)
            {
                value = BuilderHelpers.ParseConstant(ObjectSchema.DiscriminatorValue, property.Declaration.Type.WithNullable(false));
            }

            return new ObjectTypeDiscriminator(
                property,
                schemaDiscriminator.Property.SerializedName,
                implementations,
                value,
                defaultDerivedType
            );
        }

        private static IReadOnlyList<KnownMediaType> GetSupportedSerializationFormats(ObjectSchema objectSchema, ModelTypeMapping? sourceTypeMapping)
        {
            var formats = objectSchema.SerializationFormats;
            if (Configuration.SkipSerializationFormatXml)
                formats.Remove(KnownMediaType.Xml);

            if (objectSchema.Extensions != null)
            {
                foreach (var format in objectSchema.Extensions.Formats)
                {
                    formats.Add(Enum.Parse<KnownMediaType>(format, true));
                }
            }

            if (sourceTypeMapping?.Formats is { } formatsDefinedInSource)
            {
                foreach (var format in formatsDefinedInSource)
                {
                    formats.Add(Enum.Parse<KnownMediaType>(format, true));
                }
            }

            return formats.Distinct().ToArray();
        }

        private ObjectTypeDiscriminatorImplementation[] CreateDiscriminatorImplementations(Discriminator schemaDiscriminator)
        {
            return schemaDiscriminator.All.Select(implementation => new ObjectTypeDiscriminatorImplementation(
                implementation.Key,
                _typeFactory.CreateType(implementation.Value, false)
            )).ToArray();
        }

        private HashSet<string?> GetParentPropertySerializedNames()
        {
            return EnumerateHierarchy()
                .Skip(1)
                .SelectMany(type => type.Properties)
                .Select(p => p.SchemaProperty?.Language.Default.Name)
                .ToHashSet();
        }

        protected override IEnumerable<ObjectTypeProperty> BuildProperties()
        {
            var existingProperties = GetParentPropertySerializedNames();

            foreach (var objectSchema in GetCombinedSchemas())
            {
                foreach (Property property in objectSchema.Properties!)
                {
                    if (existingProperties.Contains(property.Language.Default.Name))
                    {
                        continue;
                    }

                    yield return CreateProperty(property);
                }
            }

            if (AdditionalPropertiesProperty is ObjectTypeProperty additionalPropertiesProperty)
            {
                yield return additionalPropertiesProperty;
            }
        }

        protected ObjectTypeProperty CreateProperty(Property property)
        {
            var name = BuilderHelpers.DisambiguateName(Type, property.CSharpName());
            SourceMemberMapping? memberMapping = _sourceTypeMapping?.GetForMember(name);

            var serializationMapping = _sourceTypeMapping?.GetForMemberSerialization(memberMapping?.ExistingMember);

            var accessibility = property.IsDiscriminator == true ? "internal" : "public";

            var propertyType = GetDefaultPropertyType(property);

            // We represent property being optional by making it nullable
            // Except in the case of collection where there is a special handling
            bool optionalViaNullability = !property.IsRequired &&
                                          !property.IsNullable &&
                                          !TypeFactory.IsCollectionType(propertyType);

            if (optionalViaNullability)
            {
                propertyType = propertyType.WithNullable(true);
            }

            var memberDeclaration = BuilderHelpers.CreateMemberDeclaration(
                name,
                propertyType,
                accessibility,
                memberMapping?.ExistingMember,
                _typeFactory);

            var type = memberDeclaration.Type;

            var valueType = type;
            if (optionalViaNullability)
            {
                valueType = valueType.WithNullable(false);
            }

            bool isCollection = TypeFactory.IsCollectionType(type) && !TypeFactory.IsReadOnlyMemory(type);

            bool propertyShouldOmitSetter = IsStruct ||
                              !_usage.HasFlag(SchemaTypeUsage.Input) ||
                              property.IsReadOnly;


            if (isCollection)
            {
                propertyShouldOmitSetter |= !property.IsNullable;
            }
            else
            {
                // In mixed models required properties are not readonly
                propertyShouldOmitSetter |= property.IsRequired &&
                              _usage.HasFlag(SchemaTypeUsage.Input) &&
                              !_usage.HasFlag(SchemaTypeUsage.Output);
            }

            // we should remove the setter of required constant
            if (property.Schema is ConstantSchema && property.IsRequired)
            {
                propertyShouldOmitSetter = true;
            }

            if (property.IsDiscriminator == true)
            {
                // Discriminator properties should be writeable
                propertyShouldOmitSetter = false;
            }

            var objectTypeProperty = new ObjectTypeProperty(
                memberDeclaration,
                BuilderHelpers.EscapeXmlDocDescription(property.Language.Default.Description),
                propertyShouldOmitSetter,
                property,
                valueType,
                optionalViaNullability,
                serializationMapping);
            return objectTypeProperty;
        }

        private CSharpType GetDefaultPropertyType(Property property)
        {
            var valueType = _typeFactory.CreateType(property.Schema, property.IsNullable, property.Schema is AnyObjectSchema ? property.Extensions?.Format : property.Schema.Extensions?.Format, property: property);

            if (!_usage.HasFlag(SchemaTypeUsage.Input) ||
                property.IsReadOnly)
            {
                valueType = TypeFactory.GetOutputType(valueType);
            }

            return valueType;
        }

        // Enumerates all schemas that were merged into this one, excludes the inherited schema
        protected internal IEnumerable<ObjectSchema> GetCombinedSchemas()
        {
            yield return ObjectSchema;

            foreach (var parent in ObjectSchema.Parents!.All)
            {
                if (parent is ObjectSchema objectParent)
                {
                    yield return objectParent;
                }
            }
        }

        protected override CSharpType? CreateInheritedType()
        {
            var sourceBaseType = ExistingType?.BaseType;
            if (sourceBaseType != null &&
                sourceBaseType.SpecialType != SpecialType.System_ValueType &&
                sourceBaseType.SpecialType != SpecialType.System_Object &&
                _typeFactory.TryCreateType(sourceBaseType, out CSharpType? baseType))
            {
                return baseType;
            }

            var objectSchemas = ObjectSchema.Parents!.Immediate.OfType<ObjectSchema>().ToArray();

            ObjectSchema? selectedSchema = null;

            foreach (var objectSchema in objectSchemas)
            {
                // Take first schema or the one with discriminator
                selectedSchema ??= objectSchema;

                if (objectSchema.Discriminator != null)
                {
                    selectedSchema = objectSchema;
                    break;
                }
            }

            if (selectedSchema != null)
            {
                CSharpType type = _typeFactory.CreateType(selectedSchema, false);
                Debug.Assert(!type.IsFrameworkType);
                return type;
            }
            return null;
        }

        private CSharpType? CreateInheritedDictionaryType()
        {
            foreach (ComplexSchema complexSchema in ObjectSchema.Parents!.Immediate)
            {
                if (complexSchema is DictionarySchema dictionarySchema)
                {
                    return new CSharpType(
                        _usage.HasFlag(SchemaTypeUsage.Input) ? typeof(IDictionary<,>) : typeof(IReadOnlyDictionary<,>),
                        typeof(string),
                        _typeFactory.CreateType(dictionarySchema.ElementType, false));
                };
            }

            return null;
        }

        public virtual ObjectTypeProperty GetPropertyForSchemaProperty(Property property, bool includeParents = false)
        {
            if (!TryGetPropertyForSchemaProperty(p => p.SchemaProperty == property, out ObjectTypeProperty? objectProperty, includeParents))
            {
                throw new InvalidOperationException($"Unable to find object property for schema property {property.SerializedName} in schema {DefaultName}");
            }

            return objectProperty;
        }

        public ObjectTypeProperty GetPropertyBySerializedName(string serializedName, bool includeParents = false)
        {
            if (!TryGetPropertyForSchemaProperty(p => p.SchemaProperty?.SerializedName == serializedName, out ObjectTypeProperty? objectProperty, includeParents))
            {
                throw new InvalidOperationException($"Unable to find object property with serialized name '{serializedName}' in schema {DefaultName}");
            }

            return objectProperty;
        }

        public ObjectTypeProperty GetPropertyForGroupedParameter(string groupedParameterName, bool includeParents = false)
        {
            if (!TryGetPropertyForSchemaProperty(
                    p => p.SchemaProperty is GroupProperty groupProperty && groupProperty.OriginalParameter.Any(p => p.Language.Default.Name == groupedParameterName),
                    out ObjectTypeProperty? objectProperty, includeParents))
            {
                throw new InvalidOperationException($"Unable to find object property for grouped parameter {groupedParameterName} in schema {DefaultName}");
            }

            return objectProperty;
        }

        protected bool TryGetPropertyForSchemaProperty(Func<ObjectTypeProperty, bool> propertySelector, [NotNullWhen(true)] out ObjectTypeProperty? objectProperty, bool includeParents = false)
        {
            objectProperty = null;

            foreach (var type in EnumerateHierarchy())
            {
                objectProperty = type.Properties.SingleOrDefault(propertySelector);
                if (objectProperty != null || !includeParents)
                {
                    break;
                }
            }

            return objectProperty != null;
        }

        protected override FormattableString CreateDescription()
        {
            return $"{ObjectSchema.CreateDescription()}";
        }

        protected override JsonObjectSerialization? BuildJsonSerialization()
        {
            return _supportedSerializationFormats.Contains(KnownMediaType.Json) ? _serializationBuilder.BuildJsonObjectSerialization(this) : null;
        }

        protected override XmlObjectSerialization? BuildXmlSerialization()
        {
            return _supportedSerializationFormats.Contains(KnownMediaType.Xml) ? _serializationBuilder.BuildXmlObjectSerialization(ObjectSchema, this) : null;
        }

        private SerializableObjectType? BuildDefaultDerivedType()
        {
            if (_hasCalculatedDefaultDerivedType)
                return _defaultDerivedType;

            _hasCalculatedDefaultDerivedType = true;
            if (_context.BaseLibrary is null)
                return null;

            var defaultDerivedSchema = ObjectSchema.GetDefaultDerivedSchema();
            if (defaultDerivedSchema is null)
                return null;

            return _context.BaseLibrary.FindTypeProviderForSchema(defaultDerivedSchema) as SerializableObjectType;
        }
    }
}<|MERGE_RESOLUTION|>--- conflicted
+++ resolved
@@ -388,12 +388,7 @@
                 yield return InitializationConstructor;
 
             // Skip serialization ctor if they are the same
-<<<<<<< HEAD
-            if (InitializationConstructor != SerializationConstructor)
-=======
             if (!SkipSerializerConstructor && InitializationConstructor != SerializationConstructor)
-            {
->>>>>>> f6513040
                 yield return SerializationConstructor;
 
             // add an extra empty ctor if we do not have a ctor with no parameters
