﻿// Copyright (c) Microsoft Corporation. All rights reserved.
// Licensed under the MIT License. See License.txt in the project root for license information.

using System;
using System.Collections.Generic;
using AutoRest.CSharp.Common.Input;
using AutoRest.CSharp.Common.Output.Models.Serialization.Multipart;
using AutoRest.CSharp.Generation.Types;
using AutoRest.CSharp.Input.Source;
using AutoRest.CSharp.Output.Builders;
using AutoRest.CSharp.Output.Models.Serialization.Bicep;
using AutoRest.CSharp.Output.Models.Serialization.Json;
using AutoRest.CSharp.Output.Models.Serialization.Xml;
using AutoRest.CSharp.Output.Models.Types;
using Microsoft.CodeAnalysis;

namespace AutoRest.CSharp.Common.Output.Models.Types
{
    internal abstract class SerializableObjectType : ObjectType
    {
        protected readonly Lazy<ModelTypeMapping?> _modelTypeMapping;
        protected SerializableObjectType(BuildContext context) : base(context)
        {
            _modelTypeMapping = new Lazy<ModelTypeMapping?>(() => _sourceInputModel?.CreateForModel(ExistingType));
        }
        protected SerializableObjectType(string defaultNamespace, SourceInputModel? sourceInputModel) : base(defaultNamespace, sourceInputModel)
        {
            _modelTypeMapping = new Lazy<ModelTypeMapping?>(() => _sourceInputModel?.CreateForModel(ExistingType));
        }

        public INamedTypeSymbol? GetExistingType() => ExistingType;

        private protected ModelTypeMapping? ModelTypeMapping => _modelTypeMapping.Value;

        private SerializationBuilder _serializationBuilder = new SerializationBuilder();

        private bool? _includeSerializer;
        public bool IncludeSerializer => _includeSerializer ??= EnsureIncludeSerializer();

        private bool? _includeDeserializer;
        public bool IncludeDeserializer => _includeDeserializer ??= EnsureIncludeDeserializer();

        private bool _jsonSerializationInitialized = false;
        private JsonObjectSerialization? _jsonSerialization;
        public JsonObjectSerialization? JsonSerialization => EnsureJsonSerialization();

        private bool _xmlSerializationInitialized = false;
        private XmlObjectSerialization? _xmlSerialization;
        public XmlObjectSerialization? XmlSerialization => EnsureXmlSerialization();

<<<<<<< HEAD
        private bool _multipartSerializationInitialized = false;
        private MultipartFormDataObjectSerialization? _multipartSerialization;
        public MultipartFormDataObjectSerialization? MultipartSerialization => EnsureMultipartFormDataSerialization();
=======
        private bool _bicepSerializationInitialized = false;
        private BicepObjectSerialization? _bicepSerialization;
        public BicepObjectSerialization? BicepSerialization => EnsureBicepSerialization();
>>>>>>> b68ba729

        private JsonObjectSerialization? EnsureJsonSerialization()
        {
            if (_jsonSerializationInitialized)
                return _jsonSerialization;

            _jsonSerializationInitialized = true;
            _jsonSerialization = BuildJsonSerialization();
            return _jsonSerialization;
        }

        private XmlObjectSerialization? EnsureXmlSerialization()
        {
            if (_xmlSerializationInitialized)
                return _xmlSerialization;

            _xmlSerializationInitialized = true;
            _xmlSerialization = BuildXmlSerialization();
            return _xmlSerialization;
        }

<<<<<<< HEAD
        private MultipartFormDataObjectSerialization? EnsureMultipartFormDataSerialization()
        {
            if (_multipartSerializationInitialized)
                return _multipartSerialization;
            _multipartSerializationInitialized = true;
            _multipartSerialization = BuildMultipartFormDataSerialization();
            return _multipartSerialization;
        }
=======
        private BicepObjectSerialization? EnsureBicepSerialization()
        {
            if (_bicepSerializationInitialized)
                return _bicepSerialization;

            _bicepSerializationInitialized = true;
            _bicepSerialization = BuildBicepSerialization();
            return _bicepSerialization;
        }

        protected BicepObjectSerialization? BuildBicepSerialization()
        {
            // if this.Usages does not contain Output bit, then return null
            // alternate - is one of ancestors resource data or contained on a resource data
            var usage = GetUsage();

            return Configuration.AzureArm && Configuration.UseModelReaderWriter && Configuration.EnableBicepSerialization && usage.HasFlag(InputModelTypeUsage.Output) && JsonSerialization != null
                ? _serializationBuilder.BuildBicepObjectSerialization(this, JsonSerialization)
                : null;
        }

>>>>>>> b68ba729
        protected abstract JsonObjectSerialization? BuildJsonSerialization();
        protected abstract XmlObjectSerialization? BuildXmlSerialization();
        protected abstract MultipartFormDataObjectSerialization? BuildMultipartFormDataSerialization();


        protected abstract bool EnsureIncludeSerializer();
        protected abstract bool EnsureIncludeDeserializer();

        protected internal abstract InputModelTypeUsage GetUsage();

        // TODO -- despite this is actually a field if present, we have to make it a property to work properly with other functionalities in the generator, such as the `CodeWriter.WriteInitialization` method
        public virtual ObjectTypeProperty? RawDataField => null;

        private bool? _shouldHaveRawData;
        protected bool ShouldHaveRawData => _shouldHaveRawData ??= EnsureShouldHaveRawData();

        private bool EnsureShouldHaveRawData()
        {
            if (!Configuration.UseModelReaderWriter)
                return false;

            if (IsPropertyBag)
                return false;

            if (Inherits != null && Inherits is not { IsFrameworkType: false, Implementation: SystemObjectType })
                return false;

            return true;
        }

        protected const string PrivateAdditionalPropertiesPropertyDescription = "Keeps track of any properties unknown to the library.";
        protected const string PrivateAdditionalPropertiesPropertyName = "_serializedAdditionalRawData";
        protected static readonly CSharpType _privateAdditionalPropertiesPropertyType = typeof(IDictionary<string, BinaryData>);

        protected internal SourcePropertySerializationMapping? GetForMemberSerialization(string propertyDeclaredName)
        {
            foreach (var obj in EnumerateHierarchy())
            {
                if (obj is not SerializableObjectType so)
                    continue;

                var serialization = so.ModelTypeMapping?.GetForMemberSerialization(propertyDeclaredName);
                if (serialization is not null)
                    return serialization;
            }

            return null;
        }
    }
}<|MERGE_RESOLUTION|>--- conflicted
+++ resolved
@@ -48,15 +48,12 @@
         private XmlObjectSerialization? _xmlSerialization;
         public XmlObjectSerialization? XmlSerialization => EnsureXmlSerialization();
 
-<<<<<<< HEAD
         private bool _multipartSerializationInitialized = false;
         private MultipartFormDataObjectSerialization? _multipartSerialization;
         public MultipartFormDataObjectSerialization? MultipartSerialization => EnsureMultipartFormDataSerialization();
-=======
         private bool _bicepSerializationInitialized = false;
         private BicepObjectSerialization? _bicepSerialization;
         public BicepObjectSerialization? BicepSerialization => EnsureBicepSerialization();
->>>>>>> b68ba729
 
         private JsonObjectSerialization? EnsureJsonSerialization()
         {
@@ -78,7 +75,6 @@
             return _xmlSerialization;
         }
 
-<<<<<<< HEAD
         private MultipartFormDataObjectSerialization? EnsureMultipartFormDataSerialization()
         {
             if (_multipartSerializationInitialized)
@@ -87,7 +83,6 @@
             _multipartSerialization = BuildMultipartFormDataSerialization();
             return _multipartSerialization;
         }
-=======
         private BicepObjectSerialization? EnsureBicepSerialization()
         {
             if (_bicepSerializationInitialized)
@@ -109,7 +104,6 @@
                 : null;
         }
 
->>>>>>> b68ba729
         protected abstract JsonObjectSerialization? BuildJsonSerialization();
         protected abstract XmlObjectSerialization? BuildXmlSerialization();
         protected abstract MultipartFormDataObjectSerialization? BuildMultipartFormDataSerialization();
