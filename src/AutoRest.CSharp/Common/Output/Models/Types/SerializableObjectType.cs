--- conflicted
+++ resolved
@@ -6,12 +6,7 @@
 using AutoRest.CSharp.Common.Input;
 using AutoRest.CSharp.Generation.Types;
 using AutoRest.CSharp.Input.Source;
-<<<<<<< HEAD
 using AutoRest.CSharp.Output.Models.Serialization;
-=======
-using AutoRest.CSharp.Output.Builders;
-using AutoRest.CSharp.Output.Models.Serialization.Bicep;
->>>>>>> 673aecaf
 using AutoRest.CSharp.Output.Models.Serialization.Json;
 using AutoRest.CSharp.Output.Models.Serialization.Xml;
 using AutoRest.CSharp.Output.Models.Types;
@@ -46,37 +41,7 @@
         private ObjectTypeSerialization? _modelSerialization;
         public ObjectTypeSerialization Serialization => _modelSerialization ??= BuildSerialization();
 
-<<<<<<< HEAD
         protected abstract ObjectTypeSerialization BuildSerialization();
-=======
-        private bool _xmlSerializationInitialized = false;
-        private XmlObjectSerialization? _xmlSerialization;
-        public XmlObjectSerialization? XmlSerialization => EnsureXmlSerialization();
-
-        private bool _bicepSerializationInitialized = false;
-        private BicepObjectSerialization? _bicepSerialization;
-        public BicepObjectSerialization? BicepSerialization => EnsureBicepSerialization();
-
-        private JsonObjectSerialization? EnsureJsonSerialization()
-        {
-            if (_jsonSerializationInitialized)
-                return _jsonSerialization;
-
-            _jsonSerializationInitialized = true;
-            _jsonSerialization = BuildJsonSerialization();
-            return _jsonSerialization;
-        }
-
-        private XmlObjectSerialization? EnsureXmlSerialization()
-        {
-            if (_xmlSerializationInitialized)
-                return _xmlSerialization;
-
-            _xmlSerializationInitialized = true;
-            _xmlSerialization = BuildXmlSerialization();
-            return _xmlSerialization;
-        }
->>>>>>> 673aecaf
 
         private BicepObjectSerialization? EnsureBicepSerialization()
         {
@@ -106,11 +71,8 @@
         protected abstract bool EnsureIncludeSerializer();
         protected abstract bool EnsureIncludeDeserializer();
 
-<<<<<<< HEAD
         public virtual JsonConverterProvider? JsonConverter { get; }
-=======
         protected internal abstract InputModelTypeUsage GetUsage();
->>>>>>> 673aecaf
 
         // TODO -- despite this is actually a field if present, we have to make it a property to work properly with other functionalities in the generator, such as the `CodeWriter.WriteInitialization` method
         public virtual ObjectTypeProperty? RawDataField => null;
