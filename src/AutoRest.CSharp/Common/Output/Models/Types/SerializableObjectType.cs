--- conflicted
+++ resolved
@@ -19,11 +19,8 @@
         protected readonly Lazy<ModelTypeMapping?> _modelTypeMapping;
         protected SerializableObjectType(BuildContext context) : base(context)
         {
-<<<<<<< HEAD
+            _modelTypeMapping = new Lazy<ModelTypeMapping?>(() => _sourceInputModel?.CreateForModel(ExistingType));
             _context = context;
-=======
-            _modelTypeMapping = new Lazy<ModelTypeMapping?>(() => _sourceInputModel?.CreateForModel(ExistingType));
->>>>>>> 005a11ec
         }
         protected SerializableObjectType(string defaultNamespace, SourceInputModel? sourceInputModel) : base(defaultNamespace, sourceInputModel)
         {
@@ -34,11 +31,9 @@
 
         public INamedTypeSymbol? GetExistingType() => ExistingType;
 
-<<<<<<< HEAD
+        private protected ModelTypeMapping? ModelTypeMapping => _modelTypeMapping.Value;
+
         private SerializationBuilder _serializationBuilder = new SerializationBuilder();
-=======
-        private protected ModelTypeMapping? ModelTypeMapping => _modelTypeMapping.Value;
->>>>>>> 005a11ec
 
         private bool? _includeSerializer;
         public bool IncludeSerializer => _includeSerializer ??= EnsureIncludeSerializer();
@@ -76,6 +71,7 @@
 
         protected abstract JsonObjectSerialization? BuildJsonSerialization();
         protected abstract XmlObjectSerialization? BuildXmlSerialization();
+
 
         protected abstract bool EnsureIncludeSerializer();
         protected abstract bool EnsureIncludeDeserializer();
