﻿// Copyright (c) Microsoft Corporation. All rights reserved.
// Licensed under the MIT License.

using System;
using System.Collections.Concurrent;
using System.Collections.Generic;
using System.Diagnostics.CodeAnalysis;
using System.Linq;
using System.Reflection;
using System.Text;
using AutoRest.CSharp.Common.Input;
using AutoRest.CSharp.Common.Utilities;
using AutoRest.CSharp.Generation.Types;
using AutoRest.CSharp.Generation.Writers;
using AutoRest.CSharp.Input;
using AutoRest.CSharp.Input.Source;
using AutoRest.CSharp.Mgmt.Decorator;
using AutoRest.CSharp.Output.Models.Shared;
using AutoRest.CSharp.Utilities;
using Azure.Core;
using Azure.ResourceManager.Models;
using static AutoRest.CSharp.Output.Models.MethodSignatureModifiers;

namespace AutoRest.CSharp.Output.Models.Types
{
    internal class SystemObjectType : ObjectType
    {
        private static ConcurrentDictionary<Type, SystemObjectType> _typeCache = new ConcurrentDictionary<Type, SystemObjectType>();

        public static SystemObjectType Create(Type type, string defaultNamespace, SourceInputModel? sourceInputModel, IEnumerable<ObjectTypeProperty>? backingProperties = null)
        {
            if (_typeCache.TryGetValue(type, out var result))
                return result;

            result = new SystemObjectType(type, defaultNamespace, sourceInputModel, backingProperties);
            _typeCache.TryAdd(type, result);
            return result;
        }

        private readonly Type _type;
        private readonly IReadOnlyDictionary<string, ObjectTypeProperty> _backingProperties;

        private SystemObjectType(Type type, string defaultNamespace, SourceInputModel? sourceInputModel, IEnumerable<ObjectTypeProperty>? backingProperties) : base(defaultNamespace, sourceInputModel)
        {
            _type = type;
            DefaultName = GetNameWithoutGeneric(type);
            _backingProperties = backingProperties?.ToDictionary(p => p.Declaration.Name) ?? new Dictionary<string, ObjectTypeProperty>();
        }

        protected override string DefaultName { get; }
        protected override string DefaultNamespace => _type.Namespace ?? base.DefaultNamespace;

        public override ObjectTypeProperty? AdditionalPropertiesProperty => null;

        internal override Type? SerializeAs => GetSerializeAs(_type);

        protected override string DefaultAccessibility { get; } = "public";

        internal Type SystemType => _type;

        internal static bool TryGetCtor(Type type, string attributeType, [MaybeNullWhen(false)] out ConstructorInfo result)
        {
            foreach (var ctor in type.GetConstructors(BindingFlags.NonPublic | BindingFlags.Public | BindingFlags.Instance | BindingFlags.CreateInstance))
            {
                if (ctor.GetCustomAttributes().FirstOrDefault(a => a.GetType().Name == attributeType) != null)
                {
                    result = ctor;
                    return true;
                }
            }

            result = null;
            return false;
        }

        private static ConstructorInfo GetCtor(Type type, string attributeType)
        {
            if (TryGetCtor(type, attributeType, out var ctor))
                return ctor;

            throw new InvalidOperationException($"{attributeType} ctor was not found for {type.Name}");
        }

        private static Type? GetSerializeAs(Type type) => type.Name switch
        {
            _ when type == typeof(ResourceIdentifier) => type,
            _ when type == typeof(SystemData) => type,
            _ => null,
        };

        private static string GetNameWithoutGeneric(Type t)
        {
            if (!t.IsGenericType)
                return t.Name;

            string name = t.Name;
            int index = name.IndexOf('`');
            return index == -1 ? name : name.Substring(0, index);
        }

        private ObjectTypeConstructor BuildConstructor(ConstructorInfo ctor, ObjectTypeConstructor? baseConstructor)
        {
            var parameters = new List<Parameter>();
            foreach (var param in ctor.GetParameters())
            {
                _backingProperties.TryGetValue(param.Name!.ToCleanName(), out var backingProperty);
                var parameter = new Parameter(param.Name!, FormattableStringHelpers.FromString(backingProperty?.Description) ?? $"The {param.Name}", GetCSharpType(param.ParameterType), null, ValidationType.None, null);
                parameters.Add(parameter);
            }

            // we should only add initializers when there is a corresponding parameter
            List<ObjectPropertyInitializer> initializers = new List<ObjectPropertyInitializer>();
            foreach (var property in Properties)
            {
                var parameter = parameters.FirstOrDefault(p => p.Name == property.Declaration.Name.ToVariableName());
                if (parameter is not null)
                {
                    initializers.Add(new ObjectPropertyInitializer(property, parameter));
                }
            }

            var modifiers = ctor.IsFamily ? Protected : Public;

            return new ObjectTypeConstructor(Type, modifiers, parameters, initializers.ToArray(), baseConstructor);
        }

        // TODO -- this might be unnecessary, need to investigate the ctor of CSharpType to make sure it could correctly handle typeof System.Nullable<T>
        private static CSharpType GetCSharpType(Type type)
        {
            var unwrapNullable = Nullable.GetUnderlyingType(type);

            return unwrapNullable == null ? new CSharpType(type, IsNullable(type)) : new CSharpType(unwrapNullable, true);

            static bool IsNullable(Type type)
            {
                if (type == null)
                    return true; // obvious
                if (type.IsClass)
                    return true; // classes are nullable
                if (Nullable.GetUnderlyingType(type) != null)
                    return true; // Nullable<T>
                return false; // value-type
            }
        }

        protected override ObjectTypeConstructor BuildInitializationConstructor()
            => BuildConstructor(GetCtor(_type, ReferenceClassFinder.InitializationCtorAttributeName), GetBaseObjectType()?.InitializationConstructor);

        protected override IEnumerable<ObjectTypeProperty> BuildProperties()
        {
            var internalPropertiesToInclude = new List<PropertyInfo>();
            PropertyMatchDetection.AddInternalIncludes(_type, internalPropertiesToInclude);

            foreach (var property in _type.GetProperties().Where(p => p.DeclaringType == _type).Concat(internalPropertiesToInclude))
            {
                // try to get the backing property if any
                _backingProperties.TryGetValue(property.Name, out var backingProperty);

                // construct the property
                var getter = property.GetMethod;
                var setter = property.SetMethod;
                var declarationType = GetCSharpType(property.PropertyType);
                MemberDeclarationOptions memberDeclarationOptions = new MemberDeclarationOptions(
                    getter != null && getter.IsPublic ? "public" : "internal",
                    property.Name,
                    declarationType);
                InputModelProperty inputModelProperty;
                if (backingProperty?.InputModelProperty is not null)
                {
                    inputModelProperty = backingProperty.InputModelProperty;
                }
                else
                {
                    //We are only handling a small subset of cases because the set of reference types used from Azure.ResourceManager is known
                    //If in the future we add more types which have unique cases we might need to update this code, but it will be obvious
                    //given that the generation will fail with the new types
                    InputType inputType = InputPrimitiveType.Boolean;
                    if (declarationType.IsDictionary)
                    {
<<<<<<< HEAD
                        inputType = new InputDictionaryType("Dictionary", InputPrimitiveType.Boolean, InputPrimitiveType.Boolean, false);
                    }
                    else if (declarationType.IsList)
                    {
                        inputType = new InputListType("Array", InputPrimitiveType.Boolean, false, false);
=======
                        inputType = new InputDictionaryType(string.Empty, InputPrimitiveType.Boolean, InputPrimitiveType.Boolean);
                    }
                    else if (declarationType.IsList)
                    {
                        inputType = new InputListType(string.Empty, InputPrimitiveType.Boolean, false);
>>>>>>> 64632414
                    }
                    inputModelProperty = new InputModelProperty(property.Name, GetSerializedName(property.Name, SystemType), GetPropertySummary(setter != null, property.Name), inputType, null, IsRequired(property, SystemType), property.IsReadOnly(), false, null);

                }

                yield return new ObjectTypeProperty(memberDeclarationOptions, inputModelProperty.Description, inputModelProperty.IsReadOnly, inputModelProperty, new CSharpType(property.PropertyType)
                {
                    SerializeAs = GetSerializeAs(property.PropertyType)
                });
            }

            static bool IsRequired(PropertyInfo property, Type systemType)
            {
                var dict = ReferenceClassFinder.GetPropertyMetadata(systemType);

                return dict[property.Name].Required;
            }

            static string GetPropertySummary(bool hasSetter, string name)
            {
                var builder = new StringBuilder("Gets ");
                if (hasSetter)
                    builder.Append("or sets ");
                builder.Append(name);
                return builder.ToString();
            }

            static string GetSerializedName(string name, Type systemType)
            {
                var dict = ReferenceClassFinder.GetPropertyMetadata(systemType);

                return dict[name].SerializedName;
            }
        }

        protected override IEnumerable<ObjectTypeConstructor> BuildConstructors()
        {
            yield return BuildInitializationConstructor();
            yield return BuildSerializationConstructor();
        }

        protected override ObjectTypeConstructor BuildSerializationConstructor()
            => BuildConstructor(GetCtor(_type, ReferenceClassFinder.SerializationCtorAttributeName), GetBaseObjectType()?.SerializationConstructor);

        protected override CSharpType? CreateInheritedType()
        {
            return _type.BaseType == null || _type.BaseType == typeof(object) ? null : CSharpType.FromSystemType(_type.BaseType, base.DefaultNamespace, _sourceInputModel);
        }

        protected override FormattableString CreateDescription()
        {
            throw new NotImplementedException("Currently we don't support getting description in SystemObjectType");
        }
    }
}<|MERGE_RESOLUTION|>--- conflicted
+++ resolved
@@ -177,19 +177,11 @@
                     InputType inputType = InputPrimitiveType.Boolean;
                     if (declarationType.IsDictionary)
                     {
-<<<<<<< HEAD
-                        inputType = new InputDictionaryType("Dictionary", InputPrimitiveType.Boolean, InputPrimitiveType.Boolean, false);
-                    }
-                    else if (declarationType.IsList)
-                    {
-                        inputType = new InputListType("Array", InputPrimitiveType.Boolean, false, false);
-=======
                         inputType = new InputDictionaryType(string.Empty, InputPrimitiveType.Boolean, InputPrimitiveType.Boolean);
                     }
                     else if (declarationType.IsList)
                     {
                         inputType = new InputListType(string.Empty, InputPrimitiveType.Boolean, false);
->>>>>>> 64632414
                     }
                     inputModelProperty = new InputModelProperty(property.Name, GetSerializedName(property.Name, SystemType), GetPropertySummary(setter != null, property.Name), inputType, null, IsRequired(property, SystemType), property.IsReadOnly(), false, null);
 
