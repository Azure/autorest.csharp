--- conflicted
+++ resolved
@@ -164,52 +164,12 @@
                     getter != null && getter.IsPublic ? "public" : "internal",
                     property.Name,
                     declarationType);
-<<<<<<< HEAD
                 //We are only handling a small subset of cases because the set of reference types used from Azure.ResourceManager is known
                 //If in the future we add more types which have unique cases we might need to update this code, but it will be obvious
                 //given that the generation will fail with the new types
-                InputType inputType = TypeFactory.IsDictionary(property.PropertyType) ? new InputDictionaryType(string.Empty, InputPrimitiveType.Boolean, InputPrimitiveType.Boolean, false) : InputPrimitiveType.Boolean;
+                InputType inputType = declarationType.IsDictionary ? new InputDictionaryType(string.Empty, InputPrimitiveType.Boolean, InputPrimitiveType.Boolean, false) : InputPrimitiveType.Boolean;
                 InputModelProperty prop = new InputModelProperty(property.Name, GetSerializedName(property.Name, SystemType), GetPropertySummary(setter != null, property.Name), inputType, null, IsRequired(property, SystemType), property.IsReadOnly(), false, null);
                 yield return new ObjectTypeProperty(memberDeclarationOptions, prop.Description, prop.IsReadOnly, prop, new CSharpType(property.PropertyType) { SerializeAs = GetSerializeAs(property.PropertyType) });
-=======
-                Property schemaProperty;
-                if (backingProperty?.SchemaProperty is not null)
-                {
-                    schemaProperty = backingProperty.SchemaProperty;
-                }
-                else
-                {
-                    schemaProperty = new Property()
-                    {
-                        Nullable = declarationType.IsNullable,
-                        ReadOnly = property.IsReadOnly(),
-                        SerializedName = GetSerializedName(property.Name, SystemType),
-                        Summary = GetPropertySummary(setter != null, property.Name),
-                        Required = IsRequired(property, SystemType),
-                        Language = new Languages()
-                        {
-                            Default = new Language() { Name = property.Name },
-                        }
-                    };
-                    //We are only handling a small subset of cases because the set of reference types used from Azure.ResourceManager is known
-                    //If in the future we add more types which have unique cases we might need to update this code, but it will be obvious
-                    //given that the generation will fail with the new types
-                    if (declarationType.IsList)
-                    {
-                        schemaProperty.Schema = new ArraySchema()
-                        {
-                            Type = AllSchemaTypes.Array
-                        };
-                    }
-                    if (declarationType.IsDictionary)
-                    {
-                        schemaProperty.Schema = new DictionarySchema()
-                        {
-                            Type = AllSchemaTypes.Dictionary
-                        };
-                    }
-                }
->>>>>>> e956c836
 
             }
 
