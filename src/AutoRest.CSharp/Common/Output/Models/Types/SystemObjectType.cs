﻿// Copyright (c) Microsoft Corporation. All rights reserved.
// Licensed under the MIT License.

using System;
using System.Collections.Concurrent;
using System.Collections.Generic;
using System.Diagnostics.CodeAnalysis;
using System.Globalization;
using System.Linq;
using System.Reflection;
using System.Text;
using AutoRest.CSharp.Common.Utilities;
using AutoRest.CSharp.Generation.Types;
using AutoRest.CSharp.Generation.Writers;
using AutoRest.CSharp.Input;
using AutoRest.CSharp.Input.Source;
using AutoRest.CSharp.Mgmt.Decorator;
using AutoRest.CSharp.Output.Models.Shared;
using AutoRest.CSharp.Utilities;
using Azure.Core;
using Azure.ResourceManager.Models;
using static AutoRest.CSharp.Output.Models.MethodSignatureModifiers;

namespace AutoRest.CSharp.Output.Models.Types
{
    internal class SystemObjectType : ObjectType
    {
        private static ConcurrentDictionary<Type, SystemObjectType> _typeCache = new ConcurrentDictionary<Type, SystemObjectType>();

        public static SystemObjectType Create(Type type, string defaultNamespace, SourceInputModel? sourceInputModel, IEnumerable<ObjectTypeProperty>? backingProperties = null)
        {
            if (_typeCache.TryGetValue(type, out var result))
                return result;

            result = new SystemObjectType(type, defaultNamespace, sourceInputModel, backingProperties);
            _typeCache.TryAdd(type, result);
            return result;
        }

        private readonly Type _type;
        private readonly SourceInputModel? _sourceInputModel;
        private readonly IReadOnlyDictionary<string, ObjectTypeProperty> _backingProperties;

        private SystemObjectType(Type type, string defaultNamespace, SourceInputModel? sourceInputModel, IEnumerable<ObjectTypeProperty>? backingProperties) : base(defaultNamespace, sourceInputModel)
        {
            _type = type;
            _sourceInputModel = sourceInputModel;
            DefaultName = GetNameWithoutGeneric(type);
            _backingProperties = backingProperties?.ToDictionary(p => p.Declaration.Name) ?? new Dictionary<string, ObjectTypeProperty>();
        }

        protected override string DefaultName { get; }
        protected override string DefaultNamespace => _type.Namespace ?? base.DefaultNamespace;

        public override ObjectTypeProperty? AdditionalPropertiesProperty => null;

        internal override Type? SerializeAs => GetSerializeAs(_type);

        protected override string DefaultAccessibility { get; } = "public";

        internal Type SystemType => _type;

        public override bool IncludeConverter => false;

        internal static bool TryGetCtor(Type type, string attributeType, [MaybeNullWhen(false)] out ConstructorInfo result)
        {
            foreach (var ctor in type.GetConstructors(BindingFlags.NonPublic | BindingFlags.Public | BindingFlags.Instance | BindingFlags.CreateInstance))
            {
                if (ctor.GetCustomAttributes().FirstOrDefault(a => a.GetType().Name == attributeType) != null)
                {
                    result = ctor;
                    return true;
                }
            }

            result = null;
            return false;
        }

        private static ConstructorInfo GetCtor(Type type, string attributeType)
        {
            if (TryGetCtor(type, attributeType, out var ctor))
                return ctor;

            throw new InvalidOperationException($"{attributeType} ctor was not found for {type.Name}");
        }

        private static Type? GetSerializeAs(Type type) => type.Name switch
        {
            _ when type == typeof(ResourceIdentifier) => type,
            _ when type == typeof(SystemData) => type,
            _ => null,
        };

        private static string GetNameWithoutGeneric(Type t)
        {
            if (!t.IsGenericType)
                return t.Name;

            string name = t.Name;
            int index = name.IndexOf('`');
            return index == -1 ? name : name.Substring(0, index);
        }

        private ObjectTypeConstructor BuildConstructor(ConstructorInfo ctor, ObjectTypeConstructor? baseConstructor)
        {
            var parameters = new List<Parameter>();
            foreach (var param in ctor.GetParameters())
            {
                _backingProperties.TryGetValue(param.Name!.ToCleanName(), out var backingProperty);
                var parameter = new Parameter(param.Name!, FormattableStringHelpers.FromString(backingProperty?.Description) ?? $"The {param.Name}", GetCSharpType(param.ParameterType), null, ValidationType.None, null);
                parameters.Add(parameter);
            }

            // we should only add initializers when there is a corresponding parameter
            List<ObjectPropertyInitializer> initializers = new List<ObjectPropertyInitializer>();
            foreach (var property in Properties)
            {
                var parameter = parameters.FirstOrDefault(p => p.Name == property.Declaration.Name.ToVariableName());
                if (parameter is not null)
                {
                    initializers.Add(new ObjectPropertyInitializer(property, parameter));
                }
            }

            var modifiers = ctor.IsFamily ? Protected : Public;

            return new ObjectTypeConstructor(Type, modifiers, parameters, initializers.ToArray(), baseConstructor);
        }

        // TODO -- this might be unnecessary, need to investigate the ctor of CSharpType to make sure it could correctly handle typeof System.Nullable<T>
        private static CSharpType GetCSharpType(Type type)
        {
            var unwrapNullable = Nullable.GetUnderlyingType(type);

            return unwrapNullable == null ? new CSharpType(type, IsNullable(type)) : new CSharpType(unwrapNullable, true);

            static bool IsNullable(Type type)
            {
                if (type == null)
                    return true; // obvious
                if (type.IsClass)
                    return true; // classes are nullable
                if (Nullable.GetUnderlyingType(type) != null)
                    return true; // Nullable<T>
                return false; // value-type
            }
        }

        protected override ObjectTypeConstructor BuildInitializationConstructor()
            => BuildConstructor(GetCtor(_type, ReferenceClassFinder.InitializationCtorAttributeName), GetBaseObjectType()?.InitializationConstructor);

        protected override IEnumerable<ObjectTypeProperty> BuildProperties()
        {
            var internalPropertiesToInclude = new List<PropertyInfo>();
            PropertyMatchDetection.AddInternalIncludes(_type, internalPropertiesToInclude);

            foreach (var property in _type.GetProperties().Where(p => p.DeclaringType == _type).Concat(internalPropertiesToInclude))
            {
                // try to get the backing property if any
                _backingProperties.TryGetValue(property.Name, out var backingProperty);

                // construct the property
                var getter = property.GetMethod;
                var setter = property.SetMethod;
                var declarationType = GetCSharpType(property.PropertyType);
                MemberDeclarationOptions memberDeclarationOptions = new MemberDeclarationOptions(
                    getter != null && getter.IsPublic ? "public" : "internal",
                    property.Name,
                    declarationType);
                Property schemaProperty;
                if (backingProperty?.SchemaProperty is not null)
                {
<<<<<<< HEAD
                    Nullable = isNullable,
                    ReadOnly = property.IsReadOnly(),
                    SerializedName = GetSerializedName(property.Name),
                    Summary = $"Gets{GetPropertySummary(setter)} {property.Name}",
                    Required = IsRequired(property),
                    Language = new Languages()
                    {
                        Default = new Language() { Name = property.Name },
                    }
                };

                //We are only handling a small subset of cases because the set of reference types used from Azure.ResourceManager is known
                //If in the future we add more types which have unique cases we might need to update this code, but it will be obvious
                //given that the generation will fail with the new types
                if (TypeFactory.IsList(property.PropertyType))
                {
                    prop.Schema = new ArraySchema()
                    {
                        Type = AllSchemaTypes.Array
                    };
                }
                if (TypeFactory.IsDictionary(property.PropertyType))
=======
                    schemaProperty = backingProperty.SchemaProperty;
                }
                else
>>>>>>> 56ee3e0f
                {
                    schemaProperty = new Property()
                    {
                        Nullable = declarationType.IsNullable,
                        ReadOnly = property.IsReadOnly(),
                        SerializedName = GetSerializedName(property.Name, SystemType),
                        Summary = GetPropertySummary(setter != null, property.Name),
                        Required = IsRequired(property, SystemType),
                        Language = new Languages()
                        {
                            Default = new Language() { Name = property.Name },
                        }
                    };
                    //We are only handling a small subset of cases because the set of reference types used from Azure.ResourceManager is known
                    //If in the future we add more types which have unique cases we might need to update this code, but it will be obvious
                    //given that the generation will fail with the new types
                    if (TypeFactory.IsList(property.PropertyType))
                    {
                        schemaProperty.Schema = new ArraySchema()
                        {
                            Type = AllSchemaTypes.Array
                        };
                    }
                    if (TypeFactory.IsDictionary(property.PropertyType))
                    {
                        schemaProperty.Schema = new DictionarySchema()
                        {
                            Type = AllSchemaTypes.Dictionary
                        };
                    }
                }

                yield return new ObjectTypeProperty(memberDeclarationOptions, schemaProperty.Summary!, schemaProperty.IsReadOnly, schemaProperty, new CSharpType(property.PropertyType, GetSerializeAs(property.PropertyType)));
            }

            static bool IsRequired(PropertyInfo property, Type systemType)
            {
                var dict = ReferenceClassFinder.GetPropertyMetadata(systemType);

                return dict[property.Name].Required;
            }

            static string GetPropertySummary(bool hasSetter, string name)
            {
                var builder = new StringBuilder("Gets ");
                if (hasSetter)
                    builder.Append("or sets ");
                builder.Append(name);
                return builder.ToString();
            }

            static string GetSerializedName(string name, Type systemType)
            {
                var dict = ReferenceClassFinder.GetPropertyMetadata(systemType);

                return dict[name].SerializedName;
            }
        }

        protected override IEnumerable<ObjectTypeConstructor> BuildConstructors()
        {
            yield return BuildInitializationConstructor();
            yield return BuildSerializationConstructor();
        }

        protected override ObjectTypeConstructor BuildSerializationConstructor()
            => BuildConstructor(GetCtor(_type, ReferenceClassFinder.SerializationCtorAttributeName), GetBaseObjectType()?.SerializationConstructor);

        protected override CSharpType? CreateInheritedType()
        {
            return _type.BaseType == null || _type.BaseType == typeof(object) ? null : CSharpType.FromSystemType(_type.BaseType, base.DefaultNamespace, _sourceInputModel);
        }

        protected override FormattableString CreateDescription()
        {
            throw new NotImplementedException("Currently we don't support getting description in SystemObjectType");
        }
    }
}<|MERGE_RESOLUTION|>--- conflicted
+++ resolved
@@ -171,34 +171,9 @@
                 Property schemaProperty;
                 if (backingProperty?.SchemaProperty is not null)
                 {
-<<<<<<< HEAD
-                    Nullable = isNullable,
-                    ReadOnly = property.IsReadOnly(),
-                    SerializedName = GetSerializedName(property.Name),
-                    Summary = $"Gets{GetPropertySummary(setter)} {property.Name}",
-                    Required = IsRequired(property),
-                    Language = new Languages()
-                    {
-                        Default = new Language() { Name = property.Name },
-                    }
-                };
-
-                //We are only handling a small subset of cases because the set of reference types used from Azure.ResourceManager is known
-                //If in the future we add more types which have unique cases we might need to update this code, but it will be obvious
-                //given that the generation will fail with the new types
-                if (TypeFactory.IsList(property.PropertyType))
-                {
-                    prop.Schema = new ArraySchema()
-                    {
-                        Type = AllSchemaTypes.Array
-                    };
-                }
-                if (TypeFactory.IsDictionary(property.PropertyType))
-=======
                     schemaProperty = backingProperty.SchemaProperty;
                 }
                 else
->>>>>>> 56ee3e0f
                 {
                     schemaProperty = new Property()
                     {
