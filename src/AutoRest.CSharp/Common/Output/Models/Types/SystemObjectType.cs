--- conflicted
+++ resolved
@@ -157,14 +157,7 @@
                     Required = IsRequired(property),
                     Language = new Languages()
                     {
-<<<<<<< HEAD
                         Default = new Language() { Name = property.Name },
-=======
-                        Default = new Language()
-                        {
-                            Name = property.Name,
-                        }
->>>>>>> 80aaa725
                     }
                 };
 
@@ -185,16 +178,9 @@
 
         private string GetSerializedName(string name)
         {
-<<<<<<< HEAD
-            // TODO -- this function has so many issues, must fix otherwise the test gen will never work
-            if (name.Equals("ResourceType", StringComparison.Ordinal))
-                return "type";
-            return ToCamelCase(name);
-=======
             var dict = ReferenceClassFinder.GetPropertyMetadata(SystemType);
 
             return dict[name].SerializedName;
->>>>>>> 80aaa725
         }
 
         protected override IEnumerable<ObjectTypeConstructor> BuildConstructors()
