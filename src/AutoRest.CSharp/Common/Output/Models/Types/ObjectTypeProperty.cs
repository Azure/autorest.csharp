﻿// Copyright (c) Microsoft Corporation. All rights reserved.
// Licensed under the MIT License. See License.txt in the project root for license information.

using System;
using System.Collections.Generic;
using System.Linq;
using AutoRest.CSharp.Common.Input;
using AutoRest.CSharp.Generation.Types;
using AutoRest.CSharp.Input;
using AutoRest.CSharp.Input.Source;
using AutoRest.CSharp.Mgmt.Decorator;
using AutoRest.CSharp.Output.Models.Serialization;
using Azure.ResourceManager.Models;

namespace AutoRest.CSharp.Output.Models.Types
{
    internal class ObjectTypeProperty
    {
        public ObjectTypeProperty(FieldDeclaration field, InputModelProperty inputModelProperty, ObjectType enclosingType, SerializationFormat serializationFormat)
            : this(declaration: new MemberDeclarationOptions(field.Accessibility, field.Name, field.Type),
                  parameterDescription: field.Description?.ToString() ?? string.Empty,
                  isReadOnly: field.Modifiers.HasFlag(FieldModifiers.ReadOnly),
                  schemaProperty: null,
                  isRequired: field.IsRequired,
                  inputModelProperty: inputModelProperty,
                  getterModifiers: field.GetterModifiers,
                  setterModifiers: field.SetterModifiers,
<<<<<<< HEAD
                  serializationMapping: field.SerializationMapping)
=======
                  serializationFormat: serializationFormat)
>>>>>>> 77b02955
        {
            InitializationValue = field.DefaultValue;
        }

        public ObjectTypeProperty(MemberDeclarationOptions declaration, string parameterDescription, bool isReadOnly, Property? schemaProperty, CSharpType? valueType = null, bool optionalViaNullability = false)
            : this(declaration, parameterDescription, isReadOnly, schemaProperty, schemaProperty?.IsRequired ?? false, valueType, optionalViaNullability)
        {
        }

<<<<<<< HEAD
        private ObjectTypeProperty(MemberDeclarationOptions declaration, string parameterDescription, bool isReadOnly, Property? schemaProperty, bool isRequired, CSharpType? valueType = null, bool optionalViaNullability = false, InputModelProperty? inputModelProperty = null, bool isFlattenedProperty = false, FieldModifiers? getterModifiers = null, FieldModifiers? setterModifiers = null, SourcePropertySerailizationMapping? serializationMapping = null)
=======
        private ObjectTypeProperty(MemberDeclarationOptions declaration, string parameterDescription, bool isReadOnly, Property? schemaProperty, bool isRequired, CSharpType? valueType = null, bool optionalViaNullability = false, InputModelProperty? inputModelProperty = null, bool isFlattenedProperty = false, FieldModifiers? getterModifiers = null, FieldModifiers? setterModifiers = null, SerializationFormat serializationFormat = SerializationFormat.Default)
>>>>>>> 77b02955
        {
            IsReadOnly = isReadOnly;
            SchemaProperty = schemaProperty;
            OptionalViaNullability = optionalViaNullability;
            ValueType = valueType ?? declaration.Type;
            Declaration = declaration;
            IsRequired = isRequired;
            InputModelProperty = inputModelProperty;
            _baseParameterDescription = parameterDescription;
            Description = string.IsNullOrEmpty(parameterDescription) ? CreateDefaultPropertyDescription(Declaration.Name, isReadOnly).ToString() : parameterDescription;
            IsFlattenedProperty = isFlattenedProperty;
            GetterModifiers = getterModifiers;
            SetterModifiers = setterModifiers;
<<<<<<< HEAD
            SerializationMapping = serializationMapping;
=======
            SerializationFormat = serializationFormat;
>>>>>>> 77b02955
        }

        public ObjectTypeProperty MarkFlatten()
        {
            var newDeclaration = new MemberDeclarationOptions("internal", Declaration.Name, Declaration.Type);

            return new ObjectTypeProperty(
                newDeclaration,
                _baseParameterDescription,
                IsReadOnly,
                SchemaProperty,
                IsRequired,
                valueType: ValueType,
                optionalViaNullability: OptionalViaNullability,
                inputModelProperty: InputModelProperty,
                isFlattenedProperty: true);
        }

        public SerializationFormat SerializationFormat { get; }

        public FormattableString? InitializationValue { get; }

        private bool IsFlattenedProperty { get; }

        private FlattenedObjectTypeProperty? _flattenedProperty;
        public FlattenedObjectTypeProperty? FlattenedProperty => EnsureFlattenedProperty();

        private FlattenedObjectTypeProperty? EnsureFlattenedProperty()
        {
            if (IsFlattenedProperty && _flattenedProperty == null)
            {
                var hierarchyStack = FlattenedObjectTypeProperty.GetHierarchyStack(this);
                // we can only get in this method when the property has a single property type, therefore the hierarchy stack here is guaranteed to have at least two values
                var innerProperty = hierarchyStack.Pop();
                var immediateParentProperty = hierarchyStack.Pop();

                var myPropertyName = FlattenedObjectTypeProperty.GetCombinedPropertyName(innerProperty, immediateParentProperty);
                var childPropertyName = this.Equals(immediateParentProperty) ? innerProperty.Declaration.Name : myPropertyName;

                var propertyType = innerProperty.Declaration.Type;

                var isOverriddenValueType = innerProperty.Declaration.Type.IsValueType && !innerProperty.Declaration.Type.IsNullable;
                if (isOverriddenValueType)
                    propertyType = propertyType.WithNullable(isOverriddenValueType);

                var declaration = new MemberDeclarationOptions(innerProperty.Declaration.Accessibility, myPropertyName, propertyType);

                // determines whether this property should has a setter
                var (isReadOnly, includeGetterNullCheck, includeSetterNullCheck) = FlattenedObjectTypeProperty.GetFlags(this, innerProperty);

                _flattenedProperty = new FlattenedObjectTypeProperty(declaration, innerProperty._baseParameterDescription, this, isReadOnly, includeGetterNullCheck, includeSetterNullCheck, childPropertyName, isOverriddenValueType);
            }

            return _flattenedProperty;
        }

        public virtual Stack<ObjectTypeProperty> BuildHierarchyStack()
        {
            if (FlattenedProperty != null)
                return FlattenedProperty.BuildHierarchyStack();

            var stack = new Stack<ObjectTypeProperty>();
            stack.Push(this);

            return stack;
        }

        public static FormattableString CreateDefaultPropertyDescription(string nameToUse, bool isReadOnly)
        {
            String splitDeclarationName = string.Join(" ", Utilities.StringExtensions.SplitByCamelCase(nameToUse)).ToLower();
            if (isReadOnly)
            {
                return $"Gets the {splitDeclarationName}";
            }
            else
            {
                return $"Gets or sets the {splitDeclarationName}";
            }
        }

        public bool IsRequired { get; }
        public MemberDeclarationOptions Declaration { get; }
        public string Description { get; }
        private string? _propertyDescription;
        public string PropertyDescription => _propertyDescription ??= Description + CreateExtraPropertyDiscriminatorSummary(ValueType);
        public Property? SchemaProperty { get; }
        public InputModelProperty? InputModelProperty { get; }
        private string? _parameterDescription;
        private string _baseParameterDescription; // inherited type "FlattenedObjectTypeProperty" need to pass this value into the base constructor so that some appended information will not be appended again in the flattened property
        public string ParameterDescription => _parameterDescription ??= _baseParameterDescription + CreateExtraPropertyDiscriminatorSummary(ValueType);

        /// <summary>
        /// Gets or sets the value indicating whether nullable type of this property represents optionality of the value.
        /// </summary>
        public bool OptionalViaNullability { get; }

        /// <summary>
        /// When property is not required we transform the type to be able to express "omitted" value.
        /// For example we turn int type into int?.
        /// ValueType property contains the original type the property had before the transformation was applied to it.
        /// </summary>
        public CSharpType ValueType { get; }
        public bool IsReadOnly { get; }

        public FieldModifiers? GetterModifiers { get; }
        public FieldModifiers? SetterModifiers { get; }

        public SourcePropertySerailizationMapping? SerializationMapping { get; }

        internal string CreateExtraDescriptionWithManagedServiceIdentity()
        {
            var extraDescription = string.Empty;
            var originalObjSchema = SchemaProperty?.Schema as ObjectSchema;
            var identityTypeSchema = originalObjSchema?.GetAllProperties()!.FirstOrDefault(p => p.SerializedName == "type")!.Schema;
            if (identityTypeSchema != null)
            {
                var supportedTypesToShow = new List<string>();
                var commonMsiSupportedTypeCount = typeof(ManagedServiceIdentityType).GetProperties().Length;
                // unwrap constant schema if it is
                if (identityTypeSchema is ConstantSchema constantIdentitySchema && constantIdentitySchema.ValueType is ChoiceSchema identityTypeChoiceSchema)
                    identityTypeSchema = identityTypeChoiceSchema;

                if (identityTypeSchema is ChoiceSchema choiceSchema && choiceSchema.Choices.Count < commonMsiSupportedTypeCount)
                {
                    supportedTypesToShow = choiceSchema.Choices.Select(c => c.Value).ToList();
                }
                else if (identityTypeSchema is SealedChoiceSchema sealedChoiceSchema && sealedChoiceSchema.Choices.Count < commonMsiSupportedTypeCount)
                {
                    supportedTypesToShow = sealedChoiceSchema.Choices.Select(c => c.Value).ToList();
                }
                if (supportedTypesToShow.Count > 0)
                {
                    extraDescription = $"Current supported identity types: {string.Join(", ", supportedTypesToShow)}";
                }
            }
            return extraDescription;
        }

        private static string CreateExtraPropertyDiscriminatorSummary(CSharpType valueType)
        {
            string updatedDescription = string.Empty;
            if (valueType.IsFrameworkType)
            {
                if (TypeFactory.IsList(valueType))
                {
                    if (!valueType.Arguments.First().IsFrameworkType && valueType.Arguments.First().Implementation is ObjectType objectType)
                    {
                        updatedDescription = objectType.CreateExtraDescriptionWithDiscriminator();
                    }
                }
                else if (TypeFactory.IsDictionary(valueType))
                {
                    var objectTypes = valueType.Arguments.Where(arg => !arg.IsFrameworkType && arg.Implementation is ObjectType);
                    if (objectTypes.Count() > 0)
                    {
                        var subDescription = objectTypes.Select(o => ((ObjectType)o.Implementation).CreateExtraDescriptionWithDiscriminator());
                        updatedDescription = string.Join("", subDescription);
                    }
                }
            }
            else if (valueType.Implementation is ObjectType objectType)
            {
                updatedDescription = objectType.CreateExtraDescriptionWithDiscriminator();
            }
            return updatedDescription;
        }
    }
}<|MERGE_RESOLUTION|>--- conflicted
+++ resolved
@@ -25,11 +25,8 @@
                   inputModelProperty: inputModelProperty,
                   getterModifiers: field.GetterModifiers,
                   setterModifiers: field.SetterModifiers,
-<<<<<<< HEAD
+                  serializationFormat: serializationFormat,
                   serializationMapping: field.SerializationMapping)
-=======
-                  serializationFormat: serializationFormat)
->>>>>>> 77b02955
         {
             InitializationValue = field.DefaultValue;
         }
@@ -39,11 +36,7 @@
         {
         }
 
-<<<<<<< HEAD
-        private ObjectTypeProperty(MemberDeclarationOptions declaration, string parameterDescription, bool isReadOnly, Property? schemaProperty, bool isRequired, CSharpType? valueType = null, bool optionalViaNullability = false, InputModelProperty? inputModelProperty = null, bool isFlattenedProperty = false, FieldModifiers? getterModifiers = null, FieldModifiers? setterModifiers = null, SourcePropertySerailizationMapping? serializationMapping = null)
-=======
-        private ObjectTypeProperty(MemberDeclarationOptions declaration, string parameterDescription, bool isReadOnly, Property? schemaProperty, bool isRequired, CSharpType? valueType = null, bool optionalViaNullability = false, InputModelProperty? inputModelProperty = null, bool isFlattenedProperty = false, FieldModifiers? getterModifiers = null, FieldModifiers? setterModifiers = null, SerializationFormat serializationFormat = SerializationFormat.Default)
->>>>>>> 77b02955
+        private ObjectTypeProperty(MemberDeclarationOptions declaration, string parameterDescription, bool isReadOnly, Property? schemaProperty, bool isRequired, CSharpType? valueType = null, bool optionalViaNullability = false, InputModelProperty? inputModelProperty = null, bool isFlattenedProperty = false, FieldModifiers? getterModifiers = null, FieldModifiers? setterModifiers = null, SerializationFormat serializationFormat = SerializationFormat.Default, SourcePropertySerializationMapping? serializationMapping = null)
         {
             IsReadOnly = isReadOnly;
             SchemaProperty = schemaProperty;
@@ -57,11 +50,8 @@
             IsFlattenedProperty = isFlattenedProperty;
             GetterModifiers = getterModifiers;
             SetterModifiers = setterModifiers;
-<<<<<<< HEAD
+            SerializationFormat = serializationFormat;
             SerializationMapping = serializationMapping;
-=======
-            SerializationFormat = serializationFormat;
->>>>>>> 77b02955
         }
 
         public ObjectTypeProperty MarkFlatten()
@@ -169,7 +159,7 @@
         public FieldModifiers? GetterModifiers { get; }
         public FieldModifiers? SetterModifiers { get; }
 
-        public SourcePropertySerailizationMapping? SerializationMapping { get; }
+        public SourcePropertySerializationMapping? SerializationMapping { get; }
 
         internal string CreateExtraDescriptionWithManagedServiceIdentity()
         {
