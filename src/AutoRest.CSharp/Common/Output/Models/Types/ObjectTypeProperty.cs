﻿// Copyright (c) Microsoft Corporation. All rights reserved.
// Licensed under the MIT License. See License.txt in the project root for license information.

using System;
using System.Collections.Generic;
using System.Diagnostics;
using System.Linq;
using AutoRest.CSharp.Common.Input;
using AutoRest.CSharp.Common.Output.Expressions.ValueExpressions;
using AutoRest.CSharp.Generation.Types;
using AutoRest.CSharp.Generation.Writers;
using AutoRest.CSharp.Input.Source;
using AutoRest.CSharp.Mgmt.Decorator;
using AutoRest.CSharp.Output.Models.Serialization;
using Azure.ResourceManager.Models;

namespace AutoRest.CSharp.Output.Models.Types
{
    [DebuggerDisplay("Name: {Declaration.Name}, Type: {Declaration.Type}")]
    internal class ObjectTypeProperty
    {
        public ObjectTypeProperty(FieldDeclaration field, InputModelProperty? inputModelProperty)
            : this(declaration: new MemberDeclarationOptions(field.Accessibility, field.Name, field.Type),
                  parameterDescription: field.Description?.ToString() ?? string.Empty,
                  isReadOnly: field.Modifiers.HasFlag(FieldModifiers.ReadOnly),
                  isRequired: field.IsRequired,
                  valueType: field.ValueType,
                  inputModelProperty: inputModelProperty,
                  optionalViaNullability: field.OptionalViaNullability,
                  getterModifiers: field.GetterModifiers,
                  setterModifiers: field.SetterModifiers,
                  serializationFormat: field.SerializationFormat)
        {
            InitializationValue = field.InitializationValue;
        }

        public ObjectTypeProperty(MemberDeclarationOptions declaration, string parameterDescription, bool isReadOnly, InputModelProperty? inputModelProperty, CSharpType? valueType = null, bool optionalViaNullability = false)
            : this(declaration, parameterDescription, isReadOnly, inputModelProperty, inputModelProperty?.IsRequired ?? false, valueType: valueType, optionalViaNullability: optionalViaNullability)
        {
        }

        private ObjectTypeProperty(MemberDeclarationOptions declaration, string parameterDescription, bool isReadOnly, InputModelProperty? inputModelProperty, bool isRequired, CSharpType? valueType = null, bool optionalViaNullability = false, bool isFlattenedProperty = false, FieldModifiers? getterModifiers = null, FieldModifiers? setterModifiers = null, SerializationFormat serializationFormat = SerializationFormat.Default)
        {
            IsReadOnly = isReadOnly;
            OptionalViaNullability = optionalViaNullability;
            ValueType = valueType ?? declaration.Type;
            Declaration = declaration;
            IsRequired = isRequired;
            InputModelProperty = inputModelProperty;
            _baseParameterDescription = parameterDescription;
            SerializationFormat = serializationFormat;
            FormattedDescription = CreatePropertyDescription(parameterDescription, isReadOnly);
            Description = FormattedDescription.ToString();
            IsFlattenedProperty = isFlattenedProperty;
            GetterModifiers = getterModifiers;
            SetterModifiers = setterModifiers;
        }

        public ObjectTypeProperty MarkFlatten()
        {
            var newDeclaration = new MemberDeclarationOptions("internal", Declaration.Name, Declaration.Type);

            return new ObjectTypeProperty(
                newDeclaration,
                _baseParameterDescription,
                IsReadOnly,
                InputModelProperty,
                IsRequired,
                valueType: ValueType,
                optionalViaNullability: OptionalViaNullability,
                isFlattenedProperty: true);
        }

        public SerializationFormat SerializationFormat { get; }

        public ValueExpression? InitializationValue { get; }

        public virtual string SerializedName => InputModelProperty?.SerializedName ?? InputModelProperty?.SerializedName ?? Declaration.Name;

        private bool IsFlattenedProperty { get; }

        private FlattenedObjectTypeProperty? _flattenedProperty;
        public FlattenedObjectTypeProperty? FlattenedProperty => EnsureFlattenedProperty();

        private FlattenedObjectTypeProperty? EnsureFlattenedProperty()
        {
            if (IsFlattenedProperty && _flattenedProperty == null)
            {
                var hierarchyStack = FlattenedObjectTypeProperty.GetHierarchyStack(this);
                // we can only get in this method when the property has a single property type, therefore the hierarchy stack here is guaranteed to have at least two values
                var innerProperty = hierarchyStack.Pop();
                var immediateParentProperty = hierarchyStack.Pop();

                var myPropertyName = FlattenedObjectTypeProperty.GetCombinedPropertyName(innerProperty, immediateParentProperty);
                var childPropertyName = this.Equals(immediateParentProperty) ? innerProperty.Declaration.Name : myPropertyName;

                var propertyType = innerProperty.Declaration.Type;

                var isOverriddenValueType = innerProperty.Declaration.Type.IsValueType && !innerProperty.Declaration.Type.IsNullable;
                if (isOverriddenValueType)
                    propertyType = propertyType.WithNullable(isOverriddenValueType);

                var declaration = new MemberDeclarationOptions(innerProperty.Declaration.Accessibility, myPropertyName, propertyType);

                // determines whether this property should has a setter
                var (isReadOnly, includeGetterNullCheck, includeSetterNullCheck) = FlattenedObjectTypeProperty.GetFlags(this, innerProperty);

                _flattenedProperty = new FlattenedObjectTypeProperty(declaration, innerProperty._baseParameterDescription, this, isReadOnly, includeGetterNullCheck, includeSetterNullCheck, childPropertyName, isOverriddenValueType);
            }

            return _flattenedProperty;
        }

        public virtual Stack<ObjectTypeProperty> BuildHierarchyStack()
        {
            if (FlattenedProperty != null)
                return FlattenedProperty.BuildHierarchyStack();

            var stack = new Stack<ObjectTypeProperty>();
            stack.Push(this);

            return stack;
        }

        public virtual IEnumerable<string>? FlattenedNames => InputModelProperty?.FlattenedNames;

        public string GetWirePath()
        {
            string? wrapper = FlattenedNames?.FirstOrDefault();
            wrapper = wrapper is null ? string.Empty : $"{wrapper}.";
            return $"{wrapper}{SerializedName}";
        }

        public static FormattableString CreateDefaultPropertyDescription(string nameToUse, bool isReadOnly)
        {
            String splitDeclarationName = string.Join(" ", Utilities.StringExtensions.SplitByCamelCase(nameToUse)).ToLower();
            if (isReadOnly)
            {
                return $"Gets the {splitDeclarationName}";
            }
            else
            {
                return $"Gets or sets the {splitDeclarationName}";
            }
        }

        public bool IsRequired { get; }
        public MemberDeclarationOptions Declaration { get; }
        public string Description { get; }
        public FormattableString FormattedDescription { get; }
        private FormattableString? _propertyDescription;
        public FormattableString PropertyDescription => _propertyDescription ??= $"{FormattedDescription}{CreateExtraPropertyDiscriminatorSummary(ValueType)}";
        public InputModelProperty? InputModelProperty { get; }
        private FormattableString? _parameterDescription;
        private string _baseParameterDescription; // inherited type "FlattenedObjectTypeProperty" need to pass this value into the base constructor so that some appended information will not be appended again in the flattened property
        public FormattableString ParameterDescription => _parameterDescription ??= $"{_baseParameterDescription}{CreateExtraPropertyDiscriminatorSummary(ValueType)}";

        /// <summary>
        /// Gets or sets the value indicating whether nullable type of this property represents optionality of the value.
        /// </summary>
        public bool OptionalViaNullability { get; }

        /// <summary>
        /// When property is not required we transform the type to be able to express "omitted" value.
        /// For example we turn int type into int?.
        /// ValueType property contains the original type the property had before the transformation was applied to it.
        /// </summary>
        public CSharpType ValueType { get; }
        public bool IsReadOnly { get; }

        public FieldModifiers? GetterModifiers { get; }
        public FieldModifiers? SetterModifiers { get; }

        /// <summary>
        /// This method attempts to retrieve the description for each of the union type items. For items that are lists,
        /// the description will include details about the element type.
        /// For items that are literals, the description will include the literal value.
        /// </summary>
        /// <param name="unionItems">the list of union type items.</param>
        /// <returns>A list of FormattableString representing the description of each union item.
        /// </returns>
        public static IReadOnlyList<FormattableString> GetUnionTypesDescriptions(IReadOnlyList<CSharpType> unionItems)
        {
            var values = new List<FormattableString>();

            foreach (CSharpType item in unionItems)
            {
                FormattableString description;

                if (item.IsLiteral && item.Literal?.Value != null)
                {
                    var literalValue = item.Literal.Value.Value;
                    if (item.FrameworkType == typeof(string))
                    {
                        description = $"<description>{literalValue:L}</description>";
                    }
                    else
                    {
                        description = $"<description>{literalValue}</description>";
                    }
                }
                else
                {
                    description = $"<description>{item:C}</description>";
                }

                values.Add(description);
            }

            return values.Distinct().ToList();
        }

        /// <summary>
        /// This method constructs the description for a list type. If the list type contains an element type,
        /// then the description will include details about the element type.
        /// </summary>
        /// <param name="input">The input list type to construct the description for.</param>
        /// <param name="isBaseElement">A value indicating whether the list type is the base element of the original list.</param>
        /// <returns>A constructed FormattedString representing the description of the list type.</returns>
        public static FormattableString ConstructDetailsForListType(CSharpType? input, bool isBaseElement)
        {
            if (input == null)
            {
                return $"";
            }

            string itemName = input.TryGetCSharpFriendlyName(out var keywordName) ? keywordName : input.Name;
            CSharpType? elementType = null;
            FormattableString typeDescription = $"{itemName}";

            if (isBaseElement)
            {
                typeDescription = $"<see cref=\"{input}\"/>";
            }

            if (input.IsList || input.IsArray)
            {
                elementType = input.ElementType;
                typeDescription = $"{itemName}";
            }
            else if (input.IsDictionary)
            {
                typeDescription = $"{itemName}{{TKey, TValue}}";
            }

            // validate if the item contains an element type
            if (elementType != null)
            {
                typeDescription = $"{typeDescription}{{{ConstructDetailsForListType(elementType, false)}}}";

                if (isBaseElement)
                {
                    typeDescription = $"<c>{typeDescription}</c>";
                }
            }

            return typeDescription;
        }

        internal string CreateExtraDescriptionWithManagedServiceIdentity()
        {
            var extraDescription = string.Empty;
            var originalModelType = InputModelProperty?.Type as InputModelType;
            var identityType = originalModelType?.GetAllProperties()!.FirstOrDefault(p => p.SerializedName == "type")!.Type;
            if (identityType != null)
            {
                var supportedTypesToShow = new List<string>();
                var commonMsiSupportedTypeCount = typeof(ManagedServiceIdentityType).GetProperties().Length;
                if (identityType is InputEnumType enumType && enumType.AllowedValues.Count < commonMsiSupportedTypeCount)
                {
                    supportedTypesToShow = enumType.AllowedValues.Select(c => c.Name).ToList();
                }
                if (supportedTypesToShow.Count > 0)
                {
                    extraDescription = $"Current supported identity types: {string.Join(", ", supportedTypesToShow)}";
                }
            }
            return extraDescription;
        }

        /// <summary>
        /// This method is used to create the description for the property. It will append the extra description for the property if it is a binary data property.
        /// </summary>
        /// <param name="parameterDescription">The parameter description.</param>
        /// <param name="isPropReadOnly">Flag to determine if a property is read only.</param>
        /// <returns>The formatted property description string.</returns>
        internal FormattableString CreatePropertyDescription(string parameterDescription, bool isPropReadOnly)
        {
            FormattableString description;
            if (string.IsNullOrEmpty(parameterDescription))
            {
                description = CreateDefaultPropertyDescription(Declaration.Name, isPropReadOnly);
            }
            else
            {
                description = $"{parameterDescription}";
            }

            FormattableString binaryDataExtraDescription = CreateBinaryDataExtraDescription(Declaration.Type, SerializationFormat);
            description = $"{description}{binaryDataExtraDescription}";

            return description;
        }

        /// <summary>
        /// This method will construct an additional description for properties that are binary data. For properties whose values are union types,
        /// the description will include the types of values that are allowed.
        /// </summary>
        /// <param name="type">The CSharpType of the property.</param>
        /// <param name="serializationFormat">The serialization format of the property.</param>
        /// <returns>The formatted description string for the property.</returns>
        private FormattableString CreateBinaryDataExtraDescription(CSharpType type, SerializationFormat serializationFormat)
        {
            if (type.IsFrameworkType)
            {
                string typeSpecificDesc;
                IReadOnlyList<FormattableString> unionTypeDescriptions = Array.Empty<FormattableString>();
                if (type.IsUnion || ValueType is { IsUnion: true })
                {
                    // get the union types, if any
                    var items = type.IsUnion ? type.UnionItemTypes : ValueType.UnionItemTypes;

                    if (items is { Count: > 0 })
            {
                        unionTypeDescriptions = GetUnionTypesDescriptions(items);
            }
                }

                if (type.FrameworkType == typeof(BinaryData))
            {
                    typeSpecificDesc = "this property";
                    return ConstructBinaryDataDescription(typeSpecificDesc, serializationFormat, unionTypeDescriptions);
<<<<<<< HEAD
            }
                if (TypeFactory.IsList(type) &&
=======
                }
                if (type.IsList &&
>>>>>>> e956c836
                    type.Arguments[0].IsFrameworkType &&
                    type.Arguments[0].FrameworkType == typeof(BinaryData))
            {
                    typeSpecificDesc = "the element of this property";
                    return ConstructBinaryDataDescription(typeSpecificDesc, serializationFormat, unionTypeDescriptions);
<<<<<<< HEAD
            }
                if (TypeFactory.IsDictionary(type) &&
=======
                }
                if (type.IsDictionary &&
>>>>>>> e956c836
                    type.Arguments[1].IsFrameworkType &&
                    type.Arguments[1].FrameworkType == typeof(BinaryData))
                {
                    typeSpecificDesc = "the value of this property";
                    return ConstructBinaryDataDescription(typeSpecificDesc, serializationFormat, unionTypeDescriptions);
                }
            }
            return $"";
        }

        private FormattableString ConstructBinaryDataDescription(string typeSpecificDesc, SerializationFormat serializationFormat, IReadOnlyList<FormattableString> unionTypeDescriptions)
        {
            FormattableString unionTypesAdditionalDescription = $"";

            if (unionTypeDescriptions.Count > 0)
            {
                unionTypesAdditionalDescription = $"\n<remarks>\nSupported types:\n<list type=\"bullet\">\n";
                foreach (FormattableString unionTypeDescription in unionTypeDescriptions)
                {
                    unionTypesAdditionalDescription = $"{unionTypesAdditionalDescription}<item>\n{unionTypeDescription}\n</item>\n";
                }
                unionTypesAdditionalDescription = $"{unionTypesAdditionalDescription}</list>\n</remarks>";
            }
            switch (serializationFormat)
            {
                case SerializationFormat.Bytes_Base64Url: //intentional fall through
                case SerializationFormat.Bytes_Base64:
                    return $@"
<para>
To assign a byte[] to {typeSpecificDesc} use <see cref=""{typeof(BinaryData)}.FromBytes(byte[])""/>.
The byte[] will be serialized to a Base64 encoded string.
</para>
<para>{unionTypesAdditionalDescription}
Examples:
<list type=""bullet"">
<item>
<term>BinaryData.FromBytes(new byte[] {{ 1, 2, 3 }})</term>
<description>Creates a payload of ""AQID"".</description>
</item>
</list>
</para>";

                default:
                    return $@"
<para>
To assign an object to {typeSpecificDesc} use <see cref=""{typeof(BinaryData)}.FromObjectAsJson{{T}}(T, System.Text.Json.JsonSerializerOptions?)""/>.
</para>
<para>
To assign an already formatted json string to this property use <see cref=""{typeof(BinaryData)}.FromString(string)""/>.
</para>
<para>{unionTypesAdditionalDescription}
Examples:
<list type=""bullet"">
<item>
<term>BinaryData.FromObjectAsJson(""foo"")</term>
<description>Creates a payload of ""foo"".</description>
</item>
<item>
<term>BinaryData.FromString(""\""foo\"""")</term>
<description>Creates a payload of ""foo"".</description>
</item>
<item>
<term>BinaryData.FromObjectAsJson(new {{ key = ""value"" }})</term>
<description>Creates a payload of {{ ""key"": ""value"" }}.</description>
</item>
<item>
<term>BinaryData.FromString(""{{\""key\"": \""value\""}}"")</term>
<description>Creates a payload of {{ ""key"": ""value"" }}.</description>
</item>
</list>
</para>";
            }
        }

        private static FormattableString CreateExtraPropertyDiscriminatorSummary(CSharpType valueType)
        {
            FormattableString? updatedDescription = null;
            if (valueType.IsFrameworkType)
            {
                if (valueType.IsList)
                {
                    if (!valueType.Arguments.First().IsFrameworkType && valueType.Arguments.First().Implementation is ObjectType objectType)
                    {
                        updatedDescription = objectType.CreateExtraDescriptionWithDiscriminator();
                    }
                }
                else if (valueType.IsDictionary)
                {
                    var objectTypes = valueType.Arguments.Where(arg => arg is { IsFrameworkType: false, Implementation: ObjectType }).ToList();
                    if (objectTypes.Any())
                    {
                        var subDescription = objectTypes.Select(o => ((ObjectType)o.Implementation).CreateExtraDescriptionWithDiscriminator()).ToArray();
                        updatedDescription = subDescription.Join("");
                    }
                }
            }
            else if (valueType.Implementation is ObjectType objectType)
        {
                updatedDescription = objectType.CreateExtraDescriptionWithDiscriminator();
            }
            return updatedDescription ?? $"";
        }
    }
}<|MERGE_RESOLUTION|>--- conflicted
+++ resolved
@@ -330,25 +330,15 @@
             {
                     typeSpecificDesc = "this property";
                     return ConstructBinaryDataDescription(typeSpecificDesc, serializationFormat, unionTypeDescriptions);
-<<<<<<< HEAD
-            }
-                if (TypeFactory.IsList(type) &&
-=======
-                }
+            }
                 if (type.IsList &&
->>>>>>> e956c836
                     type.Arguments[0].IsFrameworkType &&
                     type.Arguments[0].FrameworkType == typeof(BinaryData))
             {
                     typeSpecificDesc = "the element of this property";
                     return ConstructBinaryDataDescription(typeSpecificDesc, serializationFormat, unionTypeDescriptions);
-<<<<<<< HEAD
-            }
-                if (TypeFactory.IsDictionary(type) &&
-=======
-                }
+            }
                 if (type.IsDictionary &&
->>>>>>> e956c836
                     type.Arguments[1].IsFrameworkType &&
                     type.Arguments[1].FrameworkType == typeof(BinaryData))
                 {
