--- conflicted
+++ resolved
@@ -6,7 +6,6 @@
 using System.Linq;
 using AutoRest.CSharp.Common.Input;
 using AutoRest.CSharp.Generation.Types;
-using AutoRest.CSharp.Generation.Writers;
 using AutoRest.CSharp.Input;
 using AutoRest.CSharp.Input.Source;
 using AutoRest.CSharp.Mgmt.Decorator;
@@ -136,20 +135,12 @@
         public MemberDeclarationOptions Declaration { get; }
         public string Description { get; }
         private FormattableString? _propertyDescription;
-<<<<<<< HEAD
         public FormattableString PropertyDescription => _propertyDescription ??= CreatePropertyDescription();
-=======
-        public FormattableString PropertyDescription => _propertyDescription ??= $"{Description}{CreateExtraPropertyDiscriminatorSummary(ValueType)}";
->>>>>>> 7a9fb18e
         public Property? SchemaProperty { get; }
         public InputModelProperty? InputModelProperty { get; }
         private FormattableString? _parameterDescription;
         private string _baseParameterDescription; // inherited type "FlattenedObjectTypeProperty" need to pass this value into the base constructor so that some appended information will not be appended again in the flattened property
-<<<<<<< HEAD
-        public string ParameterDescription => _parameterDescription ??= _baseParameterDescription + BuilderHelpers.CreateDerivedTypesDescription(ValueType);
-=======
-        public FormattableString ParameterDescription => _parameterDescription ??= $"{_baseParameterDescription}{CreateExtraPropertyDiscriminatorSummary(ValueType)}";
->>>>>>> 7a9fb18e
+        public FormattableString ParameterDescription => _parameterDescription ??= $"{_baseParameterDescription}{BuilderHelpers.CreateDerivedTypesDescription(ValueType)}";
 
         /// <summary>
         /// Gets or sets the value indicating whether nullable type of this property represents optionality of the value.
@@ -198,7 +189,6 @@
             return extraDescription;
         }
 
-<<<<<<< HEAD
         private FormattableString CreatePropertyDescription()
         {
             var propertyDescription = Description + BuilderHelpers.CreateDerivedTypesDescription(ValueType);
@@ -206,29 +196,6 @@
             if (!string.IsNullOrWhiteSpace(propertyDescription))
             {
                 return $"{propertyDescription}{binaryDataExtraDescription}";
-=======
-        private static FormattableString CreateExtraPropertyDiscriminatorSummary(CSharpType valueType)
-        {
-            FormattableString? updatedDescription = null;
-            if (valueType.IsFrameworkType)
-            {
-                if (TypeFactory.IsList(valueType))
-                {
-                    if (!valueType.Arguments.First().IsFrameworkType && valueType.Arguments.First().Implementation is ObjectType objectType)
-                    {
-                        updatedDescription = objectType.CreateExtraDescriptionWithDiscriminator();
-                    }
-                }
-                else if (TypeFactory.IsDictionary(valueType))
-                {
-                    var objectTypes = valueType.Arguments.Where(arg => !arg.IsFrameworkType && arg.Implementation is ObjectType);
-                    if (objectTypes.Count() > 0)
-                    {
-                        var subDescription = objectTypes.Select(o => ((ObjectType)o.Implementation).CreateExtraDescriptionWithDiscriminator()).ToArray();
-                        updatedDescription = subDescription.Join("");
-                    }
-                }
->>>>>>> 7a9fb18e
             }
 
             return $"{CreateDefaultPropertyDescription(Declaration.Name, IsReadOnly)}{binaryDataExtraDescription}";
@@ -310,10 +277,6 @@
 </list>
 </para>";
             }
-<<<<<<< HEAD
-=======
-            return updatedDescription ?? $"";
->>>>>>> 7a9fb18e
         }
 
         public override string ToString()
