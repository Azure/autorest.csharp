--- conflicted
+++ resolved
@@ -132,27 +132,6 @@
             return extraDescription;
         }
 
-<<<<<<< HEAD
-        public Stack<ObjectTypeProperty> GetHierarchyStack()
-        {
-            var heirarchyStack = new Stack<ObjectTypeProperty>();
-            heirarchyStack.Push(this);
-            BuildHeirarchy(this, heirarchyStack);
-            return heirarchyStack;
-        }
-
-        private static void BuildHeirarchy(ObjectTypeProperty property, Stack<ObjectTypeProperty> heirarchyStack)
-        {
-            //if we get back the same property exit early since this means we have a single property type which references itself
-            if (property.IsSinglePropertyObject(out var childProp) && !property.Equals(childProp))
-            {
-                heirarchyStack.Push(childProp);
-                BuildHeirarchy(childProp, heirarchyStack);
-            }
-        }
-
-=======
->>>>>>> 1a8d1573
         private static string CreateExtraPropertyDiscriminatorSummary(CSharpType valueType)
         {
             string updatedDescription = string.Empty;
