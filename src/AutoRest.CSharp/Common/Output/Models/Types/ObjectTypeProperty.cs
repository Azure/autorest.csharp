--- conflicted
+++ resolved
@@ -318,44 +318,20 @@
                 IReadOnlyList<FormattableString> unionTypeDescriptions = Array.Empty<FormattableString>();
                 if (unionTypes.Count > 0)
                 {
-<<<<<<< HEAD
-                    // get the union types, if any
-                    var items = type.IsUnion ? type.UnionItemTypes : ValueType.UnionItemTypes;
-
-                    if (items is { Count: > 0 })
-            {
-                        unionTypeDescriptions = GetUnionTypesDescriptions(items);
-            }
-=======
                     unionTypeDescriptions = GetUnionTypesDescriptions(unionTypes);
->>>>>>> ba626e75
                 }
 
                 if (type.FrameworkType == typeof(BinaryData))
             {
                     typeSpecificDesc = "this property";
                     return ConstructBinaryDataDescription(typeSpecificDesc, serializationFormat, unionTypeDescriptions);
-<<<<<<< HEAD
-            }
-                if (type.IsList &&
-                    type.Arguments[0].IsFrameworkType &&
-                    type.Arguments[0].FrameworkType == typeof(BinaryData))
-            {
+                }
+                if (type.IsList && HasBinaryData(type.ElementType))
+                {
                     typeSpecificDesc = "the element of this property";
                     return ConstructBinaryDataDescription(typeSpecificDesc, serializationFormat, unionTypeDescriptions);
-            }
-                if (type.IsDictionary &&
-                    type.Arguments[1].IsFrameworkType &&
-                    type.Arguments[1].FrameworkType == typeof(BinaryData))
-=======
-                }
-                if (type.IsList && HasBinaryData(type.ElementType))
-                {
-                    typeSpecificDesc = "the element of this property";
-                    return ConstructBinaryDataDescription(typeSpecificDesc, serializationFormat, unionTypeDescriptions);
                 }
                 if (type.IsDictionary && HasBinaryData(type.ElementType))
->>>>>>> ba626e75
                 {
                     typeSpecificDesc = "the value of this property";
                     return ConstructBinaryDataDescription(typeSpecificDesc, serializationFormat, unionTypeDescriptions);
