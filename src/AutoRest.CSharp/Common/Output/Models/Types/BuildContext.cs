// Copyright (c) Microsoft Corporation. All rights reserved.
// Licensed under the MIT License.

using AutoRest.CSharp.Input;
using AutoRest.CSharp.Input.Source;

namespace AutoRest.CSharp.Output.Models.Types
{
    internal class BuildContext
    {
        public BuildContext(CodeModel codeModel, SourceInputModel? sourceInputModel)
        {
            CodeModel = codeModel;
            SchemaUsageProvider = new SchemaUsageProvider(codeModel);
            SourceInputModel = sourceInputModel;
        }

        public OutputLibrary? BaseLibrary { get; protected set; }

        public CodeModel CodeModel { get; }
        public SchemaUsageProvider SchemaUsageProvider { get; }
        public string DefaultName => CodeModel.Language.Default.Name;
<<<<<<< HEAD
        public string DefaultNamespace => Configuration.Namespace ?? DefaultName;
=======
        public string DefaultNamespace => Configuration.Namespace;
        public string DefaultLibraryName => Configuration.LibraryName;
>>>>>>> 909489ce
        public SourceInputModel? SourceInputModel { get; }
    }
}<|MERGE_RESOLUTION|>--- conflicted
+++ resolved
@@ -1,6 +1,7 @@
 // Copyright (c) Microsoft Corporation. All rights reserved.
 // Licensed under the MIT License.
 
+using AutoRest.CSharp.Generation.Types;
 using AutoRest.CSharp.Input;
 using AutoRest.CSharp.Input.Source;
 
@@ -20,12 +21,8 @@
         public CodeModel CodeModel { get; }
         public SchemaUsageProvider SchemaUsageProvider { get; }
         public string DefaultName => CodeModel.Language.Default.Name;
-<<<<<<< HEAD
-        public string DefaultNamespace => Configuration.Namespace ?? DefaultName;
-=======
         public string DefaultNamespace => Configuration.Namespace;
-        public string DefaultLibraryName => Configuration.LibraryName;
->>>>>>> 909489ce
         public SourceInputModel? SourceInputModel { get; }
+        public virtual TypeFactory TypeFactory { get; } = null!;
     }
 }