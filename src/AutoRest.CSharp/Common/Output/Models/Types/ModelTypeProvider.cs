﻿// Copyright (c) Microsoft Corporation. All rights reserved.
// Licensed under the MIT License.

using System;
using System.Collections.Generic;
using System.Diagnostics.CodeAnalysis;
using System.Linq;
using System.Xml.Linq;
using AutoRest.CSharp.Common.Input;
using AutoRest.CSharp.Common.Output.Models.Types;
using AutoRest.CSharp.Generation.Types;
using AutoRest.CSharp.Generation.Writers;
using AutoRest.CSharp.Input;
using AutoRest.CSharp.Input.Source;
using AutoRest.CSharp.Output.Builders;
using AutoRest.CSharp.Output.Models.Requests;
using AutoRest.CSharp.Output.Models.Serialization.Json;
using AutoRest.CSharp.Output.Models.Serialization.Xml;
using AutoRest.CSharp.Output.Models.Shared;
using AutoRest.CSharp.Utilities;
using Azure;
using Azure.Core;
using static Azure.Core.HttpHeader;

namespace AutoRest.CSharp.Output.Models.Types
{
    internal sealed class ModelTypeProvider : SerializableObjectType
    {
        private static readonly Parameter[] _fromResponseParameters = { new Parameter("response", "The response to deserialize the model from.", new CSharpType(typeof(Response)), null, ValidationType.None, null) };
        private MethodSignature FromResponseSignature => new MethodSignature("FromResponse", null, "Deserializes the model from a raw response.", GetFromResponseModifiers(), Type, null, _fromResponseParameters);

        private static readonly Parameter[] _toRequestContentParameters = Array.Empty<Parameter>();
        private MethodSignature ToRequestContentSignature => new MethodSignature("ToRequestContent", null, "Convert into a Utf8JsonRequestContent.", GetToRequestContentModifiers(), typeof(RequestContent), null, _toRequestContentParameters);

        private ModelTypeProviderFields? _fields;
        private ConstructorSignature? _publicConstructor;
        private ConstructorSignature? _serializationConstructor;
        private InputModelType _inputModel;
        private TypeFactory _typeFactory;
        private SourceInputModel? _sourceInputModel;
        private InputModelType[]? _derivedTypes;
        private ObjectType? _defaultDerivedType;

        protected override string DefaultName { get; }
        protected override string DefaultAccessibility { get; }
        public override bool IncludeConverter => false;
        protected override bool IsAbstract => !Configuration.SuppressAbstractBaseClasses.Contains(DefaultName) && _inputModel.DiscriminatorPropertyName is not null;

        public IObjectTypeFields<InputModelProperty> Fields => _fields ??= EnsureFields();
        public ConstructorSignature InitializationConstructorSignature => _publicConstructor ??= EnsurePublicConstructorSignature();
        public ConstructorSignature SerializationConstructorSignature => _serializationConstructor ??= EnsureSerializationConstructorSignature();

        public override ObjectTypeProperty? AdditionalPropertiesProperty => throw new NotImplementedException();

        public bool IsPropertyBag => _inputModel.IsPropertyBag;

        public ModelTypeProvider(InputModelType inputModel, string defaultNamespace, SourceInputModel? sourceInputModel, TypeFactory? typeFactory = null, InputModelType[]? derivedTypes = null, ObjectType? defaultDerivedType = null)
            : base(defaultNamespace, sourceInputModel)
        {
            _typeFactory = typeFactory!;
            _inputModel = inputModel;
            _sourceInputModel = sourceInputModel;
            DefaultName = inputModel.Name;
            DefaultAccessibility = inputModel.Accessibility ?? "public";
            _deprecated = inputModel.Deprecated;
            _derivedTypes = derivedTypes;
            _defaultDerivedType = defaultDerivedType ?? (inputModel.IsUnknownDiscriminatorModel ? this : null);
        }

        private MethodSignatureModifiers GetFromResponseModifiers()
        {
            var signatures = MethodSignatureModifiers.Internal | MethodSignatureModifiers.Static;
            var parent = GetBaseObjectType();
            if (parent is ModelTypeProvider parentModelType)
            {
                if (parentModelType.Methods.Any(m => m.Signature.Name == "FromResponse"))
                    signatures |= MethodSignatureModifiers.New;
            }
            return signatures;
        }

        private MethodSignatureModifiers GetToRequestContentModifiers()
        {
            //TODO if no one inherits from this we can omit the virtual
            var signatures = MethodSignatureModifiers.Internal;
            var parent = GetBaseObjectType();
            if (parent is null)
            {
                signatures |= MethodSignatureModifiers.Virtual;
            }
            else if (parent is ModelTypeProvider parentModelType)
            {
                signatures |= (parentModelType.Methods.Any(m => m.Signature.Name == "ToRequestContent"))
                    ? MethodSignatureModifiers.Override
                    : MethodSignatureModifiers.Virtual;
            }
            return signatures;
        }

        protected override string CreateDescription()
        {
            return _inputModel.Description ?? $"The {_inputModel.Name}.";
        }

        private ModelTypeProviderFields EnsureFields()
        {
            return new ModelTypeProviderFields(_inputModel, _typeFactory, _sourceInputModel?.CreateForModel(ExistingType));
        }

        private ConstructorSignature EnsurePublicConstructorSignature()
        {
            return CreatePublicConstructorSignature(Declaration.Name, _inputModel.Usage, Fields.PublicConstructorParameters);
        }

        private ConstructorSignature EnsureSerializationConstructorSignature()
        {
            // the property bag never needs deserialization, therefore we return the initialization constructor here so that we do not write it in the generated code
            if (IsPropertyBag)
                return InitializationConstructorSignature;

            var serializationCtorSignature = CreateSerializationConstructorSignature(Declaration.Name, Fields.PublicConstructorParameters, Fields.SerializationParameters);

            // verifies if this new ctor is the same as the public one
            if (!serializationCtorSignature.Parameters.Any(p => TypeFactory.IsList(p.Type)) && InitializationConstructorSignature.Parameters.SequenceEqual(serializationCtorSignature.Parameters, Parameter.EqualityComparerByType))
                return InitializationConstructorSignature;

            return serializationCtorSignature;
        }

        private IEnumerable<JsonPropertySerialization> CreatePropertySerializations()
        {
            foreach (var objType in EnumerateHierarchy())
            {
                foreach (var property in objType.Properties)
                {
                    if (property.InputModelProperty is not { } inputModelProperty)
                        continue;

                    var declaredName = property.Declaration.Name;
                    var serializedName = inputModelProperty.SerializedName ?? inputModelProperty.Name;
                    var optionalViaNullability = !property.IsRequired && !property.ValueType.IsNullable && !TypeFactory.IsCollectionType(property.ValueType);
<<<<<<< HEAD
                    var valueSerialization = SerializationBuilder.BuildJsonSerialization(inputModelProperty.Type, property.ValueType, false);
                    var paramName = declaredName.ToVariableName();

                    yield return new JsonPropertySerialization(
=======
                    var valueSerialization = SerializationBuilder.BuildJsonSerialization(property.InputModelProperty.Type, property.ValueType, false, property.InputModelProperty.SerializationFormat);
                    var paramName = declaredName.StartsWith("_", StringComparison.OrdinalIgnoreCase) ? declaredName.Substring(1) : declaredName.FirstCharToLowerCase();
                    //TODO we should change this property name on the JsonPropertySerialization since it isn't whether it is "readonly"
                    //or not it indicates if we should serialize this or not which is different.  Lists are readonly
                    //in the sense that the don't have setters but they aren't necessarily always readonly in the spec and therefore
                    //should be serialized based on the spec not based on the presence of a setter
                    bool shouldSkipSerialization = ShouldSkipSerialization(property);
                    result.Add(new JsonPropertySerialization(
>>>>>>> 79adf258
                        paramName,
                        declaredName,
                        serializedName,
                        property.ValueType,
                        property.ValueType,
                        valueSerialization,
                        inputModelProperty.IsRequired,
                        inputModelProperty.IsReadOnly,
                        false,
                        optionalViaNullability);
                }
            }
        }

        private ConstructorSignature CreateSerializationConstructorSignature(string name, IReadOnlyList<Parameter> publicParameters, IReadOnlyList<Parameter> serializationParameters)
        {
            //get base public ctor params
            List<Parameter> fullParameterList;
            IEnumerable<Parameter> parametersToPassToBase;
            GetConstructorParameters(serializationParameters, out fullParameterList, out parametersToPassToBase, false, CreateSerializationConstructorParameter);

            FormattableString[] baseInitializers = GetInitializersFromParameters(parametersToPassToBase);

            return new ConstructorSignature(
                name,
                $"Initializes a new instance of {name}",
                null,
                MethodSignatureModifiers.Internal,
                fullParameterList,
                Initializer: new(true, baseInitializers));
        }

        private ConstructorSignature CreatePublicConstructorSignature(string name, InputModelTypeUsage usage, IEnumerable<Parameter> parameters)
        {
            //get base public ctor params
            List<Parameter> fullParameterList;
            IEnumerable<Parameter> parametersToPassToBase;
            GetConstructorParameters(parameters, out fullParameterList, out parametersToPassToBase, true, CreatePublicConstructorParameter);

            var summary = $"Initializes a new instance of {name}";
            var accessibility = usage.HasFlag(InputModelTypeUsage.Input)
                ? MethodSignatureModifiers.Public
                : MethodSignatureModifiers.Internal;

            if (_inputModel.DiscriminatorPropertyName is not null)
                accessibility = MethodSignatureModifiers.Protected;

            FormattableString[] baseInitializers = GetInitializersFromParameters(parametersToPassToBase);

            return new ConstructorSignature(
                name,
                summary,
                null,
                accessibility,
                fullParameterList,
                Initializer: new(true, baseInitializers));
        }

        private void GetConstructorParameters(IEnumerable<Parameter> parameters, out List<Parameter> fullParameterList, out IEnumerable<Parameter> parametersToPassToBase, bool isInitializer, Func<Parameter, Parameter> creator)
        {
            fullParameterList = new List<Parameter>();
            var parent = GetBaseObjectType();
            parametersToPassToBase = Array.Empty<Parameter>();
            if (parent is not null)
            {
                var ctor = isInitializer ? parent.InitializationConstructor : parent.SerializationConstructor;
                parametersToPassToBase = ctor.Signature.Parameters;
                fullParameterList.AddRange(parametersToPassToBase);
            }
            fullParameterList.AddRange(parameters.Select(creator));
        }

        private FormattableString[] GetInitializersFromParameters(IEnumerable<Parameter> parametersToPassToBase)
            => ConstructorInitializer.ParametersToFormattableString(parametersToPassToBase).ToArray();

        private static Parameter CreatePublicConstructorParameter(Parameter p)
            => p with { Type = TypeFactory.GetInputType(p.Type) };

        private static Parameter CreateSerializationConstructorParameter(Parameter p) // we don't validate parameters for serialization constructor
            => p with { Validation = ValidationType.None };

        protected override ObjectTypeConstructor BuildInitializationConstructor()
        {
            ObjectTypeConstructor? baseCtor = GetBaseObjectType()?.InitializationConstructor;

            return new ObjectTypeConstructor(InitializationConstructorSignature, GetPropertyInitializers(InitializationConstructorSignature.Parameters, true), baseCtor);
        }

        protected override ObjectTypeConstructor BuildSerializationConstructor()
        {
            ObjectTypeConstructor? baseCtor = GetBaseObjectType()?.SerializationConstructor;

            return new ObjectTypeConstructor(SerializationConstructorSignature, GetPropertyInitializers(SerializationConstructorSignature.Parameters, false), baseCtor);
        }

        private ObjectPropertyInitializer[] GetPropertyInitializers(IReadOnlyList<Parameter> parameters, bool includeDiscriminator)
        {
            List<ObjectPropertyInitializer> defaultCtorInitializers = new List<ObjectPropertyInitializer>();

            if (includeDiscriminator && Discriminator is not null && Discriminator.Value is { } discriminatorValue && !_inputModel.IsUnknownDiscriminatorModel)
            {
                defaultCtorInitializers.Add(new ObjectPropertyInitializer(Discriminator.Property, discriminatorValue));
            }

            Dictionary<string, Parameter> parameterMap = parameters.ToDictionary(
                parameter => parameter.Name,
                parameter => parameter);

            foreach (var property in Properties)
            {
                ReferenceOrConstant? initializationValue = null;
                Constant? defaultInitializationValue = null;

                var propertyType = property.Declaration.Type;
                if (parameterMap.TryGetValue(property.Declaration.Name.ToVariableName(), out var parameter) || IsStruct)
                {
                    // For structs all properties become required
                    Constant? defaultParameterValue = null;
                    if (property.SchemaProperty?.ClientDefaultValue is object defaultValueObject)
                    {
                        defaultParameterValue = BuilderHelpers.ParseConstant(defaultValueObject, propertyType);
                        defaultInitializationValue = defaultParameterValue;
                    }

                    var inputType = parameter?.Type ?? TypeFactory.GetInputType(propertyType);
                    if (defaultParameterValue != null && !TypeFactory.CanBeInitializedInline(property.ValueType, defaultParameterValue))
                    {
                        inputType = inputType.WithNullable(true);
                        defaultParameterValue = Constant.Default(inputType);
                    }

                    var validate = property.SchemaProperty?.Nullable != true && !inputType.IsValueType ? ValidationType.AssertNotNull : ValidationType.None;
                    var defaultCtorParameter = new Parameter(
                        property.Declaration.Name.ToVariableName(),
                        property.ParameterDescription,
                        inputType,
                        defaultParameterValue,
                        validate,
                        null
                    );

                    initializationValue = defaultCtorParameter;
                }
                else
                {
                    if (initializationValue == null && TypeFactory.IsCollectionType(propertyType))
                    {
                        initializationValue = Constant.NewInstanceOf(TypeFactory.GetPropertyImplementationType(propertyType));
                    }
                }

                if (initializationValue != null)
                {
                    defaultCtorInitializers.Add(new ObjectPropertyInitializer(property, initializationValue.Value, defaultInitializationValue));
                }
            }

            return defaultCtorInitializers.ToArray();
        }

        protected override CSharpType? CreateInheritedType()
        {
            if (_inputModel.BaseModel is not null)
                return _typeFactory.CreateType(_inputModel.BaseModel!);

            return null;
        }

        protected override IEnumerable<ObjectTypeProperty> BuildProperties()
        {
            foreach (var field in Fields)
                yield return new ObjectTypeProperty(field, Fields.GetInputByField(field), this, field.SerializationFormat);
        }

        protected override IEnumerable<ObjectTypeConstructor> BuildConstructors()
        {
            yield return InitializationConstructor;
            if (SerializationConstructorSignature != InitializationConstructorSignature)
                yield return SerializationConstructor;
        }

        protected override bool EnsureHasJsonSerialization()
        {
            if (IsPropertyBag)
                return false;
            return true;
        }

        protected override bool EnsureHasXmlSerialization()
        {
            return false;
        }

        protected override bool EnsureIncludeSerializer()
        {
            return _inputModel.Usage.HasFlag(InputModelTypeUsage.Input);
        }

        protected override bool EnsureIncludeDeserializer()
        {
            return _inputModel.Usage.HasFlag(InputModelTypeUsage.Output);
        }

        protected override JsonObjectSerialization EnsureJsonSerialization()
        {
            // Serialization uses field and property names that first need to verified for uniqueness
            // For that, FieldDeclaration instances must be written in the main partial class before JsonObjectSerialization is created for the serialization partial class
            return new(Type, SerializationConstructorSignature, CreatePropertySerializations().ToArray(), null, Discriminator, false, EnsureIncludeSerializer(), EnsureIncludeDeserializer());
        }

        protected override XmlObjectSerialization? EnsureXmlSerialization()
        {
            return null;
        }

        protected override IEnumerable<ModelMethodDefinition> BuildMethods()
        {
            if (EnsureIncludeDeserializer())
                yield return new ModelMethodDefinition(FromResponseSignature, SerializationWriter.JsonFromResponseMethod);
            if (EnsureIncludeSerializer())
                yield return new ModelMethodDefinition(ToRequestContentSignature, SerializationWriter.JsonToRequestContentMethod);
        }

        public ObjectTypeProperty GetPropertyBySerializedName(string serializedName, bool includeParents = false)
        {
            if (!TryGetPropertyForInputModelProperty(p => p.InputModelProperty?.SerializedName == serializedName, out ObjectTypeProperty? objectProperty, includeParents))
            {
                throw new InvalidOperationException($"Unable to find object property with serialized name '{serializedName}' in schema {DefaultName}");
            }

            return objectProperty;
        }

        private bool TryGetPropertyForInputModelProperty(Func<ObjectTypeProperty, bool> propertySelector, [NotNullWhen(true)] out ObjectTypeProperty? objectProperty, bool includeParents = false)
        {
            objectProperty = null;

            foreach (var type in EnumerateHierarchy())
            {
                objectProperty = type.Properties.SingleOrDefault(propertySelector);
                if (objectProperty != null || !includeParents)
                {
                    break;
                }
            }

            return objectProperty != null;
        }

        protected override ObjectTypeDiscriminator? BuildDiscriminator()
        {
            string? discriminatorPropertyName = _inputModel.DiscriminatorPropertyName;
            ObjectTypeDiscriminatorImplementation[] implementations = Array.Empty<ObjectTypeDiscriminatorImplementation>();
            Constant? value = null;
            ObjectTypeProperty property;

            if (discriminatorPropertyName == null)
            {
                var parent = GetBaseObjectType();
                if (parent is null || parent.Discriminator is null)
                {
                    //neither me nor my parent are discriminators so I can bail
                    return null;
                }

                discriminatorPropertyName = parent.Discriminator.SerializedName;
                property = parent.Discriminator.Property;
            }
            else
            {
                //only load implementations for the base type
                implementations = _derivedTypes!.Select(child => new ObjectTypeDiscriminatorImplementation(child.DiscriminatorValue!, _typeFactory.CreateType(child))).ToArray();
                property = Properties.First(p => p.InputModelProperty is not null && p.InputModelProperty.IsDiscriminator);
            }

            if (_inputModel.DiscriminatorValue != null)
            {
                value = BuilderHelpers.ParseConstant(_inputModel.DiscriminatorValue, property.Declaration.Type);
            }

            return new ObjectTypeDiscriminator(
                property,
                discriminatorPropertyName,
                implementations,
                value,
                _defaultDerivedType!
            );
        }
    }
}<|MERGE_RESOLUTION|>--- conflicted
+++ resolved
@@ -139,21 +139,10 @@
                     var declaredName = property.Declaration.Name;
                     var serializedName = inputModelProperty.SerializedName ?? inputModelProperty.Name;
                     var optionalViaNullability = !property.IsRequired && !property.ValueType.IsNullable && !TypeFactory.IsCollectionType(property.ValueType);
-<<<<<<< HEAD
-                    var valueSerialization = SerializationBuilder.BuildJsonSerialization(inputModelProperty.Type, property.ValueType, false);
+                    var valueSerialization = SerializationBuilder.BuildJsonSerialization(property.InputModelProperty.Type, property.ValueType, false, property.InputModelProperty.SerializationFormat);
                     var paramName = declaredName.ToVariableName();
 
                     yield return new JsonPropertySerialization(
-=======
-                    var valueSerialization = SerializationBuilder.BuildJsonSerialization(property.InputModelProperty.Type, property.ValueType, false, property.InputModelProperty.SerializationFormat);
-                    var paramName = declaredName.StartsWith("_", StringComparison.OrdinalIgnoreCase) ? declaredName.Substring(1) : declaredName.FirstCharToLowerCase();
-                    //TODO we should change this property name on the JsonPropertySerialization since it isn't whether it is "readonly"
-                    //or not it indicates if we should serialize this or not which is different.  Lists are readonly
-                    //in the sense that the don't have setters but they aren't necessarily always readonly in the spec and therefore
-                    //should be serialized based on the spec not based on the presence of a setter
-                    bool shouldSkipSerialization = ShouldSkipSerialization(property);
-                    result.Add(new JsonPropertySerialization(
->>>>>>> 79adf258
                         paramName,
                         declaredName,
                         serializedName,
