﻿// Copyright (c) Microsoft Corporation. All rights reserved.
// Licensed under the MIT License.

using System;
using System.Collections.Generic;
using System.Diagnostics;
using System.Diagnostics.CodeAnalysis;
using System.Linq;
using AutoRest.CSharp.Common.Input;
using AutoRest.CSharp.Common.Output.Builders;
using AutoRest.CSharp.Common.Output.Expressions.ValueExpressions;
using AutoRest.CSharp.Common.Output.Models;
using AutoRest.CSharp.Common.Output.Models.Types;
using AutoRest.CSharp.Generation.Types;
using AutoRest.CSharp.Generation.Writers;
using AutoRest.CSharp.Input.Source;
using AutoRest.CSharp.Output.Builders;
using AutoRest.CSharp.Output.Models.Requests;
using AutoRest.CSharp.Output.Models.Serialization;
using AutoRest.CSharp.Output.Models.Serialization.Json;
using AutoRest.CSharp.Output.Models.Serialization.Xml;
using AutoRest.CSharp.Output.Models.Shared;
using AutoRest.CSharp.Utilities;

namespace AutoRest.CSharp.Output.Models.Types
{
    internal sealed class ModelTypeProvider : SerializableObjectType
    {
        private ModelTypeProviderFields? _fields;
        private ConstructorSignature? _publicConstructor;
        private ConstructorSignature? _serializationConstructor;
        private InputModelType _inputModel;
        private TypeFactory _typeFactory;
        private SourceInputModel? _sourceInputModel;
        private InputModelType[]? _derivedTypes;
        private SerializableObjectType? _defaultDerivedType;

        protected override string DefaultName { get; }
        protected override string DefaultAccessibility { get; }
        public bool IsAccessibilityOverridden { get; }
        public override bool IncludeConverter => false;
        protected override bool IsAbstract => !Configuration.SuppressAbstractBaseClasses.Contains(DefaultName) && _inputModel.DiscriminatorPropertyName is not null;

        public IObjectTypeFields<InputModelProperty> Fields => _fields ??= EnsureFields();
        private ConstructorSignature InitializationConstructorSignature => _publicConstructor ??= EnsurePublicConstructorSignature();
        private ConstructorSignature SerializationConstructorSignature => _serializationConstructor ??= EnsureSerializationConstructorSignature();

        public override ObjectTypeProperty? AdditionalPropertiesProperty => null;

        private ObjectTypeProperty? _rawDataField;
        public override ObjectTypeProperty? RawDataField
        {
            get
            {
                if (_rawDataField != null)
                    return _rawDataField;

                if (AdditionalPropertiesProperty != null || !ShouldHaveRawData)
                    return null;

                // when this model has derived types, the accessibility should change from private to `protected internal`
                string accessibility = HasDerivedTypes() ? "protected internal" : "private";

                _rawDataField = new ObjectTypeProperty(
                    BuilderHelpers.CreateMemberDeclaration(PrivateAdditionalPropertiesPropertyName,
                        _privateAdditionalPropertiesPropertyType, accessibility, null, _typeFactory),
                    PrivateAdditionalPropertiesPropertyDescription,
                    true,
                    null);

                return _rawDataField;
            }
        }

        private bool HasDerivedTypes()
        {
            if (_derivedTypes is not null && _derivedTypes.Any())
                return true;

            if (_inputModel.DiscriminatorPropertyName is not null)
                return true;

            return false;
        }

        public ModelTypeProvider(InputModelType inputModel, string defaultNamespace, SourceInputModel? sourceInputModel, TypeFactory? typeFactory = null, InputModelType[]? derivedTypes = null, SerializableObjectType? defaultDerivedType = null)
            : base(defaultNamespace, sourceInputModel)
        {
            _typeFactory = typeFactory!;
            _inputModel = inputModel;
            _sourceInputModel = sourceInputModel;
            DefaultName = inputModel.Name.ToCleanName();
            DefaultAccessibility = inputModel.Accessibility ?? "public";
            IsAccessibilityOverridden = inputModel.Accessibility != null;
            _deprecated = inputModel.Deprecated;
            _derivedTypes = derivedTypes;
            _defaultDerivedType = defaultDerivedType ?? (inputModel.IsUnknownDiscriminatorModel ? this : null);

            IsPropertyBag = inputModel.IsPropertyBag;
            IsUnknownDerivedType = inputModel.IsUnknownDiscriminatorModel;
        }

        private MethodSignatureModifiers GetFromResponseModifiers()
        {
            var signatures = MethodSignatureModifiers.Internal | MethodSignatureModifiers.Static;
            var parent = GetBaseObjectType();
            if (parent is ModelTypeProvider parentModelType)
            {
                if (parentModelType.Methods.Any(m => m.Signature.Name == Configuration.ApiTypes.FromResponseName))
                    signatures |= MethodSignatureModifiers.New;
            }
            return signatures;
        }

        private MethodSignatureModifiers GetToRequestContentModifiers()
        {
            //TODO if no one inherits from this we can omit the virtual
            var signatures = MethodSignatureModifiers.Internal;
            var parent = GetBaseObjectType();
            if (parent is null)
            {
                signatures |= MethodSignatureModifiers.Virtual;
            }
            else if (parent is ModelTypeProvider parentModelType)
            {
                signatures |= (parentModelType.Methods.Any(m => m.Signature.Name == "ToRequestContent"))
                    ? MethodSignatureModifiers.Override
                    : MethodSignatureModifiers.Virtual;
            }
            return signatures;
        }

        protected override FormattableString CreateDescription()
        {
            return _inputModel.Description != null ? (FormattableString)$"{_inputModel.Description}" : $"The {_inputModel.Name}.";
        }

        private ModelTypeProviderFields EnsureFields()
        {
            return new ModelTypeProviderFields(_inputModel, Type, _typeFactory, _sourceInputModel?.CreateForModel(ExistingType));
        }

        private ConstructorSignature EnsurePublicConstructorSignature()
        {
            //get base public ctor params
            GetConstructorParameters(Fields.PublicConstructorParameters, out var fullParameterList, out var parametersToPassToBase, out var baseInitializers, true, CreatePublicConstructorParameter);

            var accessibility = _inputModel.Usage.HasFlag(InputModelTypeUsage.Input)
                ? MethodSignatureModifiers.Public
                : MethodSignatureModifiers.Internal;

            if (_inputModel.DiscriminatorPropertyName is not null)
                accessibility = MethodSignatureModifiers.Protected;

            return new ConstructorSignature(
                Type,
                $"Initializes a new instance of <see cref=\"{Type.ToStringForDocs(true)}\"/>",
                null,
                accessibility,
                fullParameterList,
                Initializer: new(true, baseInitializers));
        }

        private ConstructorSignature EnsureSerializationConstructorSignature()
        {
            // if there is additional properties property, we need to append it to the parameter list
            var parameters = Fields.SerializationParameters;
            if (RawDataField != null)
            {
                var deserializationParameter = new Parameter(
                    RawDataField.Declaration.Name.ToVariableName(),
                    RawDataField.ParameterDescription,
                    RawDataField.Declaration.Type,
                    null,
                    ValidationType.None,
                    null
                )
                {
                    IsRawData = true
                };
                parameters = parameters.Append(deserializationParameter).ToList();
            }

            //get base public ctor params
            GetConstructorParameters(parameters, out var fullParameterList, out var parametersToPassToBase, out var baseInitializers, false, CreateSerializationConstructorParameter);

            return new ConstructorSignature(
                Type,
                $"Initializes a new instance of <see cref=\"{Type.ToStringForDocs(true)}\"/>",
                null,
                MethodSignatureModifiers.Internal,
                fullParameterList,
                Initializer: new(true, baseInitializers));
        }

        private IEnumerable<JsonPropertySerialization> CreatePropertySerializations()
        {
            foreach (var objType in EnumerateHierarchy())
            {
                foreach (var property in objType.Properties)
                {
                    if (property.InputModelProperty is not { } inputModelProperty)
                        continue;

                    var declaredName = property.Declaration.Name;
                    var serializedName = inputModelProperty.SerializedName;
                    var valueSerialization = SerializationBuilder.BuildJsonSerialization(inputModelProperty.Type, property.Declaration.Type, false, property.SerializationFormat);

                    var memberValueExpression = new TypedMemberExpression(null, declaredName, property.Declaration.Type);
                    TypedMemberExpression? enumerableExpression = null;
                    if (TypeFactory.IsReadOnlyMemory(property.Declaration.Type))
                    {
                        enumerableExpression = property.Declaration.Type.IsNullable
                            ? new TypedMemberExpression(null, $"{property.Declaration.Name}.{nameof(Nullable<ReadOnlyMemory<object>>.Value)}.{nameof(ReadOnlyMemory<object>.Span)}", typeof(ReadOnlySpan<>).MakeGenericType(property.Declaration.Type.Arguments[0].FrameworkType))
                            : new TypedMemberExpression(null, $"{property.Declaration.Name}.{nameof(ReadOnlyMemory<object>.Span)}", typeof(ReadOnlySpan<>).MakeGenericType(property.Declaration.Type.Arguments[0].FrameworkType));
                    }

                    yield return new JsonPropertySerialization(
                        declaredName.ToVariableName(),
                        memberValueExpression,
                        serializedName,
                        property.ValueType.IsNullable && property.OptionalViaNullability ? property.ValueType.WithNullable(false) : property.ValueType,
                        valueSerialization,
                        property.IsRequired,
                        ShouldExcludeInWireSerialization(property, inputModelProperty),
                        customSerializationMethodName: property.SerializationMapping?.SerializationValueHook,
                        customDeserializationMethodName: property.SerializationMapping?.DeserializationValueHook,
                        enumerableExpression: enumerableExpression);
                    ;
                }
            }
        }

        private static bool ShouldExcludeInWireSerialization(ObjectTypeProperty property, InputModelProperty inputProperty)
        {
            if (inputProperty.IsDiscriminator)
            {
                return false;
            }

            if (property.InitializationValue is not null)
            {
                return false;
            }

            return inputProperty.IsReadOnly;
        }

        private void GetConstructorParameters(IEnumerable<Parameter> parameters, out IReadOnlyList<Parameter> fullParameterList, out IReadOnlyList<Parameter> parametersToPassToBase, out IReadOnlyList<ValueExpression> baseInitializers, bool isInitializer, Func<Parameter, Parameter> creator)
        {
            var parameterList = new List<Parameter>();
            var parent = GetBaseObjectType();
            parametersToPassToBase = Array.Empty<Parameter>();
            baseInitializers = Array.Empty<ValueExpression>();
            if (parent is not null)
            {
                var ctor = isInitializer ? parent.InitializationConstructor : parent.SerializationConstructor;
                var baseParameters = new List<Parameter>();
                var baseParameterInitializers = new List<ValueExpression>();
                foreach (var p in ctor.Signature.Parameters)
                {
                    if (p.IsRawData && AdditionalPropertiesProperty != null)
                    {
                        baseParameterInitializers.Add(Snippets.Null);
                        // do not add into the list
                    }
                    else
                    {
                        baseParameterInitializers.Add(p);
                        baseParameters.Add(p);
                    }
                }
                parameterList.AddRange(baseParameters);
                parametersToPassToBase = baseParameters;
                baseInitializers = baseParameterInitializers;
            }
            parameterList.AddRange(parameters.Select(creator));
            fullParameterList = parameterList;
        }

        private static Parameter CreatePublicConstructorParameter(Parameter p)
            => p with { Type = TypeFactory.GetInputType(p.Type) };

        private static Parameter CreateSerializationConstructorParameter(Parameter p) // we don't validate parameters for serialization constructor
            => p with { Validation = ValidationType.None };

        protected override ObjectTypeConstructor BuildInitializationConstructor()
        {
            ObjectTypeConstructor? baseCtor = GetBaseObjectType()?.InitializationConstructor;

            return new ObjectTypeConstructor(InitializationConstructorSignature, GetPropertyInitializers(InitializationConstructorSignature.Parameters, true), baseCtor);
        }

        protected override ObjectTypeConstructor BuildSerializationConstructor()
        {
            // the property bag never needs deserialization, therefore we return the initialization constructor here so that we do not write it in the generated code
            if (IsPropertyBag)
                return InitializationConstructor;

            // verifies the serialization ctor has the same parameter list as the public one, we return the initialization ctor
            if (!SerializationConstructorSignature.Parameters.Any(p => TypeFactory.IsList(p.Type)) && InitializationConstructorSignature.Parameters.SequenceEqual(SerializationConstructorSignature.Parameters, Parameter.EqualityComparerByType))
                return InitializationConstructor;

            ObjectTypeConstructor? baseCtor = GetBaseObjectType()?.SerializationConstructor;

            return new ObjectTypeConstructor(SerializationConstructorSignature, GetPropertyInitializers(SerializationConstructorSignature.Parameters, false), baseCtor);
        }

        private ObjectPropertyInitializer[] GetPropertyInitializers(IReadOnlyList<Parameter> parameters, bool includeDiscriminator)
        {
            List<ObjectPropertyInitializer> defaultCtorInitializers = new List<ObjectPropertyInitializer>();

            if (includeDiscriminator && Discriminator is not null && Discriminator.Value is { } discriminatorValue && !_inputModel.IsUnknownDiscriminatorModel)
            {
                defaultCtorInitializers.Add(new ObjectPropertyInitializer(Discriminator.Property, discriminatorValue));
            }

            Dictionary<string, Parameter> parameterMap = parameters.ToDictionary(
                parameter => parameter.Name,
                parameter => parameter);

            foreach (var property in Properties)
            {
                ReferenceOrConstant? initializationValue = null;
                Constant? defaultInitializationValue = null;

                var propertyType = property.Declaration.Type;
                if (parameterMap.TryGetValue(property.Declaration.Name.ToVariableName(), out var parameter) || IsStruct)
                {
                    // For structs all properties become required
                    Constant? defaultParameterValue = null;
                    if (property.SchemaProperty?.ClientDefaultValue is object defaultValueObject)
                    {
                        defaultParameterValue = BuilderHelpers.ParseConstant(defaultValueObject, propertyType);
                        defaultInitializationValue = defaultParameterValue;
                    }

                    var inputType = parameter?.Type ?? TypeFactory.GetInputType(propertyType);
                    if (defaultParameterValue != null && !TypeFactory.CanBeInitializedInline(property.ValueType, defaultParameterValue))
                    {
                        inputType = inputType.WithNullable(true);
                        defaultParameterValue = Constant.Default(inputType);
                    }

                    var validate = property.SchemaProperty?.Nullable != true && !inputType.IsValueType ? ValidationType.AssertNotNull : ValidationType.None;
                    var defaultCtorParameter = new Parameter(
                        property.Declaration.Name.ToVariableName(),
                        property.ParameterDescription,
                        inputType,
                        defaultParameterValue,
                        validate,
                        null
                    );

                    initializationValue = defaultCtorParameter;
                }
                else
                {
                    if (initializationValue == null && TypeFactory.IsCollectionType(propertyType))
                    {
                        if (TypeFactory.IsReadOnlyMemory(propertyType))
                        {
                            initializationValue = propertyType.IsNullable ? null : Constant.FromExpression($"{propertyType}.{nameof(ReadOnlyMemory<object>.Empty)}", propertyType);
                        }
                        else
                        {
                            initializationValue = Constant.NewInstanceOf(TypeFactory.GetPropertyImplementationType(propertyType));
                        }
                    }
                }

                if (initializationValue != null)
                {
                    defaultCtorInitializers.Add(new ObjectPropertyInitializer(property, initializationValue.Value, defaultInitializationValue));
                }
            }

            return defaultCtorInitializers.ToArray();
        }

        protected override CSharpType? CreateInheritedType()
        {
            if (_inputModel.BaseModel is not null)
                return _typeFactory.CreateType(_inputModel.BaseModel);

            return null;
        }

        protected override IEnumerable<ObjectTypeProperty> BuildProperties()
        {
            foreach (var field in Fields)
                yield return new ObjectTypeProperty(field, Fields.GetInputByField(field));

            if (RawDataField is { } rawData)
                yield return rawData;
        }

        protected override IEnumerable<ObjectTypeConstructor> BuildConstructors()
        {
            yield return InitializationConstructor;
            if (SerializationConstructor != InitializationConstructor)
                yield return SerializationConstructor;

            // add an extra empty ctor if we do not have a ctor with no parameters
            var accessibility = IsStruct ? MethodSignatureModifiers.Public : MethodSignatureModifiers.Internal;
            if (InitializationConstructor.Signature.Parameters.Count > 0 && SerializationConstructor.Signature.Parameters.Count > 0)
                yield return new(
                    new ConstructorSignature(Type, null, $"Initializes a new instance of <see cref=\"{Type}\"/> for deserialization.", accessibility, Array.Empty<Parameter>()),
                    Array.Empty<ObjectPropertyInitializer>(),
                    null);
        }

        protected override JsonObjectSerialization? BuildJsonSerialization()
        {
            if (IsPropertyBag)
                return null;
            // Serialization uses field and property names that first need to verified for uniqueness
            // For that, FieldDeclaration instances must be written in the main partial class before JsonObjectSerialization is created for the serialization partial class
            return new(this, SerializationConstructorSignature.Parameters, CreatePropertySerializations().ToArray(), CreateAdditionalPropertiesSerialization(), Discriminator, false);
        }

        private JsonAdditionalPropertiesSerialization? CreateAdditionalPropertiesSerialization()
        {
            bool shouldExcludeInWireSerialization = false;
            ObjectTypeProperty? additionalPropertiesProperty = null;
            foreach (var obj in EnumerateHierarchy())
            {
                additionalPropertiesProperty = obj.AdditionalPropertiesProperty ?? (obj as SerializableObjectType)?.RawDataField;
                if (additionalPropertiesProperty != null)
                {
                    // if this is a real "AdditionalProperties", we should NOT exclude it in wire
                    shouldExcludeInWireSerialization = additionalPropertiesProperty != obj.AdditionalPropertiesProperty;
                    break;
                }
            }

            if (additionalPropertiesProperty == null)
            {
                return null;
            }

            var dictionaryValueType = additionalPropertiesProperty.Declaration.Type.Arguments[1];
            Debug.Assert(!dictionaryValueType.IsNullable, $"{typeof(JsonCodeWriterExtensions)} implicitly relies on {additionalPropertiesProperty.Declaration.Name} dictionary value being non-nullable");
            var valueSerialization = new JsonValueSerialization(dictionaryValueType, SerializationFormat.Default, true);

            return new JsonAdditionalPropertiesSerialization(
                additionalPropertiesProperty,
                valueSerialization,
                new CSharpType(typeof(Dictionary<,>), additionalPropertiesProperty.Declaration.Type.Arguments),
                shouldExcludeInWireSerialization);
        }

        protected override XmlObjectSerialization? BuildXmlSerialization()
        {
            return null;
        }

        protected override IEnumerable<Method> BuildMethods()
        {
<<<<<<< HEAD
            yield return JsonSerializationMethodsBuilder.BuildFromResponse(this, GetFromResponseModifiers());

            yield return JsonSerializationMethodsBuilder.BuildToRequestContent(GetToRequestContentModifiers());
=======
            if (EnsureIncludeDeserializer())
                yield return Snippets.Extensible.Model.BuildFromOperationResponseMethod(this, GetFromResponseModifiers());
            if (EnsureIncludeSerializer())
                yield return Snippets.Extensible.Model.BuildConversionToRequestBodyMethod(GetToRequestContentModifiers());
>>>>>>> 596892bf
        }

        public ObjectTypeProperty GetPropertyBySerializedName(string serializedName, bool includeParents = false)
        {
            if (!TryGetPropertyForInputModelProperty(p => p.InputModelProperty?.SerializedName == serializedName, out ObjectTypeProperty? objectProperty, includeParents))
            {
                throw new InvalidOperationException($"Unable to find object property with serialized name '{serializedName}' in schema {DefaultName}");
            }

            return objectProperty;
        }

        private bool TryGetPropertyForInputModelProperty(Func<ObjectTypeProperty, bool> propertySelector, [NotNullWhen(true)] out ObjectTypeProperty? objectProperty, bool includeParents = false)
        {
            objectProperty = null;

            foreach (var type in EnumerateHierarchy())
            {
                objectProperty = type.Properties.SingleOrDefault(propertySelector);
                if (objectProperty != null || !includeParents)
                {
                    break;
                }
            }

            return objectProperty != null;
        }

        protected override ObjectTypeDiscriminator? BuildDiscriminator()
        {
            string? discriminatorPropertyName = _inputModel.DiscriminatorPropertyName;
            ObjectTypeDiscriminatorImplementation[] implementations = Array.Empty<ObjectTypeDiscriminatorImplementation>();
            Constant? value = null;
            ObjectTypeProperty property;

            if (discriminatorPropertyName == null)
            {
                var parent = GetBaseObjectType();
                if (parent is null || parent.Discriminator is null)
                {
                    //neither me nor my parent are discriminators so I can bail
                    return null;
                }

                discriminatorPropertyName = parent.Discriminator.SerializedName;
                property = parent.Discriminator.Property;
            }
            else
            {
                //only load implementations for the base type
                implementations = _derivedTypes!.Select(child => new ObjectTypeDiscriminatorImplementation(child.DiscriminatorValue!, _typeFactory.CreateType(child))).ToArray();
                property = Properties.First(p => p.InputModelProperty is not null && p.InputModelProperty.IsDiscriminator);
            }

            if (_inputModel.DiscriminatorValue != null)
            {
                value = BuilderHelpers.ParseConstant(_inputModel.DiscriminatorValue, property.Declaration.Type);
            }

            return new ObjectTypeDiscriminator(
                property,
                discriminatorPropertyName,
                implementations,
                value,
                _defaultDerivedType!
            );
        }

        internal ModelTypeProvider ReplaceProperty(InputModelProperty property, InputType inputType)
        {
            var result = new ModelTypeProvider(
                _inputModel.ReplaceProperty(property, inputType),
                DefaultNamespace,
                _sourceInputModel,
                _typeFactory,
                _derivedTypes,
                _defaultDerivedType);
            return result;
        }

        internal InputModelProperty? GetProperty(InputModelType key)
        {
            return _inputModel.GetProperty(key);
        }
    }
}<|MERGE_RESOLUTION|>--- conflicted
+++ resolved
@@ -457,16 +457,8 @@
 
         protected override IEnumerable<Method> BuildMethods()
         {
-<<<<<<< HEAD
-            yield return JsonSerializationMethodsBuilder.BuildFromResponse(this, GetFromResponseModifiers());
-
-            yield return JsonSerializationMethodsBuilder.BuildToRequestContent(GetToRequestContentModifiers());
-=======
-            if (EnsureIncludeDeserializer())
-                yield return Snippets.Extensible.Model.BuildFromOperationResponseMethod(this, GetFromResponseModifiers());
-            if (EnsureIncludeSerializer())
-                yield return Snippets.Extensible.Model.BuildConversionToRequestBodyMethod(GetToRequestContentModifiers());
->>>>>>> 596892bf
+            yield return Snippets.Extensible.Model.BuildFromOperationResponseMethod(this, GetFromResponseModifiers());
+            yield return Snippets.Extensible.Model.BuildConversionToRequestBodyMethod(GetToRequestContentModifiers());
         }
 
         public ObjectTypeProperty GetPropertyBySerializedName(string serializedName, bool includeParents = false)
