﻿// Copyright (c) Microsoft Corporation. All rights reserved.
// Licensed under the MIT License.

using System;
using System.Collections.Generic;
using System.Diagnostics;
using System.Diagnostics.CodeAnalysis;
using System.IO;
using System.Linq;
using AutoRest.CSharp.Common.Input;
using AutoRest.CSharp.Common.Output.Builders;
using AutoRest.CSharp.Common.Output.Expressions.ValueExpressions;
using AutoRest.CSharp.Common.Output.Models;
using AutoRest.CSharp.Common.Output.Models.Serialization.Multipart;
using AutoRest.CSharp.Common.Output.Models.Types;
using AutoRest.CSharp.Generation.Types;
using AutoRest.CSharp.Generation.Writers;
using AutoRest.CSharp.Input;
using AutoRest.CSharp.Input.Source;
using AutoRest.CSharp.Output.Builders;
using AutoRest.CSharp.Output.Models.Requests;
using AutoRest.CSharp.Output.Models.Serialization;
using AutoRest.CSharp.Output.Models.Serialization.Bicep;
using AutoRest.CSharp.Output.Models.Serialization.Json;
using AutoRest.CSharp.Output.Models.Serialization.Xml;
using AutoRest.CSharp.Output.Models.Shared;
using AutoRest.CSharp.Utilities;
using Microsoft.CodeAnalysis;

namespace AutoRest.CSharp.Output.Models.Types
{
    internal sealed class ModelTypeProvider : SerializableObjectType
    {
        private ModelTypeProviderFields? _fields;
        private ConstructorSignature? _publicConstructor;
        private ConstructorSignature? _serializationConstructor;
        private ObjectTypeProperty? _additionalPropertiesProperty;
        private readonly InputModelTypeUsage _inputModelUsage;
        private readonly InputTypeSerialization _inputModelSerialization;
        private readonly IReadOnlyList<InputModelProperty> _inputModelProperties;
        private readonly InputModelType _inputModel;
        private readonly TypeFactory _typeFactory;
        private readonly IReadOnlyList<InputModelType> _derivedModels;
        private readonly SerializableObjectType? _defaultDerivedType;

        protected override string DefaultName { get; }
        protected override string DefaultAccessibility { get; }
        public bool IsAccessibilityOverridden { get; }

        protected override bool IsAbstract => !Configuration.SuppressAbstractBaseClasses.Contains(DefaultName) && _inputModel.DiscriminatorPropertyName is not null && _inputModel.DiscriminatorValue is null;

        public ModelTypeProviderFields Fields => _fields ??= EnsureFields();
        private ConstructorSignature InitializationConstructorSignature => _publicConstructor ??= EnsurePublicConstructorSignature();
        private ConstructorSignature SerializationConstructorSignature => _serializationConstructor ??= EnsureSerializationConstructorSignature();

        public override ObjectTypeProperty? AdditionalPropertiesProperty => _additionalPropertiesProperty ??= EnsureAdditionalPropertiesProperty();

        private ObjectTypeProperty? EnsureAdditionalPropertiesProperty()
            => Fields.AdditionalProperties is { } additionalPropertiesField
                ? new ObjectTypeProperty(additionalPropertiesField, null)
                : null;

        private ObjectTypeProperty? _rawDataField;
        protected internal override InputModelTypeUsage GetUsage() => _inputModelUsage;

        public override ObjectTypeProperty? RawDataField
        {
            get
            {
                if (_rawDataField != null)
                    return _rawDataField;

                if (!ShouldHaveRawData)
                    return null;

                // if we have an additional properties property, and its value type is also BinaryData, we should not have a raw data field
                if (AdditionalPropertiesProperty != null)
                {
                    var valueType = AdditionalPropertiesProperty.Declaration.Type.ElementType;
                    if (valueType.EqualsIgnoreNullable(typeof(BinaryData)) || valueType.EqualsIgnoreNullable(typeof(object)))
                    {
                        return null;
                    }
                }

                // when this model has derived types, the accessibility should change from private to `protected internal`
                string accessibility = HasDerivedTypes() ? "private protected" : "private";

                _rawDataField = new ObjectTypeProperty(
                    BuilderHelpers.CreateMemberDeclaration(PrivateAdditionalPropertiesPropertyName,
                        _privateAdditionalPropertiesPropertyType, accessibility, null, _typeFactory),
                    PrivateAdditionalPropertiesPropertyDescription,
                    true,
                    null);

                return _rawDataField;
            }
        }

        private bool HasDerivedTypes()
        {
            if (_derivedModels.Any())
                return true;

            if (_inputModel.DiscriminatorPropertyName is not null)
                return true;

            return false;
        }

        public ModelTypeProvider(InputModelType inputModel, string defaultNamespace, SourceInputModel? sourceInputModel, TypeFactory typeFactory, SerializableObjectType? defaultDerivedType = null)
            : base(defaultNamespace, sourceInputModel)
        {
            DefaultName = inputModel.Name.ToCleanName();
            DefaultAccessibility = inputModel.Accessibility ?? "public";
            IsAccessibilityOverridden = inputModel.Accessibility != null;

            _typeFactory = typeFactory;
            _inputModel = inputModel;
            _deprecated = inputModel.Deprecated;
            _derivedModels = inputModel.DerivedModels;
            _defaultDerivedType = inputModel.DerivedModels.Any() && inputModel.BaseModel is { DiscriminatorPropertyName: not null }
                ? this //if I have children and parents then I am my own defaultDerivedType
                : defaultDerivedType ?? (inputModel.IsUnknownDiscriminatorModel ? this : null);

            _inputModelUsage = UpdateInputModelUsage(inputModel, ModelTypeMapping);
            _inputModelSerialization = UpdateInputSerialization(inputModel, ModelTypeMapping);
            _inputModelProperties = UpdateInputModelProperties(inputModel, GetSourceBaseType(), Declaration.Namespace, sourceInputModel);

            IsPropertyBag = inputModel.IsPropertyBag;
            IsUnknownDerivedType = inputModel.IsUnknownDiscriminatorModel;
            SkipInitializerConstructor = IsUnknownDerivedType;

            JsonConverter = _inputModelSerialization.IncludeConverter ? new JsonConverterProvider(this, _sourceInputModel) : null;
        }

        private static InputModelTypeUsage UpdateInputModelUsage(InputModelType inputModel, ModelTypeMapping? modelTypeMapping)
        {
            var usage = inputModel.Usage;
            if (modelTypeMapping?.Usage is { } usageDefinedInSource)
            {
                foreach (var schemaTypeUsage in usageDefinedInSource.Select(u => Enum.Parse<SchemaTypeUsage>(u, true)))
                {
                    usage |= schemaTypeUsage switch
                    {
                        SchemaTypeUsage.Input => InputModelTypeUsage.Input,
                        SchemaTypeUsage.Output => InputModelTypeUsage.Output,
                        SchemaTypeUsage.RoundTrip => InputModelTypeUsage.RoundTrip,
                        _ => InputModelTypeUsage.None
                    };
                }
            }

            return usage;
        }

        private static InputTypeSerialization UpdateInputSerialization(InputModelType inputModel, ModelTypeMapping? modelTypeMapping)
        {
            var serialization = inputModel.Serialization;

            if (modelTypeMapping?.Formats is { } formatsDefinedInSource)
            {
                foreach (var format in formatsDefinedInSource)
                {
                    var mediaType = Enum.Parse<KnownMediaType>(format, true);
                    if (mediaType == KnownMediaType.Json)
                    {
                        serialization = serialization with { Json = true };
                    }
                    else if (mediaType == KnownMediaType.Xml)
                    {
                        serialization = serialization with { Xml = new InputTypeXmlSerialization(inputModel.Name, false, false, false) };
                    }
                }
            }

            if (modelTypeMapping?.Usage is { } usage && usage.Contains(nameof(SchemaTypeUsage.Converter), StringComparer.OrdinalIgnoreCase))
            {
                serialization = serialization with { IncludeConverter = true };
            }

            return serialization;
        }

        private static IReadOnlyList<InputModelProperty> UpdateInputModelProperties(InputModelType inputModel, INamedTypeSymbol? existingBaseType, string ns, SourceInputModel? sourceInputModel)
        {
            if (inputModel.BaseModel is not { } baseModel)
            {
                return inputModel.Properties;
            }

            var properties = inputModel.Properties.ToList();
            var compositionModels = inputModel.CompositionModels;

            if (existingBaseType is not null && existingBaseType.Name != baseModel.Name && !SymbolEqualityComparer.Default.Equals(sourceInputModel?.FindForType(ns, baseModel.Name.ToCleanName()), existingBaseType))
            {
                // First try to find composite type by name
                // If failed, try find existing type with CodeGenModel that has expected name
                var baseTypeReplacement = inputModel.CompositionModels.FirstOrDefault(m => m.Name == existingBaseType.Name);
                if (baseTypeReplacement is null && sourceInputModel is not null)
                {
                    baseTypeReplacement = inputModel.CompositionModels.FirstOrDefault(m => SymbolEqualityComparer.Default.Equals(sourceInputModel.FindForType(ns, m.Name.ToCleanName()), existingBaseType));
                }

                if (baseTypeReplacement is null)
                {
                    throw new InvalidOperationException($"Base type `{existingBaseType.Name}` is not one of the `{inputModel.Name}` composite types.");
                }

                compositionModels = inputModel.CompositionModels
                    .Except(baseTypeReplacement.GetSelfAndBaseModels())
                    .Concat(baseModel.GetSelfAndBaseModels())
                    .ToList();
            }

            foreach (var property in compositionModels.SelectMany(m => m.GetSelfAndBaseModels()).SelectMany(m => m.Properties))
            {
                if (properties.All(p => p.Name != property.Name))
                {
                    properties.Add(property);
                }
            }

            return properties;
        }

        private MethodSignatureModifiers GetFromResponseModifiers()
        {
            var signatures = MethodSignatureModifiers.Internal | MethodSignatureModifiers.Static;
            var parent = GetBaseObjectType();
            if (parent is ModelTypeProvider parentModelType)
            {
                if (parentModelType.Methods.Any(m => m.Signature.Name == Configuration.ApiTypes.FromResponseName))
                    signatures |= MethodSignatureModifiers.New;
            }
            return signatures;
        }

        private MethodSignatureModifiers GetToRequestContentModifiers()
        {
            //TODO if no one inherits from this we can omit the virtual
            var signatures = MethodSignatureModifiers.Internal;
            // structs cannot have virtual members
            if (IsStruct)
            {
                return signatures;
            }

            var parent = GetBaseObjectType();
            if (parent is null)
            {
                signatures |= MethodSignatureModifiers.Virtual;
            }
            else if (parent is ModelTypeProvider parentModelType)
            {
                signatures |= (parentModelType.Methods.Any(m => m.Signature.Name == "ToRequestContent"))
                    ? MethodSignatureModifiers.Override
                    : MethodSignatureModifiers.Virtual;
            }
            return signatures;
        }

        protected override FormattableString CreateDescription()
        {
            return string.IsNullOrEmpty(_inputModel.Description) ? $"The {_inputModel.Name}." : FormattableStringHelpers.FromString(BuilderHelpers.EscapeXmlDocDescription(_inputModel.Description));
        }

        private ModelTypeProviderFields EnsureFields()
        {
            return new ModelTypeProviderFields(_inputModelProperties, Declaration.Name, _inputModelUsage, _typeFactory, ModelTypeMapping, _inputModel.InheritedDictionaryType, IsStruct, _inputModel.IsPropertyBag);
        }

        private ConstructorSignature EnsurePublicConstructorSignature()
        {
            //get base public ctor params
            GetConstructorParameters(Fields.PublicConstructorParameters, out var fullParameterList, out var baseInitializers, true);

            var accessibility = IsAbstract
                ? MethodSignatureModifiers.Protected
                : _inputModelUsage.HasFlag(InputModelTypeUsage.Input)
                    ? MethodSignatureModifiers.Public
                    : MethodSignatureModifiers.Internal;

            return new ConstructorSignature(
                Type,
                $"Initializes a new instance of {Type:C}",
                null,
                accessibility,
                fullParameterList,
                Initializer: new(true, baseInitializers));
        }

        private ConstructorSignature EnsureSerializationConstructorSignature()
        {
            // if there is additional properties property, we need to append it to the parameter list
            var parameters = Fields.SerializationParameters;
            if (RawDataField != null)
            {
                var deserializationParameter = new Parameter(
                    RawDataField.Declaration.Name.ToVariableName(),
                    RawDataField.ParameterDescription,
                    RawDataField.Declaration.Type,
                    null,
                    ValidationType.None,
                    null
                )
                {
                    IsRawData = true
                };
                parameters = parameters.Append(deserializationParameter).ToList();
            }

            //get base public ctor params
            GetConstructorParameters(parameters, out var fullParameterList, out var baseInitializers, false);

            return new ConstructorSignature(
                Type,
                $"Initializes a new instance of {Type:C}",
                null,
                MethodSignatureModifiers.Internal,
                fullParameterList,
                Initializer: new(true, baseInitializers));
        }

        private void GetConstructorParameters(IEnumerable<Parameter> parameters, out IReadOnlyList<Parameter> fullParameterList, out IReadOnlyList<ValueExpression> baseInitializers, bool isInitializer)
        {
            var parameterList = new List<Parameter>();
            var parent = GetBaseObjectType();
            baseInitializers = Array.Empty<ValueExpression>();
            if (parent is not null)
            {
                var discriminatorParameterName = Discriminator?.Property.Declaration.Name.ToVariableName();
                var ctor = isInitializer ? parent.InitializationConstructor : parent.SerializationConstructor;
                var baseParameters = new List<Parameter>();
                var baseParameterInitializers = new List<ValueExpression>();
                foreach (var p in ctor.Signature.Parameters)
                {
                    // we check if we should have the discriminator to our ctor only when we are building the initialization ctor
                    if (isInitializer && IsDiscriminatorInheritedOnBase && p.Name == discriminatorParameterName)
                    {
                        // if this is base
                        if (Discriminator is { Value: null })
                        {
                            baseParameterInitializers.Add(p); // pass it through
                            baseParameters.Add(p);
                        }
                        // if this is derived or unknown
                        else if (Discriminator is { Value: { } value })
                        {
                            baseParameterInitializers.Add(new ConstantExpression(value));
                            // do not add it into the list
                        }
                        else
                        {
                            throw new InvalidOperationException($"We have a inherited discriminator, but the discriminator is null, this will never happen");
                        }
                    }
                    else if (p.IsRawData && AdditionalPropertiesProperty != null)
                    {
                        baseParameterInitializers.Add(Snippets.Null);
                        // do not add it into the list
                    }
                    else
                    {
                        baseParameterInitializers.Add(p);
                        baseParameters.Add(p);
                    }
                }
                parameterList.AddRange(baseParameters);
                baseInitializers = baseParameterInitializers;
            }

            parameterList.AddRange(parameters.Select(p => p with { Description = $"{p.Description}{BuilderHelpers.CreateDerivedTypesDescription(p.Type)}" }));
            fullParameterList = parameterList.DistinctBy(p => p.Name).ToArray(); // we filter out the parameters with the same name since we might have the same property both in myself and my base.
        }

        private bool? _isDiscriminatorInheritedOnBase;
        internal bool IsDiscriminatorInheritedOnBase => _isDiscriminatorInheritedOnBase ??= EnsureIsDiscriminatorInheritedOnBase();

        private bool EnsureIsDiscriminatorInheritedOnBase()
        {
            if (Discriminator is null)
            {
                return false;
            }

            if (Discriminator is { Value: not null })
            {
                var parent = GetBaseObjectType() as ModelTypeProvider;
                return parent?.IsDiscriminatorInheritedOnBase ?? false;
            }

            var property = Discriminator.Property;
            // if the property corresponding to the discriminator could not be found on this type, it means we are inheriting the discriminator
            return !Properties.Contains(property);
        }

        protected override ObjectTypeConstructor BuildInitializationConstructor()
        {
            ObjectTypeConstructor? baseCtor = GetBaseObjectType()?.InitializationConstructor;

            return new ObjectTypeConstructor(InitializationConstructorSignature, GetPropertyInitializers(InitializationConstructorSignature.Parameters, true), baseCtor);
        }

        protected override ObjectTypeConstructor BuildSerializationConstructor()
        {
            // the property bag never needs deserialization, therefore we return the initialization constructor here so that we do not write it in the generated code
            if (IsPropertyBag)
                return InitializationConstructor;

            // verifies the serialization ctor has the same parameter list as the public one, we return the initialization ctor
            if (!SerializationConstructorSignature.Parameters.Any(p => p.Type.IsList) && InitializationConstructorSignature.Parameters.SequenceEqual(SerializationConstructorSignature.Parameters, Parameter.EqualityComparerByType))
                return InitializationConstructor;

            ObjectTypeConstructor? baseCtor = GetBaseObjectType()?.SerializationConstructor;

            return new ObjectTypeConstructor(SerializationConstructorSignature, GetPropertyInitializers(SerializationConstructorSignature.Parameters, false), baseCtor);
        }

        private IReadOnlyList<ObjectPropertyInitializer> GetPropertyInitializers(IReadOnlyList<Parameter> parameters, bool isInitializer)
        {
            List<ObjectPropertyInitializer> defaultCtorInitializers = new();

            // only initialization ctor initializes the discriminator
            // and we should not initialize the discriminator again when the discriminator is inherited (it should show up in the ctor)
            // [TODO]: Consolidate property initializer generation between HLC and DPG
            if (!Configuration.Generation1ConvenienceClient && isInitializer && !IsDiscriminatorInheritedOnBase && Discriminator is { Value: { } discriminatorValue } && !IsUnknownDerivedType)
            {
                defaultCtorInitializers.Add(new ObjectPropertyInitializer(Discriminator.Property, discriminatorValue));
            }

            Dictionary<string, Parameter> parameterMap = parameters.ToDictionary(
                parameter => parameter.Name,
                parameter => parameter);

            foreach (var property in Properties)
            {
                // we do not need to add initialization for raw data field
                if (isInitializer && property == RawDataField)
                {
                    continue;
                }

                ReferenceOrConstant? initializationValue = null;
                Constant? defaultInitializationValue = null;

                var propertyType = property.Declaration.Type;
                if (parameterMap.TryGetValue(property.Declaration.Name.ToVariableName(), out var parameter) || IsStruct)
                {
                    // For structs all properties become required
                    Constant? defaultParameterValue = null;
                    if (property.SchemaProperty?.ClientDefaultValue is { } defaultValueObject)
                    {
                        defaultParameterValue = BuilderHelpers.ParseConstant(defaultValueObject, propertyType);
                        defaultInitializationValue = defaultParameterValue;
                    }

                    var inputType = parameter?.Type ?? propertyType.InputType;
                    if (defaultParameterValue != null && !property.ValueType.CanBeInitializedInline(defaultParameterValue))
                    {
                        inputType = inputType.WithNullable(true);
                        defaultParameterValue = Constant.Default(inputType);
                    }

                    var validate = property.SchemaProperty?.Nullable != true && !inputType.IsValueType ? ValidationType.AssertNotNull : ValidationType.None;
                    var defaultCtorParameter = new Parameter(
                        property.Declaration.Name.ToVariableName(),
                        property.ParameterDescription,
                        inputType,
                        defaultParameterValue,
                        validate,
                        null
                    );

                    initializationValue = defaultCtorParameter;
                }
                else if (initializationValue == null && propertyType.IsCollection)
                {
                    if (propertyType.IsReadOnlyMemory)
                    {
                        initializationValue = propertyType.IsNullable ? null : Constant.FromExpression($"{propertyType}.{nameof(ReadOnlyMemory<object>.Empty)}", propertyType);
                    }
                    else
                    {
                        initializationValue = Constant.NewInstanceOf(propertyType.PropertyInitializationType);
                    }
                }
                // [TODO]: Consolidate property initializer generation between HLC and DPG
                else if (property.InputModelProperty?.ConstantValue is { } constant && !propertyType.IsNullable && Configuration.Generation1ConvenienceClient)
                {
                    initializationValue = BuilderHelpers.ParseConstant(constant.Value, propertyType);
                }

                if (initializationValue != null)
                {
                    defaultCtorInitializers.Add(new ObjectPropertyInitializer(property, initializationValue.Value, defaultInitializationValue));
                }
            }

            // [TODO]: Consolidate property initializer generation between HLC and DPG
            if (Configuration.Generation1ConvenienceClient && Discriminator is { } discriminator)
            {
                if (defaultCtorInitializers.All(i => i.Property != discriminator.Property) && parameterMap.TryGetValue(discriminator.Property.Declaration.Name.ToVariableName(), out var discriminatorParameter))
                {
                    defaultCtorInitializers.Add(new ObjectPropertyInitializer(discriminator.Property, discriminatorParameter, discriminator.Value));
                }
                else if (!_inputModel.IsUnknownDiscriminatorModel && discriminator.Value is { } value)
                {
                    defaultCtorInitializers.Add(new ObjectPropertyInitializer(Discriminator.Property, value));
                }
            }

            return defaultCtorInitializers;
        }

        protected override CSharpType? CreateInheritedType()
        {
            if (GetSourceBaseType() is { } sourceBaseType && _typeFactory.TryCreateType(sourceBaseType, out CSharpType? baseType))
            {
                return baseType;
            }

            return _inputModel.BaseModel is { } baseModel
                ? _typeFactory.CreateType(baseModel)
                : null;
        }

        private HashSet<string> GetParentPropertyNames()
        {
            return EnumerateHierarchy()
                .Skip(1)
                .SelectMany(type => type.Properties)
                .Select(p => p.Declaration.Name)
                .ToHashSet();
        }

        private INamedTypeSymbol? GetSourceBaseType()
            => ExistingType?.BaseType is { } sourceBaseType && sourceBaseType.SpecialType != SpecialType.System_ValueType && sourceBaseType.SpecialType != SpecialType.System_Object
                ? sourceBaseType
                : null;

        protected override IEnumerable<ObjectTypeProperty> BuildProperties()
        {
            var existingPropertyNames = GetParentPropertyNames();
            foreach (var field in Fields)
            {
                var property = new ObjectTypeProperty(field, Fields.GetInputByField(field));
                if (existingPropertyNames.Contains(property.Declaration.Name))
                    continue;
                yield return property;
            }

            if (AdditionalPropertiesProperty is { } additionalPropertiesProperty)
                yield return additionalPropertiesProperty;

            if (RawDataField is { } rawData)
                yield return rawData;
        }

        protected override IEnumerable<ObjectTypeConstructor> BuildConstructors()
        {
            if (!SkipInitializerConstructor)
                yield return InitializationConstructor;

            if (SerializationConstructor != InitializationConstructor)
                yield return SerializationConstructor;

            if (EmptyConstructor != null)
                yield return EmptyConstructor;
        }

        protected override JsonObjectSerialization? BuildJsonSerialization()
        {
            if (IsPropertyBag || !_inputModelSerialization.Json)
                return null;
            // Serialization uses field and property names that first need to verified for uniqueness
            // For that, FieldDeclaration instances must be written in the main partial class before JsonObjectSerialization is created for the serialization partial class
            var properties = SerializationBuilder.GetPropertySerializations(this, _typeFactory);
            var (additionalProperties, rawDataField) = CreateAdditionalPropertiesSerialization();
            return new(this, SerializationConstructor.Signature.Parameters, properties, additionalProperties, rawDataField, Discriminator, JsonConverter);
        }

        protected override BicepObjectSerialization? BuildBicepSerialization(JsonObjectSerialization? json) => null;

<<<<<<< HEAD
        private (JsonAdditionalPropertiesSerialization? AdditionalPropertiesSerialization, JsonAdditionalPropertiesSerialization? RawDataFieldSerialization) CreateAdditionalPropertiesSerialization()
=======
        protected override MultipartObjectSerialization? BuildMultipartSerialization()
        {
            if (IncludeSerializer && _inputModel.Usage.HasFlag(InputModelTypeUsage.Multipart))
            {
                var additionalProperties = CreateMultipartAdditionalPropertiesSerialization();
                var properties = SerializationBuilder.CreateMultipartPropertySerializations(this).ToArray();
                return new MultipartObjectSerialization(this, SerializationConstructorSignature.Parameters, properties, additionalProperties, Discriminator, false);
            }
            return null;
        }

        /* handle additionalProperty serialization */
        private MultipartAdditionalPropertiesSerialization? CreateMultipartAdditionalPropertiesSerialization()
        {
            bool shouldExcludeInWireSerialization = false;
            ObjectTypeProperty? additionalPropertiesProperty = null;
            InputType? additionalPropertiesValueType = null;
            foreach (var model in EnumerateHierarchy())
            {
                additionalPropertiesProperty = model.AdditionalPropertiesProperty ?? (model as SerializableObjectType)?.RawDataField;
                if (additionalPropertiesProperty != null)
                {
                    // if this is a real "AdditionalProperties", we should NOT exclude it in wire
                    shouldExcludeInWireSerialization = additionalPropertiesProperty != model.AdditionalPropertiesProperty;
                    if (model is ModelTypeProvider { AdditionalPropertiesProperty: { } additionalProperties, _inputModel.InheritedDictionaryType: { } inheritedDictionaryType })
                    {
                        additionalPropertiesValueType = inheritedDictionaryType.ValueType;
                    }
                    break;
                }
            }

            if (additionalPropertiesProperty == null)
            {
                return null;
            }

            var dictionaryValueType = additionalPropertiesProperty.Declaration.Type.Arguments[1];
            Debug.Assert(!dictionaryValueType.IsNullable, $"{typeof(JsonCodeWriterExtensions)} implicitly relies on {additionalPropertiesProperty.Declaration.Name} dictionary value being non-nullable");
            MultipartSerialization valueSerialization;
            var declaredName = additionalPropertiesProperty.Declaration.Name;
            var memberValueExpression = new TypedMemberExpression(null, declaredName, additionalPropertiesProperty.Declaration.Type);
            if (additionalPropertiesValueType is not null)
            {
                // build the serialization when there is an input type corresponding to it
                valueSerialization = SerializationBuilder.BuildMultipartSerialization(additionalPropertiesValueType, dictionaryValueType, false, SerializationFormat.Default, memberValueExpression);
            }
            else
            {
                // build a simple one from its type when there is not an input type corresponding to it (indicating it is a raw data field)
                valueSerialization = new MultipartValueSerialization(dictionaryValueType, SerializationFormat.Default, true);//TODO support dictionary type
            }

            return new MultipartAdditionalPropertiesSerialization(
                additionalPropertiesProperty,
                new CSharpType(typeof(Dictionary<,>), additionalPropertiesProperty.Declaration.Type.Arguments),
                valueSerialization,
                shouldExcludeInWireSerialization);
        }
        private JsonAdditionalPropertiesSerialization? CreateAdditionalPropertiesSerialization()
>>>>>>> 15c10322
        {
            // collect additional properties and raw data field
            ObjectTypeProperty? additionalPropertiesProperty = null;
            ObjectTypeProperty? rawDataField = null;
            InputType? additionalPropertiesValueInputType = null;
            foreach (var model in EnumerateHierarchy())
            {
                additionalPropertiesProperty ??= model.AdditionalPropertiesProperty;
                if (additionalPropertiesProperty != null && additionalPropertiesValueInputType == null)
                {
                    if (model is ModelTypeProvider { AdditionalPropertiesProperty: { } additionalProperties, _inputModel.InheritedDictionaryType: { } inheritedDictionaryType })
                    {
                        additionalPropertiesValueInputType = inheritedDictionaryType.ValueType;
                    }
                }
                rawDataField ??= (model as SerializableObjectType)?.RawDataField;
            }

            if (additionalPropertiesProperty == null && rawDataField == null)
            {
                return (null, null);
            }

            // build serialization for additional properties property (if any)
            var additionalPropertiesSerialization = BuildSerializationForAdditionalProperties(additionalPropertiesProperty, additionalPropertiesValueInputType, false);
            // build serialization for raw data field (if any)
            var rawDataFieldSerialization = BuildSerializationForAdditionalProperties(rawDataField, null, true);

            return (additionalPropertiesSerialization, rawDataFieldSerialization);

            static JsonAdditionalPropertiesSerialization? BuildSerializationForAdditionalProperties(ObjectTypeProperty? additionalPropertiesProperty, InputType? additionalPropertiesValueType, bool shouldExcludeInWireSerialization)
            {
                if (additionalPropertiesProperty is null)
                    return null;

                var additionalPropertyValueType = additionalPropertiesProperty.Declaration.Type.Arguments[1];
                JsonSerialization valueSerialization;
                if (additionalPropertiesValueType is not null)
                {
                    valueSerialization = SerializationBuilder.BuildJsonSerialization(additionalPropertiesValueType, additionalPropertyValueType, false, SerializationFormat.Default);
                }
                else
                {
                    valueSerialization = new JsonValueSerialization(additionalPropertyValueType, SerializationFormat.Default, true);
                }

                return new JsonAdditionalPropertiesSerialization(
                    additionalPropertiesProperty,
                    valueSerialization,
                    new CSharpType(typeof(Dictionary<,>), additionalPropertiesProperty.Declaration.Type.Arguments),
                    shouldExcludeInWireSerialization);
            }
        }

        protected override XmlObjectSerialization? BuildXmlSerialization()
        {
            return _inputModelSerialization.Xml is { } xml ? SerializationBuilder.BuildXmlObjectSerialization(xml.Name ?? _inputModel.Name, this, _typeFactory) : null;
        }

        protected override bool EnsureIncludeSerializer()
        {
            // TODO -- this should always return true when use model reader writer is enabled.
            return Configuration.UseModelReaderWriter || _inputModelUsage.HasFlag(InputModelTypeUsage.Input);
        }

        protected override bool EnsureIncludeDeserializer()
        {
            // TODO -- this should always return true when use model reader writer is enabled.
            return Configuration.UseModelReaderWriter || _inputModelUsage.HasFlag(InputModelTypeUsage.Output);
        }

        protected override IEnumerable<Method> BuildMethods()
        {
            foreach (var method in SerializationMethodsBuilder.BuildSerializationMethods(this))
            {
                yield return method;
            }

            if (Serialization.Json is null)
            {
                yield break;
            }

            if (IncludeDeserializer)
            {
                yield return Snippets.Extensible.Model.BuildFromOperationResponseMethod(this, GetFromResponseModifiers());
            }

            if (IncludeSerializer)
            {
                yield return Snippets.Extensible.Model.BuildConversionToRequestBodyMethod(GetToRequestContentModifiers(), Type);
            }
        }

        public ObjectTypeProperty GetPropertyBySerializedName(string serializedName, bool includeParents = false)
        {
            if (!TryGetPropertyForInputModelProperty(p => p.InputModelProperty?.SerializedName == serializedName, out ObjectTypeProperty? objectProperty, includeParents))
            {
                throw new InvalidOperationException($"Unable to find object property with serialized name '{serializedName}' in schema {DefaultName}");
            }

            return objectProperty;
        }

        private bool TryGetPropertyForInputModelProperty(Func<ObjectTypeProperty, bool> propertySelector, [NotNullWhen(true)] out ObjectTypeProperty? objectProperty, bool includeParents = false)
        {
            objectProperty = null;

            foreach (var type in EnumerateHierarchy())
            {
                objectProperty = type.Properties.SingleOrDefault(propertySelector);
                if (objectProperty != null || !includeParents)
                {
                    break;
                }
            }

            return objectProperty != null;
        }

        protected override ObjectTypeDiscriminator? BuildDiscriminator()
        {
            string? discriminatorPropertyName = _inputModel.DiscriminatorPropertyName;
            ObjectTypeDiscriminatorImplementation[] implementations = Array.Empty<ObjectTypeDiscriminatorImplementation>();
            Constant? value = null;
            ObjectTypeProperty property;

            if (discriminatorPropertyName == null)
            {
                var parent = GetBaseObjectType();
                if (parent is null || parent.Discriminator is null)
                {
                    //neither me nor my parent are discriminators so I can bail
                    return null;
                }

                discriminatorPropertyName = parent.Discriminator.SerializedName;
                property = parent.Discriminator.Property;
            }
            else
            {
                //only load implementations for the base type
                implementations = GetDerivedTypes(_derivedModels).OrderBy(i => i.Key).ToArray();

                // find the discriminator corresponding property in this type or its base type or more
                property = GetPropertyForDiscriminator(discriminatorPropertyName);
            }

            if (_inputModel.DiscriminatorValue != null)
            {
                value = BuilderHelpers.ParseConstant(_inputModel.DiscriminatorValue, property.Declaration.Type);
            }

            return new ObjectTypeDiscriminator(
                property,
                discriminatorPropertyName,
                implementations,
                value,
                _defaultDerivedType!
            );
        }

        private ObjectTypeProperty GetPropertyForDiscriminator(string inputPropertyName)
        {
            foreach (var obj in EnumerateHierarchy())
            {
                var property = obj.Properties.FirstOrDefault(p => p.InputModelProperty is not null && (p.InputModelProperty.IsDiscriminator || p.InputModelProperty.Name == inputPropertyName));
                if (property is not null)
                    return property;
            }

            throw new InvalidOperationException($"Expecting discriminator property {inputPropertyName} on model {Declaration.Name}, but found none");
        }

        private IEnumerable<ObjectTypeDiscriminatorImplementation> GetDerivedTypes(IReadOnlyList<InputModelType> derivedInputTypes)
        {
            foreach (var derivedInputType in derivedInputTypes)
            {
                var derivedModel = (ModelTypeProvider)_typeFactory.CreateType(derivedInputType).Implementation;
                foreach (var discriminatorImplementation in GetDerivedTypes(derivedModel._derivedModels))
                {
                    yield return discriminatorImplementation;
                }

                yield return new ObjectTypeDiscriminatorImplementation(derivedInputType.DiscriminatorValue!, derivedModel.Type);
            }
        }

        internal ModelTypeProvider ReplaceProperty(InputModelProperty property, InputType inputType)
        {
            var result = new ModelTypeProvider(
                _inputModel.ReplaceProperty(property, inputType),
                DefaultNamespace,
                _sourceInputModel,
                _typeFactory,
                _defaultDerivedType);
            return result;
        }
    }
}<|MERGE_RESOLUTION|>--- conflicted
+++ resolved
@@ -582,9 +582,6 @@
 
         protected override BicepObjectSerialization? BuildBicepSerialization(JsonObjectSerialization? json) => null;
 
-<<<<<<< HEAD
-        private (JsonAdditionalPropertiesSerialization? AdditionalPropertiesSerialization, JsonAdditionalPropertiesSerialization? RawDataFieldSerialization) CreateAdditionalPropertiesSerialization()
-=======
         protected override MultipartObjectSerialization? BuildMultipartSerialization()
         {
             if (IncludeSerializer && _inputModel.Usage.HasFlag(InputModelTypeUsage.Multipart))
@@ -644,8 +641,8 @@
                 valueSerialization,
                 shouldExcludeInWireSerialization);
         }
-        private JsonAdditionalPropertiesSerialization? CreateAdditionalPropertiesSerialization()
->>>>>>> 15c10322
+
+        private (JsonAdditionalPropertiesSerialization? AdditionalPropertiesSerialization, JsonAdditionalPropertiesSerialization? RawDataFieldSerialization) CreateAdditionalPropertiesSerialization()
         {
             // collect additional properties and raw data field
             ObjectTypeProperty? additionalPropertiesProperty = null;
