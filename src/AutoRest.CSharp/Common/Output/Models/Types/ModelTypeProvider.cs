--- conflicted
+++ resolved
@@ -28,24 +28,16 @@
     {
         private ConstructorSignature? _publicConstructor;
         private ConstructorSignature? _serializationConstructor;
-<<<<<<< HEAD
         private ObjectTypeProperty? _additionalPropertiesProperty;
         private readonly InputModelType _inputModel;
         private readonly TypeFactory _typeFactory;
         private readonly IReadOnlyList<InputModelType> _derivedTypes;
-        private readonly ObjectType? _defaultDerivedType;
+        private readonly SerializableObjectType? _defaultDerivedType;
         private readonly ModelTypeMapping? _modelTypeMapping;
         private readonly InputModelTypeUsage _inputModelUsage;
         private readonly InputTypeSerialization _inputModelSerialization;
         private readonly IReadOnlyList<InputModelProperty> _inputModelProperties;
         private ModelTypeProviderFields? _fields;
-=======
-        private InputModelType _inputModel;
-        private TypeFactory _typeFactory;
-        private SourceInputModel? _sourceInputModel;
-        private InputModelType[]? _derivedTypes;
-        private SerializableObjectType? _defaultDerivedType;
->>>>>>> 6b4bbef3
 
         protected override string DefaultName { get; }
         protected override string DefaultAccessibility { get; }
@@ -66,17 +58,11 @@
 
         public bool IsPropertyBag => _inputModel.IsPropertyBag;
 
-<<<<<<< HEAD
-        public ModelTypeProvider(InputModelType inputModel, string defaultNamespace, SourceInputModel? sourceInputModel, TypeFactory typeFactory, ObjectType? defaultDerivedType = null)
+        public ModelTypeProvider(InputModelType inputModel, string defaultNamespace, SourceInputModel? sourceInputModel, TypeFactory typeFactory, SerializableObjectType? defaultDerivedType = null)
             : base(Configuration.Generation1ConvenienceClient ? inputModel.Namespace ?? defaultNamespace : defaultNamespace, sourceInputModel)
-=======
-        public ModelTypeProvider(InputModelType inputModel, string defaultNamespace, SourceInputModel? sourceInputModel, TypeFactory? typeFactory = null, InputModelType[]? derivedTypes = null, SerializableObjectType? defaultDerivedType = null)
-            : base(defaultNamespace, sourceInputModel)
->>>>>>> 6b4bbef3
         {
             _typeFactory = typeFactory;
             _inputModel = inputModel;
-<<<<<<< HEAD
 
             _deprecated = inputModel.Deprecated;
             _derivedTypes = inputModel.DerivedModels;
@@ -85,10 +71,6 @@
                 : defaultDerivedType ?? (inputModel.IsUnknownDiscriminatorModel ? this : null);
 
             DefaultName = GetValidIdentifier(inputModel.Name); // TODO -- this is only a workaround only to solve the anonymous model names, in other cases, the name is unchanged.
-=======
-            _sourceInputModel = sourceInputModel;
-            DefaultName = inputModel.Name.ToCleanName();
->>>>>>> 6b4bbef3
             DefaultAccessibility = inputModel.Accessibility ?? "public";
             TypeKind = IsStruct ? TypeKind.Struct : TypeKind.Class;
 
@@ -188,7 +170,6 @@
             return properties;
         }
 
-<<<<<<< HEAD
         // TODO -- this is only a workaround. We introduce this method only to solve the issue on model names when the model is anonymous where we take the id of the model as its name, and it is digits.
         // For full solution, we should use the `ToCleanName` method which does (almost) the same when the name is digits, and it does more when the name contains other invalid identifier characters
         // We did not use the `ToCleanName` method here because it will change the leading character captilized. Defer the decision of that to this issue: https://github.com/Azure/autorest.csharp/issues/3669
@@ -206,8 +187,6 @@
 
         public bool HasToRequestBodyMethod => IncludeSerializer && !Configuration.AzureArm && (!Configuration.Generation1ConvenienceClient || Configuration.ProtocolMethodList.Any());
 
-=======
->>>>>>> 6b4bbef3
         private MethodSignatureModifiers GetFromResponseModifiers()
         {
             var signatures = MethodSignatureModifiers.Internal | MethodSignatureModifiers.Static;
@@ -240,16 +219,7 @@
 
         protected override FormattableString CreateDescription()
         {
-<<<<<<< HEAD
             return string.IsNullOrEmpty(_inputModel.Description) ? (FormattableString)$"The {_inputModel.Name}." : $"{_inputModel.Description}";
-=======
-            return _inputModel.Description != null ? (FormattableString)$"{_inputModel.Description}" : $"The {_inputModel.Name}.";
-        }
-
-        private ModelTypeProviderFields EnsureFields()
-        {
-            return new ModelTypeProviderFields(_inputModel, Type, _typeFactory, _sourceInputModel?.CreateForModel(ExistingType));
->>>>>>> 6b4bbef3
         }
 
         private ConstructorSignature EnsurePublicConstructorSignature()
