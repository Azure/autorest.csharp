--- conflicted
+++ resolved
@@ -237,14 +237,9 @@
                         valueSerialization,
                         property.IsRequired,
                         ShouldExcludeInWireSerialization(property, inputModelProperty),
-<<<<<<< HEAD
-                        customSerializationMethodName: property.SerializationMapping?.SerializationValueHook,
-                        customDeserializationMethodName: property.SerializationMapping?.DeserializationValueHook,
-                        customBicepSerializationMethodName: property.SerializationMapping?.BicepSerializationValueHook,
-=======
                         customSerializationMethodName: serializationMapping?.SerializationValueHook,
                         customDeserializationMethodName: serializationMapping?.DeserializationValueHook,
->>>>>>> 005a11ec
+                        customBicepSerializationMethodName: serializationMapping?.BicepSerializationValueHook,
                         enumerableExpression: enumerableExpression);
                 }
             }
