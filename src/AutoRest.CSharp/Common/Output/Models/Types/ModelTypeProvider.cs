﻿// Copyright (c) Microsoft Corporation. All rights reserved.
// Licensed under the MIT License.

using System;
using System.Collections.Generic;
using System.Diagnostics;
using System.Diagnostics.CodeAnalysis;
using System.Linq;
using AutoRest.CSharp.Common.Input;
using AutoRest.CSharp.Common.Output.Builders;
using AutoRest.CSharp.Common.Output.Expressions.ValueExpressions;
using AutoRest.CSharp.Common.Output.Models;
using AutoRest.CSharp.Common.Output.Models.Types;
using AutoRest.CSharp.Generation.Types;
using AutoRest.CSharp.Generation.Writers;
using AutoRest.CSharp.Input;
using AutoRest.CSharp.Input.Source;
using AutoRest.CSharp.Output.Builders;
using AutoRest.CSharp.Output.Models.Requests;
using AutoRest.CSharp.Output.Models.Serialization;
using AutoRest.CSharp.Output.Models.Serialization.Bicep;
using AutoRest.CSharp.Output.Models.Serialization.Json;
using AutoRest.CSharp.Output.Models.Serialization.Xml;
using AutoRest.CSharp.Output.Models.Shared;
using AutoRest.CSharp.Utilities;
using Microsoft.CodeAnalysis;

namespace AutoRest.CSharp.Output.Models.Types
{
    internal sealed class ModelTypeProvider : SerializableObjectType
    {
        private ModelTypeProviderFields? _fields;
        private ConstructorSignature? _publicConstructor;
        private ConstructorSignature? _serializationConstructor;
        private ObjectTypeProperty? _additionalPropertiesProperty;
        private readonly InputModelTypeUsage _inputModelUsage;
        private readonly InputTypeSerialization _inputModelSerialization;
        private readonly IReadOnlyList<InputModelProperty> _inputModelProperties;
        private readonly InputModelType _inputModel;
        private readonly TypeFactory _typeFactory;
        private readonly IReadOnlyList<InputModelType> _derivedModels;
        private readonly SerializableObjectType? _defaultDerivedType;

        protected override string DefaultName { get; }
        protected override string DefaultAccessibility { get; }
        public bool IsAccessibilityOverridden { get; }
<<<<<<< HEAD
        public override bool IncludeConverter => _inputModelSerialization.IncludeConverter;
        protected override bool IsAbstract => !Configuration.SuppressAbstractBaseClasses.Contains(DefaultName) &&
                                              _inputModel.DiscriminatorPropertyName is not null &&
                                              _inputModel.DiscriminatorValue is null &&
                                              (_inputModel.InheritedDictionaryType is null || !Configuration.Generation1ConvenienceClient);
=======
        protected override bool IsAbstract => !Configuration.SuppressAbstractBaseClasses.Contains(DefaultName) && _inputModel.DiscriminatorPropertyName is not null;
>>>>>>> 3633830f

        public ModelTypeProviderFields Fields => _fields ??= EnsureFields();
        private ConstructorSignature InitializationConstructorSignature => _publicConstructor ??= EnsurePublicConstructorSignature();
        private ConstructorSignature SerializationConstructorSignature => _serializationConstructor ??= EnsureSerializationConstructorSignature();

        public override ObjectTypeProperty? AdditionalPropertiesProperty => _additionalPropertiesProperty ??= EnsureAdditionalPropertiesProperty();

        private ObjectTypeProperty? EnsureAdditionalPropertiesProperty()
            => Fields.AdditionalProperties is { } additionalPropertiesField
                ? new ObjectTypeProperty(additionalPropertiesField, null)
                : null;

        private ObjectTypeProperty? _rawDataField;
        protected internal override InputModelTypeUsage GetUsage() => _inputModelUsage;

        public override ObjectTypeProperty? RawDataField
        {
            get
            {
                if (_rawDataField != null)
                    return _rawDataField;

                if (AdditionalPropertiesProperty != null || !ShouldHaveRawData)
                    return null;

                // when this model has derived types, the accessibility should change from private to `protected internal`
                string accessibility = HasDerivedTypes() ? "private protected" : "private";

                _rawDataField = new ObjectTypeProperty(
                    BuilderHelpers.CreateMemberDeclaration(PrivateAdditionalPropertiesPropertyName,
                        _privateAdditionalPropertiesPropertyType, accessibility, null, _typeFactory),
                    PrivateAdditionalPropertiesPropertyDescription,
                    true,
                    null);

                return _rawDataField;
            }
        }

        private bool HasDerivedTypes()
        {
            if (_derivedModels.Any())
                return true;

            if (_inputModel.DiscriminatorPropertyName is not null)
                return true;

            return false;
        }

        public ModelTypeProvider(InputModelType inputModel, string defaultNamespace, SourceInputModel? sourceInputModel, TypeFactory typeFactory, SerializableObjectType? defaultDerivedType = null)
            : base(defaultNamespace, sourceInputModel)
        {
            DefaultName = inputModel.Name.ToCleanName();
            DefaultAccessibility = inputModel.Accessibility ?? "public";
            IsAccessibilityOverridden = inputModel.Accessibility != null;

            _typeFactory = typeFactory;
            _inputModel = inputModel;
            _deprecated = inputModel.Deprecated;
            _derivedModels = inputModel.DerivedModels;
            _defaultDerivedType = inputModel.DerivedModels.Any() && inputModel.BaseModel is {DiscriminatorPropertyName: not null}
                ? this //if I have children and parents then I am my own defaultDerivedType
                : defaultDerivedType ?? (inputModel.IsUnknownDiscriminatorModel ? this : null);

            _inputModelUsage = UpdateInputModelUsage(inputModel, ModelTypeMapping);
            _inputModelSerialization = UpdateInputSerialization(inputModel, ModelTypeMapping);
            _inputModelProperties = UpdateInputModelProperties(inputModel, GetSourceBaseType(), Declaration.Namespace, sourceInputModel);

            IsPropertyBag = inputModel.IsPropertyBag;
            IsUnknownDerivedType = inputModel.IsUnknownDiscriminatorModel;
            SkipInitializerConstructor = IsUnknownDerivedType;
        }

        private static InputModelTypeUsage UpdateInputModelUsage(InputModelType inputModel, ModelTypeMapping? modelTypeMapping)
        {
            var usage = inputModel.Usage;
            if (modelTypeMapping?.Usage is { } usageDefinedInSource)
            {
                foreach (var schemaTypeUsage in usageDefinedInSource.Select(u => Enum.Parse<SchemaTypeUsage>(u, true)))
                {
                    usage |= schemaTypeUsage switch
                    {
                        SchemaTypeUsage.Input => InputModelTypeUsage.Input,
                        SchemaTypeUsage.Output => InputModelTypeUsage.Output,
                        SchemaTypeUsage.RoundTrip => InputModelTypeUsage.RoundTrip,
                        _ => InputModelTypeUsage.None
                    };
                }
            }

            return usage;
        }

        private static InputTypeSerialization UpdateInputSerialization(InputModelType inputModel, ModelTypeMapping? modelTypeMapping)
        {
            var serialization = inputModel.Serialization;

            if (modelTypeMapping?.Formats is { } formatsDefinedInSource)
            {
                foreach (var format in formatsDefinedInSource)
                {
                    var mediaType = Enum.Parse<KnownMediaType>(format, true);
                    if (mediaType == KnownMediaType.Json)
                    {
                        serialization = serialization with { Json = true };
                    }
                    else if (mediaType == KnownMediaType.Xml)
                    {
                        serialization = serialization with { Xml = new InputTypeXmlSerialization(inputModel.Name, false, false, false) };
                    }
                }
            }

            if (modelTypeMapping?.Usage is { } usage && usage.Contains(nameof(SchemaTypeUsage.Converter), StringComparer.OrdinalIgnoreCase))
            {
                serialization = serialization with { IncludeConverter = true };
            }

            return serialization;
        }

        private static IReadOnlyList<InputModelProperty> UpdateInputModelProperties(InputModelType inputModel, INamedTypeSymbol? existingBaseType, string ns, SourceInputModel? sourceInputModel)
        {
            if (inputModel.BaseModel is not { } baseModel)
            {
                return inputModel.Properties;
            }

            var properties = inputModel.Properties.ToList();
            var compositionModels = inputModel.CompositionModels;

            if (existingBaseType is not null && existingBaseType.Name != baseModel.Name && !SymbolEqualityComparer.Default.Equals(sourceInputModel?.FindForType(ns, baseModel.Name.ToCleanName()), existingBaseType))
            {
                // First try to find composite type by name
                // If failed, try find existing type with CodeGenModel that has expected name
                var baseTypeReplacement = inputModel.CompositionModels.FirstOrDefault(m => m.Name == existingBaseType.Name);
                if (baseTypeReplacement is null && sourceInputModel is not null)
                {
                    baseTypeReplacement = inputModel.CompositionModels.FirstOrDefault(m => SymbolEqualityComparer.Default.Equals(sourceInputModel.FindForType(ns, m.Name.ToCleanName()), existingBaseType));
                }

                if (baseTypeReplacement is null)
                {
                    throw new InvalidOperationException($"Base type `{existingBaseType.Name}` is not one of the `{inputModel.Name}` composite types.");
                }

                compositionModels = inputModel.CompositionModels
                    .Except(baseTypeReplacement.GetSelfAndBaseModels())
                    .Concat(baseModel.GetSelfAndBaseModels())
                    .ToList();
            }

            foreach (var property in compositionModels.SelectMany(m => m.GetSelfAndBaseModels()).SelectMany(m => m.Properties))
            {
                if (properties.All(p => p.Name != property.Name))
                {
                    properties.Add(property);
                }
            }

            return properties;
        }

        private MethodSignatureModifiers GetFromResponseModifiers()
        {
            var signatures = MethodSignatureModifiers.Internal | MethodSignatureModifiers.Static;
            var parent = GetBaseObjectType();
            if (parent is ModelTypeProvider parentModelType)
            {
                if (parentModelType.Methods.Any(m => m.Signature.Name == Configuration.ApiTypes.FromResponseName))
                    signatures |= MethodSignatureModifiers.New;
            }
            return signatures;
        }

        private MethodSignatureModifiers GetToRequestContentModifiers()
        {
            //TODO if no one inherits from this we can omit the virtual
            var signatures = MethodSignatureModifiers.Internal;
            // structs cannot have virtual members
            if (IsStruct)
            {
                return signatures;
            }

            var parent = GetBaseObjectType();
            if (parent is null)
            {
                signatures |= MethodSignatureModifiers.Virtual;
            }
            else if (parent is ModelTypeProvider parentModelType)
            {
                signatures |= (parentModelType.Methods.Any(m => m.Signature.Name == "ToRequestContent"))
                    ? MethodSignatureModifiers.Override
                    : MethodSignatureModifiers.Virtual;
            }
            return signatures;
        }

        protected override FormattableString CreateDescription()
        {
            return string.IsNullOrEmpty(_inputModel.Description) ? $"The {_inputModel.Name}." : FormattableStringHelpers.FromString(BuilderHelpers.EscapeXmlDocDescription(_inputModel.Description));
        }

        private ModelTypeProviderFields EnsureFields()
        {
            return new ModelTypeProviderFields(_inputModelProperties, Declaration.Name, _inputModelUsage, _typeFactory, ModelTypeMapping, GetBaseObjectType(), _inputModel.InheritedDictionaryType, IsStruct, _inputModel.IsPropertyBag);
        }

        private ConstructorSignature EnsurePublicConstructorSignature()
        {
            //get base public ctor params
            GetConstructorParameters(Fields.PublicConstructorParameters, out var fullParameterList, out var baseInitializers, true);

            var accessibility = IsAbstract
                ? MethodSignatureModifiers.Protected
                : _inputModelUsage.HasFlag(InputModelTypeUsage.Input)
                    ? MethodSignatureModifiers.Public
                    : MethodSignatureModifiers.Internal;

            return new ConstructorSignature(
                Type,
                $"Initializes a new instance of {Type:C}",
                null,
                accessibility,
                fullParameterList,
                Initializer: new(true, baseInitializers));
        }

        private ConstructorSignature EnsureSerializationConstructorSignature()
        {
            // if there is additional properties property, we need to append it to the parameter list
            var parameters = Fields.SerializationParameters;
            if (RawDataField != null)
            {
                var deserializationParameter = new Parameter(
                    RawDataField.Declaration.Name.ToVariableName(),
                    RawDataField.ParameterDescription,
                    RawDataField.Declaration.Type,
                    null,
                    ValidationType.None,
                    null
                )
                {
                    IsRawData = true
                };
                parameters = parameters.Append(deserializationParameter).ToList();
            }

            //get base public ctor params
            GetConstructorParameters(parameters, out var fullParameterList, out var baseInitializers, false);

            return new ConstructorSignature(
                Type,
                $"Initializes a new instance of {Type:C}",
                null,
                MethodSignatureModifiers.Internal,
                fullParameterList,
                Initializer: new(true, baseInitializers));
        }

        private void GetConstructorParameters(IEnumerable<Parameter> parameters, out IReadOnlyList<Parameter> fullParameterList, out IReadOnlyList<ValueExpression> baseInitializers, bool isInitializer)
        {
            var parameterList = new List<Parameter>();
            var parent = GetBaseObjectType();
            baseInitializers = Array.Empty<ValueExpression>();
            if (parent is not null)
            {
                var discriminatorParameterName = Discriminator?.Property.Declaration.Name.ToVariableName();
                var ctor = isInitializer ? parent.InitializationConstructor : parent.SerializationConstructor;
                var baseParameters = new List<Parameter>();
                var baseParameterInitializers = new List<ValueExpression>();
                foreach (var p in ctor.Signature.Parameters)
                {
                    // we check if we should have the discriminator to our ctor only when we are building the initialization ctor
                    if (isInitializer && IsDiscriminatorInheritedOnBase && p.Name == discriminatorParameterName)
                    {
                        // if this is base
                        if (Discriminator is { Value: null })
                        {
                            baseParameterInitializers.Add(p); // pass it through
                            baseParameters.Add(p);
                        }
                        // if this is derived or unknown
                        else if (Discriminator is { Value: { } value })
                        {
                            baseParameterInitializers.Add(new ConstantExpression(value));
                            // do not add it into the list
                        }
                        else
                        {
                            throw new InvalidOperationException($"We have a inherited discriminator, but the discriminator is null, this will never happen");
                        }
                    }
                    else if (p.IsRawData && AdditionalPropertiesProperty != null)
                    {
                        baseParameterInitializers.Add(Snippets.Null);
                        // do not add it into the list
                    }
                    else
                    {
                        baseParameterInitializers.Add(p);
                        baseParameters.Add(p);
                    }
                }
                parameterList.AddRange(baseParameters);
                baseInitializers = baseParameterInitializers;
            }

            if (Configuration.Generation1ConvenienceClient)
            {
                parameterList.AddRange(parameters.Select(p => p with { Description = $"{p.Description}{BuilderHelpers.CreateDerivedTypesDescription(p.Type)}" }));
            }
            else
            {
                parameterList.AddRange(parameters);
            }

            fullParameterList = parameterList.DistinctBy(p => p.Name).ToArray(); // we filter out the parameters with the same name since we might have the same property both in myself and my base.
        }

        private bool? _isDiscriminatorInheritedOnBase;
        internal bool IsDiscriminatorInheritedOnBase => _isDiscriminatorInheritedOnBase ??= EnsureIsDiscriminatorInheritedOnBase();

        private bool EnsureIsDiscriminatorInheritedOnBase()
        {
            if (Discriminator is null)
            {
                return false;
            }

            if (Discriminator is { Value: not null })
            {
                var parent = GetBaseObjectType() as ModelTypeProvider;
                return parent?.IsDiscriminatorInheritedOnBase ?? false;
            }

            var property = Discriminator.Property;
            // if the property corresponding to the discriminator could not be found on this type, it means we are inheriting the discriminator
            return !Properties.Contains(property);
        }

        protected override ObjectTypeConstructor BuildInitializationConstructor()
        {
            ObjectTypeConstructor? baseCtor = GetBaseObjectType()?.InitializationConstructor;

            return new ObjectTypeConstructor(InitializationConstructorSignature, GetPropertyInitializers(InitializationConstructorSignature.Parameters, true), baseCtor);
        }

        protected override ObjectTypeConstructor BuildSerializationConstructor()
        {
            // the property bag never needs deserialization, therefore we return the initialization constructor here so that we do not write it in the generated code
            if (IsPropertyBag)
                return InitializationConstructor;

            // verifies the serialization ctor has the same parameter list as the public one, we return the initialization ctor
            if (!SerializationConstructorSignature.Parameters.Any(p => TypeFactory.IsList(p.Type)) && InitializationConstructorSignature.Parameters.SequenceEqual(SerializationConstructorSignature.Parameters, Parameter.EqualityComparerByType))
                return InitializationConstructor;

            ObjectTypeConstructor? baseCtor = GetBaseObjectType()?.SerializationConstructor;

            return new ObjectTypeConstructor(SerializationConstructorSignature, GetPropertyInitializers(SerializationConstructorSignature.Parameters, false), baseCtor);
        }

        private IReadOnlyList<ObjectPropertyInitializer> GetPropertyInitializers(IReadOnlyList<Parameter> parameters, bool isInitializer)
        {
            List<ObjectPropertyInitializer> defaultCtorInitializers = new();

            // only initialization ctor initializes the discriminator
            // and we should not initialize the discriminator again when the discriminator is inherited (it should show up in the ctor)
            if (!Configuration.Generation1ConvenienceClient && isInitializer && !IsDiscriminatorInheritedOnBase && Discriminator is {Value: {} discriminatorValue} && !IsUnknownDerivedType)
            {
                defaultCtorInitializers.Add(new ObjectPropertyInitializer(Discriminator.Property, discriminatorValue));
            }

            Dictionary<string, Parameter> parameterMap = parameters.ToDictionary(
                parameter => parameter.Name,
                parameter => parameter);

            foreach (var property in Properties)
            {
                // we do not need to add initialization for raw data field
                if (isInitializer && property == RawDataField)
                {
                    continue;
                }

                ReferenceOrConstant? initializationValue = null;
                Constant? defaultInitializationValue = null;

                var propertyType = property.Declaration.Type;
                if (parameterMap.TryGetValue(property.Declaration.Name.ToVariableName(), out var parameter) || IsStruct)
                {
                    // For structs all properties become required
                    Constant? defaultParameterValue = null;
                    if (property.SchemaProperty?.ClientDefaultValue is { } defaultValueObject)
                    {
                        defaultParameterValue = BuilderHelpers.ParseConstant(defaultValueObject, propertyType);
                        defaultInitializationValue = defaultParameterValue;
                    }

                    var inputType = parameter?.Type ?? TypeFactory.GetInputType(propertyType);
                    if (defaultParameterValue != null && !TypeFactory.CanBeInitializedInline(property.ValueType, defaultParameterValue))
                    {
                        inputType = inputType.WithNullable(true);
                        defaultParameterValue = Constant.Default(inputType);
                    }

                    var validate = property.SchemaProperty?.Nullable != true && !inputType.IsValueType ? ValidationType.AssertNotNull : ValidationType.None;
                    var defaultCtorParameter = new Parameter(
                        property.Declaration.Name.ToVariableName(),
                        property.ParameterDescription,
                        inputType,
                        defaultParameterValue,
                        validate,
                        null
                    );

                    initializationValue = defaultCtorParameter;
                }
                else if (initializationValue == null && TypeFactory.IsCollectionType(propertyType))
                {
                    if (TypeFactory.IsReadOnlyMemory(propertyType))
                    {
                        initializationValue = propertyType.IsNullable ? null : Constant.FromExpression($"{propertyType}.{nameof(ReadOnlyMemory<object>.Empty)}", propertyType);
                    }
                    else
                    {
                        initializationValue = Constant.NewInstanceOf(TypeFactory.GetPropertyImplementationType(propertyType));
                    }
                }
                else if (property.InputModelProperty?.ConstantValue is { } constant && !propertyType.IsNullable && Configuration.Generation1ConvenienceClient)
                {
                    initializationValue = BuilderHelpers.ParseConstant(constant.Value, propertyType);
                }

                if (initializationValue != null)
                {
                    defaultCtorInitializers.Add(new ObjectPropertyInitializer(property, initializationValue.Value, defaultInitializationValue));
                }
            }

            if (Configuration.Generation1ConvenienceClient && Discriminator is { } discriminator)
            {
                if (defaultCtorInitializers.All(i => i.Property != discriminator.Property) && parameterMap.TryGetValue(discriminator.Property.Declaration.Name.ToVariableName(), out var discriminatorParameter))
                {
                    defaultCtorInitializers.Add(new ObjectPropertyInitializer(discriminator.Property, discriminatorParameter, discriminator.Value));
                }
                else if (!_inputModel.IsUnknownDiscriminatorModel && discriminator.Value is { } value)
                {
                    defaultCtorInitializers.Add(new ObjectPropertyInitializer(Discriminator.Property, value));
                }
            }

            return defaultCtorInitializers;
        }

        protected override CSharpType? CreateInheritedType()
        {
            if (GetSourceBaseType() is { } sourceBaseType && _typeFactory.TryCreateType(sourceBaseType, out CSharpType? baseType))
            {
                return baseType;
            }

            return _inputModel.BaseModel is { } baseModel
                ? _typeFactory.CreateType(baseModel)
                : null;
        }

        private HashSet<string> GetParentPropertyNames()
        {
            return EnumerateHierarchy()
                .Skip(1)
                .SelectMany(type => type.Properties)
                .Select(p => p.Declaration.Name)
                .ToHashSet();
        }

        private INamedTypeSymbol? GetSourceBaseType()
            => ExistingType?.BaseType is { } sourceBaseType && sourceBaseType.SpecialType != SpecialType.System_ValueType && sourceBaseType.SpecialType != SpecialType.System_Object
                ? sourceBaseType
                : null;

        protected override IEnumerable<ObjectTypeProperty> BuildProperties()
        {
            var existingPropertyNames = GetParentPropertyNames();
            foreach (var field in Fields)
            {
                var property = new ObjectTypeProperty(field, Fields.GetInputByField(field));
                if (existingPropertyNames.Contains(property.Declaration.Name))
                    continue;
                yield return property;
            }

            if (AdditionalPropertiesProperty is { } additionalPropertiesProperty)
                yield return additionalPropertiesProperty;

            if (RawDataField is { } rawData)
                yield return rawData;
        }

        protected override IEnumerable<ObjectTypeConstructor> BuildConstructors()
        {
            if (!SkipInitializerConstructor)
                yield return InitializationConstructor;

            if (SerializationConstructor != InitializationConstructor)
                yield return SerializationConstructor;

            if (EmptyConstructor != null)
                yield return EmptyConstructor;
        }

        protected override JsonObjectSerialization? BuildJsonSerialization()
        {
            if (IsPropertyBag || !_inputModelSerialization.Json)
                return null;
            // Serialization uses field and property names that first need to verified for uniqueness
            // For that, FieldDeclaration instances must be written in the main partial class before JsonObjectSerialization is created for the serialization partial class
            var properties = SerializationBuilder.GetPropertySerializations(this, _typeFactory);
            var additionalProperties = CreateAdditionalPropertiesSerialization();
<<<<<<< HEAD
            return new(this, SerializationConstructor.Signature.Parameters, properties, additionalProperties, Discriminator, IncludeConverter);
=======
            return new(this, SerializationConstructor.Signature.Parameters, CreatePropertySerializations().ToArray(), additionalProperties, Discriminator, null);
>>>>>>> 3633830f
        }

        protected override BicepObjectSerialization? BuildBicepSerialization(JsonObjectSerialization? json) => null;

        private JsonAdditionalPropertiesSerialization? CreateAdditionalPropertiesSerialization()
        {
            bool shouldExcludeInWireSerialization = false;
            ObjectTypeProperty? additionalPropertiesProperty = null;
            InputType? additionalPropertiesValueType = null;
            foreach (var model in EnumerateHierarchy())
            {
                additionalPropertiesProperty = model.AdditionalPropertiesProperty ?? (model as SerializableObjectType)?.RawDataField;
                if (additionalPropertiesProperty != null)
                {
                    // if this is a real "AdditionalProperties", we should NOT exclude it in wire
                    shouldExcludeInWireSerialization = additionalPropertiesProperty != model.AdditionalPropertiesProperty;
                    if (model is ModelTypeProvider { AdditionalPropertiesProperty: { } additionalProperties, _inputModel.InheritedDictionaryType: { } inheritedDictionaryType })
                    {
                        additionalPropertiesValueType = inheritedDictionaryType.ValueType;
                    }
                    break;
                }
            }

            if (additionalPropertiesProperty == null)
            {
                return null;
            }

            var dictionaryValueType = additionalPropertiesProperty.Declaration.Type.Arguments[1];
            Debug.Assert(!dictionaryValueType.IsNullable, $"{typeof(JsonCodeWriterExtensions)} implicitly relies on {additionalPropertiesProperty.Declaration.Name} dictionary value being non-nullable");
            JsonSerialization valueSerialization;
            if (additionalPropertiesValueType is not null)
            {
                // build the serialization when there is an input type corresponding to it
                valueSerialization = SerializationBuilder.BuildJsonSerialization(additionalPropertiesValueType, dictionaryValueType, false, SerializationFormat.Default);
            }
            else
            {
                // build a simple one from its type when there is not an input type corresponding to it (indicating it is a raw data field)
                valueSerialization = new JsonValueSerialization(dictionaryValueType, SerializationFormat.Default, true);
            }

            return new JsonAdditionalPropertiesSerialization(
                additionalPropertiesProperty,
                valueSerialization,
                new CSharpType(typeof(Dictionary<,>), additionalPropertiesProperty.Declaration.Type.Arguments),
                shouldExcludeInWireSerialization);
        }

        protected override XmlObjectSerialization? BuildXmlSerialization()
        {
            return _inputModelSerialization.Xml is {} xml ? SerializationBuilder.BuildXmlObjectSerialization(xml.Name ?? _inputModel.Name, this, _typeFactory) : null;
        }

        protected override bool EnsureIncludeSerializer()
        {
            // TODO -- this should always return true when use model reader writer is enabled.
            return Configuration.UseModelReaderWriter || _inputModelUsage.HasFlag(InputModelTypeUsage.Input);
        }

        protected override bool EnsureIncludeDeserializer()
        {
            // TODO -- this should always return true when use model reader writer is enabled.
            return Configuration.UseModelReaderWriter || _inputModelUsage.HasFlag(InputModelTypeUsage.Output);
        }

        protected override IEnumerable<Method> BuildMethods()
        {
<<<<<<< HEAD
            if (Configuration.Generation1ConvenienceClient)
                yield break;
=======
            foreach (var method in SerializationMethodsBuilder.BuildSerializationMethods(this))
            {
                yield return method;
            }
>>>>>>> 3633830f

            if (IncludeDeserializer)
                yield return Snippets.Extensible.Model.BuildFromOperationResponseMethod(this, GetFromResponseModifiers());
            if (IncludeSerializer)
                yield return Snippets.Extensible.Model.BuildConversionToRequestBodyMethod(GetToRequestContentModifiers());
        }

        public ObjectTypeProperty GetPropertyBySerializedName(string serializedName, bool includeParents = false)
        {
            if (!TryGetPropertyForInputModelProperty(p => p.InputModelProperty?.SerializedName == serializedName, out ObjectTypeProperty? objectProperty, includeParents))
            {
                throw new InvalidOperationException($"Unable to find object property with serialized name '{serializedName}' in schema {DefaultName}");
            }

            return objectProperty;
        }

        private bool TryGetPropertyForInputModelProperty(Func<ObjectTypeProperty, bool> propertySelector, [NotNullWhen(true)] out ObjectTypeProperty? objectProperty, bool includeParents = false)
        {
            objectProperty = null;

            foreach (var type in EnumerateHierarchy())
            {
                objectProperty = type.Properties.SingleOrDefault(propertySelector);
                if (objectProperty != null || !includeParents)
                {
                    break;
                }
            }

            return objectProperty != null;
        }

        protected override ObjectTypeDiscriminator? BuildDiscriminator()
        {
            string? discriminatorPropertyName = _inputModel.DiscriminatorPropertyName;
            ObjectTypeDiscriminatorImplementation[] implementations = Array.Empty<ObjectTypeDiscriminatorImplementation>();
            Constant? value = null;
            ObjectTypeProperty property;

            if (discriminatorPropertyName == null)
            {
                var parent = GetBaseObjectType();
                if (parent is null || parent.Discriminator is null)
                {
                    //neither me nor my parent are discriminators so I can bail
                    return null;
                }

                discriminatorPropertyName = parent.Discriminator.SerializedName;
                property = parent.Discriminator.Property;
            }
            else
            {
                //only load implementations for the base type
                implementations = Configuration.Generation1ConvenienceClient
                    ? GetDerivedTypes(_derivedModels).OrderBy(i => i.Key).ToArray()
                    : GetDerivedTypes(_derivedModels).ToArray();

                // find the discriminator corresponding property in this type or its base type or more
                property = GetPropertyForDiscriminator(discriminatorPropertyName);
            }

            if (_inputModel.DiscriminatorValue != null)
            {
                value = BuilderHelpers.ParseConstant(_inputModel.DiscriminatorValue, property.Declaration.Type);
            }

            return new ObjectTypeDiscriminator(
                property,
                discriminatorPropertyName,
                implementations,
                value,
                _defaultDerivedType!
            );
        }

        private ObjectTypeProperty GetPropertyForDiscriminator(string inputPropertyName)
        {
            foreach (var obj in EnumerateHierarchy())
            {
                var property = obj.Properties.FirstOrDefault(p => p.InputModelProperty is not null && (p.InputModelProperty.IsDiscriminator || p.InputModelProperty.Name == inputPropertyName));
                if (property is not null)
                    return property;
            }

            throw new InvalidOperationException($"Expecting discriminator property {inputPropertyName} on model {Declaration.Name}, but found none");
        }

        private IEnumerable<ObjectTypeDiscriminatorImplementation> GetDerivedTypes(IReadOnlyList<InputModelType> derivedInputTypes)
        {
            foreach (var derivedInputType in derivedInputTypes)
            {
                var derivedModel = (ModelTypeProvider)_typeFactory.CreateType(derivedInputType).Implementation;
                foreach (var discriminatorImplementation in GetDerivedTypes(derivedModel._derivedModels))
                {
                    yield return discriminatorImplementation;
                }

                yield return new ObjectTypeDiscriminatorImplementation(derivedInputType.DiscriminatorValue!, derivedModel.Type);
            }
        }

        internal ModelTypeProvider ReplaceProperty(InputModelProperty property, InputType inputType)
        {
            var result = new ModelTypeProvider(
                _inputModel.ReplaceProperty(property, inputType),
                DefaultNamespace,
                _sourceInputModel,
                _typeFactory,
                _defaultDerivedType);
            return result;
        }
    }
}<|MERGE_RESOLUTION|>--- conflicted
+++ resolved
@@ -44,15 +44,11 @@
         protected override string DefaultName { get; }
         protected override string DefaultAccessibility { get; }
         public bool IsAccessibilityOverridden { get; }
-<<<<<<< HEAD
         public override bool IncludeConverter => _inputModelSerialization.IncludeConverter;
         protected override bool IsAbstract => !Configuration.SuppressAbstractBaseClasses.Contains(DefaultName) &&
                                               _inputModel.DiscriminatorPropertyName is not null &&
                                               _inputModel.DiscriminatorValue is null &&
                                               (_inputModel.InheritedDictionaryType is null || !Configuration.Generation1ConvenienceClient);
-=======
-        protected override bool IsAbstract => !Configuration.SuppressAbstractBaseClasses.Contains(DefaultName) && _inputModel.DiscriminatorPropertyName is not null;
->>>>>>> 3633830f
 
         public ModelTypeProviderFields Fields => _fields ??= EnsureFields();
         private ConstructorSignature InitializationConstructorSignature => _publicConstructor ??= EnsurePublicConstructorSignature();
@@ -575,11 +571,7 @@
             // For that, FieldDeclaration instances must be written in the main partial class before JsonObjectSerialization is created for the serialization partial class
             var properties = SerializationBuilder.GetPropertySerializations(this, _typeFactory);
             var additionalProperties = CreateAdditionalPropertiesSerialization();
-<<<<<<< HEAD
-            return new(this, SerializationConstructor.Signature.Parameters, properties, additionalProperties, Discriminator, IncludeConverter);
-=======
-            return new(this, SerializationConstructor.Signature.Parameters, CreatePropertySerializations().ToArray(), additionalProperties, Discriminator, null);
->>>>>>> 3633830f
+            return new(this, SerializationConstructor.Signature.Parameters, properties, additionalProperties, Discriminator, null);
         }
 
         protected override BicepObjectSerialization? BuildBicepSerialization(JsonObjectSerialization? json) => null;
@@ -649,15 +641,13 @@
 
         protected override IEnumerable<Method> BuildMethods()
         {
-<<<<<<< HEAD
+            foreach (var method in SerializationMethodsBuilder.BuildSerializationMethods(this))
+            {
+                yield return method;
+            }
+
             if (Configuration.Generation1ConvenienceClient)
                 yield break;
-=======
-            foreach (var method in SerializationMethodsBuilder.BuildSerializationMethods(this))
-            {
-                yield return method;
-            }
->>>>>>> 3633830f
 
             if (IncludeDeserializer)
                 yield return Snippets.Extensible.Model.BuildFromOperationResponseMethod(this, GetFromResponseModifiers());
