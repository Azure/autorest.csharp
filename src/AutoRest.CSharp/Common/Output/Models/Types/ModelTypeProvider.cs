﻿// Copyright (c) Microsoft Corporation. All rights reserved.
// Licensed under the MIT License.

using System;
using System.Collections.Generic;
using System.Diagnostics;
using System.Diagnostics.CodeAnalysis;
using System.IO;
using System.Linq;
using AutoRest.CSharp.Common.Input;
using AutoRest.CSharp.Common.Output.Builders;
using AutoRest.CSharp.Common.Output.Expressions.ValueExpressions;
using AutoRest.CSharp.Common.Output.Models;
using AutoRest.CSharp.Common.Output.Models.Serialization.Multipart;
using AutoRest.CSharp.Common.Output.Models.Types;
using AutoRest.CSharp.Generation.Types;
using AutoRest.CSharp.Generation.Writers;
using AutoRest.CSharp.Input;
using AutoRest.CSharp.Input.Source;
using AutoRest.CSharp.Output.Builders;
using AutoRest.CSharp.Output.Models.Requests;
using AutoRest.CSharp.Output.Models.Serialization;
using AutoRest.CSharp.Output.Models.Serialization.Bicep;
using AutoRest.CSharp.Output.Models.Serialization.Json;
using AutoRest.CSharp.Output.Models.Serialization.Xml;
using AutoRest.CSharp.Output.Models.Shared;
using AutoRest.CSharp.Utilities;
using Microsoft.CodeAnalysis;

namespace AutoRest.CSharp.Output.Models.Types
{
    internal sealed class ModelTypeProvider : SerializableObjectType
    {
        private ModelTypeProviderFields? _fields;
        private ConstructorSignature? _publicConstructor;
        private ConstructorSignature? _serializationConstructor;
        private ObjectTypeProperty? _additionalPropertiesProperty;
        private readonly InputModelTypeUsage _inputModelUsage;
        private readonly InputTypeSerialization _inputModelSerialization;
        private readonly IReadOnlyList<InputModelProperty> _inputModelProperties;
        private readonly InputModelType _inputModel;
        private readonly TypeFactory _typeFactory;
        private readonly IReadOnlyList<InputModelType> _derivedModels;
        private readonly SerializableObjectType? _defaultDerivedType;

        protected override string DefaultName { get; }
        protected override string DefaultAccessibility { get; }
        public bool IsAccessibilityOverridden { get; }

        protected override bool IsAbstract => !Configuration.SuppressAbstractBaseClasses.Contains(DefaultName) && _inputModel.DiscriminatorPropertyName is not null && _inputModel.DiscriminatorValue is null;

        public ModelTypeProviderFields Fields => _fields ??= EnsureFields();
        private ConstructorSignature InitializationConstructorSignature => _publicConstructor ??= EnsurePublicConstructorSignature();
        private ConstructorSignature SerializationConstructorSignature => _serializationConstructor ??= EnsureSerializationConstructorSignature();

        public override ObjectTypeProperty? AdditionalPropertiesProperty => _additionalPropertiesProperty ??= EnsureAdditionalPropertiesProperty();

        private ObjectTypeProperty? EnsureAdditionalPropertiesProperty()
            => Fields.AdditionalProperties is { } additionalPropertiesField
                ? new ObjectTypeProperty(additionalPropertiesField, null)
                : null;

        private ObjectTypeProperty? _rawDataField;
        protected internal override InputModelTypeUsage GetUsage() => _inputModelUsage;

        public override ObjectTypeProperty? RawDataField
        {
            get
            {
                if (_rawDataField != null)
                    return _rawDataField;

                if (!ShouldHaveRawData)
                    return null;

                // if we have an additional properties property, and its value type is also BinaryData, we should not have a raw data field
                if (AdditionalPropertiesProperty != null)
                {
                    var valueType = AdditionalPropertiesProperty.Declaration.Type.ElementType;
                    if (valueType.EqualsIgnoreNullable(_typeFactory.UnknownType))
                    {
                        return null;
                    }
                }

                // when this model has derived types, the accessibility should change from private to `protected internal`
                string accessibility = HasDerivedTypes() ? "private protected" : "private";

                _rawDataField = new ObjectTypeProperty(
                    BuilderHelpers.CreateMemberDeclaration(PrivateAdditionalPropertiesPropertyName,
                        _privateAdditionalPropertiesPropertyType, accessibility, null, _typeFactory),
                    PrivateAdditionalPropertiesPropertyDescription,
                    true,
                    null);

                return _rawDataField;
            }
        }

        private bool HasDerivedTypes()
        {
            if (_derivedModels.Any())
                return true;

            if (_inputModel.DiscriminatorPropertyName is not null)
                return true;

            return false;
        }

        public ModelTypeProvider(InputModelType inputModel, string defaultNamespace, SourceInputModel? sourceInputModel, TypeFactory typeFactory, SerializableObjectType? defaultDerivedType = null)
            : base(defaultNamespace, sourceInputModel)
        {
            DefaultName = inputModel.Name.ToCleanName();
            DefaultAccessibility = inputModel.Accessibility ?? "public";
            IsAccessibilityOverridden = inputModel.Accessibility != null;

            _typeFactory = typeFactory;
            _inputModel = inputModel;
            _deprecated = inputModel.Deprecated;
            _derivedModels = inputModel.DerivedModels;
            _defaultDerivedType = inputModel.DerivedModels.Any() && inputModel.BaseModel is { DiscriminatorPropertyName: not null }
                ? this //if I have children and parents then I am my own defaultDerivedType
                : defaultDerivedType ?? (inputModel.IsUnknownDiscriminatorModel ? this : null);

            _inputModelUsage = UpdateInputModelUsage(inputModel, ModelTypeMapping);
            _inputModelSerialization = UpdateInputSerialization(inputModel, ModelTypeMapping);
            _inputModelProperties = UpdateInputModelProperties(inputModel, GetSourceBaseType(), Declaration.Namespace, sourceInputModel);

            IsPropertyBag = inputModel.IsPropertyBag;
            IsUnknownDerivedType = inputModel.IsUnknownDiscriminatorModel;
            SkipInitializerConstructor = IsUnknownDerivedType;

            JsonConverter = _inputModelSerialization.IncludeConverter ? new JsonConverterProvider(this, _sourceInputModel) : null;
        }

        private static InputModelTypeUsage UpdateInputModelUsage(InputModelType inputModel, ModelTypeMapping? modelTypeMapping)
        {
            var usage = inputModel.Usage;
            if (modelTypeMapping?.Usage is { } usageDefinedInSource)
            {
                foreach (var schemaTypeUsage in usageDefinedInSource.Select(u => Enum.Parse<SchemaTypeUsage>(u, true)))
                {
                    usage |= schemaTypeUsage switch
                    {
                        SchemaTypeUsage.Input => InputModelTypeUsage.Input,
                        SchemaTypeUsage.Output => InputModelTypeUsage.Output,
                        SchemaTypeUsage.RoundTrip => InputModelTypeUsage.RoundTrip,
                        _ => InputModelTypeUsage.None
                    };
                }
            }

            return usage;
        }

        private static InputTypeSerialization UpdateInputSerialization(InputModelType inputModel, ModelTypeMapping? modelTypeMapping)
        {
            var serialization = inputModel.Serialization;

            if (modelTypeMapping?.Formats is { } formatsDefinedInSource)
            {
                foreach (var format in formatsDefinedInSource)
                {
                    var mediaType = Enum.Parse<KnownMediaType>(format, true);
                    if (mediaType == KnownMediaType.Json)
                    {
                        serialization = serialization with { Json = true };
                    }
                    else if (mediaType == KnownMediaType.Xml)
                    {
                        serialization = serialization with { Xml = new InputTypeXmlSerialization(inputModel.Name, false, false, false) };
                    }
                }
            }

            if (modelTypeMapping?.Usage is { } usage && usage.Contains(nameof(SchemaTypeUsage.Converter), StringComparer.OrdinalIgnoreCase))
            {
                serialization = serialization with { IncludeConverter = true };
            }

            return serialization;
        }

        private static IReadOnlyList<InputModelProperty> UpdateInputModelProperties(InputModelType inputModel, INamedTypeSymbol? existingBaseType, string ns, SourceInputModel? sourceInputModel)
        {
            if (inputModel.BaseModel is not { } baseModel)
            {
                return inputModel.Properties;
            }

            var properties = inputModel.Properties.ToList();
            var compositionModels = inputModel.CompositionModels;

            if (existingBaseType is not null && existingBaseType.Name != baseModel.Name && !SymbolEqualityComparer.Default.Equals(sourceInputModel?.FindForType(ns, baseModel.Name.ToCleanName()), existingBaseType))
            {
                // First try to find composite type by name
                // If failed, try find existing type with CodeGenModel that has expected name
                var baseTypeReplacement = inputModel.CompositionModels.FirstOrDefault(m => m.Name == existingBaseType.Name);
                if (baseTypeReplacement is null && sourceInputModel is not null)
                {
                    baseTypeReplacement = inputModel.CompositionModels.FirstOrDefault(m => SymbolEqualityComparer.Default.Equals(sourceInputModel.FindForType(ns, m.Name.ToCleanName()), existingBaseType));
                }

                if (baseTypeReplacement is null)
                {
                    throw new InvalidOperationException($"Base type `{existingBaseType.Name}` is not one of the `{inputModel.Name}` composite types.");
                }

                compositionModels = inputModel.CompositionModels
                    .Except(baseTypeReplacement.GetSelfAndBaseModels())
                    .Concat(baseModel.GetSelfAndBaseModels())
                    .ToList();
            }

            foreach (var property in compositionModels.SelectMany(m => m.GetSelfAndBaseModels()).SelectMany(m => m.Properties))
            {
                if (properties.All(p => p.Name != property.Name))
                {
                    properties.Add(property);
                }
            }

            return properties;
        }

        private MethodSignatureModifiers GetFromResponseModifiers()
        {
            var signatures = MethodSignatureModifiers.Internal | MethodSignatureModifiers.Static;
            var parent = GetBaseObjectType();
            if (parent is ModelTypeProvider parentModelType)
            {
                if (parentModelType.Methods.Any(m => m.Signature.Name == Configuration.ApiTypes.FromResponseName))
                    signatures |= MethodSignatureModifiers.New;
            }
            return signatures;
        }

        private MethodSignatureModifiers GetToRequestContentModifiers()
        {
            //TODO if no one inherits from this we can omit the virtual
            var signatures = MethodSignatureModifiers.Internal;
            // structs cannot have virtual members
            if (IsStruct)
            {
                return signatures;
            }

            var parent = GetBaseObjectType();
            if (parent is null)
            {
                signatures |= MethodSignatureModifiers.Virtual;
            }
            else if (parent is ModelTypeProvider parentModelType)
            {
                signatures |= (parentModelType.Methods.Any(m => m.Signature.Name == Configuration.ApiTypes.ToRequestContentName))
                    ? MethodSignatureModifiers.Override
                    : MethodSignatureModifiers.Virtual;
            }
            return signatures;
        }

        protected override FormattableString CreateDescription()
        {
            return string.IsNullOrEmpty(_inputModel.Description) ? $"The {_inputModel.Name}." : FormattableStringHelpers.FromString(BuilderHelpers.EscapeXmlDocDescription(_inputModel.Description));
        }

        private ModelTypeProviderFields EnsureFields()
        {
            return new ModelTypeProviderFields(_inputModelProperties, Declaration.Name, _inputModelUsage, _typeFactory, ModelTypeMapping, _inputModel.InheritedDictionaryType, IsStruct, _inputModel.IsPropertyBag);
        }

        private ConstructorSignature EnsurePublicConstructorSignature()
        {
            //get base public ctor params
            GetConstructorParameters(Fields.PublicConstructorParameters, out var fullParameterList, out var baseInitializers, true);

            var accessibility = IsAbstract
                ? MethodSignatureModifiers.Protected
                : _inputModelUsage.HasFlag(InputModelTypeUsage.Input)
                    ? MethodSignatureModifiers.Public
                    : MethodSignatureModifiers.Internal;

            return new ConstructorSignature(
                Type,
                $"Initializes a new instance of {Type:C}",
                null,
                accessibility,
                fullParameterList,
                Initializer: new(true, baseInitializers));
        }

        private ConstructorSignature EnsureSerializationConstructorSignature()
        {
            // if there is additional properties property, we need to append it to the parameter list
            var parameters = Fields.SerializationParameters;
            if (RawDataField != null)
            {
                var deserializationParameter = new Parameter(
                    RawDataField.Declaration.Name.ToVariableName(),
                    RawDataField.ParameterDescription,
                    RawDataField.Declaration.Type,
                    null,
                    ValidationType.None,
                    null
                )
                {
                    IsRawData = true
                };
                parameters = parameters.Append(deserializationParameter).ToList();
            }

            //get base public ctor params
            GetConstructorParameters(parameters, out var fullParameterList, out var baseInitializers, false);

            return new ConstructorSignature(
                Type,
                $"Initializes a new instance of {Type:C}",
                null,
                MethodSignatureModifiers.Internal,
                fullParameterList,
                Initializer: new(true, baseInitializers));
        }

        private void GetConstructorParameters(IEnumerable<Parameter> parameters, out IReadOnlyList<Parameter> fullParameterList, out IReadOnlyList<ValueExpression> baseInitializers, bool isInitializer)
        {
            var parameterList = new List<Parameter>();
            var parent = GetBaseObjectType();
            baseInitializers = Array.Empty<ValueExpression>();
            if (parent is not null)
            {
                var discriminatorParameterName = Discriminator?.Property.Declaration.Name.ToVariableName();
                var ctor = isInitializer ? parent.InitializationConstructor : parent.SerializationConstructor;
                var baseParameters = new List<Parameter>();
                var baseParameterInitializers = new List<ValueExpression>();
                foreach (var p in ctor.Signature.Parameters)
                {
                    // we check if we should have the discriminator to our ctor only when we are building the initialization ctor
                    if (isInitializer && IsDiscriminatorInheritedOnBase && p.Name == discriminatorParameterName)
                    {
                        // if this is base
                        if (Discriminator is { Value: null })
                        {
                            baseParameterInitializers.Add(p); // pass it through
                            baseParameters.Add(p);
                        }
                        // if this is derived or unknown
                        else if (Discriminator is { Value: { } value })
                        {
                            baseParameterInitializers.Add(new ConstantExpression(value));
                            // do not add it into the list
                        }
                        else
                        {
                            throw new InvalidOperationException($"We have a inherited discriminator, but the discriminator is null, this will never happen");
                        }
                    }
                    else if (p.IsRawData && AdditionalPropertiesProperty != null)
                    {
                        baseParameterInitializers.Add(Snippets.Null);
                        // do not add it into the list
                    }
                    else
                    {
                        baseParameterInitializers.Add(p);
                        baseParameters.Add(p);
                    }
                }
                parameterList.AddRange(baseParameters);
                baseInitializers = baseParameterInitializers;
            }

            parameterList.AddRange(parameters.Select(p => p with { Description = $"{p.Description}{BuilderHelpers.CreateDerivedTypesDescription(p.Type)}" }));
            fullParameterList = parameterList.DistinctBy(p => p.Name).ToArray(); // we filter out the parameters with the same name since we might have the same property both in myself and my base.
        }

        private bool? _isDiscriminatorInheritedOnBase;
        internal bool IsDiscriminatorInheritedOnBase => _isDiscriminatorInheritedOnBase ??= EnsureIsDiscriminatorInheritedOnBase();

        private bool EnsureIsDiscriminatorInheritedOnBase()
        {
            if (Discriminator is null)
            {
                return false;
            }

            if (Discriminator is { Value: not null })
            {
                var parent = GetBaseObjectType() as ModelTypeProvider;
                return parent?.IsDiscriminatorInheritedOnBase ?? false;
            }

            var property = Discriminator.Property;
            // if the property corresponding to the discriminator could not be found on this type, it means we are inheriting the discriminator
            return !Properties.Contains(property);
        }

        protected override ObjectTypeConstructor BuildInitializationConstructor()
        {
            ObjectTypeConstructor? baseCtor = GetBaseObjectType()?.InitializationConstructor;

            return new ObjectTypeConstructor(InitializationConstructorSignature, GetPropertyInitializers(InitializationConstructorSignature.Parameters, true), baseCtor);
        }

        protected override ObjectTypeConstructor BuildSerializationConstructor()
        {
            // the property bag never needs deserialization, therefore we return the initialization constructor here so that we do not write it in the generated code
            if (IsPropertyBag)
                return InitializationConstructor;

            // verifies the serialization ctor has the same parameter list as the public one, we return the initialization ctor
            if (!SerializationConstructorSignature.Parameters.Any(p => p.Type.IsList) && InitializationConstructorSignature.Parameters.SequenceEqual(SerializationConstructorSignature.Parameters, Parameter.EqualityComparerByType))
                return InitializationConstructor;

            ObjectTypeConstructor? baseCtor = GetBaseObjectType()?.SerializationConstructor;

            return new ObjectTypeConstructor(SerializationConstructorSignature, GetPropertyInitializers(SerializationConstructorSignature.Parameters, false), baseCtor);
        }

        private IReadOnlyList<ObjectPropertyInitializer> GetPropertyInitializers(IReadOnlyList<Parameter> parameters, bool isInitializer)
        {
            List<ObjectPropertyInitializer> defaultCtorInitializers = new();

            // only initialization ctor initializes the discriminator
            // and we should not initialize the discriminator again when the discriminator is inherited (it should show up in the ctor)
            // [TODO]: Consolidate property initializer generation between HLC and DPG
            if (!Configuration.Generation1ConvenienceClient && isInitializer && !IsDiscriminatorInheritedOnBase && Discriminator is { Value: { } discriminatorValue } && !IsUnknownDerivedType)
            {
                defaultCtorInitializers.Add(new ObjectPropertyInitializer(Discriminator.Property, discriminatorValue));
            }

            Dictionary<string, Parameter> parameterMap = parameters.ToDictionary(
                parameter => parameter.Name,
                parameter => parameter);

            foreach (var property in Properties)
            {
                // we do not need to add initialization for raw data field
                if (isInitializer && property == RawDataField)
                {
                    continue;
                }

                ReferenceOrConstant? initializationValue = null;
                Constant? defaultInitializationValue = null;

                var propertyType = property.Declaration.Type;
                if (parameterMap.TryGetValue(property.Declaration.Name.ToVariableName(), out var parameter) || IsStruct)
                {
                    // For structs all properties become required
                    Constant? defaultParameterValue = null;
                    if (property.InputModelProperty?.DefaultValue is object defaultValueObject)
                    {
                        defaultParameterValue = BuilderHelpers.ParseConstant(defaultValueObject, propertyType);
                        defaultInitializationValue = defaultParameterValue;
                    }

                    var inputType = parameter?.Type ?? propertyType.InputType;
                    if (defaultParameterValue != null && !property.ValueType.CanBeInitializedInline(defaultParameterValue))
                    {
                        inputType = inputType.WithNullable(true);
                        defaultParameterValue = Constant.Default(inputType);
                    }

                    var validate = property.InputModelProperty?.Type.IsNullable != true && !inputType.IsValueType ? ValidationType.AssertNotNull : ValidationType.None;
                    var defaultCtorParameter = new Parameter(
                        property.Declaration.Name.ToVariableName(),
                        property.ParameterDescription,
                        inputType,
                        defaultParameterValue,
                        validate,
                        null
                    );

                    initializationValue = defaultCtorParameter;
                }
                else if (initializationValue == null && propertyType.IsCollection)
                {
                    if (propertyType.IsReadOnlyMemory)
                    {
                        initializationValue = propertyType.IsNullable ? null : Constant.FromExpression($"{propertyType}.{nameof(ReadOnlyMemory<object>.Empty)}", propertyType);
                    }
                    else
                    {
                        initializationValue = Constant.NewInstanceOf(propertyType.PropertyInitializationType);
                    }
                }
                // [TODO]: Consolidate property initializer generation between HLC and DPG
                else if (property.InputModelProperty?.ConstantValue is { } constant && !propertyType.IsNullable && Configuration.Generation1ConvenienceClient)
                {
                    initializationValue = BuilderHelpers.ParseConstant(constant.Value, propertyType);
                }

                if (initializationValue != null)
                {
                    defaultCtorInitializers.Add(new ObjectPropertyInitializer(property, initializationValue.Value, defaultInitializationValue));
                }
            }

            // [TODO]: Consolidate property initializer generation between HLC and DPG
            if (Configuration.Generation1ConvenienceClient && Discriminator is { } discriminator)
            {
                if (defaultCtorInitializers.All(i => i.Property != discriminator.Property) && parameterMap.TryGetValue(discriminator.Property.Declaration.Name.ToVariableName(), out var discriminatorParameter))
                {
                    defaultCtorInitializers.Add(new ObjectPropertyInitializer(discriminator.Property, discriminatorParameter, discriminator.Value));
                }
                else if (!_inputModel.IsUnknownDiscriminatorModel && discriminator.Value is { } value)
                {
                    defaultCtorInitializers.Add(new ObjectPropertyInitializer(Discriminator.Property, value));
                }
            }

            return defaultCtorInitializers;
        }

        protected override CSharpType? CreateInheritedType()
        {
            if (GetSourceBaseType() is { } sourceBaseType && _typeFactory.TryCreateType(sourceBaseType, out CSharpType? baseType))
            {
                return baseType;
            }

            return _inputModel.BaseModel is { } baseModel
                ? _typeFactory.CreateType(baseModel)
                : null;
        }

        private HashSet<string> GetParentPropertyNames()
        {
            return EnumerateHierarchy()
                .Skip(1)
                .SelectMany(type => type.Properties)
                .Select(p => p.Declaration.Name)
                .ToHashSet();
        }

        private INamedTypeSymbol? GetSourceBaseType()
            => ExistingType?.BaseType is { } sourceBaseType && sourceBaseType.SpecialType != SpecialType.System_ValueType && sourceBaseType.SpecialType != SpecialType.System_Object
                ? sourceBaseType
                : null;

        protected override IEnumerable<ObjectTypeProperty> BuildProperties()
        {
            var existingPropertyNames = GetParentPropertyNames();
            foreach (var field in Fields)
            {
                var property = new ObjectTypeProperty(field, Fields.GetInputByField(field));
                if (existingPropertyNames.Contains(property.Declaration.Name))
                    continue;
                yield return property;
            }

            if (AdditionalPropertiesProperty is { } additionalPropertiesProperty)
                yield return additionalPropertiesProperty;

            if (RawDataField is { } rawData)
                yield return rawData;
        }

        protected override IEnumerable<ObjectTypeConstructor> BuildConstructors()
        {
            if (!SkipInitializerConstructor)
                yield return InitializationConstructor;

            if (SerializationConstructor != InitializationConstructor)
                yield return SerializationConstructor;

            if (EmptyConstructor != null)
                yield return EmptyConstructor;
        }

        protected override JsonObjectSerialization? BuildJsonSerialization()
        {
            if (IsPropertyBag || !_inputModelSerialization.Json)
                return null;
            // Serialization uses field and property names that first need to verified for uniqueness
            // For that, FieldDeclaration instances must be written in the main partial class before JsonObjectSerialization is created for the serialization partial class
            var properties = SerializationBuilder.GetPropertySerializations(this, _typeFactory);
            var (additionalProperties, rawDataField) = CreateAdditionalPropertiesSerialization();
            return new(this, SerializationConstructor.Signature.Parameters, properties, additionalProperties, rawDataField, Discriminator, JsonConverter);
        }

        protected override BicepObjectSerialization? BuildBicepSerialization(JsonObjectSerialization? json) => null;

        protected override MultipartObjectSerialization? BuildMultipartSerialization()
        {
            if (IncludeSerializer && _inputModel.Usage.HasFlag(InputModelTypeUsage.Multipart))
            {
                var additionalProperties = CreateMultipartAdditionalPropertiesSerialization();
                var properties = SerializationBuilder.CreateMultipartPropertySerializations(this).ToArray();
                return new MultipartObjectSerialization(this, SerializationConstructorSignature.Parameters, properties, additionalProperties, Discriminator, false);
            }
            return null;
        }

        /* handle additionalProperty serialization */
        private MultipartAdditionalPropertiesSerialization? CreateMultipartAdditionalPropertiesSerialization()
        {
            bool shouldExcludeInWireSerialization = false;
            ObjectTypeProperty? additionalPropertiesProperty = null;
            InputType? additionalPropertiesValueType = null;
            foreach (var model in EnumerateHierarchy())
            {
                additionalPropertiesProperty = model.AdditionalPropertiesProperty ?? (model as SerializableObjectType)?.RawDataField;
                if (additionalPropertiesProperty != null)
                {
                    // if this is a real "AdditionalProperties", we should NOT exclude it in wire
                    shouldExcludeInWireSerialization = additionalPropertiesProperty != model.AdditionalPropertiesProperty;
                    if (model is ModelTypeProvider { AdditionalPropertiesProperty: { } additionalProperties, _inputModel.InheritedDictionaryType: { } inheritedDictionaryType })
                    {
                        additionalPropertiesValueType = inheritedDictionaryType.ValueType;
                    }
                    break;
                }
            }

            if (additionalPropertiesProperty == null)
            {
                return null;
            }

            var dictionaryValueType = additionalPropertiesProperty.Declaration.Type.Arguments[1];
            Debug.Assert(!dictionaryValueType.IsNullable, $"{typeof(JsonCodeWriterExtensions)} implicitly relies on {additionalPropertiesProperty.Declaration.Name} dictionary value being non-nullable");
            MultipartSerialization valueSerialization;
            var declaredName = additionalPropertiesProperty.Declaration.Name;
            var memberValueExpression = new TypedMemberExpression(null, declaredName, additionalPropertiesProperty.Declaration.Type);
            if (additionalPropertiesValueType is not null)
            {
                // build the serialization when there is an input type corresponding to it
                valueSerialization = SerializationBuilder.BuildMultipartSerialization(additionalPropertiesValueType, dictionaryValueType, false, SerializationFormat.Default, memberValueExpression);
            }
            else
            {
                // build a simple one from its type when there is not an input type corresponding to it (indicating it is a raw data field)
                valueSerialization = new MultipartValueSerialization(dictionaryValueType, SerializationFormat.Default, true);//TODO support dictionary type
            }

            return new MultipartAdditionalPropertiesSerialization(
                additionalPropertiesProperty,
                new CSharpType(typeof(Dictionary<,>), additionalPropertiesProperty.Declaration.Type.Arguments),
                valueSerialization,
                shouldExcludeInWireSerialization);
        }

        private (JsonAdditionalPropertiesSerialization? AdditionalPropertiesSerialization, JsonAdditionalPropertiesSerialization? RawDataFieldSerialization) CreateAdditionalPropertiesSerialization()
        {
            // collect additional properties and raw data field
            ObjectTypeProperty? additionalPropertiesProperty = null;
            ObjectTypeProperty? rawDataField = null;
            InputType? additionalPropertiesValueInputType = null;
            foreach (var model in EnumerateHierarchy())
            {
                additionalPropertiesProperty ??= model.AdditionalPropertiesProperty;
                if (additionalPropertiesProperty != null && additionalPropertiesValueInputType == null)
                {
                    if (model is ModelTypeProvider { AdditionalPropertiesProperty: { } additionalProperties, _inputModel.InheritedDictionaryType: { } inheritedDictionaryType })
                    {
                        additionalPropertiesValueInputType = inheritedDictionaryType.ValueType;
                    }
                }
                rawDataField ??= (model as SerializableObjectType)?.RawDataField;
            }

            if (additionalPropertiesProperty == null && rawDataField == null)
            {
                return (null, null);
            }

            // build serialization for additional properties property (if any)
            var additionalPropertiesSerialization = BuildSerializationForAdditionalProperties(additionalPropertiesProperty, additionalPropertiesValueInputType, false);
            // build serialization for raw data field (if any)
            var rawDataFieldSerialization = BuildSerializationForAdditionalProperties(rawDataField, null, true);

            return (additionalPropertiesSerialization, rawDataFieldSerialization);

            static JsonAdditionalPropertiesSerialization? BuildSerializationForAdditionalProperties(ObjectTypeProperty? additionalPropertiesProperty, InputType? additionalPropertiesValueType, bool shouldExcludeInWireSerialization)
            {
                if (additionalPropertiesProperty is null)
                    return null;

                var additionalPropertyValueType = additionalPropertiesProperty.Declaration.Type.Arguments[1];
                JsonSerialization valueSerialization;
                if (additionalPropertiesValueType is not null)
                {
                    valueSerialization = SerializationBuilder.BuildJsonSerialization(additionalPropertiesValueType, additionalPropertyValueType, false, SerializationFormat.Default);
                }
                else
                {
                    valueSerialization = new JsonValueSerialization(additionalPropertyValueType, SerializationFormat.Default, true);
                }

                return new JsonAdditionalPropertiesSerialization(
                    additionalPropertiesProperty,
                    valueSerialization,
                    new CSharpType(typeof(Dictionary<,>), additionalPropertiesProperty.Declaration.Type.Arguments),
                    shouldExcludeInWireSerialization);
            }
        }

        protected override XmlObjectSerialization? BuildXmlSerialization()
        {
<<<<<<< HEAD
            return _inputModelSerialization.Xml is {} xml? SerializationBuilder.BuildXmlObjectSerialization(xml.Name ?? _inputModel.Name, this, _typeFactory) : null;
=======
            return _inputModelSerialization.Xml is { } xml ? SerializationBuilder.BuildXmlObjectSerialization(xml.Name ?? _inputModel.Name, this, _typeFactory) : null;
>>>>>>> abb0a20f
        }

    protected override bool EnsureIncludeSerializer()
        {
            // TODO -- this should always return true when use model reader writer is enabled.
            return Configuration.UseModelReaderWriter || _inputModelUsage.HasFlag(InputModelTypeUsage.Input);
        }

        protected override bool EnsureIncludeDeserializer()
        {
            // TODO -- this should always return true when use model reader writer is enabled.
            return Configuration.UseModelReaderWriter || _inputModelUsage.HasFlag(InputModelTypeUsage.Output);
        }

        protected override IEnumerable<Method> BuildMethods()
        {
            foreach (var method in SerializationMethodsBuilder.BuildSerializationMethods(this))
            {
                yield return method;
            }

            if (Serialization.Json is null)
            {
                yield break;
            }

            if (IncludeDeserializer)
            {
                yield return Snippets.Extensible.Model.BuildFromOperationResponseMethod(this, GetFromResponseModifiers());
            }

            if (IncludeSerializer)
            {
                var type = IsUnknownDerivedType ? Inherits! : Type;
                yield return Snippets.Extensible.Model.BuildConversionToRequestBodyMethod(GetToRequestContentModifiers(), type);
            }
        }

        public ObjectTypeProperty GetPropertyBySerializedName(string serializedName, bool includeParents = false)
        {
            if (!TryGetPropertyForInputModelProperty(p => p.InputModelProperty?.SerializedName == serializedName, out ObjectTypeProperty? objectProperty, includeParents))
            {
                throw new InvalidOperationException($"Unable to find object property with serialized name '{serializedName}' in schema {DefaultName}");
            }

            return objectProperty;
        }

        private bool TryGetPropertyForInputModelProperty(Func<ObjectTypeProperty, bool> propertySelector, [NotNullWhen(true)] out ObjectTypeProperty? objectProperty, bool includeParents = false)
        {
            objectProperty = null;

            foreach (var type in EnumerateHierarchy())
            {
                objectProperty = type.Properties.SingleOrDefault(propertySelector);
                if (objectProperty != null || !includeParents)
                {
                    break;
                }
            }

            return objectProperty != null;
        }

        protected override ObjectTypeDiscriminator? BuildDiscriminator()
        {
            string? discriminatorPropertyName = _inputModel.DiscriminatorPropertyName;
            ObjectTypeDiscriminatorImplementation[] implementations = Array.Empty<ObjectTypeDiscriminatorImplementation>();
            Constant? value = null;
            ObjectTypeProperty property;

            if (discriminatorPropertyName == null)
            {
                var parent = GetBaseObjectType();
                if (parent is null || parent.Discriminator is null)
                {
                    //neither me nor my parent are discriminators so I can bail
                    return null;
                }

                discriminatorPropertyName = parent.Discriminator.SerializedName;
                property = parent.Discriminator.Property;
            }
            else
            {
                //only load implementations for the base type
                implementations = GetDerivedTypes(_derivedModels).OrderBy(i => i.Key).ToArray();

                // find the discriminator corresponding property in this type or its base type or more
                property = GetPropertyForDiscriminator(discriminatorPropertyName);
            }

            if (_inputModel.DiscriminatorValue != null)
            {
                value = BuilderHelpers.ParseConstant(_inputModel.DiscriminatorValue, property.Declaration.Type);
            }

            return new ObjectTypeDiscriminator(
                property,
                discriminatorPropertyName,
                implementations,
                value,
                _defaultDerivedType!
            );
        }

        private ObjectTypeProperty GetPropertyForDiscriminator(string inputPropertyName)
        {
            foreach (var obj in EnumerateHierarchy())
            {
                var property = obj.Properties.FirstOrDefault(p => p.InputModelProperty is not null && (p.InputModelProperty.IsDiscriminator || p.InputModelProperty.Name == inputPropertyName));
                if (property is not null)
                    return property;
            }

            throw new InvalidOperationException($"Expecting discriminator property {inputPropertyName} on model {Declaration.Name}, but found none");
        }

        private IEnumerable<ObjectTypeDiscriminatorImplementation> GetDerivedTypes(IReadOnlyList<InputModelType> derivedInputTypes)
        {
            foreach (var derivedInputType in derivedInputTypes)
            {
                var derivedModel = (ModelTypeProvider)_typeFactory.CreateType(derivedInputType).Implementation;
                foreach (var discriminatorImplementation in GetDerivedTypes(derivedModel._derivedModels))
                {
                    yield return discriminatorImplementation;
                }

                yield return new ObjectTypeDiscriminatorImplementation(derivedInputType.DiscriminatorValue!, derivedModel.Type);
            }
        }
    }
}<|MERGE_RESOLUTION|>--- conflicted
+++ resolved
@@ -699,11 +699,7 @@
 
         protected override XmlObjectSerialization? BuildXmlSerialization()
         {
-<<<<<<< HEAD
-            return _inputModelSerialization.Xml is {} xml? SerializationBuilder.BuildXmlObjectSerialization(xml.Name ?? _inputModel.Name, this, _typeFactory) : null;
-=======
             return _inputModelSerialization.Xml is { } xml ? SerializationBuilder.BuildXmlObjectSerialization(xml.Name ?? _inputModel.Name, this, _typeFactory) : null;
->>>>>>> abb0a20f
         }
 
     protected override bool EnsureIncludeSerializer()
