﻿// Copyright (c) Microsoft Corporation. All rights reserved.
// Licensed under the MIT License.

using System;
using System.Collections.Generic;
using System.Diagnostics;
using System.Diagnostics.CodeAnalysis;
using System.Linq;
using AutoRest.CSharp.Common.Input;
using AutoRest.CSharp.Common.Output.Builders;
using AutoRest.CSharp.Common.Output.Expressions.ValueExpressions;
using AutoRest.CSharp.Common.Output.Models;
using AutoRest.CSharp.Common.Output.Models.Types;
using AutoRest.CSharp.Generation.Types;
using AutoRest.CSharp.Generation.Writers;
using AutoRest.CSharp.Input;
using AutoRest.CSharp.Input.Source;
using AutoRest.CSharp.Output.Builders;
using AutoRest.CSharp.Output.Models.Requests;
using AutoRest.CSharp.Output.Models.Serialization;
using AutoRest.CSharp.Output.Models.Serialization.Bicep;
using AutoRest.CSharp.Output.Models.Serialization.Json;
using AutoRest.CSharp.Output.Models.Serialization.Xml;
using AutoRest.CSharp.Output.Models.Shared;
using AutoRest.CSharp.Utilities;
using Microsoft.CodeAnalysis;

namespace AutoRest.CSharp.Output.Models.Types
{
    internal sealed class ModelTypeProvider : SerializableObjectType
    {
        private ModelTypeProviderFields? _fields;
        private ConstructorSignature? _publicConstructor;
        private ConstructorSignature? _serializationConstructor;
        private ObjectTypeProperty? _additionalPropertiesProperty;
        private readonly InputModelTypeUsage _inputModelUsage;
        private readonly InputTypeSerialization _inputModelSerialization;
        private readonly IReadOnlyList<InputModelProperty> _inputModelProperties;
        private readonly InputModelType _inputModel;
        private readonly TypeFactory _typeFactory;
        private readonly IReadOnlyList<InputModelType> _derivedModels;
        private readonly SerializableObjectType? _defaultDerivedType;

        protected override string DefaultName { get; }
        protected override string DefaultAccessibility { get; }
        public bool IsAccessibilityOverridden { get; }

        protected override bool IsAbstract => !Configuration.SuppressAbstractBaseClasses.Contains(DefaultName) && _inputModel.DiscriminatorPropertyName is not null && _inputModel.DiscriminatorValue is null;

        public ModelTypeProviderFields Fields => _fields ??= EnsureFields();
        private ConstructorSignature InitializationConstructorSignature => _publicConstructor ??= EnsurePublicConstructorSignature();
        private ConstructorSignature SerializationConstructorSignature => _serializationConstructor ??= EnsureSerializationConstructorSignature();

        public override ObjectTypeProperty? AdditionalPropertiesProperty => _additionalPropertiesProperty ??= EnsureAdditionalPropertiesProperty();

        private ObjectTypeProperty? EnsureAdditionalPropertiesProperty()
            => Fields.AdditionalProperties is { } additionalPropertiesField
                ? new ObjectTypeProperty(additionalPropertiesField, null)
                : null;

        private ObjectTypeProperty? _rawDataField;
        protected internal override InputModelTypeUsage GetUsage() => _inputModelUsage;

        public override ObjectTypeProperty? RawDataField
        {
            get
            {
                if (_rawDataField != null)
                    return _rawDataField;

                if (AdditionalPropertiesProperty != null || !ShouldHaveRawData)
                    return null;

                // when this model has derived types, the accessibility should change from private to `protected internal`
                string accessibility = HasDerivedTypes() ? "private protected" : "private";

                _rawDataField = new ObjectTypeProperty(
                    BuilderHelpers.CreateMemberDeclaration(PrivateAdditionalPropertiesPropertyName,
                        _privateAdditionalPropertiesPropertyType, accessibility, null, _typeFactory),
                    PrivateAdditionalPropertiesPropertyDescription,
                    true,
                    null);

                return _rawDataField;
            }
        }

        private bool HasDerivedTypes()
        {
            if (_derivedModels.Any())
                return true;

            if (_inputModel.DiscriminatorPropertyName is not null)
                return true;

            return false;
        }

        public ModelTypeProvider(InputModelType inputModel, string defaultNamespace, SourceInputModel? sourceInputModel, TypeFactory typeFactory, SerializableObjectType? defaultDerivedType = null)
            : base(defaultNamespace, sourceInputModel)
        {
            DefaultName = inputModel.Name.ToCleanName();
            DefaultAccessibility = inputModel.Accessibility ?? "public";
            IsAccessibilityOverridden = inputModel.Accessibility != null;

            _typeFactory = typeFactory;
            _inputModel = inputModel;
            _deprecated = inputModel.Deprecated;
            _derivedModels = inputModel.DerivedModels;
            _defaultDerivedType = inputModel.DerivedModels.Any() && inputModel.BaseModel is {DiscriminatorPropertyName: not null}
                ? this //if I have children and parents then I am my own defaultDerivedType
                : defaultDerivedType ?? (inputModel.IsUnknownDiscriminatorModel ? this : null);

            _inputModelUsage = UpdateInputModelUsage(inputModel, ModelTypeMapping);
            _inputModelSerialization = UpdateInputSerialization(inputModel, ModelTypeMapping);
            _inputModelProperties = UpdateInputModelProperties(inputModel, GetSourceBaseType(), Declaration.Namespace, sourceInputModel);

            IsPropertyBag = inputModel.IsPropertyBag;
            IsUnknownDerivedType = inputModel.IsUnknownDiscriminatorModel;
            SkipInitializerConstructor = IsUnknownDerivedType;

            JsonConverter = _inputModelSerialization.IncludeConverter ? new JsonConverterProvider(this, _sourceInputModel) : null;
        }

        private static InputModelTypeUsage UpdateInputModelUsage(InputModelType inputModel, ModelTypeMapping? modelTypeMapping)
        {
            var usage = inputModel.Usage;
            if (modelTypeMapping?.Usage is { } usageDefinedInSource)
            {
                foreach (var schemaTypeUsage in usageDefinedInSource.Select(u => Enum.Parse<SchemaTypeUsage>(u, true)))
                {
                    usage |= schemaTypeUsage switch
                    {
                        SchemaTypeUsage.Input => InputModelTypeUsage.Input,
                        SchemaTypeUsage.Output => InputModelTypeUsage.Output,
                        SchemaTypeUsage.RoundTrip => InputModelTypeUsage.RoundTrip,
                        _ => InputModelTypeUsage.None
                    };
                }
            }

            return usage;
        }

        private static InputTypeSerialization UpdateInputSerialization(InputModelType inputModel, ModelTypeMapping? modelTypeMapping)
        {
            var serialization = inputModel.Serialization;

            if (modelTypeMapping?.Formats is { } formatsDefinedInSource)
            {
                foreach (var format in formatsDefinedInSource)
                {
                    var mediaType = Enum.Parse<KnownMediaType>(format, true);
                    if (mediaType == KnownMediaType.Json)
                    {
                        serialization = serialization with { Json = true };
                    }
                    else if (mediaType == KnownMediaType.Xml)
                    {
                        serialization = serialization with { Xml = new InputTypeXmlSerialization(inputModel.Name, false, false, false) };
                    }
                }
            }

            if (modelTypeMapping?.Usage is { } usage && usage.Contains(nameof(SchemaTypeUsage.Converter), StringComparer.OrdinalIgnoreCase))
            {
                serialization = serialization with { IncludeConverter = true };
            }

            return serialization;
        }

        private static IReadOnlyList<InputModelProperty> UpdateInputModelProperties(InputModelType inputModel, INamedTypeSymbol? existingBaseType, string ns, SourceInputModel? sourceInputModel)
        {
            if (inputModel.BaseModel is not { } baseModel)
            {
                return inputModel.Properties;
            }

            var properties = inputModel.Properties.ToList();
            var compositionModels = inputModel.CompositionModels;

            if (existingBaseType is not null && existingBaseType.Name != baseModel.Name && !SymbolEqualityComparer.Default.Equals(sourceInputModel?.FindForType(ns, baseModel.Name.ToCleanName()), existingBaseType))
            {
                // First try to find composite type by name
                // If failed, try find existing type with CodeGenModel that has expected name
                var baseTypeReplacement = inputModel.CompositionModels.FirstOrDefault(m => m.Name == existingBaseType.Name);
                if (baseTypeReplacement is null && sourceInputModel is not null)
                {
                    baseTypeReplacement = inputModel.CompositionModels.FirstOrDefault(m => SymbolEqualityComparer.Default.Equals(sourceInputModel.FindForType(ns, m.Name.ToCleanName()), existingBaseType));
                }

                if (baseTypeReplacement is null)
                {
                    throw new InvalidOperationException($"Base type `{existingBaseType.Name}` is not one of the `{inputModel.Name}` composite types.");
                }

                compositionModels = inputModel.CompositionModels
                    .Except(baseTypeReplacement.GetSelfAndBaseModels())
                    .Concat(baseModel.GetSelfAndBaseModels())
                    .ToList();
            }

            foreach (var property in compositionModels.SelectMany(m => m.GetSelfAndBaseModels()).SelectMany(m => m.Properties))
            {
                if (properties.All(p => p.Name != property.Name))
                {
                    properties.Add(property);
                }
            }

            return properties;
        }

        private MethodSignatureModifiers GetFromResponseModifiers()
        {
            var signatures = MethodSignatureModifiers.Internal | MethodSignatureModifiers.Static;
            var parent = GetBaseObjectType();
            if (parent is ModelTypeProvider parentModelType)
            {
                if (parentModelType.Methods.Any(m => m.Signature.Name == Configuration.ApiTypes.FromResponseName))
                    signatures |= MethodSignatureModifiers.New;
            }
            return signatures;
        }

        private MethodSignatureModifiers GetToRequestContentModifiers()
        {
            //TODO if no one inherits from this we can omit the virtual
            var signatures = MethodSignatureModifiers.Internal;
            // structs cannot have virtual members
            if (IsStruct)
            {
                return signatures;
            }

            var parent = GetBaseObjectType();
            if (parent is null)
            {
                signatures |= MethodSignatureModifiers.Virtual;
            }
            else if (parent is ModelTypeProvider parentModelType)
            {
                signatures |= (parentModelType.Methods.Any(m => m.Signature.Name == "ToRequestContent"))
                    ? MethodSignatureModifiers.Override
                    : MethodSignatureModifiers.Virtual;
            }
            return signatures;
        }

        protected override FormattableString CreateDescription()
        {
            return string.IsNullOrEmpty(_inputModel.Description) ? $"The {_inputModel.Name}." : FormattableStringHelpers.FromString(BuilderHelpers.EscapeXmlDocDescription(_inputModel.Description));
        }

        private ModelTypeProviderFields EnsureFields()
        {
            return new ModelTypeProviderFields(_inputModelProperties, Declaration.Name, _inputModelUsage, _typeFactory, ModelTypeMapping, GetBaseObjectType(), _inputModel.InheritedDictionaryType, IsStruct, _inputModel.IsPropertyBag);
        }

        private ConstructorSignature EnsurePublicConstructorSignature()
        {
            //get base public ctor params
            GetConstructorParameters(Fields.PublicConstructorParameters, out var fullParameterList, out var baseInitializers, true);

            var accessibility = IsAbstract
                ? MethodSignatureModifiers.Protected
                : _inputModelUsage.HasFlag(InputModelTypeUsage.Input)
                    ? MethodSignatureModifiers.Public
                    : MethodSignatureModifiers.Internal;

            return new ConstructorSignature(
                Type,
                $"Initializes a new instance of {Type:C}",
                null,
                accessibility,
                fullParameterList,
                Initializer: new(true, baseInitializers));
        }

        private ConstructorSignature EnsureSerializationConstructorSignature()
        {
            // if there is additional properties property, we need to append it to the parameter list
            var parameters = Fields.SerializationParameters;
            if (RawDataField != null)
            {
                var deserializationParameter = new Parameter(
                    RawDataField.Declaration.Name.ToVariableName(),
                    RawDataField.ParameterDescription,
                    RawDataField.Declaration.Type,
                    null,
                    ValidationType.None,
                    null
                )
                {
                    IsRawData = true
                };
                parameters = parameters.Append(deserializationParameter).ToList();
            }

            //get base public ctor params
            GetConstructorParameters(parameters, out var fullParameterList, out var baseInitializers, false);

            return new ConstructorSignature(
                Type,
                $"Initializes a new instance of {Type:C}",
                null,
                MethodSignatureModifiers.Internal,
                fullParameterList,
                Initializer: new(true, baseInitializers));
        }

        private void GetConstructorParameters(IEnumerable<Parameter> parameters, out IReadOnlyList<Parameter> fullParameterList, out IReadOnlyList<ValueExpression> baseInitializers, bool isInitializer)
        {
            var parameterList = new List<Parameter>();
            var parent = GetBaseObjectType();
            baseInitializers = Array.Empty<ValueExpression>();
            if (parent is not null)
            {
                var discriminatorParameterName = Discriminator?.Property.Declaration.Name.ToVariableName();
                var ctor = isInitializer ? parent.InitializationConstructor : parent.SerializationConstructor;
                var baseParameters = new List<Parameter>();
                var baseParameterInitializers = new List<ValueExpression>();
                foreach (var p in ctor.Signature.Parameters)
                {
                    // we check if we should have the discriminator to our ctor only when we are building the initialization ctor
                    if (isInitializer && IsDiscriminatorInheritedOnBase && p.Name == discriminatorParameterName)
                    {
                        // if this is base
                        if (Discriminator is { Value: null })
                        {
                            baseParameterInitializers.Add(p); // pass it through
                            baseParameters.Add(p);
                        }
                        // if this is derived or unknown
                        else if (Discriminator is { Value: { } value })
                        {
                            baseParameterInitializers.Add(new ConstantExpression(value));
                            // do not add it into the list
                        }
                        else
                        {
                            throw new InvalidOperationException($"We have a inherited discriminator, but the discriminator is null, this will never happen");
                        }
                    }
                    else if (p.IsRawData && AdditionalPropertiesProperty != null)
                    {
                        baseParameterInitializers.Add(Snippets.Null);
                        // do not add it into the list
                    }
                    else
                    {
                        baseParameterInitializers.Add(p);
                        baseParameters.Add(p);
                    }
                }
                parameterList.AddRange(baseParameters);
                baseInitializers = baseParameterInitializers;
            }

            if (Configuration.Generation1ConvenienceClient)
            {
                parameterList.AddRange(parameters.Select(p => p with { Description = $"{p.Description}{BuilderHelpers.CreateDerivedTypesDescription(p.Type)}" }));
            }
            else
            {
                parameterList.AddRange(parameters);
            }

            fullParameterList = parameterList.DistinctBy(p => p.Name).ToArray(); // we filter out the parameters with the same name since we might have the same property both in myself and my base.
        }

        private bool? _isDiscriminatorInheritedOnBase;
        internal bool IsDiscriminatorInheritedOnBase => _isDiscriminatorInheritedOnBase ??= EnsureIsDiscriminatorInheritedOnBase();

        private bool EnsureIsDiscriminatorInheritedOnBase()
        {
            if (Discriminator is null)
            {
                return false;
            }

            if (Discriminator is { Value: not null })
            {
                var parent = GetBaseObjectType() as ModelTypeProvider;
                return parent?.IsDiscriminatorInheritedOnBase ?? false;
            }

            var property = Discriminator.Property;
            // if the property corresponding to the discriminator could not be found on this type, it means we are inheriting the discriminator
            return !Properties.Contains(property);
        }

        protected override ObjectTypeConstructor BuildInitializationConstructor()
        {
            ObjectTypeConstructor? baseCtor = GetBaseObjectType()?.InitializationConstructor;

            return new ObjectTypeConstructor(InitializationConstructorSignature, GetPropertyInitializers(InitializationConstructorSignature.Parameters, true), baseCtor);
        }

        protected override ObjectTypeConstructor BuildSerializationConstructor()
        {
            // the property bag never needs deserialization, therefore we return the initialization constructor here so that we do not write it in the generated code
            if (IsPropertyBag)
                return InitializationConstructor;

            // verifies the serialization ctor has the same parameter list as the public one, we return the initialization ctor
            if (!SerializationConstructorSignature.Parameters.Any(p => TypeFactory.IsList(p.Type)) && InitializationConstructorSignature.Parameters.SequenceEqual(SerializationConstructorSignature.Parameters, Parameter.EqualityComparerByType))
                return InitializationConstructor;

            ObjectTypeConstructor? baseCtor = GetBaseObjectType()?.SerializationConstructor;

            return new ObjectTypeConstructor(SerializationConstructorSignature, GetPropertyInitializers(SerializationConstructorSignature.Parameters, false), baseCtor);
        }

        private IReadOnlyList<ObjectPropertyInitializer> GetPropertyInitializers(IReadOnlyList<Parameter> parameters, bool isInitializer)
        {
            List<ObjectPropertyInitializer> defaultCtorInitializers = new();

            // only initialization ctor initializes the discriminator
            // and we should not initialize the discriminator again when the discriminator is inherited (it should show up in the ctor)
            if (!Configuration.Generation1ConvenienceClient && isInitializer && !IsDiscriminatorInheritedOnBase && Discriminator is {Value: {} discriminatorValue} && !IsUnknownDerivedType)
            {
                defaultCtorInitializers.Add(new ObjectPropertyInitializer(Discriminator.Property, discriminatorValue));
            }

            Dictionary<string, Parameter> parameterMap = parameters.ToDictionary(
                parameter => parameter.Name,
                parameter => parameter);

            foreach (var property in Properties)
            {
                // we do not need to add initialization for raw data field
                if (isInitializer && property == RawDataField)
                {
                    continue;
                }

                ReferenceOrConstant? initializationValue = null;
                Constant? defaultInitializationValue = null;

                var propertyType = property.Declaration.Type;
                if (parameterMap.TryGetValue(property.Declaration.Name.ToVariableName(), out var parameter) || IsStruct)
                {
                    // For structs all properties become required
                    Constant? defaultParameterValue = null;
                    if (property.SchemaProperty?.ClientDefaultValue is { } defaultValueObject)
                    {
                        defaultParameterValue = BuilderHelpers.ParseConstant(defaultValueObject, propertyType);
                        defaultInitializationValue = defaultParameterValue;
                    }

                    var inputType = parameter?.Type ?? TypeFactory.GetInputType(propertyType);
                    if (defaultParameterValue != null && !TypeFactory.CanBeInitializedInline(property.ValueType, defaultParameterValue))
                    {
                        inputType = inputType.WithNullable(true);
                        defaultParameterValue = Constant.Default(inputType);
                    }

                    var validate = property.SchemaProperty?.Nullable != true && !inputType.IsValueType ? ValidationType.AssertNotNull : ValidationType.None;
                    var defaultCtorParameter = new Parameter(
                        property.Declaration.Name.ToVariableName(),
                        property.ParameterDescription,
                        inputType,
                        defaultParameterValue,
                        validate,
                        null
                    );

                    initializationValue = defaultCtorParameter;
                }
                else if (initializationValue == null && TypeFactory.IsCollectionType(propertyType))
                {
                    if (TypeFactory.IsReadOnlyMemory(propertyType))
                    {
                        initializationValue = propertyType.IsNullable ? null : Constant.FromExpression($"{propertyType}.{nameof(ReadOnlyMemory<object>.Empty)}", propertyType);
                    }
                    else
                    {
                        initializationValue = Constant.NewInstanceOf(TypeFactory.GetPropertyImplementationType(propertyType));
                    }
                }
                else if (property.InputModelProperty?.ConstantValue is { } constant && !propertyType.IsNullable && Configuration.Generation1ConvenienceClient)
                {
                    initializationValue = BuilderHelpers.ParseConstant(constant.Value, propertyType);
                }

                if (initializationValue != null)
                {
                    defaultCtorInitializers.Add(new ObjectPropertyInitializer(property, initializationValue.Value, defaultInitializationValue));
                }
            }

            if (Configuration.Generation1ConvenienceClient && Discriminator is { } discriminator)
            {
                if (defaultCtorInitializers.All(i => i.Property != discriminator.Property) && parameterMap.TryGetValue(discriminator.Property.Declaration.Name.ToVariableName(), out var discriminatorParameter))
                {
                    defaultCtorInitializers.Add(new ObjectPropertyInitializer(discriminator.Property, discriminatorParameter, discriminator.Value));
                }
                else if (!_inputModel.IsUnknownDiscriminatorModel && discriminator.Value is { } value)
                {
                    defaultCtorInitializers.Add(new ObjectPropertyInitializer(Discriminator.Property, value));
                }
            }

            return defaultCtorInitializers;
        }

        protected override CSharpType? CreateInheritedType()
        {
            if (GetSourceBaseType() is { } sourceBaseType && _typeFactory.TryCreateType(sourceBaseType, out CSharpType? baseType))
            {
                return baseType;
            }

            return _inputModel.BaseModel is { } baseModel
                ? _typeFactory.CreateType(baseModel)
                : null;
        }

        private HashSet<string> GetParentPropertyNames()
        {
            return EnumerateHierarchy()
                .Skip(1)
                .SelectMany(type => type.Properties)
                .Select(p => p.Declaration.Name)
                .ToHashSet();
        }

        private INamedTypeSymbol? GetSourceBaseType()
            => ExistingType?.BaseType is { } sourceBaseType && sourceBaseType.SpecialType != SpecialType.System_ValueType && sourceBaseType.SpecialType != SpecialType.System_Object
                ? sourceBaseType
                : null;

        protected override IEnumerable<ObjectTypeProperty> BuildProperties()
        {
            var existingPropertyNames = GetParentPropertyNames();
            foreach (var field in Fields)
            {
                var property = new ObjectTypeProperty(field, Fields.GetInputByField(field));
                if (existingPropertyNames.Contains(property.Declaration.Name))
                    continue;
                yield return property;
            }

            if (AdditionalPropertiesProperty is { } additionalPropertiesProperty)
                yield return additionalPropertiesProperty;

            if (RawDataField is { } rawData)
                yield return rawData;
        }

        protected override IEnumerable<ObjectTypeConstructor> BuildConstructors()
        {
            if (!SkipInitializerConstructor)
                yield return InitializationConstructor;

            if (SerializationConstructor != InitializationConstructor)
                yield return SerializationConstructor;

            if (EmptyConstructor != null)
                yield return EmptyConstructor;
        }

        protected override JsonObjectSerialization? BuildJsonSerialization()
        {
            if (IsPropertyBag || !_inputModelSerialization.Json)
                return null;
            // Serialization uses field and property names that first need to verified for uniqueness
            // For that, FieldDeclaration instances must be written in the main partial class before JsonObjectSerialization is created for the serialization partial class
            var properties = SerializationBuilder.GetPropertySerializations(this, _typeFactory);
            var additionalProperties = CreateAdditionalPropertiesSerialization();
            return new(this, SerializationConstructor.Signature.Parameters, properties, additionalProperties, Discriminator, JsonConverter);
        }

        protected override BicepObjectSerialization? BuildBicepSerialization(JsonObjectSerialization? json) => null;

        private JsonAdditionalPropertiesSerialization? CreateAdditionalPropertiesSerialization()
        {
            bool shouldExcludeInWireSerialization = false;
            ObjectTypeProperty? additionalPropertiesProperty = null;
            InputType? additionalPropertiesValueType = null;
            foreach (var model in EnumerateHierarchy())
            {
                additionalPropertiesProperty = model.AdditionalPropertiesProperty ?? (model as SerializableObjectType)?.RawDataField;
                if (additionalPropertiesProperty != null)
                {
                    // if this is a real "AdditionalProperties", we should NOT exclude it in wire
                    shouldExcludeInWireSerialization = additionalPropertiesProperty != model.AdditionalPropertiesProperty;
                    if (model is ModelTypeProvider { AdditionalPropertiesProperty: { } additionalProperties, _inputModel.InheritedDictionaryType: { } inheritedDictionaryType })
                    {
                        additionalPropertiesValueType = inheritedDictionaryType.ValueType;
                    }
                    break;
                }
            }

            if (additionalPropertiesProperty == null)
            {
                return null;
            }

            var dictionaryValueType = additionalPropertiesProperty.Declaration.Type.Arguments[1];
            Debug.Assert(!dictionaryValueType.IsNullable, $"{typeof(JsonCodeWriterExtensions)} implicitly relies on {additionalPropertiesProperty.Declaration.Name} dictionary value being non-nullable");
            JsonSerialization valueSerialization;
            if (additionalPropertiesValueType is not null)
            {
                // build the serialization when there is an input type corresponding to it
                valueSerialization = SerializationBuilder.BuildJsonSerialization(additionalPropertiesValueType, dictionaryValueType, false, SerializationFormat.Default);
            }
            else
            {
                // build a simple one from its type when there is not an input type corresponding to it (indicating it is a raw data field)
                valueSerialization = new JsonValueSerialization(dictionaryValueType, SerializationFormat.Default, true);
            }

            return new JsonAdditionalPropertiesSerialization(
                additionalPropertiesProperty,
                valueSerialization,
                new CSharpType(typeof(Dictionary<,>), additionalPropertiesProperty.Declaration.Type.Arguments),
                shouldExcludeInWireSerialization);
        }

        protected override XmlObjectSerialization? BuildXmlSerialization()
        {
            return _inputModelSerialization.Xml is {} xml ? SerializationBuilder.BuildXmlObjectSerialization(xml.Name ?? _inputModel.Name, this, _typeFactory) : null;
        }

        protected override bool EnsureIncludeSerializer()
        {
            // TODO -- this should always return true when use model reader writer is enabled.
            return Configuration.UseModelReaderWriter || _inputModelUsage.HasFlag(InputModelTypeUsage.Input);
        }

        protected override bool EnsureIncludeDeserializer()
        {
            // TODO -- this should always return true when use model reader writer is enabled.
            return Configuration.UseModelReaderWriter || _inputModelUsage.HasFlag(InputModelTypeUsage.Output);
        }

        protected override IEnumerable<Method> BuildMethods()
        {
            foreach (var method in SerializationMethodsBuilder.BuildSerializationMethods(this))
            {
                yield return method;
            }

            if (Configuration.Generation1ConvenienceClient)
                yield break;

            if (IncludeDeserializer)
                yield return Snippets.Extensible.Model.BuildFromOperationResponseMethod(this, GetFromResponseModifiers());
            if (IncludeSerializer)
                yield return Snippets.Extensible.Model.BuildConversionToRequestBodyMethod(GetToRequestContentModifiers());
        }

        public ObjectTypeProperty GetPropertyBySerializedName(string serializedName, bool includeParents = false)
        {
            if (!TryGetPropertyForInputModelProperty(p => p.InputModelProperty?.SerializedName == serializedName, out ObjectTypeProperty? objectProperty, includeParents))
            {
                throw new InvalidOperationException($"Unable to find object property with serialized name '{serializedName}' in schema {DefaultName}");
            }

            return objectProperty;
        }

        private bool TryGetPropertyForInputModelProperty(Func<ObjectTypeProperty, bool> propertySelector, [NotNullWhen(true)] out ObjectTypeProperty? objectProperty, bool includeParents = false)
        {
            objectProperty = null;

            foreach (var type in EnumerateHierarchy())
            {
                objectProperty = type.Properties.SingleOrDefault(propertySelector);
                if (objectProperty != null || !includeParents)
                {
                    break;
                }
            }

            return objectProperty != null;
        }

        protected override ObjectTypeDiscriminator? BuildDiscriminator()
        {
            string? discriminatorPropertyName = _inputModel.DiscriminatorPropertyName;
            ObjectTypeDiscriminatorImplementation[] implementations = Array.Empty<ObjectTypeDiscriminatorImplementation>();
            Constant? value = null;
            ObjectTypeProperty property;

            if (discriminatorPropertyName == null)
            {
                var parent = GetBaseObjectType();
                if (parent is null || parent.Discriminator is null)
                {
                    //neither me nor my parent are discriminators so I can bail
                    return null;
                }

                discriminatorPropertyName = parent.Discriminator.SerializedName;
                property = parent.Discriminator.Property;
            }
            else
            {
                //only load implementations for the base type
<<<<<<< HEAD
                implementations = Configuration.Generation1ConvenienceClient
                    ? GetDerivedTypes(_derivedModels).OrderBy(i => i.Key).ToArray()
                    : GetDerivedTypes(_derivedModels).ToArray();

=======
                implementations = _derivedModels
                    .Select(child => new ObjectTypeDiscriminatorImplementation(child.DiscriminatorValue!, _typeFactory.CreateType(child)))
                    .OrderBy(i => i.Key)
                    .ToArray();
>>>>>>> 78412eac
                // find the discriminator corresponding property in this type or its base type or more
                property = GetPropertyForDiscriminator(discriminatorPropertyName);
            }

            if (_inputModel.DiscriminatorValue != null)
            {
                value = BuilderHelpers.ParseConstant(_inputModel.DiscriminatorValue, property.Declaration.Type);
            }

            return new ObjectTypeDiscriminator(
                property,
                discriminatorPropertyName,
                implementations,
                value,
                _defaultDerivedType!
            );
        }

        private ObjectTypeProperty GetPropertyForDiscriminator(string inputPropertyName)
        {
            foreach (var obj in EnumerateHierarchy())
            {
                var property = obj.Properties.FirstOrDefault(p => p.InputModelProperty is not null && (p.InputModelProperty.IsDiscriminator || p.InputModelProperty.Name == inputPropertyName));
                if (property is not null)
                    return property;
            }

            throw new InvalidOperationException($"Expecting discriminator property {inputPropertyName} on model {Declaration.Name}, but found none");
        }

        private IEnumerable<ObjectTypeDiscriminatorImplementation> GetDerivedTypes(IReadOnlyList<InputModelType> derivedInputTypes)
        {
            foreach (var derivedInputType in derivedInputTypes)
            {
                var derivedModel = (ModelTypeProvider)_typeFactory.CreateType(derivedInputType).Implementation;
                foreach (var discriminatorImplementation in GetDerivedTypes(derivedModel._derivedModels))
                {
                    yield return discriminatorImplementation;
                }

                yield return new ObjectTypeDiscriminatorImplementation(derivedInputType.DiscriminatorValue!, derivedModel.Type);
            }
        }

        internal ModelTypeProvider ReplaceProperty(InputModelProperty property, InputType inputType)
        {
            var result = new ModelTypeProvider(
                _inputModel.ReplaceProperty(property, inputType),
                DefaultNamespace,
                _sourceInputModel,
                _typeFactory,
                _defaultDerivedType);
            return result;
        }
    }
}<|MERGE_RESOLUTION|>--- conflicted
+++ resolved
@@ -702,17 +702,8 @@
             else
             {
                 //only load implementations for the base type
-<<<<<<< HEAD
-                implementations = Configuration.Generation1ConvenienceClient
-                    ? GetDerivedTypes(_derivedModels).OrderBy(i => i.Key).ToArray()
-                    : GetDerivedTypes(_derivedModels).ToArray();
-
-=======
-                implementations = _derivedModels
-                    .Select(child => new ObjectTypeDiscriminatorImplementation(child.DiscriminatorValue!, _typeFactory.CreateType(child)))
-                    .OrderBy(i => i.Key)
-                    .ToArray();
->>>>>>> 78412eac
+                implementations = GetDerivedTypes(_derivedModels).OrderBy(i => i.Key).ToArray();
+
                 // find the discriminator corresponding property in this type or its base type or more
                 property = GetPropertyForDiscriminator(discriminatorPropertyName);
             }
