--- conflicted
+++ resolved
@@ -230,39 +230,23 @@
                             : new TypedMemberExpression(null, $"{property.Declaration.Name}.{nameof(ReadOnlyMemory<object>.Span)}", typeof(ReadOnlySpan<>).MakeGenericType(property.Declaration.Type.Arguments[0].FrameworkType));
                     }
 
-<<<<<<< HEAD
                     var parameterName = declaredName.ToVariableName();
                     order.Add(parameterName);
                     // only add when it does not exist
                     if (!result.ContainsKey(parameterName))
                     {
                         result.Add(parameterName, new JsonPropertySerialization(
-                            parameterName,
+                            declaredName.ToVariableName(),
                             memberValueExpression,
                             serializedName,
                             property.ValueType.IsNullable && property.OptionalViaNullability ? property.ValueType.WithNullable(false) : property.ValueType,
                             valueSerialization,
                             property.IsRequired,
-                            ShouldSkipSerialization(property, inputModelProperty),
-                            false,
+                            ShouldExcludeInWireSerialization(property, inputModelProperty),
                             customSerializationMethodName: property.SerializationMapping?.SerializationValueHook,
                             customDeserializationMethodName: property.SerializationMapping?.DeserializationValueHook,
                             enumerableExpression: enumerableExpression));
                     }
-=======
-                    yield return new JsonPropertySerialization(
-                        declaredName.ToVariableName(),
-                        memberValueExpression,
-                        serializedName,
-                        property.ValueType.IsNullable && property.OptionalViaNullability ? property.ValueType.WithNullable(false) : property.ValueType,
-                        valueSerialization,
-                        property.IsRequired,
-                        ShouldExcludeInWireSerialization(property, inputModelProperty),
-                        customSerializationMethodName: property.SerializationMapping?.SerializationValueHook,
-                        customDeserializationMethodName: property.SerializationMapping?.DeserializationValueHook,
-                        enumerableExpression: enumerableExpression);
-                    ;
->>>>>>> 833f753d
                 }
             }
 
@@ -292,15 +276,6 @@
             var parameterList = new List<Parameter>();
             var parent = GetBaseObjectType();
             parametersToPassToBase = Array.Empty<Parameter>();
-<<<<<<< HEAD
-            var currentParameterNames = parameters.Select(p => p.Name).ToHashSet();
-            if (parent is not null)
-            {
-                var ctor = isInitializer ? parent.InitializationConstructor : parent.SerializationConstructor;
-                parametersToPassToBase = ctor.Signature.Parameters;
-                // here we should remove those duplicated parameters because the one defined in derived classes should override the one inherited.
-                fullParameterList.AddRange(parametersToPassToBase.Where(p => !currentParameterNames.Contains(p.Name)));
-=======
             baseInitializers = Array.Empty<ValueExpression>();
             if (parent is not null)
             {
@@ -323,7 +298,6 @@
                 parameterList.AddRange(baseParameters);
                 parametersToPassToBase = baseParameters;
                 baseInitializers = baseParameterInitializers;
->>>>>>> 833f753d
             }
             parameterList.AddRange(parameters);
             fullParameterList = parameterList;
@@ -451,22 +425,18 @@
         {
             var existingPropertyNames = GetParentPropertyNames();
             foreach (var field in Fields)
-<<<<<<< HEAD
             {
                 var property = new ObjectTypeProperty(field, Fields.GetInputByField(field));
                 if (existingPropertyNames.Contains(property.Declaration.Name))
                     continue;
                 yield return property;
             }
-=======
-                yield return new ObjectTypeProperty(field, Fields.GetInputByField(field));
 
             if (AdditionalPropertiesProperty is { } additionalPropertiesProperty)
                 yield return additionalPropertiesProperty;
 
             if (RawDataField is { } rawData)
                 yield return rawData;
->>>>>>> 833f753d
         }
 
         protected override IEnumerable<ObjectTypeConstructor> BuildConstructors()
