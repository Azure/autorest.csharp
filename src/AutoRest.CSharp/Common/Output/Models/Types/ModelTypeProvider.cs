﻿// Copyright (c) Microsoft Corporation. All rights reserved.
// Licensed under the MIT License.

using System;
using System.Collections.Generic;
using System.Diagnostics;
using System.Diagnostics.CodeAnalysis;
using System.Linq;
using AutoRest.CSharp.Common.Input;
using AutoRest.CSharp.Common.Output.Expressions.ValueExpressions;
using AutoRest.CSharp.Common.Output.Models;
using AutoRest.CSharp.Common.Output.Models.Types;
using AutoRest.CSharp.Generation.Types;
using AutoRest.CSharp.Generation.Writers;
using AutoRest.CSharp.Input.Source;
using AutoRest.CSharp.Output.Builders;
using AutoRest.CSharp.Output.Models.Requests;
using AutoRest.CSharp.Output.Models.Serialization;
using AutoRest.CSharp.Output.Models.Serialization.Json;
using AutoRest.CSharp.Output.Models.Serialization.Xml;
using AutoRest.CSharp.Output.Models.Shared;
using AutoRest.CSharp.Utilities;
using Microsoft.CodeAnalysis;

namespace AutoRest.CSharp.Output.Models.Types
{
    internal sealed class ModelTypeProvider : SerializableObjectType
    {
        private ModelTypeProviderFields? _fields;
        private ConstructorSignature? _publicConstructor;
        private ConstructorSignature? _serializationConstructor;
        private InputModelType _inputModel;
        private TypeFactory _typeFactory;
        private SourceInputModel? _sourceInputModel;
        private IReadOnlyList<InputModelType> _derivedTypes;
        private SerializableObjectType? _defaultDerivedType;

        protected override string DefaultName { get; }
        protected override string DefaultAccessibility { get; }
        public bool IsAccessibilityOverridden { get; }
        public override bool IncludeConverter => false;
        protected override bool IsAbstract => !Configuration.SuppressAbstractBaseClasses.Contains(DefaultName) && _inputModel.DiscriminatorPropertyName is not null;

        public ModelTypeProviderFields Fields => _fields ??= EnsureFields();
        private ConstructorSignature InitializationConstructorSignature => _publicConstructor ??= EnsurePublicConstructorSignature();
        private ConstructorSignature SerializationConstructorSignature => _serializationConstructor ??= EnsureSerializationConstructorSignature();

        public override ObjectTypeProperty? AdditionalPropertiesProperty => null;

        private ObjectTypeProperty? _rawDataField;
        public override ObjectTypeProperty? RawDataField
        {
            get
            {
                if (_rawDataField != null)
                    return _rawDataField;

                if (AdditionalPropertiesProperty != null || !ShouldHaveRawData)
                    return null;

                // when this model has derived types, the accessibility should change from private to `protected internal`
                string accessibility = HasDerivedTypes() ? "private protected" : "private";

                _rawDataField = new ObjectTypeProperty(
                    BuilderHelpers.CreateMemberDeclaration(PrivateAdditionalPropertiesPropertyName,
                        _privateAdditionalPropertiesPropertyType, accessibility, null, _typeFactory),
                    PrivateAdditionalPropertiesPropertyDescription,
                    true,
                    null);

                return _rawDataField;
            }
        }

        private bool HasDerivedTypes()
        {
            if (_derivedTypes is not null && _derivedTypes.Any())
                return true;

            if (_inputModel.DiscriminatorPropertyName is not null)
                return true;

            return false;
        }

        public ModelTypeProvider(InputModelType inputModel, string defaultNamespace, SourceInputModel? sourceInputModel, TypeFactory typeFactory, SerializableObjectType? defaultDerivedType = null)
            : base(defaultNamespace, sourceInputModel)
        {
            _typeFactory = typeFactory;
            _inputModel = inputModel;
            _sourceInputModel = sourceInputModel;
            DefaultName = inputModel.Name.ToCleanName();
            DefaultAccessibility = inputModel.Accessibility ?? "public";
            IsAccessibilityOverridden = inputModel.Accessibility != null;
            _deprecated = inputModel.Deprecated;
            _derivedTypes = inputModel.DerivedModels;
            _defaultDerivedType = defaultDerivedType ?? (inputModel.IsUnknownDiscriminatorModel ? this : null);

            IsPropertyBag = inputModel.IsPropertyBag;
            IsUnknownDerivedType = inputModel.IsUnknownDiscriminatorModel;
        }

        private MethodSignatureModifiers GetFromResponseModifiers()
        {
            var signatures = MethodSignatureModifiers.Internal | MethodSignatureModifiers.Static;
            var parent = GetBaseObjectType();
            if (parent is ModelTypeProvider parentModelType)
            {
                if (parentModelType.Methods.Any(m => m.Signature.Name == Configuration.ApiTypes.FromResponseName))
                    signatures |= MethodSignatureModifiers.New;
            }
            return signatures;
        }

        private MethodSignatureModifiers GetToRequestContentModifiers()
        {
            //TODO if no one inherits from this we can omit the virtual
            var signatures = MethodSignatureModifiers.Internal;
            // structs cannot have virtual members
            if (IsStruct)
            {
                return signatures;
            }

            var parent = GetBaseObjectType();
            if (parent is null)
            {
                signatures |= MethodSignatureModifiers.Virtual;
            }
            else if (parent is ModelTypeProvider parentModelType)
            {
                signatures |= (parentModelType.Methods.Any(m => m.Signature.Name == "ToRequestContent"))
                    ? MethodSignatureModifiers.Override
                    : MethodSignatureModifiers.Virtual;
            }
            return signatures;
        }

        protected override FormattableString CreateDescription()
        {
            return string.IsNullOrEmpty(_inputModel.Description) ? $"The {_inputModel.Name}." : FormattableStringHelpers.FromString(BuilderHelpers.EscapeXmlDocDescription(_inputModel.Description));
        }

        private ModelTypeProviderFields EnsureFields()
        {
            return new ModelTypeProviderFields(_inputModel, Type, _typeFactory, _sourceInputModel?.CreateForModel(ExistingType), IsStruct);
        }

        private ConstructorSignature EnsurePublicConstructorSignature()
        {
            //get base public ctor params
<<<<<<< HEAD
            GetConstructorParameters(Fields.PublicConstructorParameters, out var fullParameterList, out var parametersToPassToBase, out var baseInitializers, true, CreatePublicConstructorParameter);
=======
            GetConstructorParameters(Fields.PublicConstructorParameters, out var fullParameterList, out var parametersToPassToBase, true);
>>>>>>> a9e1c629

            var accessibility = _inputModel.Usage.HasFlag(InputModelTypeUsage.Input)
                ? MethodSignatureModifiers.Public
                : MethodSignatureModifiers.Internal;

            if (_inputModel.DiscriminatorPropertyName is not null)
                accessibility = MethodSignatureModifiers.Protected;

            return new ConstructorSignature(
                Type,
                $"Initializes a new instance of {Type:C}",
                null,
                accessibility,
                fullParameterList,
                Initializer: new(true, parametersToPassToBase));
        }

        private ConstructorSignature EnsureSerializationConstructorSignature()
        {
<<<<<<< HEAD
            // if there is additional properties property, we need to append it to the parameter list
            var parameters = Fields.SerializationParameters;
            if (RawDataField != null)
            {
                var deserializationParameter = new Parameter(
                    RawDataField.Declaration.Name.ToVariableName(),
                    RawDataField.ParameterDescription,
                    RawDataField.Declaration.Type,
                    null,
                    ValidationType.None,
                    null
                )
                {
                    IsRawData = true
                };
                parameters = parameters.Append(deserializationParameter).ToList();
            }

            //get base public ctor params
            GetConstructorParameters(parameters, out var fullParameterList, out var parametersToPassToBase, out var baseInitializers, false, CreateSerializationConstructorParameter);
=======
            //get base public ctor params
            GetConstructorParameters(Fields.SerializationParameters, out var fullParameterList, out var parametersToPassToBase, false);
>>>>>>> a9e1c629

            return new ConstructorSignature(
                Type,
                $"Initializes a new instance of {Type:C}",
                null,
                MethodSignatureModifiers.Internal,
                fullParameterList,
                Initializer: new(true, parametersToPassToBase));
        }

        private IEnumerable<JsonPropertySerialization> CreatePropertySerializations()
        {
            foreach (var objType in EnumerateHierarchy())
            {
                foreach (var property in objType.Properties)
                {
                    if (property.InputModelProperty is not { } inputModelProperty)
                        continue;

                    var declaredName = property.Declaration.Name;
                    var serializedName = inputModelProperty.SerializedName;
                    var valueSerialization = SerializationBuilder.BuildJsonSerialization(inputModelProperty.Type, property.Declaration.Type, false, property.SerializationFormat);

                    var memberValueExpression = new TypedMemberExpression(null, declaredName, property.Declaration.Type);
                    TypedMemberExpression? enumerableExpression = null;
                    if (TypeFactory.IsReadOnlyMemory(property.Declaration.Type))
                    {
                        enumerableExpression = property.Declaration.Type.IsNullable
                            ? new TypedMemberExpression(null, $"{property.Declaration.Name}.{nameof(Nullable<ReadOnlyMemory<object>>.Value)}.{nameof(ReadOnlyMemory<object>.Span)}", typeof(ReadOnlySpan<>).MakeGenericType(property.Declaration.Type.Arguments[0].FrameworkType))
                            : new TypedMemberExpression(null, $"{property.Declaration.Name}.{nameof(ReadOnlyMemory<object>.Span)}", typeof(ReadOnlySpan<>).MakeGenericType(property.Declaration.Type.Arguments[0].FrameworkType));
                    }

                    yield return new JsonPropertySerialization(
                        declaredName.ToVariableName(),
                        memberValueExpression,
                        serializedName,
                        property.ValueType.IsNullable && property.OptionalViaNullability ? property.ValueType.WithNullable(false) : property.ValueType,
                        valueSerialization,
                        property.IsRequired,
                        ShouldExcludeInWireSerialization(property, inputModelProperty),
                        customSerializationMethodName: property.SerializationMapping?.SerializationValueHook,
                        customDeserializationMethodName: property.SerializationMapping?.DeserializationValueHook,
                        enumerableExpression: enumerableExpression);
                    ;
                }
            }
        }

        private static bool ShouldExcludeInWireSerialization(ObjectTypeProperty property, InputModelProperty inputProperty)
        {
            if (inputProperty.IsDiscriminator)
            {
                return false;
            }

            if (property.InitializationValue is not null)
            {
                return false;
            }

            return inputProperty.IsReadOnly;
        }

<<<<<<< HEAD
        private void GetConstructorParameters(IEnumerable<Parameter> parameters, out IReadOnlyList<Parameter> fullParameterList, out IReadOnlyList<Parameter> parametersToPassToBase, out IReadOnlyList<ValueExpression> baseInitializers, bool isInitializer, Func<Parameter, Parameter> creator)
=======
        private void GetConstructorParameters(IEnumerable<Parameter> parameters, out List<Parameter> fullParameterList, out IEnumerable<Parameter> parametersToPassToBase, bool isInitializer)
>>>>>>> a9e1c629
        {
            var parameterList = new List<Parameter>();
            var parent = GetBaseObjectType();
            parametersToPassToBase = Array.Empty<Parameter>();
            baseInitializers = Array.Empty<ValueExpression>();
            if (parent is not null)
            {
                var ctor = isInitializer ? parent.InitializationConstructor : parent.SerializationConstructor;
                var baseParameters = new List<Parameter>();
                var baseParameterInitializers = new List<ValueExpression>();
                foreach (var p in ctor.Signature.Parameters)
                {
                    if (p.IsRawData && AdditionalPropertiesProperty != null)
                    {
                        baseParameterInitializers.Add(Snippets.Null);
                        // do not add into the list
                    }
                    else
                    {
                        baseParameterInitializers.Add(p);
                        baseParameters.Add(p);
                    }
                }
                parameterList.AddRange(baseParameters);
                parametersToPassToBase = baseParameters;
                baseInitializers = baseParameterInitializers;
            }
<<<<<<< HEAD
            parameterList.AddRange(parameters.Select(creator));
            fullParameterList = parameterList;
        }

        private static Parameter CreatePublicConstructorParameter(Parameter p)
            => p with { Type = TypeFactory.GetInputType(p.Type) };

        private static Parameter CreateSerializationConstructorParameter(Parameter p) // we don't validate parameters for serialization constructor
            => p with { Validation = ValidationType.None };

=======
            fullParameterList.AddRange(parameters);
        }

>>>>>>> a9e1c629
        protected override ObjectTypeConstructor BuildInitializationConstructor()
        {
            ObjectTypeConstructor? baseCtor = GetBaseObjectType()?.InitializationConstructor;

            return new ObjectTypeConstructor(InitializationConstructorSignature, GetPropertyInitializers(InitializationConstructorSignature.Parameters, true), baseCtor);
        }

        protected override ObjectTypeConstructor BuildSerializationConstructor()
        {
            // the property bag never needs deserialization, therefore we return the initialization constructor here so that we do not write it in the generated code
            if (IsPropertyBag)
                return InitializationConstructor;

            // verifies the serialization ctor has the same parameter list as the public one, we return the initialization ctor
            if (!SerializationConstructorSignature.Parameters.Any(p => TypeFactory.IsList(p.Type)) && InitializationConstructorSignature.Parameters.SequenceEqual(SerializationConstructorSignature.Parameters, Parameter.EqualityComparerByType))
                return InitializationConstructor;

            ObjectTypeConstructor? baseCtor = GetBaseObjectType()?.SerializationConstructor;

            return new ObjectTypeConstructor(SerializationConstructorSignature, GetPropertyInitializers(SerializationConstructorSignature.Parameters, false), baseCtor);
        }

        private ObjectPropertyInitializer[] GetPropertyInitializers(IReadOnlyList<Parameter> parameters, bool includeDiscriminator)
        {
            List<ObjectPropertyInitializer> defaultCtorInitializers = new List<ObjectPropertyInitializer>();

            if (includeDiscriminator && Discriminator is not null && Discriminator.Value is { } discriminatorValue && !_inputModel.IsUnknownDiscriminatorModel)
            {
                defaultCtorInitializers.Add(new ObjectPropertyInitializer(Discriminator.Property, discriminatorValue));
            }

            Dictionary<string, Parameter> parameterMap = parameters.ToDictionary(
                parameter => parameter.Name,
                parameter => parameter);

            foreach (var property in Properties)
            {
                ReferenceOrConstant? initializationValue = null;
                Constant? defaultInitializationValue = null;

                var propertyType = property.Declaration.Type;
                if (parameterMap.TryGetValue(property.Declaration.Name.ToVariableName(), out var parameter) || IsStruct)
                {
                    // For structs all properties become required
                    Constant? defaultParameterValue = null;
                    if (property.SchemaProperty?.ClientDefaultValue is object defaultValueObject)
                    {
                        defaultParameterValue = BuilderHelpers.ParseConstant(defaultValueObject, propertyType);
                        defaultInitializationValue = defaultParameterValue;
                    }

                    var inputType = parameter?.Type ?? TypeFactory.GetInputType(propertyType);
                    if (defaultParameterValue != null && !TypeFactory.CanBeInitializedInline(property.ValueType, defaultParameterValue))
                    {
                        inputType = inputType.WithNullable(true);
                        defaultParameterValue = Constant.Default(inputType);
                    }

                    var validate = property.SchemaProperty?.Nullable != true && !inputType.IsValueType ? ValidationType.AssertNotNull : ValidationType.None;
                    var defaultCtorParameter = new Parameter(
                        property.Declaration.Name.ToVariableName(),
                        property.ParameterDescription,
                        inputType,
                        defaultParameterValue,
                        validate,
                        null
                    );

                    initializationValue = defaultCtorParameter;
                }
                else
                {
                    if (initializationValue == null && TypeFactory.IsCollectionType(propertyType))
                    {
                        if (TypeFactory.IsReadOnlyMemory(propertyType))
                        {
                            initializationValue = propertyType.IsNullable ? null : Constant.FromExpression($"{propertyType}.{nameof(ReadOnlyMemory<object>.Empty)}", propertyType);
                        }
                        else
                        {
                            initializationValue = Constant.NewInstanceOf(TypeFactory.GetPropertyImplementationType(propertyType));
                        }
                    }
                }

                if (initializationValue != null)
                {
                    defaultCtorInitializers.Add(new ObjectPropertyInitializer(property, initializationValue.Value, defaultInitializationValue));
                }
            }

            return defaultCtorInitializers.ToArray();
        }

        protected override CSharpType? CreateInheritedType()
        {
            if (_inputModel.BaseModel is not null)
                return _typeFactory.CreateType(_inputModel.BaseModel);

            return null;
        }

        protected override IEnumerable<ObjectTypeProperty> BuildProperties()
        {
            foreach (var field in Fields)
                yield return new ObjectTypeProperty(field, Fields.GetInputByField(field));

            if (RawDataField is { } rawData)
                yield return rawData;
        }

        protected override IEnumerable<ObjectTypeConstructor> BuildConstructors()
        {
            yield return InitializationConstructor;
            if (SerializationConstructor != InitializationConstructor)
                yield return SerializationConstructor;

            // add an extra empty ctor if we do not have a ctor with no parameters
            var accessibility = IsStruct ? MethodSignatureModifiers.Public : MethodSignatureModifiers.Internal;
            if (Configuration.UseModelReaderWriter && InitializationConstructor.Signature.Parameters.Count > 0 && SerializationConstructor.Signature.Parameters.Count > 0)
                yield return new(
                    new ConstructorSignature(Type, null, $"Initializes a new instance of {Type:C} for deserialization.", accessibility, Array.Empty<Parameter>()),
                    Array.Empty<ObjectPropertyInitializer>(),
                    null);
        }

        protected override JsonObjectSerialization? BuildJsonSerialization()
        {
            if (IsPropertyBag)
                return null;
            // Serialization uses field and property names that first need to verified for uniqueness
            // For that, FieldDeclaration instances must be written in the main partial class before JsonObjectSerialization is created for the serialization partial class
            return new(this, SerializationConstructorSignature.Parameters, CreatePropertySerializations().ToArray(), CreateAdditionalPropertiesSerialization(), Discriminator, false);
        }

        private JsonAdditionalPropertiesSerialization? CreateAdditionalPropertiesSerialization()
        {
            bool shouldExcludeInWireSerialization = false;
            ObjectTypeProperty? additionalPropertiesProperty = null;
            foreach (var obj in EnumerateHierarchy())
            {
                additionalPropertiesProperty = obj.AdditionalPropertiesProperty ?? (obj as SerializableObjectType)?.RawDataField;
                if (additionalPropertiesProperty != null)
                {
                    // if this is a real "AdditionalProperties", we should NOT exclude it in wire
                    shouldExcludeInWireSerialization = additionalPropertiesProperty != obj.AdditionalPropertiesProperty;
                    break;
                }
            }

            if (additionalPropertiesProperty == null)
            {
                return null;
            }

            var dictionaryValueType = additionalPropertiesProperty.Declaration.Type.Arguments[1];
            Debug.Assert(!dictionaryValueType.IsNullable, $"{typeof(JsonCodeWriterExtensions)} implicitly relies on {additionalPropertiesProperty.Declaration.Name} dictionary value being non-nullable");
            var valueSerialization = new JsonValueSerialization(dictionaryValueType, SerializationFormat.Default, true);

            return new JsonAdditionalPropertiesSerialization(
                additionalPropertiesProperty,
                valueSerialization,
                new CSharpType(typeof(Dictionary<,>), additionalPropertiesProperty.Declaration.Type.Arguments),
                shouldExcludeInWireSerialization);
        }

        protected override XmlObjectSerialization? BuildXmlSerialization()
        {
            return null;
        }

        protected override bool EnsureIncludeSerializer()
        {
            // TODO -- this should always return true when use model reader writer is enabled.
            return Configuration.UseModelReaderWriter || _inputModel.Usage.HasFlag(InputModelTypeUsage.Input);
        }

        protected override bool EnsureIncludeDeserializer()
        {
            // TODO -- this should always return true when use model reader writer is enabled.
            return Configuration.UseModelReaderWriter || _inputModel.Usage.HasFlag(InputModelTypeUsage.Output);
        }

        protected override IEnumerable<Method> BuildMethods()
        {
            if (IncludeDeserializer)
                yield return Snippets.Extensible.Model.BuildFromOperationResponseMethod(this, GetFromResponseModifiers());
            if (IncludeSerializer)
                yield return Snippets.Extensible.Model.BuildConversionToRequestBodyMethod(GetToRequestContentModifiers());
        }

        public ObjectTypeProperty GetPropertyBySerializedName(string serializedName, bool includeParents = false)
        {
            if (!TryGetPropertyForInputModelProperty(p => p.InputModelProperty?.SerializedName == serializedName, out ObjectTypeProperty? objectProperty, includeParents))
            {
                throw new InvalidOperationException($"Unable to find object property with serialized name '{serializedName}' in schema {DefaultName}");
            }

            return objectProperty;
        }

        private bool TryGetPropertyForInputModelProperty(Func<ObjectTypeProperty, bool> propertySelector, [NotNullWhen(true)] out ObjectTypeProperty? objectProperty, bool includeParents = false)
        {
            objectProperty = null;

            foreach (var type in EnumerateHierarchy())
            {
                objectProperty = type.Properties.SingleOrDefault(propertySelector);
                if (objectProperty != null || !includeParents)
                {
                    break;
                }
            }

            return objectProperty != null;
        }

        protected override ObjectTypeDiscriminator? BuildDiscriminator()
        {
            string? discriminatorPropertyName = _inputModel.DiscriminatorPropertyName;
            ObjectTypeDiscriminatorImplementation[] implementations = Array.Empty<ObjectTypeDiscriminatorImplementation>();
            Constant? value = null;
            ObjectTypeProperty property;

            if (discriminatorPropertyName == null)
            {
                var parent = GetBaseObjectType();
                if (parent is null || parent.Discriminator is null)
                {
                    //neither me nor my parent are discriminators so I can bail
                    return null;
                }

                discriminatorPropertyName = parent.Discriminator.SerializedName;
                property = parent.Discriminator.Property;
            }
            else
            {
                //only load implementations for the base type
                implementations = _derivedTypes.Select(child => new ObjectTypeDiscriminatorImplementation(child.DiscriminatorValue!, _typeFactory.CreateType(child))).ToArray();
                property = Properties.First(p => p.InputModelProperty is not null && p.InputModelProperty.IsDiscriminator);
            }

            if (_inputModel.DiscriminatorValue != null)
            {
                value = BuilderHelpers.ParseConstant(_inputModel.DiscriminatorValue, property.Declaration.Type);
            }

            return new ObjectTypeDiscriminator(
                property,
                discriminatorPropertyName,
                implementations,
                value,
                _defaultDerivedType!
            );
        }

        internal ModelTypeProvider ReplaceProperty(InputModelProperty property, InputType inputType)
        {
            var result = new ModelTypeProvider(
                _inputModel.ReplaceProperty(property, inputType),
                DefaultNamespace,
                _sourceInputModel,
                _typeFactory,
                _defaultDerivedType);
            return result;
        }

        internal InputModelProperty? GetProperty(InputModelType key)
        {
            return _inputModel.GetProperty(key);
        }
    }
}<|MERGE_RESOLUTION|>--- conflicted
+++ resolved
@@ -149,11 +149,7 @@
         private ConstructorSignature EnsurePublicConstructorSignature()
         {
             //get base public ctor params
-<<<<<<< HEAD
-            GetConstructorParameters(Fields.PublicConstructorParameters, out var fullParameterList, out var parametersToPassToBase, out var baseInitializers, true, CreatePublicConstructorParameter);
-=======
-            GetConstructorParameters(Fields.PublicConstructorParameters, out var fullParameterList, out var parametersToPassToBase, true);
->>>>>>> a9e1c629
+            GetConstructorParameters(Fields.PublicConstructorParameters, out var fullParameterList, out var parametersToPassToBase, out var baseInitializers, true);
 
             var accessibility = _inputModel.Usage.HasFlag(InputModelTypeUsage.Input)
                 ? MethodSignatureModifiers.Public
@@ -168,12 +164,11 @@
                 null,
                 accessibility,
                 fullParameterList,
-                Initializer: new(true, parametersToPassToBase));
+                Initializer: new(true, baseInitializers));
         }
 
         private ConstructorSignature EnsureSerializationConstructorSignature()
         {
-<<<<<<< HEAD
             // if there is additional properties property, we need to append it to the parameter list
             var parameters = Fields.SerializationParameters;
             if (RawDataField != null)
@@ -193,11 +188,7 @@
             }
 
             //get base public ctor params
-            GetConstructorParameters(parameters, out var fullParameterList, out var parametersToPassToBase, out var baseInitializers, false, CreateSerializationConstructorParameter);
-=======
-            //get base public ctor params
-            GetConstructorParameters(Fields.SerializationParameters, out var fullParameterList, out var parametersToPassToBase, false);
->>>>>>> a9e1c629
+            GetConstructorParameters(parameters, out var fullParameterList, out var parametersToPassToBase, out var baseInitializers, false);
 
             return new ConstructorSignature(
                 Type,
@@ -205,7 +196,7 @@
                 null,
                 MethodSignatureModifiers.Internal,
                 fullParameterList,
-                Initializer: new(true, parametersToPassToBase));
+                Initializer: new(true, baseInitializers));
         }
 
         private IEnumerable<JsonPropertySerialization> CreatePropertySerializations()
@@ -261,11 +252,7 @@
             return inputProperty.IsReadOnly;
         }
 
-<<<<<<< HEAD
-        private void GetConstructorParameters(IEnumerable<Parameter> parameters, out IReadOnlyList<Parameter> fullParameterList, out IReadOnlyList<Parameter> parametersToPassToBase, out IReadOnlyList<ValueExpression> baseInitializers, bool isInitializer, Func<Parameter, Parameter> creator)
-=======
-        private void GetConstructorParameters(IEnumerable<Parameter> parameters, out List<Parameter> fullParameterList, out IEnumerable<Parameter> parametersToPassToBase, bool isInitializer)
->>>>>>> a9e1c629
+        private void GetConstructorParameters(IEnumerable<Parameter> parameters, out IReadOnlyList<Parameter> fullParameterList, out IReadOnlyList<Parameter> parametersToPassToBase, out IReadOnlyList<ValueExpression> baseInitializers, bool isInitializer)
         {
             var parameterList = new List<Parameter>();
             var parent = GetBaseObjectType();
@@ -293,22 +280,10 @@
                 parametersToPassToBase = baseParameters;
                 baseInitializers = baseParameterInitializers;
             }
-<<<<<<< HEAD
-            parameterList.AddRange(parameters.Select(creator));
+            parameterList.AddRange(parameters);
             fullParameterList = parameterList;
         }
 
-        private static Parameter CreatePublicConstructorParameter(Parameter p)
-            => p with { Type = TypeFactory.GetInputType(p.Type) };
-
-        private static Parameter CreateSerializationConstructorParameter(Parameter p) // we don't validate parameters for serialization constructor
-            => p with { Validation = ValidationType.None };
-
-=======
-            fullParameterList.AddRange(parameters);
-        }
-
->>>>>>> a9e1c629
         protected override ObjectTypeConstructor BuildInitializationConstructor()
         {
             ObjectTypeConstructor? baseCtor = GetBaseObjectType()?.InitializationConstructor;
