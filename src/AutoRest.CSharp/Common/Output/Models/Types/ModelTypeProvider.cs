--- conflicted
+++ resolved
@@ -217,24 +217,12 @@
             //get base public ctor params
             GetConstructorParameters(Fields.PublicConstructorParameters, out var fullParameterList, out var parametersToPassToBase, true);
 
-<<<<<<< HEAD
-            FormattableString summary = $"Initializes a new instance of {name}";
+            FormattableString summary = $"Initializes a new instance of {_inputModel.Name}";
             var accessibility = IsAbstract
                 ? MethodSignatureModifiers.Protected
                 : _inputModelUsage.HasFlag(InputModelTypeUsage.Input)
                     ? MethodSignatureModifiers.Public
                     : MethodSignatureModifiers.Internal;
-=======
-            FormattableString summary = $"Initializes a new instance of {Declaration.Name}";
-            var accessibility = _inputModel.Usage.HasFlag(InputModelTypeUsage.Input)
-                ? MethodSignatureModifiers.Public
-                : MethodSignatureModifiers.Internal;
-
-            if (_inputModel.DiscriminatorPropertyName is not null)
-                accessibility = MethodSignatureModifiers.Protected;
-
-            FormattableString[] baseInitializers = GetInitializersFromParameters(parametersToPassToBase);
->>>>>>> 69002963
 
             return new ConstructorSignature(
                 Type,
