--- conflicted
+++ resolved
@@ -151,25 +151,7 @@
 
         private static FieldDeclaration CreateField(string fieldName, CSharpType originalType, InputModelType inputModel, InputModelProperty inputModelProperty, bool optionalViaNullability)
         {
-<<<<<<< HEAD
-            var propertyIsCollection = inputModelProperty.Type is InputDictionaryType or InputListType ||
-                // This is a temporary work around as we don't convert collection type to InputListType or InputDictionaryType in MPG for now
-                inputModelProperty.Type is CodeModelType type && (type.Schema is ArraySchema or DictionarySchema);
-            var propertyIsRequiredInNonRoundTripModel = !inputModel.Usage.HasFlag(InputModelTypeUsage.RoundTrip) && inputModelProperty.IsRequired;
-            var propertyIsOptionalInOutputModel = !inputModel.Usage.HasFlag(InputModelTypeUsage.Input) && !inputModelProperty.IsRequired;
-            var propertyIsLiteralType = inputModelProperty.Type is InputLiteralType;
-            var propertyIsDiscriminator = inputModelProperty.IsDiscriminator;
-            var propertyIsNullable = inputModelProperty.Type.IsNullable;
-            var isPropertyBag = inputModel.IsPropertyBag;
-            var propertyShouldOmitSetter = !propertyIsDiscriminator && // if a property is a discriminator, it should always has its setter
-                (inputModelProperty.IsReadOnly || // a property will not have setter when it is readonly
-                (propertyIsLiteralType && inputModelProperty.IsRequired) || // a property will not have setter when it is required literal type
-                (propertyIsCollection && (!propertyIsNullable || isPropertyBag)) || // a property will not have setter when it is a non-nullable collection, in other words, a collection property only has setter when it is nullable
-                propertyIsRequiredInNonRoundTripModel || // a property will explicitly omit its setter when it is useless
-                propertyIsOptionalInOutputModel); // a property will explicitly omit its setter when it is useless
-=======
             var propertyShouldOmitSetter = ShouldPropertyOmitSetter(inputModel, inputModelProperty, originalType);
->>>>>>> 60402991
 
             var valueType = originalType;
             if (optionalViaNullability)
