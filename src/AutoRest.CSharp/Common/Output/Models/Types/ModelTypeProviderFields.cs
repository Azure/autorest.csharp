﻿// Copyright (c) Microsoft Corporation. All rights reserved.
// Licensed under the MIT License.

using System;
using System.Collections;
using System.Collections.Generic;
using System.Diagnostics.CodeAnalysis;
using System.Linq;
using AutoRest.CSharp.Common.Input;
using AutoRest.CSharp.Common.Output.Expressions.ValueExpressions;
using AutoRest.CSharp.Generation.Types;
using AutoRest.CSharp.Generation.Writers;
using AutoRest.CSharp.Input.Source;
using AutoRest.CSharp.Output.Builders;
using AutoRest.CSharp.Output.Models.Shared;
using AutoRest.CSharp.Utilities;
using Microsoft.CodeAnalysis;
using Microsoft.VisualBasic.FileIO;
using static AutoRest.CSharp.Output.Models.FieldModifiers;

namespace AutoRest.CSharp.Output.Models.Types
{
    internal sealed class ModelTypeProviderFields : IReadOnlyCollection<FieldDeclaration>
    {
        private readonly IReadOnlyList<FieldDeclaration> _fields;
        private readonly IReadOnlyDictionary<FieldDeclaration, InputModelProperty> _fieldsToInputs;
        // parameter name should be unique since it's bound to field property
        private readonly IReadOnlyDictionary<string, FieldDeclaration> _parameterNamesToFields;

        public IReadOnlyList<Parameter> PublicConstructorParameters { get; }
        public IReadOnlyList<Parameter> SerializationParameters { get; }
        public int Count => _fields.Count;
        public FieldDeclaration? AdditionalProperties { get; }

        public ModelTypeProviderFields(InputModelType inputModel, CSharpType modelType, TypeFactory typeFactory, ModelTypeMapping? modelTypeMapping, bool isStruct)
        {
            var fields = new List<FieldDeclaration>();
            var fieldsToInputs = new Dictionary<FieldDeclaration, InputModelProperty>();
            var publicParameters = new List<Parameter>();
            var serializationParameters = new List<Parameter>();
            var parametersToFields = new Dictionary<string, FieldDeclaration>();

            var visitedMembers = new HashSet<ISymbol>(SymbolEqualityComparer.Default);

            foreach (var inputModelProperty in inputModel.Properties)
            {
                var originalFieldName = BuilderHelpers.DisambiguateName(modelType, inputModelProperty.Name.ToCleanName(), "Property");
                var propertyType = GetPropertyDefaultType(inputModel.Usage, inputModelProperty, typeFactory);

                // We represent property being optional by making it nullable (when it is a value type)
                // Except in the case of collection where there is a special handling
                var optionalViaNullability = inputModelProperty is { IsRequired: false, Type.IsNullable: false } &&
                                             !TypeFactory.IsCollectionType(propertyType);

                var existingMember = modelTypeMapping?.GetMemberByOriginalName(originalFieldName);

                var field = existingMember is not null
                    ? CreateFieldFromExisting(existingMember, propertyType, inputModelProperty, typeFactory, optionalViaNullability)
                    : CreateField(originalFieldName, propertyType, inputModel, inputModelProperty, isStruct, optionalViaNullability);

                if (existingMember is not null)
                {
                    visitedMembers.Add(existingMember);
                }

                fields.Add(field);
                fieldsToInputs[field] = inputModelProperty;

                var parameterName = field.Name.ToVariableName();
                var parameterValidation = GetParameterValidation(field, inputModelProperty);
                var parameter = new Parameter(
                    Name: parameterName,
                    Description: FormattableStringHelpers.FromString(BuilderHelpers.EscapeXmlDocDescription(inputModelProperty.Description)),
                    Type: field.Type,
                    DefaultValue: null,
                    Validation: parameterValidation,
                    Initializer: null);
                parametersToFields[parameter.Name] = field;
                // all properties should be included in the serialization ctor
                serializationParameters.Add(parameter with { Validation = ValidationType.None });

                // for classes, only required + not readonly + not constant + not discriminator could get into the public ctor
                // for structs, all properties must be set in the public ctor
                if (isStruct || inputModelProperty is { IsRequired: true, IsDiscriminator: false, IsReadOnly: false, Type: not InputLiteralType })
                {
                    publicParameters.Add(parameter with { Type = TypeFactory.GetInputType(parameter.Type) });
                }
            }

            if (inputModel.InheritedDictionaryType is { } additionalPropertiesType)
            {
                // We use a $ prefix here as AdditionalProperties comes from a swagger concept
                // and not a swagger model/operation name to disambiguate from a possible property with
                // the same name.
                var existingMember = modelTypeMapping?.GetMemberByOriginalName("$AdditionalProperties");

                var type = typeFactory.CreateType(additionalPropertiesType);
                if (!inputModel.Usage.HasFlag(InputModelTypeUsage.Input))
                {
                    type = TypeFactory.GetOutputType(type);
                }

                var name = existingMember is null ? "AdditionalProperties" : existingMember.Name;
                var declaration = new CodeWriterDeclaration(name);
                declaration.SetActualName(name);

                var accessModifiers = existingMember is null ? Public : GetAccessModifiers(existingMember);

                var additionalPropertiesField = new FieldDeclaration($"Additional Properties", accessModifiers | ReadOnly, type, type, declaration, null, false, Serialization.SerializationFormat.Default, true);
                var additionalPropertiesParameter = new Parameter(name.ToVariableName(), $"Additional Properties", type, null, ValidationType.None, null);

                // we intentionally do not add this field into the field list to avoid cyclic references
                serializationParameters.Add(additionalPropertiesParameter);
                if (isStruct)
                {
                    publicParameters.Add(additionalPropertiesParameter with { Validation = ValidationType.AssertNotNull });
                }

                parametersToFields[additionalPropertiesParameter.Name] = additionalPropertiesField;

                AdditionalProperties = additionalPropertiesField;
            }

            // adding the leftover members from the source type
            if (modelTypeMapping is not null)
            {
                foreach (var existingMember in modelTypeMapping.GetPropertiesWithSerialization())
                {
                    if (visitedMembers.Contains(existingMember))
                    {
                        continue;
                    }
                    var existingCSharpType = BuilderHelpers.GetTypeFromExisting(existingMember, typeof(object), typeFactory);
                    var isReadOnly = IsReadOnly(existingMember);
                    var inputModelProperty = new InputModelProperty(existingMember.Name, existingMember.Name, "to be removed by post process", GetInputTypeFromExistingMemberType(existingCSharpType), false, isReadOnly, false);
                    // we put the original type typeof(object) here as fallback. We do not really care about what type we get here, just to ensure there is a type generated
                    // therefore the top type here is reasonable
                    // the serialization will be generated for this type and it might has issues if the type is not recognized properly.
                    // but customer could always use the `CodeGenMemberSerializationHooks` attribute to override those incorrect serialization/deserialization code.
                    var field = CreateFieldFromExisting(existingMember, existingCSharpType, inputModelProperty, typeFactory, false);
                    var parameter = new Parameter(field.Name.ToVariableName(), $"to be removed by post process", field.Type, null, ValidationType.None, null);
                    fields.Add(field);
                    fieldsToInputs[field] = inputModelProperty;
                    serializationParameters.Add(parameter);
                }
            }

            _fields = fields;
            _fieldsToInputs = fieldsToInputs;
            _parameterNamesToFields = parametersToFields;

            PublicConstructorParameters = publicParameters;
            SerializationParameters = serializationParameters;
        }

        private static InputType GetInputTypeFromExistingMemberType(CSharpType type)
        {
            if (TypeFactory.IsList(type))
            {
                return new InputListType("Array", GetInputTypeFromExistingMemberType(type.Arguments[0]), false);
            }

            if (TypeFactory.IsDictionary(type))
            {
                return new InputDictionaryType("Dictionary", InputPrimitiveType.String, GetInputTypeFromExistingMemberType(type.Arguments[1]), false);
            }

            return InputPrimitiveType.Object;
        }

        private static ValidationType GetParameterValidation(FieldDeclaration field, InputModelProperty inputModelProperty)
        {
            // we do not validate a parameter when it is a value type (struct or int, etc)
            if (field.Type.IsValueType)
            {
                return ValidationType.None;
            }

<<<<<<< HEAD
            // or it is readonly, and we don't validate such parameters
            if (inputModelProperty.IsReadOnly && !Configuration.AssertModelConstructorParametersForReadOnlyProperties)
=======
            // or it is readonly
            if (inputModelProperty.IsReadOnly)
>>>>>>> a206d45d
            {
                return ValidationType.None;
            }

            // or it is optional
            if (!field.IsRequired)
            {
                return ValidationType.None;
            }

            // or it is nullable
            if (field.Type.IsNullable)
            {
                return ValidationType.None;
            }

            return ValidationType.AssertNotNull;
        }

        public FieldDeclaration GetFieldByParameterName(string parameterName) => _parameterNamesToFields[parameterName];
        public bool TryGetFieldByParameter(Parameter parameter, [MaybeNullWhen(false)] out FieldDeclaration fieldDeclaration) => _parameterNamesToFields.TryGetValue(parameter.Name, out fieldDeclaration);
        public InputModelProperty? GetInputByField(FieldDeclaration field) => _fieldsToInputs.TryGetValue(field, out var property) ? property : null;

        public IEnumerator<FieldDeclaration> GetEnumerator() => _fields.GetEnumerator();
        IEnumerator IEnumerable.GetEnumerator() => GetEnumerator();

        private static bool ShouldPropertyOmitSetter(InputModelType inputModel, InputModelProperty property, CSharpType type, bool isStruct)
        {
            if (property.IsDiscriminator)
            {
                // discriminator properties should be writeable because we need to set values to the discriminators in the public ctor of derived classes.
                return false;
            }

            // a property will not have setter when it is readonly
            if (property.IsReadOnly)
            {
                return true;
            }

            // structs must have all their properties set in constructor therefore no setters
            if (isStruct)
            {
                return true;
            }

            // non-input models do not need setters
            var usage = inputModel.Usage;
            if (!usage.HasFlag(InputModelTypeUsage.Input))
            {
                return true;
            }

            // required constant property does not need setter
            if (property.Type is InputLiteralType && property.IsRequired)
            {
                return true;
            }

            if (TypeFactory.IsCollectionType(type))
            {
                // nullable collection should be settable
                // one exception is in the property bag, we never let them to be settable.
                return !property.Type.IsNullable || inputModel.IsPropertyBag;
            }

            // In mixed models required properties are not readonly
            return property.IsRequired && inputModel.Usage.HasFlag(InputModelTypeUsage.Input) && !inputModel.Usage.HasFlag(InputModelTypeUsage.Output);
        }

        private static FieldDeclaration CreateField(string fieldName, CSharpType originalType, InputModelType inputModel, InputModelProperty inputModelProperty, bool isStruct, bool optionalViaNullability)
        {
            var valueType = originalType;
            if (optionalViaNullability)
            {
                originalType = originalType.WithNullable(true);
            }

            FieldModifiers fieldModifiers;
            FieldModifiers? setterModifiers = null;
            if (inputModelProperty.IsDiscriminator)
            {
                fieldModifiers = Configuration.PublicDiscriminatorProperty ? Public : Internal;
                setterModifiers = Configuration.PublicDiscriminatorProperty ? Internal | Protected : null;
            }
            else
            {
                fieldModifiers = Public;
            }

            if (ShouldPropertyOmitSetter(inputModel, inputModelProperty, originalType, isStruct))
            {
                fieldModifiers |= ReadOnly;
            }

            CodeWriterDeclaration declaration = new CodeWriterDeclaration(fieldName);
            declaration.SetActualName(fieldName);
            return new FieldDeclaration(
                FormattableStringHelpers.FromString(BuilderHelpers.EscapeXmlDocDescription(inputModelProperty.Description)),
                fieldModifiers,
                originalType,
                valueType,
                declaration,
                GetPropertyInitializationValue(originalType, inputModelProperty),
                inputModelProperty.IsRequired,
                SerializationBuilder.GetSerializationFormat(inputModelProperty.Type, valueType),
                OptionalViaNullability: optionalViaNullability,
                IsField: false,
                WriteAsProperty: true,
                SetterModifiers: setterModifiers);
        }

        private static FieldDeclaration CreateFieldFromExisting(ISymbol existingMember, CSharpType originalType, InputModelProperty inputModelProperty, TypeFactory typeFactory, bool optionalViaNullability)
        {
            if (optionalViaNullability)
            {
                originalType = originalType.WithNullable(true);
            }
            var fieldType = BuilderHelpers.GetTypeFromExisting(existingMember, originalType, typeFactory);
            var valueType = fieldType;
            if (optionalViaNullability)
            {
                valueType = valueType.WithNullable(false);
            }

            var fieldModifiers = GetAccessModifiers(existingMember);

            var writeAsProperty = existingMember is IPropertySymbol;
            CodeWriterDeclaration declaration = new CodeWriterDeclaration(existingMember.Name);
            declaration.SetActualName(existingMember.Name);

            return new FieldDeclaration(
                Description: $"Must be removed by post-generation processing,",
                Modifiers: fieldModifiers,
                Type: fieldType,
                ValueType: valueType,
                Declaration: declaration,
                InitializationValue: GetPropertyInitializationValue(originalType, inputModelProperty),
                IsRequired: inputModelProperty.IsRequired,
                SerializationBuilder.GetSerializationFormat(inputModelProperty.Type, valueType),
                IsField: existingMember is IFieldSymbol,
                WriteAsProperty: writeAsProperty,
                OptionalViaNullability: optionalViaNullability);
        }

        private static FieldModifiers GetAccessModifiers(ISymbol symbol) => symbol.DeclaredAccessibility switch
        {
            Accessibility.Public => Public,
            Accessibility.Protected => Protected,
            Accessibility.Internal => Internal,
            Accessibility.Private => Private,
            _ => throw new ArgumentOutOfRangeException()
        };

        private static bool IsReadOnly(ISymbol existingMember) => existingMember switch
        {
            IPropertySymbol propertySymbol => propertySymbol.SetMethod == null,
            IFieldSymbol fieldSymbol => fieldSymbol.IsReadOnly,
            _ => throw new NotSupportedException($"'{existingMember.ContainingType.Name}.{existingMember.Name}' must be either field or property.")
        };

        private static CSharpType GetPropertyDefaultType(in InputModelTypeUsage usage, in InputModelProperty property, TypeFactory typeFactory)
        {
            var propertyType = typeFactory.CreateType(property.Type);

            if (!usage.HasFlag(InputModelTypeUsage.Input) ||
                property.IsReadOnly)
            {
                propertyType = TypeFactory.GetOutputType(propertyType);
            }

            return propertyType;
        }

        private static ValueExpression? GetPropertyInitializationValue(CSharpType propertyType, InputModelProperty inputModelProperty)
        {
            // if the default value is set somewhere else, we just return it.
            if (inputModelProperty.DefaultValue != null)
                return new FormattableStringToExpression(inputModelProperty.DefaultValue);

            // if it is not set, we check if this property is a literal type, and use the literal type as its default value.
            if (inputModelProperty.Type is not InputLiteralType literalType || !inputModelProperty.IsRequired)
            {
                return null;
            }

            var constant = literalType.Value != null ?
                        BuilderHelpers.ParseConstant(literalType.Value, propertyType) :
                        Constant.NewInstanceOf(propertyType);

            return new ConstantExpression(constant);
        }
    }
}<|MERGE_RESOLUTION|>--- conflicted
+++ resolved
@@ -176,13 +176,8 @@
                 return ValidationType.None;
             }
 
-<<<<<<< HEAD
-            // or it is readonly, and we don't validate such parameters
-            if (inputModelProperty.IsReadOnly && !Configuration.AssertModelConstructorParametersForReadOnlyProperties)
-=======
             // or it is readonly
             if (inputModelProperty.IsReadOnly)
->>>>>>> a206d45d
             {
                 return ValidationType.None;
             }
