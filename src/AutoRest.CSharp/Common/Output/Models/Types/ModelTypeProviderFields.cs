﻿// Copyright (c) Microsoft Corporation. All rights reserved.
// Licensed under the MIT License.

using System;
using System.Collections;
using System.Collections.Generic;
using System.Collections.ObjectModel;
using System.Diagnostics.CodeAnalysis;
using AutoRest.CSharp.Common.Input;
using AutoRest.CSharp.Generation.Types;
using AutoRest.CSharp.Generation.Writers;
using AutoRest.CSharp.Input;
using AutoRest.CSharp.Input.Source;
using AutoRest.CSharp.Output.Models.Shared;
using AutoRest.CSharp.Utilities;
using Microsoft.CodeAnalysis;
using static AutoRest.CSharp.Output.Models.FieldModifiers;

namespace AutoRest.CSharp.Output.Models.Types
{
    internal sealed class ModelTypeProviderFields : IReadOnlyCollection<FieldDeclaration>
    {
        private readonly IReadOnlyList<FieldDeclaration> _fields;
        private readonly IReadOnlyDictionary<FieldDeclaration, InputModelProperty> _fieldsToInputs;
        // parameter name should be unique since it's bound to field property
        private readonly IReadOnlyDictionary<string, FieldDeclaration> _parameterNamesToFields;

        public IReadOnlyList<Parameter> PublicConstructorParameters { get; }
        public IReadOnlyList<Parameter> SerializationParameters { get; }
        public int Count => _fields.Count;

        public ModelTypeProviderFields(InputModelType inputModel, TypeFactory typeFactory, ModelTypeMapping? sourceTypeMapping)
        {
            var fields = new List<FieldDeclaration>();
            var fieldsToInputs = new Dictionary<FieldDeclaration, InputModelProperty>();
            var publicParameters = new List<Parameter>();
            var serializationParameters = new List<Parameter>();
            var parametersToFields = new Dictionary<string, FieldDeclaration>();

            string? discriminator = inputModel.DiscriminatorPropertyName;
            if (discriminator is not null)
            {
<<<<<<< HEAD
                var originalFieldName = discriminator.FirstCharToUpperCase();
                var inputModelProperty = new InputModelProperty(discriminator, discriminator, "Discriminator", InputPrimitiveType.String, true, false, true);
=======
                var originalFieldName = discriminator.ToCleanName();
                var inputModelProperty = new InputModelProperty(originalFieldName, discriminator, "Discriminator", InputPrimitiveType.String, true, true, true);
>>>>>>> 86b6652d
                var field = CreateField(originalFieldName, typeof(string), inputModel, inputModelProperty);
                fields.Add(field);
                fieldsToInputs[field] = inputModelProperty;
                var parameter = Parameter.FromModelProperty(inputModelProperty, field.Name.FirstCharToLowerCase(), field.Type);
                parametersToFields[parameter.Name] = field;
                serializationParameters.Add(parameter);
            }

            foreach (var inputModelProperty in inputModel.Properties)
            {
                var originalFieldName = inputModelProperty.Name.ToCleanName();
                var originalFieldType = GetPropertyDefaultType(inputModel.Usage, inputModelProperty, typeFactory);

                var existingMember = sourceTypeMapping?.GetForMember(originalFieldName)?.ExistingMember;
                var field = existingMember is not null
                    ? CreateFieldFromExisting(existingMember, originalFieldType, inputModelProperty, typeFactory)
                    : CreateField(originalFieldName, originalFieldType, inputModel, inputModelProperty);

                fields.Add(field);
                fieldsToInputs[field] = inputModelProperty;

                if (inputModelProperty.Type is InputLiteralType)
                {
                    continue; // literal property does not show up in the constructor parameter list
                }
                var parameter = Parameter.FromModelProperty(inputModelProperty, existingMember is IFieldSymbol ? inputModelProperty.Name.ToVariableName() : field.Name.FirstCharToLowerCase(), field.Type);
                parametersToFields[parameter.Name] = field;
                serializationParameters.Add(parameter);
                if (inputModelProperty.IsRequired && !inputModelProperty.IsReadOnly)
                {
                    publicParameters.Add(parameter);
                }
            }

            _fields = fields;
            _fieldsToInputs = fieldsToInputs;
            _parameterNamesToFields = parametersToFields;

            PublicConstructorParameters = publicParameters;
            SerializationParameters = serializationParameters;
        }

        public FieldDeclaration GetFieldByParameter(Parameter parameter) => _parameterNamesToFields[parameter.Name];
        public bool TryGetFieldByParameter(Parameter parameter, [MaybeNullWhen(false)] out FieldDeclaration fieldDeclaration) => _parameterNamesToFields.TryGetValue(parameter.Name, out fieldDeclaration);
        public InputModelProperty GetInputByField(FieldDeclaration field) => _fieldsToInputs[field];

        public IEnumerator<FieldDeclaration> GetEnumerator() => _fields.GetEnumerator();
        IEnumerator IEnumerable.GetEnumerator() => GetEnumerator();

        private static FieldDeclaration CreateField(string fieldName, CSharpType fieldType, InputModelType inputModel, InputModelProperty inputModelProperty)
        {
            var propertyIsCollection = inputModelProperty.Type is InputDictionaryType or InputListType ||
                // This is a temporary work around as we don't convert collection type to InputListType or InputDictionaryType in MPG for now
                inputModelProperty.Type is CodeModelType type && (type.Schema is ArraySchema or DictionarySchema);
            var propertyIsRequiredInNonRoundTripModel = inputModel.Usage is InputModelTypeUsage.Input or InputModelTypeUsage.Output && inputModelProperty.IsRequired;
            var propertyIsOptionalInOutputModel = inputModel.Usage is InputModelTypeUsage.Output && !inputModelProperty.IsRequired;
            var propertyIsLiteralType = inputModelProperty.Type is InputLiteralType;
            var propertyIsReadOnly = inputModelProperty.IsReadOnly || propertyIsLiteralType || propertyIsCollection || propertyIsRequiredInNonRoundTripModel || propertyIsOptionalInOutputModel;
            var propertyIsDiscriminator = inputModelProperty.IsDiscriminator;

            FieldModifiers fieldModifiers;
            FieldModifiers? setterModifiers = null;
            if (inputModelProperty.IsDiscriminator)
            {
                fieldModifiers = Configuration.PublicDiscriminatorProperty ? Public : Internal;
                setterModifiers = Configuration.PublicDiscriminatorProperty ? Internal | Protected : Protected;
            }
            else
            {
                fieldModifiers = propertyIsLiteralType ? Internal : Public;
            }
            if (propertyIsReadOnly)
                fieldModifiers |= ReadOnly;

            CodeWriterDeclaration declaration = new CodeWriterDeclaration(fieldName);
            declaration.SetActualName(fieldName);
            return new FieldDeclaration(
                $"{inputModelProperty.Description}",
                fieldModifiers,
                fieldType,
                declaration,
                GetPropertyDefaultValue(fieldType, inputModelProperty),
                inputModelProperty.IsRequired,
                IsField: false,
                WriteAsProperty: true,
                SetterModifiers: setterModifiers);
        }

        private static FieldDeclaration CreateFieldFromExisting(ISymbol existingMember, CSharpType originalType, InputModelProperty inputModelProperty, TypeFactory typeFactory)
        {
            var existingMemberTypeSymbol = existingMember switch
            {
                IPropertySymbol propertySymbol => (INamedTypeSymbol)propertySymbol.Type,
                IFieldSymbol propertySymbol => (INamedTypeSymbol)propertySymbol.Type,
                _ => throw new NotSupportedException($"'{existingMember.ContainingType.Name}.{existingMember.Name}' must be either field or property.")
            };

            // Changing of model types is not supported
            var fieldType = originalType.IsFrameworkType ? existingMemberTypeSymbol.GetCSharpType() : originalType;

            var fieldModifiers = existingMember.DeclaredAccessibility switch
            {
                Accessibility.Public => Public,
                Accessibility.Internal => Internal,
                Accessibility.Private => Private,
                _ => throw new ArgumentOutOfRangeException()
            };

            var writeAsProperty = existingMember is IPropertySymbol;
            CodeWriterDeclaration declaration = new CodeWriterDeclaration(existingMember.Name);
            declaration.SetActualName(existingMember.Name);

            return new FieldDeclaration($"Must be removed by post-generation processing,", fieldModifiers, fieldType, declaration, GetPropertyDefaultValue(originalType, inputModelProperty), inputModelProperty.IsRequired, existingMember is IFieldSymbol, writeAsProperty);
        }

        private static CSharpType GetPropertyDefaultType(in InputModelTypeUsage modelUsage, in InputModelProperty property, TypeFactory typeFactory)
        {
            var valueType = typeFactory.CreateType(property.Type);

            if (modelUsage == InputModelTypeUsage.Output ||
                property.IsReadOnly)
            {
                valueType = TypeFactory.GetOutputType(valueType);
            }

            if (valueType.IsValueType && !property.IsRequired)
            {
                valueType = valueType.WithNullable(true);
            }

            return valueType;
        }

        private static FormattableString? GetPropertyDefaultValue(CSharpType propertyType, InputModelProperty inputModelProperty)
        {
            if (inputModelProperty.DefaultValue != null)
            {
                return inputModelProperty.DefaultValue;
            }
            if (TypeFactory.IsCollectionType(propertyType))
            {
                if (TypeFactory.IsReadOnlyList(propertyType))
                {
                    return $"{typeof(Array)}.Empty<{propertyType.Arguments[0]}>()";
                }
                if (TypeFactory.IsReadOnlyDictionary(propertyType))
                {
                    return $"new {new CSharpType(typeof(ReadOnlyDictionary<,>), propertyType.Arguments)}(new {new CSharpType(typeof(Dictionary<,>), propertyType.Arguments)}(0))";
                }
                if (!inputModelProperty.IsRequired)
                {
                    return Constant.NewInstanceOf(TypeFactory.GetPropertyImplementationType(propertyType)).GetConstantFormattable();
                }
            }
            return null;
        }
    }
}<|MERGE_RESOLUTION|>--- conflicted
+++ resolved
@@ -40,13 +40,8 @@
             string? discriminator = inputModel.DiscriminatorPropertyName;
             if (discriminator is not null)
             {
-<<<<<<< HEAD
-                var originalFieldName = discriminator.FirstCharToUpperCase();
+                var originalFieldName = discriminator.ToCleanName();
                 var inputModelProperty = new InputModelProperty(discriminator, discriminator, "Discriminator", InputPrimitiveType.String, true, false, true);
-=======
-                var originalFieldName = discriminator.ToCleanName();
-                var inputModelProperty = new InputModelProperty(originalFieldName, discriminator, "Discriminator", InputPrimitiveType.String, true, true, true);
->>>>>>> 86b6652d
                 var field = CreateField(originalFieldName, typeof(string), inputModel, inputModelProperty);
                 fields.Add(field);
                 fieldsToInputs[field] = inputModelProperty;
