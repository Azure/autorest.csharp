--- conflicted
+++ resolved
@@ -138,15 +138,8 @@
                         continue;
                     }
                     var existingCSharpType = BuilderHelpers.GetTypeFromExisting(existingMember, typeof(object), typeFactory);
-<<<<<<< HEAD
-                    var isReadOnly = ModelTypeMapping.IsPropertyWithSerializationReadOnly(existingMember);
-                    var inputModelProperty = new InputModelProperty(existingMember.Name, existingMember.Name, "to be removed by post process", BuilderHelpers.GetInputTypeFromCSharpType(existingCSharpType), false, isReadOnly, false);
-                    // we put the original type typeof(object) here as fallback. We do not really care about what type we get here, just to ensure there is a type generated
-                    // therefore the top type here is reasonable
-=======
 
                     // since the property doesn't exist in the input type, we use type of existing member both as original and field type
->>>>>>> a5ccf603
                     // the serialization will be generated for this type and it might has issues if the type is not recognized properly.
                     // but customer could always use the `CodeGenMemberSerializationHooks` attribute to override those incorrect serialization/deserialization code.
                     var field = CreateFieldFromExisting(existingMember, existingCSharpType, null, SerializationFormat.Default, typeFactory, false, false);
@@ -165,24 +158,6 @@
             SerializationParameters = serializationParameters;
         }
 
-<<<<<<< HEAD
-=======
-        private static InputType GetInputTypeFromExistingMemberType(CSharpType type)
-        {
-            if (TypeFactory.IsList(type))
-            {
-                return new InputListType("Array", GetInputTypeFromExistingMemberType(type.Arguments[0]), TypeFactory.IsReadOnlyMemory(type), false);
-            }
-
-            if (TypeFactory.IsDictionary(type))
-            {
-                return new InputDictionaryType("Dictionary", InputPrimitiveType.String, GetInputTypeFromExistingMemberType(type.Arguments[1]), false);
-            }
-
-            return InputPrimitiveType.Object;
-        }
-
->>>>>>> a5ccf603
         private static ValidationType GetParameterValidation(FieldDeclaration field, InputModelProperty inputModelProperty)
         {
             // we do not validate a parameter when it is a value type (struct or int, etc)
