﻿// Copyright (c) Microsoft Corporation. All rights reserved.
// Licensed under the MIT License. See License.txt in the project root for license information.

using System.Collections.Generic;
using System.ComponentModel;
using System.Linq;
using AutoRest.CSharp.Common.Input;
using AutoRest.CSharp.Common.Output.Expressions.ValueExpressions;
using AutoRest.CSharp.Common.Output.Models;
using AutoRest.CSharp.Generation.Types;
using AutoRest.CSharp.Input.Source;
using AutoRest.CSharp.Output.Models.Types.System;

namespace AutoRest.CSharp.Output.Models.Types
{
    // TODO -- eventually we should combine everything in this class into TypeProvider
    internal abstract class ExpressionTypeProvider : TypeProvider
    {
        internal static IEnumerable<ExpressionTypeProvider> GetHelperProviders()
        {
            yield return ChangeTrackingListProvider.Instance;
            yield return OptionalTypeProvider.Instance;
            yield return RequestContentHelperProvider.Instance;
            yield return Utf8JsonRequestContentProvider.Instance;
            yield return ArgumentProvider.Instance;
<<<<<<< HEAD
            if (Configuration.EnableBicepSerialization)
            {
                yield return BicepSerializationTypeProvider.Instance;
            }
            yield return ChangeTrackingDictionaryProvider.Instance;
=======
            yield return ChangeTrackingDictionaryProvider.Instance;
            yield return ModelSerializationExtensionsProvider.Instance;
>>>>>>> 71ca4334
            if (!Configuration.IsBranded)
            {
                yield return ErrorResultProvider.Instance;
                yield return ClientPipelineExtensionsProvider.Instance;
            }
        }

        protected ExpressionTypeProvider(string defaultNamespace, SourceInputModel? sourceInputModel)
            : base(defaultNamespace, sourceInputModel)
        {
            DeclarationModifiers = TypeSignatureModifiers.Partial | TypeSignatureModifiers.Public;
        }

        private IReadOnlyList<string>? _usings;
        public IReadOnlyList<string> Usings => _usings ??= BuildUsings().ToArray();

        public TypeSignatureModifiers DeclarationModifiers { get; protected init; }

        protected virtual IEnumerable<string> BuildUsings()
        {
            yield break;
        }

        [EditorBrowsable(EditorBrowsableState.Never)]
        protected override string DefaultAccessibility { get; } = "public";

        public virtual CSharpType? Inherits { get; protected init; }

        public virtual WhereExpression? WhereClause { get; protected init; }

        private IReadOnlyList<CSharpType>? _implements;
        public IReadOnlyList<CSharpType> Implements => _implements ??= BuildImplements().ToArray();

        private IReadOnlyList<PropertyDeclaration>? _properties;
        public IReadOnlyList<PropertyDeclaration> Properties => _properties ??= BuildProperties().ToArray();

        private IReadOnlyList<Method>? _methods;
        public IReadOnlyList<Method> Methods => _methods ??= BuildMethods().ToArray();

        private IReadOnlyList<Method>? _constructors;
        public IReadOnlyList<Method> Constructors => _constructors ??= BuildConstructors().ToArray();

        private IReadOnlyList<FieldDeclaration>? _fields;
        public IReadOnlyList<FieldDeclaration> Fields => _fields ??= BuildFields().ToArray();

        private IReadOnlyList<ExpressionTypeProvider>? _nestedTypes;
        public IReadOnlyList<ExpressionTypeProvider> NestedTypes => _nestedTypes ??= BuildNestedTypes().ToArray();

        protected virtual IEnumerable<PropertyDeclaration> BuildProperties()
        {
            yield break;
        }

        protected virtual IEnumerable<FieldDeclaration> BuildFields()
        {
            yield break;
        }

        protected virtual IEnumerable<CSharpType> BuildImplements()
        {
            yield break;
        }

        protected virtual IEnumerable<Method> BuildMethods()
        {
            yield break;
        }

        protected virtual IEnumerable<Method> BuildConstructors()
        {
            yield break;
        }

        protected virtual IEnumerable<ExpressionTypeProvider> BuildNestedTypes()
        {
            yield break;
        }
    }
}<|MERGE_RESOLUTION|>--- conflicted
+++ resolved
@@ -23,16 +23,8 @@
             yield return RequestContentHelperProvider.Instance;
             yield return Utf8JsonRequestContentProvider.Instance;
             yield return ArgumentProvider.Instance;
-<<<<<<< HEAD
-            if (Configuration.EnableBicepSerialization)
-            {
-                yield return BicepSerializationTypeProvider.Instance;
-            }
-            yield return ChangeTrackingDictionaryProvider.Instance;
-=======
             yield return ChangeTrackingDictionaryProvider.Instance;
             yield return ModelSerializationExtensionsProvider.Instance;
->>>>>>> 71ca4334
             if (!Configuration.IsBranded)
             {
                 yield return ErrorResultProvider.Instance;
