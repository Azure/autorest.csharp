﻿// Copyright (c) Microsoft Corporation. All rights reserved.
// Licensed under the MIT License. See License.txt in the project root for license information.

using System.Collections.Generic;
using System.ComponentModel;
using System.Linq;
using AutoRest.CSharp.Common.Input;
using AutoRest.CSharp.Common.Output.Expressions.ValueExpressions;
using AutoRest.CSharp.Common.Output.Models;
using AutoRest.CSharp.Generation.Types;
using AutoRest.CSharp.Input.Source;
using AutoRest.CSharp.Output.Models.Types.System;

namespace AutoRest.CSharp.Output.Models.Types
{
    // TODO -- eventually we should combine everything in this class into TypeProvider
    internal abstract class ExpressionTypeProvider : TypeProvider
    {
        internal static IEnumerable<ExpressionTypeProvider> GetHelperProviders()
        {
            yield return ChangeTrackingListProvider.Instance;
            yield return OptionalTypeProvider.Instance;
            yield return RequestContentHelperProvider.Instance;
            yield return Utf8JsonRequestContentProvider.Instance;
            yield return ArgumentProvider.Instance;
<<<<<<< HEAD
            if (Configuration.EnableBicepSerialization)
            {
                yield return BicepSerializationTypeProvider.Instance;
            }
=======
>>>>>>> 879233de
            yield return ChangeTrackingDictionaryProvider.Instance;
            if (!Configuration.IsBranded)
            {
                yield return ErrorResultProvider.Instance;
                yield return ClientPipelineExtensionsProvider.Instance;
            }
        }

        protected ExpressionTypeProvider(string defaultNamespace, SourceInputModel? sourceInputModel)
            : base(defaultNamespace, sourceInputModel)
        {
            DeclarationModifiers = TypeSignatureModifiers.Partial | TypeSignatureModifiers.Public;
        }

        private IReadOnlyList<string>? _usings;
        public IReadOnlyList<string> Usings => _usings ??= BuildUsings().ToArray();

        public TypeSignatureModifiers DeclarationModifiers { get; protected init; }

        protected virtual IEnumerable<string> BuildUsings()
        {
            yield break;
        }

        [EditorBrowsable(EditorBrowsableState.Never)]
        protected override string DefaultAccessibility { get; } = "public";

        public virtual CSharpType? Inherits { get; protected init; }

        public virtual WhereExpression? WhereClause { get; protected init; }

        private IReadOnlyList<CSharpType>? _implements;
        public IReadOnlyList<CSharpType> Implements => _implements ??= BuildImplements().ToArray();

        private IReadOnlyList<PropertyDeclaration>? _properties;
        public IReadOnlyList<PropertyDeclaration> Properties => _properties ??= BuildProperties().ToArray();

        private IReadOnlyList<Method>? _methods;
        public IReadOnlyList<Method> Methods => _methods ??= BuildMethods().ToArray();

        private IReadOnlyList<Method>? _constructors;
        public IReadOnlyList<Method> Constructors => _constructors ??= BuildConstructors().ToArray();

        private IReadOnlyList<FieldDeclaration>? _fields;
        public IReadOnlyList<FieldDeclaration> Fields => _fields ??= BuildFields().ToArray();

        private IReadOnlyList<ExpressionTypeProvider>? _nestedTypes;
        public IReadOnlyList<ExpressionTypeProvider> NestedTypes => _nestedTypes ??= BuildNestedTypes().ToArray();

        protected virtual IEnumerable<PropertyDeclaration> BuildProperties()
        {
            yield break;
        }

        protected virtual IEnumerable<FieldDeclaration> BuildFields()
        {
            yield break;
        }

        protected virtual IEnumerable<CSharpType> BuildImplements()
        {
            yield break;
        }

        protected virtual IEnumerable<Method> BuildMethods()
        {
            yield break;
        }

        protected virtual IEnumerable<Method> BuildConstructors()
        {
            yield break;
        }

        protected virtual IEnumerable<ExpressionTypeProvider> BuildNestedTypes()
        {
            yield break;
        }
    }
}<|MERGE_RESOLUTION|>--- conflicted
+++ resolved
@@ -23,14 +23,11 @@
             yield return RequestContentHelperProvider.Instance;
             yield return Utf8JsonRequestContentProvider.Instance;
             yield return ArgumentProvider.Instance;
-<<<<<<< HEAD
+            yield return ChangeTrackingDictionaryProvider.Instance;
             if (Configuration.EnableBicepSerialization)
             {
                 yield return BicepSerializationTypeProvider.Instance;
             }
-=======
->>>>>>> 879233de
-            yield return ChangeTrackingDictionaryProvider.Instance;
             if (!Configuration.IsBranded)
             {
                 yield return ErrorResultProvider.Instance;
