--- conflicted
+++ resolved
@@ -21,11 +21,8 @@
             yield return RequestContentHelperProvider.Instance;
             yield return Utf8JsonRequestContentProvider.Instance;
             yield return ArgumentProvider.Instance;
-<<<<<<< HEAD
+            yield return ChangeTrackingDictionaryProvider.Instance;
             yield return ModelSerializationExtensionsProvider.Instance;
-=======
-            yield return ChangeTrackingDictionaryProvider.Instance;
->>>>>>> 3169bdaf
         }
 
         protected ExpressionTypeProvider(string defaultNamespace, SourceInputModel? sourceInputModel)
