--- conflicted
+++ resolved
@@ -32,17 +32,12 @@
                 yield return ClientUriBuilderProvider.Instance;
                 yield return MultipartFormDataBinaryContentProvider.Instance;
             }
-<<<<<<< HEAD
             if (Configuration.IsBranded)
             {
-                yield return RequestContentHelperProvider.Instance;
-                yield return Utf8JsonRequestContentProvider.Instance;
                 yield return MultipartFormDataRequestContentProvider.Instance;
             }
-=======
             yield return RequestContentHelperProvider.Instance;
             yield return Utf8JsonRequestContentProvider.Instance;
->>>>>>> 00903520
             if (Configuration.EnableBicepSerialization)
             {
                 yield return BicepSerializationTypeProvider.Instance;
