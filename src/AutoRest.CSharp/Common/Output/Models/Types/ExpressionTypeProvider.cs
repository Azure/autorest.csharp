--- conflicted
+++ resolved
@@ -24,14 +24,7 @@
             yield return Utf8JsonRequestContentProvider.Instance;
             yield return ArgumentProvider.Instance;
             yield return ChangeTrackingDictionaryProvider.Instance;
-<<<<<<< HEAD
-            if (Configuration.EnableBicepSerialization)
-            {
-                yield return BicepSerializationTypeProvider.Instance;
-            }
-=======
             yield return ModelSerializationExtensionsProvider.Instance;
->>>>>>> 4b99c29a
             if (!Configuration.IsBranded)
             {
                 yield return ErrorResultProvider.Instance;
