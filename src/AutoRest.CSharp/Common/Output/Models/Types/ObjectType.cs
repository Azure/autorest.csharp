--- conflicted
+++ resolved
@@ -44,13 +44,10 @@
         public ObjectTypeDiscriminator? Discriminator => _discriminator ??= BuildDiscriminator();
 
         public ObjectTypeConstructor InitializationConstructor => _initializationConstructor ??= BuildInitializationConstructor();
-<<<<<<< HEAD
 
         public ObjectTypeConstructor ModelFactoryInitializationConstructor => _modelFactoryInitializationConstructor ??= BuildModelFactoryInitializationConstructor();
-        public string? Description => _description ??= CreateDescription();
-=======
+
         public string? Description => _description ??= CreateDescription() + CreateExtraDescriptionWithDiscriminator();
->>>>>>> 29ed3637
         public abstract ObjectTypeProperty? AdditionalPropertiesProperty { get; }
         protected abstract ObjectTypeConstructor BuildInitializationConstructor();
         protected abstract ObjectTypeConstructor BuildSerializationConstructor();
