﻿// Copyright (c) Microsoft Corporation. All rights reserved.
// Licensed under the MIT License. See License.txt in the project root for license information.

using System;
using System.Collections.Generic;
using System.Linq;
<<<<<<< HEAD
=======
using AutoRest.CSharp.Common.Output.Models;
using AutoRest.CSharp.Common.Output.Models.Types;
>>>>>>> 7a9fb18e
using AutoRest.CSharp.Generation.Types;
using AutoRest.CSharp.Generation.Writers;
using AutoRest.CSharp.Input.Source;

namespace AutoRest.CSharp.Output.Models.Types
{
    internal abstract class ObjectType : TypeProvider
    {
        private ObjectTypeConstructor[]? _constructors;
        private ObjectTypeProperty[]? _properties;
        private CSharpType? _inheritsType;
        private ObjectTypeConstructor? _serializationConstructor;
        private ObjectTypeConstructor? _initializationConstructor;
<<<<<<< HEAD
        private string? _description;
=======
        private FormattableString? _description;
        private IEnumerable<Method>? _methods;
>>>>>>> 7a9fb18e
        private ObjectTypeDiscriminator? _discriminator;

        protected ObjectType(BuildContext context)
            : base(context)
        {
        }

        protected ObjectType(string defaultNamespace, SourceInputModel? sourceInputModel)
            : base(defaultNamespace, sourceInputModel)
        {
        }

        public bool IsStruct => ExistingType?.IsValueType ?? false;
        public ObjectTypeConstructor[] Constructors => _constructors ??= BuildConstructors().ToArray();
        public ObjectTypeProperty[] Properties => _properties ??= BuildProperties().ToArray();

        public CSharpType? Inherits => _inheritsType ??= CreateInheritedType();
        public ObjectTypeConstructor SerializationConstructor => _serializationConstructor ??= BuildSerializationConstructor();
<<<<<<< HEAD
=======
        public IEnumerable<Method> Methods => _methods ??= BuildMethods();
>>>>>>> 7a9fb18e
        public ObjectTypeDiscriminator? Discriminator => _discriminator ??= BuildDiscriminator();

        public ObjectTypeConstructor InitializationConstructor => _initializationConstructor ??= BuildInitializationConstructor();

        public FormattableString? Description => _description ??= $"{CreateDescription()}{CreateExtraDescriptionWithDiscriminator()}";
        public abstract ObjectTypeProperty? AdditionalPropertiesProperty { get; }
        protected abstract ObjectTypeConstructor BuildInitializationConstructor();
        protected abstract ObjectTypeConstructor BuildSerializationConstructor();
        protected abstract CSharpType? CreateInheritedType();
        protected abstract IEnumerable<ObjectTypeProperty> BuildProperties();
        protected abstract FormattableString CreateDescription();
        public abstract bool IncludeConverter { get; }

<<<<<<< HEAD
=======
        protected virtual IEnumerable<Method> BuildMethods()
        {
            return Array.Empty<Method>();
        }

>>>>>>> 7a9fb18e
        public IEnumerable<ObjectType> EnumerateHierarchy()
        {
            ObjectType? type = this;
            while (type != null)
            {
                yield return type;
                type = type.GetBaseObjectType();
            }
        }

        protected abstract IEnumerable<ObjectTypeConstructor> BuildConstructors();

        public ObjectType? GetBaseObjectType()
            => Inherits is { IsFrameworkType: false, Implementation: ObjectType objectType } ? objectType : null;

        protected virtual ObjectTypeDiscriminator? BuildDiscriminator()
        {
            return null;
        }

        public static readonly List<string> DiscriminatorDescFixedPart = new List<string> { "Please note ",
            " is the base class. According to the scenario, a derived class of the base class might need to be assigned here, or this property needs to be casted to one of the possible derived classes.",
            "The available derived classes include " };

<<<<<<< HEAD
        public string CreateExtraDescriptionWithDiscriminator()
=======
        public virtual FormattableString CreateExtraDescriptionWithDiscriminator()
>>>>>>> 7a9fb18e
        {
            if (Discriminator?.HasDescendants == true)
            {
                List<FormattableString> childrenList = new List<FormattableString>();
                foreach (var implementation in Discriminator.Implementations)
                {
                    childrenList.Add($"<see cref=\"{implementation.Type.Implementation.Type}\"/>");
                }
<<<<<<< HEAD

                return $"{System.Environment.NewLine}{DiscriminatorDescFixedPart[0]}<see cref=\"{Type.Name}\"/>{DiscriminatorDescFixedPart[1]}" +
                    $"{System.Environment.NewLine}{DiscriminatorDescFixedPart[2]}{FormattableStringHelpers.Join(childrenList, ", ", " and ")}.";
=======
                return $"{Environment.NewLine}{DiscriminatorDescFixedPart[0]}<see cref=\"{Type}\"/>{DiscriminatorDescFixedPart[1]}{Environment.NewLine}{DiscriminatorDescFixedPart[2]}{childrenList.Join(", ", " and ")}.";
>>>>>>> 7a9fb18e
            }
            return $"";
        }
    }
}<|MERGE_RESOLUTION|>--- conflicted
+++ resolved
@@ -4,11 +4,6 @@
 using System;
 using System.Collections.Generic;
 using System.Linq;
-<<<<<<< HEAD
-=======
-using AutoRest.CSharp.Common.Output.Models;
-using AutoRest.CSharp.Common.Output.Models.Types;
->>>>>>> 7a9fb18e
 using AutoRest.CSharp.Generation.Types;
 using AutoRest.CSharp.Generation.Writers;
 using AutoRest.CSharp.Input.Source;
@@ -22,12 +17,7 @@
         private CSharpType? _inheritsType;
         private ObjectTypeConstructor? _serializationConstructor;
         private ObjectTypeConstructor? _initializationConstructor;
-<<<<<<< HEAD
-        private string? _description;
-=======
         private FormattableString? _description;
-        private IEnumerable<Method>? _methods;
->>>>>>> 7a9fb18e
         private ObjectTypeDiscriminator? _discriminator;
 
         protected ObjectType(BuildContext context)
@@ -46,10 +36,6 @@
 
         public CSharpType? Inherits => _inheritsType ??= CreateInheritedType();
         public ObjectTypeConstructor SerializationConstructor => _serializationConstructor ??= BuildSerializationConstructor();
-<<<<<<< HEAD
-=======
-        public IEnumerable<Method> Methods => _methods ??= BuildMethods();
->>>>>>> 7a9fb18e
         public ObjectTypeDiscriminator? Discriminator => _discriminator ??= BuildDiscriminator();
 
         public ObjectTypeConstructor InitializationConstructor => _initializationConstructor ??= BuildInitializationConstructor();
@@ -60,17 +46,9 @@
         protected abstract ObjectTypeConstructor BuildSerializationConstructor();
         protected abstract CSharpType? CreateInheritedType();
         protected abstract IEnumerable<ObjectTypeProperty> BuildProperties();
-        protected abstract FormattableString CreateDescription();
+        protected abstract string CreateDescription();
         public abstract bool IncludeConverter { get; }
 
-<<<<<<< HEAD
-=======
-        protected virtual IEnumerable<Method> BuildMethods()
-        {
-            return Array.Empty<Method>();
-        }
-
->>>>>>> 7a9fb18e
         public IEnumerable<ObjectType> EnumerateHierarchy()
         {
             ObjectType? type = this;
@@ -95,26 +73,17 @@
             " is the base class. According to the scenario, a derived class of the base class might need to be assigned here, or this property needs to be casted to one of the possible derived classes.",
             "The available derived classes include " };
 
-<<<<<<< HEAD
-        public string CreateExtraDescriptionWithDiscriminator()
-=======
-        public virtual FormattableString CreateExtraDescriptionWithDiscriminator()
->>>>>>> 7a9fb18e
+        public FormattableString CreateExtraDescriptionWithDiscriminator()
         {
             if (Discriminator?.HasDescendants == true)
             {
                 List<FormattableString> childrenList = new List<FormattableString>();
                 foreach (var implementation in Discriminator.Implementations)
                 {
-                    childrenList.Add($"<see cref=\"{implementation.Type.Implementation.Type}\"/>");
+                    childrenList.Add($"<see cref=\"{implementation.Type.Implementation.Type.Name}\"/>");
                 }
-<<<<<<< HEAD
 
-                return $"{System.Environment.NewLine}{DiscriminatorDescFixedPart[0]}<see cref=\"{Type.Name}\"/>{DiscriminatorDescFixedPart[1]}" +
-                    $"{System.Environment.NewLine}{DiscriminatorDescFixedPart[2]}{FormattableStringHelpers.Join(childrenList, ", ", " and ")}.";
-=======
-                return $"{Environment.NewLine}{DiscriminatorDescFixedPart[0]}<see cref=\"{Type}\"/>{DiscriminatorDescFixedPart[1]}{Environment.NewLine}{DiscriminatorDescFixedPart[2]}{childrenList.Join(", ", " and ")}.";
->>>>>>> 7a9fb18e
+                return $"{System.Environment.NewLine}{DiscriminatorDescFixedPart[0]}<see cref=\"{Type.Name}\"/>{DiscriminatorDescFixedPart[1]}{System.Environment.NewLine}{DiscriminatorDescFixedPart[2]}{FormattableStringHelpers.Join(childrenList, ", ", " and ")}.";
             }
             return $"";
         }
