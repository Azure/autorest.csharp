--- conflicted
+++ resolved
@@ -325,13 +325,9 @@
                 return false;
             }
 
-<<<<<<< HEAD
-            if (!properties.Any(p => p.IsReadOnly && !p.ValueType.IsReadWriteDictionary && !p.ValueType.IsReadWriteList))
-=======
             // We skip models that don't have read-only properties other than discriminator or collections
             // While discriminator property is generated as read-write, it can be made read-only via customization
-            if (!properties.Any(p => p.IsReadOnly && model.Discriminator?.Property != p && !TypeFactory.IsReadWriteDictionary(p.ValueType) && !TypeFactory.IsReadWriteList(p.ValueType)))
->>>>>>> c130a332
+            if (!properties.Any(p => p.IsReadOnly && model.Discriminator?.Property != p && !p.ValueType.IsReadWriteDictionary && !p.ValueType.IsReadWriteList))
             {
                 return false;
             }
