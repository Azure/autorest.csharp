--- conflicted
+++ resolved
@@ -246,11 +246,7 @@
                 methodArguments.Add(expression);
             }
 
-<<<<<<< HEAD
-            FormattableString returnDescription = $"A new <see cref=\"{model.Type.ToStringForDocs(true)}\"/> instance for mocking.";
-=======
             FormattableString returnDescription = $"A new {model.Type:C} instance for mocking.";
->>>>>>> f9a42aed
 
             var signature = new MethodSignature(
                 ctor.Signature.Name,
