// Copyright (c) Microsoft Corporation. All rights reserved.
// Licensed under the MIT License.

using System;
using System.Collections.Generic;
using System.Diagnostics;
using System.Linq;
using System.Reflection;
using AutoRest.CSharp.Common.Input;
using AutoRest.CSharp.Common.Output.Builders;
using AutoRest.CSharp.Common.Output.Expressions.KnownCodeBlocks;
using AutoRest.CSharp.Common.Output.Expressions.Statements;
using AutoRest.CSharp.Common.Output.Expressions.ValueExpressions;
using AutoRest.CSharp.Common.Output.Models;
using AutoRest.CSharp.Common.Output.Models.Types;
using AutoRest.CSharp.Generation.Types;
using AutoRest.CSharp.Generation.Writers;
using AutoRest.CSharp.Input.Source;
using AutoRest.CSharp.Output.Models.Shared;
using AutoRest.CSharp.Utilities;
using Azure.Core.Expressions.DataFactory;
using Azure.ResourceManager.Models;
using static AutoRest.CSharp.Common.Output.Models.Snippets;

namespace AutoRest.CSharp.Output.Models.Types
{
    internal sealed class ModelFactoryTypeProvider : TypeProvider
    {
        protected override string DefaultName { get; }
        protected override string DefaultAccessibility { get; }

        private IEnumerable<Method>? _methods;
        public IEnumerable<Method> Methods => _methods ??= Models.Select(CreateMethod);

        public IEnumerable<SerializableObjectType> Models { get; }

        public FormattableString Description => $"Model factory for models.";

        internal string FullName => $"{Type.Namespace}.{Type.Name}";

        private ModelFactoryTypeProvider(IEnumerable<SerializableObjectType> objectTypes, string defaultClientName, string defaultNamespace, SourceInputModel? sourceInputModel) : base(defaultNamespace, sourceInputModel)
        {
            Models = objectTypes;

            DefaultName = $"{defaultClientName}ModelFactory".ToCleanName();
            DefaultAccessibility = "public";
            ExistingModelFactoryMethods = typeof(ResourceManagerModelFactory).GetMethods(BindingFlags.Static | BindingFlags.Public).ToHashSet();
            ExistingModelFactoryMethods.UnionWith(typeof(DataFactoryModelFactory).GetMethods(BindingFlags.Static | BindingFlags.Public).ToHashSet());
        }

        public static ModelFactoryTypeProvider? TryCreate(IEnumerable<TypeProvider> models, SourceInputModel? sourceInputModel)
        {
            if (!Configuration.GenerateModelFactory)
                return null;

            var objectTypes = models.OfType<SerializableObjectType>()
                .Where(RequiresModelFactory)
                .ToArray();

            if (!objectTypes.Any())
            {
                return null;
            }

            var defaultNamespace = GetDefaultNamespace();
            var defaultRPName = GetRPName(defaultNamespace);

            defaultNamespace = GetDefaultModelNamespace(null, defaultNamespace);

            return new ModelFactoryTypeProvider(objectTypes, defaultRPName, defaultNamespace, sourceInputModel);
        }

        public static string GetRPName(string defaultNamespace)
        {
            // for mgmt plane packages, we always have the prefix `Arm` on the name of model factories, except for Azure.ResourceManager
            var prefix = Configuration.AzureArm && !Configuration.MgmtConfiguration.IsArmCore ? "Arm" : string.Empty;
            return $"{prefix}{ClientBuilder.GetRPName(defaultNamespace)}";
        }

        private static string GetDefaultNamespace()
        {
            // we have this because the Azure.ResourceManager package is generated using batch, which generates multiple times, and each time Configuration.Namespace has a different value.
            if (Configuration.AzureArm && Configuration.MgmtConfiguration.IsArmCore)
                return "Azure.ResourceManager";

            return Configuration.Namespace;
        }

        public HashSet<MethodInfo> ExistingModelFactoryMethods { get; }

        private ValueExpression BuildPropertyAssignmentExpression(Parameter parameter, ObjectTypeProperty property)
        {
            ValueExpression p = parameter;
            var propertyStack = property.BuildHierarchyStack();

            if (propertyStack.Count == 1)
                return p;

            var assignmentProperty = propertyStack.Last();
            Debug.Assert(assignmentProperty.FlattenedProperty != null);

            // determine whether this is a value type that changed to nullable because of other enclosing properties are nullable
            var isOverriddenValueType = assignmentProperty.FlattenedProperty.IsOverriddenValueType;

            // iterate over the property stack to build a nested expression of variable assignment
            ObjectTypeProperty immediateParentProperty;
            property = propertyStack.Pop();
            // <parameterName> or <parameterName>.Value
            ValueExpression result = isOverriddenValueType
                ? p.NullableStructValue(parameter.Type) // when it is changed to nullable, we call .Value because its constructor will only take the non-nullable value
                : p;

            CSharpType from = parameter.Type;
            while (propertyStack.Count > 0)
            {
                immediateParentProperty = propertyStack.Pop();
                var parentPropertyType = immediateParentProperty.Declaration.Type;
                switch (parentPropertyType)
                {
                    case { IsFrameworkType: false, Implementation: SerializableObjectType serializableObjectType }:
                        // get the type of the first parameter of its ctor
                        var to = serializableObjectType.SerializationConstructor.Signature.Parameters.First().Type;
                        result = New.Instance(parentPropertyType, result.GetConversion(from, to));
                        break;
                    case { IsFrameworkType: false, Implementation: SystemObjectType systemObjectType }:
                        // for the case of SystemObjectType, the serialization constructor is internal and the definition of this class might be outside of this assembly, we need to use its corresponding model factory to construct it
                        // find the method in the list
                        var method = ExistingModelFactoryMethods.First(m => m.Name == systemObjectType.Type.Name);
                        result = new InvokeStaticMethodExpression(method.DeclaringType!, method.Name, new[] { result });
                        break;
                    default:
                        throw new InvalidOperationException($"The propertyType {parentPropertyType} (implementation type: {parentPropertyType.Implementation.GetType()}) is unhandled here, this should never happen");
                }

                // change the from type to the current type
                property = immediateParentProperty;
                from = parentPropertyType; // since this is the property type of the immediate parent property, we should never get another valid conversion
            }

            if (assignmentProperty.FlattenedProperty != null)
            {
                if (isOverriddenValueType)
                    result = new TernaryConditionalOperator(
                        p.Property(nameof(Nullable<int>.HasValue)),
                        result,
                        Null);
                else if (parameter.Type.IsNullable)
                    result = new TernaryConditionalOperator(
                        NotEqual(p, Null),
                        result,
                        Null);
            }

            return result;
        }

        private Method CreateMethod(SerializableObjectType model)
        {
            var ctor = model.SerializationConstructor;
            var ctorToCall = ctor;
            var discriminator = model.Discriminator;
            if (model.Declaration.IsAbstract && discriminator != null)
            {
                // the model factory entry method `RequiresModelFactory` makes sure this: if this model is abstract, the discriminator must not be null
                ctorToCall = discriminator.DefaultObjectType.SerializationConstructor;
            }
            var methodParameters = new List<Parameter>(ctor.Signature.Parameters.Count);
            var methodArguments = new List<ValueExpression>(ctor.Signature.Parameters.Count);

            foreach (var ctorParameter in ctorToCall.Signature.Parameters)
            {
                var property = ctorToCall.FindPropertyInitializedByParameter(ctorParameter);
                if (property == null)
                {
                    // if the property is not found, in order not to introduce compilation errors, we need to add a `default` into the argument list
                    methodArguments.Add(Default);
                    continue;
                }

                if (property.FlattenedProperty != null)
                    property = property.FlattenedProperty;

                var parameterName = property.Declaration.Name.ToVariableName();
                var inputType = property.Declaration.Type;
                Constant? overriddenDefaultValue = null;
                // check if the property is the discriminator, but skip the check if the configuration is on for HLC only
                if (discriminator != null && discriminator.Property == property && !Configuration.ModelFactoryForHlc.Contains(model.Declaration.Name))
                {
                    if (discriminator.Value is { } value)
                    {
                        // this is a derived class, we do not add this parameter to the method, but we need an argument for the invocation
                        methodArguments.Add(new ConstantExpression(value));
                        continue;
                    }
                    // this class is the base in a discriminated set
                    switch (inputType)
                    {
                        case { IsFrameworkType: false, Implementation: EnumType { IsExtensible: true } extensibleEnum }:
                            inputType = extensibleEnum.ValueType;
                            overriddenDefaultValue = new Constant("Unknown", inputType);
                            break;
                        case { IsFrameworkType: false, Implementation: EnumType { IsExtensible: false } }:
                            // we skip the parameter if the discriminator is a sealed choice because we can never pass in a "Unknown" value.
                            // but we still need to add it to the method argument list as a `default`
                            methodArguments.Add(Default);
                            continue;
                        default:
                            break;
                    }
                }

                inputType = TypeFactory.GetInputType(inputType);
                if (!inputType.IsValueType)
                {
                    inputType = inputType.WithNullable(true);
                }

                var parameter = ctorParameter with
                {
                    Name = parameterName,
                    Type = inputType,
                    DefaultValue = overriddenDefaultValue ?? Constant.Default(inputType),
                    Initializer = Parameter.GetParameterInitializer(inputType, ctorParameter.DefaultValue)
                };

                methodParameters.Add(parameter);

                var expression = BuildPropertyAssignmentExpression(parameter, property).GetConversion(parameter.Type, ctorParameter.Type);
                methodArguments.Add(expression);
            }

            FormattableString returnDescription = $"A new <see cref=\"{model.Type}\"/> instance for mocking.";

            var signature = new MethodSignature(
                ctor.Signature.Name,
                ctor.Signature.Summary,
                ctor.Signature.Description,
                MethodSignatureModifiers.Public | MethodSignatureModifiers.Static,
                model.Type,
                returnDescription,
                methodParameters);

            var methodBody = new MethodBodyStatement[]
            {
                // write the initializers and validations
                new ParameterValidationBlock(methodParameters, true),
                Return(New.Instance(ctorToCall.Signature, methodArguments))
            };

            return new(signature, methodBody);
        }

        private static bool RequiresModelFactory(SerializableObjectType model)
        {
            if (model.Declaration.Accessibility != "public" || !model.IncludeDeserializer)
            {
                return false;
            }

            if (model.Declaration.IsAbstract && model.Discriminator == null)
            {
                return false;
            }

            var properties = model.EnumerateHierarchy().SelectMany(obj => obj.Properties).ToArray();
            // we skip the models with internal properties when the internal property is neither a discriminator or safe flattened
            if (properties.Any(p => p.Declaration.Accessibility != "public" && (model.Discriminator?.Property != p && p.FlattenedProperty == null)))
            {
                return false;
            }

            var readOnlyProperties = properties
                .Where(p => p.IsReadOnly && !TypeFactory.IsReadWriteDictionary(p.ValueType) && !TypeFactory.IsReadWriteList(p.ValueType))
                .ToArray();

            if (!readOnlyProperties.Any())
            {
                return false;
            }

            if (model.SerializationConstructor.Signature.Parameters.Any(p => !p.Type.IsPublic))
            {
                return false;
            }

            return model.Constructors
<<<<<<< HEAD
                .Where(c => c.Signature.Modifiers.HasFlag(Public))
                .All(c => readOnlyProperties.Any(property => c.FindParameterByInitializedProperty(property) == default));
=======
                .Where(c => c.Signature.Modifiers.HasFlag(MethodSignatureModifiers.Public))
                .All(c => properties.Any(property => c.FindParameterByInitializedProperty(property) == default));
>>>>>>> 6b4bbef3
        }
    }
}<|MERGE_RESOLUTION|>--- conflicted
+++ resolved
@@ -14,7 +14,6 @@
 using AutoRest.CSharp.Common.Output.Models;
 using AutoRest.CSharp.Common.Output.Models.Types;
 using AutoRest.CSharp.Generation.Types;
-using AutoRest.CSharp.Generation.Writers;
 using AutoRest.CSharp.Input.Source;
 using AutoRest.CSharp.Output.Models.Shared;
 using AutoRest.CSharp.Utilities;
@@ -284,13 +283,8 @@
             }
 
             return model.Constructors
-<<<<<<< HEAD
-                .Where(c => c.Signature.Modifiers.HasFlag(Public))
+                .Where(c => c.Signature.Modifiers.HasFlag(MethodSignatureModifiers.Public))
                 .All(c => readOnlyProperties.Any(property => c.FindParameterByInitializedProperty(property) == default));
-=======
-                .Where(c => c.Signature.Modifiers.HasFlag(MethodSignatureModifiers.Public))
-                .All(c => properties.Any(property => c.FindParameterByInitializedProperty(property) == default));
->>>>>>> 6b4bbef3
         }
     }
 }