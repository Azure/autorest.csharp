// Copyright (c) Microsoft Corporation. All rights reserved.
// Licensed under the MIT License.

using System;
using System.Collections.Generic;
using System.Diagnostics;
using System.Linq;
using System.Reflection;
using AutoRest.CSharp.Common.Input;
using AutoRest.CSharp.Common.Output.Builders;
using AutoRest.CSharp.Common.Output.Expressions.KnownCodeBlocks;
using AutoRest.CSharp.Common.Output.Expressions.Statements;
using AutoRest.CSharp.Common.Output.Expressions.ValueExpressions;
using AutoRest.CSharp.Common.Output.Models;
using AutoRest.CSharp.Common.Output.Models.Types;
using AutoRest.CSharp.Generation.Types;
using AutoRest.CSharp.Generation.Writers;
using AutoRest.CSharp.Input.Source;
using AutoRest.CSharp.Output.Models.Shared;
using AutoRest.CSharp.Utilities;
using Azure.Core.Expressions.DataFactory;
using Azure.ResourceManager.Models;
using static AutoRest.CSharp.Common.Output.Models.Snippets;
using Microsoft.CodeAnalysis;
using System.Runtime.CompilerServices;

namespace AutoRest.CSharp.Output.Models.Types
{
    internal sealed class ModelFactoryTypeProvider : TypeProvider
    {
        private static readonly IReadOnlySet<MethodInfo> ExistingModelFactoryMethods;

        static ModelFactoryTypeProvider()
        {
            var methods = new HashSet<MethodInfo>();
            foreach (var method in typeof(ResourceManagerModelFactory).GetMethods(BindingFlags.Static | BindingFlags.Public))
            {
                methods.Add(method);
            }
            foreach (var method in typeof(DataFactoryModelFactory).GetMethods(BindingFlags.Static | BindingFlags.Public))
            {
                methods.Add(method);
            }

            ExistingModelFactoryMethods = methods;
        }

        protected override string DefaultName { get; }
        protected override string DefaultAccessibility { get; }

<<<<<<< HEAD
        public IReadOnlyList<Method> Methods { get; }
=======
        // TODO: remove this intermediate state once we generate it before output types
        private IReadOnlyList<Method>? _methods;

        // This method should only be called from OutputMethods as intermediate state.
        private IReadOnlyList<Method> ShouldNotBeUsedForOutput([CallerMemberName] string caller = "")
        {
            Debug.Assert(caller == nameof(OutputMethods) || caller == nameof(SignatureType), $"This method should not be used for output. Caller: {caller}");
            return _methods ??= Models!.Select(CreateMethod).ToList();
        }

        private IReadOnlyList<Method>? _outputMethods;
        public IReadOnlyList<Method> OutputMethods
            => _outputMethods ??= ShouldNotBeUsedForOutput().Where(x => !SignatureType.MethodsToSkip.Contains(x.Signature)).ToList();

        public IEnumerable<SerializableObjectType> Models { get; }
>>>>>>> 10de73e2

        public FormattableString Description => $"Model factory for models.";

        internal string FullName => $"{Type.Namespace}.{Type.Name}";

<<<<<<< HEAD
        private readonly IEnumerable<SerializableObjectType> _models;

        private ModelFactoryTypeProvider(IEnumerable<SerializableObjectType> objectTypes, string defaultClientName, string defaultNamespace, SourceInputModel? sourceInputModel) : base(defaultNamespace, sourceInputModel)
        {
            _models = objectTypes;
            Methods = _models.Select(CreateMethod).ToArray();

=======
        private ModelFactoryTypeProvider(IEnumerable<SerializableObjectType> objectTypes, string defaultClientName, string defaultNamespace, SourceInputModel? sourceInputModel)
            : base(defaultNamespace, sourceInputModel)
        {
            Models = objectTypes;
>>>>>>> 10de73e2
            DefaultName = $"{defaultClientName}ModelFactory".ToCleanName();
            DefaultAccessibility = "public";
        }

        public static ModelFactoryTypeProvider? TryCreate(IEnumerable<TypeProvider> models, SourceInputModel? sourceInputModel)
        {
            if (!Configuration.GenerateModelFactory)
                return null;

            var objectTypes = models.OfType<SerializableObjectType>()
                .Where(RequiresModelFactory)
                .ToArray();

            if (!objectTypes.Any())
            {
                return null;
            }

            var defaultNamespace = GetDefaultNamespace();
            var defaultRPName = GetRPName(defaultNamespace);

            defaultNamespace = GetDefaultModelNamespace(null, defaultNamespace);

            return new ModelFactoryTypeProvider(objectTypes, defaultRPName, defaultNamespace, sourceInputModel);
        }

        private static string GetRPName(string defaultNamespace)
        {
            // for mgmt plane packages, we always have the prefix `Arm` on the name of model factories, except for Azure.ResourceManager
            var prefix = Configuration.AzureArm && !Configuration.MgmtConfiguration.IsArmCore ? "Arm" : string.Empty;
            return $"{prefix}{ClientBuilder.GetRPName(defaultNamespace)}";
        }

        private static string GetDefaultNamespace()
        {
            // we have this because the Azure.ResourceManager package is generated using batch, which generates multiple times, and each time Configuration.Namespace has a different value.
            if (Configuration.AzureArm && Configuration.MgmtConfiguration.IsArmCore)
                return "Azure.ResourceManager";

            return Configuration.Namespace;
        }

<<<<<<< HEAD
        private static ValueExpression BuildPropertyAssignmentExpression(Parameter parameter, ObjectTypeProperty property)
=======
        public HashSet<MethodInfo> ExistingModelFactoryMethods { get; }

        private SignatureType? _signatureType;
        public override SignatureType SignatureType => _signatureType ??= new SignatureType(ShouldNotBeUsedForOutput().Select(x => (MethodSignature)x.Signature).ToList(), _sourceInputModel, DefaultNamespace, DefaultName);

        private ValueExpression BuildPropertyAssignmentExpression(Parameter parameter, ObjectTypeProperty property)
>>>>>>> 10de73e2
        {
            ValueExpression p = parameter;
            var propertyStack = property.BuildHierarchyStack();

            if (propertyStack.Count == 1)
                return p;

            var assignmentProperty = propertyStack.Last();
            Debug.Assert(assignmentProperty.FlattenedProperty != null);

            // determine whether this is a value type that changed to nullable because of other enclosing properties are nullable
            var isOverriddenValueType = assignmentProperty.FlattenedProperty.IsOverriddenValueType;

            // iterate over the property stack to build a nested expression of variable assignment
            ObjectTypeProperty immediateParentProperty;
            property = propertyStack.Pop();
            // <parameterName> or <parameterName>.Value
            ValueExpression result = isOverriddenValueType
                ? p.NullableStructValue(parameter.Type) // when it is changed to nullable, we call .Value because its constructor will only take the non-nullable value
                : p;

            CSharpType from = parameter.Type;
            while (propertyStack.Count > 0)
            {
                immediateParentProperty = propertyStack.Pop();
                var parentPropertyType = immediateParentProperty.Declaration.Type;
                switch (parentPropertyType)
                {
                    case { IsFrameworkType: false, Implementation: SerializableObjectType serializableObjectType }:
                        // get the type of the first parameter of its ctor
                        var to = serializableObjectType.SerializationConstructor.Signature.Parameters.First().Type;
                        result = Snippets.New.Instance(parentPropertyType, result.GetConversion(from, to));
                        break;
                    case { IsFrameworkType: false, Implementation: SystemObjectType systemObjectType }:
                        // for the case of SystemObjectType, the serialization constructor is internal and the definition of this class might be outside of this assembly, we need to use its corresponding model factory to construct it
                        // find the method in the list
                        var method = ExistingModelFactoryMethods.First(m => m.Name == systemObjectType.Type.Name);
                        result = new InvokeStaticMethodExpression(method.DeclaringType!, method.Name, new[] { result });
                        break;
                    default:
                        throw new InvalidOperationException($"The propertyType {parentPropertyType} (implementation type: {parentPropertyType.Implementation.GetType()}) is unhandled here, this should never happen");
                }

                // change the from type to the current type
                property = immediateParentProperty;
                from = parentPropertyType; // since this is the property type of the immediate parent property, we should never get another valid conversion
            }

            if (assignmentProperty.FlattenedProperty != null)
            {
                if (isOverriddenValueType)
                    result = new TernaryConditionalOperator(
                        p.Property(nameof(Nullable<int>.HasValue)),
                        result,
                        Null);
                else if (parameter.Type.IsNullable)
                    result = new TernaryConditionalOperator(
                        NotEqual(p, Null),
                        result,
                        Null);
            }

            return result;
        }

        private static Method CreateMethod(SerializableObjectType model)
        {
            var ctor = model.SerializationConstructor;
            var ctorToCall = ctor;
            var discriminator = model.Discriminator;
            if (model.Declaration.IsAbstract && discriminator != null)
            {
                // the model factory entry method `RequiresModelFactory` makes sure this: if this model is abstract, the discriminator must not be null
                ctorToCall = discriminator.DefaultObjectType.SerializationConstructor;
            }
            var methodParameters = new List<Parameter>(ctor.Signature.Parameters.Count);
            var methodArguments = new List<ValueExpression>(ctor.Signature.Parameters.Count);

            foreach (var ctorParameter in ctorToCall.Signature.Parameters)
            {
                var property = ctorToCall.FindPropertyInitializedByParameter(ctorParameter);
                if (property == null)
                {
                    // if the property is not found, in order not to introduce compilation errors, we need to add a `default` into the argument list
                    methodArguments.Add(new PositionalParameterReference(ctorParameter.Name, Default));
                    continue;
                }

                if (property.FlattenedProperty != null)
                    property = property.FlattenedProperty;

                // for the parameter corresponding to non-public property, we just add default or null
                if (property.Declaration.Accessibility != "public" && property != model.Discriminator?.Property)
                {
                    methodArguments.Add(new PositionalParameterReference(ctorParameter.Name, property.Declaration.Type.IsValueType ? Default : Null));
                    continue;
                }

                var parameterName = property.Declaration.Name.ToVariableName();
                var inputType = property.Declaration.Type;
                Constant? overriddenDefaultValue = null;
                // check if the property is the discriminator, but skip the check if the configuration is on for HLC only
                if (discriminator != null && discriminator.Property == property && !Configuration.ModelFactoryForHlc.Contains(model.Declaration.Name))
                {
                    if (discriminator.Value is { } value)
                    {
                        // this is a derived class, we do not add this parameter to the method, but we need an argument for the invocation
                        methodArguments.Add(new ConstantExpression(value));
                        continue;
                    }
                    // this class is the base in a discriminated set
                    switch (inputType)
                    {
                        case { IsFrameworkType: false, Implementation: EnumType { IsExtensible: true } extensibleEnum }:
                            inputType = extensibleEnum.ValueType;
                            overriddenDefaultValue = new Constant("Unknown", inputType);
                            break;
                        case { IsFrameworkType: false, Implementation: EnumType { IsExtensible: false } }:
                            // we skip the parameter if the discriminator is a sealed choice because we can never pass in a "Unknown" value.
                            // but we still need to add it to the method argument list as a `default`
                            methodArguments.Add(Default);
                            continue;
                        default:
                            break;
                    }
                }

                inputType = TypeFactory.GetInputType(inputType);
                if (!inputType.IsValueType)
                {
                    inputType = inputType.WithNullable(true);
                }

                var parameter = ctorParameter with
                {
                    Name = parameterName,
                    Type = inputType,
                    DefaultValue = overriddenDefaultValue ?? Constant.Default(inputType),
                    Initializer = inputType.GetParameterInitializer(ctorParameter.DefaultValue)
                };

                methodParameters.Add(parameter);

                var expression = BuildPropertyAssignmentExpression(parameter, property).GetConversion(parameter.Type, ctorParameter.Type);
                methodArguments.Add(expression);
            }

            FormattableString returnDescription = $"A new {model.Type:C} instance for mocking.";

            var signature = new MethodSignature(
                ctor.Signature.Name,
                ctor.Signature.Summary,
                ctor.Signature.Description,
                MethodSignatureModifiers.Public | MethodSignatureModifiers.Static,
                model.Type,
                returnDescription,
                methodParameters);

            var methodBody = new MethodBodyStatement[]
            {
                // write the initializers and validations
                new ParameterValidationBlock(methodParameters, true),
                Return(Snippets.New.Instance(ctorToCall.Signature, methodArguments))
            };

            return new(signature, methodBody);
        }

        private static bool RequiresModelFactory(SerializableObjectType model)
        {
            if (model.Declaration.Accessibility != "public" || !model.IncludeDeserializer)
            {
                return false;
            }

            if (model.Declaration.IsAbstract && model.Discriminator == null)
            {
                return false;
            }

            var properties = model.EnumerateHierarchy().SelectMany(obj => obj.Properties);
            if (!properties.Any(p => p.IsReadOnly && !TypeFactory.IsReadWriteDictionary(p.ValueType) && !TypeFactory.IsReadWriteList(p.ValueType)))
            {
                return false;
            }

            if (model.SerializationConstructor.Signature.Parameters.Any(p => !p.Type.IsPublic))
            {
                return false;
            }

            return model.Constructors
                .Where(c => c.Signature.Modifiers.HasFlag(MethodSignatureModifiers.Public))
                .All(c => properties.Any(property => c.FindParameterByInitializedProperty(property) == default));
        }
    }
}<|MERGE_RESOLUTION|>--- conflicted
+++ resolved
@@ -6,6 +6,7 @@
 using System.Diagnostics;
 using System.Linq;
 using System.Reflection;
+using System.Runtime.CompilerServices;
 using AutoRest.CSharp.Common.Input;
 using AutoRest.CSharp.Common.Output.Builders;
 using AutoRest.CSharp.Common.Output.Expressions.KnownCodeBlocks;
@@ -20,9 +21,8 @@
 using AutoRest.CSharp.Utilities;
 using Azure.Core.Expressions.DataFactory;
 using Azure.ResourceManager.Models;
+using Microsoft.CodeAnalysis;
 using static AutoRest.CSharp.Common.Output.Models.Snippets;
-using Microsoft.CodeAnalysis;
-using System.Runtime.CompilerServices;
 
 namespace AutoRest.CSharp.Output.Models.Types
 {
@@ -48,9 +48,6 @@
         protected override string DefaultName { get; }
         protected override string DefaultAccessibility { get; }
 
-<<<<<<< HEAD
-        public IReadOnlyList<Method> Methods { get; }
-=======
         // TODO: remove this intermediate state once we generate it before output types
         private IReadOnlyList<Method>? _methods;
 
@@ -58,34 +55,23 @@
         private IReadOnlyList<Method> ShouldNotBeUsedForOutput([CallerMemberName] string caller = "")
         {
             Debug.Assert(caller == nameof(OutputMethods) || caller == nameof(SignatureType), $"This method should not be used for output. Caller: {caller}");
-            return _methods ??= Models!.Select(CreateMethod).ToList();
+            return _methods ??= _models.Select(CreateMethod).ToList();
         }
 
         private IReadOnlyList<Method>? _outputMethods;
         public IReadOnlyList<Method> OutputMethods
             => _outputMethods ??= ShouldNotBeUsedForOutput().Where(x => !SignatureType.MethodsToSkip.Contains(x.Signature)).ToList();
 
-        public IEnumerable<SerializableObjectType> Models { get; }
->>>>>>> 10de73e2
+        private readonly IEnumerable<SerializableObjectType> _models;
 
         public FormattableString Description => $"Model factory for models.";
 
         internal string FullName => $"{Type.Namespace}.{Type.Name}";
 
-<<<<<<< HEAD
-        private readonly IEnumerable<SerializableObjectType> _models;
-
-        private ModelFactoryTypeProvider(IEnumerable<SerializableObjectType> objectTypes, string defaultClientName, string defaultNamespace, SourceInputModel? sourceInputModel) : base(defaultNamespace, sourceInputModel)
-        {
-            _models = objectTypes;
-            Methods = _models.Select(CreateMethod).ToArray();
-
-=======
         private ModelFactoryTypeProvider(IEnumerable<SerializableObjectType> objectTypes, string defaultClientName, string defaultNamespace, SourceInputModel? sourceInputModel)
             : base(defaultNamespace, sourceInputModel)
         {
-            Models = objectTypes;
->>>>>>> 10de73e2
+            _models = objectTypes;
             DefaultName = $"{defaultClientName}ModelFactory".ToCleanName();
             DefaultAccessibility = "public";
         }
@@ -128,16 +114,10 @@
             return Configuration.Namespace;
         }
 
-<<<<<<< HEAD
-        private static ValueExpression BuildPropertyAssignmentExpression(Parameter parameter, ObjectTypeProperty property)
-=======
-        public HashSet<MethodInfo> ExistingModelFactoryMethods { get; }
-
         private SignatureType? _signatureType;
         public override SignatureType SignatureType => _signatureType ??= new SignatureType(ShouldNotBeUsedForOutput().Select(x => (MethodSignature)x.Signature).ToList(), _sourceInputModel, DefaultNamespace, DefaultName);
 
-        private ValueExpression BuildPropertyAssignmentExpression(Parameter parameter, ObjectTypeProperty property)
->>>>>>> 10de73e2
+        private static ValueExpression BuildPropertyAssignmentExpression(Parameter parameter, ObjectTypeProperty property)
         {
             ValueExpression p = parameter;
             var propertyStack = property.BuildHierarchyStack();
