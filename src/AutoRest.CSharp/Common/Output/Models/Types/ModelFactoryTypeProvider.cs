// Copyright (c) Microsoft Corporation. All rights reserved.
// Licensed under the MIT License.

using System;
using System.Collections.Generic;
using System.Diagnostics;
using System.Linq;
using System.Reflection;
using AutoRest.CSharp.Common.Input;
using AutoRest.CSharp.Common.Output.Builders;
using AutoRest.CSharp.Common.Output.Expressions.KnownCodeBlocks;
using AutoRest.CSharp.Common.Output.Expressions.Statements;
using AutoRest.CSharp.Common.Output.Expressions.ValueExpressions;
using AutoRest.CSharp.Common.Output.Models;
using AutoRest.CSharp.Common.Output.Models.Types;
using AutoRest.CSharp.Generation.Types;
using AutoRest.CSharp.Generation.Writers;
using AutoRest.CSharp.Input.Source;
using AutoRest.CSharp.Output.Models.Shared;
using AutoRest.CSharp.Utilities;
using Azure.Core.Expressions.DataFactory;
using Azure.ResourceManager.Models;
using static AutoRest.CSharp.Common.Output.Models.Snippets;
using Microsoft.CodeAnalysis;
using System.Runtime.CompilerServices;

namespace AutoRest.CSharp.Output.Models.Types
{
    internal sealed class ModelFactoryTypeProvider : TypeProvider
    {
        protected override string DefaultName { get; }
        protected override string DefaultAccessibility { get; }

        // TODO: remove this intermediate state once we generate it before output types
        private IReadOnlyList<Method>? _methods;

        // This method should only be called from OutputMethods as intermediate state.
        private IReadOnlyList<Method> ShouldNotBeUsedForOutput([CallerMemberName] string caller = "")
        {
            Debug.Assert(caller == nameof(Methods) || caller == nameof(SignatureType), $"This method should not be used for output. Caller: {caller}");
            return _methods ??= _models.Select(CreateMethod).ToList();
        }

        // TODO: remove this intermediate state once we generate it before output types
        private IReadOnlyList<Method>? _outputMethods;
        public IReadOnlyList<Method> Methods
        {
            get
            {
                if (SignatureType is null)
                {
                    // The overloading feature is not enabled, we jsut return the original methods
                    return ShouldNotBeUsedForOutput();
                }
                return _outputMethods ??= ShouldNotBeUsedForOutput().Where(x => !SignatureType.MethodsToSkip.Contains(x.Signature)).ToList();
            }
        }

        public FormattableString Description => $"Model factory for models.";

        internal string FullName => $"{Type.Namespace}.{Type.Name}";

        private readonly IEnumerable<SerializableObjectType> _models;
        private readonly TypeFactory _typeFactory;

        private ModelFactoryTypeProvider(IEnumerable<SerializableObjectType> objectTypes, string defaultClientName, string defaultNamespace, TypeFactory typeFactory, SourceInputModel? sourceInputModel)
            : base(defaultNamespace, sourceInputModel)
        {
            _typeFactory = typeFactory;
            _models = objectTypes;
            DefaultName = $"{defaultClientName}ModelFactory".ToCleanName();
            DefaultAccessibility = "public";
            ExistingModelFactoryMethods = typeof(ResourceManagerModelFactory).GetMethods(BindingFlags.Static | BindingFlags.Public).ToHashSet();
            ExistingModelFactoryMethods.UnionWith(typeof(DataFactoryModelFactory).GetMethods(BindingFlags.Static | BindingFlags.Public).ToHashSet());
        }

        public static ModelFactoryTypeProvider? TryCreate(IEnumerable<TypeProvider> models, TypeFactory typeFactory, SourceInputModel? sourceInputModel)
        {
            if (!Configuration.GenerateModelFactory)
                return null;

            var objectTypes = models.OfType<SerializableObjectType>()
                .Where(RequiresModelFactory)
                .ToArray();

            if (!objectTypes.Any())
            {
                return null;
            }

            var defaultNamespace = GetDefaultNamespace();
            var defaultRPName = GetRPName(defaultNamespace);

            defaultNamespace = GetDefaultModelNamespace(null, defaultNamespace);

            return new ModelFactoryTypeProvider(objectTypes, defaultRPName, defaultNamespace, typeFactory, sourceInputModel);
        }

        private static string GetRPName(string defaultNamespace)
        {
            // for mgmt plane packages, we always have the prefix `Arm` on the name of model factories, except for Azure.ResourceManager
            var prefix = Configuration.AzureArm && !Configuration.MgmtConfiguration.IsArmCore ? "Arm" : string.Empty;
            return $"{prefix}{ClientBuilder.GetRPName(defaultNamespace)}";
        }

        private static string GetDefaultNamespace()
        {
            // we have this because the Azure.ResourceManager package is generated using batch, which generates multiple times, and each time Configuration.Namespace has a different value.
            if (Configuration.AzureArm && Configuration.MgmtConfiguration.IsArmCore)
                return "Azure.ResourceManager";

            return Configuration.Namespace;
        }

        public HashSet<MethodInfo> ExistingModelFactoryMethods { get; }

        private SignatureType? _signatureType;
        public override SignatureType? SignatureType
        {
            get
            {
                // This can only be used for Mgmt now, because there are custom/hand-written code in HLC can't be loaded into CsharpType such as generic methods
                // TODO: enable this for DPG, and check Configuration.Generate1ConvenientClient to disable it for HLC
                if (!Configuration.AzureArm)
                {
                    return null;
                }
                return _signatureType ??= new SignatureType(_typeFactory, ShouldNotBeUsedForOutput().Select(x => (MethodSignature)x.Signature).ToList(), _sourceInputModel, DefaultNamespace, DefaultName);
            }
        }

        private ValueExpression BuildPropertyAssignmentExpression(Parameter parameter, ObjectTypeProperty property)
        {
            ValueExpression p = parameter;
            var propertyStack = property.BuildHierarchyStack();

            if (propertyStack.Count == 1)
                return p;

            var assignmentProperty = propertyStack.Last();
            Debug.Assert(assignmentProperty.FlattenedProperty != null);

            // determine whether this is a value type that changed to nullable because of other enclosing properties are nullable
            var isOverriddenValueType = assignmentProperty.FlattenedProperty.IsOverriddenValueType;

            // iterate over the property stack to build a nested expression of variable assignment
            ObjectTypeProperty immediateParentProperty;
            property = propertyStack.Pop();
            // <parameterName> or <parameterName>.Value
            ValueExpression result = isOverriddenValueType
                ? p.NullableStructValue(parameter.Type) // when it is changed to nullable, we call .Value because its constructor will only take the non-nullable value
                : p;

            CSharpType from = parameter.Type;
            while (propertyStack.Count > 0)
            {
                immediateParentProperty = propertyStack.Pop();
                var parentPropertyType = immediateParentProperty.Declaration.Type;
                switch (parentPropertyType)
                {
                    case { IsFrameworkType: false, Implementation: SerializableObjectType serializableObjectType }:
                        // when a property is flattened, it should only have one property. But the serialization ctor might takes two parameters because it may have the raw data field as an extra parameter
                        var parameters = serializableObjectType.SerializationConstructor.Signature.Parameters;
                        var arguments = new List<ValueExpression>();
                        // get the type of the first parameter of its ctor
<<<<<<< HEAD
                        var to = serializableObjectType.SerializationConstructor.Signature.Parameters.First().Type;
                        result = Snippets.New.Instance(parentPropertyType, result.GetConversion(from, to));
=======
                        var to = parameters[0].Type;
                        arguments.Add(result.GetConversion(from, to));
                        // check if we need extra parameters for the raw data field
                        if (parameters.Count > 1)
                        {
                            // this parameter should be the raw data field, otherwise this property should not have been flattened in the first place
                            arguments.Add(new PositionalParameterReference(parameters[1].Name, Null));
                        }
                        result = New.Instance(parentPropertyType, arguments.ToArray());
>>>>>>> 4e2f9487
                        break;
                    case { IsFrameworkType: false, Implementation: SystemObjectType systemObjectType }:
                        // for the case of SystemObjectType, the serialization constructor is internal and the definition of this class might be outside of this assembly, we need to use its corresponding model factory to construct it
                        // find the method in the list
                        var method = ExistingModelFactoryMethods.First(m => m.Name == systemObjectType.Type.Name);
                        result = new InvokeStaticMethodExpression(method.DeclaringType!, method.Name, new[] { result });
                        break;
                    default:
                        throw new InvalidOperationException($"The propertyType {parentPropertyType} (implementation type: {parentPropertyType.Implementation.GetType()}) is unhandled here, this should never happen");
                }

                // change the from type to the current type
                property = immediateParentProperty;
                from = parentPropertyType; // since this is the property type of the immediate parent property, we should never get another valid conversion
            }

            if (assignmentProperty.FlattenedProperty != null)
            {
                if (isOverriddenValueType)
                    result = new TernaryConditionalOperator(
                        p.Property(nameof(Nullable<int>.HasValue)),
                        result,
                        Null);
                else if (parameter.Type.IsNullable)
                    result = new TernaryConditionalOperator(
                        NotEqual(p, Null),
                        result,
                        Null);
            }

            return result;
        }

        private Method CreateMethod(SerializableObjectType model)
        {
            var ctor = model.SerializationConstructor;
            var ctorToCall = ctor;
            var discriminator = model.Discriminator;
            if (model.Declaration.IsAbstract && discriminator != null)
            {
                // the model factory entry method `RequiresModelFactory` makes sure this: if this model is abstract, the discriminator must not be null
                ctorToCall = discriminator.DefaultObjectType.SerializationConstructor;
            }
            var methodParameters = new List<Parameter>(ctor.Signature.Parameters.Count);
            var methodArguments = new List<ValueExpression>(ctor.Signature.Parameters.Count);

            foreach (var ctorParameter in ctorToCall.Signature.Parameters)
            {
                var property = ctorToCall.FindPropertyInitializedByParameter(ctorParameter);
                if (property == null)
                {
                    // if the property is not found, in order not to introduce compilation errors, we need to add a `default` into the argument list
                    methodArguments.Add(new PositionalParameterReference(ctorParameter.Name, Default));
                    continue;
                }

                if (ctorParameter.IsRawData)
                {
                    // we do not want to include the raw data as a parameter of the model factory entry method, therefore here we skip the parameter, and use empty dictionary as argument
                    methodArguments.Add(new PositionalParameterReference(ctorParameter.Name, Null));
                    continue;
                }

                if (property.FlattenedProperty != null)
                    property = property.FlattenedProperty;

                var parameterName = property.Declaration.Name.ToVariableName();
                var inputType = property.Declaration.Type;
                Constant? overriddenDefaultValue = null;
                // check if the property is the discriminator, but skip the check if the configuration is on for HLC only
                if (discriminator != null && discriminator.Property == property && !Configuration.ModelFactoryForHlc.Contains(model.Declaration.Name))
                {
                    if (discriminator.Value is { } value)
                    {
                        // this is a derived class, we do not add this parameter to the method, but we need an argument for the invocation
                        methodArguments.Add(new ConstantExpression(value));
                        continue;
                    }
                    // this class is the base in a discriminated set
                    switch (inputType)
                    {
                        case { IsFrameworkType: false, Implementation: EnumType { IsExtensible: true } extensibleEnum }:
                            inputType = extensibleEnum.ValueType;
                            overriddenDefaultValue = new Constant("Unknown", inputType);
                            break;
                        case { IsFrameworkType: false, Implementation: EnumType { IsExtensible: false } }:
                            // we skip the parameter if the discriminator is a sealed choice because we can never pass in a "Unknown" value.
                            // but we still need to add it to the method argument list as a `default`
                            methodArguments.Add(Default);
                            continue;
                        default:
                            break;
                    }
                }

                inputType = TypeFactory.GetInputType(inputType);
                if (!inputType.IsValueType)
                {
                    inputType = inputType.WithNullable(true);
                }

                var parameter = ctorParameter with
                {
                    Name = parameterName,
                    Type = inputType,
                    DefaultValue = overriddenDefaultValue ?? Constant.Default(inputType),
                    Initializer = inputType.GetParameterInitializer(ctorParameter.DefaultValue)
                };

                methodParameters.Add(parameter);

                var expression = BuildPropertyAssignmentExpression(parameter, property).GetConversion(parameter.Type, ctorParameter.Type);
                methodArguments.Add(expression);
            }

            FormattableString returnDescription = $"A new {model.Type:C} instance for mocking.";

            var signature = new MethodSignature(
                ctor.Signature.Name,
                ctor.Signature.Summary,
                ctor.Signature.Description,
                MethodSignatureModifiers.Public | MethodSignatureModifiers.Static,
                model.Type,
                returnDescription,
                methodParameters);

            var methodBody = new MethodBodyStatement[]
            {
                // write the initializers and validations
                new ParameterValidationBlock(methodParameters, true),
                Return(Snippets.New.Instance(ctorToCall.Signature, methodArguments))
            };

            return new(signature, methodBody);
        }

        private static bool RequiresModelFactory(SerializableObjectType model)
        {
            if (model.Declaration.Accessibility != "public" || !model.IncludeDeserializer)
            {
                return false;
            }

            if (model.Declaration.IsAbstract && model.Discriminator == null)
            {
                return false;
            }

            var properties = model.EnumerateHierarchy().SelectMany(obj => obj.Properties.Where(p => p != (obj as SerializableObjectType)?.RawDataField));
            // we skip the models with internal properties when the internal property is neither a discriminator or safe flattened
            if (properties.Any(p => p.Declaration.Accessibility != "public" && (model.Discriminator?.Property != p && p.FlattenedProperty == null)))
            {
                return false;
            }

            if (!properties.Any(p => p.IsReadOnly && !TypeFactory.IsReadWriteDictionary(p.ValueType) && !TypeFactory.IsReadWriteList(p.ValueType)))
            {
                return false;
            }

            if (model.SerializationConstructor.Signature.Parameters.Any(p => !p.Type.IsPublic))
            {
                return false;
            }

            return model.Constructors
                .Where(c => c.Signature.Modifiers.HasFlag(MethodSignatureModifiers.Public))
                .All(c => properties.Any(property => c.FindParameterByInitializedProperty(property) == default));
        }
    }
}<|MERGE_RESOLUTION|>--- conflicted
+++ resolved
@@ -163,10 +163,6 @@
                         var parameters = serializableObjectType.SerializationConstructor.Signature.Parameters;
                         var arguments = new List<ValueExpression>();
                         // get the type of the first parameter of its ctor
-<<<<<<< HEAD
-                        var to = serializableObjectType.SerializationConstructor.Signature.Parameters.First().Type;
-                        result = Snippets.New.Instance(parentPropertyType, result.GetConversion(from, to));
-=======
                         var to = parameters[0].Type;
                         arguments.Add(result.GetConversion(from, to));
                         // check if we need extra parameters for the raw data field
@@ -176,7 +172,6 @@
                             arguments.Add(new PositionalParameterReference(parameters[1].Name, Null));
                         }
                         result = New.Instance(parentPropertyType, arguments.ToArray());
->>>>>>> 4e2f9487
                         break;
                     case { IsFrameworkType: false, Implementation: SystemObjectType systemObjectType }:
                         // for the case of SystemObjectType, the serialization constructor is internal and the definition of this class might be outside of this assembly, we need to use its corresponding model factory to construct it
