﻿// Copyright (c) Microsoft Corporation. All rights reserved.
// Licensed under the MIT License. See License.txt in the project root for license information.

using System;
using System.ClientModel.Primitives;
using System.Collections.Generic;
using System.Diagnostics;
using System.Diagnostics.CodeAnalysis;
using System.Globalization;
using System.Text.Json;
using AutoRest.CSharp.Common.Input;
using AutoRest.CSharp.Common.Output.Expressions.KnownValueExpressions;
using AutoRest.CSharp.Common.Output.Expressions.Statements;
using AutoRest.CSharp.Common.Output.Expressions.ValueExpressions;
using AutoRest.CSharp.Common.Output.Models;
using AutoRest.CSharp.Generation.Types;
using AutoRest.CSharp.Output.Models.Shared;
using Azure.Core;
using Azure.ResourceManager.Models;
using static AutoRest.CSharp.Common.Output.Models.Snippets;

namespace AutoRest.CSharp.Output.Models.Types
{
    internal class ModelSerializationExtensionsProvider : ExpressionTypeProvider
    {
        private static readonly Lazy<ModelSerializationExtensionsProvider> _instance = new Lazy<ModelSerializationExtensionsProvider>(() => new ModelSerializationExtensionsProvider());
        public static ModelSerializationExtensionsProvider Instance => _instance.Value;
        private class WriteObjectValueTemplate<T> { }

        private readonly CSharpType _t = typeof(WriteObjectValueTemplate<>).GetGenericArguments()[0];

        private readonly MethodSignatureModifiers _methodModifiers = MethodSignatureModifiers.Public | MethodSignatureModifiers.Static | MethodSignatureModifiers.Extension;
        private readonly TypeFormattersProvider _typeFormattersProvider;

        public ModelSerializationExtensionsProvider() : base(Configuration.HelperNamespace, null)
        {
            DeclarationModifiers = TypeSignatureModifiers.Internal | TypeSignatureModifiers.Static;
            _typeFormattersProvider = new TypeFormattersProvider(this);

            _wireOptionsField = new FieldDeclaration(
                modifiers: FieldModifiers.Internal | FieldModifiers.Static | FieldModifiers.ReadOnly,
                type: typeof(ModelReaderWriterOptions),
                name: _wireOptionsName)
            {
                InitializationValue = New.Instance(typeof(ModelReaderWriterOptions), Literal("W"))
            };

            _jsonDocumentOptionsField = new FieldDeclaration(
                modifiers: FieldModifiers.Internal | FieldModifiers.Static | FieldModifiers.ReadOnly,
                type: typeof(JsonDocumentOptions),
                name: _jsonDocumentOptionsName)
            {
                InitializationValue = New.Instance(typeof(JsonDocumentOptions), new Dictionary<string, ValueExpression>() { { "MaxDepth", Literal(256) } })
            };

            // when we have this configuration, we have a sentinel value for raw data values to let us skip values
            _sentinelBinaryDataField = new FieldDeclaration(
                modifiers: FieldModifiers.Internal | FieldModifiers.Static | FieldModifiers.ReadOnly,
                type: typeof(BinaryData),
                name: _sentinelBinaryDataName)
            {
                InitializationValue = BinaryDataExpression.FromBytes(
                    // since this is a hard-coded value, we can just hard-code the bytes directly instead of
                    // using the BinaryData.FromObjectAsJson method
                    new InvokeInstanceMethodExpression(
                        LiteralU8("\"__EMPTY__\""), "ToArray", [], null, false))
            };

            _jsonSerializerOptionsField = new FieldDeclaration(
<<<<<<< HEAD
                modifiers: FieldModifiers.Private | FieldModifiers.Static | FieldModifiers.ReadOnly,
=======
                modifiers: FieldModifiers.Internal | FieldModifiers.Static | FieldModifiers.ReadOnly,
>>>>>>> f49c3996
                type: typeof(JsonSerializerOptions),
                name: _jsonSerializerOptionsName)
            {
                InitializationValue = New.Instance(
                    typeof(JsonSerializerOptions),
                    new Dictionary<string, ValueExpression>
                    {
                        { "Converters", new ArrayInitializerExpression([New.Instance(typeof(JsonModelConverter), [new MemberExpression(null, _wireOptionsName), ModelReaderWriterContextExpression.Default])]) }
                    })
            };
<<<<<<< HEAD
            _jsonSerializerOptionsUseManagedServiceIdentityV3Field = new FieldDeclaration(
                modifiers: FieldModifiers.Private | FieldModifiers.Static | FieldModifiers.ReadOnly,
=======

            _jsonSerializerOptionsUseManagedServiceIdentityV3Field = new FieldDeclaration(
                modifiers: FieldModifiers.Internal | FieldModifiers.Static | FieldModifiers.ReadOnly,
>>>>>>> f49c3996
                type: typeof(JsonSerializerOptions),
                name: _jsonSerializerOptionsUseManagedServiceIdentityV3Name)
            {
                InitializationValue = New.Instance(
                    typeof(JsonSerializerOptions),
                    new Dictionary<string, ValueExpression>
                    {
                        {
                            "Converters",
                            new ArrayInitializerExpression([
<<<<<<< HEAD
                                    New.Instance(typeof(JsonModelConverter), [new MemberExpression(null, _wireOptionsName), ModelReaderWriterContextExpression.Default]),
                                    New.Instance(typeof(ManagedServiceIdentityTypeV3Converter))
                                    ])
=======
                                New.Instance(typeof(JsonModelConverter), [new MemberExpression(null, _wireOptionsName), ModelReaderWriterContextExpression.Default]),
                                New.Instance(typeof(ManagedServiceIdentityTypeV3Converter))
                                ])
>>>>>>> f49c3996
                        }
                    })
            };
        }

        private const string _wireOptionsName = "WireOptions";
        private const string _jsonDocumentOptionsName = "JsonDocumentOptions";
        private readonly FieldDeclaration _wireOptionsField;
        private readonly FieldDeclaration _jsonDocumentOptionsField;
        private const string _sentinelBinaryDataName = "SentinelValue";
        private readonly FieldDeclaration? _sentinelBinaryDataField;
        private readonly FieldDeclaration _jsonSerializerOptionsField;
<<<<<<< HEAD
        private const string _jsonSerializerOptionsName = "s_options";
        private readonly FieldDeclaration _jsonSerializerOptionsUseManagedServiceIdentityV3Field;
        private const string _jsonSerializerOptionsUseManagedServiceIdentityV3Name = "s_optionsUseManagedServiceIdentityV3";
        private const string _jsonDeserializeMethodName = "JsonDeserialize";
        private const string _jsonDeserializeUseManagedServiceIdentityV3MethodName = "JsonDeserializeUseManagedServiceIdentityV3";
=======
        private const string _jsonSerializerOptionsName = "Options";
        private readonly FieldDeclaration _jsonSerializerOptionsUseManagedServiceIdentityV3Field;
        private const string _jsonSerializerOptionsUseManagedServiceIdentityV3Name = "OptionsUseManagedServiceIdentityV3";
        private const string _jsonDeserializeMethodName = "JsonDeserialize";
        private const string _jsonSerializeMethodName = "JsonSerialize";
>>>>>>> f49c3996

        private ModelReaderWriterOptionsExpression? _wireOptions;
        public ModelReaderWriterOptionsExpression WireOptions => _wireOptions ??= new ModelReaderWriterOptionsExpression(new MemberExpression(Type, _wireOptionsName));

        private ValueExpression? _jsonDocumentOptions;
        public ValueExpression JsonDocumentOptions => _jsonDocumentOptions ??= new MemberExpression(Type, _jsonDocumentOptionsName);

        protected override string DefaultName => "ModelSerializationExtensions";

        protected override IEnumerable<FieldDeclaration> BuildFields()
        {
            if (Configuration.UseModelReaderWriter)
            {
                yield return _jsonSerializerOptionsField;

                if (Configuration.AzureArm)
                {
                    yield return _jsonSerializerOptionsUseManagedServiceIdentityV3Field;
                }
            }

            yield return _jsonDocumentOptionsField;
            yield return _wireOptionsField;

            if (_sentinelBinaryDataField != null)
            {
                yield return _sentinelBinaryDataField;
            }
            if (Configuration.UseModelReaderWriter)
            {
                yield return _jsonSerializerOptionsField;

                if (Configuration.AzureArm)
                {
                    yield return _jsonSerializerOptionsUseManagedServiceIdentityV3Field;
                }
            }
        }

        protected override IEnumerable<Method> BuildMethods()
        {
            #region JsonElementExtensions
            yield return BuildGetObjectMethod();
            yield return BuildGetBytesFromBase64();
            yield return BuildGetDateTimeOffsetMethod();
            yield return BuildGetTimeSpanMethod();
            yield return BuildGetCharMethod();
            yield return BuildThrowNonNullablePropertyIsNullMethod();
            yield return BuildGetRequiredStringMethod();
            #endregion

            #region Utf8JsonWriterExtensions
            foreach (var method in BuildWriteStringValueMethods())
            {
                yield return method;
            }
            yield return BuildWriteBase64StringValueMethod();
            yield return BuildWriteNumberValueMethod();
            yield return BuildWriteObjectValueMethodGeneric();
            yield return BuildWriteObjectValueMethod();
            #endregion

            #region Sentinel Value related methods
            if (_sentinelBinaryDataField != null)
            {
                var valueParameter = new Parameter("value", null, typeof(BinaryData), null, ValidationType.None, null);
                var signature = new MethodSignature(
                    Name: _isSentinelValueMethodName,
                    Modifiers: MethodSignatureModifiers.Static | MethodSignatureModifiers.Internal,
                    ReturnType: typeof(bool),
                    Parameters: new[] { valueParameter },
                    Summary: null, Description: null, ReturnDescription: null);

                var sentinelValue = new BinaryDataExpression(_sentinelBinaryDataField);
                var value = new BinaryDataExpression(valueParameter);
                var indexer = new VariableReference(typeof(int), "i");
                var body = new MethodBodyStatement[]
                {
                    Declare("sentinelSpan", new TypedValueExpression(typeof(ReadOnlySpan<byte>), sentinelValue.ToMemory().Property(nameof(ReadOnlyMemory<byte>.Span))), out var sentinelSpan),
                    Declare("valueSpan", new TypedValueExpression(typeof(ReadOnlySpan<byte>), value.ToMemory().Property(nameof(ReadOnlyMemory<byte>.Span))), out var valueSpan),
                    Return(new InvokeStaticMethodExpression(typeof(MemoryExtensions), nameof(MemoryExtensions.SequenceEqual), new[] { sentinelSpan, valueSpan }, CallAsExtension: true)),
                };

                yield return new(signature, body);
            }
            #endregion

            if (Configuration.UseModelReaderWriter)
            {
                yield return BuildJsonDeserializeMethod();
<<<<<<< HEAD
=======
                yield return BuildJsonSerializeMethod();
>>>>>>> f49c3996
            }
        }

        private const string _isSentinelValueMethodName = "IsSentinelValue";

        #region JsonElementExtensions method builders
        private const string _getBytesFromBase64MethodName = "GetBytesFromBase64";
        private const string _getCharMethodName = "GetChar";
        private const string _getDateTimeOffsetMethodName = "GetDateTimeOffset";
        private const string _getObjectMethodName = "GetObject";
        private const string _getTimeSpanMethodName = "GetTimeSpan";
        private const string _throwNonNullablePropertyIsNullMethodName = "ThrowNonNullablePropertyIsNull";
        private const string _getRequiredStringMethodName = "GetRequiredString";

        private readonly Parameter _formatParameter = new Parameter("format", null, typeof(string), null, ValidationType.None, null);
        private readonly Parameter _propertyParameter = new Parameter("property", null, typeof(JsonProperty), null, ValidationType.None, null);

        private Method BuildGetObjectMethod()
        {
            var signature = new MethodSignature(
                Name: _getObjectMethodName,
                Summary: null,
                Description: null,
                Modifiers: _methodModifiers,
                ReturnType: typeof(object),
                ReturnDescription: null,
                Parameters: new[] { KnownParameters.Serializations.JsonElement });
            var element = new JsonElementExpression(KnownParameters.Serializations.JsonElement);
            var body = new SwitchStatement(element.ValueKind)
            {
                new(JsonValueKindExpression.String, Return(element.GetString())),
                new(JsonValueKindExpression.Number, new MethodBodyStatement[]
                {
                    new IfStatement(element.TryGetInt32(out var intValue))
                    {
                        Return(intValue)
                    },
                    new IfStatement(element.TryGetInt64(out var longValue))
                    {
                        Return(longValue)
                    },
                    Return(element.GetDouble())
                }),
                new(JsonValueKindExpression.True, Return(True)),
                new(JsonValueKindExpression.False, Return(False)),
                new(new ValueExpression[] { JsonValueKindExpression.Undefined, JsonValueKindExpression.Null }, Return(Null)),
                new(JsonValueKindExpression.Object, new MethodBodyStatement[]
                {
                    Var("dictionary", New.Dictionary(typeof(string), typeof(object)), out var dictionary),
                    new ForeachStatement("jsonProperty", element.EnumerateObject(), out var jsonProperty)
                    {
                        dictionary.Add(jsonProperty.Property(nameof(JsonProperty.Name)), new JsonElementExpression(jsonProperty.Property(nameof(JsonProperty.Value))).GetObject())
                    },
                    Return(dictionary)
                }),
                new(JsonValueKindExpression.Array, new MethodBodyStatement[]
                {
                    Var("list", New.List(typeof(object)), out var list),
                    new ForeachStatement("item", element.EnumerateArray(), out var item)
                    {
                        list.Add(new JsonElementExpression(item).GetObject())
                    },
                    Return(list.ToArray())
                }),
                SwitchCase.Default(Throw(New.NotSupportedException(new FormattableStringExpression("Not supported value kind {0}", element.ValueKind))))
            };
            return new Method(signature, body);
        }

        public InvokeStaticMethodExpression GetObject(JsonElementExpression element)
            => new InvokeStaticMethodExpression(Type, _getObjectMethodName, new ValueExpression[] { element }, CallAsExtension: true);

        private Method BuildGetBytesFromBase64()
        {
            var signature = new MethodSignature(
                Name: _getBytesFromBase64MethodName,
                Modifiers: _methodModifiers,
                Parameters: new[] { KnownParameters.Serializations.JsonElement, _formatParameter },
                ReturnType: typeof(byte[]),
                Summary: null, Description: null, ReturnDescription: null);
            var element = new JsonElementExpression(KnownParameters.Serializations.JsonElement);
            var format = new StringExpression(_formatParameter);
            var body = new MethodBodyStatement[]
            {
                new IfStatement(element.ValueKindEqualsNull())
                {
                    Return(Null)
                },
                EmptyLine,
                Return(new SwitchExpression(format,
                    new SwitchCaseExpression(Literal("U"), _typeFormattersProvider.FromBase64UrlString(GetRequiredString(element))),
                    new SwitchCaseExpression(Literal("D"), element.GetBytesFromBase64()),
                    SwitchCaseExpression.Default(ThrowExpression(New.ArgumentException(format, new FormattableStringExpression("Format is not supported: '{0}'", format))))
                    ))
            };

            return new Method(signature, body);
        }

        public InvokeStaticMethodExpression GetBytesFromBase64(JsonElementExpression element, string? format)
            => new InvokeStaticMethodExpression(Type, _getBytesFromBase64MethodName, new ValueExpression[] { element, Literal(format) }, CallAsExtension: true);

        private Method BuildGetDateTimeOffsetMethod()
        {
            var signature = new MethodSignature(
                Name: _getDateTimeOffsetMethodName,
                Modifiers: _methodModifiers,
                Parameters: new[] { KnownParameters.Serializations.JsonElement, _formatParameter },
                ReturnType: typeof(DateTimeOffset),
                Summary: null, Description: null, ReturnDescription: null);
            var element = new JsonElementExpression(KnownParameters.Serializations.JsonElement);
            var format = new StringExpression(_formatParameter);
            var body = new SwitchExpression(format,
                SwitchCaseExpression.When(Literal("U"), Equal(element.ValueKind, JsonValueKindExpression.Number), DateTimeOffsetExpression.FromUnixTimeSeconds(element.GetInt64())),
                // relying on the param check of the inner call to throw ArgumentNullException if GetString() returns null
                SwitchCaseExpression.Default(_typeFormattersProvider.ParseDateTimeOffset(element.GetString(), format))
                );

            return new Method(signature, body);
        }

        public InvokeStaticMethodExpression GetDateTimeOffset(JsonElementExpression element, string? format)
            => new InvokeStaticMethodExpression(Type, _getDateTimeOffsetMethodName, new ValueExpression[] { element, Literal(format) }, CallAsExtension: true);

        private Method BuildGetTimeSpanMethod()
        {
            var signature = new MethodSignature(
                Name: _getTimeSpanMethodName,
                Modifiers: _methodModifiers,
                Parameters: new[] { KnownParameters.Serializations.JsonElement, _formatParameter },
                ReturnType: typeof(TimeSpan),
                Summary: null, Description: null, ReturnDescription: null);
            var element = new JsonElementExpression(KnownParameters.Serializations.JsonElement);
            // relying on the param check of the inner call to throw ArgumentNullException if GetString() returns null
            var body = _typeFormattersProvider.ParseTimeSpan(element.GetString(), _formatParameter);

            return new Method(signature, body);
        }

        public InvokeStaticMethodExpression GetTimeSpan(JsonElementExpression element, string? format)
            => new InvokeStaticMethodExpression(Type, _getTimeSpanMethodName, new ValueExpression[] { element, Literal(format) }, CallAsExtension: true);

        private Method BuildGetCharMethod()
        {
            var signature = new MethodSignature(
                Name: _getCharMethodName,
                Modifiers: _methodModifiers,
                Parameters: new[] { KnownParameters.Serializations.JsonElement },
                ReturnType: typeof(char),
                Summary: null, Description: null, ReturnDescription: null);
            var element = new JsonElementExpression(KnownParameters.Serializations.JsonElement);
            var body = new IfElseStatement(
                element.ValueKindEqualsString(),
                new MethodBodyStatement[]
                {
                    Var("text", element.GetString(), out var text),
                    new IfStatement(Equal(text, Null).Or(NotEqual(text.Length, Literal(1))))
                    {
                        Throw(New.NotSupportedException(new FormattableStringExpression("Cannot convert \\\"{0}\\\" to a char", text)))
                    },
                    Return(text.Index(0))
                },
                Throw(New.NotSupportedException(new FormattableStringExpression("Cannot convert {0} to a char", element.ValueKind)))
                );

            return new Method(signature, body);
        }

        public InvokeStaticMethodExpression GetChar(JsonElementExpression element)
            => new InvokeStaticMethodExpression(Type, _getCharMethodName, new ValueExpression[] { element }, CallAsExtension: true);

        private Method BuildThrowNonNullablePropertyIsNullMethod()
        {
            var signature = new MethodSignature(
                Name: _throwNonNullablePropertyIsNullMethodName,
                Modifiers: _methodModifiers,
                Parameters: new[] { _propertyParameter },
                ReturnType: null,
                Attributes: new[]
                {
                    new CSharpAttribute(typeof(ConditionalAttribute), Literal("DEBUG"))
                },
                Summary: null, Description: null, ReturnDescription: null);
            var property = new JsonPropertyExpression(_propertyParameter);
            var body = Throw(New.JsonException(new FormattableStringExpression("A property '{0}' defined as non-nullable but received as null from the service. This exception only happens in DEBUG builds of the library and would be ignored in the release build", property.Name)));

            return new Method(signature, body);
        }

        public MethodBodyStatement ThrowNonNullablePropertyIsNull(JsonPropertyExpression property)
            => new InvokeStaticMethodStatement(Type, _throwNonNullablePropertyIsNullMethodName, new[] { property }, CallAsExtension: true);

        private Method BuildGetRequiredStringMethod()
        {
            var signature = new MethodSignature(
                Name: _getRequiredStringMethodName,
                Modifiers: _methodModifiers,
                Parameters: new[] { KnownParameters.Serializations.JsonElement },
                ReturnType: typeof(string),
                Summary: null, Description: null, ReturnDescription: null);
            var element = new JsonElementExpression(KnownParameters.Serializations.JsonElement);
            var body = new MethodBodyStatement[]
            {
                Var("value", element.GetString(), out var value),
                new IfStatement(Equal(value, Null))
                {
                    Throw(New.InvalidOperationException(new FormattableStringExpression("The requested operation requires an element of type 'String', but the target element has type '{0}'.", element.ValueKind)))
                },
                Return(value)
            };

            return new Method(signature, body);
        }

        public InvokeStaticMethodExpression GetRequiredString(JsonElementExpression element)
            => new InvokeStaticMethodExpression(Type, _getRequiredStringMethodName, new[] { element }, CallAsExtension: true);
        #endregion

        #region Utf8JsonWriterExtensions method builders
        private const string _writeStringValueMethodName = "WriteStringValue";
        private const string _writeBase64StringValueMethodName = "WriteBase64StringValue";
        private const string _writeNumberValueMethodName = "WriteNumberValue";
        private const string _writeObjectValueMethodName = "WriteObjectValue";

        private IEnumerable<Method> BuildWriteStringValueMethods()
        {
            var writer = new Utf8JsonWriterExpression(KnownParameters.Serializations.Utf8JsonWriter);
            var dateTimeOffsetValueParameter = new Parameter("value", null, typeof(DateTimeOffset), null, ValidationType.None, null);
            yield return new Method(
                new MethodSignature(
                    Name: _writeStringValueMethodName,
                    Modifiers: _methodModifiers,
                    ReturnType: null,
                    Parameters: new[] { KnownParameters.Serializations.Utf8JsonWriter, dateTimeOffsetValueParameter, _formatParameter },
                    Summary: null, Description: null, ReturnDescription: null),
                writer.WriteStringValue(_typeFormattersProvider.ToString(dateTimeOffsetValueParameter, _formatParameter))
                );

            var dateTimeValueParameter = new Parameter("value", null, typeof(DateTime), null, ValidationType.None, null);
            yield return new Method(
                new MethodSignature(
                    Name: _writeStringValueMethodName,
                    Modifiers: _methodModifiers,
                    ReturnType: null,
                    Parameters: new[] { KnownParameters.Serializations.Utf8JsonWriter, dateTimeValueParameter, _formatParameter },
                    Summary: null, Description: null, ReturnDescription: null),
                writer.WriteStringValue(_typeFormattersProvider.ToString(dateTimeValueParameter, _formatParameter))
                );

            var timeSpanValueParameter = new Parameter("value", null, typeof(TimeSpan), null, ValidationType.None, null);
            yield return new Method(
                new MethodSignature(
                    Name: _writeStringValueMethodName,
                    Modifiers: _methodModifiers,
                    ReturnType: null,
                    Parameters: new[] { KnownParameters.Serializations.Utf8JsonWriter, timeSpanValueParameter, _formatParameter },
                    Summary: null, Description: null, ReturnDescription: null),
                writer.WriteStringValue(_typeFormattersProvider.ToString(timeSpanValueParameter, _formatParameter))
                );

            var charValueParameter = new Parameter("value", null, typeof(char), null, ValidationType.None, null);
            var value = new CharExpression(charValueParameter);
            yield return new Method(
                new MethodSignature(
                    Name: _writeStringValueMethodName,
                    Modifiers: _methodModifiers,
                    ReturnType: null,
                    Parameters: new[] { KnownParameters.Serializations.Utf8JsonWriter, charValueParameter },
                    Summary: null, Description: null, ReturnDescription: null),
                writer.WriteStringValue(value.InvokeToString(new MemberExpression(typeof(CultureInfo), nameof(CultureInfo.InvariantCulture))))
                );
        }

        public MethodBodyStatement WriteStringValue(Utf8JsonWriterExpression writer, ValueExpression value, string? format)
            => new InvokeStaticMethodStatement(Type, _writeStringValueMethodName, new[] { writer, value, Literal(format) }, CallAsExtension: true);

        private Method BuildWriteBase64StringValueMethod()
        {
            var valueParameter = new Parameter("value", null, typeof(byte[]), null, ValidationType.None, null);
            var signature = new MethodSignature(
                Name: _writeBase64StringValueMethodName,
                Modifiers: _methodModifiers,
                Parameters: new[] { KnownParameters.Serializations.Utf8JsonWriter, valueParameter, _formatParameter },
                ReturnType: null,
                Summary: null, Description: null, ReturnDescription: null);
            var writer = new Utf8JsonWriterExpression(KnownParameters.Serializations.Utf8JsonWriter);
            var value = (ValueExpression)valueParameter;
            var format = new StringExpression(_formatParameter);
            var body = new MethodBodyStatement[]
            {
                new IfStatement(Equal(value, Null))
                {
                    writer.WriteNullValue(),
                    Return()
                },
                new SwitchStatement(format)
                {
                    new(Literal("U"), new MethodBodyStatement[]
                    {
                        writer.WriteStringValue(_typeFormattersProvider.ToBase64UrlString(value)),
                        Break
                    }),
                    new(Literal("D"), new MethodBodyStatement[]
                    {
                        writer.WriteBase64StringValue(value),
                        Break
                    }),
                    SwitchCase.Default(Throw(New.ArgumentException(format, new FormattableStringExpression("Format is not supported: '{0}'", format))))
                }
            };

            return new Method(signature, body);
        }

        public static ValueExpression Deserialize(JsonElementExpression element, CSharpType type, bool useManagedServiceIdentityV3 = false)
<<<<<<< HEAD
            => new InvokeStaticMethodExpression(Instance.Type, useManagedServiceIdentityV3 ? _jsonDeserializeUseManagedServiceIdentityV3MethodName : _jsonDeserializeMethodName, [element], TypeArguments: [type]);
=======
            => new InvokeStaticMethodExpression(Instance.Type, _jsonDeserializeMethodName, [element, new MemberExpression(null, useManagedServiceIdentityV3 ? _jsonSerializerOptionsUseManagedServiceIdentityV3Name : _jsonSerializerOptionsName)], TypeArguments: [type]);

        public static ValueExpression Serialize(ValueExpression data, CSharpType type, bool useManagedServiceIdentityV3 = false)
            => new InvokeStaticMethodExpression(Instance.Type, _jsonSerializeMethodName, [data, new MemberExpression(null, useManagedServiceIdentityV3 ? _jsonSerializerOptionsUseManagedServiceIdentityV3Name : _jsonSerializerOptionsName)], TypeArguments: [type]);
>>>>>>> f49c3996

        public MethodBodyStatement WriteBase64StringValue(Utf8JsonWriterExpression writer, ValueExpression value, string? format)
            => new InvokeStaticMethodStatement(Type, _writeBase64StringValueMethodName, new[] { writer, value, Literal(format) }, CallAsExtension: true);

        private Method BuildWriteNumberValueMethod()
        {
            var valueParameter = new Parameter("value", null, typeof(DateTimeOffset), null, ValidationType.None, null);
            var signature = new MethodSignature(
                Name: _writeNumberValueMethodName,
                Modifiers: _methodModifiers,
                Parameters: new[] { KnownParameters.Serializations.Utf8JsonWriter, valueParameter, _formatParameter },
                ReturnType: null,
                Summary: null, Description: null, ReturnDescription: null);
            var writer = new Utf8JsonWriterExpression(KnownParameters.Serializations.Utf8JsonWriter);
            var value = new DateTimeOffsetExpression(valueParameter);
            var format = new StringExpression(_formatParameter);
            var body = new MethodBodyStatement[]
            {
                new IfStatement(NotEqual(format, Literal("U")))
                {
                    Throw(New.ArgumentOutOfRangeException(format, "Only 'U' format is supported when writing a DateTimeOffset as a Number.")),
                },
                writer.WriteNumberValue(value.ToUnixTimeSeconds())
            };

            return new Method(signature, body);
        }

        public MethodBodyStatement WriteNumberValue(Utf8JsonWriterExpression writer, ValueExpression value, string? format)
            => new InvokeStaticMethodStatement(Type, _writeNumberValueMethodName, new[] { writer, value, Literal(format) }, CallAsExtension: true);

        private Method BuildWriteObjectValueMethod()
        {
            ValueExpression value;
            Utf8JsonWriterExpression writer;
            ParameterReference options;
            MethodSignature signature = GetWriteObjectValueMethodSignature(null, out value, out writer, out options);
            return new Method(signature, new MethodBodyStatement[]
            {
                writer.WriteObjectValue(new TypedValueExpression(typeof(object), value), options)
            });
        }

        private Method BuildWriteObjectValueMethodGeneric()
        {
            ValueExpression value;
            Utf8JsonWriterExpression writer;
            ParameterReference options;
            MethodSignature signature = GetWriteObjectValueMethodSignature(_t, out value, out writer, out options);
            List<SwitchCase> cases = new List<SwitchCase>
            {
                new(Null, new MethodBodyStatement[]
                {
                    writer.WriteNullValue(),
                    Break
                })
            };
            if (Configuration.UseModelReaderWriter)
            {
                cases.Add(
                  BuildWriteObjectValueSwitchCase(new CSharpType(typeof(IJsonModel<>), _t), "jsonModel", jsonModel => new MethodBodyStatement[]
                  {
                        new InvokeInstanceMethodStatement(jsonModel, nameof(IJsonModel<object>.Write), writer, NullCoalescing(options, ModelReaderWriterOptionsExpression.Wire)),
                        Break
                  }));
            }
            if (Configuration.IsBranded)
            {
                cases.Add(
                    BuildWriteObjectValueSwitchCase(typeof(IUtf8JsonSerializable), "serializable", serializable => new MethodBodyStatement[]
                    {
                        new InvokeInstanceMethodStatement(serializable, nameof(IUtf8JsonSerializable.Write), writer),
                        Break
                    }));
            }
            cases.AddRange(new[]
            {
                // byte[] case
                BuildWriteObjectValueSwitchCase(typeof(byte[]), "bytes", bytes => new MethodBodyStatement[]
                {
                    writer.WriteBase64StringValue(bytes),
                    Break
                }),
                // BinaryData case
                BuildWriteObjectValueSwitchCase(typeof(BinaryData), "bytes", bytes => new MethodBodyStatement[]
                {
                    writer.WriteBase64StringValue(bytes),
                    Break
                }),
                // JsonElement case
                BuildWriteObjectValueSwitchCase(typeof(JsonElement), "json", json => new MethodBodyStatement[]
                {
                    new JsonElementExpression(json).WriteTo(writer),
                    Break
                }),
                // int case
                BuildWriteObjectValueSwitchCase(typeof(int), "i", i => new MethodBodyStatement[]
                {
                    writer.WriteNumberValue(i),
                    Break
                }),
                // decimal case
                BuildWriteObjectValueSwitchCase(typeof(decimal), "d", dec => new MethodBodyStatement[]
                {
                    writer.WriteNumberValue(dec),
                    Break
                }),
                // double case
                BuildWriteObjectValueSwitchCase(typeof(double), "d", d => new MethodBodyStatement[]
                {
                    new IfElseStatement(
                        DoubleExpression.IsNan(d),
                        writer.WriteStringValue(Literal("NaN")),
                        writer.WriteNumberValue(d)),
                    Break
                }),
                // float case
                BuildWriteObjectValueSwitchCase(typeof(float), "f", f => new MethodBodyStatement[]
                {
                    writer.WriteNumberValue(f),
                    Break
                }),
                // long case
                BuildWriteObjectValueSwitchCase(typeof(long), "l", l => new MethodBodyStatement[]
                {
                    writer.WriteNumberValue(l),
                    Break
                }),
                // string case
                BuildWriteObjectValueSwitchCase(typeof(string), "s", s => new MethodBodyStatement[]
                {
                    writer.WriteStringValue(s),
                    Break
                }),
                // bool case
                BuildWriteObjectValueSwitchCase(typeof(bool), "b", b => new MethodBodyStatement[]
                {
                    writer.WriteBooleanValue(b),
                    Break
                }),
                // Guid case
                BuildWriteObjectValueSwitchCase(typeof(Guid), "g", g => new MethodBodyStatement[]
                {
                    writer.WriteStringValue(g),
                    Break
                }),
                // DateTimeOffset case
                BuildWriteObjectValueSwitchCase(typeof(DateTimeOffset), "dateTimeOffset", dateTimeOffset => new MethodBodyStatement[]
                {
                    writer.WriteStringValue(dateTimeOffset, "O"),
                    Break
                }),
                // DateTime case
                BuildWriteObjectValueSwitchCase(typeof(DateTime), "dateTime", dateTime => new MethodBodyStatement[]
                {
                    writer.WriteStringValue(dateTime, "O"),
                    Break
                }),
                // IEnumerable<KeyValuePair<>> case
                BuildWriteObjectValueSwitchCase(typeof(IEnumerable<KeyValuePair<string, object>>), "enumerable", enumerable => new MethodBodyStatement[]
                {
                    writer.WriteStartObject(),
                    new ForeachStatement("pair", new EnumerableExpression(typeof(KeyValuePair<string, object>), enumerable), out var pair)
                    {
                        writer.WritePropertyName(pair.Property(nameof(KeyValuePair<string, object>.Key))),
                        writer.WriteObjectValue(new TypedValueExpression(typeof(object), pair.Property(nameof(KeyValuePair<string, object>.Value))), options)
                    },
                    writer.WriteEndObject(),
                    Break
                }),
                // IEnumerable<object> case
                BuildWriteObjectValueSwitchCase(typeof(IEnumerable<object>), "objectEnumerable", objectEnumerable => new MethodBodyStatement[]
                {
                    writer.WriteStartArray(),
                    new ForeachStatement("item", new EnumerableExpression(typeof(object), objectEnumerable), out var item)
                    {
                        writer.WriteObjectValue(new TypedValueExpression(typeof(object), item), options)
                    },
                    writer.WriteEndArray(),
                    Break
                }),
                // TimeSpan case
                BuildWriteObjectValueSwitchCase(typeof(TimeSpan), "timeSpan", timeSpan => new MethodBodyStatement[]
                {
                    writer.WriteStringValue(timeSpan, "P"),
                    Break
                }),
                // default
                SwitchCase.Default(Throw(New.NotSupportedException(new FormattableStringExpression("Not supported type {0}", value.InvokeGetType()))))
            });

            return new Method(signature, new SwitchStatement(value, cases));

            static SwitchCase BuildWriteObjectValueSwitchCase(CSharpType type, string varName, Func<VariableReference, MethodBodyStatement> bodyFunc)
            {
                var declaration = new DeclarationExpression(type, varName, out var variable);
                var body = bodyFunc(variable);

                return new(declaration, body);
            }
        }

        private MethodSignature GetWriteObjectValueMethodSignature(CSharpType? genericArgument, out ValueExpression value, out Utf8JsonWriterExpression writer, out ParameterReference options)
        {
            var valueParameter = new Parameter("value", null, genericArgument ?? typeof(object), null, ValidationType.None, null);
            var optionsParameter = new Parameter("options", null, typeof(ModelReaderWriterOptions), Constant.Default(new CSharpType(typeof(ModelReaderWriterOptions)).WithNullable(true)), ValidationType.None, null);
            var parameters = Configuration.UseModelReaderWriter
                ? new[] { KnownParameters.Serializations.Utf8JsonWriter, valueParameter, optionsParameter }
                : new[] { KnownParameters.Serializations.Utf8JsonWriter, valueParameter };
            var signature = new MethodSignature(
                Name: _writeObjectValueMethodName,
                Summary: null,
                Description: null,
                Modifiers: _methodModifiers,
                ReturnType: null,
                ReturnDescription: null,
                Parameters: parameters,
                GenericArguments: genericArgument != null ? new[] { genericArgument } : null);
            value = (ValueExpression)valueParameter;
            writer = new Utf8JsonWriterExpression(KnownParameters.Serializations.Utf8JsonWriter);
            options = new ParameterReference(optionsParameter);
            return signature;
        }

        public MethodBodyStatement WriteObjectValue(Utf8JsonWriterExpression writer, TypedValueExpression value, ValueExpression? options = null)
        {
            var parameters = options is null
                ? new ValueExpression[] { writer, value }
                : new ValueExpression[] { writer, value, options };
            return new InvokeStaticMethodStatement(Type, _writeObjectValueMethodName, parameters, CallAsExtension: true, TypeArguments: new[] { value.Type });
        }
        #endregion

        private Method BuildJsonDeserializeMethod()
        {
<<<<<<< HEAD
            var elementParameter = new Parameter("element", null, typeof(JsonElement), null, ValidationType.None, null);
=======
            var jsonParameter = new Parameter("json", null, typeof(string), null, ValidationType.None, null);
            var optionsParameter = new Parameter("options", null, typeof(JsonSerializerOptions), null, ValidationType.None, null);
>>>>>>> f49c3996
            var justificationExpression = new KeywordExpression("Justification =", Literal("By passing in the JsonSerializerOptions with a reference to AzureResourceManagerCosmosDBContext.Default we are certain there is no AOT compat issue."));
            var signature = new MethodSignature(
                _jsonDeserializeMethodName,
                null,
                null,
                MethodSignatureModifiers.Static | MethodSignatureModifiers.Public,
                _t,
                null,
<<<<<<< HEAD
                [elementParameter],
=======
                [jsonParameter, optionsParameter],
>>>>>>> f49c3996
                Attributes: Configuration.Flavor == "azure"
                ? [
                    new CSharpAttribute(typeof(UnconditionalSuppressMessageAttribute), Literal("Trimming"), Literal("IL2026"), justificationExpression),
                    new CSharpAttribute(typeof(UnconditionalSuppressMessageAttribute), Literal("Trimming"), Literal("IL3050"), justificationExpression)
                ]
                : [],
                GenericArguments: [_t]);
            return new Method(signature, new MethodBodyStatement[]
            {
                Return(new InvokeStaticMethodExpression(
                    typeof(JsonSerializer),
                    $"{nameof(JsonSerializer.Deserialize)}",
<<<<<<< HEAD
                    [
                        new InvokeInstanceMethodExpression(elementParameter, nameof(JsonElement.GetRawText), [], false),
                        new MemberExpression(null, _jsonSerializerOptionsName)
                    ],
=======
                    [jsonParameter, optionsParameter],
>>>>>>> f49c3996
                    TypeArguments: [_t]
                ))
            });
        }

<<<<<<< HEAD
=======
        private Method BuildJsonSerializeMethod()
        {
            var writerParameter = new Parameter("writer", null, typeof(Utf8JsonWriter), null, ValidationType.None, null);
            var dataParameter = new Parameter("data", null, _t, null, ValidationType.None, null);
            var optionsParameter = new Parameter("options", null, typeof(JsonSerializerOptions), null, ValidationType.None, null);
            var justificationExpression = new KeywordExpression("Justification =", Literal("By passing in the JsonSerializerOptions with a reference to AzureResourceManagerCosmosDBContext.Default we are certain there is no AOT compat issue."));
            var signature = new MethodSignature(
                _jsonSerializeMethodName,
                null,
                null,
                MethodSignatureModifiers.Static | MethodSignatureModifiers.Public,
                null,
                null,
                [writerParameter, dataParameter, optionsParameter],
                Attributes: Configuration.Flavor == "azure"
                ? [
                    new CSharpAttribute(typeof(UnconditionalSuppressMessageAttribute), Literal("Trimming"), Literal("IL2026"), justificationExpression),
                    new CSharpAttribute(typeof(UnconditionalSuppressMessageAttribute), Literal("Trimming"), Literal("IL3050"), justificationExpression)
                ]
                : [],
                GenericArguments: [_t]);
            return new Method(signature, new MethodBodyStatement[]
            {
                new InvokeStaticMethodExpression(
                    typeof(JsonSerializer),
                    $"{nameof(JsonSerializer.Serialize)}",
                    [writerParameter, dataParameter, optionsParameter],
                    TypeArguments: [_t]
                ).ToStatement()
            });
        }


>>>>>>> f49c3996
        public BoolExpression IsSentinelValue(ValueExpression value)
        {
            return new(new InvokeStaticMethodExpression(Type, _isSentinelValueMethodName, new[] { value }));
        }

        protected override IEnumerable<ExpressionTypeProvider> BuildNestedTypes()
        {
            yield return _typeFormattersProvider; // TODO -- we should remove this and move `TypeFormattersProvider.Instance` to the list of helper providers
        }
    }
}<|MERGE_RESOLUTION|>--- conflicted
+++ resolved
@@ -67,11 +67,7 @@
             };
 
             _jsonSerializerOptionsField = new FieldDeclaration(
-<<<<<<< HEAD
-                modifiers: FieldModifiers.Private | FieldModifiers.Static | FieldModifiers.ReadOnly,
-=======
                 modifiers: FieldModifiers.Internal | FieldModifiers.Static | FieldModifiers.ReadOnly,
->>>>>>> f49c3996
                 type: typeof(JsonSerializerOptions),
                 name: _jsonSerializerOptionsName)
             {
@@ -82,14 +78,9 @@
                         { "Converters", new ArrayInitializerExpression([New.Instance(typeof(JsonModelConverter), [new MemberExpression(null, _wireOptionsName), ModelReaderWriterContextExpression.Default])]) }
                     })
             };
-<<<<<<< HEAD
-            _jsonSerializerOptionsUseManagedServiceIdentityV3Field = new FieldDeclaration(
-                modifiers: FieldModifiers.Private | FieldModifiers.Static | FieldModifiers.ReadOnly,
-=======
 
             _jsonSerializerOptionsUseManagedServiceIdentityV3Field = new FieldDeclaration(
                 modifiers: FieldModifiers.Internal | FieldModifiers.Static | FieldModifiers.ReadOnly,
->>>>>>> f49c3996
                 type: typeof(JsonSerializerOptions),
                 name: _jsonSerializerOptionsUseManagedServiceIdentityV3Name)
             {
@@ -100,15 +91,9 @@
                         {
                             "Converters",
                             new ArrayInitializerExpression([
-<<<<<<< HEAD
-                                    New.Instance(typeof(JsonModelConverter), [new MemberExpression(null, _wireOptionsName), ModelReaderWriterContextExpression.Default]),
-                                    New.Instance(typeof(ManagedServiceIdentityTypeV3Converter))
-                                    ])
-=======
                                 New.Instance(typeof(JsonModelConverter), [new MemberExpression(null, _wireOptionsName), ModelReaderWriterContextExpression.Default]),
                                 New.Instance(typeof(ManagedServiceIdentityTypeV3Converter))
                                 ])
->>>>>>> f49c3996
                         }
                     })
             };
@@ -121,19 +106,11 @@
         private const string _sentinelBinaryDataName = "SentinelValue";
         private readonly FieldDeclaration? _sentinelBinaryDataField;
         private readonly FieldDeclaration _jsonSerializerOptionsField;
-<<<<<<< HEAD
-        private const string _jsonSerializerOptionsName = "s_options";
-        private readonly FieldDeclaration _jsonSerializerOptionsUseManagedServiceIdentityV3Field;
-        private const string _jsonSerializerOptionsUseManagedServiceIdentityV3Name = "s_optionsUseManagedServiceIdentityV3";
-        private const string _jsonDeserializeMethodName = "JsonDeserialize";
-        private const string _jsonDeserializeUseManagedServiceIdentityV3MethodName = "JsonDeserializeUseManagedServiceIdentityV3";
-=======
         private const string _jsonSerializerOptionsName = "Options";
         private readonly FieldDeclaration _jsonSerializerOptionsUseManagedServiceIdentityV3Field;
         private const string _jsonSerializerOptionsUseManagedServiceIdentityV3Name = "OptionsUseManagedServiceIdentityV3";
         private const string _jsonDeserializeMethodName = "JsonDeserialize";
         private const string _jsonSerializeMethodName = "JsonSerialize";
->>>>>>> f49c3996
 
         private ModelReaderWriterOptionsExpression? _wireOptions;
         public ModelReaderWriterOptionsExpression WireOptions => _wireOptions ??= new ModelReaderWriterOptionsExpression(new MemberExpression(Type, _wireOptionsName));
@@ -224,10 +201,7 @@
             if (Configuration.UseModelReaderWriter)
             {
                 yield return BuildJsonDeserializeMethod();
-<<<<<<< HEAD
-=======
                 yield return BuildJsonSerializeMethod();
->>>>>>> f49c3996
             }
         }
 
@@ -543,14 +517,10 @@
         }
 
         public static ValueExpression Deserialize(JsonElementExpression element, CSharpType type, bool useManagedServiceIdentityV3 = false)
-<<<<<<< HEAD
-            => new InvokeStaticMethodExpression(Instance.Type, useManagedServiceIdentityV3 ? _jsonDeserializeUseManagedServiceIdentityV3MethodName : _jsonDeserializeMethodName, [element], TypeArguments: [type]);
-=======
             => new InvokeStaticMethodExpression(Instance.Type, _jsonDeserializeMethodName, [element, new MemberExpression(null, useManagedServiceIdentityV3 ? _jsonSerializerOptionsUseManagedServiceIdentityV3Name : _jsonSerializerOptionsName)], TypeArguments: [type]);
 
         public static ValueExpression Serialize(ValueExpression data, CSharpType type, bool useManagedServiceIdentityV3 = false)
             => new InvokeStaticMethodExpression(Instance.Type, _jsonSerializeMethodName, [data, new MemberExpression(null, useManagedServiceIdentityV3 ? _jsonSerializerOptionsUseManagedServiceIdentityV3Name : _jsonSerializerOptionsName)], TypeArguments: [type]);
->>>>>>> f49c3996
 
         public MethodBodyStatement WriteBase64StringValue(Utf8JsonWriterExpression writer, ValueExpression value, string? format)
             => new InvokeStaticMethodStatement(Type, _writeBase64StringValueMethodName, new[] { writer, value, Literal(format) }, CallAsExtension: true);
@@ -786,12 +756,8 @@
 
         private Method BuildJsonDeserializeMethod()
         {
-<<<<<<< HEAD
-            var elementParameter = new Parameter("element", null, typeof(JsonElement), null, ValidationType.None, null);
-=======
             var jsonParameter = new Parameter("json", null, typeof(string), null, ValidationType.None, null);
             var optionsParameter = new Parameter("options", null, typeof(JsonSerializerOptions), null, ValidationType.None, null);
->>>>>>> f49c3996
             var justificationExpression = new KeywordExpression("Justification =", Literal("By passing in the JsonSerializerOptions with a reference to AzureResourceManagerCosmosDBContext.Default we are certain there is no AOT compat issue."));
             var signature = new MethodSignature(
                 _jsonDeserializeMethodName,
@@ -800,11 +766,7 @@
                 MethodSignatureModifiers.Static | MethodSignatureModifiers.Public,
                 _t,
                 null,
-<<<<<<< HEAD
-                [elementParameter],
-=======
                 [jsonParameter, optionsParameter],
->>>>>>> f49c3996
                 Attributes: Configuration.Flavor == "azure"
                 ? [
                     new CSharpAttribute(typeof(UnconditionalSuppressMessageAttribute), Literal("Trimming"), Literal("IL2026"), justificationExpression),
@@ -817,21 +779,12 @@
                 Return(new InvokeStaticMethodExpression(
                     typeof(JsonSerializer),
                     $"{nameof(JsonSerializer.Deserialize)}",
-<<<<<<< HEAD
-                    [
-                        new InvokeInstanceMethodExpression(elementParameter, nameof(JsonElement.GetRawText), [], false),
-                        new MemberExpression(null, _jsonSerializerOptionsName)
-                    ],
-=======
                     [jsonParameter, optionsParameter],
->>>>>>> f49c3996
                     TypeArguments: [_t]
                 ))
             });
         }
 
-<<<<<<< HEAD
-=======
         private Method BuildJsonSerializeMethod()
         {
             var writerParameter = new Parameter("writer", null, typeof(Utf8JsonWriter), null, ValidationType.None, null);
@@ -865,7 +818,6 @@
         }
 
 
->>>>>>> f49c3996
         public BoolExpression IsSentinelValue(ValueExpression value)
         {
             return new(new InvokeStaticMethodExpression(Type, _isSentinelValueMethodName, new[] { value }));
