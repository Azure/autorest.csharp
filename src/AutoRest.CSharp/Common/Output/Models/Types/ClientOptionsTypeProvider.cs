// Copyright (c) Microsoft Corporation. All rights reserved.
// Licensed under the MIT License.

using System;
using System.Collections.Generic;
using System.Globalization;
using System.Linq;
<<<<<<< HEAD
using AutoRest.CSharp.Common.Input;
using AutoRest.CSharp.Common.Output.Builders;
using AutoRest.CSharp.Input.Source;
=======
using System.Text;
>>>>>>> ff004529

namespace AutoRest.CSharp.Output.Models.Types
{
    internal sealed class ClientOptionsTypeProvider : TypeProvider
    {
        private static TextInfo TextInfo = CultureInfo.InvariantCulture.TextInfo;

        public FormattableString Description { get; }
        public IReadOnlyList<ApiVersion> ApiVersions { get; }
        protected override string DefaultName { get; }
        protected override string DefaultAccessibility { get; }

        public ClientOptionsTypeProvider(BuildContext context) : base(context)
        {
            var clientPrefix = ClientBuilder.GetClientPrefix(context.DefaultLibraryName, context);
            DefaultName = $"{clientPrefix}ClientOptions";
            DefaultAccessibility = "public";
            Description = $"Client options for {clientPrefix}Client.";

            ApiVersions = ConvertApiVersions(CodeModelConverter.GetApiVersions(context.CodeModel));
        }

        public ClientOptionsTypeProvider(IReadOnlyList<string> versions, string name, string ns, FormattableString description, SourceInputModel? sourceInputModel) : base(ns, sourceInputModel)
        {
            DefaultName = name;
            DefaultAccessibility = "public";
<<<<<<< HEAD
            Description = description;

            ApiVersions = ConvertApiVersions(versions);
=======
            if (clientName != null)
            {
                Description = $"Client options for {clientName}.";
            }
            else
            {
                Description = $"Client options for {context.DefaultLibraryName} library clients.";
            }

            ApiVersions = context.CodeModel.OperationGroups
                .SelectMany(g => g.Operations.SelectMany(o => o.ApiVersions))
                .Select(v => v.Version)
                .Distinct()
                .OrderBy(v => v)
                .Select((v, i) => new ApiVersion(NormalizeVersion(v), $"Service version \"{v}\"", i + 1, v))
                .ToArray();
>>>>>>> ff004529
        }

        private static ApiVersion[] ConvertApiVersions(IReadOnlyList<string> versions) =>
            versions.Select((v, i) => new ApiVersion(ToVersionProperty(v), $"Service version \"{v}\"", i + 1, v)).ToArray();

        public record ApiVersion(string Name, string Description, int Value, string StringValue);

        internal static string NormalizeVersion(string version) =>
            TextInfo.ToTitleCase(new StringBuilder("V")
                .Append(version.StartsWith("v", true, CultureInfo.InvariantCulture) ? version.Substring(1) : version)
                .Replace('-', '_')
                .Replace('.', '_')
                .ToString());
    }
}<|MERGE_RESOLUTION|>--- conflicted
+++ resolved
@@ -5,13 +5,10 @@
 using System.Collections.Generic;
 using System.Globalization;
 using System.Linq;
-<<<<<<< HEAD
+using System.Text;
 using AutoRest.CSharp.Common.Input;
 using AutoRest.CSharp.Common.Output.Builders;
 using AutoRest.CSharp.Input.Source;
-=======
-using System.Text;
->>>>>>> ff004529
 
 namespace AutoRest.CSharp.Output.Models.Types
 {
@@ -38,32 +35,13 @@
         {
             DefaultName = name;
             DefaultAccessibility = "public";
-<<<<<<< HEAD
             Description = description;
 
             ApiVersions = ConvertApiVersions(versions);
-=======
-            if (clientName != null)
-            {
-                Description = $"Client options for {clientName}.";
-            }
-            else
-            {
-                Description = $"Client options for {context.DefaultLibraryName} library clients.";
-            }
-
-            ApiVersions = context.CodeModel.OperationGroups
-                .SelectMany(g => g.Operations.SelectMany(o => o.ApiVersions))
-                .Select(v => v.Version)
-                .Distinct()
-                .OrderBy(v => v)
-                .Select((v, i) => new ApiVersion(NormalizeVersion(v), $"Service version \"{v}\"", i + 1, v))
-                .ToArray();
->>>>>>> ff004529
         }
 
         private static ApiVersion[] ConvertApiVersions(IReadOnlyList<string> versions) =>
-            versions.Select((v, i) => new ApiVersion(ToVersionProperty(v), $"Service version \"{v}\"", i + 1, v)).ToArray();
+            versions.Select((v, i) => new ApiVersion(NormalizeVersion(v), $"Service version \"{v}\"", i + 1, v)).ToArray();
 
         public record ApiVersion(string Name, string Description, int Value, string StringValue);
 
