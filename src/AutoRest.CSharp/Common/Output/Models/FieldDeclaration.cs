--- conflicted
+++ resolved
@@ -9,11 +9,7 @@
 
 namespace AutoRest.CSharp.Output.Models
 {
-<<<<<<< HEAD
-    internal record FieldDeclaration(FormattableString? Description, FieldModifiers Modifiers, CSharpType Type, CodeWriterDeclaration Declaration, FormattableString? DefaultValue, bool IsRequired, SerializationFormat SerializationFormat, bool IsField = false, bool WriteAsProperty = false, FieldModifiers? GetterModifiers = null, FieldModifiers? SetterModifiers = null, SourcePropertySerializationMapping? SerializationMapping = null)
-=======
-    internal record FieldDeclaration(FormattableString? Description, FieldModifiers Modifiers, CSharpType Type, CSharpType ValueType, CodeWriterDeclaration Declaration, FormattableString? DefaultValue, bool IsRequired, SerializationFormat SerializationFormat, bool IsField = false, bool WriteAsProperty = false, FieldModifiers? GetterModifiers = null, FieldModifiers? SetterModifiers = null)
->>>>>>> 74b062d9
+    internal record FieldDeclaration(FormattableString? Description, FieldModifiers Modifiers, CSharpType Type, CSharpType ValueType, CodeWriterDeclaration Declaration, FormattableString? DefaultValue, bool IsRequired, SerializationFormat SerializationFormat, bool IsField = false, bool WriteAsProperty = false, FieldModifiers? GetterModifiers = null, FieldModifiers? SetterModifiers = null, SourcePropertySerializationMapping? SerializationMapping = null)
     {
         public string Name => Declaration.ActualName;
         public string Accessibility => (Modifiers & FieldModifiers.Public) > 0 ? "public" : "internal";
