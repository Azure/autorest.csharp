--- conflicted
+++ resolved
@@ -4,19 +4,12 @@
 using System;
 using AutoRest.CSharp.Generation.Types;
 using AutoRest.CSharp.Generation.Writers;
-<<<<<<< HEAD
 using AutoRest.CSharp.Input.Source;
-
-namespace AutoRest.CSharp.Output.Models
-{
-    internal record FieldDeclaration(FormattableString? Description, FieldModifiers Modifiers, CSharpType Type, CodeWriterDeclaration Declaration, FormattableString? DefaultValue, bool IsRequired, bool IsField = false, bool WriteAsProperty = false, FieldModifiers? GetterModifiers = null, FieldModifiers? SetterModifiers = null, SourcePropertySerailizationMapping? SerializationMapping = null)
-=======
 using AutoRest.CSharp.Output.Models.Serialization;
 
 namespace AutoRest.CSharp.Output.Models
 {
-    internal record FieldDeclaration(FormattableString? Description, FieldModifiers Modifiers, CSharpType Type, CodeWriterDeclaration Declaration, FormattableString? DefaultValue, bool IsRequired, SerializationFormat SerializationFormat, bool IsField = false, bool WriteAsProperty = false, FieldModifiers? GetterModifiers = null, FieldModifiers? SetterModifiers = null)
->>>>>>> 77b02955
+    internal record FieldDeclaration(FormattableString? Description, FieldModifiers Modifiers, CSharpType Type, CodeWriterDeclaration Declaration, FormattableString? DefaultValue, bool IsRequired, SerializationFormat SerializationFormat, bool IsField = false, bool WriteAsProperty = false, FieldModifiers? GetterModifiers = null, FieldModifiers? SetterModifiers = null, SourcePropertySerializationMapping? SerializationMapping = null)
     {
         public string Name => Declaration.ActualName;
         public string Accessibility => (Modifiers & FieldModifiers.Public) > 0 ? "public" : "internal";
