--- conflicted
+++ resolved
@@ -80,11 +80,7 @@
         public static T GetValue<T>(this IDictionary<object, object>? dictionary, string key) =>
             ((dictionary?.ContainsKey(key) ?? false) && dictionary![key] is T item) ? item : default;
 
-<<<<<<< HEAD
-        public static void AddInList<TKey, TValue>(this Dictionary<TKey, List<TValue>> dictionary, TKey key, TValue value) where TKey : notnull
-=======
         public static void AddInList<TKey, TValue, TList>(this Dictionary<TKey, TList> dictionary, TKey key, TValue value) where TKey : notnull where TList : ICollection<TValue>, new()
->>>>>>> 73c2bd8c
         {
             if (dictionary.TryGetValue(key, out var list))
             {
@@ -92,11 +88,7 @@
             }
             else
             {
-<<<<<<< HEAD
-                dictionary.Add(key, new List<TValue>() { value });
-=======
                 dictionary.Add(key, new TList() { value });
->>>>>>> 73c2bd8c
             }
         }
     }
