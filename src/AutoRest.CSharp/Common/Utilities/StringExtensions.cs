--- conflicted
+++ resolved
@@ -239,11 +239,7 @@
         }
 
 
-<<<<<<< HEAD
-        public static string ToPlural(this string single)
-=======
         public static string ToPlural(this string single, bool inputIsKnownToBeSingular = true)
->>>>>>> 1ca1542a
         {
             return single.Pluralize(inputIsKnownToBeSingular);
         }
