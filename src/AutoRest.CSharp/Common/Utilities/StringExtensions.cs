﻿// Copyright (c) Microsoft Corporation. All rights reserved.
// Licensed under the MIT License. See License.txt in the project root for license information.

using System;
using System.Collections.Generic;
using System.Diagnostics.CodeAnalysis;
using System.Linq;
using System.Text;
using System.Text.RegularExpressions;
using AutoRest.CSharp.Input;
using AutoRest.CSharp.Mgmt.Models;
using Humanizer;
using Humanizer.Inflections;
using Microsoft.CodeAnalysis.CSharp;

namespace AutoRest.CSharp.Utilities
{
    internal static class StringExtensions
    {
        static StringExtensions()
        {
            Vocabularies.Default.AddUncountable("data");
            // "S".Singularize() throws exception, github issue link: https://github.com/Humanizr/Humanizer/issues/1154
            Vocabularies.Default.AddUncountable("S");
            Vocabularies.Default.AddIrregular("redis", "redis");
        }

<<<<<<< HEAD
        public static bool IsNullOrEmpty(this string? text) => String.IsNullOrEmpty(text);
        public static bool IsNullOrWhiteSpace(this string? text) => String.IsNullOrWhiteSpace(text);
        public static bool IsValidIdentifier(this string? name) => SyntaxFacts.IsValidIdentifier(name);
=======
        public static bool IsNullOrEmpty(this string? text) => string.IsNullOrEmpty(text);
        public static bool IsNullOrWhiteSpace(this string? text) => string.IsNullOrWhiteSpace(text);
>>>>>>> 7a9fb18e

        private static bool IsWordSeparator(char c) => !SyntaxFacts.IsIdentifierPartCharacter(c) || c == '_';

        [return: NotNullIfNotNull("name")]
        public static string ToCleanName(this string name, bool isCamelCase = true)
        {
            StringBuilder nameBuilder = new StringBuilder();

            int i = 0;

            if (char.IsDigit(name[0]))
            {
                nameBuilder.Append("_");
            }
            else
            {
                while (!SyntaxFacts.IsIdentifierStartCharacter(name[i]))
                {
                    i++;
                }
            }

            bool upperCase = false;
            int firstWordLength = 1;
            for (; i < name.Length; i++)
            {
                var c = name[i];
                if (IsWordSeparator(c))
                {
                    upperCase = true;
                    continue;
                }

                if (nameBuilder.Length == 0 && isCamelCase)
                {
                    c = char.ToUpper(c);
                    upperCase = false;
                }
                else if (nameBuilder.Length < firstWordLength && !isCamelCase)
                {
                    c = char.ToLower(c);
                    upperCase = false;
                    // grow the first word length when this letter follows by two other upper case letters
                    // this happens in OSProfile, where OS is the first word
                    if (i + 2 < name.Length && char.IsUpper(name[i + 1]) && (char.IsUpper(name[i + 2]) || IsWordSeparator(name[i + 2])))
                        firstWordLength++;
                    // grow the first word length when this letter follows by another upper case letter and an end of the string
                    // this happens when the string only has one word, like OS, DNS
                    if (i + 2 == name.Length && char.IsUpper(name[i + 1]))
                        firstWordLength++;
                }

                if (upperCase)
                {
                    c = char.ToUpper(c);
                    upperCase = false;
                }

                nameBuilder.Append(c);
            }

            return nameBuilder.ToString();
        }

        [return: NotNullIfNotNull("name")]
        public static string ToVariableName(this string name) => Configuration.AzureArm ? name.ToMgmtVariableName() : ToCleanName(name, isCamelCase: false);

        [return: NotNullIfNotNull("name")]
        public static string ToMgmtVariableName(this string name)
        {
            var variableName = NameTransformer.Instance.EnsureNameCase(name).VariableName;

            return ToCleanName(variableName, isCamelCase: false);
        }

        public static GetPathPartsEnumerator GetPathParts(string? path) => new GetPathPartsEnumerator(path);

        public ref struct GetPathPartsEnumerator
        {
            private ReadOnlySpan<char> _path;
            public Part Current { get; private set; }

            public GetPathPartsEnumerator(ReadOnlySpan<char> path)
            {
                _path = path;
                Current = default;
            }

            public GetPathPartsEnumerator GetEnumerator() => this;

            public bool MoveNext()
            {
                var span = _path;
                if (span.Length == 0)
                {
                    return false;
                }

                var separatorIndex = span.IndexOfAny('{', '}');

                if (separatorIndex == -1)
                {
                    Current = new Part(span, true);
                    _path = ReadOnlySpan<char>.Empty;
                    return true;
                }

                var separator = span[separatorIndex];
                // Handle {{ and }} escape sequences
                if (separatorIndex + 1 < span.Length && span[separatorIndex + 1] == separator)
                {
                    Current = new Part(span.Slice(0, separatorIndex + 1), true);
                    _path = span.Slice(separatorIndex + 2);
                    return true;
                }

                var isLiteral = separator == '{';

                // Skip empty literals
                if (isLiteral && separatorIndex == 0 && span.Length > 1)
                {
                    separatorIndex = span.IndexOf('}');
                    if (separatorIndex == -1)
                    {
                        Current = new Part(span.Slice(1), true);
                        _path = ReadOnlySpan<char>.Empty;
                        return true;
                    }

                    Current = new Part(span.Slice(1, separatorIndex - 1), false);
                }
                else
                {
                    Current = new Part(span.Slice(0, separatorIndex), isLiteral);
                }

                _path = span.Slice(separatorIndex + 1);
                return true;
            }

            public readonly ref struct Part
            {
                public Part(ReadOnlySpan<char> span, bool isLiteral)
                {
                    Span = span;
                    IsLiteral = isLiteral;
                }

                public ReadOnlySpan<char> Span { get; }
                public bool IsLiteral { get; }

                public void Deconstruct(out ReadOnlySpan<char> span, out bool isLiteral)
                {
                    span = Span;
                    isLiteral = IsLiteral;
                }
            }
        }


        public static bool IsCSharpKeyword(string? name)
        {
            switch (name)
            {
                case "abstract":
                case "add":
                case "alias":
                case "as":
                case "ascending":
                case "async":
                case "await":
                case "base":
                case "bool":
                case "break":
                case "by":
                case "byte":
                case "case":
                case "catch":
                case "char":
                case "checked":
                case "class":
                case "const":
                case "continue":
                case "decimal":
                case "default":
                case "delegate":
                case "descending":
                case "do":
                case "double":
                case "dynamic":
                case "else":
                case "enum":
                case "equals":
                case "event":
                case "explicit":
                case "extern":
                case "false":
                case "finally":
                case "fixed":
                case "float":
                case "for":
                case "foreach":
                case "from":
                case "get":
                case "global":
                case "goto":
                // `group` is a contextual to linq queries that we don't generate
                //case "group":
                case "if":
                case "implicit":
                case "in":
                case "int":
                case "interface":
                case "internal":
                case "into":
                case "is":
                case "join":
                case "let":
                case "lock":
                case "long":
                case "nameof":
                case "namespace":
                case "new":
                case "null":
                case "object":
                case "on":
                case "operator":
                // `orderby` is a contextual to linq queries that we don't generate
                //case "orderby":
                case "out":
                case "override":
                case "params":
                case "partial":
                case "private":
                case "protected":
                case "public":
                case "readonly":
                case "ref":
                case "remove":
                case "return":
                case "sbyte":
                case "sealed":
                // `select` is a contextual to linq queries that we don't generate
                // case "select":
                case "set":
                case "short":
                case "sizeof":
                case "stackalloc":
                case "static":
                case "string":
                case "struct":
                case "switch":
                case "this":
                case "throw":
                case "true":
                case "try":
                case "typeof":
                case "uint":
                case "ulong":
                case "unchecked":
                case "unmanaged":
                case "unsafe":
                case "ushort":
                case "using":
                // `value` is a contextual to getters that we don't generate
                // case "value":
                case "var":
                case "virtual":
                case "void":
                case "volatile":
                case "when":
                case "where":
                case "while":
                case "yield":
                    return true;
                default:
                    return false;
            }
        }

        /// <summary>
        /// Change a word to its plural form.
        /// Notice that this function will treat this word as a whole word instead of only changing the last word if it contains multiple words. Please use <see cref="LastWordToPlural(string, bool)"/> instead.
        /// </summary>
        /// <param name="single"></param>
        /// <param name="inputIsKnownToBeSingular"></param>
        /// <returns></returns>
        public static string ToPlural(this string single, bool inputIsKnownToBeSingular = true)
        {
            return single.Pluralize(inputIsKnownToBeSingular);
        }

        public static string LastWordToPlural(this string single, bool inputIsKnownToBeSingular = true)
        {
            var words = single.SplitByCamelCase();
            var lastWord = words.Last();
            var lastWordPlural = lastWord.ToPlural(inputIsKnownToBeSingular);
            if (inputIsKnownToBeSingular || lastWord != lastWordPlural)
            {
                return $"{string.Join("", words.SkipLast(1))}{lastWordPlural}";
            }
            return single;
        }

        /// <summary>
        /// Change a word to its singular form.
        /// Notice that this function will treat this word as a whole word instead of only changing the last word if it contains multiple words. Please use <see cref="LastWordToSingular(string, bool)"/> instead.
        /// </summary>
        /// <param name="plural"></param>
        /// <param name="inputIsKnownToBePlural"></param>
        /// <returns></returns>
        public static string ToSingular(this string plural, bool inputIsKnownToBePlural = true)
        {
            return plural.Singularize(inputIsKnownToBePlural);
        }

        public static string LastWordToSingular(this string plural, bool inputIsKnownToBePlural = true)
        {
            var words = plural.SplitByCamelCase();
            var lastWord = words.Last();
            var lastWordSingular = lastWord.ToSingular(inputIsKnownToBePlural);
            if (inputIsKnownToBePlural || lastWord != lastWordSingular)
            {
                return $"{string.Join("", words.SkipLast(1))}{lastWordSingular}";
            }
            return plural;
        }

        public static bool IsLastWordSingular(this string str)
        {
            return str == str.LastWordToSingular(false);
        }

        public static string FirstCharToLowerCase(this string str)
        {
            if (string.IsNullOrEmpty(str) || char.IsLower(str[0]))
                return str;

            return char.ToLower(str[0]) + str.Substring(1);
        }

        public static string FirstCharToUpperCase(this string str)
        {
            if (string.IsNullOrEmpty(str) || char.IsUpper(str[0]))
                return str;

            return char.ToUpper(str[0]) + str.Substring(1);
        }

        public static IEnumerable<string> SplitByCamelCase(this string camelCase)
        {
            return camelCase.Humanize().Split(' ').Select(w => w.FirstCharToUpperCase());
        }

        public static StringBuilder AppendIndentation(this StringBuilder builder, int indentation)
        {
            var indent = new string(' ', indentation);
            return builder.Append(indent);
        }

        //https://stackoverflow.com/a/8809437/294804
        public static string ReplaceFirst(this string text, string oldValue, string newValue)
        {
            var position = text.IndexOf(oldValue, StringComparison.Ordinal);
            return position < 0 ? text : text.Substring(0, position) + newValue + text.Substring(position + oldValue.Length);
        }

        public static string ReplaceLast(this string text, string oldValue, string newValue)
        {
            var position = text.LastIndexOf(oldValue, StringComparison.Ordinal);
            return position < 0 ? text : text.Substring(0, position) + newValue + text.Substring(position + oldValue.Length);
        }

        public static string RenameListToGet(this string methodName, string resourceName)
        {
            var newName = methodName;
            if (methodName.Equals("List") || methodName.Equals("ListAll") || methodName.StartsWith("ListBy"))
            {
                var pluralResourceName = resourceName.LastWordToPlural(inputIsKnownToBeSingular: false);
                var singularResourceName = resourceName.LastWordToSingular(inputIsKnownToBePlural: false);
                var getMethodPrefix = pluralResourceName == singularResourceName ? "GetAll" : "Get";
                var wordToBeReplaced = methodName.StartsWith("ListBy") ? "List" : methodName;
                newName = methodName.ReplaceFirst(wordToBeReplaced, $"{getMethodPrefix}{pluralResourceName}");
            }
            else if (methodName.StartsWith("List"))
            {
                var words = methodName.SplitByCamelCase();
                var getMethodPrefix = "Get";
                // Cases like ListEntitiesAssignedWithTerm is difficult to parse which noun should be plural and will just make no changes to the nouns for now.
                if (!words.Any(w => new HashSet<string> { "By", "With" }.Contains(w)))
                {
                    var pluralMethodName = methodName.LastWordToPlural(inputIsKnownToBeSingular: false);
                    var singularMethodName = methodName.LastWordToSingular(inputIsKnownToBePlural: false);
                    if (pluralMethodName == singularMethodName)
                    {
                        getMethodPrefix = "GetAll";
                    }
                    newName = pluralMethodName;
                }
                newName = newName.ReplaceFirst("List", getMethodPrefix);
                // For the next page method of List operations, Next is appended to the end of a List method and ListXXXNext will be renamed to GetXXXNexts. Here we need to check and fix this case by removing the "s" in the end.
                if (words.Last().Equals("Next", StringComparison.Ordinal))
                {
                    newName = newName.TrimEnd('s');
                }
            }
            return newName;
        }

        public static string RenameGetMethod(this string methodName, string resourceName)
        {
            if (methodName.Equals("Get"))
            {
                return $"Get{resourceName.LastWordToSingular(inputIsKnownToBePlural: false)}";
            }
            return methodName;
        }
    }
}<|MERGE_RESOLUTION|>--- conflicted
+++ resolved
@@ -25,14 +25,9 @@
             Vocabularies.Default.AddIrregular("redis", "redis");
         }
 
-<<<<<<< HEAD
-        public static bool IsNullOrEmpty(this string? text) => String.IsNullOrEmpty(text);
-        public static bool IsNullOrWhiteSpace(this string? text) => String.IsNullOrWhiteSpace(text);
-        public static bool IsValidIdentifier(this string? name) => SyntaxFacts.IsValidIdentifier(name);
-=======
         public static bool IsNullOrEmpty(this string? text) => string.IsNullOrEmpty(text);
         public static bool IsNullOrWhiteSpace(this string? text) => string.IsNullOrWhiteSpace(text);
->>>>>>> 7a9fb18e
+        public static bool IsValidIdentifier(this string? name) => SyntaxFacts.IsValidIdentifier(name);
 
         private static bool IsWordSeparator(char c) => !SyntaxFacts.IsIdentifierPartCharacter(c) || c == '_';
 
