﻿// Copyright (c) Microsoft Corporation. All rights reserved.
// Licensed under the MIT License. See License.txt in the project root for license information.

using System;
using System.Buffers;
using System.Collections.Generic;
using System.Diagnostics;
using System.Diagnostics.CodeAnalysis;
using System.Linq;
using System.Text;
using AutoRest.CSharp.Generation.Writers;
using AutoRest.CSharp.Input.Source;
using AutoRest.CSharp.Output.Models.Shared;
using AutoRest.CSharp.Output.Models.Types;

namespace AutoRest.CSharp.Generation.Types
{
    internal class CSharpType
    {
        private readonly TypeProvider? _implementation;
        private readonly Type? _type;

        public CSharpType(Type type) : this(
            type.IsGenericType ? type.GetGenericTypeDefinition() : type,
            type.IsGenericType ? type.GetGenericArguments().Select(p => new CSharpType(p)).ToArray() : Array.Empty<CSharpType>())
        {
        }

        public CSharpType(Type type, bool isNullable) : this(
            type.IsGenericType ? type.GetGenericTypeDefinition() : type,
            isNullable,
            type.IsGenericType ? type.GetGenericArguments().Select(p => new CSharpType(p)).ToArray() : Array.Empty<CSharpType>())
        {
        }

        public CSharpType(Type type, Type? serializeAs) : this(
            type.IsGenericType ? type.GetGenericTypeDefinition() : type,
            type.IsGenericType ? type.GetGenericArguments().Select(p => new CSharpType(p)).ToArray() : Array.Empty<CSharpType>())
        {
            SerializeAs = serializeAs;
        }

        public CSharpType(Type type, params CSharpType[] arguments) : this(type, false, arguments)
        {
        }

        public CSharpType(Type type, bool isNullable, params CSharpType[] arguments)
        {
            Debug.Assert(type.Namespace != null, "type.Namespace != null");
            Debug.Assert(type.IsGenericTypeDefinition || arguments.Length == 0, "arguments can be added only to the generic type definition.");

            _type = type;

            Namespace = type.Namespace;
            Name = type.IsGenericType ? type.Name.Substring(0, type.Name.IndexOf('`')) : type.Name;
            IsNullable = isNullable;
            Arguments = arguments;
            IsValueType = type.IsValueType;
            IsEnum = type.IsEnum;
            IsPublic = type.IsPublic && arguments.All(t => t.IsPublic);
        }

        /// <summary>
        /// Constructs a CSharpType that represents a union type.
        /// </summary>
        /// <param name="type">The type to convert.</param>
        /// <param name="unionItemTypes">The list of union item types.</param>
        /// <param name="isNullable">Flag used to determine if a type is nullable.</param>
        public CSharpType(Type type, CSharpType[] unionItemTypes, bool isNullable) : this(
            type.IsGenericType ? type.GetGenericTypeDefinition() : type,
            isNullable,
            type.IsGenericType ? type.GetGenericArguments().Select(p => new CSharpType(p)).ToArray() : Array.Empty<CSharpType>())
        {
            IsUnion = true;
            UnionItemTypes = unionItemTypes;
        }

        public CSharpType(TypeProvider implementation, bool isValueType = false, bool isEnum = false, bool isNullable = false, CSharpType[]? arguments = default)
            : this(implementation, implementation.Declaration.Namespace, implementation.Declaration.Name, isValueType, isEnum, isNullable, arguments)
        {
        }

        public CSharpType(TypeProvider implementation, string ns, string name, bool isValueType = false, bool isEnum = false, bool isNullable = false, CSharpType[]? arguments = default)
        {
            _implementation = implementation;
            Name = name;
            IsValueType = isValueType;
            IsEnum = isEnum;
            IsNullable = isNullable;
            Namespace = ns;
            if (arguments != null)
                Arguments = arguments;
            SerializeAs = _implementation?.SerializeAs;
            IsPublic = implementation.Declaration.Accessibility == "public"
                && Arguments.All(t => t.IsPublic);
        }

        public string Namespace { get; }
        public string Name { get; }
        public bool IsValueType { get; }
        public bool IsEnum { get; }
        public bool IsLiteral { get; init; }
        public Constant? Literal { get; init; }
        public bool IsUnion { get; }
        public IReadOnlyList<CSharpType> UnionItemTypes { get; } = Array.Empty<CSharpType>();
        public bool IsPublic { get; }
        public CSharpType[] Arguments { get; } = Array.Empty<CSharpType>();
        public bool IsFrameworkType => _type != null;
        public Type FrameworkType => _type ?? throw new InvalidOperationException("Not a framework type");
        public TypeProvider Implementation => _implementation ?? throw new InvalidOperationException($"Not implemented type: '{Namespace}.{Name}'");
        public bool IsNullable { get; }

        public Type? SerializeAs { get; }

        public bool HasParent => IsFrameworkType ? false : Implementation is ObjectType objectType ? objectType.Inherits is not null : false;

        protected bool Equals(CSharpType other, bool ignoreNullable)
            => Equals(_implementation, other._implementation) &&
               _type == other._type &&
               Arguments.SequenceEqual(other.Arguments) &&
               (ignoreNullable || IsNullable == other.IsNullable);

        public override bool Equals(object? obj)
        {
            if (ReferenceEquals(null, obj))
                return false;
            if (ReferenceEquals(this, obj))
                return true;
            return obj is CSharpType csType && Equals(csType, ignoreNullable: false);
        }

        public bool EqualsIgnoreNullable(CSharpType other) => Equals(other, ignoreNullable: true);

        public bool Equals(Type type) =>
            IsFrameworkType && (type.IsGenericType ? type.GetGenericTypeDefinition() == FrameworkType && ArgumentsEquals(type.GetGenericArguments()) : type == FrameworkType);

        private bool ArgumentsEquals(Type[] genericArguments)
        {
            if (Arguments.Length != genericArguments.Length)
            {
                return false;
            }

            for (int i = 0; i < Arguments.Length; i++)
            {
                if (!Arguments[i].Equals(genericArguments[i]))
                {
                    return false;
                }
            }

            return true;
        }

        public override int GetHashCode() => HashCode.Combine(_implementation, _type, ((System.Collections.IStructuralEquatable)Arguments).GetHashCode(EqualityComparer<CSharpType>.Default));

        public CSharpType GetGenericTypeDefinition()
            => _type is null
                ? throw new NotSupportedException($"{nameof(TypeProvider)} doesn't support generics.")
                : new(_type, IsNullable);

        public bool IsGenericType => Arguments.Length > 0;

        public CSharpType WithNullable(bool isNullable) =>
            isNullable == IsNullable ? this : IsFrameworkType
                ? new CSharpType(FrameworkType, isNullable, Arguments)
                : new CSharpType(Implementation, Namespace, Name, IsValueType, IsEnum, isNullable);

        public static implicit operator CSharpType(Type type) => new CSharpType(type);

        public override string ToString()
        {
            return new CodeWriter().Append($"{this}").ToString(false);
        }

        public bool TryGetCSharpFriendlyName([MaybeNullWhen(false)] out string name)
        {
            name = _type switch
            {
                null => null,
                var t when t.IsGenericParameter => t.Name,
                var t when t == typeof(bool) => "bool",
                var t when t == typeof(byte) => "byte",
                var t when t == typeof(sbyte) => "sbyte",
                var t when t == typeof(short) => "short",
                var t when t == typeof(ushort) => "ushort",
                var t when t == typeof(int) => "int",
                var t when t == typeof(uint) => "uint",
                var t when t == typeof(long) => "long",
                var t when t == typeof(ulong) => "ulong",
                var t when t == typeof(char) => "char",
                var t when t == typeof(double) => "double",
                var t when t == typeof(float) => "float",
                var t when t == typeof(object) => "object",
                var t when t == typeof(decimal) => "decimal",
                var t when t == typeof(string) => "string",
                _ => null
            };

            return name != null;
        }

<<<<<<< HEAD
        public string ToStringForDocs(bool includeNamespace = false)
        {
            var sb = new StringBuilder();
            if (includeNamespace)
            {
                sb.Append(Namespace).Append('.');
            }
            sb.Append(TryGetCSharpFriendlyName(out var keywordName) ? keywordName : Name);
            if (IsNullable && IsValueType)
            {
                sb.Append("?");
            }

            if (Arguments.Any())
            {
                sb.Append("{");
                foreach (var argument in Arguments)
                {
                    sb.Append(argument.ToStringForDocs()).Append(",");
                }

                sb.Remove(sb.Length - 1, 1);
                sb.Append("}");
            }

            return sb.ToString();
        }

=======
>>>>>>> f9a42aed
        internal static CSharpType FromSystemType(Type type, string defaultNamespace, SourceInputModel? sourceInputModel)
        {
            var genericTypes = type.GetGenericArguments().Select(t => new CSharpType(t));
            var systemObjectType = SystemObjectType.Create(type, defaultNamespace, sourceInputModel);
            // TODO -- why we do not just return systemObjectType.Type here? because of the generic types?
            return new CSharpType(
                systemObjectType,
                type.Namespace ?? defaultNamespace,
                systemObjectType.Declaration.Name,
                type.IsValueType,
                type.IsEnum,
                false,
                genericTypes.ToArray());
        }

        /// <summary>
        /// This function is used to create a new CSharpType instance with a literal value.
        /// If the type is a framework type, the CSharpType will be created with the literal value Constant
        /// object.
        /// </summary>
        /// <param name="type">The original type to create a new CSharpType instance from.</param>
        /// <param name="literalValue">The literal value of the type, if any.</param>
        /// <returns>An instance of CSharpType with a literal value property.</returns>
        internal static CSharpType FromLiteral(CSharpType type, object literalValue)
        {
            if (type.IsFrameworkType)
            {
                Constant? literal;
                try
                {
                    literal = new Constant(literalValue, type);
                }
                catch
                {
                    literal = null;
                }

                type = new CSharpType(type.FrameworkType, type.IsNullable)
                {
                    IsLiteral = true,
                    Literal = literal
                };
            }

            return type;
        }

        internal static CSharpType FromSystemType(BuildContext context, Type type)
            => FromSystemType(type, context.DefaultNamespace, context.SourceInputModel);

        public bool TryCast<T>([MaybeNullWhen(false)] out T provider) where T : TypeProvider
        {
            provider = null;
            if (this.IsFrameworkType)
                return false;

            provider = this.Implementation as T;
            return provider != null;
        }
    }
}<|MERGE_RESOLUTION|>--- conflicted
+++ resolved
@@ -200,37 +200,6 @@
             return name != null;
         }
 
-<<<<<<< HEAD
-        public string ToStringForDocs(bool includeNamespace = false)
-        {
-            var sb = new StringBuilder();
-            if (includeNamespace)
-            {
-                sb.Append(Namespace).Append('.');
-            }
-            sb.Append(TryGetCSharpFriendlyName(out var keywordName) ? keywordName : Name);
-            if (IsNullable && IsValueType)
-            {
-                sb.Append("?");
-            }
-
-            if (Arguments.Any())
-            {
-                sb.Append("{");
-                foreach (var argument in Arguments)
-                {
-                    sb.Append(argument.ToStringForDocs()).Append(",");
-                }
-
-                sb.Remove(sb.Length - 1, 1);
-                sb.Append("}");
-            }
-
-            return sb.ToString();
-        }
-
-=======
->>>>>>> f9a42aed
         internal static CSharpType FromSystemType(Type type, string defaultNamespace, SourceInputModel? sourceInputModel)
         {
             var genericTypes = type.GetGenericArguments().Select(t => new CSharpType(t));
