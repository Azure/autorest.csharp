--- conflicted
+++ resolved
@@ -263,45 +263,5 @@
             provider = this.Implementation as T;
             return provider != null;
         }
-<<<<<<< HEAD
-
-        /// <summary>
-        /// Check whether two CSharpType instances equal or not
-        /// This is not the same as left.Equals(right) because this function only checks the names
-        /// </summary>
-        /// <param name="left"></param>
-        /// <param name="other"></param>
-        /// <returns></returns>
-        public bool EqualsByName(CSharpType? other)
-        {
-            if (ReferenceEquals(this, other))
-            {
-                return true;
-            }
-
-            if (other is null)
-            {
-                return false;
-            }
-
-            if (Namespace != other.Namespace)
-                return false;
-
-            if (Name != other.Name)
-                return false;
-
-            if (Arguments.Count != other.Arguments.Count)
-                return false;
-
-            for (int i = 0; i < Arguments.Count; i++)
-            {
-                if (!Arguments[i].EqualsByName(other.Arguments[i]))
-                    return false;
-            }
-
-            return true;
-        }
-=======
->>>>>>> eee12d70
     }
 }