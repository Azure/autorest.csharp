﻿// Copyright (c) Microsoft Corporation. All rights reserved.
// Licensed under the MIT License. See License.txt in the project root for license information.

using System;
using System.Buffers;
using System.Collections.Generic;
using System.Diagnostics;
using System.Diagnostics.CodeAnalysis;
using System.Linq;
using AutoRest.CSharp.Generation.Writers;
using AutoRest.CSharp.Input.Source;
using AutoRest.CSharp.Output.Models.Shared;
using AutoRest.CSharp.Output.Models.Types;

namespace AutoRest.CSharp.Generation.Types
{
    internal class CSharpType
    {
        private readonly TypeProvider? _implementation;
        private readonly Type? _type;

        public CSharpType(Type type) : this(
            type.IsGenericType ? type.GetGenericTypeDefinition() : type,
            type.IsGenericType ? type.GetGenericArguments().Select(p => new CSharpType(p)).ToArray() : Array.Empty<CSharpType>())
        {
        }

        public CSharpType(Type type, bool isNullable) : this(
            type.IsGenericType ? type.GetGenericTypeDefinition() : type,
            isNullable,
            type.IsGenericType ? type.GetGenericArguments().Select(p => new CSharpType(p)).ToArray() : Array.Empty<CSharpType>())
        {
        }

        public CSharpType(Type type, params CSharpType[] arguments) : this(type, false, arguments as IReadOnlyList<CSharpType>)
        { }

        public CSharpType(Type type, IReadOnlyList<CSharpType> arguments) : this(type, false, arguments)
        { }

        public CSharpType(Type type, bool isNullable, params CSharpType[] arguments) : this(type, isNullable, arguments as IReadOnlyList<CSharpType>)
        {
        }

        public CSharpType(Type type, bool isNullable, IReadOnlyList<CSharpType> arguments)
        {
            Debug.Assert(type.Namespace != null, "type.Namespace != null");
            Debug.Assert(type.IsGenericTypeDefinition || arguments.Count == 0, "arguments can be added only to the generic type definition.");

            _type = type;

            Namespace = type.Namespace;
            Name = type.IsGenericType ? type.Name.Substring(0, type.Name.IndexOf('`')) : type.Name;
            IsNullable = isNullable;
            Arguments = arguments;
            IsValueType = type.IsValueType;
            IsEnum = type.IsEnum;
            IsPublic = type.IsPublic && arguments.All(t => t.IsPublic);
        }

        public CSharpType(TypeProvider implementation, bool isValueType = false, bool isEnum = false, bool isNullable = false, CSharpType[]? arguments = default)
            : this(implementation, implementation.Declaration.Namespace, implementation.Declaration.Name, isValueType, isEnum, isNullable, arguments)
        {
        }

        public CSharpType(TypeProvider implementation, string ns, string name, bool isValueType = false, bool isEnum = false, bool isNullable = false, CSharpType[]? arguments = default)
        {
            _implementation = implementation;
            Name = name;
            IsValueType = isValueType;
            IsEnum = isEnum;
            IsNullable = isNullable;
            Namespace = ns;
            if (arguments != null)
                Arguments = arguments;
            SerializeAs = _implementation?.SerializeAs;
            IsPublic = implementation.Declaration.Accessibility == "public"
                && Arguments.All(t => t.IsPublic);
        }

        public string Namespace { get; }
        public string Name { get; }
        public bool IsValueType { get; }
        public bool IsEnum { get; }
        public bool IsLiteral => Literal is not null;
        public Constant? Literal { get; private init; }
        public bool IsUnion => UnionItemTypes.Count > 0;
        public IReadOnlyList<CSharpType> UnionItemTypes { get; private init; } = Array.Empty<CSharpType>();
        public bool IsPublic { get; }
        public IReadOnlyList<CSharpType> Arguments { get; } = Array.Empty<CSharpType>();
        public bool IsFrameworkType => _type != null;
        public Type FrameworkType => _type ?? throw new InvalidOperationException("Not a framework type");
        public TypeProvider Implementation => _implementation ?? throw new InvalidOperationException($"Not implemented type: '{Namespace}.{Name}'");
        public bool IsNullable { get; }

        public Type? SerializeAs { get; init; }

        public bool HasParent => IsFrameworkType ? false : Implementation is ObjectType objectType ? objectType.Inherits is not null : false;

        protected bool Equals(CSharpType other, bool ignoreNullable)
            => Equals(_implementation, other._implementation) &&
               _type == other._type &&
               Arguments.SequenceEqual(other.Arguments) &&
               (ignoreNullable || IsNullable == other.IsNullable);

        public override bool Equals(object? obj)
        {
            if (ReferenceEquals(null, obj))
                return false;
            if (ReferenceEquals(this, obj))
                return true;
            return obj is CSharpType csType && Equals(csType, ignoreNullable: false);
        }

        public bool EqualsIgnoreNullable(CSharpType other) => Equals(other, ignoreNullable: true);

        public bool Equals(Type type) =>
            IsFrameworkType && (type.IsGenericType ? type.GetGenericTypeDefinition() == FrameworkType && ArgumentsEquals(type.GetGenericArguments()) : type == FrameworkType);

        private bool ArgumentsEquals(IReadOnlyList<Type> genericArguments)
        {
            if (Arguments.Count != genericArguments.Count)
            {
                return false;
            }

            for (int i = 0; i < Arguments.Count; i++)
            {
                if (!Arguments[i].Equals(genericArguments[i]))
                {
                    return false;
                }
            }

            return true;
        }

        private int? _hashCode;

        public override int GetHashCode()
        {
            // we cache the hashcode since `CSharpType` is meant to be immuttable.
            if (_hashCode != null)
                return _hashCode.Value;

            var hashCode = new HashCode();
            foreach (var arg in Arguments)
            {
                hashCode.Add(arg);
            }
            _hashCode = HashCode.Combine(_implementation, _type, hashCode.ToHashCode(), IsNullable);

            return _hashCode.Value;
        }

        public CSharpType GetGenericTypeDefinition()
            => _type is null
                ? throw new NotSupportedException($"{nameof(TypeProvider)} doesn't support generics.")
                : new(_type, IsNullable);

        public bool IsGenericType => Arguments.Count > 0;

        public CSharpType WithNullable(bool isNullable) =>
            isNullable == IsNullable ? this : IsFrameworkType
                ? new CSharpType(FrameworkType, isNullable, Arguments)
                : new CSharpType(Implementation, Namespace, Name, IsValueType, IsEnum, isNullable);

        public static implicit operator CSharpType(Type type) => new CSharpType(type);

        public override string ToString()
        {
            return new CodeWriter().Append($"{this}").ToString(false);
        }

        public bool TryGetCSharpFriendlyName([MaybeNullWhen(false)] out string name)
        {
            name = _type switch
            {
                null => null,
                var t when t.IsGenericParameter => t.Name,
                var t when t == typeof(bool) => "bool",
                var t when t == typeof(byte) => "byte",
                var t when t == typeof(sbyte) => "sbyte",
                var t when t == typeof(short) => "short",
                var t when t == typeof(ushort) => "ushort",
                var t when t == typeof(int) => "int",
                var t when t == typeof(uint) => "uint",
                var t when t == typeof(long) => "long",
                var t when t == typeof(ulong) => "ulong",
                var t when t == typeof(char) => "char",
                var t when t == typeof(double) => "double",
                var t when t == typeof(float) => "float",
                var t when t == typeof(object) => "object",
                var t when t == typeof(decimal) => "decimal",
                var t when t == typeof(string) => "string",
                _ => null
            };

            return name != null;
        }

        internal static CSharpType FromSystemType(Type type, string defaultNamespace, SourceInputModel? sourceInputModel, IEnumerable<ObjectTypeProperty>? backingProperties = null)
        {
            var genericTypes = type.GetGenericArguments().Select(t => new CSharpType(t));
            var systemObjectType = SystemObjectType.Create(type, defaultNamespace, sourceInputModel, backingProperties);
            // TODO -- why we do not just return systemObjectType.Type here? because of the generic types?
            return new CSharpType(
                systemObjectType,
                type.Namespace ?? defaultNamespace,
                systemObjectType.Declaration.Name,
                type.IsValueType,
                type.IsEnum,
                false,
                genericTypes.ToArray());
        }

        /// <summary>
        /// This function is used to create a new CSharpType instance with a literal value.
        /// If the type is a framework type, the CSharpType will be created with the literal value Constant
        /// object.
        /// </summary>
        /// <param name="type">The original type to create a new CSharpType instance from.</param>
        /// <param name="literalValue">The literal value of the type, if any.</param>
        /// <returns>An instance of CSharpType with a literal value property.</returns>
        internal static CSharpType FromLiteral(CSharpType type, object literalValue)
        {
            if (type.IsFrameworkType)
            {
                Constant? literal;
                try
                {
                    literal = new Constant(literalValue, type);
                }
                catch
                {
                    literal = null;
                }

                type = new CSharpType(type.FrameworkType, type.IsNullable)
                {
                    Literal = literal
                };
            }

            return type;
        }

        /// <summary>
        /// Constructs a CSharpType that represents a union type.
        /// </summary>
        /// <param name="unionItemTypes">The list of union item types.</param>
        /// <param name="isNullable">Flag used to determine if a type is nullable.</param>
        /// <returns></returns>
        public static CSharpType FromUnion(IReadOnlyList<CSharpType> unionItemTypes, bool isNullable)
        {
            return new CSharpType(typeof(BinaryData), isNullable)
            {
                UnionItemTypes = unionItemTypes
            };
        }

<<<<<<< HEAD
        /// <summary>
        /// Check whether two CSharpType instances equal or not
        /// This is not the same as left.Equals(right) because this function only checks the names
        /// </summary>
        /// <param name="left"></param>
        /// <param name="other"></param>
        /// <returns></returns>
        public bool EqualsByName(CSharpType? other)
        {
            if (ReferenceEquals(this, other))
            {
                return true;
            }

            if (other is null)
            {
                return false;
            }

            if (Namespace != other.Namespace)
                return false;

            if (Name != other.Name)
                return false;

            if (Arguments.Length != other.Arguments.Length)
                return false;

            for (int i = 0; i < Arguments.Length; i++)
            {
                if (!Arguments[i].EqualsByName(other.Arguments[i]))
                    return false;
            }

            return true;
        }
=======
        internal static CSharpType FromSystemType(BuildContext context, Type type, IEnumerable<ObjectTypeProperty>? backingProperties = null)
            => FromSystemType(type, context.DefaultNamespace, context.SourceInputModel, backingProperties);
>>>>>>> 4e2f9487
    }
}<|MERGE_RESOLUTION|>--- conflicted
+++ resolved
@@ -259,7 +259,19 @@
             };
         }
 
-<<<<<<< HEAD
+        internal static CSharpType FromSystemType(BuildContext context, Type type, IEnumerable<ObjectTypeProperty>? backingProperties = null)
+            => FromSystemType(type, context.DefaultNamespace, context.SourceInputModel, backingProperties);
+
+        public bool TryCast<T>([MaybeNullWhen(false)] out T provider) where T : TypeProvider
+        {
+            provider = null;
+            if (this.IsFrameworkType)
+                return false;
+
+            provider = this.Implementation as T;
+            return provider != null;
+        }
+
         /// <summary>
         /// Check whether two CSharpType instances equal or not
         /// This is not the same as left.Equals(right) because this function only checks the names
@@ -285,10 +297,10 @@
             if (Name != other.Name)
                 return false;
 
-            if (Arguments.Length != other.Arguments.Length)
-                return false;
-
-            for (int i = 0; i < Arguments.Length; i++)
+            if (Arguments.Count != other.Arguments.Count)
+                return false;
+
+            for (int i = 0; i < Arguments.Count; i++)
             {
                 if (!Arguments[i].EqualsByName(other.Arguments[i]))
                     return false;
@@ -296,9 +308,5 @@
 
             return true;
         }
-=======
-        internal static CSharpType FromSystemType(BuildContext context, Type type, IEnumerable<ObjectTypeProperty>? backingProperties = null)
-            => FromSystemType(type, context.DefaultNamespace, context.SourceInputModel, backingProperties);
->>>>>>> 4e2f9487
     }
 }