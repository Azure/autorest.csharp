﻿// Copyright (c) Microsoft Corporation. All rights reserved.
// Licensed under the MIT License. See License.txt in the project root for license information.

using System;
using System.Buffers;
using System.Collections;
using System.Collections.Generic;
using System.Diagnostics;
using System.Diagnostics.CodeAnalysis;
using System.Linq;
using System.Threading.Tasks;
using AutoRest.CSharp.Generation.Writers;
using AutoRest.CSharp.Input.Source;
using AutoRest.CSharp.Output.Models.Shared;
using AutoRest.CSharp.Output.Models.Types;
using Azure;
using Response = Azure.Response;

namespace AutoRest.CSharp.Generation.Types
{
    internal class CSharpType
    {
        private readonly TypeProvider? _implementation;
        private readonly Type? _type;

        public CSharpType(Type type) : this(
            type,
            type.IsGenericType ? type.GetGenericArguments().Select(p => new CSharpType(p)).ToArray() : Array.Empty<CSharpType>())
        {
        }

        public CSharpType(Type type, bool isNullable) : this(
            type,
            isNullable,
            type.IsGenericType ? type.GetGenericArguments().Select(p => new CSharpType(p)).ToArray() : Array.Empty<CSharpType>())
        {
        }

        public CSharpType(Type type, params CSharpType[] arguments) : this(type, false, arguments as IReadOnlyList<CSharpType>)
        { }

        public CSharpType(Type type, IReadOnlyList<CSharpType> arguments) : this(type, false, arguments)
        { }

        public CSharpType(Type type, bool isNullable, params CSharpType[] arguments) : this(type, isNullable, arguments as IReadOnlyList<CSharpType>)
        {
        }

        public CSharpType(Type type, bool isNullable, IReadOnlyList<CSharpType> arguments)
        {
            // here we ensure the framework type is always the open generic type, aka List<>, not List<int> or List<string> with concrete generic arguments
            type = type.IsGenericType ? type.GetGenericTypeDefinition() : type;
            Debug.Assert(type.Namespace != null, "type.Namespace != null");
<<<<<<< HEAD
            ValidateArguments(type, arguments);
            _type = type;
=======
            _type = type.IsGenericType ? type.GetGenericTypeDefinition() : type;

            ValidateArguments(_type, arguments);
>>>>>>> 879233de

            Namespace = type.Namespace;
            Name = type.IsGenericType ? type.Name.Substring(0, type.Name.IndexOf('`')) : type.Name;
            // open generic parameter such as the `T` in `List<T>` is considered as declared inside the `List<T>` type as well, but we just want this to be the pure nested type, therefore here we exclude the open generic parameter scenario
            // for a closed generic parameter such as the `string` in `List<string>`, it is just an ordinary type without a `DeclaringType`.
            DeclaringType = type.DeclaringType is not null && !type.IsGenericParameter ? new CSharpType(type.DeclaringType) : null;
            IsNullable = isNullable;
            Arguments = arguments;
            IsValueType = type.IsValueType;
            IsEnum = type.IsEnum;
            IsPublic = type.IsPublic && arguments.All(t => t.IsPublic);

            #region Assign the attributes of this type
            IsIEnumerable = type == typeof(IEnumerable);
            IsIEnumerableOfT = type == typeof(IEnumerable<>);
            IsIAsyncEnumerableOfT = type == typeof(IAsyncEnumerable<>);
            IsReadOnlyDictionary = type == typeof(IReadOnlyDictionary<,>);
            IsReadWriteDictionary = type == typeof(IDictionary<,>);
            IsDictionary = IsReadOnlyDictionary || IsReadWriteDictionary;
            IsReadOnlyMemory = type == typeof(ReadOnlyMemory<>);
            IsReadWriteList = type == typeof(IList<>) || type == typeof(ICollection<>) || type == typeof(List<>);
            IsReadOnlyList = type == typeof(IEnumerable<>) || type == typeof(IReadOnlyList<>);
            IsList = IsReadOnlyList || IsReadWriteList || IsReadOnlyMemory;
            IsCollection = IsDictionary || IsList;
            IsArray = type.IsArray;

            IsTask = type == typeof(Task);
            IsTaskOfT = type == typeof(Task<>);
            // TODO -- these are azure-specific. We might need to generalize these using ApiTypes
            IsResponse = type == typeof(Response);
            IsResponseOfT = type == typeof(Response<>);
            IsPageable = type == typeof(Pageable<>);
            IsAsyncPageable = type == typeof(AsyncPageable<>);
            IsOperation = type == typeof(Operation);
            IsOperationOfT = type == typeof(Operation<>);
            IsOperationOfAsyncPageable = IsOperationOfT && arguments.Count == 1 && arguments[0].IsAsyncPageable;
            IsOperationOfPageable = IsOperationOfT && arguments.Count == 1 && arguments[0].IsPageable;
            #endregion
        }

        [Conditional("DEBUG")]
        private static void ValidateArguments(Type type, IReadOnlyList<CSharpType> arguments)
<<<<<<< HEAD
=======
        {
            if (type.IsGenericTypeDefinition)
            {
                Debug.Assert(arguments.Count == type.GetGenericArguments().Length, $"the count of arguments given ({string.Join(", ", arguments.Select(a => a.ToString()))}) does not match the arguments in the definition {type}");
            }
            else
            {
                Debug.Assert(arguments.Count == 0, "arguments can be added only to the generic type definition.");
            }
        }

        public CSharpType(TypeProvider implementation, bool isValueType = false, bool isEnum = false, bool isNullable = false, IReadOnlyList<CSharpType>? arguments = null)
            : this(implementation, implementation.Declaration.Namespace, implementation.Declaration.Name, isValueType, isEnum, isNullable, arguments)
>>>>>>> 879233de
        {
            if (type.IsGenericTypeDefinition)
            {
                Debug.Assert(arguments.Count > 0, "arguments can be added only to the generic type definition.");
                Debug.Assert(arguments.Count == type.GetGenericArguments().Length, $"the count of arguments given ({string.Join(", ", arguments.Select(a => a.ToString()))}) does not match the arguments in the definition {type}");
            }
        }

<<<<<<< HEAD
        public CSharpType(TypeProvider implementation, bool isNullable = false)
        {
            _implementation = implementation;
            Namespace = implementation.Declaration.Namespace;
            Name = implementation.Declaration.Name;
            IsValueType = implementation.IsValueType;
            IsEnum = implementation.IsEnum;
            IsNullable = isNullable;
            Arguments = Array.Empty<CSharpType>(); // currently we do not have generic TypeProviders
=======
        public CSharpType(TypeProvider implementation, string ns, string name, bool isValueType = false, bool isEnum = false, bool isNullable = false, IReadOnlyList<CSharpType>? arguments = null)
        {
            _implementation = implementation;
            Namespace = ns;
            Name = name;
            DeclaringType = implementation.DeclaringTypeProvider?.Type;
            IsValueType = isValueType;
            IsEnum = isEnum;
            IsNullable = isNullable;
            if (arguments != null)
                Arguments = arguments;
>>>>>>> 879233de
            SerializeAs = _implementation?.SerializeAs;
            IsPublic = implementation.Declaration.Accessibility == "public" && Arguments.All(t => t.IsPublic);
        }

<<<<<<< HEAD
        public virtual string Namespace { get; }
        public virtual string Name { get; }
=======
        public string Namespace { get; }
        public string Name { get; }
        public CSharpType? DeclaringType { get; }
>>>>>>> 879233de
        public bool IsValueType { get; }
        public bool IsEnum { get; }
        public bool IsLiteral => Literal is not null;
        public Constant? Literal { get; private init; }
        public bool IsUnion => UnionItemTypes.Count > 0;
        public IReadOnlyList<CSharpType> UnionItemTypes { get; private init; } = Array.Empty<CSharpType>();
        public bool IsPublic { get; }
        public IReadOnlyList<CSharpType> Arguments { get; } = Array.Empty<CSharpType>();
        public bool IsFrameworkType => _type != null;
        public Type FrameworkType => _type ?? throw new InvalidOperationException("Not a framework type");
        public TypeProvider Implementation => _implementation ?? throw new InvalidOperationException($"Not implemented type: '{Namespace}.{Name}'");
        public bool IsNullable { get; }

        public Type? SerializeAs { get; init; }

        #region Attributes of the type
        public bool IsArray { get; }
        public bool IsCollection { get; }
        public bool IsIEnumerable { get; }
        public bool IsIEnumerableOfT { get; }
        public bool IsIAsyncEnumerableOfT { get; }

        public bool IsDictionary { get; }
        public bool IsReadOnlyDictionary { get; }
        public bool IsReadWriteDictionary { get; }

        public bool IsList { get; }
        public bool IsReadOnlyMemory { get; }
        public bool IsReadOnlyList { get; }
        public bool IsReadWriteList { get; }

        public bool IsTask { get; }
        public bool IsTaskOfT { get; }
        public bool IsResponse { get; }
        public bool IsResponseOfT { get; }
        public bool IsPageable { get; }
        public bool IsAsyncPageable { get; }
        public bool IsOperation { get; }
        public bool IsOperationOfT { get; }
        public bool IsOperationOfAsyncPageable { get; }
        public bool IsOperationOfPageable { get; }
        #endregion

        protected bool Equals(CSharpType other, bool ignoreNullable)
            => Equals(_implementation, other._implementation) &&
               _type == other._type &&
               Arguments.SequenceEqual(other.Arguments) &&
               (ignoreNullable || IsNullable == other.IsNullable);

        public override bool Equals(object? obj)
        {
            if (ReferenceEquals(null, obj))
                return false;
            if (ReferenceEquals(this, obj))
                return true;
            return obj is CSharpType csType && Equals(csType, ignoreNullable: false);
        }

        public bool EqualsIgnoreNullable(CSharpType other) => Equals(other, ignoreNullable: true);

        public bool Equals(Type type) =>
            IsFrameworkType && (type.IsGenericType ? type.GetGenericTypeDefinition() == FrameworkType && ArgumentsEquals(type.GetGenericArguments()) : type == FrameworkType);

        private bool ArgumentsEquals(IReadOnlyList<Type> genericArguments)
        {
            if (Arguments.Count != genericArguments.Count)
            {
                return false;
            }

            for (int i = 0; i < Arguments.Count; i++)
            {
                if (!Arguments[i].Equals(genericArguments[i]))
                {
                    return false;
                }
            }

            return true;
        }

        private int? _hashCode;

        public override int GetHashCode()
        {
            // we cache the hashcode since `CSharpType` is meant to be immuttable.
            if (_hashCode != null)
                return _hashCode.Value;

            var hashCode = new HashCode();
            foreach (var arg in Arguments)
            {
                hashCode.Add(arg);
            }
            _hashCode = HashCode.Combine(_implementation, _type, hashCode.ToHashCode(), IsNullable);

            return _hashCode.Value;
        }

        public CSharpType GetGenericTypeDefinition()
            => _type is null
                ? throw new NotSupportedException($"{nameof(TypeProvider)} doesn't support generics.")
                : new(_type, IsNullable);

        public bool IsGenericType => Arguments.Count > 0;

        public virtual CSharpType WithNullable(bool isNullable) => // make it virtual to ensure this is mockable
            isNullable == IsNullable ? this : IsFrameworkType
                ? new CSharpType(FrameworkType, isNullable, Arguments)
                : new CSharpType(Implementation, isNullable);

        public static implicit operator CSharpType(Type type) => new CSharpType(type);

        public override string ToString()
        {
            return new CodeWriter().Append($"{this}").ToString(false);
        }

        public bool TryGetCSharpFriendlyName([MaybeNullWhen(false)] out string name)
        {
            name = _type switch
            {
                null => null,
                var t when t.IsGenericParameter => t.Name,
                //if we have an array type and the element is defined in the same assembly then its a generic param array.
                var t when t.IsArray && t.Assembly.Equals(GetType().Assembly) => t.Name,
                var t when t == typeof(bool) => "bool",
                var t when t == typeof(byte) => "byte",
                var t when t == typeof(sbyte) => "sbyte",
                var t when t == typeof(short) => "short",
                var t when t == typeof(ushort) => "ushort",
                var t when t == typeof(int) => "int",
                var t when t == typeof(uint) => "uint",
                var t when t == typeof(long) => "long",
                var t when t == typeof(ulong) => "ulong",
                var t when t == typeof(char) => "char",
                var t when t == typeof(double) => "double",
                var t when t == typeof(float) => "float",
                var t when t == typeof(object) => "object",
                var t when t == typeof(decimal) => "decimal",
                var t when t == typeof(string) => "string",
                _ => null
            };

            return name != null;
        }

        internal static CSharpType FromSystemType(Type type, string defaultNamespace, SourceInputModel? sourceInputModel, IEnumerable<ObjectTypeProperty>? backingProperties = null)
        {
            var systemObjectType = SystemObjectType.Create(type, defaultNamespace, sourceInputModel, backingProperties);
            return systemObjectType.Type;
        }

        /// <summary>
        /// This function is used to create a new CSharpType instance with a literal value.
        /// If the type is a framework type, the CSharpType will be created with the literal value Constant
        /// object.
        /// </summary>
        /// <param name="type">The original type to create a new CSharpType instance from.</param>
        /// <param name="literalValue">The literal value of the type, if any.</param>
        /// <returns>An instance of CSharpType with a literal value property.</returns>
        internal static CSharpType FromLiteral(CSharpType type, object literalValue)
        {
            if (type.IsFrameworkType)
            {
                Constant? literal;
                try
                {
                    literal = new Constant(literalValue, type);
                }
                catch
                {
                    literal = null;
                }

                type = new CSharpType(type.FrameworkType, type.IsNullable)
                {
                    Literal = literal
                };
            }

            return type;
        }

        /// <summary>
        /// Constructs a CSharpType that represents a union type.
        /// </summary>
        /// <param name="unionItemTypes">The list of union item types.</param>
        /// <param name="isNullable">Flag used to determine if a type is nullable.</param>
        /// <returns></returns>
        public static CSharpType FromUnion(IReadOnlyList<CSharpType> unionItemTypes, bool isNullable)
        {
            return new CSharpType(typeof(BinaryData), isNullable)
            {
                UnionItemTypes = unionItemTypes
            };
        }

        internal static CSharpType FromSystemType(BuildContext context, Type type, IEnumerable<ObjectTypeProperty>? backingProperties = null)
            => FromSystemType(type, context.DefaultNamespace, context.SourceInputModel, backingProperties);

        /// <summary>
        /// Check whether two CSharpType instances equal or not
        /// This is not the same as left.Equals(right) because this function only checks the names
        /// </summary>
        /// <param name="left"></param>
        /// <param name="other"></param>
        /// <returns></returns>
        public bool EqualsByName(CSharpType? other)
        {
            if (ReferenceEquals(this, other))
            {
                return true;
            }

            if (other is null)
            {
                return false;
            }

            if (Namespace != other.Namespace)
                return false;

            if (Name != other.Name)
                return false;

            if (Arguments.Count != other.Arguments.Count)
                return false;

            for (int i = 0; i < Arguments.Count; i++)
            {
                if (!Arguments[i].EqualsByName(other.Arguments[i]))
                    return false;
            }

            return true;
        }

        public CSharpType MakeGenericType(IReadOnlyList<CSharpType> arguments)
        {
            if (IsFrameworkType)
            {
                return new CSharpType(FrameworkType, IsNullable, arguments);
            }
            else
            {
                return new CSharpType(Implementation, Namespace, Name, IsValueType, IsEnum, IsNullable, arguments.ToArray());
            }
        }
    }
}<|MERGE_RESOLUTION|>--- conflicted
+++ resolved
@@ -51,14 +51,9 @@
             // here we ensure the framework type is always the open generic type, aka List<>, not List<int> or List<string> with concrete generic arguments
             type = type.IsGenericType ? type.GetGenericTypeDefinition() : type;
             Debug.Assert(type.Namespace != null, "type.Namespace != null");
-<<<<<<< HEAD
-            ValidateArguments(type, arguments);
-            _type = type;
-=======
             _type = type.IsGenericType ? type.GetGenericTypeDefinition() : type;
 
             ValidateArguments(_type, arguments);
->>>>>>> 879233de
 
             Namespace = type.Namespace;
             Name = type.IsGenericType ? type.Name.Substring(0, type.Name.IndexOf('`')) : type.Name;
@@ -101,8 +96,6 @@
 
         [Conditional("DEBUG")]
         private static void ValidateArguments(Type type, IReadOnlyList<CSharpType> arguments)
-<<<<<<< HEAD
-=======
         {
             if (type.IsGenericTypeDefinition)
             {
@@ -114,19 +107,7 @@
             }
         }
 
-        public CSharpType(TypeProvider implementation, bool isValueType = false, bool isEnum = false, bool isNullable = false, IReadOnlyList<CSharpType>? arguments = null)
-            : this(implementation, implementation.Declaration.Namespace, implementation.Declaration.Name, isValueType, isEnum, isNullable, arguments)
->>>>>>> 879233de
-        {
-            if (type.IsGenericTypeDefinition)
-            {
-                Debug.Assert(arguments.Count > 0, "arguments can be added only to the generic type definition.");
-                Debug.Assert(arguments.Count == type.GetGenericArguments().Length, $"the count of arguments given ({string.Join(", ", arguments.Select(a => a.ToString()))}) does not match the arguments in the definition {type}");
-            }
-        }
-
-<<<<<<< HEAD
-        public CSharpType(TypeProvider implementation, bool isNullable = false)
+        public CSharpType(TypeProvider implementation, IReadOnlyList<CSharpType>? arguments = null, bool isNullable = false)
         {
             _implementation = implementation;
             Namespace = implementation.Declaration.Namespace;
@@ -134,32 +115,14 @@
             IsValueType = implementation.IsValueType;
             IsEnum = implementation.IsEnum;
             IsNullable = isNullable;
-            Arguments = Array.Empty<CSharpType>(); // currently we do not have generic TypeProviders
-=======
-        public CSharpType(TypeProvider implementation, string ns, string name, bool isValueType = false, bool isEnum = false, bool isNullable = false, IReadOnlyList<CSharpType>? arguments = null)
-        {
-            _implementation = implementation;
-            Namespace = ns;
-            Name = name;
-            DeclaringType = implementation.DeclaringTypeProvider?.Type;
-            IsValueType = isValueType;
-            IsEnum = isEnum;
-            IsNullable = isNullable;
-            if (arguments != null)
-                Arguments = arguments;
->>>>>>> 879233de
+            Arguments = arguments ?? Array.Empty<CSharpType>();
             SerializeAs = _implementation?.SerializeAs;
             IsPublic = implementation.Declaration.Accessibility == "public" && Arguments.All(t => t.IsPublic);
         }
 
-<<<<<<< HEAD
         public virtual string Namespace { get; }
         public virtual string Name { get; }
-=======
-        public string Namespace { get; }
-        public string Name { get; }
         public CSharpType? DeclaringType { get; }
->>>>>>> 879233de
         public bool IsValueType { get; }
         public bool IsEnum { get; }
         public bool IsLiteral => Literal is not null;
@@ -269,7 +232,7 @@
         public virtual CSharpType WithNullable(bool isNullable) => // make it virtual to ensure this is mockable
             isNullable == IsNullable ? this : IsFrameworkType
                 ? new CSharpType(FrameworkType, isNullable, Arguments)
-                : new CSharpType(Implementation, isNullable);
+                : new CSharpType(Implementation, Arguments, isNullable);
 
         public static implicit operator CSharpType(Type type) => new CSharpType(type);
 
@@ -406,7 +369,7 @@
             }
             else
             {
-                return new CSharpType(Implementation, Namespace, Name, IsValueType, IsEnum, IsNullable, arguments.ToArray());
+                return new CSharpType(Implementation, arguments, IsNullable);
             }
         }
     }
