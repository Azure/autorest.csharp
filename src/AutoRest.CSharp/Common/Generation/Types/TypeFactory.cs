﻿// Copyright (c) Microsoft Corporation. All rights reserved.
// Licensed under the MIT License. See License.txt in the project root for license information.

using System;
using System.Collections.Generic;
using System.Collections.Immutable;
using System.Diagnostics.CodeAnalysis;
using System.IO;
using System.Linq;
using System.Net;
using System.Text;
using AutoRest.CSharp.Common.Input;
using AutoRest.CSharp.Input;
using AutoRest.CSharp.Output.Models.Types;
using Azure;
using Azure.Core;
using Azure.Core.Expressions.DataFactory;
using Microsoft.CodeAnalysis;

namespace AutoRest.CSharp.Generation.Types
{
    internal class TypeFactory
    {
        private readonly OutputLibrary _library;
        public Type UnknownType { get; }

        public TypeFactory(OutputLibrary library, Type unknownType)
        {
            _library = library;
            UnknownType = unknownType;
        }

        private Type AzureResponseErrorType => typeof(ResponseError);

        /// <summary>
        /// This method will attempt to retrieve the <see cref="CSharpType"/> of the input type.
        /// </summary>
        /// <param name="inputType">The input type to convert.</param>
        /// <returns>The <see cref="CSharpType"/> of the input type.</returns>
        public CSharpType CreateType(InputType inputType) => inputType switch
        {
            InputLiteralType literalType => CSharpType.FromLiteral(CreateType(literalType.ValueType), literalType.Value),
            InputUnionType unionType => CSharpType.FromUnion(unionType.UnionItemTypes.Select(CreateType).ToArray(), unionType.IsNullable),
            InputListType { IsEmbeddingsVector: true } listType => new CSharpType(typeof(ReadOnlyMemory<>), listType.IsNullable, CreateType(listType.ElementType)),
            InputListType listType => new CSharpType(typeof(IList<>), listType.IsNullable, CreateType(listType.ElementType)),
            InputDictionaryType dictionaryType => new CSharpType(typeof(IDictionary<,>), inputType.IsNullable, typeof(string), CreateType(dictionaryType.ValueType)),
            InputEnumType enumType => _library.ResolveEnum(enumType).WithNullable(inputType.IsNullable),
            // TODO -- this is a temporary solution until we refactored the type replacement to use input types instead of code model schemas
            InputModelType { Namespace: "Azure.Core.Foundations", Name: "Error" } => SystemObjectType.Create(AzureResponseErrorType, AzureResponseErrorType.Namespace!, null).Type,
            // Handle DataFactoryElement, we are sure that the argument type is not null and contains only 1 element
            InputModelType { Namespace: "Azure.Core.Resources", Name: "DataFactoryElement" } inputModel => new CSharpType(typeof(DataFactoryElement<>), inputType.IsNullable, CreateType(inputModel.ArgumentTypes![0])),
            InputModelType model => _library.ResolveModel(model).WithNullable(inputType.IsNullable),
            InputPrimitiveType primitiveType => primitiveType.Kind switch
            {
                InputPrimitiveTypeKind.AzureLocation => new CSharpType(typeof(AzureLocation), inputType.IsNullable),
                InputPrimitiveTypeKind.Boolean => new CSharpType(typeof(bool), inputType.IsNullable),
                InputPrimitiveTypeKind.Bytes => Configuration.ShouldTreatBase64AsBinaryData ? new CSharpType(typeof(BinaryData), inputType.IsNullable) : new CSharpType(typeof(byte[]), inputType.IsNullable),
                InputPrimitiveTypeKind.ContentType => new CSharpType(typeof(ContentType), inputType.IsNullable),
                InputPrimitiveTypeKind.PlainDate => new CSharpType(typeof(DateTimeOffset), inputType.IsNullable),
                InputPrimitiveTypeKind.Decimal => new CSharpType(typeof(decimal), inputType.IsNullable),
                InputPrimitiveTypeKind.Decimal128 => new CSharpType(typeof(decimal), inputType.IsNullable),
                InputPrimitiveTypeKind.PlainTime => new CSharpType(typeof(TimeSpan), inputType.IsNullable),
                InputPrimitiveTypeKind.ETag => new CSharpType(typeof(ETag), inputType.IsNullable),
                InputPrimitiveTypeKind.Float32 => new CSharpType(typeof(float), inputType.IsNullable),
                InputPrimitiveTypeKind.Float64 => new CSharpType(typeof(double), inputType.IsNullable),
                InputPrimitiveTypeKind.Float128 => new CSharpType(typeof(decimal), inputType.IsNullable),
                InputPrimitiveTypeKind.Guid or InputPrimitiveTypeKind.Uuid => new CSharpType(typeof(Guid), inputType.IsNullable),
                InputPrimitiveTypeKind.Int8 => new CSharpType(typeof(sbyte), inputType.IsNullable),
                InputPrimitiveTypeKind.UInt8 => new CSharpType(typeof(byte), inputType.IsNullable),
                InputPrimitiveTypeKind.Int32 => new CSharpType(typeof(int), inputType.IsNullable),
                InputPrimitiveTypeKind.Int64 => new CSharpType(typeof(long), inputType.IsNullable),
                InputPrimitiveTypeKind.SafeInt => new CSharpType(typeof(long), inputType.IsNullable),
                InputPrimitiveTypeKind.Integer => new CSharpType(typeof(long), inputType.IsNullable), // in typespec, integer is the base type of int related types, see type relation: https://typespec.io/docs/language-basics/type-relations
                InputPrimitiveTypeKind.Float => new CSharpType(typeof(double), inputType.IsNullable), // in typespec, float is the base type of float32 and float64, see type relation: https://typespec.io/docs/language-basics/type-relations
                InputPrimitiveTypeKind.Numeric => new CSharpType(typeof(double), inputType.IsNullable), // in typespec, numeric is the base type of number types, see type relation: https://typespec.io/docs/language-basics/type-relations
                InputPrimitiveTypeKind.IPAddress => new CSharpType(typeof(IPAddress), inputType.IsNullable),
                InputPrimitiveTypeKind.ArmId => new CSharpType(typeof(ResourceIdentifier), inputType.IsNullable),
                InputPrimitiveTypeKind.ResourceType => new CSharpType(typeof(ResourceType), inputType.IsNullable),
                InputPrimitiveTypeKind.Stream => new CSharpType(typeof(Stream), inputType.IsNullable),
                InputPrimitiveTypeKind.String => new CSharpType(typeof(string), inputType.IsNullable),
                InputPrimitiveTypeKind.Uri or InputPrimitiveTypeKind.Url => new CSharpType(typeof(Uri), inputType.IsNullable),
                InputPrimitiveTypeKind.Char => new CSharpType(typeof(char), inputType.IsNullable),
                InputPrimitiveTypeKind.Any => UnknownType,
#pragma warning disable CS0618 // Type or member is obsolete
                InputPrimitiveTypeKind.RequestMethod => new CSharpType(typeof(RequestMethod), inputType.IsNullable),
#pragma warning restore CS0618 // Type or member is obsolete
                _ => new CSharpType(typeof(object), inputType.IsNullable),
            },
<<<<<<< HEAD
            InputDateTimeType dateTimeType => new CSharpType(typeof(DateTimeOffset), inputType.IsNullable),
            InputDurationType durationType => new CSharpType(typeof(TimeSpan), inputType.IsNullable),
            InputGenericType genericType when genericType.Type == typeof(DataFactoryElement<>) && genericType.Arguments.Count == 1 && genericType.Arguments[0] is InputPrimitiveType { Kind: InputPrimitiveTypeKind.Any } => new CSharpType(genericType.Type, genericType.IsNullable, typeof(BinaryData)),
            InputGenericType genericType => new CSharpType(genericType.Type, genericType.Arguments.Select(CreateType).ToArray()).WithNullable(inputType.IsNullable),
            CodeModelType cmt => CreateType(cmt.Schema, cmt.IsNullable),
            _ => throw new Exception($"Unknown type {inputType}")
=======
            InputIntrinsicType { Kind: InputIntrinsicTypeKind.Unknown } => Configuration.AzureArm ? new CSharpType(UnknownType, inputType.IsNullable) : UnknownType,
            _ => throw new Exception("Unknown type")
>>>>>>> d2e20316
        };

        internal static Type? ToXMsFormatType(string? format) => format switch
        {
            XMsFormat.ArmId => typeof(ResourceIdentifier),
            XMsFormat.AzureLocation => typeof(AzureLocation),
            XMsFormat.DateTime => typeof(DateTimeOffset),
            XMsFormat.DateTimeRFC1123 => typeof(DateTimeOffset),
            XMsFormat.DateTimeUnix => typeof(DateTimeOffset),
            XMsFormat.DurationConstant => typeof(TimeSpan),
            XMsFormat.ETag => typeof(ETag),
            XMsFormat.ResourceType => typeof(ResourceType),
            XMsFormat.Object => typeof(object),
            XMsFormat.IPAddress => typeof(IPAddress),
            XMsFormat.ContentType => typeof(ContentType),
            XMsFormat.RequestMethod => typeof(RequestMethod),
            XMsFormat.DataFactoryElementOfString => typeof(DataFactoryElement<string>),
            XMsFormat.DataFactoryElementOfInt => typeof(DataFactoryElement<int>),
            XMsFormat.DataFactoryElementOfDouble => typeof(DataFactoryElement<double>),
            XMsFormat.DataFactoryElementOfBool => typeof(DataFactoryElement<bool>),
            XMsFormat.DataFactoryElementOfDateTime => typeof(DataFactoryElement<DateTimeOffset>),
            XMsFormat.DataFactoryElementOfDuration => typeof(DataFactoryElement<TimeSpan>),
            XMsFormat.DataFactoryElementOfUri => typeof(DataFactoryElement<Uri>),
            XMsFormat.DataFactoryElementOfObject => typeof(DataFactoryElement<BinaryData>),
            XMsFormat.DataFactoryElementOfListOfString => typeof(DataFactoryElement<IList<string>>),
            XMsFormat.DataFactoryElementOfKeyValuePairs => typeof(DataFactoryElement<IDictionary<string, string>>),
            XMsFormat.DataFactoryElementOfKeyObjectValuePairs => typeof(DataFactoryElement<IDictionary<string, BinaryData>>),
            _ => null
        };

        public CSharpType CreateType(ITypeSymbol symbol)
        {
            if (!TryCreateType(symbol, out var type))
            {
                throw new InvalidOperationException($"Unable to find a model or framework type that corresponds to {symbol}");
            }

            return type;
        }

        private static bool NoTypeValidator(System.Type type) => true;

        public bool TryCreateType(ITypeSymbol symbol, [NotNullWhen(true)] out CSharpType? type)
            => TryCreateType(symbol, NoTypeValidator, out type);

        public CSharpType? GetLibraryTypeByName(string name) => _library.FindTypeByName(name);

        public bool TryCreateType(ITypeSymbol symbol, Func<System.Type, bool> validator, [NotNullWhen(true)] out CSharpType? type)
        {
            type = null;
            return symbol switch
            {
                IArrayTypeSymbol arrayTypeSymbol => TryCreateTypeForIArrayTypeSymbol(arrayTypeSymbol, validator, out type),
                INamedTypeSymbol namedTypeSymbol => TryCreateTypeForINamedTypeSymbol(namedTypeSymbol, validator, out type),

                // We can only handle IArrayTypeSymbol of framework type and INamedTypeSymbol for now since CSharpType can't represent other types such as IArrayTypeSymbol of user types
                // Instead of throwing an exception, wihch causes more side effects, we just return false and let the caller handle it.
                _ => false
            };
        }

        private bool TryCreateTypeForINamedTypeSymbol(INamedTypeSymbol namedTypeSymbol, Func<Type, bool> validator, [NotNullWhen(true)] out CSharpType? type)
        {
            type = null;
            if (namedTypeSymbol.ConstructedFrom.SpecialType == SpecialType.System_Nullable_T)
            {
                if (!TryCreateType(namedTypeSymbol.TypeArguments[0], validator, out type))
                {
                    return false;
                }
                type = type.WithNullable(true);
                return true;
            }

            Type? existingType = TryGetFrameworkType(namedTypeSymbol);

            if (existingType is not null && validator(existingType))
            {
                if (!TryPopulateArguments(namedTypeSymbol.TypeArguments, validator, out var arguments))
                {
                    return false;
                }
                type = new CSharpType(existingType, arguments, isNullable: false);
            }
            else
            {
                type = _library.FindTypeByName(namedTypeSymbol.Name);
            }

            if (type is null)
            {
                return false;
            }

            if (!type.IsValueType &&
                namedTypeSymbol.NullableAnnotation != NullableAnnotation.NotAnnotated)
            {
                type = type.WithNullable(true);
            }

            return true;
        }

        private bool TryCreateTypeForIArrayTypeSymbol(IArrayTypeSymbol symbol, Func<Type, bool> validator, [NotNullWhen(true)] out CSharpType? type)
        {
            type = null;
            if (symbol is not IArrayTypeSymbol arrayTypeSymbol)
            {
                return false;
            }

            // For IArrayTypeSymbol, we can only handle it when the element type is a framework type.
            var arrayType = TryGetFrameworkType(arrayTypeSymbol);
            if (arrayType is not null && validator(arrayType))
            {
                type = new CSharpType(arrayType, arrayType.IsValueType && symbol.NullableAnnotation != NullableAnnotation.NotAnnotated);
                return true;
            }
            return false;
        }

        private Type? TryGetFrameworkType(ISymbol namedTypeSymbol)
        {
            var fullMetadataName = GetFullMetadataName(namedTypeSymbol);
            var fullyQualifiedName = $"{fullMetadataName}, {namedTypeSymbol.ContainingAssembly?.Name}";
            return Type.GetType(fullMetadataName) ?? Type.GetType(fullyQualifiedName);
        }

        // There can be argument type missing
        private bool TryPopulateArguments(ImmutableArray<ITypeSymbol> typeArguments, Func<Type, bool> validator, [NotNullWhen(true)] out IReadOnlyList<CSharpType>? arguments)
        {
            arguments = null;
            var result = new List<CSharpType>();
            foreach (var typeArgtment in typeArguments)
            {
                if (!TryCreateType(typeArgtment, validator, out CSharpType? type))
                {
                    return false;
                }
                result.Add(type);
            }
            arguments = result;
            return true;
        }

        private string GetFullMetadataName(ISymbol namedTypeSymbol)
        {
            StringBuilder builder = new StringBuilder();

            BuildFullMetadataName(builder, namedTypeSymbol);

            return builder.ToString();
        }

        private void BuildFullMetadataName(StringBuilder builder, ISymbol symbol)
        {
            if (symbol is IArrayTypeSymbol arrayTypeSymbol)
            {
                BuildFullMetadataName(builder, arrayTypeSymbol.ElementType);
                builder.Append("[]");
                return;
            }

            if (symbol.ContainingNamespace != null &&
                !symbol.ContainingNamespace.IsGlobalNamespace)
            {
                BuildFullMetadataName(builder, symbol.ContainingNamespace);
                builder.Append(".");
            }

            builder.Append(symbol.MetadataName);
        }
    }
}<|MERGE_RESOLUTION|>--- conflicted
+++ resolved
@@ -48,7 +48,7 @@
             // TODO -- this is a temporary solution until we refactored the type replacement to use input types instead of code model schemas
             InputModelType { Namespace: "Azure.Core.Foundations", Name: "Error" } => SystemObjectType.Create(AzureResponseErrorType, AzureResponseErrorType.Namespace!, null).Type,
             // Handle DataFactoryElement, we are sure that the argument type is not null and contains only 1 element
-            InputModelType { Namespace: "Azure.Core.Resources", Name: "DataFactoryElement" } inputModel => new CSharpType(typeof(DataFactoryElement<>), inputType.IsNullable, CreateType(inputModel.ArgumentTypes![0])),
+            InputModelType { Namespace: "Azure.Core.Resources", Name: "DataFactoryElement" } inputModel => new CSharpType(typeof(DataFactoryElement<>), inputType.IsNullable, CreateTypeForDataFactoryElement(inputModel.ArgumentTypes![0])),
             InputModelType model => _library.ResolveModel(model).WithNullable(inputType.IsNullable),
             InputPrimitiveType primitiveType => primitiveType.Kind switch
             {
@@ -86,17 +86,20 @@
 #pragma warning restore CS0618 // Type or member is obsolete
                 _ => new CSharpType(typeof(object), inputType.IsNullable),
             },
-<<<<<<< HEAD
             InputDateTimeType dateTimeType => new CSharpType(typeof(DateTimeOffset), inputType.IsNullable),
             InputDurationType durationType => new CSharpType(typeof(TimeSpan), inputType.IsNullable),
-            InputGenericType genericType when genericType.Type == typeof(DataFactoryElement<>) && genericType.Arguments.Count == 1 && genericType.Arguments[0] is InputPrimitiveType { Kind: InputPrimitiveTypeKind.Any } => new CSharpType(genericType.Type, genericType.IsNullable, typeof(BinaryData)),
-            InputGenericType genericType => new CSharpType(genericType.Type, genericType.Arguments.Select(CreateType).ToArray()).WithNullable(inputType.IsNullable),
-            CodeModelType cmt => CreateType(cmt.Schema, cmt.IsNullable),
-            _ => throw new Exception($"Unknown type {inputType}")
-=======
-            InputIntrinsicType { Kind: InputIntrinsicTypeKind.Unknown } => Configuration.AzureArm ? new CSharpType(UnknownType, inputType.IsNullable) : UnknownType,
             _ => throw new Exception("Unknown type")
->>>>>>> d2e20316
+        };
+
+        /// <summary>
+        /// This method is a shimming layer for HLC specially in DFE. In DFE, we always have `BinaryData` instead of `object` therefore we need to escape the `Any` to always return `BinaryData`.
+        /// </summary>
+        /// <param name="inputType"></param>
+        /// <returns></returns>
+        private CSharpType CreateTypeForDataFactoryElement(InputType inputType) => inputType switch
+        {
+            InputPrimitiveType { Kind: InputPrimitiveTypeKind.Any } => typeof(BinaryData),
+            _ => CreateType(inputType)
         };
 
         internal static Type? ToXMsFormatType(string? format) => format switch
