﻿// Copyright (c) Microsoft Corporation. All rights reserved.
// Licensed under the MIT License. See License.txt in the project root for license information.

using System;
using System.Collections;
using System.Collections.Generic;
using System.Collections.Immutable;
using System.Diagnostics;
using System.Diagnostics.CodeAnalysis;
using System.IO;
using System.Linq;
using System.Net;
using System.Text;
using AutoRest.CSharp.Common.Input;
using AutoRest.CSharp.Input;
using AutoRest.CSharp.Output.Models.Shared;
using AutoRest.CSharp.Output.Models.Types;
using Azure;
using Azure.Core;
using Azure.Core.Expressions.DataFactory;
using Microsoft.CodeAnalysis;

namespace AutoRest.CSharp.Generation.Types
{
    internal class TypeFactory
    {
        private readonly OutputLibrary _library;

        public TypeFactory(OutputLibrary library)
        {
            _library = library;
        }

        private Type AzureResponseErrorType => typeof(ResponseError);

        /// <summary>
        /// This method will attempt to retrieve the <see cref="CSharpType"/> of the input type.
        /// </summary>
        /// <param name="inputType">The input type to convert.</param>
        /// <returns>The <see cref="CSharpType"/> of the input type.</returns>
        public CSharpType CreateType(InputType inputType) => inputType switch
        {
            InputLiteralType literalType => CSharpType.FromLiteral(CreateType(literalType.LiteralValueType), literalType.Value),
            InputUnionType unionType => CSharpType.FromUnion(unionType.UnionItemTypes.Select(CreateType).ToArray(), unionType.IsNullable),
            InputListType listType => new CSharpType(typeof(IList<>), listType.IsNullable, CreateType(listType.ElementType)),
            InputDictionaryType dictionaryType => new CSharpType(typeof(IDictionary<,>), inputType.IsNullable, typeof(string), CreateType(dictionaryType.ValueType)),
            InputEnumType enumType => _library.ResolveEnum(enumType).WithNullable(inputType.IsNullable),
            // TODO -- this is a temporary solution until we refactored the type replacement to use input types instead of code model schemas
            InputModelType { Namespace: "Azure.Core.Foundations", Name: "Error" } => SystemObjectType.Create(AzureResponseErrorType, AzureResponseErrorType.Namespace!, null).Type,
            InputModelType model => _library.ResolveModel(model).WithNullable(inputType.IsNullable),
            InputPrimitiveType primitiveType => primitiveType.Kind switch
            {
                InputTypeKind.AzureLocation => new CSharpType(typeof(AzureLocation), inputType.IsNullable),
                InputTypeKind.BinaryData => new CSharpType(typeof(BinaryData), inputType.IsNullable),
                InputTypeKind.Boolean => new CSharpType(typeof(bool), inputType.IsNullable),
                InputTypeKind.BytesBase64Url => Configuration.ShouldTreatBase64AsBinaryData ? new CSharpType(typeof(BinaryData), inputType.IsNullable) : new CSharpType(typeof(byte[]), inputType.IsNullable),
                InputTypeKind.Bytes => Configuration.ShouldTreatBase64AsBinaryData ? new CSharpType(typeof(BinaryData), inputType.IsNullable) : new CSharpType(typeof(byte[]), inputType.IsNullable),
                InputTypeKind.ContentType => new CSharpType(typeof(ContentType), inputType.IsNullable),
                InputTypeKind.Date => new CSharpType(typeof(DateTimeOffset), inputType.IsNullable),
                InputTypeKind.DateTime => new CSharpType(typeof(DateTimeOffset), inputType.IsNullable),
                InputTypeKind.DateTimeISO8601 => new CSharpType(typeof(DateTimeOffset), inputType.IsNullable),
                InputTypeKind.DateTimeRFC1123 => new CSharpType(typeof(DateTimeOffset), inputType.IsNullable),
                InputTypeKind.DateTimeRFC3339 => new CSharpType(typeof(DateTimeOffset), inputType.IsNullable),
                InputTypeKind.DateTimeRFC7231 => new CSharpType(typeof(DateTimeOffset), inputType.IsNullable),
                InputTypeKind.DateTimeUnix => new CSharpType(typeof(DateTimeOffset), inputType.IsNullable),
                InputTypeKind.Decimal => new CSharpType(typeof(decimal), inputType.IsNullable),
                InputTypeKind.Decimal128 => new CSharpType(typeof(decimal), inputType.IsNullable),
                InputTypeKind.DurationISO8601 => new CSharpType(typeof(TimeSpan), inputType.IsNullable),
                InputTypeKind.DurationSeconds => new CSharpType(typeof(TimeSpan), inputType.IsNullable),
                InputTypeKind.DurationSecondsFloat => new CSharpType(typeof(TimeSpan), inputType.IsNullable),
                InputTypeKind.DurationConstant => new CSharpType(typeof(TimeSpan), inputType.IsNullable),
                InputTypeKind.ETag => new CSharpType(typeof(ETag), inputType.IsNullable),
                InputTypeKind.Float32 => new CSharpType(typeof(float), inputType.IsNullable),
                InputTypeKind.Float64 => new CSharpType(typeof(double), inputType.IsNullable),
                InputTypeKind.Float128 => new CSharpType(typeof(decimal), inputType.IsNullable),
                InputTypeKind.Guid => new CSharpType(typeof(Guid), inputType.IsNullable),
                InputTypeKind.Int32 => new CSharpType(typeof(int), inputType.IsNullable),
                InputTypeKind.Int64 => new CSharpType(typeof(long), inputType.IsNullable),
                InputTypeKind.IPAddress => new CSharpType(typeof(IPAddress), inputType.IsNullable),
                InputTypeKind.RequestMethod => new CSharpType(typeof(RequestMethod), inputType.IsNullable),
                InputTypeKind.ResourceIdentifier => new CSharpType(typeof(ResourceIdentifier), inputType.IsNullable),
                InputTypeKind.ResourceType => new CSharpType(typeof(ResourceType), inputType.IsNullable),
                InputTypeKind.Stream => new CSharpType(typeof(Stream), inputType.IsNullable),
                InputTypeKind.String => new CSharpType(typeof(string), inputType.IsNullable),
                InputTypeKind.Time => new CSharpType(typeof(TimeSpan), inputType.IsNullable),
                InputTypeKind.Uri => new CSharpType(typeof(Uri), inputType.IsNullable),
                _ => new CSharpType(typeof(object), inputType.IsNullable),
            },
            InputIntrinsicType { Kind: InputIntrinsicTypeKind.Unknown } => typeof(BinaryData),
            CodeModelType cmt => CreateType(cmt.Schema, cmt.IsNullable),
            _ => throw new Exception("Unknown type")
        };

        public CSharpType CreateType(Schema schema, bool isNullable, string? formatOverride = default, Property? property = default) => CreateType(schema, formatOverride ?? schema.Extensions?.Format, isNullable, property);

        // This function provide the capability to support the extensions is coming from outside, like parameter.
        public CSharpType CreateType(Schema schema, string? format, bool isNullable, Property? property = default) => schema switch
        {
            ConstantSchema constantSchema => constantSchema.ValueType is not ChoiceSchema && ToXMsFormatType(format) is Type type ? new CSharpType(type, isNullable) : CreateType(constantSchema.ValueType, isNullable),
            BinarySchema _ => new CSharpType(typeof(Stream), isNullable),
            ByteArraySchema _ => new CSharpType(typeof(byte[]), isNullable),
            ArraySchema array => new CSharpType(GetListType(schema), isNullable, CreateType(array.ElementType, array.NullableItems ?? false)),
            DictionarySchema dictionary => new CSharpType(typeof(IDictionary<,>), isNullable, new CSharpType(typeof(string)), CreateType(dictionary.ElementType, dictionary.NullableItems ?? false)),
            CredentialSchema credentialSchema => new CSharpType(typeof(string), isNullable),
            NumberSchema number => new CSharpType(ToFrameworkNumericType(number), isNullable),
            AnyObjectSchema _ when format == XMsFormat.DataFactoryElementOfListOfT => new CSharpType(
                typeof(DataFactoryElement<>),
                isNullable: isNullable,
                new CSharpType(typeof(IList<>), _library.FindTypeForSchema((ObjectSchema)property!.Extensions!["x-ms-format-element-type"]))),
            _ when ToFrameworkType(schema, format) is Type type => new CSharpType(type, isNullable),
            _ => _library.FindTypeForSchema(schema).WithNullable(isNullable)
        };

        private Type GetListType(Schema schema)
        {
            return schema.Extensions is not null && schema.Extensions.IsEmbeddingsVector ? typeof(ReadOnlyMemory<>) : typeof(IList<>);
        }

        public static CSharpType GetImplementationType(CSharpType type)
        {
            if (type.IsFrameworkType)
            {
                if (IsReadOnlyMemory(type))
                {
                    return new CSharpType(type.Arguments[0].FrameworkType.MakeArrayType());
                }

                if (IsList(type))
                {
                    return new CSharpType(typeof(List<>), type.Arguments);
                }

                if (IsDictionary(type))
                {
                    return new CSharpType(typeof(Dictionary<,>), type.Arguments);
                }
            }

            return type;
        }

        public static CSharpType GetPropertyImplementationType(CSharpType type)
        {
            if (type.IsFrameworkType)
            {
                if (IsReadOnlyMemory(type))
                {
                    return new CSharpType(typeof(ReadOnlyMemory<>), type.Arguments);
                }

                if (IsList(type))
                {
                    return new CSharpType(Configuration.ApiTypes.ChangeTrackingListType, type.Arguments);
                }

                if (IsDictionary(type))
                {
                    return new CSharpType(Configuration.ApiTypes.ChangeTrackingDictionaryType, type.Arguments);
                }
            }

            return type;
        }

        public static bool CanBeInitializedInline(CSharpType type, Constant? defaultValue)
        {
            Debug.Assert(defaultValue.HasValue);

            if (!type.Equals(defaultValue.Value.Type) && !CanBeInitializedInline(defaultValue.Value.Type, defaultValue))
            {
                return false;
            }

            if (type.Equals(typeof(string)))
            {
                return true;
            }

            if (IsExtendableEnum(type) && defaultValue.Value.Value != null)
            {
                return defaultValue.Value.IsNewInstanceSentinel;
            }

            return type.IsValueType || defaultValue.Value.Value == null;
        }

        public static bool IsExtendableEnum(CSharpType type)
        {
            return !type.IsFrameworkType && type.IsValueType &&
                type.Implementation is EnumType enumType &&
                enumType.IsExtensible;
        }

        public static CSharpType GetElementType(CSharpType type)
        {
            if (type.IsFrameworkType)
            {
                if (type.FrameworkType.IsArray)
                {
                    return new CSharpType(type.FrameworkType.GetElementType()!);
                }

                if (IsReadOnlyMemory(type))
                {
                    return type.Arguments[0];
                }

                if (IsList(type))
                {
                    return type.Arguments[0];
                }

                if (IsDictionary(type))
                {
                    return type.Arguments[1];
                }
            }

            throw new NotSupportedException(type.Name);
        }


        /// <summary>
        /// Is the type a string or an Enum that is modeled as string.
        /// </summary>
        /// <param name="type">Type to check.</param>
        /// <returns>Is the type a string or an Enum that is modeled as string.</returns>
        public static bool IsStringLike(CSharpType type) =>
            type.IsFrameworkType
                ? type.Equals(typeof(string))
                : type.Implementation is EnumType enumType && enumType.ValueType.Equals(typeof(string)) && enumType.IsExtensible;

        internal static bool IsDictionary(CSharpType type)
            => IsReadOnlyDictionary(type) || IsReadWriteDictionary(type);

        internal static bool IsReadOnlyDictionary(CSharpType type)
            => type.IsFrameworkType && type.FrameworkType == typeof(IReadOnlyDictionary<,>);

        internal static bool IsReadWriteDictionary(CSharpType type)
            => type.IsFrameworkType && (type.FrameworkType == typeof(IDictionary<,>) || type.FrameworkType == typeof(Dictionary<,>));

        internal static bool IsList(CSharpType type)
            => IsReadOnlyList(type) || IsReadWriteList(type) || IsReadOnlyMemory(type);

        internal static bool IsReadOnlyMemory(CSharpType type)
            => type.IsFrameworkType && type.FrameworkType == typeof(ReadOnlyMemory<>);

        internal static bool IsReadOnlyList(CSharpType type)
            => type.IsFrameworkType &&
               (type.FrameworkType == typeof(IEnumerable<>) ||
               type.FrameworkType == typeof(IReadOnlyList<>));

        internal static bool IsReadWriteList(CSharpType type)
            => type.IsFrameworkType && (type.FrameworkType == typeof(IList<>) || type.FrameworkType == typeof(ICollection<>) || type.FrameworkType == typeof(List<>));

        internal static bool IsIEnumerableType(CSharpType type)
            => type.IsFrameworkType &&
            (type.FrameworkType == typeof(IEnumerable) ||
            type.FrameworkType.IsGenericType && type.FrameworkType.GetGenericTypeDefinition() == typeof(IEnumerable<>));

        internal static bool IsIEnumerableOfT(CSharpType type) => type.IsFrameworkType && type.FrameworkType == typeof(IEnumerable<>);

        internal static bool IsResponseOfT(CSharpType type) => type.IsFrameworkType && type.FrameworkType == typeof(Response<>);

        internal static bool IsResponse(CSharpType type) => type.IsFrameworkType && type.FrameworkType == typeof(Response);

        internal static bool IsOperationOfT(CSharpType type) => type.IsFrameworkType && type.FrameworkType == typeof(Operation<>);

        internal static bool IsIAsyncEnumerableOfT(CSharpType type) => type.IsFrameworkType && type.FrameworkType == typeof(IAsyncEnumerable<>);

        internal static bool IsAsyncPageable(CSharpType type) => type.IsFrameworkType && type.FrameworkType == typeof(AsyncPageable<>);

        internal static bool IsOperationOfAsyncPageable(CSharpType type)
            => type.IsFrameworkType && type.FrameworkType == typeof(Operation<>) && type.Arguments.Count == 1 && IsAsyncPageable(type.Arguments[0]);

        internal static bool IsPageable(CSharpType type) => type.IsFrameworkType && type.FrameworkType == typeof(Pageable<>);

        internal static bool IsOperationOfPageable(CSharpType type)
            => type.IsFrameworkType && type.FrameworkType == typeof(Operation<>) && type.Arguments.Count == 1 && IsPageable(type.Arguments[0]);

        internal static Type? ToFrameworkType(Schema schema) => ToFrameworkType(schema, schema.Extensions?.Format);

        internal static Type? ToFrameworkType(Schema schema, string? format) => schema.Type switch
        {
            AllSchemaTypes.Integer => typeof(int),
            AllSchemaTypes.Boolean => typeof(bool),
            AllSchemaTypes.ByteArray => null,
            AllSchemaTypes.Char => typeof(char),
            AllSchemaTypes.Date => typeof(DateTimeOffset),
            AllSchemaTypes.DateTime => typeof(DateTimeOffset),
            AllSchemaTypes.Duration => typeof(TimeSpan),
            AllSchemaTypes.OdataQuery => typeof(string),
            AllSchemaTypes.ArmId => typeof(ResourceIdentifier),
            AllSchemaTypes.String => ToXMsFormatType(format) ?? typeof(string),
            AllSchemaTypes.Time => typeof(TimeSpan),
            AllSchemaTypes.Unixtime => typeof(DateTimeOffset),
            AllSchemaTypes.Uri => typeof(Uri),
            AllSchemaTypes.Uuid => typeof(Guid),
            AllSchemaTypes.Any => Configuration.AzureArm ? typeof(BinaryData) : typeof(object),
            AllSchemaTypes.AnyObject => ToXMsFormatType(format) ?? (Configuration.AzureArm ? typeof(BinaryData) : typeof(object)),
            AllSchemaTypes.Binary => typeof(byte[]),
            _ => null
        };

        internal static Type? ToXMsFormatType(string? format) => format switch
        {
            XMsFormat.ArmId => typeof(ResourceIdentifier),
            XMsFormat.AzureLocation => typeof(AzureLocation),
            XMsFormat.DateTime => typeof(DateTimeOffset),
            XMsFormat.DateTimeRFC1123 => typeof(DateTimeOffset),
            XMsFormat.DateTimeUnix => typeof(DateTimeOffset),
            XMsFormat.DurationConstant => typeof(TimeSpan),
            XMsFormat.ETag => typeof(ETag),
            XMsFormat.ResourceType => typeof(ResourceType),
            XMsFormat.Object => typeof(object),
            XMsFormat.IPAddress => typeof(IPAddress),
            XMsFormat.ContentType => typeof(ContentType),
            XMsFormat.RequestMethod => typeof(RequestMethod),
            XMsFormat.DataFactoryElementOfString => typeof(DataFactoryElement<string>),
            XMsFormat.DataFactoryElementOfInt => typeof(DataFactoryElement<int>),
            XMsFormat.DataFactoryElementOfDouble => typeof(DataFactoryElement<double>),
            XMsFormat.DataFactoryElementOfBool => typeof(DataFactoryElement<bool>),
            XMsFormat.DataFactoryElementOfDateTime => typeof(DataFactoryElement<DateTimeOffset>),
            XMsFormat.DataFactoryElementOfDuration => typeof(DataFactoryElement<TimeSpan>),
            XMsFormat.DataFactoryElementOfUri => typeof(DataFactoryElement<Uri>),
            XMsFormat.DataFactoryElementOfObject => typeof(DataFactoryElement<BinaryData>),
            XMsFormat.DataFactoryElementOfListOfString => typeof(DataFactoryElement<IList<string>>),
            XMsFormat.DataFactoryElementOfKeyValuePairs => typeof(DataFactoryElement<IDictionary<string, string>>),
            _ => null
        };

        private static Type ToFrameworkNumericType(NumberSchema schema) => schema.Type switch
        {
            AllSchemaTypes.Number => schema.Precision switch
            {
                32 => typeof(float),
                128 => typeof(decimal),
                _ => typeof(double)
            },
            // Assumes AllSchemaTypes.Integer
            _ => schema.Precision switch
            {
                64 => typeof(long),
                _ => typeof(int)
            }
        };

        public static CSharpType GetInputType(CSharpType type)
        {
            if (type.IsFrameworkType)
            {
                if (IsReadOnlyMemory(type))
                {
                    return new CSharpType(typeof(ReadOnlyMemory<>), isNullable: type.IsNullable, type.Arguments);
                }

                if (IsList(type))
                {
                    return new CSharpType(
                        typeof(IEnumerable<>),
                        isNullable: type.IsNullable,
                        type.Arguments);
                }
            }

            return type;
        }

        public static CSharpType GetOutputType(CSharpType type)
        {
            if (type.IsFrameworkType)
            {
                if (IsReadOnlyMemory(type))
                {
                    return new CSharpType(typeof(ReadOnlyMemory<>), isNullable: type.IsNullable, type.Arguments);
                }

                if (IsList(type))
                {
                    return new CSharpType(
                        typeof(IReadOnlyList<>),
                        isNullable: type.IsNullable,
                        type.Arguments);
                }

                if (IsDictionary(type))
                {
                    return new CSharpType(
                        typeof(IReadOnlyDictionary<,>),
                        isNullable: type.IsNullable,
                        type.Arguments);
                }
            }

            return type;
        }

        public CSharpType CreateType(ITypeSymbol symbol)
        {
            if (!TryCreateType(symbol, out var type))
            {
                throw new InvalidOperationException($"Unable to find a model or framework type that corresponds to {symbol}");
            }

            return type;
        }

        private static bool NoTypeValidator(System.Type type) => true;

        public bool TryCreateType(ITypeSymbol symbol, [NotNullWhen(true)] out CSharpType? type)
            => TryCreateType(symbol, NoTypeValidator, out type);

        public CSharpType? GetLibraryTypeByName(string name) => _library.FindTypeByName(name);

        public bool TryCreateType(ITypeSymbol symbol, Func<System.Type, bool> validator, [NotNullWhen(true)] out CSharpType? type)
        {
            type = null;
            return symbol switch
            {
                IArrayTypeSymbol arrayTypeSymbol => TryCreateTypeForIArrayTypeSymbol(arrayTypeSymbol, validator, out type),
                INamedTypeSymbol namedTypeSymbol => TryCreateTypeForINamedTypeSymbol(namedTypeSymbol, validator, out type),

                // We can only handle IArrayTypeSymbol of framework type and INamedTypeSymbol for now since CSharpType can't represent other types such as IArrayTypeSymbol of user types
                // Instead of throwing an exception, wihch causes more side effects, we just return false and let the caller handle it.
                _ => false
            };
        }

        private bool TryCreateTypeForINamedTypeSymbol(INamedTypeSymbol namedTypeSymbol, Func<Type, bool> validator, [NotNullWhen(true)] out CSharpType? type)
        {
            type = null;
            if (namedTypeSymbol.ConstructedFrom.SpecialType == SpecialType.System_Nullable_T)
            {
                type = CreateType(namedTypeSymbol.TypeArguments[0]).WithNullable(true);
                return true;
            }

            Type? existingType = TryGetFrameworkType(namedTypeSymbol);

            if (existingType is not null && validator(existingType))
            {
                if (!TryPopulateArguments(namedTypeSymbol.TypeArguments, validator, out var arguments))
                {
                    return false;
                }
                type = new CSharpType(existingType, false, arguments);
            }
            else
            {
                type = _library.FindTypeByName(namedTypeSymbol.Name);
            }

            if (type is null)
            {
                return false;
            }

            if (!type.IsValueType &&
                namedTypeSymbol.NullableAnnotation != NullableAnnotation.NotAnnotated)
            {
                type = type.WithNullable(true);
            }

            return true;
        }

        private bool TryCreateTypeForIArrayTypeSymbol(IArrayTypeSymbol symbol, Func<Type, bool> validator, [NotNullWhen(true)] out CSharpType? type)
        {
            type = null;
            if (symbol is not IArrayTypeSymbol arrayTypeSymbol)
            {
                return false;
            }

            // For IArrayTypeSymbol, we can only handle it when the element type is a framework type.
            var arrayType = TryGetFrameworkType(arrayTypeSymbol);
            if (arrayType is not null && validator(arrayType))
            {
                type = new CSharpType(arrayType, arrayType.IsValueType && symbol.NullableAnnotation != NullableAnnotation.NotAnnotated);
                return true;
            }
            return false;
        }

        private Type? TryGetFrameworkType(ISymbol namedTypeSymbol)
        {
            var fullMetadataName = GetFullMetadataName(namedTypeSymbol);
            var fullyQualifiedName = $"{fullMetadataName}, {namedTypeSymbol.ContainingAssembly?.Name}";
            return Type.GetType(fullMetadataName) ?? Type.GetType(fullyQualifiedName);
        }

        // There can be argument type missing
<<<<<<< HEAD
        private bool TryPopulateArguments(ImmutableArray<ITypeSymbol> typeArguments, Func<Type, bool> validator, [NotNullWhen(true)] out CSharpType[]? arguments)
=======
        private bool TryPopulateArguments(ImmutableArray<ITypeSymbol> typeArguments, Func<Type, bool> validator, [NotNullWhen(true)] out IReadOnlyList<CSharpType>? arguments)
>>>>>>> 4e2f9487
        {
            arguments = null;
            var result = new List<CSharpType>();
            foreach (var typeArgtment in typeArguments)
            {
                if (!TryCreateType(typeArgtment, validator, out CSharpType? type))
                {
                    return false;
                }
                result.Add(type);
            }
<<<<<<< HEAD
            arguments = result.ToArray();
=======
            arguments = result;
>>>>>>> 4e2f9487
            return true;
        }

        private string GetFullMetadataName(ISymbol namedTypeSymbol)
        {
            StringBuilder builder = new StringBuilder();

            BuildFullMetadataName(builder, namedTypeSymbol);

            return builder.ToString();
        }

        private void BuildFullMetadataName(StringBuilder builder, ISymbol symbol)
        {
            if (symbol is IArrayTypeSymbol arrayTypeSymbol)
            {
                BuildFullMetadataName(builder, arrayTypeSymbol.ElementType);
                builder.Append("[]");
                return;
            }

            if (symbol.ContainingNamespace != null &&
                !symbol.ContainingNamespace.IsGlobalNamespace)
            {
                BuildFullMetadataName(builder, symbol.ContainingNamespace);
                builder.Append(".");
            }

            builder.Append(symbol.MetadataName);
        }

        public static bool IsCollectionType(CSharpType type)
        {
            return type.IsFrameworkType && (IsDictionary(type) || IsList(type));
        }

        /// <summary>
        /// Method checks if object of "<c>from</c>" type can be converted to "<c>to</c>" type by calling `ToList` extension method.
        /// It returns true if "<c>from</c>" is <see cref="IEnumerable{T}"/> and "<c>to</c>" is <see cref="IReadOnlyList{T}"/> or <see cref="IList{T}"/>.
        /// </summary>
        public static bool RequiresToList(CSharpType from, CSharpType to)
        {
            if (!to.IsFrameworkType || !from.IsFrameworkType || from.FrameworkType != typeof(IEnumerable<>))
            {
                return false;
            }

            return to.FrameworkType == typeof(IReadOnlyList<>) || to.FrameworkType == typeof(IList<>);
        }

        internal static bool IsArray(CSharpType type)
        {
            return type is { IsFrameworkType: true, FrameworkType.IsArray: true };
        }
    }
}<|MERGE_RESOLUTION|>--- conflicted
+++ resolved
@@ -490,11 +490,7 @@
         }
 
         // There can be argument type missing
-<<<<<<< HEAD
-        private bool TryPopulateArguments(ImmutableArray<ITypeSymbol> typeArguments, Func<Type, bool> validator, [NotNullWhen(true)] out CSharpType[]? arguments)
-=======
         private bool TryPopulateArguments(ImmutableArray<ITypeSymbol> typeArguments, Func<Type, bool> validator, [NotNullWhen(true)] out IReadOnlyList<CSharpType>? arguments)
->>>>>>> 4e2f9487
         {
             arguments = null;
             var result = new List<CSharpType>();
@@ -506,11 +502,7 @@
                 }
                 result.Add(type);
             }
-<<<<<<< HEAD
-            arguments = result.ToArray();
-=======
             arguments = result;
->>>>>>> 4e2f9487
             return true;
         }
 
