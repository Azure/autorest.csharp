﻿// Copyright (c) Microsoft Corporation. All rights reserved.
// Licensed under the MIT License. See License.txt in the project root for license information.

using System;
using System.Collections.Generic;
using System.Collections.Immutable;
using System.Diagnostics.CodeAnalysis;
using System.IO;
using System.Linq;
using System.Net;
using System.Text;
using AutoRest.CSharp.Common.Input;
using AutoRest.CSharp.Common.Input.InputTypes;
using AutoRest.CSharp.Input;
using AutoRest.CSharp.Output.Models.Types;
using Azure;
using Azure.Core;
using Azure.Core.Expressions.DataFactory;
using Microsoft.CodeAnalysis;

namespace AutoRest.CSharp.Generation.Types
{
    internal class TypeFactory
    {
        private readonly OutputLibrary _library;
        public Type UnknownType { get; }

        public TypeFactory(OutputLibrary library, Type unknownType)
        {
            _library = library;
            UnknownType = unknownType;
        }

        private Type AzureResponseErrorType => typeof(ResponseError);

        /// <summary>
        /// This method will attempt to retrieve the <see cref="CSharpType"/> of the input type.
        /// </summary>
        /// <param name="inputType">The input type to convert.</param>
        /// <returns>The <see cref="CSharpType"/> of the input type.</returns>
        public CSharpType CreateType(InputType inputType) => inputType switch
        {
            InputLiteralType literalType => CSharpType.FromLiteral(CreateType(literalType.ValueType), literalType.Value),
<<<<<<< HEAD
            InputUnionType unionType => CSharpType.FromUnion(unionType.VariantTypes.Select(CreateType).ToArray(), unionType.IsNullable),
            InputListType { IsEmbeddingsVector: true } listType => new CSharpType(typeof(ReadOnlyMemory<>), listType.IsNullable, CreateType(listType.ValueType)),
            InputListType listType => new CSharpType(typeof(IList<>), listType.IsNullable, CreateType(listType.ValueType)),
            InputDictionaryType dictionaryType => new CSharpType(typeof(IDictionary<,>), inputType.IsNullable, typeof(string), CreateType(dictionaryType.ValueType)),
            InputEnumType enumType => _library.ResolveEnum(enumType).WithNullable(inputType.IsNullable),
=======
            InputUnionType unionType => CSharpType.FromUnion(unionType.VariantTypes.Select(CreateType).ToArray()),
            InputListType { IsEmbeddingsVector: true } listType => new CSharpType(typeof(ReadOnlyMemory<>), CreateType(listType.ElementType)),
            InputListType listType => new CSharpType(typeof(IList<>), CreateType(listType.ElementType)),
            InputDictionaryType dictionaryType => new CSharpType(typeof(IDictionary<,>), typeof(string), CreateType(dictionaryType.ValueType)),
            InputEnumType enumType => _library.ResolveEnum(enumType),
>>>>>>> 64632414
            // TODO -- this is a temporary solution until we refactored the type replacement to use input types instead of code model schemas
            InputModelType { Namespace: "Azure.Core.Foundations", Name: "Error" } => SystemObjectType.Create(AzureResponseErrorType, AzureResponseErrorType.Namespace!, null).Type,
            // Handle DataFactoryElement, we are sure that the argument type is not null and contains only 1 element
            InputModelType { Namespace: "Azure.Core.Resources", Name: "DataFactoryElement" } inputModel => new CSharpType(typeof(DataFactoryElement<>), CreateTypeForDataFactoryElement(inputModel.ArgumentTypes![0])),
            InputModelType model => _library.ResolveModel(model),
            InputNullableType nullableType => CreateType(nullableType.Type).WithNullable(true),
            InputPrimitiveType primitiveType => primitiveType.Kind switch
            {
                InputPrimitiveTypeKind.AzureLocation => new CSharpType(typeof(AzureLocation)),
                InputPrimitiveTypeKind.Boolean => new CSharpType(typeof(bool)),
                InputPrimitiveTypeKind.Bytes => Configuration.ShouldTreatBase64AsBinaryData ? new CSharpType(typeof(BinaryData)) : new CSharpType(typeof(byte[])),
                InputPrimitiveTypeKind.ContentType => new CSharpType(typeof(ContentType)),
                InputPrimitiveTypeKind.PlainDate => new CSharpType(typeof(DateTimeOffset)),
                InputPrimitiveTypeKind.Decimal => new CSharpType(typeof(decimal)),
                InputPrimitiveTypeKind.Decimal128 => new CSharpType(typeof(decimal)),
                InputPrimitiveTypeKind.PlainTime => new CSharpType(typeof(TimeSpan)),
                InputPrimitiveTypeKind.ETag => new CSharpType(typeof(ETag)),
                InputPrimitiveTypeKind.Float32 => new CSharpType(typeof(float)),
                InputPrimitiveTypeKind.Float64 => new CSharpType(typeof(double)),
                InputPrimitiveTypeKind.Float128 => new CSharpType(typeof(decimal)),
                InputPrimitiveTypeKind.Guid or InputPrimitiveTypeKind.Uuid => new CSharpType(typeof(Guid)),
                InputPrimitiveTypeKind.Int8 => new CSharpType(typeof(sbyte)),
                InputPrimitiveTypeKind.UInt8 => new CSharpType(typeof(byte)),
                InputPrimitiveTypeKind.Int32 => new CSharpType(typeof(int)),
                InputPrimitiveTypeKind.Int64 => new CSharpType(typeof(long)),
                InputPrimitiveTypeKind.SafeInt => new CSharpType(typeof(long)),
                InputPrimitiveTypeKind.Integer => new CSharpType(typeof(long)), // in typespec, integer is the base type of int related types, see type relation: https://typespec.io/docs/language-basics/type-relations
                InputPrimitiveTypeKind.Float => new CSharpType(typeof(double)), // in typespec, float is the base type of float32 and float64, see type relation: https://typespec.io/docs/language-basics/type-relations
                InputPrimitiveTypeKind.Numeric => new CSharpType(typeof(double)), // in typespec, numeric is the base type of number types, see type relation: https://typespec.io/docs/language-basics/type-relations
                InputPrimitiveTypeKind.IPAddress => new CSharpType(typeof(IPAddress)),
                InputPrimitiveTypeKind.ArmId => new CSharpType(typeof(ResourceIdentifier)),
                InputPrimitiveTypeKind.ResourceType => new CSharpType(typeof(ResourceType)),
                InputPrimitiveTypeKind.Stream => new CSharpType(typeof(Stream)),
                InputPrimitiveTypeKind.String => new CSharpType(typeof(string)),
                InputPrimitiveTypeKind.Uri or InputPrimitiveTypeKind.Url => new CSharpType(typeof(Uri)),
                InputPrimitiveTypeKind.Char => new CSharpType(typeof(char)),
                InputPrimitiveTypeKind.Any => UnknownType,
#pragma warning disable CS0618 // Type or member is obsolete
                InputPrimitiveTypeKind.RequestMethod => new CSharpType(typeof(RequestMethod)),
                InputPrimitiveTypeKind.Object => new CSharpType(typeof(object)),
#pragma warning restore CS0618 // Type or member is obsolete
                _ => new CSharpType(typeof(object)),
            },
            InputDateTimeType dateTimeType => new CSharpType(typeof(DateTimeOffset)),
            InputDurationType durationType => new CSharpType(typeof(TimeSpan)),
            _ => throw new InvalidOperationException($"Unknown type: {inputType}")
        };

        /// <summary>
        /// This method is a shimming layer for HLC specially in DFE. In DFE, we always have `BinaryData` instead of `object` therefore we need to escape the `Any` to always return `BinaryData`.
        /// </summary>
        /// <param name="inputType"></param>
        /// <returns></returns>
        private CSharpType CreateTypeForDataFactoryElement(InputType inputType) => inputType switch
        {
            InputPrimitiveType { Kind: InputPrimitiveTypeKind.Any } => typeof(BinaryData),
            _ => CreateType(inputType)
        };

        internal static Type? ToXMsFormatType(string? format) => format switch
        {
            XMsFormat.ArmId => typeof(ResourceIdentifier),
            XMsFormat.AzureLocation => typeof(AzureLocation),
            XMsFormat.DateTime => typeof(DateTimeOffset),
            XMsFormat.DateTimeRFC1123 => typeof(DateTimeOffset),
            XMsFormat.DateTimeUnix => typeof(DateTimeOffset),
            XMsFormat.DurationConstant => typeof(TimeSpan),
            XMsFormat.ETag => typeof(ETag),
            XMsFormat.ResourceType => typeof(ResourceType),
            XMsFormat.Object => typeof(object),
            XMsFormat.IPAddress => typeof(IPAddress),
            XMsFormat.ContentType => typeof(ContentType),
            XMsFormat.RequestMethod => typeof(RequestMethod),
            XMsFormat.DataFactoryElementOfString => typeof(DataFactoryElement<string>),
            XMsFormat.DataFactoryElementOfInt => typeof(DataFactoryElement<int>),
            XMsFormat.DataFactoryElementOfDouble => typeof(DataFactoryElement<double>),
            XMsFormat.DataFactoryElementOfBool => typeof(DataFactoryElement<bool>),
            XMsFormat.DataFactoryElementOfDateTime => typeof(DataFactoryElement<DateTimeOffset>),
            XMsFormat.DataFactoryElementOfDuration => typeof(DataFactoryElement<TimeSpan>),
            XMsFormat.DataFactoryElementOfUri => typeof(DataFactoryElement<Uri>),
            XMsFormat.DataFactoryElementOfObject => typeof(DataFactoryElement<BinaryData>),
            XMsFormat.DataFactoryElementOfListOfString => typeof(DataFactoryElement<IList<string>>),
            XMsFormat.DataFactoryElementOfKeyValuePairs => typeof(DataFactoryElement<IDictionary<string, string>>),
            XMsFormat.DataFactoryElementOfKeyObjectValuePairs => typeof(DataFactoryElement<IDictionary<string, BinaryData>>),
            _ => null
        };

        public CSharpType CreateType(ITypeSymbol symbol)
        {
            if (!TryCreateType(symbol, out var type))
            {
                throw new InvalidOperationException($"Unable to find a model or framework type that corresponds to {symbol}");
            }

            return type;
        }

        private static bool NoTypeValidator(System.Type type) => true;

        public bool TryCreateType(ITypeSymbol symbol, [NotNullWhen(true)] out CSharpType? type)
            => TryCreateType(symbol, NoTypeValidator, out type);

        public CSharpType? GetLibraryTypeByName(string name) => _library.FindTypeByName(name);

        public bool TryCreateType(ITypeSymbol symbol, Func<System.Type, bool> validator, [NotNullWhen(true)] out CSharpType? type)
        {
            type = null;
            return symbol switch
            {
                IArrayTypeSymbol arrayTypeSymbol => TryCreateTypeForIArrayTypeSymbol(arrayTypeSymbol, validator, out type),
                INamedTypeSymbol namedTypeSymbol => TryCreateTypeForINamedTypeSymbol(namedTypeSymbol, validator, out type),

                // We can only handle IArrayTypeSymbol of framework type and INamedTypeSymbol for now since CSharpType can't represent other types such as IArrayTypeSymbol of user types
                // Instead of throwing an exception, wihch causes more side effects, we just return false and let the caller handle it.
                _ => false
            };
        }

        private bool TryCreateTypeForINamedTypeSymbol(INamedTypeSymbol namedTypeSymbol, Func<Type, bool> validator, [NotNullWhen(true)] out CSharpType? type)
        {
            type = null;
            if (namedTypeSymbol.ConstructedFrom.SpecialType == SpecialType.System_Nullable_T)
            {
                if (!TryCreateType(namedTypeSymbol.TypeArguments[0], validator, out type))
                {
                    return false;
                }
                type = type.WithNullable(true);
                return true;
            }

            Type? existingType = TryGetFrameworkType(namedTypeSymbol);

            if (existingType is not null && validator(existingType))
            {
                if (!TryPopulateArguments(namedTypeSymbol.TypeArguments, validator, out var arguments))
                {
                    return false;
                }
                type = new CSharpType(existingType, arguments, isNullable: false);
            }
            else
            {
                type = _library.FindTypeByName(namedTypeSymbol.Name);
            }

            if (type is null)
            {
                return false;
            }

            if (!type.IsValueType &&
                namedTypeSymbol.NullableAnnotation != NullableAnnotation.NotAnnotated)
            {
                type = type.WithNullable(true);
            }

            return true;
        }

        private bool TryCreateTypeForIArrayTypeSymbol(IArrayTypeSymbol symbol, Func<Type, bool> validator, [NotNullWhen(true)] out CSharpType? type)
        {
            type = null;
            if (symbol is not IArrayTypeSymbol arrayTypeSymbol)
            {
                return false;
            }

            // For IArrayTypeSymbol, we can only handle it when the element type is a framework type.
            var arrayType = TryGetFrameworkType(arrayTypeSymbol);
            if (arrayType is not null && validator(arrayType))
            {
                type = new CSharpType(arrayType, arrayType.IsValueType && symbol.NullableAnnotation != NullableAnnotation.NotAnnotated);
                return true;
            }
            return false;
        }

        private Type? TryGetFrameworkType(ISymbol namedTypeSymbol)
        {
            var fullMetadataName = GetFullMetadataName(namedTypeSymbol);
            var fullyQualifiedName = $"{fullMetadataName}, {namedTypeSymbol.ContainingAssembly?.Name}";
            return Type.GetType(fullMetadataName) ?? Type.GetType(fullyQualifiedName);
        }

        // There can be argument type missing
        private bool TryPopulateArguments(ImmutableArray<ITypeSymbol> typeArguments, Func<Type, bool> validator, [NotNullWhen(true)] out IReadOnlyList<CSharpType>? arguments)
        {
            arguments = null;
            var result = new List<CSharpType>();
            foreach (var typeArgtment in typeArguments)
            {
                if (!TryCreateType(typeArgtment, validator, out CSharpType? type))
                {
                    return false;
                }
                result.Add(type);
            }
            arguments = result;
            return true;
        }

        private string GetFullMetadataName(ISymbol namedTypeSymbol)
        {
            StringBuilder builder = new StringBuilder();

            BuildFullMetadataName(builder, namedTypeSymbol);

            return builder.ToString();
        }

        private void BuildFullMetadataName(StringBuilder builder, ISymbol symbol)
        {
            if (symbol is IArrayTypeSymbol arrayTypeSymbol)
            {
                BuildFullMetadataName(builder, arrayTypeSymbol.ElementType);
                builder.Append("[]");
                return;
            }

            if (symbol.ContainingNamespace != null &&
                !symbol.ContainingNamespace.IsGlobalNamespace)
            {
                BuildFullMetadataName(builder, symbol.ContainingNamespace);
                builder.Append(".");
            }

            builder.Append(symbol.MetadataName);
        }
    }
}<|MERGE_RESOLUTION|>--- conflicted
+++ resolved
@@ -41,19 +41,11 @@
         public CSharpType CreateType(InputType inputType) => inputType switch
         {
             InputLiteralType literalType => CSharpType.FromLiteral(CreateType(literalType.ValueType), literalType.Value),
-<<<<<<< HEAD
-            InputUnionType unionType => CSharpType.FromUnion(unionType.VariantTypes.Select(CreateType).ToArray(), unionType.IsNullable),
-            InputListType { IsEmbeddingsVector: true } listType => new CSharpType(typeof(ReadOnlyMemory<>), listType.IsNullable, CreateType(listType.ValueType)),
-            InputListType listType => new CSharpType(typeof(IList<>), listType.IsNullable, CreateType(listType.ValueType)),
-            InputDictionaryType dictionaryType => new CSharpType(typeof(IDictionary<,>), inputType.IsNullable, typeof(string), CreateType(dictionaryType.ValueType)),
-            InputEnumType enumType => _library.ResolveEnum(enumType).WithNullable(inputType.IsNullable),
-=======
             InputUnionType unionType => CSharpType.FromUnion(unionType.VariantTypes.Select(CreateType).ToArray()),
-            InputListType { IsEmbeddingsVector: true } listType => new CSharpType(typeof(ReadOnlyMemory<>), CreateType(listType.ElementType)),
-            InputListType listType => new CSharpType(typeof(IList<>), CreateType(listType.ElementType)),
+            InputListType { IsEmbeddingsVector: true } listType => new CSharpType(typeof(ReadOnlyMemory<>), CreateType(listType.ValueType)),
+            InputListType listType => new CSharpType(typeof(IList<>), CreateType(listType.ValueType)),
             InputDictionaryType dictionaryType => new CSharpType(typeof(IDictionary<,>), typeof(string), CreateType(dictionaryType.ValueType)),
             InputEnumType enumType => _library.ResolveEnum(enumType),
->>>>>>> 64632414
             // TODO -- this is a temporary solution until we refactored the type replacement to use input types instead of code model schemas
             InputModelType { Namespace: "Azure.Core.Foundations", Name: "Error" } => SystemObjectType.Create(AzureResponseErrorType, AzureResponseErrorType.Namespace!, null).Type,
             // Handle DataFactoryElement, we are sure that the argument type is not null and contains only 1 element
@@ -167,7 +159,7 @@
                 INamedTypeSymbol namedTypeSymbol => TryCreateTypeForINamedTypeSymbol(namedTypeSymbol, validator, out type),
 
                 // We can only handle IArrayTypeSymbol of framework type and INamedTypeSymbol for now since CSharpType can't represent other types such as IArrayTypeSymbol of user types
-                // Instead of throwing an exception, wihch causes more side effects, we just return false and let the caller handle it.
+                // Instead of throwing an exception, which causes more side effects, we just return false and let the caller handle it.
                 _ => false
             };
         }
@@ -244,9 +236,9 @@
         {
             arguments = null;
             var result = new List<CSharpType>();
-            foreach (var typeArgtment in typeArguments)
-            {
-                if (!TryCreateType(typeArgtment, validator, out CSharpType? type))
+            foreach (var typeArgument in typeArguments)
+            {
+                if (!TryCreateType(typeArgument, validator, out CSharpType? type))
                 {
                     return false;
                 }
