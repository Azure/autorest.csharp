﻿// Copyright (c) Microsoft Corporation. All rights reserved.
// Licensed under the MIT License. See License.txt in the project root for license information.

using System;
using System.Collections;
using System.Collections.Generic;
using System.Diagnostics;
using System.Diagnostics.CodeAnalysis;
using System.IO;
using System.Linq;
using System.Net;
using System.Text;
using AutoRest.CSharp.Common.Input;
using AutoRest.CSharp.Input;
using AutoRest.CSharp.Output.Models.Shared;
using AutoRest.CSharp.Output.Models.Types;
using Azure;
using Azure.Core;
using Azure.Core.Expressions.DataFactory;
using Microsoft.CodeAnalysis;

namespace AutoRest.CSharp.Generation.Types
{
    internal class TypeFactory
    {
        private readonly OutputLibrary _library;

        public TypeFactory(OutputLibrary library)
        {
            _library = library;
        }

        private Type AzureResponseErrorType => typeof(Azure.ResponseError);

        public CSharpType CreateType(InputType inputType) => inputType switch
        {
            InputListType listType             => new CSharpType(typeof(IList<>), listType.IsNullable, CreateType(listType.ElementType)),
            InputDictionaryType dictionaryType => new CSharpType(typeof(IDictionary<,>), inputType.IsNullable, typeof(string), CreateType(dictionaryType.ValueType)),
            InputEnumType enumType             => _library.ResolveEnum(enumType).WithNullable(inputType.IsNullable),
            // TODO -- this is a temporary solution until we refactored the type replacement to use input types instead of code model schemas
            InputModelType { Namespace: "Azure.Core.Foundations", Name: "Error" } => SystemObjectType.Create(AzureResponseErrorType, AzureResponseErrorType.Namespace!, null).Type,
            InputModelType model               => _library.ResolveModel(model).WithNullable(inputType.IsNullable),
            InputPrimitiveType primitiveType   => primitiveType.Kind switch
            {
                InputTypeKind.AzureLocation => new CSharpType(typeof(AzureLocation), inputType.IsNullable),
                InputTypeKind.BinaryData => new CSharpType(typeof(BinaryData), inputType.IsNullable),
                InputTypeKind.Boolean => new CSharpType(typeof(bool), inputType.IsNullable),
                InputTypeKind.BytesBase64Url => new CSharpType(typeof(byte[]), inputType.IsNullable),
                InputTypeKind.Bytes => new CSharpType(typeof(byte[]), inputType.IsNullable),
                InputTypeKind.ContentType => new CSharpType(typeof(ContentType), inputType.IsNullable),
                InputTypeKind.Date => new CSharpType(typeof(DateTimeOffset), inputType.IsNullable),
                InputTypeKind.DateTime => new CSharpType(typeof(DateTimeOffset), inputType.IsNullable),
                InputTypeKind.DateTimeISO8601 => new CSharpType(typeof(DateTimeOffset), inputType.IsNullable),
                InputTypeKind.DateTimeRFC1123 => new CSharpType(typeof(DateTimeOffset), inputType.IsNullable),
                InputTypeKind.DateTimeUnix => new CSharpType(typeof(DateTimeOffset), inputType.IsNullable),
                InputTypeKind.DurationISO8601 => new CSharpType(typeof(TimeSpan), inputType.IsNullable),
                InputTypeKind.DurationConstant => new CSharpType(typeof(TimeSpan), inputType.IsNullable),
                InputTypeKind.ETag => new CSharpType(typeof(ETag), inputType.IsNullable),
                InputTypeKind.Float32 => new CSharpType(typeof(float), inputType.IsNullable),
                InputTypeKind.Float64 => new CSharpType(typeof(double), inputType.IsNullable),
                InputTypeKind.Float128 => new CSharpType(typeof(decimal), inputType.IsNullable),
                InputTypeKind.Guid => new CSharpType(typeof(Guid), inputType.IsNullable),
                InputTypeKind.Int32 => new CSharpType(typeof(int), inputType.IsNullable),
                InputTypeKind.Int64 => new CSharpType(typeof(long), inputType.IsNullable),
                InputTypeKind.RequestMethod => new CSharpType(typeof(RequestMethod), inputType.IsNullable),
                InputTypeKind.ResourceIdentifier => new CSharpType(typeof(ResourceIdentifier), inputType.IsNullable),
                InputTypeKind.ResourceType => new CSharpType(typeof(ResourceType), inputType.IsNullable),
                InputTypeKind.Stream => new CSharpType(typeof(Stream), inputType.IsNullable),
                InputTypeKind.String => new CSharpType(typeof(string), inputType.IsNullable),
                InputTypeKind.Time => new CSharpType(typeof(TimeSpan), inputType.IsNullable),
                InputTypeKind.Uri => new CSharpType(typeof(Uri), inputType.IsNullable),
                _ => new CSharpType(typeof(object), inputType.IsNullable),
            },
            CodeModelType cmt => CreateType(cmt.Schema, cmt.IsNullable),
            _ => throw new Exception("Unknown type")
        };

        public CSharpType CreateType(Schema schema, bool isNullable, string? format = default) => CreateType(schema, format, isNullable);

        // This function provide the capability to support the extensions is coming from outside, like parameter.
        public CSharpType CreateType(Schema schema, string? format, bool isNullable) => schema switch
        {
            ConstantSchema constantSchema => ToXMsFormatType(format) is Type type ? new CSharpType(type, isNullable) : CreateType(constantSchema.ValueType, isNullable),
            BinarySchema _ => new CSharpType(typeof(Stream), isNullable),
            ByteArraySchema _ => new CSharpType(typeof(byte[]), isNullable),
            ArraySchema array => new CSharpType(typeof(IList<>), isNullable, CreateType(array.ElementType, array.NullableItems ?? false)),
            DictionarySchema dictionary => new CSharpType(typeof(IDictionary<,>), isNullable, new CSharpType(typeof(string)), CreateType(dictionary.ElementType, dictionary.NullableItems ?? false)),
            CredentialSchema credentialSchema => new CSharpType(typeof(string), isNullable),
            NumberSchema number => new CSharpType(ToFrameworkNumericType(number), isNullable),
            ObjectSchema objectSchema when format == XMsFormat.DataFactoryExpressionOfListOfT => ConstructDfeGenericListType(objectSchema, isNullable),
            _ when ToFrameworkType(schema, format) is Type type => new CSharpType(type, isNullable),
            _ => _library.FindTypeForSchema(schema).WithNullable(isNullable)
        };

        private CSharpType ConstructDfeGenericListType(ObjectSchema schema, bool isNullable)
        {
            var provider = _library.FindTypeProviderForSchema(schema);

            // Add a converter this schema so that we can generate JSON serialization
            // code for the type that is using this schema as the generic type argument
            if (provider is SchemaObjectType schemaObjectType)
            {
                schemaObjectType.Usage |= SchemaTypeUsage.Converter;
            }

            // ListOfT requires special handling because the generic type does not exist at compile time.
            return new CSharpType(
                typeof(DataFactoryExpression<>),
                isNullable: isNullable,
                new CSharpType(typeof(IList<>), _library.FindTypeForSchema(schema)));
        }

        public static CSharpType GetImplementationType(CSharpType type)
        {
            if (type.IsFrameworkType)
            {
                if (IsList(type))
                {
                    return new CSharpType(typeof(List<>), type.Arguments);
                }

                if (IsDictionary(type))
                {
                    return new CSharpType(typeof(Dictionary<,>), type.Arguments);
                }
            }

            return type;
        }

        public static CSharpType GetPropertyImplementationType(CSharpType type)
        {
            if (type.IsFrameworkType)
            {
                if (IsList(type))
                {
                    return new CSharpType(typeof(ChangeTrackingList<>), type.Arguments);
                }

                if (IsDictionary(type))
                {
                    return new CSharpType(typeof(ChangeTrackingDictionary<,>), type.Arguments);
                }
            }

            return type;
        }

        public static bool CanBeInitializedInline(CSharpType type, Constant? defaultValue)
        {
            Debug.Assert(defaultValue.HasValue);

            if (!type.Equals(defaultValue.Value.Type) && !CanBeInitializedInline(defaultValue.Value.Type, defaultValue))
            {
                return false;
            }

            if (type.Equals(typeof(string)))
            {
                return true;
            }

            if (IsExtendableEnum(type) && defaultValue.Value.Value != null)
            {
                return defaultValue.Value.IsNewInstanceSentinel;
            }

            return type.IsValueType || defaultValue.Value.Value == null;
        }

        public static bool IsExtendableEnum(CSharpType type)
        {
            return !type.IsFrameworkType && type.IsValueType &&
                type.Implementation is EnumType enumType &&
                enumType.IsExtensible;
        }

        public static CSharpType GetElementType(CSharpType type)
        {
            if (type.IsFrameworkType)
            {
                if (IsList(type))
                {
                    return type.Arguments[0];
                }

                if (IsDictionary(type))
                {
                    return type.Arguments[1];
                }
            }

            throw new NotSupportedException(type.Name);
        }


        /// <summary>
        /// Is the type a string or an Enum that is modeled as string.
        /// </summary>
        /// <param name="type">Type to check.</param>
        /// <returns>Is the type a string or an Enum that is modeled as string.</returns>
        public static bool IsStringLike(CSharpType type) =>
            type.IsFrameworkType
                ? type.Equals(typeof(string))
                : type.Implementation is EnumType enumType && enumType.ValueType.Equals(typeof(string)) && enumType.IsExtensible;

        internal static bool IsDictionary(CSharpType type)
            => IsReadOnlyDictionary(type) || IsReadWriteDictionary(type);

        internal static bool IsReadOnlyDictionary(CSharpType type)
            => type.IsFrameworkType && type.FrameworkType == typeof(IReadOnlyDictionary<,>);

        internal static bool IsReadWriteDictionary(CSharpType type)
            => type.IsFrameworkType && type.FrameworkType == typeof(IDictionary<,>);

        internal static bool IsList(CSharpType type)
            => IsReadOnlyList(type) || IsReadWriteList(type);

        internal static bool IsReadOnlyList(CSharpType type)
            => type.IsFrameworkType &&
               (type.FrameworkType == typeof(IEnumerable<>) ||
               type.FrameworkType == typeof(IReadOnlyList<>));

        internal static bool IsReadWriteList(CSharpType type)
            => type.IsFrameworkType &&
               (type.FrameworkType == typeof(IList<>) ||
               type.FrameworkType == typeof(ICollection<>));

        internal static bool IsIEnumerableType(CSharpType type)
            => type.IsFrameworkType &&
            (type.FrameworkType == typeof(IEnumerable) ||
            type.FrameworkType.IsGenericType && type.FrameworkType.GetGenericTypeDefinition() == typeof(IEnumerable<>));

        internal static bool IsIEnumerableOfT(CSharpType type) => type.IsFrameworkType && type.FrameworkType == typeof(IEnumerable<>);

        internal static bool IsIAsyncEnumerableOfT(CSharpType type) => type.IsFrameworkType && type.FrameworkType == typeof(IAsyncEnumerable<>);

        internal static bool IsAsyncPageable(CSharpType type) => type.IsFrameworkType && type.FrameworkType == typeof(AsyncPageable<>);

        internal static bool IsOperationOfAsyncPageable(CSharpType type)
            => type.IsFrameworkType && type.FrameworkType == typeof(Operation<>) && type.Arguments.Length == 1 && IsAsyncPageable(type.Arguments[0]);

        internal static bool IsPageable(CSharpType type) => type.IsFrameworkType && type.FrameworkType == typeof(Pageable<>);

        internal static bool IsOperationOfPageable(CSharpType type)
            => type.IsFrameworkType && type.FrameworkType == typeof(Operation<>) && type.Arguments.Length == 1 && IsPageable(type.Arguments[0]);

        internal static Type? ToFrameworkType(Schema schema) => ToFrameworkType(schema, schema.Extensions?.Format);

        internal static Type? ToFrameworkType(Schema schema, string? format) => schema.Type switch
        {
            AllSchemaTypes.Integer => typeof(int),
            AllSchemaTypes.Boolean => typeof(bool),
            AllSchemaTypes.ByteArray => null,
            AllSchemaTypes.Char => typeof(char),
            AllSchemaTypes.Date => typeof(DateTimeOffset),
            AllSchemaTypes.DateTime => typeof(DateTimeOffset),
            AllSchemaTypes.Duration => typeof(TimeSpan),
            AllSchemaTypes.OdataQuery => typeof(string),
<<<<<<< HEAD
            AllSchemaTypes.String => ToXMsFormatType(format) ?? typeof(string),
=======
            AllSchemaTypes.ArmId => typeof(ResourceIdentifier),
            AllSchemaTypes.String => ToXMsFormatType(extensions?.Format) ?? typeof(string),
>>>>>>> 0eaeaf12
            AllSchemaTypes.Time => typeof(TimeSpan),
            AllSchemaTypes.Unixtime => typeof(DateTimeOffset),
            AllSchemaTypes.Uri => typeof(Uri),
            AllSchemaTypes.Uuid => typeof(Guid),
            AllSchemaTypes.Any => Configuration.AzureArm ? typeof(BinaryData) : typeof(object),
            AllSchemaTypes.AnyObject => ToXMsFormatType(format) ?? (Configuration.AzureArm ? typeof(BinaryData) : typeof(object)),
            AllSchemaTypes.Binary => typeof(byte[]),
            _ => null
        };

        internal static Type? ToXMsFormatType(string? format) => format switch
        {
            XMsFormat.ArmId => typeof(ResourceIdentifier),
            XMsFormat.AzureLocation => typeof(AzureLocation),
            XMsFormat.DateTime => typeof(DateTimeOffset),
            XMsFormat.DateTimeRFC1123 => typeof(DateTimeOffset),
            XMsFormat.DateTimeUnix => typeof(DateTimeOffset),
            XMsFormat.DurationConstant => typeof(TimeSpan),
            XMsFormat.ETag => typeof(ETag),
            XMsFormat.ResourceType => typeof(ResourceType),
            XMsFormat.Object => typeof(object),
            XMsFormat.IPAddress => typeof(IPAddress),
            XMsFormat.ContentType => typeof(ContentType),
            XMsFormat.RequestMethod => typeof(RequestMethod),
            XMsFormat.DataFactoryExpressionOfString => typeof(DataFactoryExpression<string>),
            XMsFormat.DataFactoryExpressionOfInt => typeof(DataFactoryExpression<int>),
            XMsFormat.DataFactoryExpressionOfDouble => typeof(DataFactoryExpression<double>),
            XMsFormat.DataFactoryExpressionOfBool => typeof(DataFactoryExpression<bool>),
            XMsFormat.DataFactoryExpressionOfObject => typeof(DataFactoryExpression<BinaryData>),
            XMsFormat.DataFactoryExpressionOfListOfObject => typeof(DataFactoryExpression<IList<BinaryData>>),
            XMsFormat.DataFactoryExpressionOfListOfString => typeof(DataFactoryExpression<IList<string>>),
            XMsFormat.DataFactoryExpressionOfKeyValuePairs => typeof(DataFactoryExpression<IDictionary<string, string>>),
            _ => null
        };

        private static Type ToFrameworkNumericType(NumberSchema schema) => schema.Type switch
        {
            AllSchemaTypes.Number => schema.Precision switch
            {
                32 => typeof(float),
                128 => typeof(decimal),
                _ => typeof(double)
            },
            // Assumes AllSchemaTypes.Integer
            _ => schema.Precision switch
            {
                64 => typeof(long),
                _ => typeof(int)
            }
        };

        public static CSharpType GetInputType(CSharpType type)
        {
            if (type.IsFrameworkType)
            {
                if (IsList(type))
                {
                    return new CSharpType(
                        typeof(IEnumerable<>),
                        isNullable: type.IsNullable,
                        type.Arguments);
                }
            }

            return type;
        }

        public static CSharpType GetOutputType(CSharpType type)
        {
            if (type.IsFrameworkType)
            {
                if (IsList(type))
                {
                    return new CSharpType(
                        typeof(IReadOnlyList<>),
                        isNullable: type.IsNullable,
                        type.Arguments);
                }

                if (IsDictionary(type))
                {
                    return new CSharpType(
                        typeof(IReadOnlyDictionary<,>),
                        isNullable: type.IsNullable,
                        type.Arguments);
                }
            }

            return type;
        }

        public CSharpType CreateType(ITypeSymbol symbol)
        {
            if (!TryCreateType(symbol, out var type))
            {
                throw new InvalidOperationException($"Unable to find a model or framework type that corresponds to {symbol}");
            }

            return type;
        }

        private static bool NoTypeValidator(System.Type type) => true;

        public bool TryCreateType(ITypeSymbol symbol, [NotNullWhen(true)] out CSharpType? type)
            => TryCreateType(symbol, NoTypeValidator, out type);

        public bool TryCreateType(ITypeSymbol symbol, Func<System.Type, bool> validator, [NotNullWhen(true)] out CSharpType? type)
        {
            type = null;
            INamedTypeSymbol? namedTypeSymbol = symbol as INamedTypeSymbol;
            if (namedTypeSymbol == null)
            {
                throw new InvalidCastException($"Unexpected type {symbol}");
            }

            if (namedTypeSymbol.ConstructedFrom.SpecialType == SpecialType.System_Nullable_T)
            {
                type = CreateType(namedTypeSymbol.TypeArguments[0]).WithNullable(true);
                return true;
            }

            var fullMetadataName = GetFullMetadataName(namedTypeSymbol);
            var fullyQualifiedName = $"{fullMetadataName}, {namedTypeSymbol.ContainingAssembly.Name}";
            var existingType = Type.GetType(fullMetadataName) ?? Type.GetType(fullyQualifiedName);

            if (existingType != null && validator(existingType))
            {
                var arguments = namedTypeSymbol.TypeArguments.Select(a => CreateType(a)).ToArray();
                type = new CSharpType(existingType, false, arguments);
            }
            else
            {
                type = _library.FindTypeByName(namedTypeSymbol.Name);
            }

            if (type == null)
            {
                return false;
            }

            if (!type.IsValueType &&
                symbol.NullableAnnotation != NullableAnnotation.NotAnnotated)
            {
                type = type.WithNullable(true);
            }

            return true;
        }

        private string GetFullMetadataName(ISymbol namedTypeSymbol)
        {
            StringBuilder builder = new StringBuilder();

            GetFullMetadataName(builder, namedTypeSymbol);

            return builder.ToString();
        }

        private void GetFullMetadataName(StringBuilder builder, ISymbol symbol)
        {
            if (symbol.ContainingNamespace != null &&
                !symbol.ContainingNamespace.IsGlobalNamespace)
            {
                GetFullMetadataName(builder, symbol.ContainingNamespace);
                builder.Append(".");
            }

            builder.Append(symbol.MetadataName);
        }

        public static bool IsCollectionType(CSharpType type)
        {
            return type.IsFrameworkType && (IsDictionary(type) || IsList(type));
        }

        /// <summary>
        /// Method checks if object of "<c>from</c>" type can be converted to "<c>to</c>" type by calling `ToList` extension method.
        /// It returns true if "<c>from</c>" is <see cref="IEnumerable{T}"/> and "<c>to</c>" is <see cref="IReadOnlyList{T}"/> or <see cref="IList{T}"/>.
        /// </summary>
        public static bool RequiresToList(CSharpType from, CSharpType to)
        {
            if (!to.IsFrameworkType || !from.IsFrameworkType || from.FrameworkType != typeof(IEnumerable<>))
            {
                return false;
            }

            return to.FrameworkType == typeof(IReadOnlyList<>) || to.FrameworkType == typeof(IList<>);
        }
    }
}<|MERGE_RESOLUTION|>--- conflicted
+++ resolved
@@ -257,12 +257,8 @@
             AllSchemaTypes.DateTime => typeof(DateTimeOffset),
             AllSchemaTypes.Duration => typeof(TimeSpan),
             AllSchemaTypes.OdataQuery => typeof(string),
-<<<<<<< HEAD
+            AllSchemaTypes.ArmId => typeof(ResourceIdentifier),
             AllSchemaTypes.String => ToXMsFormatType(format) ?? typeof(string),
-=======
-            AllSchemaTypes.ArmId => typeof(ResourceIdentifier),
-            AllSchemaTypes.String => ToXMsFormatType(extensions?.Format) ?? typeof(string),
->>>>>>> 0eaeaf12
             AllSchemaTypes.Time => typeof(TimeSpan),
             AllSchemaTypes.Unixtime => typeof(DateTimeOffset),
             AllSchemaTypes.Uri => typeof(Uri),
