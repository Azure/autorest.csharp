--- conflicted
+++ resolved
@@ -77,12 +77,8 @@
                 InputTypeKind.ResourceIdentifier => new CSharpType(typeof(ResourceIdentifier), inputType.IsNullable),
                 InputTypeKind.ResourceType => new CSharpType(typeof(ResourceType), inputType.IsNullable),
                 InputTypeKind.Stream => new CSharpType(typeof(Stream), inputType.IsNullable),
-<<<<<<< HEAD
                 InputTypeKind.String => ToXMsFormatType(format) ?? new CSharpType(typeof(string), inputType.IsNullable),
                 InputTypeKind.Time => new CSharpType(typeof(TimeSpan), inputType.IsNullable),
-=======
-                InputTypeKind.String => new CSharpType(typeof(string), inputType.IsNullable),
->>>>>>> a69b89f2
                 InputTypeKind.Uri => new CSharpType(typeof(Uri), inputType.IsNullable),
                 InputTypeKind.Char => new CSharpType(typeof(char), inputType.IsNullable),
                 _ => new CSharpType(typeof(object), inputType.IsNullable),
