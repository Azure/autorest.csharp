﻿// Copyright (c) Microsoft Corporation. All rights reserved.
// Licensed under the MIT License. See License.txt in the project root for license information.

using System;
using System.Collections.Generic;
using System.Collections.Immutable;
using System.Diagnostics.CodeAnalysis;
using System.IO;
using System.Linq;
using System.Net;
using System.Text;
using AutoRest.CSharp.Common.Input;
using AutoRest.CSharp.Input;
using AutoRest.CSharp.Output.Models.Types;
using Azure;
using Azure.Core;
using Azure.Core.Expressions.DataFactory;
using Microsoft.CodeAnalysis;

namespace AutoRest.CSharp.Generation.Types
{
    internal class TypeFactory
    {
        private readonly OutputLibrary _library;

        public Type UnknownType { get; }

        public TypeFactory(OutputLibrary library, Type unknownType)
        {
            _library = library;
            UnknownType = unknownType;
        }

        private Type AzureResponseErrorType => typeof(ResponseError);

        /// <summary>
        /// This method will attempt to retrieve the <see cref="CSharpType"/> of the input type.
        /// </summary>
        /// <param name="inputType">The input type to convert.</param>
        /// <returns>The <see cref="CSharpType"/> of the input type.</returns>
        public CSharpType CreateType(InputType inputType, string? format = null, InputModelProperty? property = null) => inputType switch
        {
            InputLiteralType literalType => CSharpType.FromLiteral(CreateType(literalType.LiteralValueType), literalType.Value),
            InputUnionType unionType => CSharpType.FromUnion(unionType.UnionItemTypes.Select(x => CreateType(x)).ToArray(), unionType.IsNullable),
            InputListType { IsEmbeddingsVector: true } listType => new CSharpType(typeof(ReadOnlyMemory<>), listType.IsNullable, CreateType(listType.ElementType)),
            InputListType listType => new CSharpType(typeof(IList<>), listType.IsNullable, CreateType(listType.ElementType)),
            InputDictionaryType dictionaryType => new CSharpType(typeof(IDictionary<,>), inputType.IsNullable, typeof(string), CreateType(dictionaryType.ValueType)),
            InputEnumType enumType => _library.ResolveEnum(enumType).WithNullable(inputType.IsNullable),
            // TODO -- this is a temporary solution until we refactored the type replacement to use input types instead of code model schemas
            InputModelType { Namespace: "Azure.Core.Foundations", Name: "Error" } => SystemObjectType.Create(AzureResponseErrorType, AzureResponseErrorType.Namespace!, null).Type,
            InputModelType model => _library.ResolveModel(model).WithNullable(inputType.IsNullable),
            InputPrimitiveType primitiveType => primitiveType.Kind switch
            {
                InputTypeKind.AzureLocation => new CSharpType(typeof(AzureLocation), inputType.IsNullable),
                InputTypeKind.BinaryData => new CSharpType(typeof(BinaryData), inputType.IsNullable),
                InputTypeKind.Boolean => new CSharpType(typeof(bool), inputType.IsNullable),
                InputTypeKind.BytesBase64Url => Configuration.ShouldTreatBase64AsBinaryData ? new CSharpType(typeof(BinaryData), inputType.IsNullable) : new CSharpType(typeof(byte[]), inputType.IsNullable),
                InputTypeKind.Bytes => Configuration.ShouldTreatBase64AsBinaryData ? new CSharpType(typeof(BinaryData), inputType.IsNullable) : new CSharpType(typeof(byte[]), inputType.IsNullable),
                InputTypeKind.ContentType => new CSharpType(typeof(ContentType), inputType.IsNullable),
                InputTypeKind.Date => new CSharpType(typeof(DateTimeOffset), inputType.IsNullable),
                InputTypeKind.DateTime => new CSharpType(typeof(DateTimeOffset), inputType.IsNullable),
                InputTypeKind.DateTimeISO8601 => new CSharpType(typeof(DateTimeOffset), inputType.IsNullable),
                InputTypeKind.DateTimeRFC1123 => new CSharpType(typeof(DateTimeOffset), inputType.IsNullable),
                InputTypeKind.DateTimeRFC3339 => new CSharpType(typeof(DateTimeOffset), inputType.IsNullable),
                InputTypeKind.DateTimeRFC7231 => new CSharpType(typeof(DateTimeOffset), inputType.IsNullable),
                InputTypeKind.DateTimeUnix => new CSharpType(typeof(DateTimeOffset), inputType.IsNullable),
                InputTypeKind.Decimal => new CSharpType(typeof(decimal), inputType.IsNullable),
                InputTypeKind.Decimal128 => new CSharpType(typeof(decimal), inputType.IsNullable),
                InputTypeKind.DurationISO8601 => new CSharpType(typeof(TimeSpan), inputType.IsNullable),
                InputTypeKind.DurationSeconds => new CSharpType(typeof(TimeSpan), inputType.IsNullable),
                InputTypeKind.DurationSecondsFloat => new CSharpType(typeof(TimeSpan), inputType.IsNullable),
                InputTypeKind.DurationConstant => new CSharpType(typeof(TimeSpan), inputType.IsNullable),
                InputTypeKind.ETag => new CSharpType(typeof(ETag), inputType.IsNullable),
                InputTypeKind.Float32 => new CSharpType(typeof(float), inputType.IsNullable),
                InputTypeKind.Float64 => new CSharpType(typeof(double), inputType.IsNullable),
                InputTypeKind.Float128 => new CSharpType(typeof(decimal), inputType.IsNullable),
                InputTypeKind.Guid => new CSharpType(typeof(Guid), inputType.IsNullable),
                InputTypeKind.SByte => new CSharpType(typeof(sbyte), inputType.IsNullable),
                InputTypeKind.Byte => new CSharpType(typeof(byte), inputType.IsNullable),
                InputTypeKind.Int32 => new CSharpType(typeof(int), inputType.IsNullable),
                InputTypeKind.Int64 => new CSharpType(typeof(long), inputType.IsNullable),
                InputTypeKind.SafeInt => new CSharpType(typeof(long), inputType.IsNullable),
                InputTypeKind.IPAddress => new CSharpType(typeof(IPAddress), inputType.IsNullable),
                InputTypeKind.RequestMethod => new CSharpType(typeof(RequestMethod), inputType.IsNullable),
                InputTypeKind.ResourceIdentifier => new CSharpType(typeof(ResourceIdentifier), inputType.IsNullable),
                InputTypeKind.ResourceType => new CSharpType(typeof(ResourceType), inputType.IsNullable),
                InputTypeKind.Stream => new CSharpType(typeof(Stream), inputType.IsNullable),
                InputTypeKind.String => ToXMsFormatType(format) ?? new CSharpType(typeof(string), inputType.IsNullable),
                InputTypeKind.Time => new CSharpType(typeof(TimeSpan), inputType.IsNullable),
                InputTypeKind.Uri => new CSharpType(typeof(Uri), inputType.IsNullable),
                InputTypeKind.Char => new CSharpType(typeof(char), inputType.IsNullable),
                _ => new CSharpType(typeof(object), inputType.IsNullable),
            },
            InputGenericType genericType => new CSharpType(genericType.Type, CreateType(genericType.ArgumentType)).WithNullable(inputType.IsNullable),
<<<<<<< HEAD
            _ when property?.Format == XMsFormat.DataFactoryElementOfListOfT => new CSharpType(
                typeof(DataFactoryElement<>),
                isNullable: inputType.IsNullable,
                new CSharpType(typeof(IList<>), _library.FindTypeByName(property!.ElementTypeFormat!)!)),
            _ when ToXMsFormatType(format) is Type type => new CSharpType(type, inputType.IsNullable),
            InputIntrinsicType { Kind: InputIntrinsicTypeKind.Unknown } => _unknownType,
            _ => throw new Exception("Unknown type")
        };

=======
            InputIntrinsicType { Kind: InputIntrinsicTypeKind.Unknown } => UnknownType,
            CodeModelType cmt => CreateType(cmt.Schema, cmt.IsNullable),
            _ => throw new Exception("Unknown type")
        };

        public CSharpType CreateType(Schema schema, bool isNullable, string? formatOverride = default, Property? property = default) => CreateType(schema, formatOverride ?? schema.Extensions?.Format, isNullable, property);

        // This function provide the capability to support the extensions is coming from outside, like parameter.
        public CSharpType CreateType(Schema schema, string? format, bool isNullable, Property? property = default) => schema switch
        {
            ConstantSchema constantSchema => constantSchema.ValueType is not ChoiceSchema && ToXMsFormatType(format) is Type type ? new CSharpType(type, isNullable) : CreateType(constantSchema.ValueType, isNullable),
            BinarySchema _ => new CSharpType(typeof(Stream), isNullable),
            ByteArraySchema _ => new CSharpType(typeof(byte[]), isNullable),
            ArraySchema array => new CSharpType(GetListType(schema), isNullable, CreateType(array.ElementType, array.NullableItems ?? false)),
            DictionarySchema dictionary => new CSharpType(typeof(IDictionary<,>), isNullable, new CSharpType(typeof(string)), CreateType(dictionary.ElementType, dictionary.NullableItems ?? false)),
            CredentialSchema credentialSchema => new CSharpType(typeof(string), isNullable),
            NumberSchema number => new CSharpType(ToFrameworkNumericType(number), isNullable),
            AnyObjectSchema _ when format == XMsFormat.DataFactoryElementOfListOfT => new CSharpType(
                typeof(DataFactoryElement<>),
                isNullable: isNullable,
                new CSharpType(typeof(IList<>), _library.FindTypeForSchema((ObjectSchema)property!.Extensions!["x-ms-format-element-type"]))),
            _ when ToFrameworkType(schema, format) is Type type => new CSharpType(type, isNullable),
            _ => _library.FindTypeForSchema(schema).WithNullable(isNullable)
        };

        private Type GetListType(Schema schema)
        {
            return schema.Extensions is not null && schema.Extensions.IsEmbeddingsVector ? typeof(ReadOnlyMemory<>) : typeof(IList<>);
        }

        internal Type? ToFrameworkType(Schema schema) => ToFrameworkType(schema, schema.Extensions?.Format);

        internal Type? ToFrameworkType(Schema schema, string? format) => schema.Type switch
        {
            AllSchemaTypes.Integer => typeof(int),
            AllSchemaTypes.Boolean => typeof(bool),
            AllSchemaTypes.ByteArray => null,
            AllSchemaTypes.Char => typeof(char),
            AllSchemaTypes.Date => typeof(DateTimeOffset),
            AllSchemaTypes.DateTime => typeof(DateTimeOffset),
            AllSchemaTypes.Duration => typeof(TimeSpan),
            AllSchemaTypes.OdataQuery => typeof(string),
            AllSchemaTypes.ArmId => typeof(ResourceIdentifier),
            AllSchemaTypes.String => ToXMsFormatType(format) ?? typeof(string),
            AllSchemaTypes.Time => typeof(TimeSpan),
            AllSchemaTypes.Unixtime => typeof(DateTimeOffset),
            AllSchemaTypes.Uri => typeof(Uri),
            AllSchemaTypes.Uuid => typeof(Guid),
            AllSchemaTypes.Any => UnknownType,
            AllSchemaTypes.AnyObject => ToXMsFormatType(format) ?? UnknownType,
            AllSchemaTypes.Binary => typeof(byte[]),
            _ => null
        };

>>>>>>> abb0a20f
        internal static Type? ToXMsFormatType(string? format) => format switch
        {
            XMsFormat.ArmId => typeof(ResourceIdentifier),
            XMsFormat.AzureLocation => typeof(AzureLocation),
            XMsFormat.DateTime => typeof(DateTimeOffset),
            XMsFormat.DateTimeRFC1123 => typeof(DateTimeOffset),
            XMsFormat.DateTimeUnix => typeof(DateTimeOffset),
            XMsFormat.DurationConstant => typeof(TimeSpan),
            XMsFormat.ETag => typeof(ETag),
            XMsFormat.ResourceType => typeof(ResourceType),
            XMsFormat.Object => typeof(object),
            XMsFormat.IPAddress => typeof(IPAddress),
            XMsFormat.ContentType => typeof(ContentType),
            XMsFormat.RequestMethod => typeof(RequestMethod),
            XMsFormat.DataFactoryElementOfString => typeof(DataFactoryElement<string>),
            XMsFormat.DataFactoryElementOfInt => typeof(DataFactoryElement<int>),
            XMsFormat.DataFactoryElementOfDouble => typeof(DataFactoryElement<double>),
            XMsFormat.DataFactoryElementOfBool => typeof(DataFactoryElement<bool>),
            XMsFormat.DataFactoryElementOfDateTime => typeof(DataFactoryElement<DateTimeOffset>),
            XMsFormat.DataFactoryElementOfDuration => typeof(DataFactoryElement<TimeSpan>),
            XMsFormat.DataFactoryElementOfUri => typeof(DataFactoryElement<Uri>),
            XMsFormat.DataFactoryElementOfObject => typeof(DataFactoryElement<BinaryData>),
            XMsFormat.DataFactoryElementOfListOfString => typeof(DataFactoryElement<IList<string>>),
            XMsFormat.DataFactoryElementOfKeyValuePairs => typeof(DataFactoryElement<IDictionary<string, string>>),
            XMsFormat.DataFactoryElementOfKeyObjectValuePairs => typeof(DataFactoryElement<IDictionary<string, BinaryData>>),
            _ => null
        };

        private static Type ToFrameworkNumericType(NumberSchema schema) => schema.Type switch
        {
            AllSchemaTypes.Number => schema.Precision switch
            {
                32 => typeof(float),
                128 => typeof(decimal),
                _ => typeof(double)
            },
            // Assumes AllSchemaTypes.Integer
            _ => schema.Precision switch
            {
                64 => typeof(long),
                _ => typeof(int)
            }
        };

        public CSharpType CreateType(ITypeSymbol symbol)
        {
            if (!TryCreateType(symbol, out var type))
            {
                throw new InvalidOperationException($"Unable to find a model or framework type that corresponds to {symbol}");
            }

            return type;
        }

        private static bool NoTypeValidator(System.Type type) => true;

        public bool TryCreateType(ITypeSymbol symbol, [NotNullWhen(true)] out CSharpType? type)
            => TryCreateType(symbol, NoTypeValidator, out type);

        public CSharpType? GetLibraryTypeByName(string name) => _library.FindTypeByName(name);

        public bool TryCreateType(ITypeSymbol symbol, Func<System.Type, bool> validator, [NotNullWhen(true)] out CSharpType? type)
        {
            type = null;
            return symbol switch
            {
                IArrayTypeSymbol arrayTypeSymbol => TryCreateTypeForIArrayTypeSymbol(arrayTypeSymbol, validator, out type),
                INamedTypeSymbol namedTypeSymbol => TryCreateTypeForINamedTypeSymbol(namedTypeSymbol, validator, out type),

                // We can only handle IArrayTypeSymbol of framework type and INamedTypeSymbol for now since CSharpType can't represent other types such as IArrayTypeSymbol of user types
                // Instead of throwing an exception, wihch causes more side effects, we just return false and let the caller handle it.
                _ => false
            };
        }

        private bool TryCreateTypeForINamedTypeSymbol(INamedTypeSymbol namedTypeSymbol, Func<Type, bool> validator, [NotNullWhen(true)] out CSharpType? type)
        {
            type = null;
            if (namedTypeSymbol.ConstructedFrom.SpecialType == SpecialType.System_Nullable_T)
            {
                if (!TryCreateType(namedTypeSymbol.TypeArguments[0], validator, out type))
                {
                    return false;
                }
                type = type.WithNullable(true);
                return true;
            }

            Type? existingType = TryGetFrameworkType(namedTypeSymbol);

            if (existingType is not null && validator(existingType))
            {
                if (!TryPopulateArguments(namedTypeSymbol.TypeArguments, validator, out var arguments))
                {
                    return false;
                }
                type = new CSharpType(existingType, arguments, isNullable: false);
            }
            else
            {
                type = _library.FindTypeByName(namedTypeSymbol.Name);
            }

            if (type is null)
            {
                return false;
            }

            if (!type.IsValueType &&
                namedTypeSymbol.NullableAnnotation != NullableAnnotation.NotAnnotated)
            {
                type = type.WithNullable(true);
            }

            return true;
        }

        private bool TryCreateTypeForIArrayTypeSymbol(IArrayTypeSymbol symbol, Func<Type, bool> validator, [NotNullWhen(true)] out CSharpType? type)
        {
            type = null;
            if (symbol is not IArrayTypeSymbol arrayTypeSymbol)
            {
                return false;
            }

            // For IArrayTypeSymbol, we can only handle it when the element type is a framework type.
            var arrayType = TryGetFrameworkType(arrayTypeSymbol);
            if (arrayType is not null && validator(arrayType))
            {
                type = new CSharpType(arrayType, arrayType.IsValueType && symbol.NullableAnnotation != NullableAnnotation.NotAnnotated);
                return true;
            }
            return false;
        }

        private Type? TryGetFrameworkType(ISymbol namedTypeSymbol)
        {
            var fullMetadataName = GetFullMetadataName(namedTypeSymbol);
            var fullyQualifiedName = $"{fullMetadataName}, {namedTypeSymbol.ContainingAssembly?.Name}";
            return Type.GetType(fullMetadataName) ?? Type.GetType(fullyQualifiedName);
        }

        // There can be argument type missing
        private bool TryPopulateArguments(ImmutableArray<ITypeSymbol> typeArguments, Func<Type, bool> validator, [NotNullWhen(true)] out IReadOnlyList<CSharpType>? arguments)
        {
            arguments = null;
            var result = new List<CSharpType>();
            foreach (var typeArgtment in typeArguments)
            {
                if (!TryCreateType(typeArgtment, validator, out CSharpType? type))
                {
                    return false;
                }
                result.Add(type);
            }
            arguments = result;
            return true;
        }

        private string GetFullMetadataName(ISymbol namedTypeSymbol)
        {
            StringBuilder builder = new StringBuilder();

            BuildFullMetadataName(builder, namedTypeSymbol);

            return builder.ToString();
        }

        private void BuildFullMetadataName(StringBuilder builder, ISymbol symbol)
        {
            if (symbol is IArrayTypeSymbol arrayTypeSymbol)
            {
                BuildFullMetadataName(builder, arrayTypeSymbol.ElementType);
                builder.Append("[]");
                return;
            }

            if (symbol.ContainingNamespace != null &&
                !symbol.ContainingNamespace.IsGlobalNamespace)
            {
                BuildFullMetadataName(builder, symbol.ContainingNamespace);
                builder.Append(".");
            }

            builder.Append(symbol.MetadataName);
        }
    }
}<|MERGE_RESOLUTION|>--- conflicted
+++ resolved
@@ -22,7 +22,6 @@
     internal class TypeFactory
     {
         private readonly OutputLibrary _library;
-
         public Type UnknownType { get; }
 
         public TypeFactory(OutputLibrary library, Type unknownType)
@@ -92,72 +91,15 @@
                 _ => new CSharpType(typeof(object), inputType.IsNullable),
             },
             InputGenericType genericType => new CSharpType(genericType.Type, CreateType(genericType.ArgumentType)).WithNullable(inputType.IsNullable),
-<<<<<<< HEAD
             _ when property?.Format == XMsFormat.DataFactoryElementOfListOfT => new CSharpType(
                 typeof(DataFactoryElement<>),
                 isNullable: inputType.IsNullable,
                 new CSharpType(typeof(IList<>), _library.FindTypeByName(property!.ElementTypeFormat!)!)),
             _ when ToXMsFormatType(format) is Type type => new CSharpType(type, inputType.IsNullable),
-            InputIntrinsicType { Kind: InputIntrinsicTypeKind.Unknown } => _unknownType,
+            InputIntrinsicType { Kind: InputIntrinsicTypeKind.Unknown } => UnknownType,
             _ => throw new Exception("Unknown type")
         };
 
-=======
-            InputIntrinsicType { Kind: InputIntrinsicTypeKind.Unknown } => UnknownType,
-            CodeModelType cmt => CreateType(cmt.Schema, cmt.IsNullable),
-            _ => throw new Exception("Unknown type")
-        };
-
-        public CSharpType CreateType(Schema schema, bool isNullable, string? formatOverride = default, Property? property = default) => CreateType(schema, formatOverride ?? schema.Extensions?.Format, isNullable, property);
-
-        // This function provide the capability to support the extensions is coming from outside, like parameter.
-        public CSharpType CreateType(Schema schema, string? format, bool isNullable, Property? property = default) => schema switch
-        {
-            ConstantSchema constantSchema => constantSchema.ValueType is not ChoiceSchema && ToXMsFormatType(format) is Type type ? new CSharpType(type, isNullable) : CreateType(constantSchema.ValueType, isNullable),
-            BinarySchema _ => new CSharpType(typeof(Stream), isNullable),
-            ByteArraySchema _ => new CSharpType(typeof(byte[]), isNullable),
-            ArraySchema array => new CSharpType(GetListType(schema), isNullable, CreateType(array.ElementType, array.NullableItems ?? false)),
-            DictionarySchema dictionary => new CSharpType(typeof(IDictionary<,>), isNullable, new CSharpType(typeof(string)), CreateType(dictionary.ElementType, dictionary.NullableItems ?? false)),
-            CredentialSchema credentialSchema => new CSharpType(typeof(string), isNullable),
-            NumberSchema number => new CSharpType(ToFrameworkNumericType(number), isNullable),
-            AnyObjectSchema _ when format == XMsFormat.DataFactoryElementOfListOfT => new CSharpType(
-                typeof(DataFactoryElement<>),
-                isNullable: isNullable,
-                new CSharpType(typeof(IList<>), _library.FindTypeForSchema((ObjectSchema)property!.Extensions!["x-ms-format-element-type"]))),
-            _ when ToFrameworkType(schema, format) is Type type => new CSharpType(type, isNullable),
-            _ => _library.FindTypeForSchema(schema).WithNullable(isNullable)
-        };
-
-        private Type GetListType(Schema schema)
-        {
-            return schema.Extensions is not null && schema.Extensions.IsEmbeddingsVector ? typeof(ReadOnlyMemory<>) : typeof(IList<>);
-        }
-
-        internal Type? ToFrameworkType(Schema schema) => ToFrameworkType(schema, schema.Extensions?.Format);
-
-        internal Type? ToFrameworkType(Schema schema, string? format) => schema.Type switch
-        {
-            AllSchemaTypes.Integer => typeof(int),
-            AllSchemaTypes.Boolean => typeof(bool),
-            AllSchemaTypes.ByteArray => null,
-            AllSchemaTypes.Char => typeof(char),
-            AllSchemaTypes.Date => typeof(DateTimeOffset),
-            AllSchemaTypes.DateTime => typeof(DateTimeOffset),
-            AllSchemaTypes.Duration => typeof(TimeSpan),
-            AllSchemaTypes.OdataQuery => typeof(string),
-            AllSchemaTypes.ArmId => typeof(ResourceIdentifier),
-            AllSchemaTypes.String => ToXMsFormatType(format) ?? typeof(string),
-            AllSchemaTypes.Time => typeof(TimeSpan),
-            AllSchemaTypes.Unixtime => typeof(DateTimeOffset),
-            AllSchemaTypes.Uri => typeof(Uri),
-            AllSchemaTypes.Uuid => typeof(Guid),
-            AllSchemaTypes.Any => UnknownType,
-            AllSchemaTypes.AnyObject => ToXMsFormatType(format) ?? UnknownType,
-            AllSchemaTypes.Binary => typeof(byte[]),
-            _ => null
-        };
-
->>>>>>> abb0a20f
         internal static Type? ToXMsFormatType(string? format) => format switch
         {
             XMsFormat.ArmId => typeof(ResourceIdentifier),
