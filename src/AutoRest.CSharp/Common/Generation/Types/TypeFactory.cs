﻿// Copyright (c) Microsoft Corporation. All rights reserved.
// Licensed under the MIT License. See License.txt in the project root for license information.

using System;
using System.Collections.Generic;
using System.Collections.Immutable;
using System.Diagnostics.CodeAnalysis;
using System.IO;
using System.Linq;
using System.Net;
using System.Text;
using AutoRest.CSharp.Common.Input;
using AutoRest.CSharp.Common.Input.InputTypes;
using AutoRest.CSharp.Input;
using AutoRest.CSharp.Output.Models.Types;
using Azure;
using Azure.Core;
using Azure.Core.Expressions.DataFactory;
using Microsoft.CodeAnalysis;

namespace AutoRest.CSharp.Generation.Types
{
    internal class TypeFactory
    {
        private readonly OutputLibrary _library;
        public Type UnknownType { get; }

        public TypeFactory(OutputLibrary library, Type unknownType)
        {
            _library = library;
            UnknownType = unknownType;
        }

        private Type AzureResponseErrorType => typeof(ResponseError);

        /// <summary>
        /// This method will attempt to retrieve the <see cref="CSharpType"/> of the input type.
        /// </summary>
        /// <param name="inputType">The input type to convert.</param>
        /// <returns>The <see cref="CSharpType"/> of the input type.</returns>
        public CSharpType CreateType(InputType inputType) => inputType switch
        {
<<<<<<< HEAD
            InputLiteralType literalType => CSharpType.FromLiteral(CreateType(literalType.LiteralValueType), literalType.Value),
            InputUnionType unionType => CSharpType.FromUnion(unionType.UnionItemTypes.Select(CreateType).ToArray()),
            InputListType { IsEmbeddingsVector: true } listType => new CSharpType(typeof(ReadOnlyMemory<>), false, CreateType(listType.ElementType)),
            InputListType listType => new CSharpType(typeof(IList<>), false, CreateType(listType.ElementType)),
            InputDictionaryType dictionaryType => new CSharpType(typeof(IDictionary<,>), typeof(string), CreateType(dictionaryType.ValueType)),
            InputEnumType enumType => _library.ResolveEnum(enumType, false),
            // TODO -- this is a temporary solution until we refactored the type replacement to use input types instead of code model schemas
            InputModelType { Namespace: "Azure.Core.Foundations", Name: "Error" } => SystemObjectType.Create(AzureResponseErrorType, AzureResponseErrorType.Namespace!, null).Type,
            // Handle DataFactoryElement, we are sure that the argument type is not null and contains only 1 element
            InputModelType { Namespace: "Azure.Core.Resources", Name: "DataFactoryElement" } inputModel => new CSharpType(typeof(DataFactoryElement<>), CreateType(inputModel.ArgumentTypes![0])),
            InputModelType model => _library.ResolveModel(model,false),
            InputNullableType nullableType => CreateType(nullableType.Type).WithNullable(true),
            InputPrimitiveType primitiveType => primitiveType.Kind switch
            {
                InputTypeKind.AzureLocation => new CSharpType(typeof(AzureLocation)),
                InputTypeKind.BinaryData => new CSharpType(typeof(BinaryData)),
                InputTypeKind.Boolean => new CSharpType(typeof(bool)),
                InputTypeKind.BytesBase64Url => Configuration.ShouldTreatBase64AsBinaryData ? new CSharpType(typeof(BinaryData)) : new CSharpType(typeof(byte[])),
                InputTypeKind.Bytes => Configuration.ShouldTreatBase64AsBinaryData ? new CSharpType(typeof(BinaryData)) : new CSharpType(typeof(byte[])),
                InputTypeKind.ContentType => new CSharpType(typeof(ContentType)),
                InputTypeKind.Date or InputTypeKind.DateTime or InputTypeKind.DateTimeISO8601 or InputTypeKind.DateTimeRFC1123 or InputTypeKind.DateTimeRFC3339 or InputTypeKind.DateTimeRFC7231 or InputTypeKind.DateTimeUnix
                    => new CSharpType(typeof(DateTimeOffset)),
                InputTypeKind.Decimal => new CSharpType(typeof(decimal)),
                InputTypeKind.Decimal128 => new CSharpType(typeof(decimal)),
                InputTypeKind.DurationISO8601 or InputTypeKind.DurationSeconds or InputTypeKind.DurationSecondsFloat or InputTypeKind.DurationSecondsDouble or InputTypeKind.DurationConstant or InputTypeKind.Time
                    => new CSharpType(typeof(TimeSpan)),
                InputTypeKind.ETag => new CSharpType(typeof(ETag)),
                InputTypeKind.Float32 => new CSharpType(typeof(float)),
                InputTypeKind.Float64 => new CSharpType(typeof(double)),
                InputTypeKind.Float128 => new CSharpType(typeof(decimal)),
                InputTypeKind.Guid => new CSharpType(typeof(Guid)),
                InputTypeKind.SByte => new CSharpType(typeof(sbyte)),
                InputTypeKind.Byte => new CSharpType(typeof(byte)),
                InputTypeKind.Int32 => new CSharpType(typeof(int)),
                InputTypeKind.Int64 => new CSharpType(typeof(long)),
                InputTypeKind.SafeInt => new CSharpType(typeof(long)),
                InputTypeKind.IPAddress => new CSharpType(typeof(IPAddress)),
                InputTypeKind.RequestMethod => new CSharpType(typeof(RequestMethod)),
                InputTypeKind.ResourceIdentifier => new CSharpType(typeof(ResourceIdentifier)),
                InputTypeKind.ResourceType => new CSharpType(typeof(ResourceType)),
                InputTypeKind.Stream => new CSharpType(typeof(Stream)),
                InputTypeKind.String => new CSharpType(typeof(string)),
                InputTypeKind.Uri => new CSharpType(typeof(Uri)),
                InputTypeKind.Char => new CSharpType(typeof(char)),
                _ => new CSharpType(typeof(object)),
            },
            InputIntrinsicType { Kind: InputIntrinsicTypeKind.Unknown } => Configuration.AzureArm ? new CSharpType(UnknownType) : UnknownType,
=======
            InputLiteralType literalType => CSharpType.FromLiteral(CreateType(literalType.ValueType), literalType.Value),
            InputUnionType unionType => CSharpType.FromUnion(unionType.UnionItemTypes.Select(CreateType).ToArray(), unionType.IsNullable),
            InputListType { IsEmbeddingsVector: true } listType => new CSharpType(typeof(ReadOnlyMemory<>), listType.IsNullable, CreateType(listType.ElementType)),
            InputListType listType => new CSharpType(typeof(IList<>), listType.IsNullable, CreateType(listType.ElementType)),
            InputDictionaryType dictionaryType => new CSharpType(typeof(IDictionary<,>), inputType.IsNullable, typeof(string), CreateType(dictionaryType.ValueType)),
            InputEnumType enumType => _library.ResolveEnum(enumType).WithNullable(inputType.IsNullable),
            // TODO -- this is a temporary solution until we refactored the type replacement to use input types instead of code model schemas
            InputModelType { Namespace: "Azure.Core.Foundations", Name: "Error" } => SystemObjectType.Create(AzureResponseErrorType, AzureResponseErrorType.Namespace!, null).Type,
            // Handle DataFactoryElement, we are sure that the argument type is not null and contains only 1 element
            InputModelType { Namespace: "Azure.Core.Resources", Name: "DataFactoryElement" } inputModel => new CSharpType(typeof(DataFactoryElement<>), inputType.IsNullable, CreateTypeForDataFactoryElement(inputModel.ArgumentTypes![0])),
            InputModelType model => _library.ResolveModel(model).WithNullable(inputType.IsNullable),
            InputPrimitiveType primitiveType => primitiveType.Kind switch
            {
                InputPrimitiveTypeKind.AzureLocation => new CSharpType(typeof(AzureLocation), inputType.IsNullable),
                InputPrimitiveTypeKind.Boolean => new CSharpType(typeof(bool), inputType.IsNullable),
                InputPrimitiveTypeKind.Bytes => Configuration.ShouldTreatBase64AsBinaryData ? new CSharpType(typeof(BinaryData), inputType.IsNullable) : new CSharpType(typeof(byte[]), inputType.IsNullable),
                InputPrimitiveTypeKind.ContentType => new CSharpType(typeof(ContentType), inputType.IsNullable),
                InputPrimitiveTypeKind.PlainDate => new CSharpType(typeof(DateTimeOffset), inputType.IsNullable),
                InputPrimitiveTypeKind.Decimal => new CSharpType(typeof(decimal), inputType.IsNullable),
                InputPrimitiveTypeKind.Decimal128 => new CSharpType(typeof(decimal), inputType.IsNullable),
                InputPrimitiveTypeKind.PlainTime => new CSharpType(typeof(TimeSpan), inputType.IsNullable),
                InputPrimitiveTypeKind.ETag => new CSharpType(typeof(ETag), inputType.IsNullable),
                InputPrimitiveTypeKind.Float32 => new CSharpType(typeof(float), inputType.IsNullable),
                InputPrimitiveTypeKind.Float64 => new CSharpType(typeof(double), inputType.IsNullable),
                InputPrimitiveTypeKind.Float128 => new CSharpType(typeof(decimal), inputType.IsNullable),
                InputPrimitiveTypeKind.Guid or InputPrimitiveTypeKind.Uuid => new CSharpType(typeof(Guid), inputType.IsNullable),
                InputPrimitiveTypeKind.Int8 => new CSharpType(typeof(sbyte), inputType.IsNullable),
                InputPrimitiveTypeKind.UInt8 => new CSharpType(typeof(byte), inputType.IsNullable),
                InputPrimitiveTypeKind.Int32 => new CSharpType(typeof(int), inputType.IsNullable),
                InputPrimitiveTypeKind.Int64 => new CSharpType(typeof(long), inputType.IsNullable),
                InputPrimitiveTypeKind.SafeInt => new CSharpType(typeof(long), inputType.IsNullable),
                InputPrimitiveTypeKind.Integer => new CSharpType(typeof(long), inputType.IsNullable), // in typespec, integer is the base type of int related types, see type relation: https://typespec.io/docs/language-basics/type-relations
                InputPrimitiveTypeKind.Float => new CSharpType(typeof(double), inputType.IsNullable), // in typespec, float is the base type of float32 and float64, see type relation: https://typespec.io/docs/language-basics/type-relations
                InputPrimitiveTypeKind.Numeric => new CSharpType(typeof(double), inputType.IsNullable), // in typespec, numeric is the base type of number types, see type relation: https://typespec.io/docs/language-basics/type-relations
                InputPrimitiveTypeKind.IPAddress => new CSharpType(typeof(IPAddress), inputType.IsNullable),
                InputPrimitiveTypeKind.ArmId => new CSharpType(typeof(ResourceIdentifier), inputType.IsNullable),
                InputPrimitiveTypeKind.ResourceType => new CSharpType(typeof(ResourceType), inputType.IsNullable),
                InputPrimitiveTypeKind.Stream => new CSharpType(typeof(Stream), inputType.IsNullable),
                InputPrimitiveTypeKind.String => new CSharpType(typeof(string), inputType.IsNullable),
                InputPrimitiveTypeKind.Uri or InputPrimitiveTypeKind.Url => new CSharpType(typeof(Uri), inputType.IsNullable),
                InputPrimitiveTypeKind.Char => new CSharpType(typeof(char), inputType.IsNullable),
                InputPrimitiveTypeKind.Any => UnknownType,
#pragma warning disable CS0618 // Type or member is obsolete
                InputPrimitiveTypeKind.RequestMethod => new CSharpType(typeof(RequestMethod), inputType.IsNullable),
                InputPrimitiveTypeKind.Object => new CSharpType(typeof(object), inputType.IsNullable),
#pragma warning restore CS0618 // Type or member is obsolete
                _ => new CSharpType(typeof(object), inputType.IsNullable),
            },
            InputDateTimeType dateTimeType => new CSharpType(typeof(DateTimeOffset), inputType.IsNullable),
            InputDurationType durationType => new CSharpType(typeof(TimeSpan), inputType.IsNullable),
>>>>>>> 9b8a321f
            _ => throw new Exception("Unknown type")
        };

        /// <summary>
        /// This method is a shimming layer for HLC specially in DFE. In DFE, we always have `BinaryData` instead of `object` therefore we need to escape the `Any` to always return `BinaryData`.
        /// </summary>
        /// <param name="inputType"></param>
        /// <returns></returns>
        private CSharpType CreateTypeForDataFactoryElement(InputType inputType) => inputType switch
        {
            InputPrimitiveType { Kind: InputPrimitiveTypeKind.Any } => typeof(BinaryData),
            _ => CreateType(inputType)
        };

        internal static Type? ToXMsFormatType(string? format) => format switch
        {
            XMsFormat.ArmId => typeof(ResourceIdentifier),
            XMsFormat.AzureLocation => typeof(AzureLocation),
            XMsFormat.DateTime => typeof(DateTimeOffset),
            XMsFormat.DateTimeRFC1123 => typeof(DateTimeOffset),
            XMsFormat.DateTimeUnix => typeof(DateTimeOffset),
            XMsFormat.DurationConstant => typeof(TimeSpan),
            XMsFormat.ETag => typeof(ETag),
            XMsFormat.ResourceType => typeof(ResourceType),
            XMsFormat.Object => typeof(object),
            XMsFormat.IPAddress => typeof(IPAddress),
            XMsFormat.ContentType => typeof(ContentType),
            XMsFormat.RequestMethod => typeof(RequestMethod),
            XMsFormat.DataFactoryElementOfString => typeof(DataFactoryElement<string>),
            XMsFormat.DataFactoryElementOfInt => typeof(DataFactoryElement<int>),
            XMsFormat.DataFactoryElementOfDouble => typeof(DataFactoryElement<double>),
            XMsFormat.DataFactoryElementOfBool => typeof(DataFactoryElement<bool>),
            XMsFormat.DataFactoryElementOfDateTime => typeof(DataFactoryElement<DateTimeOffset>),
            XMsFormat.DataFactoryElementOfDuration => typeof(DataFactoryElement<TimeSpan>),
            XMsFormat.DataFactoryElementOfUri => typeof(DataFactoryElement<Uri>),
            XMsFormat.DataFactoryElementOfObject => typeof(DataFactoryElement<BinaryData>),
            XMsFormat.DataFactoryElementOfListOfString => typeof(DataFactoryElement<IList<string>>),
            XMsFormat.DataFactoryElementOfKeyValuePairs => typeof(DataFactoryElement<IDictionary<string, string>>),
            XMsFormat.DataFactoryElementOfKeyObjectValuePairs => typeof(DataFactoryElement<IDictionary<string, BinaryData>>),
            _ => null
        };

        public CSharpType CreateType(ITypeSymbol symbol)
        {
            if (!TryCreateType(symbol, out var type))
            {
                throw new InvalidOperationException($"Unable to find a model or framework type that corresponds to {symbol}");
            }

            return type;
        }

        private static bool NoTypeValidator(System.Type type) => true;

        public bool TryCreateType(ITypeSymbol symbol, [NotNullWhen(true)] out CSharpType? type)
            => TryCreateType(symbol, NoTypeValidator, out type);

        public CSharpType? GetLibraryTypeByName(string name) => _library.FindTypeByName(name);

        public bool TryCreateType(ITypeSymbol symbol, Func<System.Type, bool> validator, [NotNullWhen(true)] out CSharpType? type)
        {
            type = null;
            return symbol switch
            {
                IArrayTypeSymbol arrayTypeSymbol => TryCreateTypeForIArrayTypeSymbol(arrayTypeSymbol, validator, out type),
                INamedTypeSymbol namedTypeSymbol => TryCreateTypeForINamedTypeSymbol(namedTypeSymbol, validator, out type),

                // We can only handle IArrayTypeSymbol of framework type and INamedTypeSymbol for now since CSharpType can't represent other types such as IArrayTypeSymbol of user types
                // Instead of throwing an exception, wihch causes more side effects, we just return false and let the caller handle it.
                _ => false
            };
        }

        private bool TryCreateTypeForINamedTypeSymbol(INamedTypeSymbol namedTypeSymbol, Func<Type, bool> validator, [NotNullWhen(true)] out CSharpType? type)
        {
            type = null;
            if (namedTypeSymbol.ConstructedFrom.SpecialType == SpecialType.System_Nullable_T)
            {
                if (!TryCreateType(namedTypeSymbol.TypeArguments[0], validator, out type))
                {
                    return false;
                }
                type = type.WithNullable(true);
                return true;
            }

            Type? existingType = TryGetFrameworkType(namedTypeSymbol);

            if (existingType is not null && validator(existingType))
            {
                if (!TryPopulateArguments(namedTypeSymbol.TypeArguments, validator, out var arguments))
                {
                    return false;
                }
                type = new CSharpType(existingType, arguments, isNullable: false);
            }
            else
            {
                type = _library.FindTypeByName(namedTypeSymbol.Name);
            }

            if (type is null)
            {
                return false;
            }

            if (!type.IsValueType &&
                namedTypeSymbol.NullableAnnotation != NullableAnnotation.NotAnnotated)
            {
                type = type.WithNullable(true);
            }

            return true;
        }

        private bool TryCreateTypeForIArrayTypeSymbol(IArrayTypeSymbol symbol, Func<Type, bool> validator, [NotNullWhen(true)] out CSharpType? type)
        {
            type = null;
            if (symbol is not IArrayTypeSymbol arrayTypeSymbol)
            {
                return false;
            }

            // For IArrayTypeSymbol, we can only handle it when the element type is a framework type.
            var arrayType = TryGetFrameworkType(arrayTypeSymbol);
            if (arrayType is not null && validator(arrayType))
            {
                type = new CSharpType(arrayType, arrayType.IsValueType && symbol.NullableAnnotation != NullableAnnotation.NotAnnotated);
                return true;
            }
            return false;
        }

        private Type? TryGetFrameworkType(ISymbol namedTypeSymbol)
        {
            var fullMetadataName = GetFullMetadataName(namedTypeSymbol);
            var fullyQualifiedName = $"{fullMetadataName}, {namedTypeSymbol.ContainingAssembly?.Name}";
            return Type.GetType(fullMetadataName) ?? Type.GetType(fullyQualifiedName);
        }

        // There can be argument type missing
        private bool TryPopulateArguments(ImmutableArray<ITypeSymbol> typeArguments, Func<Type, bool> validator, [NotNullWhen(true)] out IReadOnlyList<CSharpType>? arguments)
        {
            arguments = null;
            var result = new List<CSharpType>();
            foreach (var typeArgtment in typeArguments)
            {
                if (!TryCreateType(typeArgtment, validator, out CSharpType? type))
                {
                    return false;
                }
                result.Add(type);
            }
            arguments = result;
            return true;
        }

        private string GetFullMetadataName(ISymbol namedTypeSymbol)
        {
            StringBuilder builder = new StringBuilder();

            BuildFullMetadataName(builder, namedTypeSymbol);

            return builder.ToString();
        }

        private void BuildFullMetadataName(StringBuilder builder, ISymbol symbol)
        {
            if (symbol is IArrayTypeSymbol arrayTypeSymbol)
            {
                BuildFullMetadataName(builder, arrayTypeSymbol.ElementType);
                builder.Append("[]");
                return;
            }

            if (symbol.ContainingNamespace != null &&
                !symbol.ContainingNamespace.IsGlobalNamespace)
            {
                BuildFullMetadataName(builder, symbol.ContainingNamespace);
                builder.Append(".");
            }

            builder.Append(symbol.MetadataName);
        }
    }
}<|MERGE_RESOLUTION|>--- conflicted
+++ resolved
@@ -40,8 +40,7 @@
         /// <returns>The <see cref="CSharpType"/> of the input type.</returns>
         public CSharpType CreateType(InputType inputType) => inputType switch
         {
-<<<<<<< HEAD
-            InputLiteralType literalType => CSharpType.FromLiteral(CreateType(literalType.LiteralValueType), literalType.Value),
+            InputLiteralType literalType => CSharpType.FromLiteral(CreateType(literalType.ValueType), literalType.Value),
             InputUnionType unionType => CSharpType.FromUnion(unionType.UnionItemTypes.Select(CreateType).ToArray()),
             InputListType { IsEmbeddingsVector: true } listType => new CSharpType(typeof(ReadOnlyMemory<>), false, CreateType(listType.ElementType)),
             InputListType listType => new CSharpType(typeof(IList<>), false, CreateType(listType.ElementType)),
@@ -50,96 +49,49 @@
             // TODO -- this is a temporary solution until we refactored the type replacement to use input types instead of code model schemas
             InputModelType { Namespace: "Azure.Core.Foundations", Name: "Error" } => SystemObjectType.Create(AzureResponseErrorType, AzureResponseErrorType.Namespace!, null).Type,
             // Handle DataFactoryElement, we are sure that the argument type is not null and contains only 1 element
-            InputModelType { Namespace: "Azure.Core.Resources", Name: "DataFactoryElement" } inputModel => new CSharpType(typeof(DataFactoryElement<>), CreateType(inputModel.ArgumentTypes![0])),
+            InputModelType { Namespace: "Azure.Core.Resources", Name: "DataFactoryElement" } inputModel => new CSharpType(typeof(DataFactoryElement<>), CreateTypeForDataFactoryElement(inputModel.ArgumentTypes![0])),
             InputModelType model => _library.ResolveModel(model,false),
             InputNullableType nullableType => CreateType(nullableType.Type).WithNullable(true),
             InputPrimitiveType primitiveType => primitiveType.Kind switch
             {
-                InputTypeKind.AzureLocation => new CSharpType(typeof(AzureLocation)),
-                InputTypeKind.BinaryData => new CSharpType(typeof(BinaryData)),
-                InputTypeKind.Boolean => new CSharpType(typeof(bool)),
-                InputTypeKind.BytesBase64Url => Configuration.ShouldTreatBase64AsBinaryData ? new CSharpType(typeof(BinaryData)) : new CSharpType(typeof(byte[])),
-                InputTypeKind.Bytes => Configuration.ShouldTreatBase64AsBinaryData ? new CSharpType(typeof(BinaryData)) : new CSharpType(typeof(byte[])),
-                InputTypeKind.ContentType => new CSharpType(typeof(ContentType)),
-                InputTypeKind.Date or InputTypeKind.DateTime or InputTypeKind.DateTimeISO8601 or InputTypeKind.DateTimeRFC1123 or InputTypeKind.DateTimeRFC3339 or InputTypeKind.DateTimeRFC7231 or InputTypeKind.DateTimeUnix
-                    => new CSharpType(typeof(DateTimeOffset)),
-                InputTypeKind.Decimal => new CSharpType(typeof(decimal)),
-                InputTypeKind.Decimal128 => new CSharpType(typeof(decimal)),
-                InputTypeKind.DurationISO8601 or InputTypeKind.DurationSeconds or InputTypeKind.DurationSecondsFloat or InputTypeKind.DurationSecondsDouble or InputTypeKind.DurationConstant or InputTypeKind.Time
-                    => new CSharpType(typeof(TimeSpan)),
-                InputTypeKind.ETag => new CSharpType(typeof(ETag)),
-                InputTypeKind.Float32 => new CSharpType(typeof(float)),
-                InputTypeKind.Float64 => new CSharpType(typeof(double)),
-                InputTypeKind.Float128 => new CSharpType(typeof(decimal)),
-                InputTypeKind.Guid => new CSharpType(typeof(Guid)),
-                InputTypeKind.SByte => new CSharpType(typeof(sbyte)),
-                InputTypeKind.Byte => new CSharpType(typeof(byte)),
-                InputTypeKind.Int32 => new CSharpType(typeof(int)),
-                InputTypeKind.Int64 => new CSharpType(typeof(long)),
-                InputTypeKind.SafeInt => new CSharpType(typeof(long)),
-                InputTypeKind.IPAddress => new CSharpType(typeof(IPAddress)),
-                InputTypeKind.RequestMethod => new CSharpType(typeof(RequestMethod)),
-                InputTypeKind.ResourceIdentifier => new CSharpType(typeof(ResourceIdentifier)),
-                InputTypeKind.ResourceType => new CSharpType(typeof(ResourceType)),
-                InputTypeKind.Stream => new CSharpType(typeof(Stream)),
-                InputTypeKind.String => new CSharpType(typeof(string)),
-                InputTypeKind.Uri => new CSharpType(typeof(Uri)),
-                InputTypeKind.Char => new CSharpType(typeof(char)),
+                InputPrimitiveTypeKind.AzureLocation => new CSharpType(typeof(AzureLocation)),
+                InputPrimitiveTypeKind.Boolean => new CSharpType(typeof(bool)),
+                InputPrimitiveTypeKind.Bytes => Configuration.ShouldTreatBase64AsBinaryData ? new CSharpType(typeof(BinaryData)) : new CSharpType(typeof(byte[])),
+                InputPrimitiveTypeKind.ContentType => new CSharpType(typeof(ContentType)),
+                InputPrimitiveTypeKind.PlainDate => new CSharpType(typeof(DateTimeOffset)),
+                InputPrimitiveTypeKind.Decimal => new CSharpType(typeof(decimal)),
+                InputPrimitiveTypeKind.Decimal128 => new CSharpType(typeof(decimal)),
+                InputPrimitiveTypeKind.PlainTime => new CSharpType(typeof(TimeSpan)),
+                InputPrimitiveTypeKind.ETag => new CSharpType(typeof(ETag)),
+                InputPrimitiveTypeKind.Float32 => new CSharpType(typeof(float)),
+                InputPrimitiveTypeKind.Float64 => new CSharpType(typeof(double)),
+                InputPrimitiveTypeKind.Float128 => new CSharpType(typeof(decimal)),
+                InputPrimitiveTypeKind.Guid or InputPrimitiveTypeKind.Uuid => new CSharpType(typeof(Guid)),
+                InputPrimitiveTypeKind.Int8 => new CSharpType(typeof(sbyte)),
+                InputPrimitiveTypeKind.Int32 => new CSharpType(typeof(int)),
+                InputPrimitiveTypeKind.Int64 => new CSharpType(typeof(long)),
+                InputPrimitiveTypeKind.SafeInt => new CSharpType(typeof(long)),
+                InputPrimitiveTypeKind.Integer => new CSharpType(typeof(long)), // in typespec, integer is the base type of int related types, see type relation: https://typespec.io/docs/language-basics/type-relations
+                InputPrimitiveTypeKind.Float => new CSharpType(typeof(double)), // in typespec, float is the base type of float32 and float64, see type relation: https://typespec.io/docs/language-basics/type-relations
+                InputPrimitiveTypeKind.Numeric => new CSharpType(typeof(double)), // in typespec, numeric is the base type of number types, see type relation: https://typespec.io/docs/language-basics/type-relations
+                InputPrimitiveTypeKind.IPAddress => new CSharpType(typeof(IPAddress)),
+                InputPrimitiveTypeKind.ArmId => new CSharpType(typeof(ResourceIdentifier)),
+                InputPrimitiveTypeKind.ResourceType => new CSharpType(typeof(ResourceType)),
+                //InputPrimitiveTypeKind.RequestMethod => new CSharpType(typeof(RequestMethod)),
+                //InputPrimitiveTypeKind.ResourceIdentifier => new CSharpType(typeof(ResourceIdentifier)),
+                InputPrimitiveTypeKind.Stream => new CSharpType(typeof(Stream)),
+                InputPrimitiveTypeKind.String => new CSharpType(typeof(string)),
+                InputPrimitiveTypeKind.Uri or InputPrimitiveTypeKind.Url => new CSharpType(typeof(Uri)),
+                InputPrimitiveTypeKind.Char => new CSharpType(typeof(char)),
+                InputPrimitiveTypeKind.Any => UnknownType,
+#pragma warning disable CS0618 // Type or member is obsolete
+                InputPrimitiveTypeKind.RequestMethod => new CSharpType(typeof(RequestMethod)),
+                InputPrimitiveTypeKind.Object => new CSharpType(typeof(object)),
+#pragma warning restore CS0618 // Type or member is obsolete
                 _ => new CSharpType(typeof(object)),
             },
-            InputIntrinsicType { Kind: InputIntrinsicTypeKind.Unknown } => Configuration.AzureArm ? new CSharpType(UnknownType) : UnknownType,
-=======
-            InputLiteralType literalType => CSharpType.FromLiteral(CreateType(literalType.ValueType), literalType.Value),
-            InputUnionType unionType => CSharpType.FromUnion(unionType.UnionItemTypes.Select(CreateType).ToArray(), unionType.IsNullable),
-            InputListType { IsEmbeddingsVector: true } listType => new CSharpType(typeof(ReadOnlyMemory<>), listType.IsNullable, CreateType(listType.ElementType)),
-            InputListType listType => new CSharpType(typeof(IList<>), listType.IsNullable, CreateType(listType.ElementType)),
-            InputDictionaryType dictionaryType => new CSharpType(typeof(IDictionary<,>), inputType.IsNullable, typeof(string), CreateType(dictionaryType.ValueType)),
-            InputEnumType enumType => _library.ResolveEnum(enumType).WithNullable(inputType.IsNullable),
-            // TODO -- this is a temporary solution until we refactored the type replacement to use input types instead of code model schemas
-            InputModelType { Namespace: "Azure.Core.Foundations", Name: "Error" } => SystemObjectType.Create(AzureResponseErrorType, AzureResponseErrorType.Namespace!, null).Type,
-            // Handle DataFactoryElement, we are sure that the argument type is not null and contains only 1 element
-            InputModelType { Namespace: "Azure.Core.Resources", Name: "DataFactoryElement" } inputModel => new CSharpType(typeof(DataFactoryElement<>), inputType.IsNullable, CreateTypeForDataFactoryElement(inputModel.ArgumentTypes![0])),
-            InputModelType model => _library.ResolveModel(model).WithNullable(inputType.IsNullable),
-            InputPrimitiveType primitiveType => primitiveType.Kind switch
-            {
-                InputPrimitiveTypeKind.AzureLocation => new CSharpType(typeof(AzureLocation), inputType.IsNullable),
-                InputPrimitiveTypeKind.Boolean => new CSharpType(typeof(bool), inputType.IsNullable),
-                InputPrimitiveTypeKind.Bytes => Configuration.ShouldTreatBase64AsBinaryData ? new CSharpType(typeof(BinaryData), inputType.IsNullable) : new CSharpType(typeof(byte[]), inputType.IsNullable),
-                InputPrimitiveTypeKind.ContentType => new CSharpType(typeof(ContentType), inputType.IsNullable),
-                InputPrimitiveTypeKind.PlainDate => new CSharpType(typeof(DateTimeOffset), inputType.IsNullable),
-                InputPrimitiveTypeKind.Decimal => new CSharpType(typeof(decimal), inputType.IsNullable),
-                InputPrimitiveTypeKind.Decimal128 => new CSharpType(typeof(decimal), inputType.IsNullable),
-                InputPrimitiveTypeKind.PlainTime => new CSharpType(typeof(TimeSpan), inputType.IsNullable),
-                InputPrimitiveTypeKind.ETag => new CSharpType(typeof(ETag), inputType.IsNullable),
-                InputPrimitiveTypeKind.Float32 => new CSharpType(typeof(float), inputType.IsNullable),
-                InputPrimitiveTypeKind.Float64 => new CSharpType(typeof(double), inputType.IsNullable),
-                InputPrimitiveTypeKind.Float128 => new CSharpType(typeof(decimal), inputType.IsNullable),
-                InputPrimitiveTypeKind.Guid or InputPrimitiveTypeKind.Uuid => new CSharpType(typeof(Guid), inputType.IsNullable),
-                InputPrimitiveTypeKind.Int8 => new CSharpType(typeof(sbyte), inputType.IsNullable),
-                InputPrimitiveTypeKind.UInt8 => new CSharpType(typeof(byte), inputType.IsNullable),
-                InputPrimitiveTypeKind.Int32 => new CSharpType(typeof(int), inputType.IsNullable),
-                InputPrimitiveTypeKind.Int64 => new CSharpType(typeof(long), inputType.IsNullable),
-                InputPrimitiveTypeKind.SafeInt => new CSharpType(typeof(long), inputType.IsNullable),
-                InputPrimitiveTypeKind.Integer => new CSharpType(typeof(long), inputType.IsNullable), // in typespec, integer is the base type of int related types, see type relation: https://typespec.io/docs/language-basics/type-relations
-                InputPrimitiveTypeKind.Float => new CSharpType(typeof(double), inputType.IsNullable), // in typespec, float is the base type of float32 and float64, see type relation: https://typespec.io/docs/language-basics/type-relations
-                InputPrimitiveTypeKind.Numeric => new CSharpType(typeof(double), inputType.IsNullable), // in typespec, numeric is the base type of number types, see type relation: https://typespec.io/docs/language-basics/type-relations
-                InputPrimitiveTypeKind.IPAddress => new CSharpType(typeof(IPAddress), inputType.IsNullable),
-                InputPrimitiveTypeKind.ArmId => new CSharpType(typeof(ResourceIdentifier), inputType.IsNullable),
-                InputPrimitiveTypeKind.ResourceType => new CSharpType(typeof(ResourceType), inputType.IsNullable),
-                InputPrimitiveTypeKind.Stream => new CSharpType(typeof(Stream), inputType.IsNullable),
-                InputPrimitiveTypeKind.String => new CSharpType(typeof(string), inputType.IsNullable),
-                InputPrimitiveTypeKind.Uri or InputPrimitiveTypeKind.Url => new CSharpType(typeof(Uri), inputType.IsNullable),
-                InputPrimitiveTypeKind.Char => new CSharpType(typeof(char), inputType.IsNullable),
-                InputPrimitiveTypeKind.Any => UnknownType,
-#pragma warning disable CS0618 // Type or member is obsolete
-                InputPrimitiveTypeKind.RequestMethod => new CSharpType(typeof(RequestMethod), inputType.IsNullable),
-                InputPrimitiveTypeKind.Object => new CSharpType(typeof(object), inputType.IsNullable),
-#pragma warning restore CS0618 // Type or member is obsolete
-                _ => new CSharpType(typeof(object), inputType.IsNullable),
-            },
-            InputDateTimeType dateTimeType => new CSharpType(typeof(DateTimeOffset), inputType.IsNullable),
-            InputDurationType durationType => new CSharpType(typeof(TimeSpan), inputType.IsNullable),
->>>>>>> 9b8a321f
+            InputDateTimeType dateTimeType => new CSharpType(typeof(DateTimeOffset)),
+            InputDurationType durationType => new CSharpType(typeof(TimeSpan)),
             _ => throw new Exception("Unknown type")
         };
 
