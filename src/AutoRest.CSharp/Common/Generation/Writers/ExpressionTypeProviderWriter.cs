--- conflicted
+++ resolved
@@ -37,23 +37,12 @@
             }
         }
 
-<<<<<<< HEAD
-                if (_provider.WhereClause is not null)
-                {
-                    _writer.WriteValueExpression(_provider.WhereClause);
-                }
-
-                using (_writer.Scope())
-                {
-                    WriteFields();
-=======
         private void WriteType()
         {
             _writer.WriteClassModifiers(_provider.DeclarationModifiers);
             _writer.Append($" class {_provider.Type:D}") // TODO -- support struct
                 .AppendRawIf(" : ", _provider.Inherits != null || _provider.Implements.Any())
                 .AppendIf($"{_provider.Inherits},", _provider.Inherits != null);
->>>>>>> 71ca4334
 
             foreach (var implement in _provider.Implements)
             {
@@ -114,8 +103,6 @@
             }
 
             _writer.Line();
-<<<<<<< HEAD
-=======
         }
 
         protected virtual void WriteNestedTypes()
@@ -126,7 +113,6 @@
                 nestedWriter.Write();
                 _writer.Line();
             }
->>>>>>> 71ca4334
         }
     }
 }