--- conflicted
+++ resolved
@@ -26,14 +26,9 @@
 
             using (_writer.Namespace(_provider.Declaration.Namespace))
             {
-<<<<<<< HEAD
-                _writer.Append($"{_provider.Declaration.Accessibility} ")
-                    .AppendRawIf("static ", _provider.IsStatic)
-                    .Append($"partial class {_provider.Type:D}") // TODO -- support struct
-=======
                 _writer.WriteClassModifiers(_provider.DeclarationModifiers);
-                _writer.Append($" class {_provider.Type:D}")
->>>>>>> e4d646ef
+                _writer.AppendRawIf("static ", _provider.IsStatic)
+                    .Append($" class {_provider.Type:D}") // TODO -- support struct
                     .AppendRawIf(" : ", _provider.Inherits != null || _provider.Implements.Any())
                     .AppendIf($"{_provider.Inherits},", _provider.Inherits != null);
 
