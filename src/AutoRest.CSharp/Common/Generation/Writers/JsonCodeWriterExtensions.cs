--- conflicted
+++ resolved
@@ -523,21 +523,10 @@
 
             if (frameworkType == typeof(ETag) ||
                 frameworkType == typeof(Uri) ||
-<<<<<<< HEAD
                 frameworkType == typeof(ResourceIdentifier) ||
                 frameworkType == typeof(ResourceType) ||
+                frameworkType == typeof(ContentType) ||
                 frameworkType == typeof(AzureLocation))
-=======
-                frameworkType == typeof(Azure.Core.ResourceIdentifier) ||
-                frameworkType == typeof(Azure.Core.ResourceType) ||
-                frameworkType == typeof(Azure.Core.ContentType) ||
-                frameworkType == typeof(Azure.Core.AzureLocation))
-            {
-                writer.Append($"new {frameworkType}({element}.GetString())");
-                return;
-            }
-            else if (frameworkType == typeof(IPAddress))
->>>>>>> cca2fa0a
             {
                 return $"new {frameworkType}({element}.GetString())";
             }
