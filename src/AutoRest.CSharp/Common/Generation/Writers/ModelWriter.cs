﻿// Copyright (c) Microsoft Corporation. All rights reserved.
// Licensed under the MIT License. See License.txt in the project root for license information.

using System;
using System.Collections.Generic;
using System.ComponentModel;
using System.Globalization;
using System.Linq;
using AutoRest.CSharp.Common.Output.Models.Types;
using AutoRest.CSharp.Generation.Types;
using AutoRest.CSharp.Input;
using AutoRest.CSharp.Output.Builders;
using AutoRest.CSharp.Output.Models;
using AutoRest.CSharp.Output.Models.Types;
using Humanizer;

namespace AutoRest.CSharp.Generation.Writers
{
    internal class ModelWriter
    {
        internal delegate void MethodBodyImplementation(CodeWriter codeWriter, ObjectType objectType);

        public void WriteModel(CodeWriter writer, TypeProvider model)
        {
            switch (model)
            {
                case ObjectType objectSchema:
                    WriteObjectSchema(writer, objectSchema);
                    break;
                case EnumType e when e.IsExtensible:
                    WriteExtendableEnum(writer, e);
                    break;
                case EnumType e when !e.IsExtensible:
                    WriteEnum(writer, e);
                    break;
                default:
                    throw new NotImplementedException();
            }
        }

        private void WriteObjectSchema(CodeWriter writer, ObjectType schema)
        {
            using (writer.Namespace(schema.Declaration.Namespace))
            {
                List<CSharpType> implementsTypes = new List<CSharpType>();
                if (schema.Inherits != null)
                {
                    implementsTypes.Add(schema.Inherits);
                }

                writer.WriteXmlDocumentationSummary($"{schema.Description}");
                AddClassAttributes(writer, schema);

                if (schema.IsStruct)
                {
                    writer.Append($"{schema.Declaration.Accessibility} readonly partial struct {schema.Declaration.Name}");
                }
                else
                {
                    writer.Append($"{schema.Declaration.Accessibility} {GetAbstract(schema)}partial class {schema.Declaration.Name}");
                }

                if (implementsTypes.Any())
                {
                    writer.AppendRaw(" : ");
                    foreach (var type in implementsTypes)
                    {
                        writer.Append($"{type} ,");
                    }
                    writer.RemoveTrailingComma();
                }

                writer.Line();
                using (writer.Scope())
                {
                    WriteConstructor(writer, schema);

                    WriteProperties(writer, schema);
                }
            }
        }

        protected virtual void WriteProperties(CodeWriter writer, ObjectType schema)
        {
            foreach (var property in schema.Properties)
            {
                WriteProperty(writer, property);

                if (property.FlattenedProperty != null)
                    WriteProperty(writer, property.FlattenedProperty);
            }
        }

        private void WriteProperty(CodeWriter writer, ObjectTypeProperty property)
        {
            writer.WriteXmlDocumentationSummary(CreatePropertyDescription(property));
            writer.Append($"{property.Declaration.Accessibility} {property.Declaration.Type} {property.Declaration.Name:D}");
            writer.AppendRaw(property.IsReadOnly ? "{ get; }" : "{ get; set; }");

            writer.Line();
        }

        private void WriteProperty(CodeWriter writer, FlattenedObjectTypeProperty property)
        {
            writer.WriteXmlDocumentationSummary(CreatePropertyDescription(property));
            using (writer.Scope($"{property.Declaration.Accessibility} {property.Declaration.Type} {property.Declaration.Name:D}"))
            {
                // write getter
                switch (property.IncludeGetterNullCheck)
                {
                    case true:
                        WriteGetWithNullCheck(writer, property);
                        break;
                    case false:
                        WriteGetWithDefault(writer, property);
                        break;
                    default:
                        WriteGetWithEscape(writer, property);
                        break;
                }

                // only write the setter when it is not readonly
                if (!property.IsReadOnly)
                {
                    if (property.IncludeSetterNullCheck)
                    {
                        WriteSetWithNullCheck(writer, property);
                    }
                    else
                    {
                        WriteSetWithSingleParamCtor(writer, property);
                    }
                }
            }

            writer.Line();
        }

        private static void WriteSetWithNullCheck(CodeWriter writer, FlattenedObjectTypeProperty property)
        {
            var underlyingName = property.UnderlyingProperty.Declaration.Name;
            var underlyingType = property.UnderlyingProperty.Declaration.Type;
            using (writer.Scope($"set"))
            {
                if (property.IsOverriddenValueType)
                {
                    using (writer.Scope($"if (value.HasValue)"))
                    {
                        writer.Line($"if ({underlyingName} is null)");
                        writer.Line($"{underlyingName} = new {underlyingType}();");
                        writer.Line($"{underlyingName}.{property.ChildPropertyName} = value.Value;");
                    }
                    using (writer.Scope($"else"))
                    {
                        writer.Line($"{underlyingName} = null;");
                    }
                }
                else
                {
                    writer.Line($"if ({underlyingName} is null)");
                    writer.Line($"{underlyingName} = new {underlyingType}();");
                    writer.Line($"{underlyingName}.{property.ChildPropertyName} = value;");
                }
            }
        }

        private static void WriteSetWithSingleParamCtor(CodeWriter writer, FlattenedObjectTypeProperty property)
        {
            var underlyingName = property.UnderlyingProperty.Declaration.Name;
            var underlyingType = property.UnderlyingProperty.Declaration.Type;
            if (property.IsOverriddenValueType)
            {
                using (writer.Scope($"set"))
                {
                    writer.Line($"{underlyingName} = value.HasValue ? new {underlyingType}(value.Value) : null;");
                }
            }
            else
            {
                writer.Line($"set => {underlyingName} = new {underlyingType}(value);");
            }
        }

        private static void WriteGetWithNullCheck(CodeWriter writer, FlattenedObjectTypeProperty property)
        {
            var underlyingName = property.UnderlyingProperty.Declaration.Name;
            var underlyingType = property.UnderlyingProperty.Declaration.Type;
            using (writer.Scope($"get"))
            {
                writer.Line($"if ({underlyingName} is null)");
                writer.Line($"{underlyingName} = new {underlyingType}();");
                writer.Line($"return {underlyingName:D}.{property.ChildPropertyName};");
            }
        }

        private static void WriteGetWithDefault(CodeWriter writer, FlattenedObjectTypeProperty property)
        {
            writer.Line($"get => {property.UnderlyingProperty.Declaration.Name:I} is null ? default({property.Declaration.Type}) : {property.UnderlyingProperty.Declaration.Name}.{property.ChildPropertyName};");
        }

        private static void WriteGetWithEscape(CodeWriter writer, FlattenedObjectTypeProperty property)
        {
            writer.Append($"get => {property.UnderlyingProperty.Declaration.Name}")
                .AppendRawIf("?", property.IsUnderlyingPropertyNullable)
                .Line($".{property.ChildPropertyName};");
        }

<<<<<<< HEAD
=======
        private static void WriteNormalProperty(CodeWriter writer, ObjectTypeProperty property)
        {
            writer.Append($"{property.Declaration.Accessibility} {property.Declaration.Type} {property.Declaration.Name:D}");
            writer.AppendRaw(property.IsReadOnly ? "{ get; }" : "{ get; set; }");
            if (property.DefaultValue != null)
            {
                writer.AppendRaw(" = ").Append(property.DefaultValue).Line($";");
            }
        }

>>>>>>> 80418efe
        private FormattableString CreatePropertyDescription(ObjectTypeProperty property, string? overrideName = null)
        {
            FormattableString binaryDataExtraDescription = CreateBinaryDataExtraDescription(property.Declaration.Type);
            if (!string.IsNullOrWhiteSpace(property.PropertyDescription))
            {
                return $"{property.PropertyDescription}{binaryDataExtraDescription}";
            }
            return $"{ObjectTypeProperty.CreateDefaultPropertyDescription(overrideName ?? property.Declaration.Name, property.IsReadOnly)}{binaryDataExtraDescription}";
        }

        private FormattableString CreateBinaryDataExtraDescription(CSharpType type)
        {
            if (type.IsFrameworkType)
            {
                if (type.FrameworkType == typeof(BinaryData))
                {
                    return ConstructBinaryDataDescription("this property");
                }
                if (TypeFactory.IsList(type) &&
                    type.Arguments[0].IsFrameworkType &&
                    type.Arguments[0].FrameworkType == typeof(BinaryData))
                {
                    return ConstructBinaryDataDescription("the element of this property");
                }
                if (TypeFactory.IsDictionary(type) &&
                    type.Arguments[1].IsFrameworkType &&
                    type.Arguments[1].FrameworkType == typeof(BinaryData))
                {
                    return ConstructBinaryDataDescription("the value of this property");
                }
            }
            return $"";
        }

        private FormattableString ConstructBinaryDataDescription(string typeSpecificDesc)
        {
            return $@"
<para>
To assign an object to {typeSpecificDesc} use <see cref=""{typeof(BinaryData)}.FromObjectAsJson{{T}}(T, System.Text.Json.JsonSerializerOptions?)""/>.
</para>
<para>
To assign an already formated json string to this property use <see cref=""{typeof(BinaryData)}.FromString(string)""/>.
</para>
<para>
Examples:
<list type=""bullet"">
<item>
<term>BinaryData.FromObjectAsJson(""foo"")</term>
<description>Creates a payload of ""foo"".</description>
</item>
<item>
<term>BinaryData.FromString(""\""foo\"""")</term>
<description>Creates a payload of ""foo"".</description>
</item>
<item>
<term>BinaryData.FromObjectAsJson(new {{ key = ""value"" }})</term>
<description>Creates a payload of {{ ""key"": ""value"" }}.</description>
</item>
<item>
<term>BinaryData.FromString(""{{\""key\"": \""value\""}}"")</term>
<description>Creates a payload of {{ ""key"": ""value"" }}.</description>
</item>
</list>
</para>";
        }
        private string GetAbstract(ObjectType schema)
        {
            // Limit this change to management plane to avoid data plane affected
            return schema.Declaration.IsAbstract ? "abstract " : string.Empty;
        }

        protected virtual void AddClassAttributes(CodeWriter writer, ObjectType schema)
        {
            if (schema.Deprecated != null)
            {
                writer.Line($"[{typeof(ObsoleteAttribute)}(\"{schema.Deprecated}\")]");
            }
        }

        private void AddClassAttributes(CodeWriter writer, EnumType enumType)
        {
            if (enumType.Deprecated != null)
            {
                writer.Line($"[{typeof(ObsoleteAttribute)}(\"{enumType.Deprecated}\")]");
            }
        }

        protected virtual void AddCtorAttribute(CodeWriter writer, ObjectType schema, ObjectTypeConstructor constructor)
        {
        }

        public void WriteConstructor(CodeWriter writer, ObjectType schema)
        {
            foreach (var constructor in schema.Constructors)
            {
                writer.WriteMethodDocumentation(constructor.Signature);
                AddCtorAttribute(writer, schema, constructor);
                using (writer.WriteMethodDeclaration(constructor.Signature))
                {
                    writer.WriteParametersValidation(constructor.Signature.Parameters);

                    foreach (var initializer in constructor.Initializers)
                    {
                        writer.Append($"{initializer.Property.Declaration.Name} = ")
                            .WriteReferenceOrConstant(initializer.Value)
                            .WriteConversion(initializer.Value.Type, initializer.Property.Declaration.Type);

                        if (initializer.DefaultValue != null && (!initializer.Value.Type.IsValueType || initializer.Value.Type.IsNullable))
                        {
                            writer.Append($"?? ").WriteReferenceOrConstant(initializer.DefaultValue.Value);
                        }

                        writer.Line($";");
                    }

                    //TODO make the proper initializer here instead
                    if (schema is ModelTypeProvider modelTypeProvider)
                    {
                        foreach (var parameter in constructor.Signature.Parameters)
                        {
                            if (modelTypeProvider.Fields.TryGetFieldByParameter(parameter, out var field))
                            {
                                if (!field.IsField)
                                    continue;
                                writer
                                    .Append($"{field.Name:I} = {parameter.Name:I}")
                                    .WriteConversion(parameter.Type, field.Type)
                                    .LineRaw(";");
                            }
                        }
                    }
                }
                writer.Line();
            }
        }

        public void WriteEnum(CodeWriter writer, EnumType schema)
        {
            if (schema.Declaration.IsUserDefined)
            {
                return;
            }

            using (writer.Namespace(schema.Declaration.Namespace))
            {
                writer.WriteXmlDocumentationSummary($"{schema.Description}");
                AddClassAttributes(writer, schema);

                using (writer.Scope($"{schema.Declaration.Accessibility} enum {schema.Declaration.Name}{(schema.IsLongValueType ? " : long" : "")}"))
                {
                    foreach (EnumTypeValue value in schema.Values)
                    {
                        writer.WriteXmlDocumentationSummary($"{value.Description}");
                        if (schema.IsIntValueType)
                        {
                            writer.Line($"{value.Declaration.Name} = {value.Value.Value:L},");
                        }
                        else
                        {
                            writer.Line($"{value.Declaration.Name},");
                        }
                    }
                    writer.RemoveTrailingComma();
                }
            }
        }

        public void WriteExtendableEnum(CodeWriter writer, EnumType enumType)
        {
            var cs = enumType.Type;
            string name = enumType.Declaration.Name;
            var isString = enumType.ValueType.FrameworkType == typeof(string);

            using (writer.Namespace(enumType.Declaration.Namespace))
            {
                writer.WriteXmlDocumentationSummary($"{enumType.Description}");
                AddClassAttributes(writer, enumType);

                var implementType = new CSharpType(typeof(IEquatable<>), cs);
                using (writer.Scope($"{enumType.Declaration.Accessibility} readonly partial struct {name}: {implementType}"))
                {
                    writer.Line($"private readonly {enumType.ValueType} _value;");
                    writer.Line();

                    writer.WriteXmlDocumentationSummary($"Initializes a new instance of <see cref=\"{name}\"/>.");

                    if (isString)
                    {
                        writer.WriteXmlDocumentationException(typeof(ArgumentNullException), $"<paramref name=\"value\"/> is null.");
                    }

                    using (writer.Scope($"public {name}({enumType.ValueType} value)"))
                    {
                        writer.Append($"_value = value");
                        if (isString)
                        {
                            writer.Append($"?? throw new {typeof(ArgumentNullException)}(nameof(value))");
                        }
                        writer.Line($";");
                    }
                    writer.Line();

                    foreach (var choice in enumType.Values)
                    {
                        var fieldName = GetValueFieldName(name, choice.Declaration.Name, enumType.Values);
                        writer.Line($"private const {enumType.ValueType} {fieldName} = {choice.Value.Value:L};");
                    }
                    writer.Line();

                    foreach (var choice in enumType.Values)
                    {
                        writer.WriteXmlDocumentationSummary($"{choice.Description}");
                        var fieldName = GetValueFieldName(name, choice.Declaration.Name, enumType.Values);
                        writer.Append($"public static {cs} {choice.Declaration.Name}").AppendRaw("{ get; }").Append($" = new {cs}({fieldName});").Line();
                    }

                    writer.WriteXmlDocumentationSummary($"Determines if two <see cref=\"{name}\"/> values are the same.");
                    writer.Line($"public static bool operator ==({cs} left, {cs} right) => left.Equals(right);");

                    writer.WriteXmlDocumentationSummary($"Determines if two <see cref=\"{name}\"/> values are not the same.");
                    writer.Line($"public static bool operator !=({cs} left, {cs} right) => !left.Equals(right);");

                    writer.WriteXmlDocumentationSummary($"Converts a string to a <see cref=\"{name}\"/>.");
                    writer.Line($"public static implicit operator {cs}({enumType.ValueType} value) => new {cs}(value);");
                    writer.Line();

                    writer.WriteXmlDocumentationInheritDoc();
                    WriteEditorBrowsableFalse(writer);
                    writer.Line($"public override bool Equals({typeof(object)} obj) => obj is {cs} other && Equals(other);");

                    writer.WriteXmlDocumentationInheritDoc();
                    writer.Append($"public bool Equals({cs} other) => ");
                    if (isString)
                    {
                        writer.Line($"{enumType.ValueType}.Equals(_value, other._value, {typeof(StringComparison)}.InvariantCultureIgnoreCase);");
                    }
                    else
                    {
                        writer.Line($"{enumType.ValueType}.Equals(_value, other._value);");
                    }
                    writer.Line();

                    writer.WriteXmlDocumentationInheritDoc();
                    WriteEditorBrowsableFalse(writer);
                    writer.Append($"public override int GetHashCode() => ");
                    if (isString)
                    {
                        writer.Line($"_value?.GetHashCode() ?? 0;");
                    }
                    else
                    {
                        writer.Line($"_value.GetHashCode();");
                    }

                    writer.WriteXmlDocumentationInheritDoc();
                    writer.Append($"public override {typeof(string)} ToString() => ");

                    if (isString)
                    {
                        writer.Line($"_value;");
                    }
                    else
                    {
                        writer.Line($"_value.ToString({typeof(CultureInfo)}.InvariantCulture);");
                    }
                }
            }
        }

        private static string GetValueFieldName(string enumName, string enumValue, IList<EnumTypeValue> enumValues)
        {
            if (enumName != $"{enumValue}Value")
            {
                return $"{enumValue}Value";
            }

            int index = 1;
            foreach (var value in enumValues)
            {
                if (value.Declaration.Name == $"{enumValue}Value{index}")
                {
                    index++;
                }
            }
            return $"{enumValue}Value{index}";
        }

        private static void WriteEditorBrowsableFalse(CodeWriter writer)
        {
            writer.Line($"[{typeof(EditorBrowsableAttribute)}({typeof(EditorBrowsableState)}.{nameof(EditorBrowsableState.Never)})]");
        }
    }
}<|MERGE_RESOLUTION|>--- conflicted
+++ resolved
@@ -96,6 +96,10 @@
             writer.WriteXmlDocumentationSummary(CreatePropertyDescription(property));
             writer.Append($"{property.Declaration.Accessibility} {property.Declaration.Type} {property.Declaration.Name:D}");
             writer.AppendRaw(property.IsReadOnly ? "{ get; }" : "{ get; set; }");
+            if (property.DefaultValue != null)
+            {
+                writer.AppendRaw(" = ").Append(property.DefaultValue).Line($";");
+            }
 
             writer.Line();
         }
@@ -205,19 +209,6 @@
                 .Line($".{property.ChildPropertyName};");
         }
 
-<<<<<<< HEAD
-=======
-        private static void WriteNormalProperty(CodeWriter writer, ObjectTypeProperty property)
-        {
-            writer.Append($"{property.Declaration.Accessibility} {property.Declaration.Type} {property.Declaration.Name:D}");
-            writer.AppendRaw(property.IsReadOnly ? "{ get; }" : "{ get; set; }");
-            if (property.DefaultValue != null)
-            {
-                writer.AppendRaw(" = ").Append(property.DefaultValue).Line($";");
-            }
-        }
-
->>>>>>> 80418efe
         private FormattableString CreatePropertyDescription(ObjectTypeProperty property, string? overrideName = null)
         {
             FormattableString binaryDataExtraDescription = CreateBinaryDataExtraDescription(property.Declaration.Type);
