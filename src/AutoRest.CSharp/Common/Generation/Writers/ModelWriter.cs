﻿// Copyright (c) Microsoft Corporation. All rights reserved.
// Licensed under the MIT License. See License.txt in the project root for license information.

using System;
using System.Collections.Generic;
using System.ComponentModel;
using System.Globalization;
using System.Linq;
using AutoRest.CSharp.Generation.Types;
using AutoRest.CSharp.Output.Models;
using AutoRest.CSharp.Output.Models.Types;

namespace AutoRest.CSharp.Generation.Writers
{
    internal class ModelWriter
    {
        public void WriteModel(CodeWriter writer, TypeProvider model)
        {
            switch (model)
            {
                case ObjectType objectSchema:
                    WriteObjectSchema(writer, objectSchema);
                    break;
<<<<<<< HEAD
                case EnumType { IsExtensible: true } e:
                    WriteExtensibleEnum(writer, e);
                    break;
                case EnumType { IsExtensible: false } e:
=======
                case EnumType {IsExtensible: true} e:
                    WriteExtensibleEnum(writer, e);
                    break;
                case EnumType {IsExtensible: false} e:
>>>>>>> 7a9fb18e
                    WriteEnum(writer, e);
                    break;
                default:
                    throw new NotImplementedException();
            }
        }

        private void WriteObjectSchema(CodeWriter writer, ObjectType schema)
        {
            using (writer.Namespace(schema.Declaration.Namespace))
            {
                List<CSharpType> implementsTypes = new List<CSharpType>();
                if (schema.Inherits != null)
                {
                    implementsTypes.Add(schema.Inherits);
                }

                writer.WriteXmlDocumentationSummary($"{schema.Description}");
                AddClassAttributes(writer, schema);

                if (schema.IsStruct)
                {
                    writer.Append($"{schema.Declaration.Accessibility} readonly partial struct {schema.Declaration.Name}");
                }
                else
                {
                    writer.Append($"{schema.Declaration.Accessibility} {GetAbstract(schema)}partial class {schema.Declaration.Name}");
                }

                if (implementsTypes.Any())
                {
                    writer.AppendRaw(" : ");
                    foreach (var type in implementsTypes)
                    {
                        writer.Append($"{type} ,");
                    }
                    writer.RemoveTrailingComma();
                }

                writer.Line();
                using (writer.Scope())
                {
                    WriteConstructor(writer, schema);

                    WriteProperties(writer, schema);
                }
            }
        }

        protected virtual void WriteProperties(CodeWriter writer, ObjectType schema)
        {
            foreach (var property in schema.Properties)
            {
                WriteProperty(writer, property);

                if (property.FlattenedProperty != null)
                    WriteProperty(writer, property.FlattenedProperty);
            }
        }

        private void WriteFieldModifiers(CodeWriter writer, FieldModifiers modifiers)
        {
            writer.AppendRawIf("public ", modifiers.HasFlag(FieldModifiers.Public))
                .AppendRawIf("internal ", modifiers.HasFlag(FieldModifiers.Internal))
                .AppendRawIf("protected ", modifiers.HasFlag(FieldModifiers.Protected))
                .AppendRawIf("private ", modifiers.HasFlag(FieldModifiers.Private))
                .AppendRawIf("static ", modifiers.HasFlag(FieldModifiers.Static))
                .AppendRawIf("readonly ", modifiers.HasFlag(FieldModifiers.ReadOnly))
                .AppendRawIf("const ", modifiers.HasFlag(FieldModifiers.Const));
        }

        private void WriteProperty(CodeWriter writer, ObjectTypeProperty property)
        {
            writer.WriteXmlDocumentationSummary(property.PropertyDescription);
            writer.Append($"{property.Declaration.Accessibility} {property.Declaration.Type} {property.Declaration.Name:D}");

            // write getter
            writer.AppendRaw("{");
            if (property.GetterModifiers is { } getterModifiers)
                WriteFieldModifiers(writer, getterModifiers);
            writer.AppendRaw("get;");
            // writer setter
            if (!property.IsReadOnly)
            {
                if (property.SetterModifiers is { } setterModifiers)
                    WriteFieldModifiers(writer, setterModifiers);
                writer.AppendRaw("set;");
            }
            writer.AppendRaw("}");
            if (property.InitializationValue != null)
            {
                writer.AppendRaw(" = ").Append(property.InitializationValue).Line($";");
            }

            writer.Line();
        }

        private void WriteProperty(CodeWriter writer, FlattenedObjectTypeProperty property)
        {
            writer.WriteXmlDocumentationSummary(property.PropertyDescription);
            using (writer.Scope($"{property.Declaration.Accessibility} {property.Declaration.Type} {property.Declaration.Name:D}"))
            {
                // write getter
                switch (property.IncludeGetterNullCheck)
                {
                    case true:
                        WriteGetWithNullCheck(writer, property);
                        break;
                    case false:
                        WriteGetWithDefault(writer, property);
                        break;
                    default:
                        WriteGetWithEscape(writer, property);
                        break;
                }

                // only write the setter when it is not readonly
                if (!property.IsReadOnly)
                {
                    if (property.IncludeSetterNullCheck)
                    {
                        WriteSetWithNullCheck(writer, property);
                    }
                    else
                    {
                        WriteSetWithSingleParamCtor(writer, property);
                    }
                }
            }

            writer.Line();
        }

        private static void WriteSetWithNullCheck(CodeWriter writer, FlattenedObjectTypeProperty property)
        {
            var underlyingName = property.UnderlyingProperty.Declaration.Name;
            var underlyingType = property.UnderlyingProperty.Declaration.Type;
            using (writer.Scope($"set"))
            {
                if (property.IsOverriddenValueType)
                {
                    using (writer.Scope($"if (value.HasValue)"))
                    {
                        writer.Line($"if ({underlyingName} is null)");
                        writer.Line($"{underlyingName} = new {underlyingType}();");
                        writer.Line($"{underlyingName}.{property.ChildPropertyName} = value.Value;");
                    }
                    using (writer.Scope($"else"))
                    {
                        writer.Line($"{underlyingName} = null;");
                    }
                }
                else
                {
                    writer.Line($"if ({underlyingName} is null)");
                    writer.Line($"{underlyingName} = new {underlyingType}();");
                    writer.Line($"{underlyingName}.{property.ChildPropertyName} = value;");
                }
            }
        }

        private static void WriteSetWithSingleParamCtor(CodeWriter writer, FlattenedObjectTypeProperty property)
        {
            var underlyingName = property.UnderlyingProperty.Declaration.Name;
            var underlyingType = property.UnderlyingProperty.Declaration.Type;
            if (property.IsOverriddenValueType)
            {
                using (writer.Scope($"set"))
                {
                    writer.Line($"{underlyingName} = value.HasValue ? new {underlyingType}(value.Value) : null;");
                }
            }
            else
            {
                writer.Line($"set => {underlyingName} = new {underlyingType}(value);");
            }
        }

        private static void WriteGetWithNullCheck(CodeWriter writer, FlattenedObjectTypeProperty property)
        {
            var underlyingName = property.UnderlyingProperty.Declaration.Name;
            var underlyingType = property.UnderlyingProperty.Declaration.Type;
            using (writer.Scope($"get"))
            {
                writer.Line($"if ({underlyingName} is null)");
                writer.Line($"{underlyingName} = new {underlyingType}();");
                writer.Line($"return {underlyingName:D}.{property.ChildPropertyName};");
            }
        }

        private static void WriteGetWithDefault(CodeWriter writer, FlattenedObjectTypeProperty property)
        {
            writer.Line($"get => {property.UnderlyingProperty.Declaration.Name:I} is null ? default({property.Declaration.Type}) : {property.UnderlyingProperty.Declaration.Name}.{property.ChildPropertyName};");
        }

        private static void WriteGetWithEscape(CodeWriter writer, FlattenedObjectTypeProperty property)
        {
            writer.Append($"get => {property.UnderlyingProperty.Declaration.Name}")
                .AppendRawIf("?", property.IsUnderlyingPropertyNullable)
                .Line($".{property.ChildPropertyName};");
        }

<<<<<<< HEAD
=======
        private FormattableString CreatePropertyDescription(ObjectTypeProperty property, string? overrideName = null)
        {
            FormattableString binaryDataExtraDescription = CreateBinaryDataExtraDescription(property.Declaration.Type, property.SerializationFormat);
            if (!string.IsNullOrWhiteSpace(property.PropertyDescription.ToString()))
            {
                return $"{property.PropertyDescription}{binaryDataExtraDescription}";
            }
            return $"{ObjectTypeProperty.CreateDefaultPropertyDescription(overrideName ?? property.Declaration.Name, property.IsReadOnly)}{binaryDataExtraDescription}";
        }

        private FormattableString CreateBinaryDataExtraDescription(CSharpType type, SerializationFormat serializationFormat)
        {
            if (type.IsFrameworkType)
            {
                if (type.FrameworkType == typeof(BinaryData))
                {
                    return ConstructBinaryDataDescription("this property", serializationFormat);
                }
                if (TypeFactory.IsList(type) &&
                    type.Arguments[0].IsFrameworkType &&
                    type.Arguments[0].FrameworkType == typeof(BinaryData))
                {
                    return ConstructBinaryDataDescription("the element of this property", serializationFormat);
                }
                if (TypeFactory.IsDictionary(type) &&
                    type.Arguments[1].IsFrameworkType &&
                    type.Arguments[1].FrameworkType == typeof(BinaryData))
                {
                    return ConstructBinaryDataDescription("the value of this property", serializationFormat);
                }
            }
            return $"";
        }

        private FormattableString ConstructBinaryDataDescription(string typeSpecificDesc, SerializationFormat serializationFormat)
        {
            switch (serializationFormat)
            {
                case SerializationFormat.Bytes_Base64Url: //intentional fall through
                case SerializationFormat.Bytes_Base64:
                    return $@"
<para>
To assign a byte[] to {typeSpecificDesc} use <see cref=""{typeof(BinaryData)}.FromBytes(byte[])""/>.
The byte[] will be serialized to a Base64 encoded string.
</para>
<para>
Examples:
<list type=""bullet"">
<item>
<term>BinaryData.FromBytes(new byte[] {{ 1, 2, 3 }})</term>
<description>Creates a payload of ""AQID"".</description>
</item>
</list>
</para>";

                default:
                    return $@"
<para>
To assign an object to {typeSpecificDesc} use <see cref=""{typeof(BinaryData)}.FromObjectAsJson{{T}}(T, System.Text.Json.JsonSerializerOptions?)""/>.
</para>
<para>
To assign an already formated json string to this property use <see cref=""{typeof(BinaryData)}.FromString(string)""/>.
</para>
<para>
Examples:
<list type=""bullet"">
<item>
<term>BinaryData.FromObjectAsJson(""foo"")</term>
<description>Creates a payload of ""foo"".</description>
</item>
<item>
<term>BinaryData.FromString(""\""foo\"""")</term>
<description>Creates a payload of ""foo"".</description>
</item>
<item>
<term>BinaryData.FromObjectAsJson(new {{ key = ""value"" }})</term>
<description>Creates a payload of {{ ""key"": ""value"" }}.</description>
</item>
<item>
<term>BinaryData.FromString(""{{\""key\"": \""value\""}}"")</term>
<description>Creates a payload of {{ ""key"": ""value"" }}.</description>
</item>
</list>
</para>";
            }
        }
>>>>>>> 7a9fb18e
        private string GetAbstract(ObjectType schema)
        {
            // Limit this change to management plane to avoid data plane affected
            return schema.Declaration.IsAbstract ? "abstract " : string.Empty;
        }

        protected virtual void AddClassAttributes(CodeWriter writer, ObjectType schema)
        {
            if (schema.Deprecated != null)
            {
                writer.Line($"[{typeof(ObsoleteAttribute)}(\"{schema.Deprecated}\")]");
            }
        }

        private void AddClassAttributes(CodeWriter writer, EnumType enumType)
        {
            if (enumType.Deprecated != null)
            {
                writer.Line($"[{typeof(ObsoleteAttribute)}(\"{enumType.Deprecated}\")]");
            }
        }

        protected virtual void AddCtorAttribute(CodeWriter writer, ObjectType schema, ObjectTypeConstructor constructor)
        {
        }

        private void WriteConstructor(CodeWriter writer, ObjectType schema)
        {
            foreach (var constructor in schema.Constructors)
            {
                writer.WriteMethodDocumentation(constructor.Signature);
                AddCtorAttribute(writer, schema, constructor);
                using (writer.WriteMethodDeclaration(constructor.Signature))
                {
                    writer.WriteParametersValidation(constructor.Signature.Parameters);

                    foreach (var initializer in constructor.Initializers)
                    {
                        writer.Append($"{initializer.Property.Declaration.Name} = ")
                            .WriteReferenceOrConstant(initializer.Value)
                            .WriteConversion(initializer.Value.Type, initializer.Property.Declaration.Type);

                        if (initializer.DefaultValue != null && (!initializer.Value.Type.IsValueType || initializer.Value.Type.IsNullable))
                        {
                            writer.Append($"?? ").WriteReferenceOrConstant(initializer.DefaultValue.Value);
                        }

                        writer.Line($";");
                    }
                }
                writer.Line();
            }
        }

        public void WriteEnum(CodeWriter writer, EnumType enumType)
        {
            if (enumType.Declaration.IsUserDefined)
            {
                return;
            }

            using (writer.Namespace(enumType.Declaration.Namespace))
            {
                writer.WriteXmlDocumentationSummary($"{enumType.Description}");
                AddClassAttributes(writer, enumType);
                writer.Append($"{enumType.Declaration.Accessibility} enum {enumType.Declaration.Name}")
                    .AppendIf($" : {enumType.ValueType}", enumType.IsIntValueType && !enumType.ValueType.Equals(typeof(int)));
                using (writer.Scope())
                {
                    foreach (EnumTypeValue value in enumType.Values)
                    {
                        writer.WriteXmlDocumentationSummary($"{value.Description}");
                        if (enumType.IsIntValueType)
                        {
                            writer.Line($"{value.Declaration.Name} = {value.Value.Value:L},");
                        }
                        else
                        {
                            writer.Line($"{value.Declaration.Name},");
                        }
                    }
                    writer.RemoveTrailingComma();
                }
            }
        }

        public void WriteExtensibleEnum(CodeWriter writer, EnumType enumType)
        {
            var cs = enumType.Type;
            string name = enumType.Declaration.Name;
            var isString = enumType.ValueType.FrameworkType == typeof(string);

            using (writer.Namespace(enumType.Declaration.Namespace))
            {
                writer.WriteXmlDocumentationSummary($"{enumType.Description}");
                AddClassAttributes(writer, enumType);

                var implementType = new CSharpType(typeof(IEquatable<>), cs);
                using (writer.Scope($"{enumType.Declaration.Accessibility} readonly partial struct {name}: {implementType}"))
                {
                    writer.Line($"private readonly {enumType.ValueType} _value;");
                    writer.Line();

                    writer.WriteXmlDocumentationSummary($"Initializes a new instance of <see cref=\"{name}\"/>.");

                    if (isString)
                    {
                        writer.WriteXmlDocumentationException(typeof(ArgumentNullException), $"<paramref name=\"value\"/> is null.");
                    }

                    using (writer.Scope($"public {name}({enumType.ValueType} value)"))
                    {
                        writer.Append($"_value = value");
                        if (isString)
                        {
                            writer.Append($"?? throw new {typeof(ArgumentNullException)}(nameof(value))");
                        }
                        writer.Line($";");
                    }
                    writer.Line();

                    foreach (var choice in enumType.Values)
                    {
                        var fieldName = GetValueFieldName(name, choice.Declaration.Name, enumType.Values);
                        writer.Line($"private const {enumType.ValueType} {fieldName} = {choice.Value.Value:L};");
                    }
                    writer.Line();

                    foreach (var choice in enumType.Values)
                    {
                        writer.WriteXmlDocumentationSummary($"{choice.Description}");
                        var fieldName = GetValueFieldName(name, choice.Declaration.Name, enumType.Values);
                        writer.Append($"public static {cs} {choice.Declaration.Name}").AppendRaw("{ get; }").Append($" = new {cs}({fieldName});").Line();
                    }

                    // write ToSerial method, only write when the underlying type is not a string
                    if (enumType.SerializationMethod is {} serializationMethod)
                    {
                        writer.Line();
                        writer.WriteMethod(serializationMethod);
                    }

                    writer.WriteXmlDocumentationSummary($"Determines if two <see cref=\"{name}\"/> values are the same.");
                    writer.Line($"public static bool operator ==({cs} left, {cs} right) => left.Equals(right);");

                    writer.WriteXmlDocumentationSummary($"Determines if two <see cref=\"{name}\"/> values are not the same.");
                    writer.Line($"public static bool operator !=({cs} left, {cs} right) => !left.Equals(right);");

                    writer.WriteMethodDocumentation(enumType.DeserializationMethod.Signature);
                    writer.WriteMethod(enumType.DeserializationMethod);

                    writer.WriteXmlDocumentationInheritDoc();
                    WriteEditorBrowsableFalse(writer);
                    writer.Line($"public override bool Equals({typeof(object)} obj) => obj is {cs} other && Equals(other);");

                    writer.WriteXmlDocumentationInheritDoc();
                    writer.WriteMethod(enumType.EqualsMethod!);

                    writer.WriteXmlDocumentationInheritDoc();
                    WriteEditorBrowsableFalse(writer);
                    writer.Append($"public override int GetHashCode() => ");
                    if (isString)
                    {
                        writer.Line($"_value?.GetHashCode() ?? 0;");
                    }
                    else
                    {
                        writer.Line($"_value.GetHashCode();");
                    }

                    writer.WriteXmlDocumentationInheritDoc();
                    writer.Append($"public override {typeof(string)} ToString() => ");

                    if (isString)
                    {
                        writer.Line($"_value;");
                    }
                    else
                    {
                        writer.Line($"_value.ToString({typeof(CultureInfo)}.InvariantCulture);");
                    }
                }
            }
        }

        private static string GetValueFieldName(string enumName, string enumValue, IList<EnumTypeValue> enumValues)
        {
            if (enumName != $"{enumValue}Value")
            {
                return $"{enumValue}Value";
            }

            int index = 1;
            foreach (var value in enumValues)
            {
                if (value.Declaration.Name == $"{enumValue}Value{index}")
                {
                    index++;
                }
            }
            return $"{enumValue}Value{index}";
        }

        private static void WriteEditorBrowsableFalse(CodeWriter writer)
        {
            writer.Line($"[{typeof(EditorBrowsableAttribute)}({typeof(EditorBrowsableState)}.{nameof(EditorBrowsableState.Never)})]");
        }
    }
}<|MERGE_RESOLUTION|>--- conflicted
+++ resolved
@@ -21,17 +21,10 @@
                 case ObjectType objectSchema:
                     WriteObjectSchema(writer, objectSchema);
                     break;
-<<<<<<< HEAD
-                case EnumType { IsExtensible: true } e:
-                    WriteExtensibleEnum(writer, e);
-                    break;
-                case EnumType { IsExtensible: false } e:
-=======
                 case EnumType {IsExtensible: true} e:
                     WriteExtensibleEnum(writer, e);
                     break;
                 case EnumType {IsExtensible: false} e:
->>>>>>> 7a9fb18e
                     WriteEnum(writer, e);
                     break;
                 default:
@@ -234,95 +227,6 @@
                 .Line($".{property.ChildPropertyName};");
         }
 
-<<<<<<< HEAD
-=======
-        private FormattableString CreatePropertyDescription(ObjectTypeProperty property, string? overrideName = null)
-        {
-            FormattableString binaryDataExtraDescription = CreateBinaryDataExtraDescription(property.Declaration.Type, property.SerializationFormat);
-            if (!string.IsNullOrWhiteSpace(property.PropertyDescription.ToString()))
-            {
-                return $"{property.PropertyDescription}{binaryDataExtraDescription}";
-            }
-            return $"{ObjectTypeProperty.CreateDefaultPropertyDescription(overrideName ?? property.Declaration.Name, property.IsReadOnly)}{binaryDataExtraDescription}";
-        }
-
-        private FormattableString CreateBinaryDataExtraDescription(CSharpType type, SerializationFormat serializationFormat)
-        {
-            if (type.IsFrameworkType)
-            {
-                if (type.FrameworkType == typeof(BinaryData))
-                {
-                    return ConstructBinaryDataDescription("this property", serializationFormat);
-                }
-                if (TypeFactory.IsList(type) &&
-                    type.Arguments[0].IsFrameworkType &&
-                    type.Arguments[0].FrameworkType == typeof(BinaryData))
-                {
-                    return ConstructBinaryDataDescription("the element of this property", serializationFormat);
-                }
-                if (TypeFactory.IsDictionary(type) &&
-                    type.Arguments[1].IsFrameworkType &&
-                    type.Arguments[1].FrameworkType == typeof(BinaryData))
-                {
-                    return ConstructBinaryDataDescription("the value of this property", serializationFormat);
-                }
-            }
-            return $"";
-        }
-
-        private FormattableString ConstructBinaryDataDescription(string typeSpecificDesc, SerializationFormat serializationFormat)
-        {
-            switch (serializationFormat)
-            {
-                case SerializationFormat.Bytes_Base64Url: //intentional fall through
-                case SerializationFormat.Bytes_Base64:
-                    return $@"
-<para>
-To assign a byte[] to {typeSpecificDesc} use <see cref=""{typeof(BinaryData)}.FromBytes(byte[])""/>.
-The byte[] will be serialized to a Base64 encoded string.
-</para>
-<para>
-Examples:
-<list type=""bullet"">
-<item>
-<term>BinaryData.FromBytes(new byte[] {{ 1, 2, 3 }})</term>
-<description>Creates a payload of ""AQID"".</description>
-</item>
-</list>
-</para>";
-
-                default:
-                    return $@"
-<para>
-To assign an object to {typeSpecificDesc} use <see cref=""{typeof(BinaryData)}.FromObjectAsJson{{T}}(T, System.Text.Json.JsonSerializerOptions?)""/>.
-</para>
-<para>
-To assign an already formated json string to this property use <see cref=""{typeof(BinaryData)}.FromString(string)""/>.
-</para>
-<para>
-Examples:
-<list type=""bullet"">
-<item>
-<term>BinaryData.FromObjectAsJson(""foo"")</term>
-<description>Creates a payload of ""foo"".</description>
-</item>
-<item>
-<term>BinaryData.FromString(""\""foo\"""")</term>
-<description>Creates a payload of ""foo"".</description>
-</item>
-<item>
-<term>BinaryData.FromObjectAsJson(new {{ key = ""value"" }})</term>
-<description>Creates a payload of {{ ""key"": ""value"" }}.</description>
-</item>
-<item>
-<term>BinaryData.FromString(""{{\""key\"": \""value\""}}"")</term>
-<description>Creates a payload of {{ ""key"": ""value"" }}.</description>
-</item>
-</list>
-</para>";
-            }
-        }
->>>>>>> 7a9fb18e
         private string GetAbstract(ObjectType schema)
         {
             // Limit this change to management plane to avoid data plane affected
