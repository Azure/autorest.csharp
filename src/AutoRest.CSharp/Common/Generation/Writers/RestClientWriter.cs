--- conflicted
+++ resolved
@@ -121,11 +121,7 @@
 
         private void WriteRequestCreation(CodeWriter writer, RestClientMethod clientMethod)
         {
-<<<<<<< HEAD
-            RequestWriterHelpers.WriteRequestCreation(writer, clientMethod, "internal");
-=======
-            RequestWriterHelpers.WriteRequestCreation(writer, clientMethod, lowLevel: false, "internal", UseUserAgentOverride());
->>>>>>> b45ddd81
+            RequestWriterHelpers.WriteRequestCreation(writer, clientMethod, "internal", UseUserAgentOverride());
         }
 
         private void WriteOperation(CodeWriter writer, RestClientMethod operation, bool async)
