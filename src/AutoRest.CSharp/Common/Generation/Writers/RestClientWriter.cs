﻿// Copyright (c) Microsoft Corporation. All rights reserved.
// Licensed under the MIT License. See License.txt in the project root for license information.

using System;
using System.IO;
using System.Threading;
using System.Threading.Tasks;
using AutoRest.CSharp.Generation.Types;
using AutoRest.CSharp.Output.Models;
using AutoRest.CSharp.Output.Models.Requests;
using AutoRest.CSharp.Output.Models.Responses;
using AutoRest.CSharp.Output.Models.Shared;
using Azure;
using Azure.Core;
using Azure.Core.Pipeline;
using Response = Azure.Response;

namespace AutoRest.CSharp.Generation.Writers
{
    internal class RestClientWriter
    {
        public void WriteClient(CodeWriter writer, RestClient restClient)
        {
            var cs = restClient.Type;
            var @namespace = cs.Namespace;
            using (writer.Namespace(@namespace))
            {
                writer.WriteXmlDocumentationSummary($"{restClient.Description}");
                using (writer.Scope($"{restClient.Declaration.Accessibility} partial class {cs.Name}"))
                {
                    WriteClientFields(writer, restClient);

                    WriteClientCtor(writer, restClient, cs);

                    foreach (var method in restClient.Methods)
                    {
                        WriteRequestCreation(writer, method);
                        WriteOperation(writer, method, true);
                        WriteOperation(writer, method, false);
                    }
                }
            }
        }

        private const string ClientDiagnosticsVariable = "clientDiagnostics";
        private const string ClientDiagnosticsField = "_" + ClientDiagnosticsVariable;
        private const string PipelineVariable = "pipeline";
        private const string PipelineField = "_" + PipelineVariable;

        private void WriteClientFields(CodeWriter writer, RestClient restClient)
        {
            foreach (Parameter clientParameter in restClient.Parameters)
            {
                writer.Line($"private {clientParameter.Type} {clientParameter.Name};");
            }

            writer.Line($"private {typeof(ClientDiagnostics)} {ClientDiagnosticsField};");
            writer.Line($"private {typeof(HttpPipeline)} {PipelineField};");
            writer.Line();
        }

        private void WriteClientCtor(CodeWriter writer, RestClient restClient, CSharpType cs)
        {
            writer.WriteXmlDocumentationSummary($"Initializes a new instance of {cs.Name}");
            writer.WriteXmlDocumentationParameter(ClientDiagnosticsVariable, $"The handler for diagnostic messaging in the client.");
            writer.WriteXmlDocumentationParameter(PipelineVariable, $"The HTTP pipeline for sending and receiving REST requests and responses.");
            foreach (Parameter parameter in restClient.Parameters)
            {
                writer.WriteXmlDocumentationParameter(parameter.Name, $"{parameter.Description}");
            }

            writer.WriteXmlDocumentationRequiredParametersException(restClient.Parameters);

            writer.Append($"public {cs.Name:D}({typeof(ClientDiagnostics)} {ClientDiagnosticsVariable}, {typeof(HttpPipeline)} {PipelineVariable},");
            foreach (Parameter clientParameter in restClient.Parameters)
            {
                writer.WriteParameter(clientParameter);
            }

            writer.RemoveTrailingComma();
            writer.Line($")");
            using (writer.Scope())
            {
                foreach (Parameter clientParameter in restClient.Parameters)
                {
                    writer.WriteVariableAssignmentWithNullCheck($"this.{clientParameter.Name}", clientParameter);
                }

                writer.Line($"{ClientDiagnosticsField} = {ClientDiagnosticsVariable};");
                writer.Line($"{PipelineField} = {PipelineVariable};");
            }
            writer.Line();
        }

        private string CreateMethodName(string name, bool async) => $"{name}{(async ? "Async" : string.Empty)}";

        private void WriteRequestCreation(CodeWriter writer, RestClientMethod clientMethod)
        {
<<<<<<< HEAD
            RequestWriterHelpers.WriteRequestCreation (writer, clientMethod, "internal");
=======
            RequestWriterHelpers.WriteRequestCreation(writer, clientMethod, lowLevel: false, "internal");
>>>>>>> 16a37a5d
        }

        private void WriteOperation(CodeWriter writer, RestClientMethod operation, bool async)
        {
            using var methodScope = writer.AmbientScope();

            CSharpType? bodyType = operation.ReturnType;
            CSharpType? headerModelType = operation.HeaderModel?.Type;
            CSharpType responseType = bodyType switch
            {
                null when headerModelType != null => new CSharpType(typeof(ResponseWithHeaders<>), headerModelType),
                { } when headerModelType == null => new CSharpType(typeof(Response<>), bodyType),
                { } => new CSharpType(typeof(ResponseWithHeaders<>), bodyType, headerModelType),
                _ => new CSharpType(typeof(Response)),
            };
            responseType = async ? new CSharpType(typeof(Task<>), responseType) : responseType;
            var parameters = operation.Parameters;
            writer.WriteXmlDocumentationSummary($"{operation.Description}");

            foreach (Parameter parameter in parameters)
            {
                writer.WriteXmlDocumentationParameter(parameter.Name, $"{parameter.Description}");
            }

            writer.WriteXmlDocumentationParameter("cancellationToken", $"The cancellation token to use.");
            writer.WriteXmlDocumentationRequiredParametersException(parameters);

            var methodName = CreateMethodName(operation.Name, async);
            var asyncText = async ? "async" : string.Empty;
            writer.Append($"public {asyncText} {responseType} {methodName}(");

            foreach (Parameter parameter in parameters)
            {
                writer.WriteParameter(parameter);
            }
            writer.Line($"{typeof(CancellationToken)} cancellationToken = default)");

            using (writer.Scope())
            {
                writer.WriteParameterNullChecks(parameters);

                var messageVariable = new CodeWriterDeclaration("message");
                var requestMethodName = RequestWriterHelpers.CreateRequestMethodName(operation.Name);
                writer.Append($"using var {messageVariable:D} = {requestMethodName}(");

                foreach (Parameter parameter in parameters)
                {
                    writer.Append($"{parameter.Name:I}, ");
                }

                writer.RemoveTrailingComma();
                writer.Line($");");

                if (async)
                {
                    writer.Line($"await {PipelineField}.SendAsync({messageVariable}, cancellationToken).ConfigureAwait(false);");
                }
                else
                {
                    writer.Line($"{PipelineField}.Send({messageVariable}, cancellationToken);");
                }

                WriteStatusCodeSwitch(writer, messageVariable, operation, async);
            }
            writer.Line();
        }

        //TODO: Do multiple status codes
        private void WriteStatusCodeSwitch(CodeWriter writer, CodeWriterDeclaration message, RestClientMethod operation, bool async)
        {
            string responseVariable = $"{message.ActualName}.Response";

            var returnType = operation.ReturnType;
            var headersModelType = operation.HeaderModel?.Type;

            ReturnKind kind;

            if (returnType != null && headersModelType != null)
            {
                kind = ReturnKind.HeadersAndValue;
            }
            else if (headersModelType != null)
            {
                kind = ReturnKind.Headers;
            }
            else if (returnType != null)
            {
                kind = ReturnKind.Value;
            }
            else
            {
                kind = ReturnKind.Response;
            }

            if (headersModelType != null)
            {
                writer.Line($"var headers = new {headersModelType}({responseVariable});");
            }

            using (writer.Scope($"switch ({responseVariable}.Status)"))
            {
                foreach (var response in operation.Responses)
                {
                    var responseBody = response.ResponseBody;
                    var statusCodes = response.StatusCodes;

                    foreach (var statusCode in statusCodes)
                    {
                        if (statusCode.Code != null)
                        {
                            writer.Line($"case {statusCode.Code}:");
                        }
                        else
                        {
                            writer.Line($"case int s when s >= {statusCode.Family * 100:L} && s < {statusCode.Family * 100 + 100:L}:");
                        }
                    }

                    using (responseBody != null ? writer.Scope() : default)
                    {
                        ReferenceOrConstant value = default;

                        var valueVariable = new CodeWriterDeclaration("value");
                        switch (responseBody)
                        {
                            case ObjectResponseBody objectResponseBody:
                                writer.Line($"{responseBody.Type} {valueVariable:D} = default;");
                                writer.WriteDeserializationForMethods(
                                    objectResponseBody.Serialization,
                                    async,
                                    (w, v) => w.Line($"{valueVariable} = {v};"),
                                    responseVariable);
                                value = new Reference(valueVariable.ActualName, responseBody.Type);
                                break;
                            case StreamResponseBody _:
                                writer.Line($"var {valueVariable:D} = {message}.ExtractResponseContent();");
                                value = new Reference(valueVariable.ActualName, responseBody.Type);
                                break;
                            case ConstantResponseBody body:
                                writer.Append($"{returnType} {valueVariable:D} = ");
                                writer.WriteReferenceOrConstant(body.Value);
                                writer.Line($";");
                                value = new Reference(valueVariable.ActualName, responseBody.Type);
                                break;
                            case StringResponseBody _:
                                var streamReaderVariable = new CodeWriterDeclaration("streamReader");
                                writer.Line($"{typeof(StreamReader)} {streamReaderVariable:D} = new {typeof(StreamReader)}({message}.Response.ContentStream);");
                                writer.Append($"{returnType} {valueVariable:D} = ");
                                if (async)
                                {
                                    writer.Line($"await {streamReaderVariable}.ReadToEndAsync().ConfigureAwait(false);");
                                }
                                else
                                {
                                    writer.Line($"{streamReaderVariable}.ReadToEnd();");
                                }
                                value = new Reference(valueVariable.ActualName, responseBody.Type);
                                break;
                            default:
                                {
                                    if (returnType != null)
                                    {
                                        value = Constant.Default(returnType.WithNullable(true));
                                    }

                                    break;
                                }
                        }

                        switch (kind)
                        {
                            case ReturnKind.Response:
                                writer.Append($"return {responseVariable};");
                                break;
                            case ReturnKind.Headers:
                                writer.Append($"return {typeof(ResponseWithHeaders)}.FromValue(headers, {responseVariable});");
                                break;
                            case ReturnKind.HeadersAndValue:
                                writer.Append($"return {typeof(ResponseWithHeaders)}.FromValue");
                                if (!Equals(responseBody?.Type, operation.ReturnType))
                                {
                                    writer.Append($"<{operation.ReturnType}, {headersModelType}>");
                                }
                                writer.Append($"(");
                                writer.WriteReferenceOrConstant(value);
                                writer.Append($", headers, {responseVariable});");
                                break;
                            case ReturnKind.Value:
                                writer.Append($"return {typeof(Response)}.FromValue");
                                if (!Equals(responseBody?.Type, operation.ReturnType))
                                {
                                    writer.Append($"<{operation.ReturnType}>");
                                }
                                writer.Append($"(");
                                writer.WriteReferenceOrConstant(value);
                                writer.Append($", {responseVariable});");
                                break;
                            default:
                                throw new ArgumentOutOfRangeException();
                        }
                    }
                }

                writer.Line($"default:");
                if (async)
                {
                    writer.Line($"throw await {ClientDiagnosticsField}.CreateRequestFailedExceptionAsync({responseVariable}).ConfigureAwait(false);");
                }
                else
                {
                    writer.Line($"throw {ClientDiagnosticsField}.CreateRequestFailedException({responseVariable});");
                }
            }
        }

        private enum ReturnKind
        {
            Response,
            Headers,
            HeadersAndValue,
            Value
        }
    }
}<|MERGE_RESOLUTION|>--- conflicted
+++ resolved
@@ -96,11 +96,7 @@
 
         private void WriteRequestCreation(CodeWriter writer, RestClientMethod clientMethod)
         {
-<<<<<<< HEAD
-            RequestWriterHelpers.WriteRequestCreation (writer, clientMethod, "internal");
-=======
-            RequestWriterHelpers.WriteRequestCreation(writer, clientMethod, lowLevel: false, "internal");
->>>>>>> 16a37a5d
+            RequestWriterHelpers.WriteRequestCreation(writer, clientMethod, "internal");
         }
 
         private void WriteOperation(CodeWriter writer, RestClientMethod operation, bool async)
