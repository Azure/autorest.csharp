--- conflicted
+++ resolved
@@ -1,19 +1,6 @@
 // Copyright (c) Microsoft Corporation. All rights reserved.
 // Licensed under the MIT License.
 
-<<<<<<< HEAD
-using System;
-using System.Collections.Generic;
-using System.ComponentModel;
-using System.Diagnostics;
-using System.Linq;
-using AutoRest.CSharp.Common.Output.Models.Types;
-using AutoRest.CSharp.Generation.Types;
-using AutoRest.CSharp.Input;
-using AutoRest.CSharp.Output.Models;
-using AutoRest.CSharp.Output.Models.Shared;
-=======
->>>>>>> f6513040
 using AutoRest.CSharp.Output.Models.Types;
 
 namespace AutoRest.CSharp.Generation.Writers
@@ -59,81 +46,5 @@
         {
             return _writer.ToString();
         }
-<<<<<<< HEAD
-
-        private void WriteFactoryMethod(MethodSignature method)
-        {
-            if (!method.ReturnType!.TryCast<SerializableObjectType>(out var model))
-            {
-                // this should be impossible
-                throw new InvalidOperationException($"The return type {method.ReturnType} of method {method.Name} is not a SerializableObjectType, this should never happen");
-            }
-
-            var ctor = model.SerializationConstructor;
-            var initializers = new Dictionary<ObjectTypeProperty, PropertyInitializer>();
-            foreach (var parameter in method.Parameters)
-            {
-                (var property, var assignment) = This.GetPropertyAssignment(_writer, model, parameter);
-                initializers.Add(property, new PropertyInitializer(property.Declaration.Name, property.Declaration.Type, property.IsReadOnly, assignment, parameter.Type));
-            }
-
-            if (model.Discriminator is ObjectTypeDiscriminator discriminator && !Configuration.ModelFactoryForHlc.Contains(model.Declaration.Name))
-            {
-                var discriminatorProperty = discriminator.Property;
-                if (discriminator.Value is Constant discriminatorValue)
-                {
-                    initializers.Add(discriminatorProperty,
-                        new PropertyInitializer(
-                            discriminatorProperty.Declaration.Name,
-                            discriminatorProperty.Declaration.Type,
-                            discriminatorProperty.IsReadOnly,
-                            GetDiscriminatorValue(discriminatorProperty.Declaration.Type, discriminatorValue)));
-                }
-                else if (model.Declaration.IsAbstract)
-                {
-                    model = (SerializableObjectType)discriminator.DefaultObjectType!;
-                    ctor = model.SerializationConstructor;
-                }
-
-                // here we ensure the discriminator property will always have an initializer
-                if (!initializers.ContainsKey(discriminatorProperty))
-                {
-                    initializers.Add(discriminatorProperty,
-                        new PropertyInitializer(
-                            discriminatorProperty.Declaration.Name,
-                            discriminatorProperty.Declaration.Type,
-                            discriminatorProperty.IsReadOnly,
-                            $"default"));
-                }
-            }
-
-            _writer.WriteMethodDocumentation(method);
-            using (_writer.WriteMethodDeclaration(method))
-            {
-                _writer.WriteParameterNullChecks(method.Parameters);
-                _writer.WriteInitialization(v => _writer.Line($"return {v};"), model, ctor, initializers.Values);
-            }
-        }
-
-        private static FormattableString GetDiscriminatorValue(CSharpType type, Constant value)
-        {
-            if (type.TryCast<EnumType>(out var enumType) && value.Value is EnumTypeValue enumValue)
-            {
-                // in this case, the value must be a EnumTypeValue
-                return $"{enumType.Type}.{enumValue.Declaration.Name}";
-            }
-
-            // otherwise if the discriminator is just a plain string
-            return $"{GetRawEnumValue(value):L}";
-        }
-
-        private static object? GetRawEnumValue(Constant constant) => constant.Value switch
-        {
-            Constant anotherConstant => GetRawEnumValue(anotherConstant),
-            EnumTypeValue enumValue => GetRawEnumValue(enumValue.Value),
-            _ => constant.Value
-        };
-=======
->>>>>>> f6513040
     }
 }