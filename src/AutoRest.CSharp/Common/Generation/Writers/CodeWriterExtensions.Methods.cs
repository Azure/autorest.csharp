﻿// Copyright (c) Microsoft Corporation. All rights reserved.
// Licensed under the MIT License. See License.txt in the project root for license information.

using System;
using System.Collections.Generic;
using System.Linq;
using System.Text.Json;
using AutoRest.CSharp.Common.Output.Expressions.KnownCodeBlocks;
using AutoRest.CSharp.Common.Output.Expressions.Statements;
using AutoRest.CSharp.Common.Output.Expressions.ValueExpressions;
using AutoRest.CSharp.Common.Output.Models;
using AutoRest.CSharp.Generation.Types;
using AutoRest.CSharp.Utilities;
using Azure.ResourceManager.Models;
using SwitchExpression = AutoRest.CSharp.Common.Output.Expressions.ValueExpressions.SwitchExpression;

namespace AutoRest.CSharp.Generation.Writers
{
    internal static partial class CodeWriterExtensions
    {
        public static void WriteMethodBodyStatement(this CodeWriter writer, MethodBodyStatement bodyStatement)
        {
            switch (bodyStatement)
            {
                case InvokeInstanceMethodStatement(var instance, var methodName, var arguments, var callAsAsync):
                    writer.WriteValueExpression(new InvokeInstanceMethodExpression(instance, methodName, arguments, null, callAsAsync));
                    writer.LineRaw(";");
                    break;
                case InvokeStaticMethodStatement(var methodType, var methodName, var arguments, var typeArguments, var callAsExtension, var callAsAsync):
                    writer.WriteValueExpression(new InvokeStaticMethodExpression(methodType, methodName, arguments, typeArguments, callAsExtension, callAsAsync));
                    writer.LineRaw(";");
                    break;
                case ParameterValidationBlock(var parameters, var isLegacy):
                    if (isLegacy)
                    {
                        writer.WriteParameterNullChecks(parameters);
                    }
                    else
                    {
                        writer.WriteParametersValidation(parameters);
                    }
                    break;
                case DiagnosticScopeMethodBodyBlock diagnosticScope:
                    using (writer.WriteDiagnosticScope(diagnosticScope.Diagnostic, diagnosticScope.ClientDiagnosticsReference))
                    {
                        WriteMethodBodyStatement(writer, diagnosticScope.InnerStatement);
                    }
                    break;
                case IfStatement ifStatement:
                    writer.WriteMethodBodyStatement(new IfElseStatement(ifStatement.Condition, ifStatement.Body, null));
                    break;
                case IfElseStatement(var condition, var ifBlock, var elseBlock, var inline):
                    writer.AppendRaw("if (");
                    writer.WriteValueExpression(condition);

                    if (inline)
                    {
                        writer.AppendRaw(") ");
                        using (writer.AmbientScope())
                        {
                            WriteMethodBodyStatement(writer, ifBlock);
                        }
                    }
                    else
                    {
                        writer.LineRaw(")");
                        using (writer.Scope())
                        {
                            WriteMethodBodyStatement(writer, ifBlock);
                        }
                    }

                    if (elseBlock is not null)
                    {
                        if (inline)
                        {
                            using (writer.AmbientScope())
                            {
                                writer.AppendRaw("else ");
                                WriteMethodBodyStatement(writer, elseBlock);
                            }
                        }
                        else
                        {
                            using (writer.Scope($"else"))
                            {
                                WriteMethodBodyStatement(writer, elseBlock);
                            }
                        }
                    }

                    break;
                case IfElsePreprocessorDirective(var condition, var ifBlock, var elseBlock):
                    writer.Line($"#if {condition}");
                    writer.AppendRaw("\t\t\t\t");
                    writer.WriteMethodBodyStatement(ifBlock);
                    if (elseBlock is not null)
                    {
                        writer.LineRaw("#else");
                        writer.WriteMethodBodyStatement(elseBlock);
                    }

                    writer.LineRaw("#endif");
                    break;
                case ForeachStatement foreachStatement:
                    using (writer.AmbientScope())
                    {
                        writer.AppendRawIf("await ", foreachStatement.IsAsync);
                        writer.AppendRaw("foreach (");
                        if (foreachStatement.ItemType == null)
                            writer.AppendRaw("var ");
                        else
                            writer.Append($"{foreachStatement.ItemType} ");
                        writer.Append($"{foreachStatement.Item:D} in ");
                        writer.WriteValueExpression(foreachStatement.Enumerable);
                        //writer.AppendRawIf(".ConfigureAwait(false)", foreachStatement.IsAsync);
                        writer.LineRaw(")");
                        writer.LineRaw("{");
                        WriteMethodBodyStatement(writer, foreachStatement.Body.AsStatement());
                        writer.LineRaw("}");
                    }

                    break;
                case UsingScopeStatement usingStatement:
                    using (writer.AmbientScope())
                    {
                        writer.AppendRaw("using (");
                        if (usingStatement.Type == null)
                            writer.AppendRaw("var ");
                        else
                            writer.Append($"{usingStatement.Type} ");
                        writer.Append($"{usingStatement.Variable:D} = ");
                        writer.WriteValueExpression(usingStatement.Value);
                        writer.LineRaw(")");
                        writer.LineRaw("{");
                        WriteMethodBodyStatement(writer, usingStatement.Body.AsStatement());
                        writer.LineRaw("}");
                    }
                    break;
                case DeclarationStatement line:
                    writer.WriteDeclaration(line);
                    break;

                case SwitchStatement switchStatement:
                    using (writer.AmbientScope())
                    {
                        writer.Append($"switch (");
                        writer.WriteValueExpression(switchStatement.MatchExpression);
                        writer.LineRaw(")");
                        writer.LineRaw("{");
                        foreach (var switchCase in switchStatement.Cases)
                        {
                            if (switchCase.Match.Any())
                            {
                                for (var i = 0; i < switchCase.Match.Count; i++)
                                {
                                    ValueExpression? match = switchCase.Match[i];
                                    writer.AppendRaw("case ");
                                    writer.WriteValueExpression(match);
                                    if (i < switchCase.Match.Count - 1)
                                    {
                                        writer.LineRaw(":");
                                    }
                                }
                            }
                            else
                            {
                                writer.AppendRaw("default");
                            }

                            writer.AppendRaw(": ");
                            if (!switchCase.Inline)
                            {
                                writer.Line();
                            }

                            if (switchCase.AddScope)
                            {
                                using (writer.Scope())
                                {
                                    writer.WriteMethodBodyStatement(switchCase.Statement);
                                }
                            }
                            else
                            {
                                writer.WriteMethodBodyStatement(switchCase.Statement);
                            }
                        }
                        writer.LineRaw("}");
                    }
                    break;

                case KeywordStatement(var keyword, var expression):
                    writer.AppendRaw(keyword);
                    if (expression is not null)
                    {
                        writer.AppendRaw(" ").WriteValueExpression(expression);
                    }
                    writer.LineRaw(";");
                    break;

                case EmptyLineStatement:
                    writer.Line();
                    break;

                case MethodBodyStatements(var statements):
                    foreach (var statement in statements)
                    {
                        writer.WriteMethodBodyStatement(statement);
                    }

                    break;
            }
        }

        private static void WriteDeclaration(this CodeWriter writer, DeclarationStatement declaration)
        {
            switch (declaration)
            {
                case AssignValueStatement setValue:
                    writer.WriteValueExpression(setValue.To);
                    writer.AppendRaw(" = ");
                    writer.WriteValueExpression(setValue.From);
                    break;
                case DeclareVariableStatement { Type: { } type } declareVariable:
                    writer.Append($"{type} {declareVariable.Name:D} = ");
                    writer.WriteValueExpression(declareVariable.Value);
                    break;
                case DeclareVariableStatement declareVariable:
                    writer.Append($"var {declareVariable.Name:D} = ");
                    writer.WriteValueExpression(declareVariable.Value);
                    break;
                case UsingDeclareVariableStatement { Type: { } type } declareVariable:
                    writer.Append($"using {type} {declareVariable.Name:D} = ");
                    writer.WriteValueExpression(declareVariable.Value);
                    break;
                case UsingDeclareVariableStatement declareVariable:
                    writer.Append($"using var {declareVariable.Name:D} = ");
                    writer.WriteValueExpression(declareVariable.Value);
                    break;
                case DeclareLocalFunctionStatement localFunction:
                    writer.Append($"{localFunction.ReturnType} {localFunction.Name:D}(");
                    foreach (var parameter in localFunction.Parameters)
                    {
                        writer.Append($"{parameter.Type} {parameter.Name}, ");
                    }

                    writer.RemoveTrailingComma();
                    writer.AppendRaw(") => ");
                    writer.WriteValueExpression(localFunction.Body);
                    break;
                case UnaryOperatorStatement unaryOperatorStatement:
                    writer.WriteValueExpression(unaryOperatorStatement.Expression);
                    break;
            }

            writer.LineRaw(";");
        }

        public static void WriteValueExpression(this CodeWriter writer, ValueExpression expression)
        {
            switch (expression)
            {
                case CastExpression cast:
                    writer.Append($"({cast.Type})");
                    writer.WriteValueExpression(cast.Inner);
                    break;
                case CollectionInitializerExpression(var items):
                    writer.AppendRaw("{ ");
                    foreach (var item in items)
                    {
                        writer.WriteValueExpression(item);
                        writer.AppendRaw(",");
                    }

                    writer.RemoveTrailingComma();
                    writer.AppendRaw(" }");
                    break;
                case MemberExpression(var inner, var memberName):
                    if (inner is not null)
                    {
                        writer.WriteValueExpression(inner);
                        writer.AppendRaw(".");
                    }
                    writer.AppendRaw(memberName);
                    break;
                case IndexerExpression(var inner, var indexer):
                    if (inner is not null)
                    {
                        writer.WriteValueExpression(inner);
                    }
                    writer.AppendRaw("[");
                    writer.WriteValueExpression(indexer);
                    writer.AppendRaw("]");
                    break;
                case InvokeStaticMethodExpression { CallAsExtension: true } methodCall:
                    writer.AppendRawIf("await ", methodCall.CallAsAsync);
                    if (methodCall.MethodType != null)
                    {
                        writer.UseNamespace(methodCall.MethodType.Namespace);
                    }

                    writer.WriteValueExpression(methodCall.Arguments[0]);
                    writer.AppendRaw(".");
                    writer.AppendRaw(methodCall.MethodName);
                    WriteTypeArguments(writer, methodCall.TypeArguments);
                    WriteArguments(writer, methodCall.Arguments.Skip(1));
                    writer.AppendRawIf(".ConfigureAwait(false)", methodCall.CallAsAsync);
                    break;
                case InvokeStaticMethodExpression { CallAsExtension: false } methodCall:
                    writer.AppendRawIf("await ", methodCall.CallAsAsync);
                    if (methodCall.MethodType != null)
                    {
                        writer.Append($"{methodCall.MethodType}.");
                    }

                    writer.AppendRaw(methodCall.MethodName);
                    WriteTypeArguments(writer, methodCall.TypeArguments);
                    WriteArguments(writer, methodCall.Arguments);
                    writer.AppendRawIf(".ConfigureAwait(false)", methodCall.CallAsAsync);
                    break;
                case InvokeInstanceMethodExpression methodCall:
                    writer.AppendRawIf("await ", methodCall.CallAsAsync);
                    if (methodCall.InstanceReference != null)
                    {
                        writer.WriteValueExpression(methodCall.InstanceReference);
                        writer.AppendRaw(".");
                    }

                    writer.AppendRaw(methodCall.MethodName);
                    WriteTypeArguments(writer, methodCall.TypeArguments);
                    WriteArguments(writer, methodCall.Arguments);
                    writer.AppendRawIf(".ConfigureAwait(false)", methodCall.CallAsAsync && methodCall.AddConfigureAwaitFalse);
                    break;
                case FuncExpression { Parameters: var parameters, Inner: var inner }:
                    using (writer.AmbientScope())
                    {
                        if (parameters.Count == 1)
                        {
                            var parameter = parameters[0];
                            if (parameter is not null)
                            {
                                writer.Declaration(parameter);
                            }
                            else
                            {
                                writer.AppendRaw("_");
                            }
                        }
                        else
                        {
                            writer.AppendRaw("(");
                            foreach (var parameter in parameters)
                            {
                                if (parameter is not null)
                                {
                                    writer.Declaration(parameter);
                                }
                                else
                                {
                                    writer.AppendRaw("_");
                                }
                                writer.AppendRaw(", ");
                            }

                            writer.RemoveTrailingComma();
                            writer.AppendRaw(")");
                        }

                        writer.AppendRaw(" => ");
                        writer.WriteValueExpression(inner);
                    }

                    break;

                case SwitchExpression(var matchExpression, var cases):
                    using (writer.AmbientScope())
                    {
                        writer.WriteValueExpression(matchExpression);
                        writer.LineRaw(" switch");
                        writer.LineRaw("{");
                        foreach (var switchCase in cases)
                        {
                            writer.WriteValueExpression(switchCase.Case);
                            writer.AppendRaw(" => ");
                            writer.WriteValueExpression(switchCase.Expression);
                            writer.LineRaw(",");
                        }
                        writer.RemoveTrailingComma();
                        writer.Line();
                        writer.AppendRaw("}");
                    }

                    break;

                case DictionaryInitializerExpression(var values):
                    if (values is not { Count: > 0 })
                    {
                        writer.AppendRaw("{}");
                        break;
                    }

                    writer.Line();
                    writer.LineRaw("{");
                    foreach (var (key, value) in values)
                    {
                        writer.AppendRaw("[");
                        writer.WriteValueExpression(key);
                        writer.AppendRaw("] = ");
                        writer.WriteValueExpression(value);
                        writer.LineRaw(",");
                    }

                    writer.RemoveTrailingComma();
                    writer.Line();
                    writer.AppendRaw("}");
                    break;

                case ArrayInitializerExpression(var items, var isInline):
                    if (items is not { Count: > 0 })
                    {
                        writer.AppendRaw("{}");
                        break;
                    }

                    if (isInline)
                    {
                        writer.AppendRaw("{");
                        foreach (var item in items)
                        {
                            writer.WriteValueExpression(item);
                            writer.AppendRaw(", ");
                        }

                        writer.RemoveTrailingComma();
                        writer.AppendRaw("}");
                    }
                    else
                    {
                        writer.Line();
                        writer.LineRaw("{");
                        foreach (var item in items)
                        {
                            writer.WriteValueExpression(item);
                            writer.LineRaw(",");
                        }

                        writer.RemoveTrailingComma();
                        writer.Line();
                        writer.AppendRaw("}");
                    }
                    break;

                case ObjectInitializerExpression(var properties, var isInline):
                    if (properties is not { Count: > 0 })
                    {
                        writer.AppendRaw("{}");
                        break;
                    }

                    if (isInline)
                    {
                        writer.AppendRaw("{");
                        foreach (var (name, value) in properties)
                        {
                            writer.Append($"{name} = ");
                            writer.WriteValueExpression(value);
                            writer.AppendRaw(", ");
                        }

                        writer.RemoveTrailingComma();
                        writer.AppendRaw("}");
                    }
                    else
                    {
                        writer.Line();
                        writer.LineRaw("{");
                        foreach (var (name, value) in properties)
                        {
                            writer.Append($"{name} = ");
                            writer.WriteValueExpression(value);
                            writer.LineRaw(",");
                        }
                        // Commented to minimize changes in generated code
                        //writer.RemoveTrailingComma();
                        //writer.Line();
                        writer.AppendRaw("}");
                    }
                    break;

                case NewInstanceExpression(var type, var arguments, var properties):
                    writer.Append($"new {type}");
                    if (arguments.Count > 0 || properties is not { Properties.Count: > 0 })
                    {
                        WriteArguments(writer, arguments);
                    }

                    if (properties is { Properties.Count: > 0 })
                    {
                        writer.WriteValueExpression(properties);
                    }
                    break;

                case NewDictionaryExpression(var type, var values):
                    writer.Append($"new {type}");
                    if (values is { Values.Count: > 0 })
                    {
                        writer.WriteValueExpression(values);
                    }
                    else
                    {
                        writer.AppendRaw("()");
                    }
                    break;

                case NewArrayExpression(var type, var items, var size):
                    if (size is not null)
                    {
                        writer.Append($"new {type?.FrameworkType.GetElementType()}");
                        writer.AppendRaw("[");
                        writer.WriteValueExpression(size);
                        writer.AppendRaw("]");
                        break;
                    }
                    else if (items is { Elements.Count: > 0 })
                    {
                        if (type is null)
                        {
                            writer.AppendRaw("new[]");
                        }
                        else
                        {
                            writer.Append($"new {type}[]");
                        }

                        writer.WriteValueExpression(items);
                    }
                    else if (type is null)
                    {
                        writer.AppendRaw("new[]{}");
                    }
                    else
                    {
                        writer.Append($"Array.Empty<{type}>()");
                    }
                    break;

                case NewJsonSerializerOptionsExpression:
                    writer.UseNamespace("Azure.ResourceManager.Models");
                    writer.Append($"new {typeof(JsonSerializerOptions)} {{ Converters = {{ new {nameof(ManagedServiceIdentityTypeV3Converter)}() }} }}");
                    break;

                case NullConditionalExpression nullConditional:
                    writer.WriteValueExpression(nullConditional.Inner);
                    writer.AppendRaw("?");
                    break;
                case UnaryOperatorExpression(var op, var operand, var operandOnTheLeft):
                    writer.AppendRawIf(op, !operandOnTheLeft);
                    writer.WriteValueExpression(operand);
                    writer.AppendRawIf(op, operandOnTheLeft);
                    break;
                case BinaryOperatorExpression(var op, var left, var right):
                    writer.WriteValueExpression(left);
                    writer.AppendRaw(" ").AppendRaw(op).AppendRaw(" ");
                    writer.WriteValueExpression(right);
                    break;
                case TernaryConditionalOperator ternary:
                    writer.WriteValueExpression(ternary.Condition);
                    writer.AppendRaw(" ? ");
                    writer.WriteValueExpression(ternary.Consequent);
                    writer.AppendRaw(" : ");
                    writer.WriteValueExpression(ternary.Alternative);
                    break;
                case PositionalParameterReference(var parameterName, var value):
                    writer.Append($"{parameterName}: ");
                    writer.WriteValueExpression(value);
                    break;
                case ParameterReference parameterReference:
                    writer.Append($"{parameterReference.Parameter.Name:I}");
                    break;
                case FormattableStringToExpression formattableString:
                    writer.Append(formattableString.Value);
                    break;
                case TypeReference typeReference:
                    writer.Append($"{typeReference.Type}");
                    break;
                case VariableReference variable:
                    writer.Append($"{variable.Declaration:I}");
                    break;
                case TypedValueExpression typed:
                    writer.WriteValueExpression(typed.Untyped);
                    break;
                case KeywordExpression(var keyword, var inner):
                    writer.AppendRaw(keyword);
                    if (inner is not null)
                    {
                        writer.AppendRaw(" ").WriteValueExpression(inner);
                    }
                    break;
                case StringLiteralExpression(var literal, true):
                    writer.Literal(literal).AppendRaw("u8");
                    break;
                case StringLiteralExpression(var literal, false):
                    writer.Literal(literal);
                    break;
<<<<<<< HEAD
                case FormattableStringExpression(var format, var args):
                    writer.AppendRaw("$\"");
                    var argumentCount = 0;
                    foreach ((var span, bool isLiteral) in StringExtensions.GetPathParts(format))
                    {
                        if (isLiteral)
                        {
                            writer.AppendRaw(span.ToString());
                            continue;
                        }

                        var arg = args[argumentCount];
                        argumentCount++;
                        // append the argument
                        writer.AppendRaw("{");
                        writer.WriteValueExpression(arg);
                        writer.AppendRaw("}");
                    }
                    writer.AppendRaw("\"");
=======
                case ArrayElementExpression(var array, var index):
                    writer.WriteValueExpression(array);
                    writer.AppendRaw("[");
                    writer.WriteValueExpression(index);
                    writer.AppendRaw("]");
>>>>>>> b1199d56
                    break;
            }

            static void WriteArguments(CodeWriter writer, IEnumerable<ValueExpression> arguments)
            {
                writer.AppendRaw("(");
                foreach (var argument in arguments)
                {
                    writer.WriteValueExpression(argument);
                    writer.AppendRaw(", ");
                }

                writer.RemoveTrailingComma();
                writer.AppendRaw(")");
            }

            static void WriteTypeArguments(CodeWriter writer, IEnumerable<CSharpType>? typeArguments)
            {
                if (typeArguments is null)
                {
                    return;
                }

                writer.AppendRaw("<");
                foreach (var argument in typeArguments)
                {
                    writer.Append($"{argument}, ");
                }

                writer.RemoveTrailingComma();
                writer.AppendRaw(">");
            }
        }
    }
}<|MERGE_RESOLUTION|>--- conflicted
+++ resolved
@@ -603,7 +603,6 @@
                 case StringLiteralExpression(var literal, false):
                     writer.Literal(literal);
                     break;
-<<<<<<< HEAD
                 case FormattableStringExpression(var format, var args):
                     writer.AppendRaw("$\"");
                     var argumentCount = 0;
@@ -623,13 +622,12 @@
                         writer.AppendRaw("}");
                     }
                     writer.AppendRaw("\"");
-=======
+                    break;
                 case ArrayElementExpression(var array, var index):
                     writer.WriteValueExpression(array);
                     writer.AppendRaw("[");
                     writer.WriteValueExpression(index);
                     writer.AppendRaw("]");
->>>>>>> b1199d56
                     break;
             }
 
