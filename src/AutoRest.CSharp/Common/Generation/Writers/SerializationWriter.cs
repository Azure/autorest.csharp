--- conflicted
+++ resolved
@@ -5,11 +5,8 @@
 using System.Linq;
 using System.Text.Json;
 using System.Text.Json.Serialization;
-<<<<<<< HEAD
 using System.Xml.Linq;
-=======
 using AutoRest.CSharp.Common.Input;
->>>>>>> 3d1b7cae
 using AutoRest.CSharp.Common.Output.Builders;
 using AutoRest.CSharp.Common.Output.Models.Types;
 using AutoRest.CSharp.Generation.Types;
@@ -64,24 +61,13 @@
 
                 writer.Append($"{declaration.Accessibility} partial {(isStruct ? "struct" : "class")} {declaration.Name}");
 
-<<<<<<< HEAD
                 writer
                     .AppendIf($": ", hasJson || hasXml)
-                    .AppendIf($"{typeof(IUtf8JsonSerializable)}, {iModelJsonSerializableType}, ", hasJson)
+                    .AppendIf($"{Configuration.ApiTypes.IUtf8JsonSerializableType}, {iModelJsonSerializableType}, ", hasJson)
                     .AppendIf($"{typeof(IModelJsonSerializable<object>)}, ", hasJson && model.IsStruct)
                     .AppendIf($"{typeof(IXmlSerializable)}, ", hasXml)
                     //.AppendIf($"{iModelSerializableType}, ", hasXml) // TODO
                     .RemoveTrailingComma();
-=======
-                if (includeSerializer)
-                {
-                    writer
-                        .AppendIf($": ", hasJson || hasXml)
-                        .AppendIf($"{Configuration.ApiTypes.IUtf8JsonSerializableType}, ", hasJson)
-                        .AppendIf($"{typeof(IXmlSerializable)}, ", hasXml)
-                        .RemoveTrailingComma();
-                }
->>>>>>> 3d1b7cae
 
                 writer.Line();
                 using (writer.Scope())
