--- conflicted
+++ resolved
@@ -2,27 +2,14 @@
 // Licensed under the MIT License. See License.txt in the project root for license information.
 
 using System;
-using System.Collections.Generic;
-using System.Linq;
 using System.Text.Json;
 using System.Text.Json.Serialization;
-using System.Xml;
-using System.Xml.Linq;
 using AutoRest.CSharp.Common.Output.Builders;
-<<<<<<< HEAD
-using AutoRest.CSharp.Common.Output.Models;
-using AutoRest.CSharp.Common.Output.Models.KnownValueExpressions;
-=======
->>>>>>> 7a9fb18e
 using AutoRest.CSharp.Common.Output.Models.Types;
-using AutoRest.CSharp.Common.Output.Models.ValueExpressions;
 using AutoRest.CSharp.Generation.Types;
-using AutoRest.CSharp.Output.Models;
 using AutoRest.CSharp.Output.Models.Serialization.Json;
 using AutoRest.CSharp.Output.Models.Serialization.Xml;
 using AutoRest.CSharp.Output.Models.Types;
-using AutoRest.CSharp.Utilities;
-using Azure;
 using Azure.Core;
 
 namespace AutoRest.CSharp.Generation.Writers
@@ -83,25 +70,7 @@
                 {
                     foreach (var method in model.Methods)
                     {
-<<<<<<< HEAD
                         writer.WriteMethodDocumentation(method.Signature);
-=======
-                        if (includeSerializer)
-                        {
-                            WriteJsonSerialize(writer, jsonSerialization);
-                        }
-
-                        if (includeDeserializer)
-                        {
-                            WriteJsonDeserialize(writer, declaration, jsonSerialization, model);
-                        }
-                    }
-
-                    foreach (var method in model.Methods)
-                    {
-                        writer.WriteXmlDocumentationSummary(method.Signature.Description);
-                        writer.WriteXmlDocumentationParameters(method.Signature.Parameters);
->>>>>>> 7a9fb18e
                         writer.WriteMethod(method);
                     }
 
@@ -148,36 +117,7 @@
 
         private static void WriteXmlSerialize(CodeWriter writer, XmlObjectSerialization serialization)
         {
-<<<<<<< HEAD
-            var xmlWriter = new VariableReference(typeof(XmlWriter), "writer");
-            var nameHint = new VariableReference(typeof(string), "nameHint");
-            writer.Append($"void {typeof(IXmlSerializable)}.{nameof(IXmlSerializable.Write)}({typeof(XmlWriter)} {xmlWriter.Declaration:D}, {typeof(string)} {nameHint.Declaration:D})");
-            using (writer.Scope())
-            {
-                writer.WriteMethodBodyStatement(XmlSerializationMethodsBuilder.SerializeExpression(new XmlWriterExpression(xmlWriter), serialization, new StringExpression(nameHint)).AsStatement());
-            }
-            writer.Line();
-=======
             writer.WriteMethod(XmlSerializationMethodsBuilder.BuildXmlSerializableWrite(serialization));
-        }
-
-        private static void WriteXmlDeserialize(CodeWriter writer, TypeDeclarationOptions declaration, XmlObjectSerialization serialization)
-        {
-            writer.WriteMethod(XmlSerializationMethodsBuilder.BuildDeserialize(declaration, serialization));
-        }
-
-        private static void WriteJsonDeserialize(CodeWriter writer, TypeDeclarationOptions declaration, JsonObjectSerialization serialization, SerializableObjectType model)
-        {
-            if (JsonSerializationMethodsBuilder.BuildDeserialize(declaration, serialization, model.GetExistingType()) is {} deserialize)
-            {
-                writer.WriteMethod(deserialize);
-            }
-        }
-
-        private static void WriteJsonSerialize(CodeWriter writer, JsonObjectSerialization jsonSerialization)
-        {
-            writer.WriteMethod(JsonSerializationMethodsBuilder.BuildUtf8JsonSerializableWrite(jsonSerialization));
->>>>>>> 7a9fb18e
         }
 
         public static void WriteEnumSerialization(CodeWriter writer, EnumType enumType)
