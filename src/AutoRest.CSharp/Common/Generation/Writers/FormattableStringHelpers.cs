--- conflicted
+++ resolved
@@ -90,27 +90,13 @@
                 d = d.ToUniversalTime();
                 return $"new {typeof(DateTimeOffset)}({d.Year:L}, {d.Month:L}, {d.Day:L} ,{d.Hour:L}, {d.Minute:L}, {d.Second:L}, {d.Millisecond:L}, {typeof(TimeSpan)}.{nameof(TimeSpan.Zero)})";
             }
-<<<<<<< HEAD
-            else if (frameworkType == typeof(byte[]))
-=======
 
             if (frameworkType == typeof(byte[]))
->>>>>>> 9e69e053
             {
                 var bytes = (byte[])constant.Value;
                 var joinedBytes = string.Join(", ", bytes);
                 return $"new byte[] {{{joinedBytes}}}";
             }
-<<<<<<< HEAD
-            else if (frameworkType == typeof(ResourceType))
-            {
-                return $"{((ResourceType)constant.Value).ToString():L}";
-            }
-            else
-            {
-                return $"{constant.Value:L}";
-            }
-=======
 
             if (frameworkType == typeof(ResourceType))
             {
@@ -118,7 +104,6 @@
             }
 
             return $"{constant.Value:L}";
->>>>>>> 9e69e053
         }
 
         private static string GetNamesForMethodCallFormat(int parametersCount, char format)
