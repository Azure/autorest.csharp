--- conflicted
+++ resolved
@@ -112,16 +112,8 @@
                         {
                             return $"{typeof(BinaryData)}.{nameof(BinaryData.FromObjectAsJson)}({(enumType.IsIntValueType ? $"({enumType.ValueType}){parameter.Name}" : $"{parameter.Name}.{enumType.SerializationMethodName}()")})";
                         }
-<<<<<<< HEAD
-                    // TODO: Currently only BinaryData is considered, other types are still in discussion
-                    case { IsFrameworkType: true } when contentType != null && IsContentTypeBinary(contentType) && parameter.RequestLocation == RequestLocation.Body:
-                        return $"{parameter.Name:I}";
-                    case { IsFrameworkType: true }:
-                        return $"{typeof(RequestContentHelper)}.{nameof(RequestContentHelper.FromObject)}({parameter.Name})";
                     case { IsFrameworkType: false, Implementation: ModelTypeProvider }:
                         return $"{Configuration.ApiTypes.RequestContentType}.Create({parameter.Name:I}, {typeof(ModelReaderWriterOptions)}.{nameof(ModelReaderWriterOptions.Json)})";
-=======
->>>>>>> 81a345d8
                 }
             }
 
