--- conflicted
+++ resolved
@@ -18,13 +18,7 @@
 {
     internal static class RequestWriterHelpers
     {
-<<<<<<< HEAD
-        public static void WriteRequestCreation(CodeWriter writer, RestClientMethod clientMethod, string methodAccessibility)
-=======
-        private static string GetPipeline (bool lowLevel) => lowLevel ? "Pipeline" : "_pipeline";
-
-        public static void WriteRequestCreation(CodeWriter writer, RestClientMethod clientMethod, bool lowLevel, string methodAccessibility, bool writeUserAgentOverride)
->>>>>>> b45ddd81
+        public static void WriteRequestCreation(CodeWriter writer, RestClientMethod clientMethod, string methodAccessibility, bool writeUserAgentOverride)
         {
             using var methodScope = writer.AmbientScope();
             var parameters = clientMethod.Parameters;
