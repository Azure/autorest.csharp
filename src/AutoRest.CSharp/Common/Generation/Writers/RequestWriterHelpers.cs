﻿// Copyright (c) Microsoft Corporation. All rights reserved.
// Licensed under the MIT License.

using System;
using System.Collections.Generic;
using System.Linq;
using System.Text;
using AutoRest.CSharp.Common.Input;
using AutoRest.CSharp.Common.Output.Builders;
using AutoRest.CSharp.Common.Output.Expressions.Statements;
using AutoRest.CSharp.Common.Output.Expressions.ValueExpressions;
using AutoRest.CSharp.Common.Output.Models.Types;
using AutoRest.CSharp.Generation.Types;
using AutoRest.CSharp.Output.Models;
using AutoRest.CSharp.Output.Models.Requests;
using AutoRest.CSharp.Output.Models.Serialization;
using AutoRest.CSharp.Output.Models.Serialization.Json;
using AutoRest.CSharp.Output.Models.Serialization.Xml;
using AutoRest.CSharp.Output.Models.Shared;
using AutoRest.CSharp.Output.Models.Types;
using AutoRest.CSharp.Utilities;
using Azure;
using Azure.Core;
using static AutoRest.CSharp.Common.Output.Models.Snippets;
using Request = Azure.Core.Request;

namespace AutoRest.CSharp.Generation.Writers
{
    internal static class RequestWriterHelpers
    {
        public static void WriteRequestCreation(CodeWriter writer, RestClientMethod clientMethod, string methodAccessibility, ClientFields? fields, string? responseClassifierType, bool writeSDKUserAgent, IReadOnlyList<Parameter>? clientParameters = null)
        {
            using var methodScope = writer.AmbientScope();
            var parameters = clientMethod.Parameters;

            var methodName = CreateRequestMethodName(clientMethod.Name);
            writer.Append($"{methodAccessibility} {Configuration.ApiTypes.HttpMessageType} {methodName}(");
            foreach (Parameter clientParameter in parameters)
            {
                writer.Append($"{clientParameter.Type} {clientParameter.Name:D},");
            }
            writer.RemoveTrailingComma();
            writer.Line($")");
            using (writer.Scope())
            {
                var message = new CodeWriterDeclaration("message");
                var request = new CodeWriterDeclaration("request");
                var uri = new CodeWriterDeclaration("uri");

                if (clientMethod.Parameters.Contains(KnownParameters.RequestContext))
                {
                    writer.Append($"var {message:D} = {Configuration.ApiTypes.GetHttpPipelineCreateMessageFormat(true)}");
                    if (responseClassifierType != default)
                    {
                        writer.Append($", {responseClassifierType}");
                    }
                    writer.Line($");");
                }
                else
                {
                    writer.Line($"var {message:D} = {Configuration.ApiTypes.GetHttpPipelineCreateMessageFormat(false)});");
                }

                writer.Line($"var {request:D} = {message}.{Configuration.ApiTypes.HttpMessageRequestName};");

                var method = clientMethod.Request.HttpMethod;
                if (!clientMethod.BufferResponse)
                {
                    writer.Line($"{message}.BufferResponse = false;");
                }
                writer.Line(Configuration.ApiTypes.GetSetMethodString(request.ActualName, method.Method));

                writer.Line($"var {uri:D} = new {Configuration.ApiTypes.RequestUriType}();");
                foreach (var segment in clientMethod.Request.PathSegments)
                {
                    var value = GetFieldReference(fields, segment.Value);
                    if (value.Type.IsFrameworkType && value.Type.FrameworkType == typeof(Uri))
                    {
                        writer.Append($"{uri}.Reset(");
                        WriteConstantOrParameter(writer, value, enumAsString: !segment.IsRaw);
                        writer.Line($");");
                    }
                    else if (!value.IsConstant && value.Reference.Name == "nextLink")
                    {
                        WritePathSegment(writer, uri, segment, value, "AppendRawNextLink");
                    }
                    else
                    {
                        WritePathSegment(writer, uri, segment, value);
                    }
                }

                //TODO: Duplicate code between query and header parameter processing logic
                foreach (var queryParameter in clientMethod.Request.Query)
                {
                    WriteQueryParameter(writer, uri, queryParameter, fields, clientParameters);
                }

                writer.Line(Configuration.ApiTypes.GetSetUriString(request.ActualName, uri.ActualName));

                WriteHeaders(writer, clientMethod, request, content: false, fields);

                switch (clientMethod.Request.Body)
                {
                    case RequestContentRequestBody body:
                        WriteHeaders(writer, clientMethod, request, content: true, fields);
                        writer.Line(Configuration.ApiTypes.GetSetContentString(request.ActualName, body.Parameter.Name));
                        break;
                    case SchemaRequestBody body:
                        using (WriteValueNullCheck(writer, body.Value))
                        {
                            WriteHeaders(writer, clientMethod, request, content: true, fields);
                            WriteSerializeContent(writer, request, body.Serialization, GetConstantOrParameter(body.Value, ignoreNullability: true, convertBinaryDataToArray: false));
                        }

                        break;
                    case BinaryRequestBody binaryBody:
                        using (WriteValueNullCheck(writer, binaryBody.Value))
                        {
                            WriteHeaders(writer, clientMethod, request, content: true, fields);
                            writer.Append($"{request}.Content = {Configuration.ApiTypes.RequestContentType}.{Configuration.ApiTypes.RequestContentCreateName}(");
                            WriteConstantOrParameter(writer, binaryBody.Value);
                            writer.Line($");");
                        }
                        break;
                    case TextRequestBody textBody:
                        using (WriteValueNullCheck(writer, textBody.Value))
                        {
                            WriteHeaders(writer, clientMethod, request, content: true, fields);
                            writer.Append($"{request}.Content = new {typeof(StringRequestContent)}(");
                            WriteConstantOrParameter(writer, textBody.Value);
                            writer.Line($");");
                        }
                        break;
                    case MultipartRequestBody multipartRequestBody:
                        WriteHeaders(writer, clientMethod, request, content: true, fields);

                        var multipartContent = new CodeWriterDeclaration("content");
                        writer.Line($"var {multipartContent:D} = new {typeof(MultipartFormDataContent)}();");

                        foreach (var bodyParameter in multipartRequestBody.RequestBodyParts)
                        {
                            switch (bodyParameter.Content)
                            {
                                case BinaryRequestBody binaryBody:
                                    using (WriteValueNullCheck(writer, binaryBody.Value))
                                    {
                                        writer.Append($"{multipartContent}.Add({Configuration.ApiTypes.RequestContentType}.{Configuration.ApiTypes.RequestContentCreateName}(");
                                        WriteConstantOrParameter(writer, binaryBody.Value);
                                        writer.Line($"), {bodyParameter.Name:L}, null);");
                                    }
                                    break;
                                case TextRequestBody textBody:
                                    using (WriteValueNullCheck(writer, textBody.Value))
                                    {
                                        writer.Append($"{multipartContent}.Add(new {typeof(StringRequestContent)}(");
                                        WriteConstantOrParameter(writer, textBody.Value);
                                        writer.Line($"), {bodyParameter.Name:L}, null);");
                                    }
                                    break;
                                case BinaryCollectionRequestBody collectionBody:
                                    var collectionItemVariable = new CodeWriterDeclaration("value");
                                    using (writer.Scope($"foreach (var {collectionItemVariable:D} in {collectionBody.Value.Reference.Name})"))
                                    {
                                        writer.Append($"{multipartContent}.Add({Configuration.ApiTypes.RequestContentType}.{Configuration.ApiTypes.RequestContentCreateName}({collectionItemVariable}), {bodyParameter.Name:L}, null);");
                                    }
                                    break;
                                default:
                                    throw new NotImplementedException(bodyParameter.Content?.GetType().FullName);
                            }
                        }
                        writer.Line($"{multipartContent}.ApplyToRequest({request});");
                        break;
                    case FlattenedSchemaRequestBody flattenedSchemaRequestBody:
                        WriteHeaders(writer, clientMethod, request, content: true, fields);

                        var initializers = new List<PropertyInitializer>();
                        foreach (var initializer in flattenedSchemaRequestBody.Initializers)
                        {
                            initializers.Add(new PropertyInitializer(initializer.Property.Declaration.Name, initializer.Property.Declaration.Type, initializer.Property.IsReadOnly, initializer.Value.GetReferenceOrConstantFormattable(), initializer.Value.Type));
                        }
                        var modelVariable = new CodeWriterDeclaration("model");
                        writer.WriteInitialization(
                                v => writer.Line($"var {modelVariable:D} = {v};"),
                                flattenedSchemaRequestBody.ObjectType,
                                flattenedSchemaRequestBody.ObjectType.InitializationConstructor,
                                initializers);

                        WriteSerializeContent(writer, request, flattenedSchemaRequestBody.Serialization, $"{modelVariable:I}");
                        break;
                    case UrlEncodedBody urlEncodedRequestBody:
                        var urlContent = new CodeWriterDeclaration("content");

                        WriteHeaders(writer, clientMethod, request, content: true, fields);
                        writer.Line($"var {urlContent:D} = new {typeof(FormUrlEncodedContent)}();");

                        foreach (var (name, value) in urlEncodedRequestBody.Values)
                        {
                            using (WriteValueNullCheck(writer, value))
                            {
                                writer.Append($"{urlContent}.Add({name:L},");
                                WriteConstantOrParameterAsString(writer, value);
                                writer.Line($");");
                            }
                        }
                        writer.Line($"{request}.Content = {urlContent};");
                        break;
                    case null:
                        break;
                    default:
                        throw new NotImplementedException(clientMethod.Request.Body?.GetType().FullName);
                }

                if (writeSDKUserAgent)
                {
                    writer.Line($"_userAgent.Apply({message});");
                }

                writer.Line($"return {message};");
            }
            writer.Line();
        }

        private static ReferenceOrConstant GetFieldReference(ClientFields? fields, ReferenceOrConstant value) =>
            fields != null && !value.IsConstant ? fields.GetFieldByParameter(value.Reference.Name, value.Reference.Type) ?? value : value;

        private static ReferenceOrConstant GetReferenceForQueryParameter(ClientFields? fields, QueryParameter parameter)
        {
            var value = parameter.Value;
            if (fields is null ||
                value.IsConstant is true ||
                (value.Reference.Name == "apiVersion" && parameter.IsApiVersion is false))// strictly check api-version parameter name
            {
                return parameter.Value;
            }

            return fields.GetFieldByParameter(value.Reference.Name, value.Reference.Type) ?? value;
        }

        public static void WriteHeaders(CodeWriter writer, RestClientMethod clientMethod, CodeWriterDeclaration request, bool content, ClientFields? fields)
        {
            foreach (var header in clientMethod.Request.Headers)
            {
                if (header.IsContentHeader == content)
                {
                    Configuration.ApiTypes.WriteHeaderMethod(writer, request, header, fields);
                }
            }
        }

        public static string CreateRequestMethodName(RestClientMethod method) => CreateRequestMethodName(method.Name);
        public static string CreateRequestMethodName(string name) => $"Create{name}Request";

        private static void WriteSerializeContent(CodeWriter writer, CodeWriterDeclaration request, ObjectSerialization bodySerialization, FormattableString value)
        {
            writer.WriteMethodBodyStatement(GetRequestContentForSerialization(request, bodySerialization, value));
        }

        private static MethodBodyStatement GetRequestContentForSerialization(CodeWriterDeclaration request, ObjectSerialization serialization, FormattableString value)
        {
            var valueExpression = new FormattableStringToExpression(value);
            var requestExpression = new VariableReference(typeof(Request), request);

            return serialization switch
            {
                JsonSerialization jsonSerialization => new[]
                {
                    Extensible.RestOperations.DeclareContentWithUtf8JsonWriter(out var utf8JsonContent, out var writer),
                    JsonSerializationMethodsBuilder.SerializeExpression(writer, jsonSerialization, valueExpression),
                    Assign(requestExpression.Property(nameof(Request.Content)), utf8JsonContent)
                },

                XmlElementSerialization xmlSerialization => new[]
                {
                    Extensible.RestOperations.DeclareContentWithXmlWriter(out var utf8JsonContent, out var writer),
                    XmlSerializationMethodsBuilder.SerializeExpression(writer, xmlSerialization, valueExpression),
                    Assign(requestExpression.Property(nameof(Request.Content)), utf8JsonContent)
                },

                _ => throw new NotImplementedException()
            };
        }

        internal static void WriteHeader(CodeWriter writer, CodeWriterDeclaration request, RequestHeader header, ClientFields? fields)
        {
            string? delimiter = header.Delimiter;
            string method = delimiter != null
                ? nameof(RequestHeaderExtensions.AddDelimited)
                : nameof(RequestHeaderExtensions.Add);

            var value = GetFieldReference(fields, header.Value);
            using (WriteValueNullCheck(writer, value))
            {
                if (value.Type.Equals(typeof(MatchConditions)) || value.Type.Equals(typeof(RequestConditions)))
                {
                    writer.Append($"{request}.Headers.{method}(");
                }
                else
                {
                    writer.Append($"{request}.Headers.{method}({header.Name:L}, ");
                }

                if (value.Type.Equals(typeof(ContentType)))
                {
                    WriteConstantOrParameterAsString(writer, value);
                }
                else
                {
                    WriteConstantOrParameter(writer, value, enumAsString: true);
                }

                if (delimiter != null)
                {
                    writer.Append($", {delimiter:L}");
                }
                WriteSerializationFormat(writer, header.Format);
                writer.Line($");");
            }
        }

        internal static void WriteHeaderSystem(CodeWriter writer, CodeWriterDeclaration request, RequestHeader header, ClientFields? fields)
        {
            string? delimiter = header.Delimiter;

            var value = GetFieldReference(fields, header.Value);
            using (WriteValueNullCheck(writer, value))
            {
                writer.Append($"{request}.SetHeaderValue({header.Name:L}, ");
                WriteConstantOrParameter(writer, value, enumAsString: true);
                var formatSpecifier = header.Format.ToFormatSpecifier();
                if (formatSpecifier != null)
                {
                    writer.Append($".ToString({formatSpecifier:L})");
                }
                writer.Line($");");
            }
        }

        private static void WritePathSegment(CodeWriter writer, CodeWriterDeclaration uri, PathSegment segment, ReferenceOrConstant value, string? methodName = null)
        {
            methodName ??= segment.IsRaw ? "AppendRaw" : "AppendPath";
            writer.Append($"{uri}.{methodName}(");
            WriteConstantOrParameter(writer, value, enumAsString: !segment.IsRaw || value.Type is { IsFrameworkType: false, Implementation: EnumType { IsExtensible: true } });
            if (!Configuration.IsBranded)
            {
                if (value.Type.IsFrameworkType && value.Type.FrameworkType != typeof(string))
                {
                    writer.Append($".ToString(");
                    WriteSerializationFormat(writer, segment.Format);
                    writer.AppendRaw(")");
                }
            }
            else
            {
                WriteSerializationFormat(writer, segment.Format);
            }
            writer.Line($", {segment.Escape:L});");
        }

        private static void WriteConstantOrParameterAsString(CodeWriter writer, ReferenceOrConstant constantOrReference)
        {
            WriteConstantOrParameter(writer, constantOrReference, enumAsString: true);
            if (constantOrReference.Type.IsFrameworkType && constantOrReference.Type.FrameworkType != typeof(string))
            {
                writer.Append($".ToString()");
            }
        }

        private static void WriteConstantOrParameter(CodeWriter writer, ReferenceOrConstant constantOrReference, bool ignoreNullability = false, bool enumAsString = false)
        {
            writer.Append(GetConstantOrParameter(constantOrReference, ignoreNullability));

            if (enumAsString &&
                !constantOrReference.Type.IsFrameworkType &&
                constantOrReference.Type.Implementation is EnumType enumType)
            {
                writer.AppendEnumToString(enumType);
            }
        }

        private static FormattableString GetConstantOrParameter(ReferenceOrConstant constantOrReference, bool ignoreNullability = false, bool convertBinaryDataToArray = true)
        {
            if (constantOrReference.IsConstant)
            {
                return constantOrReference.Constant.GetConstantFormattable(!Configuration.IsBranded);
            }

            if (!ignoreNullability && constantOrReference.Type.IsNullable && constantOrReference.Type.IsValueType)
            {
                return $"{constantOrReference.Reference.Name:I}.Value";
            }

            if (constantOrReference.Type.Equals(typeof(BinaryData)) && convertBinaryDataToArray)
            {
                return $"{constantOrReference.Reference.Name:I}.ToArray()";
            }

            return $"{constantOrReference.Reference.Name:I}";
        }

        private static void WriteSerializationFormat(CodeWriter writer, SerializationFormat format)
        {
            var formatSpecifier = format.ToFormatSpecifier();
            if (formatSpecifier != null)
            {
                if (Configuration.IsBranded)
                {
                    writer.Append($", {formatSpecifier:L}");
                }
                else
                {
                    writer.Append($"{formatSpecifier:L}");
                }
            }
        }

        private static void WriteQueryParameter(CodeWriter writer, CodeWriterDeclaration uri, QueryParameter queryParameter, ClientFields? fields, IReadOnlyList<Parameter>? parameters)
        {
            string? delimiter = queryParameter.Delimiter;
            bool explode = queryParameter.Explode;
            string method = delimiter != null && !explode
                ? nameof(RequestUriBuilderExtensions.AppendQueryDelimited)
                : nameof(RequestUriBuilderExtensions.AppendQuery);

            var value = GetReferenceForQueryParameter(fields, queryParameter);
            var parameter = parameters != null && queryParameter.Name == "api-version" ? parameters.FirstOrDefault(p => p.Name == "apiVersion") : null;
            using (parameter != null && parameter.IsOptionalInSignature ? null : WriteValueNullCheck(writer, value, checkUndefinedCollection: true))
            {
                if (explode)
                {
                    var paramVariable = new CodeWriterDeclaration("param");
                    writer.Append($"foreach(var {paramVariable:D} in ");
                    WriteConstantOrParameter(writer, value, enumAsString: true);
                    writer.Line($")");
                    using (writer.Scope())
                    {
                        writer.Append($"{uri}.{method}({queryParameter.Name:L}, ");
                        WriteConstantOrParameter(writer, new Reference(paramVariable.ActualName, value.Type.IsGenericType ? value.Type.Arguments[0] : value.Type), enumAsString: true);
                        WriteSerializationFormat(writer, queryParameter.SerializationFormat);
                        writer.Line($", {queryParameter.Escape:L});");
                    }
                }
                else
                {
                    writer.Append($"{uri}.{method}({queryParameter.Name:L}, ");
                    WriteConstantOrParameter(writer, value, enumAsString: true);
                    if (delimiter != null)
                    {
                        writer.Append($", {delimiter:L}");
                    }
                    WriteSerializationFormat(writer, queryParameter.SerializationFormat);
                    writer.Line($", {queryParameter.Escape:L});");
                }
            }
        }

        private static CodeWriter.CodeWriterScope? WriteValueNullCheck(CodeWriter writer, ReferenceOrConstant value, bool checkUndefinedCollection = false)
        {
            if (value.IsConstant)
                return default;

            var type = value.Type;
<<<<<<< HEAD
            if (checkUndefinedCollection && type.IsCollection)
=======
            string valueStr = GetValueExpression(writer, value);
            ValueExpression valueExpression = new FormattableStringToExpression($"{valueStr}");
            CodeWriterDeclaration changeTrackingList = new CodeWriterDeclaration("changeTrackingList");
            if (checkUndefinedCollection && TypeFactory.IsCollectionType(type))
>>>>>>> 879233de
            {
                writer.Append($"if (");

                writer.WriteValueExpression(valueExpression);

                writer.Append($" != null && !(");
                writer.WriteValueExpression(valueExpression);
                writer.Append($" is {ChangeTrackingListProvider.Instance.Type.MakeGenericType(type.Arguments)} {changeTrackingList:D} && {changeTrackingList}.IsUndefined)");

                return writer.LineRaw(")").Scope();
            }
            else if (type.IsNullable)
            {
                writer.Append($"if (");

                writer.WriteValueExpression(valueExpression);

                return writer.Line($" != null)").Scope();
            }

            return default;
        }

        private static string GetValueExpression(CodeWriter writer, ReferenceOrConstant value)
        {
            // turn "object.Property" into "object?.Property"
            StringBuilder builder = new StringBuilder();
            var parts = value.Reference.Name.Split(".");
            bool first = true;
            foreach (var part in parts)
            {
                if (first)
                {
                    first = false;
                }
                else
                {
                    builder.Append("?.");
                }

                if (StringExtensions.IsCSharpKeyword(part))
                {
                    builder.Append("@");
                }
                builder.Append(part);
            }
            return builder.ToString();
        }
    }
}<|MERGE_RESOLUTION|>--- conflicted
+++ resolved
@@ -460,14 +460,10 @@
                 return default;
 
             var type = value.Type;
-<<<<<<< HEAD
-            if (checkUndefinedCollection && type.IsCollection)
-=======
             string valueStr = GetValueExpression(writer, value);
             ValueExpression valueExpression = new FormattableStringToExpression($"{valueStr}");
             CodeWriterDeclaration changeTrackingList = new CodeWriterDeclaration("changeTrackingList");
-            if (checkUndefinedCollection && TypeFactory.IsCollectionType(type))
->>>>>>> 879233de
+            if (checkUndefinedCollection && type.IsCollection)
             {
                 writer.Append($"if (");
 
