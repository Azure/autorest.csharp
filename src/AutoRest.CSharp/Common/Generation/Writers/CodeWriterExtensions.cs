﻿// Copyright (c) Microsoft Corporation. All rights reserved.
// Licensed under the MIT License. See License.txt in the project root for license information.

using System;
using System.Collections.Generic;
using System.Diagnostics;
using System.Linq;
<<<<<<< HEAD
=======
using AutoRest.CSharp.Common.Output.Builders;
using AutoRest.CSharp.Common.Output.Expressions.KnownValueExpressions;
using AutoRest.CSharp.Common.Output.Expressions.ValueExpressions;
using AutoRest.CSharp.Common.Output.Models;
>>>>>>> 7a9fb18e
using AutoRest.CSharp.Generation.Types;
using AutoRest.CSharp.Output.Models;
using AutoRest.CSharp.Output.Models.Requests;
using AutoRest.CSharp.Output.Models.Serialization;
using AutoRest.CSharp.Output.Models.Serialization.Json;
using AutoRest.CSharp.Output.Models.Serialization.Xml;
using AutoRest.CSharp.Output.Models.Shared;
using AutoRest.CSharp.Output.Models.Types;
using AutoRest.CSharp.Utilities;
using Azure;
using AutoRest.CSharp.Common.Output.Models;
using Azure.Core;
using static AutoRest.CSharp.Output.Models.MethodSignatureModifiers;
using System.Text.Json;
using AutoRest.CSharp.Common.Output.Builders;
using AutoRest.CSharp.Common.Output.Models.KnownValueExpressions;
using AutoRest.CSharp.Common.Output.Models.ValueExpressions;

namespace AutoRest.CSharp.Generation.Writers
{
    internal static partial class CodeWriterExtensions
    {
        public static CodeWriter AppendIf(this CodeWriter writer, FormattableString formattableString, bool condition)
        {
            if (condition)
            {
                writer.Append(formattableString);
            }

            return writer;
        }

        public static CodeWriter AppendRawIf(this CodeWriter writer, string str, bool condition)
        {
            if (condition)
            {
                writer.AppendRaw(str);
            }

            return writer;
        }

        public static CodeWriter LineIf(this CodeWriter writer, FormattableString formattableString, bool condition)
        {
            if (condition)
            {
                writer.Line(formattableString);
            }

            return writer;
        }

        public static CodeWriter LineRawIf(this CodeWriter writer, string str, bool condition)
        {
            if (condition)
            {
                writer.LineRaw(str);
            }

            return writer;
        }

        public static CodeWriter AppendNullableValue(this CodeWriter writer, CSharpType type)
        {
            if (type.IsNullable && type.IsValueType)
            {
                writer.Append($".Value");
            }

            return writer;
        }


        public static CodeWriter WriteField(this CodeWriter writer, FieldDeclaration field, bool declareInCurrentScope = true)
        {
            if (field.Description != null)
            {
                writer.Line().WriteXmlDocumentationSummary(field.Description);
            }

            var modifiers = field.Modifiers;

            if (field.WriteAsProperty)
            {
                writer
                    .AppendRaw(modifiers.HasFlag(FieldModifiers.Public) ? "public " : (modifiers.HasFlag(FieldModifiers.Internal) ? "internal " : "private "));
            }
            else
            {
                writer
                    .AppendRaw(modifiers.HasFlag(FieldModifiers.Public) ? "public " : (modifiers.HasFlag(FieldModifiers.Internal) ? "internal " : "private "))
                    .AppendRawIf("const ", modifiers.HasFlag(FieldModifiers.Const))
                    .AppendRawIf("static ", modifiers.HasFlag(FieldModifiers.Static))
                    .AppendRawIf("readonly ", modifiers.HasFlag(FieldModifiers.ReadOnly));
            }

            if (declareInCurrentScope)
            {
                writer.Append($"{field.Type} {field.Declaration:D}");
            }
            else
            {
                writer.Append($"{field.Type} {field.Declaration:I}");
            }

            if (field.WriteAsProperty)
            {
                writer.AppendRaw(modifiers.HasFlag(FieldModifiers.ReadOnly) ? "{ get; }" : "{ get; set; }");
            }

            if (field.DefaultValue != null &&
                (modifiers.HasFlag(FieldModifiers.Const) || modifiers.HasFlag(FieldModifiers.Static)))
            {
                return writer.AppendRaw(" = ").Append(field.DefaultValue).Line($";");
            }

            return field.WriteAsProperty ? writer.Line() : writer.Line($";");
        }

        public static CodeWriter WriteFieldDeclarations(this CodeWriter writer, IEnumerable<FieldDeclaration> fields)
        {
            foreach (var field in fields)
            {
                writer.WriteField(field, declareInCurrentScope: false);
            }

            return writer.Line();
        }

        public static IDisposable WriteMethodDeclaration(this CodeWriter writer, MethodSignatureBase methodBase, params string[] disabledWarnings)
        {
            var outerScope = writer.WriteMethodDeclarationNoScope(methodBase, disabledWarnings);
            writer.Line();
            var innerScope = writer.Scope();
            return Disposable.Create(() =>
            {
                innerScope.Dispose();
                outerScope.Dispose();
            });
        }

        private static IDisposable WriteMethodDeclarationNoScope(this CodeWriter writer, MethodSignatureBase methodBase, params string[] disabledWarnings)
        {
            if (methodBase.Attributes is {} attributes)
            {
                foreach (var attribute in attributes)
                {
                    if (attribute.Arguments.Any())
                    {
                        writer.Append($"[{attribute.Type}(");
                        foreach (var argument in attribute.Arguments)
                        {
                            writer.Append($"{argument:L}, ");
                        }
                        writer.RemoveTrailingComma();
                        writer.LineRaw(")]");
                    }
                    else
                    {
                        writer.Line($"[{attribute.Type}]");
                    }
                }
            }

            foreach (var disabledWarning in disabledWarnings)
            {
                writer.Line($"#pragma warning disable {disabledWarning}");
            }

            writer
                .AppendRawIf("public ", methodBase.Modifiers.HasFlag(Public))
                .AppendRawIf("internal ", methodBase.Modifiers.HasFlag(Internal))
                .AppendRawIf("protected ", methodBase.Modifiers.HasFlag(Protected))
                .AppendRawIf("private ", methodBase.Modifiers.HasFlag(Private))
                .AppendRawIf("static ", methodBase.Modifiers.HasFlag(Static));

            if (methodBase is MethodSignature method)
            {
                writer
                    .AppendRawIf("virtual ", methodBase.Modifiers.HasFlag(Virtual))
                    .AppendRawIf("override ", methodBase.Modifiers.HasFlag(Override))
                    .AppendRawIf("new ", methodBase.Modifiers.HasFlag(New))
                    .AppendRawIf("async ", methodBase.Modifiers.HasFlag(Async));

                if (method.ReturnType != null)
                {
                    writer.Append($"{method.ReturnType} ");
                }
                else
                {
                    writer.AppendRaw("void ");
                }

                if (method.ExplicitInterface is not null)
                {
                    writer.Append($"{method.ExplicitInterface}.");
                }

                writer.Append($"{methodBase.Name}");

                if (method?.GenericArguments != null)
                {
                    writer.AppendRaw("<");
                    foreach (var argument in method.GenericArguments)
                    {
                        writer.Append($"{argument:D},");
                    }
                    writer.RemoveTrailingComma();
                    writer.AppendRaw(">");
                }
            }
<<<<<<< HEAD
            else if (methodBase is OperatorSignature operatorSignature)
            {
                writer
                    .AppendRaw(operatorSignature.IsExplicit ? "explicit " : "implicit ")
                    .AppendRaw("operator ")
                    .Append($"{operatorSignature.ToType}");
            }
=======
>>>>>>> 7a9fb18e
            else
            {
                writer.Append($"{methodBase.Name}");
            }

            writer
                .AppendRaw("(")
                .AppendRawIf("this ", methodBase.Modifiers.HasFlag(Extension));

            var outerScope = writer.AmbientScope();

            foreach (var parameter in methodBase.Parameters)
            {
                writer.WriteParameter(parameter);
            }

            writer.RemoveTrailingComma();
            writer.Append($")");

            if (methodBase is MethodSignature { GenericParameterConstraints: { } constraints})
            {
                writer.Line();
                foreach (var (argument, constraint) in constraints)
                {
                    writer.Append($"where {argument:I}: {constraint}");
                }
            }

            if (methodBase is ConstructorSignature { Initializer: { } } constructor)
            {
                var (isBase, arguments) = constructor.Initializer;

                if (!isBase || arguments.Any())
                {
                    writer.AppendRaw(isBase ? ": base(" : ": this(");
                    foreach (var argument in arguments)
                    {
<<<<<<< HEAD
                        writer.WriteValueExpression(argument);
=======
                        writer.WriteValueExpression(new FormattableStringToExpression(argument));
>>>>>>> 7a9fb18e
                        writer.AppendRaw(", ");
                    }
                    writer.RemoveTrailingComma();
                    writer.AppendRaw(")");
                }
            }

            foreach (var disabledWarning in disabledWarnings)
            {
                writer.Line();
                writer.Append($"#pragma warning restore {disabledWarning}");
            }

            return outerScope;
<<<<<<< HEAD
=======
        }

        public static CodeWriter WriteMethodDocumentation(this CodeWriter writer, MethodSignatureBase methodBase)
        {
            if (methodBase.NonDocumentComment is { } comment)
            {
                writer.Line($"// {comment}");
            }

            if (methodBase.SummaryText is { } summaryText)
            {
                writer.WriteXmlDocumentationSummary(summaryText);
            }

            return writer.WriteMethodDocumentationSignature(methodBase);
>>>>>>> 7a9fb18e
        }

        public static CodeWriter WriteMethodDocumentation(this CodeWriter writer, MethodSignatureBase methodBase)
        {
<<<<<<< HEAD
            if (methodBase.NonDocumentComment is { } comment)
            {
                writer.Line($"// {comment}");
            }

            if (methodBase.SummaryText is { } summaryText)
            {
                writer.WriteXmlDocumentationSummary($"{summaryText}");
            }

            return writer.WriteMethodDocumentationSignature(methodBase);
=======
            return writer
                .WriteXmlDocumentationSummary(summaryText ?? methodBase.SummaryText)
                .WriteMethodDocumentationSignature(methodBase);
>>>>>>> 7a9fb18e
        }

        public static CodeWriter WriteMethodDocumentationSignature(this CodeWriter writer, MethodSignatureBase methodBase)
        {
<<<<<<< HEAD
            writer.WriteXmlDocumentationParameters(methodBase.Modifiers.HasFlag(Public) && methodBase is not OperatorSignature ? methodBase.Parameters : methodBase.Parameters.Where(p => p.Description is not null));
=======
            writer.WriteXmlDocumentationParameters(methodBase.Modifiers.HasFlag(Public) ? methodBase.Parameters : methodBase.Parameters.Where(p => p.Description is not null));
>>>>>>> 7a9fb18e

            writer.WriteXmlDocumentationRequiredParametersException(methodBase.Parameters);
            writer.WriteXmlDocumentationNonEmptyParametersException(methodBase.Parameters);
            if (methodBase is MethodSignature { ReturnDescription: { } } method)
            {
                writer.WriteXmlDocumentationReturns(method.ReturnDescription);
            }

            return writer;
        }

        public static void WriteParameter(this CodeWriter writer, Parameter clientParameter)
        {
            if (clientParameter.Attributes.Any())
            {
                writer.AppendRaw("[");
                foreach (var attribute in clientParameter.Attributes)
                {
                    writer.Append($"{attribute.Type}, ");
                }
                writer.RemoveTrailingComma();
                writer.AppendRaw("]");
            }

            writer.Append($"{clientParameter.Type} {clientParameter.Name:D}");
            if (clientParameter.DefaultValue != null)
            {
                var defaultValue = clientParameter.DefaultValue.Value;
                if (defaultValue.IsNewInstanceSentinel && defaultValue.Type.IsValueType || clientParameter.IsApiVersionParameter && clientParameter.Initializer != null)
                {
                    writer.Append($" = default");
                }
                else
                {
                    writer.Append($" = {clientParameter.DefaultValue.Value.GetConstantFormattable()}");
                }
            }

            writer.AppendRaw(",");
        }

        public static CodeWriter WriteParametersValidation(this CodeWriter writer, IEnumerable<Parameter> parameters)
        {
            foreach (Parameter parameter in parameters)
            {
                writer.WriteParameterValidation(parameter);
            }

            writer.Line();
            return writer;
        }

        private static CodeWriter WriteParameterValidation(this CodeWriter writer, Parameter parameter)
        {
            if (parameter.Validation == Validation.None && parameter.Initializer != null)
            {
                return writer.Line($"{parameter.Name:I} ??= {parameter.Initializer};");
            }

            if (parameter.Validation.Type == ValidationType.AssertNull && parameter.Validation.Data is RequestConditionHeaders requestConditionFlag)
            {
                foreach (RequestConditionHeaders val in Enum.GetValues(typeof(RequestConditionHeaders)).Cast<RequestConditionHeaders>())
                {
                    if (val == RequestConditionHeaders.None || requestConditionFlag.HasFlag(val))
                    {
                        continue;
                    }

                    var message = $"Service does not support the {requestConditionHeaderNames[val]} header for this operation.";
                    writer.Line($"{typeof(Argument)}.{nameof(Argument.AssertNull)}({parameter.Name:I}.{requestConditionFieldNames[val]}, nameof({parameter.Name:I}), {message:L});");
                }
            }

            return parameter.Validation.Type switch
            {
                ValidationType.AssertNotNullOrEmpty => writer.Line($"{typeof(Argument)}.{nameof(Argument.AssertNotNullOrEmpty)}({parameter.Name:I}, nameof({parameter.Name:I}));"),
                ValidationType.AssertNotNull => writer.Line($"{typeof(Argument)}.{nameof(Argument.AssertNotNull)}({parameter.Name:I}, nameof({parameter.Name:I}));"),
                _ => writer
            };
        }

        public static CodeWriter WriteParameterNullChecks(this CodeWriter writer, IReadOnlyCollection<Parameter> parameters)
        {
            foreach (Parameter parameter in parameters)
            {
                writer.WriteVariableAssignmentWithNullCheck(parameter.Name, parameter);
            }

            writer.Line();
            return writer;
        }

        private static Dictionary<RequestConditionHeaders, string> requestConditionHeaderNames = new Dictionary<RequestConditionHeaders, string> {
            {RequestConditionHeaders.None, "" },
            {RequestConditionHeaders.IfMatch, "If-Match" },
            {RequestConditionHeaders.IfNoneMatch, "If-None-Match" },
            {RequestConditionHeaders.IfModifiedSince, "If-Modified-Since" },
            {RequestConditionHeaders.IfUnmodifiedSince, "If-Unmodified-Since" }
        };

        private static Dictionary<RequestConditionHeaders, string> requestConditionFieldNames = new Dictionary<RequestConditionHeaders, string> {
            {RequestConditionHeaders.None, "" },
            {RequestConditionHeaders.IfMatch, "IfMatch" },
            {RequestConditionHeaders.IfNoneMatch, "IfNoneMatch" },
            {RequestConditionHeaders.IfModifiedSince, "IfModifiedSince" },
            {RequestConditionHeaders.IfUnmodifiedSince, "IfUnmodifiedSince" }
        };
<<<<<<< HEAD
=======

        public static CodeWriter WriteRequestConditionParameterChecks(this CodeWriter writer, IReadOnlyCollection<Parameter> parameters, RequestConditionHeaders requestConditionFlag)
        {
            foreach (Parameter parameter in parameters)
            {
                if (parameter.Type.Equals(typeof(RequestConditions)))
                {
                    foreach (RequestConditionHeaders val in Enum.GetValues(typeof(RequestConditionHeaders)).Cast<RequestConditionHeaders>())
                    {
                        if (val != RequestConditionHeaders.None && !requestConditionFlag.HasFlag(val))
                        {
                            writer.Line($"Argument.AssertNull({parameter.Name:I}.{requestConditionFieldNames[val]}, nameof({parameter.Name:I}), \"Service does not support the {requestConditionHeaderNames[val]} header for this operation.\");");
                        }
                    }
                }
            }
            return writer;
        }

        public static CodeWriter.CodeWriterScope WriteUsingStatement(this CodeWriter writer, string variableName, bool asyncCall, FormattableString asyncMethodName, FormattableString syncMethodName, FormattableString parameters, out CodeWriterDeclaration variable)
        {
            variable = new CodeWriterDeclaration(variableName);
            return writer.Scope($"using (var {variable:D} = {GetMethodCallFormattableString(asyncCall, asyncMethodName, syncMethodName, parameters)})");
        }

        public static CodeWriter WriteMethodCall(this CodeWriter writer, bool asyncCall, FormattableString methodName, FormattableString parameters)
            => writer.WriteMethodCall(asyncCall, methodName, methodName, parameters);
>>>>>>> 7a9fb18e

        public static CodeWriter WriteMethodCall(this CodeWriter writer, bool asyncCall, FormattableString asyncMethodName, FormattableString syncMethodName, FormattableString parameters)
            => writer.Append(GetMethodCallFormattableString(asyncCall, asyncMethodName, syncMethodName, parameters)).LineRaw(";");

        private static FormattableString GetMethodCallFormattableString(bool asyncCall, FormattableString asyncMethodName, FormattableString syncMethodName, FormattableString parameters)
            => asyncCall ? (FormattableString)$"await {asyncMethodName}({parameters}).ConfigureAwait(false)" : $"{syncMethodName}({parameters})";

        public static void WriteVariableAssignmentWithNullCheck(this CodeWriter writer, string variableName, Parameter parameter)
        {
            // Temporary check to minimize amount of changes in existing generated code
            var assignToSelf = parameter.Name == variableName;
            if (parameter.Initializer != null)
            {
                if (assignToSelf)
                {
                    writer.Line($"{variableName:I} ??= {parameter.Initializer};");
                }
                else
                {
                    writer.Line($"{variableName:I} = {parameter.Name:I} ?? {parameter.Initializer};");
                }
            }
            else if (parameter.Validation != Validation.None)
            {
                // Temporary check to minimize amount of changes in existing generated code
                if (assignToSelf)
                {
                    using (writer.Scope($"if ({parameter.Name:I} == null)"))
                    {
                        writer.Line($"throw new {typeof(ArgumentNullException)}(nameof({parameter.Name:I}));");
                    }
                }
                else
                {
                    writer.Line($"{variableName:I} = {parameter.Name:I} ?? throw new {typeof(ArgumentNullException)}(nameof({parameter.Name:I}));");
                }
            }
            else if (!assignToSelf)
            {
                writer.Line($"{variableName:I} = {parameter.Name:I};");
            }
        }

        public static CodeWriter WriteConstant(this CodeWriter writer, Constant constant) => writer.Append(constant.GetConstantFormattable());

<<<<<<< HEAD
        public static void WriteDeserializationForMethods(this CodeWriter writer, ObjectSerialization serialization, bool async, ResponseExpression responseExpression, CSharpType? type)
=======
        public static void WriteDeserializationForMethods(this CodeWriter writer, ObjectSerialization serialization, bool async, ValueExpression? variable, FormattableString response, CSharpType? type)
>>>>>>> 7a9fb18e
        {
            var responseExpression = new ResponseExpression(new FormattableStringToExpression(response));
            switch (serialization)
            {
                case JsonSerialization jsonSerialization:
<<<<<<< HEAD
                    writer.WriteMethodBodyStatement(JsonSerializationMethodsBuilder.BuildDeserializationForMethods(jsonSerialization, async, null, responseExpression, type is not null && type.Equals(typeof(BinaryData))));
                    break;
                case XmlElementSerialization xmlSerialization:
                    writer.WriteMethodBodyStatement(XmlSerializationMethodsBuilder.BuildDeserializationForMethods(xmlSerialization, null, responseExpression));
=======
                    writer.WriteMethodBodyStatement(JsonSerializationMethodsBuilder.BuildDeserializationForMethods(jsonSerialization, async, variable, responseExpression, type is not null && type.Equals(typeof(BinaryData))));
                    break;
                case XmlElementSerialization xmlSerialization:
                    writer.WriteMethodBodyStatement(XmlSerializationMethodsBuilder.BuildDeserializationForMethods(xmlSerialization, variable, responseExpression));
>>>>>>> 7a9fb18e
                    break;
                default:
                    throw new NotImplementedException(serialization.ToString());
            }
        }

        public static CodeWriter AppendEnumToString(this CodeWriter writer, EnumType enumType)
        {
            writer.WriteValueExpression(new EnumExpression(enumType, new ValueExpression()).ToSerial());
            return writer;
        }

        public static CodeWriter AppendEnumFromString(this CodeWriter writer, EnumType enumType, FormattableString value)
        {
            if (enumType.IsExtensible)
            {
                writer.Append($"new {enumType.Type}({value})");
            }
            else
            {
                writer.UseNamespace(enumType.Type.Namespace);
                writer.Append($"{value}.To{enumType.Declaration.Name}()");
            }

            return writer;
        }

        public static CodeWriter WriteReferenceOrConstant(this CodeWriter writer, ReferenceOrConstant value)
            => writer.Append(value.GetReferenceOrConstantFormattable());

        public static CodeWriter WriteInitialization(
            this CodeWriter writer,
            Action<FormattableString> valueCallback,
            TypeProvider objectType,
            ObjectTypeConstructor constructor,
            IEnumerable<PropertyInitializer> initializers)
        {
            var initializersSet = initializers.ToHashSet();

            // Find longest satisfiable ctor
            List<PropertyInitializer> selectedCtorInitializers = constructor.Signature.Parameters
                .Select(constructor.FindPropertyInitializedByParameter)
                .Select(property => initializersSet.SingleOrDefault(i => i.Name == property?.Declaration.Name && Equals(i.Type, property.Declaration.Type)))
                .ToList();

            // Checks if constructor parameters can be satisfied by the provided initializer list
            Debug.Assert(!selectedCtorInitializers.Contains(default));

            // Find properties that would have to be initialized using a foreach loop
            var collectionInitializers = initializersSet
                .Except(selectedCtorInitializers)
                .Where(i => i.IsReadOnly && TypeFactory.IsCollectionType(i.Type))
                .ToArray();

            // Find properties that would have to be initialized via property initializers
            var restOfInitializers = initializersSet
                .Except(selectedCtorInitializers)
                .Except(collectionInitializers)
                .ToArray();

            var constructorParameters = selectedCtorInitializers
                .Select<PropertyInitializer, FormattableString>(pi => $"{pi.Value}{GetConversion(writer, pi.ValueType!, pi.Type)}")
                .ToArray()
                .Join(", ");

            var propertyInitializers = restOfInitializers
                .Select<PropertyInitializer, FormattableString>(pi => $"{pi.Name} = {pi.Value}{GetConversion(writer, pi.ValueType!, pi.Type)}")
                .ToArray()
                .Join(",\n ");

            var objectInitializerFormattable = restOfInitializers.Any()
                ? $"new {objectType.Type}({constructorParameters}) {{\n{propertyInitializers}\n}}"
                : (FormattableString)$"new {objectType.Type}({constructorParameters})";

            if (collectionInitializers.Any())
            {
                var modelVariable = new CodeWriterDeclaration(objectType.Declaration.Name.ToVariableName());
                writer.Line($"{objectType.Type} {modelVariable:D} = {objectInitializerFormattable};");

                // Writes the:
                // foreach (var value in param)
                // {
                //     model.CollectionProperty = value;
                // }
                foreach (var propertyInitializer in collectionInitializers)
                {
                    var valueVariable = new CodeWriterDeclaration("value");
                    using (writer.Scope($"if ({propertyInitializer.Value} != null)"))
                    {
                        using (writer.Scope($"foreach (var {valueVariable:D} in {propertyInitializer.Value})"))
                        {
                            writer.Append($"{modelVariable:I}.{propertyInitializer.Name}.Add({valueVariable});");
                        }
                    }
                }

                valueCallback($"{modelVariable:I}");
            }
            else
            {
                valueCallback(objectInitializerFormattable);
            }


            return writer;
        }

        public static CodeWriter WriteConversion(this CodeWriter writer, CSharpType from, CSharpType to)
        {
            if (TypeFactory.RequiresToList(from, to))
            {
                writer.UseNamespace(typeof(Enumerable).Namespace!);
                return writer.AppendRaw(from.IsNullable ? "?.ToList()" : ".ToList()");
            }

            return writer;
        }

        internal static string GetConversion(CodeWriter writer, CSharpType from, CSharpType to)
        {
            if (TypeFactory.RequiresToList(from, to))
            {
                writer.UseNamespace(typeof(Enumerable).Namespace!);
                return from.IsNullable ? "?.ToList()" : ".ToList()";
            }

            return string.Empty;
        }

        public static IDisposable WriteCommonMethodWithoutValidation(this CodeWriter writer, MethodSignature signature, FormattableString? returnDescription, bool isAsync, bool isPublicType)
        {
            writer.WriteXmlDocumentationSummary(signature.Description);
            writer.WriteXmlDocumentationParameters(signature.Parameters);
            if (isPublicType)
            {
                writer.WriteXmlDocumentationNonEmptyParametersException(signature.Parameters);
                writer.WriteXmlDocumentationRequiredParametersException(signature.Parameters);
            }

            FormattableString? returnDesc = returnDescription ?? signature.ReturnDescription;
            if (returnDesc is not null)
                writer.WriteXmlDocumentationReturns(returnDesc);

            return writer.WriteMethodDeclaration(signature.WithAsync(isAsync));
        }

        public static IDisposable WriteCommonMethod(this CodeWriter writer, MethodSignature signature, FormattableString? returnDescription, bool isAsync, bool isPublicType)
        {
            var scope = WriteCommonMethodWithoutValidation(writer, signature, returnDescription, isAsync, isPublicType);
            if (isPublicType)
                writer.WriteParametersValidation(signature.Parameters);

            return scope;
        }

        public static void WriteMethod(this CodeWriter writer, Method method)
        {
            if (method.Body is {} body)
            {
                using (writer.WriteMethodDeclaration(method.Signature))
                {
                    writer.WriteMethodBodyStatement(body);
                }
            }
            else if (method.BodyExpression is {} expression)
            {
                using (writer.WriteMethodDeclarationNoScope(method.Signature))
                {
                    writer.AppendRaw(" => ");
                    writer.WriteValueExpression(expression);
                    writer.LineRaw(";");
                }
            }

            writer.Line();
        }

        public static void WriteMethod(this CodeWriter writer, Method method)
        {
            if (method.Body is {} body)
            {
                using (writer.WriteMethodDeclaration(method.Signature))
                {
                    writer.WriteMethodBodyStatement(body);
                }
            }
            else if (method.BodyExpression is {} expression)
            {
                using (writer.WriteMethodDeclarationNoScope(method.Signature))
                {
                    writer.AppendRaw(" => ");
                    writer.WriteValueExpression(expression);
                    writer.LineRaw(";");
                }
            }

            writer.Line();
        }
    }
}<|MERGE_RESOLUTION|>--- conflicted
+++ resolved
@@ -5,13 +5,9 @@
 using System.Collections.Generic;
 using System.Diagnostics;
 using System.Linq;
-<<<<<<< HEAD
-=======
 using AutoRest.CSharp.Common.Output.Builders;
 using AutoRest.CSharp.Common.Output.Expressions.KnownValueExpressions;
 using AutoRest.CSharp.Common.Output.Expressions.ValueExpressions;
-using AutoRest.CSharp.Common.Output.Models;
->>>>>>> 7a9fb18e
 using AutoRest.CSharp.Generation.Types;
 using AutoRest.CSharp.Output.Models;
 using AutoRest.CSharp.Output.Models.Requests;
@@ -21,15 +17,9 @@
 using AutoRest.CSharp.Output.Models.Shared;
 using AutoRest.CSharp.Output.Models.Types;
 using AutoRest.CSharp.Utilities;
-using Azure;
 using AutoRest.CSharp.Common.Output.Models;
 using Azure.Core;
 using static AutoRest.CSharp.Output.Models.MethodSignatureModifiers;
-using System.Text.Json;
-using AutoRest.CSharp.Common.Output.Builders;
-using AutoRest.CSharp.Common.Output.Models.KnownValueExpressions;
-using AutoRest.CSharp.Common.Output.Models.ValueExpressions;
-
 namespace AutoRest.CSharp.Generation.Writers
 {
     internal static partial class CodeWriterExtensions
@@ -223,7 +213,6 @@
                     writer.AppendRaw(">");
                 }
             }
-<<<<<<< HEAD
             else if (methodBase is OperatorSignature operatorSignature)
             {
                 writer
@@ -231,8 +220,6 @@
                     .AppendRaw("operator ")
                     .Append($"{operatorSignature.ToType}");
             }
-=======
->>>>>>> 7a9fb18e
             else
             {
                 writer.Append($"{methodBase.Name}");
@@ -270,11 +257,7 @@
                     writer.AppendRaw(isBase ? ": base(" : ": this(");
                     foreach (var argument in arguments)
                     {
-<<<<<<< HEAD
                         writer.WriteValueExpression(argument);
-=======
-                        writer.WriteValueExpression(new FormattableStringToExpression(argument));
->>>>>>> 7a9fb18e
                         writer.AppendRaw(", ");
                     }
                     writer.RemoveTrailingComma();
@@ -289,8 +272,6 @@
             }
 
             return outerScope;
-<<<<<<< HEAD
-=======
         }
 
         public static CodeWriter WriteMethodDocumentation(this CodeWriter writer, MethodSignatureBase methodBase)
@@ -302,41 +283,15 @@
 
             if (methodBase.SummaryText is { } summaryText)
             {
-                writer.WriteXmlDocumentationSummary(summaryText);
+                writer.WriteXmlDocumentationSummary($"{summaryText}");
             }
 
             return writer.WriteMethodDocumentationSignature(methodBase);
->>>>>>> 7a9fb18e
-        }
-
-        public static CodeWriter WriteMethodDocumentation(this CodeWriter writer, MethodSignatureBase methodBase)
-        {
-<<<<<<< HEAD
-            if (methodBase.NonDocumentComment is { } comment)
-            {
-                writer.Line($"// {comment}");
-            }
-
-            if (methodBase.SummaryText is { } summaryText)
-            {
-                writer.WriteXmlDocumentationSummary($"{summaryText}");
-            }
-
-            return writer.WriteMethodDocumentationSignature(methodBase);
-=======
-            return writer
-                .WriteXmlDocumentationSummary(summaryText ?? methodBase.SummaryText)
-                .WriteMethodDocumentationSignature(methodBase);
->>>>>>> 7a9fb18e
         }
 
         public static CodeWriter WriteMethodDocumentationSignature(this CodeWriter writer, MethodSignatureBase methodBase)
         {
-<<<<<<< HEAD
             writer.WriteXmlDocumentationParameters(methodBase.Modifiers.HasFlag(Public) && methodBase is not OperatorSignature ? methodBase.Parameters : methodBase.Parameters.Where(p => p.Description is not null));
-=======
-            writer.WriteXmlDocumentationParameters(methodBase.Modifiers.HasFlag(Public) ? methodBase.Parameters : methodBase.Parameters.Where(p => p.Description is not null));
->>>>>>> 7a9fb18e
 
             writer.WriteXmlDocumentationRequiredParametersException(methodBase.Parameters);
             writer.WriteXmlDocumentationNonEmptyParametersException(methodBase.Parameters);
@@ -444,42 +399,12 @@
             {RequestConditionHeaders.IfModifiedSince, "IfModifiedSince" },
             {RequestConditionHeaders.IfUnmodifiedSince, "IfUnmodifiedSince" }
         };
-<<<<<<< HEAD
-=======
-
-        public static CodeWriter WriteRequestConditionParameterChecks(this CodeWriter writer, IReadOnlyCollection<Parameter> parameters, RequestConditionHeaders requestConditionFlag)
-        {
-            foreach (Parameter parameter in parameters)
-            {
-                if (parameter.Type.Equals(typeof(RequestConditions)))
-                {
-                    foreach (RequestConditionHeaders val in Enum.GetValues(typeof(RequestConditionHeaders)).Cast<RequestConditionHeaders>())
-                    {
-                        if (val != RequestConditionHeaders.None && !requestConditionFlag.HasFlag(val))
-                        {
-                            writer.Line($"Argument.AssertNull({parameter.Name:I}.{requestConditionFieldNames[val]}, nameof({parameter.Name:I}), \"Service does not support the {requestConditionHeaderNames[val]} header for this operation.\");");
-                        }
-                    }
-                }
-            }
-            return writer;
-        }
-
-        public static CodeWriter.CodeWriterScope WriteUsingStatement(this CodeWriter writer, string variableName, bool asyncCall, FormattableString asyncMethodName, FormattableString syncMethodName, FormattableString parameters, out CodeWriterDeclaration variable)
-        {
-            variable = new CodeWriterDeclaration(variableName);
-            return writer.Scope($"using (var {variable:D} = {GetMethodCallFormattableString(asyncCall, asyncMethodName, syncMethodName, parameters)})");
-        }
-
-        public static CodeWriter WriteMethodCall(this CodeWriter writer, bool asyncCall, FormattableString methodName, FormattableString parameters)
-            => writer.WriteMethodCall(asyncCall, methodName, methodName, parameters);
->>>>>>> 7a9fb18e
 
         public static CodeWriter WriteMethodCall(this CodeWriter writer, bool asyncCall, FormattableString asyncMethodName, FormattableString syncMethodName, FormattableString parameters)
             => writer.Append(GetMethodCallFormattableString(asyncCall, asyncMethodName, syncMethodName, parameters)).LineRaw(";");
 
         private static FormattableString GetMethodCallFormattableString(bool asyncCall, FormattableString asyncMethodName, FormattableString syncMethodName, FormattableString parameters)
-            => asyncCall ? (FormattableString)$"await {asyncMethodName}({parameters}).ConfigureAwait(false)" : $"{syncMethodName}({parameters})";
+            => asyncCall ? (FormattableString)$"await {asyncMethodName}({parameters}).ConfigureAwait(false)" : (FormattableString)$"{syncMethodName}({parameters})";
 
         public static void WriteVariableAssignmentWithNullCheck(this CodeWriter writer, string variableName, Parameter parameter)
         {
@@ -519,27 +444,15 @@
 
         public static CodeWriter WriteConstant(this CodeWriter writer, Constant constant) => writer.Append(constant.GetConstantFormattable());
 
-<<<<<<< HEAD
         public static void WriteDeserializationForMethods(this CodeWriter writer, ObjectSerialization serialization, bool async, ResponseExpression responseExpression, CSharpType? type)
-=======
-        public static void WriteDeserializationForMethods(this CodeWriter writer, ObjectSerialization serialization, bool async, ValueExpression? variable, FormattableString response, CSharpType? type)
->>>>>>> 7a9fb18e
-        {
-            var responseExpression = new ResponseExpression(new FormattableStringToExpression(response));
+        {
             switch (serialization)
             {
                 case JsonSerialization jsonSerialization:
-<<<<<<< HEAD
                     writer.WriteMethodBodyStatement(JsonSerializationMethodsBuilder.BuildDeserializationForMethods(jsonSerialization, async, null, responseExpression, type is not null && type.Equals(typeof(BinaryData))));
                     break;
                 case XmlElementSerialization xmlSerialization:
                     writer.WriteMethodBodyStatement(XmlSerializationMethodsBuilder.BuildDeserializationForMethods(xmlSerialization, null, responseExpression));
-=======
-                    writer.WriteMethodBodyStatement(JsonSerializationMethodsBuilder.BuildDeserializationForMethods(jsonSerialization, async, variable, responseExpression, type is not null && type.Equals(typeof(BinaryData))));
-                    break;
-                case XmlElementSerialization xmlSerialization:
-                    writer.WriteMethodBodyStatement(XmlSerializationMethodsBuilder.BuildDeserializationForMethods(xmlSerialization, variable, responseExpression));
->>>>>>> 7a9fb18e
                     break;
                 default:
                     throw new NotImplementedException(serialization.ToString());
@@ -671,7 +584,7 @@
 
         public static IDisposable WriteCommonMethodWithoutValidation(this CodeWriter writer, MethodSignature signature, FormattableString? returnDescription, bool isAsync, bool isPublicType)
         {
-            writer.WriteXmlDocumentationSummary(signature.Description);
+            writer.WriteXmlDocumentationSummary(signature.SummaryText);
             writer.WriteXmlDocumentationParameters(signature.Parameters);
             if (isPublicType)
             {
@@ -716,27 +629,5 @@
 
             writer.Line();
         }
-
-        public static void WriteMethod(this CodeWriter writer, Method method)
-        {
-            if (method.Body is {} body)
-            {
-                using (writer.WriteMethodDeclaration(method.Signature))
-                {
-                    writer.WriteMethodBodyStatement(body);
-                }
-            }
-            else if (method.BodyExpression is {} expression)
-            {
-                using (writer.WriteMethodDeclarationNoScope(method.Signature))
-                {
-                    writer.AppendRaw(" => ");
-                    writer.WriteValueExpression(expression);
-                    writer.LineRaw(";");
-                }
-            }
-
-            writer.Line();
-        }
     }
 }