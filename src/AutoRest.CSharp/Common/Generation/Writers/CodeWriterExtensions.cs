﻿// Copyright (c) Microsoft Corporation. All rights reserved.
// Licensed under the MIT License. See License.txt in the project root for license information.

using System;
using System.Collections.Generic;
using System.Diagnostics;
using System.Diagnostics.CodeAnalysis;
using System.Linq;
using System.Text;
using AutoRest.CSharp.Generation.Types;
using AutoRest.CSharp.Input;
using AutoRest.CSharp.Output.Models;
using AutoRest.CSharp.Output.Models.Requests;
using AutoRest.CSharp.Output.Models.Serialization;
using AutoRest.CSharp.Output.Models.Serialization.Json;
using AutoRest.CSharp.Output.Models.Serialization.Xml;
using AutoRest.CSharp.Output.Models.Shared;
using AutoRest.CSharp.Output.Models.Types;
using AutoRest.CSharp.Utilities;
using Azure;
using AutoRest.CSharp.Common.Output.Models;
using Azure.Core;
using static AutoRest.CSharp.Output.Models.MethodSignatureModifiers;

namespace AutoRest.CSharp.Generation.Writers
{
    internal static class CodeWriterExtensions
    {
        public static CodeWriter AppendIf(this CodeWriter writer, FormattableString formattableString, bool condition)
        {
            if (condition)
            {
                writer.Append(formattableString);
            }

            return writer;
        }

        public static CodeWriter AppendRawIf(this CodeWriter writer, string str, bool condition)
        {
            if (condition)
            {
                writer.AppendRaw(str);
            }

            return writer;
        }

        public static CodeWriter AppendNullableValue(this CodeWriter writer, CSharpType type)
        {
            if (type.IsNullable && type.IsValueType)
            {
                writer.Append($".Value");
            }

            return writer;
        }

        public static CodeWriter WriteFieldDeclaration(this CodeWriter writer, FieldDeclaration field)
        {
            if (field.Description != null)
            {
                writer.Line().WriteXmlDocumentationSummary(field.Description);
            }

            var modifiers = field.Modifiers;

            if (field.WriteAsProperty)
            {
                writer
                    .AppendRaw(modifiers.HasFlag(FieldModifiers.Public) ? "public " : (modifiers.HasFlag(FieldModifiers.Internal) ? "internal " : "private "));
            }
            else
            {
                writer
                    .AppendRaw(modifiers.HasFlag(FieldModifiers.Public) ? "public " : (modifiers.HasFlag(FieldModifiers.Internal) ? "internal " : "private "))
                    .AppendRawIf("const ", modifiers.HasFlag(FieldModifiers.Const))
                    .AppendRawIf("static ", modifiers.HasFlag(FieldModifiers.Static))
                    .AppendRawIf("readonly ", modifiers.HasFlag(FieldModifiers.ReadOnly));
            }

            writer.Append($"{field.Type} {field.Declaration:D}");

            if (field.WriteAsProperty)
            {
                writer.AppendRaw(modifiers.HasFlag(FieldModifiers.ReadOnly) ? "{ get; }" : "{ get; set; }");
            }

            if (field.DefaultValue != null)
            {
                return writer.AppendRaw(" = ").Append(field.DefaultValue).Line($";");
            }

            return field.WriteAsProperty ? writer.Line() : writer.Line($";");
        }

        public static CodeWriter WriteFieldDeclarations(this CodeWriter writer, IEnumerable<FieldDeclaration> fields)
        {
            foreach (var field in fields)
            {
                writer.WriteFieldDeclaration(field);
            }

            return writer.Line();
        }

        public static CodeWriter.CodeWriterScope WriteMethodDeclaration(this CodeWriter writer, MethodSignatureBase methodBase, params string[] disabledWarnings)
        {
            foreach (var disabledWarning in disabledWarnings)
            {
                writer.Line($"#pragma warning disable {disabledWarning}");
            }

            writer
                .AppendRawIf("public ", methodBase.Modifiers.HasFlag(Public))
                .AppendRawIf("internal ", methodBase.Modifiers.HasFlag(Internal))
                .AppendRawIf("protected ", methodBase.Modifiers.HasFlag(Protected))
                .AppendRawIf("private ", methodBase.Modifiers.HasFlag(Private));


            if (methodBase is MethodSignature method)
            {
                writer
                    .AppendRawIf("virtual ", methodBase.Modifiers.HasFlag(Virtual))
                    .AppendRawIf("static ", methodBase.Modifiers.HasFlag(Static))
                    .AppendRawIf("async ", methodBase.Modifiers.HasFlag(Async));

                if (method.ReturnType != null)
                {
                    writer.Append($"{method.ReturnType} ");
                }
                else
                {
                    writer.AppendRaw("void ");
                }
            }

            writer
                .Append($"{methodBase.Name}(")
                .AppendRawIf("this ", methodBase.Modifiers.HasFlag(Extension));

            foreach (var parameter in methodBase.Parameters)
            {
                writer.WriteParameter(parameter);
            }

            writer.RemoveTrailingComma();
            writer.Append($")");

            if (methodBase is ConstructorSignature { Initializer: { } } constructor)
            {
                var (isBase, arguments) = constructor.Initializer;

                if (!isBase || arguments.Any())
                {
                    writer.AppendRaw(isBase ? ": base(" : ": this(");
                    foreach (var argument in arguments)
                    {
                        writer.Append($"{argument}, ");
                    }
                    writer.RemoveTrailingComma();
                    writer.Append($")");
                }
            }

            writer.Line();
            foreach (var disabledWarning in disabledWarnings)
            {
                writer.Line($"#pragma warning restore {disabledWarning}");
            }

            return writer.Scope();
        }

        public static CodeWriter WriteMethodDocumentation(this CodeWriter writer, MethodSignatureBase methodBase)
        {
            writer.WriteXmlDocumentationSummary($"{methodBase.Description}");
            writer.WriteXmlDocumentationParameters(methodBase.Parameters);
            writer.WriteXmlDocumentationRequiredParametersException(methodBase.Parameters);
            writer.WriteXmlDocumentationNonEmptyParametersException(methodBase.Parameters);
            if (methodBase is MethodSignature {ReturnDescription: { }} method)
            {
                writer.WriteXmlDocumentationReturns(method.ReturnDescription);
            }

            return writer;
        }

        public static void WriteParameter(this CodeWriter writer, Parameter clientParameter)
        {
            if (clientParameter.Attributes.Any())
            {
                writer.AppendRaw("[");
                foreach (var attribute in clientParameter.Attributes)
                {
                    writer.Append($"{attribute.Type}, ");
                }
                writer.RemoveTrailingComma();
                writer.AppendRaw("]");
            }

            writer.Append($"{clientParameter.Type} {clientParameter.Name:D}");
            if (clientParameter.DefaultValue != null)
            {
                var defaultValue = clientParameter.DefaultValue.Value;
                if (defaultValue.IsNewInstanceSentinel && defaultValue.Type.IsValueType || clientParameter.IsApiVersionParameter && clientParameter.Initializer != null)
                {
                    writer.Append($" = default");
                }
                else
                {
                    writer.Append($" = {clientParameter.DefaultValue.Value.GetConstantFormattable()}");
                }
            }

            writer.AppendRaw(",");
        }

        public static CodeWriter WriteParametersValidation(this CodeWriter writer, IEnumerable<Parameter> parameters)
        {
            foreach (Parameter parameter in parameters)
            {
                writer.WriteParameterValidation(parameter);
            }

            writer.Line();
            return writer;
        }

        private static CodeWriter WriteParameterValidation(this CodeWriter writer, Parameter parameter)
        {
            if (parameter.Initializer != null)
            {
                return writer.Line($"{parameter.Name:I} ??= {parameter.Initializer};");
            }

            return parameter.Validation switch
            {
<<<<<<< HEAD
                writer.Line($"{typeof(Argument)}.{nameof(Argument.AssertNotNull)}({parameter.Name:I}, nameof({parameter.Name:I}));");
            }
            else if (parameter.forceInitializeValue != null)
            {
                writer
                    .Append($"{parameter.Name:I} ??= ")
                    .WriteConstant(parameter.forceInitializeValue.Value)
                    .LineRaw(";");
            }
=======
                ValidationType.AssertNotNullOrEmpty => writer.Line($"{typeof(Argument)}.{nameof(Argument.AssertNotNullOrEmpty)}({parameter.Name:I}, nameof({parameter.Name:I}));"),
                ValidationType.AssertNotNull => writer.Line($"{typeof(Argument)}.{nameof(Argument.AssertNotNull)}({parameter.Name:I}, nameof({parameter.Name:I}));"),
                _ => writer
            };
>>>>>>> 9e69e053
        }

        public static CodeWriter WriteParameterNullChecks(this CodeWriter writer, IReadOnlyCollection<Parameter> parameters)
        {
            foreach (Parameter parameter in parameters)
            {
                writer.WriteVariableAssignmentWithNullCheck(parameter.Name, parameter);
            }

            writer.Line();
            return writer;
        }

        private static Dictionary<RequestConditionHeaders, string> requestConditionHeaderNames = new Dictionary<RequestConditionHeaders, string> {
            {RequestConditionHeaders.None, "" },
            {RequestConditionHeaders.IfMatch, "If-Match" },
            {RequestConditionHeaders.IfNoneMatch, "If-None-Match" },
            {RequestConditionHeaders.IfModifiedSince, "If-Modified-Since" },
            {RequestConditionHeaders.IfUnmodifiedSince, "If-Unmodified-Since" }
        };

        private static Dictionary<RequestConditionHeaders, string> requestConditionFieldNames = new Dictionary<RequestConditionHeaders, string> {
            {RequestConditionHeaders.None, "" },
            {RequestConditionHeaders.IfMatch, "IfMatch" },
            {RequestConditionHeaders.IfNoneMatch, "IfNoneMatch" },
            {RequestConditionHeaders.IfModifiedSince, "IfModifiedSince" },
            {RequestConditionHeaders.IfUnmodifiedSince, "IfUnmodifiedSince" }
        };
        public static CodeWriter WriteRequestConditionParameterChecks(this CodeWriter writer, IReadOnlyCollection<Parameter> parameters, RequestConditionHeaders requestConditionFlag)
        {
            foreach (Parameter parameter in parameters)
            {
                if (parameter.Type.Equals(typeof(RequestConditions)))
                {
#pragma warning disable CS8605 // Unboxing a possibly null value.
                    foreach (RequestConditionHeaders val in Enum.GetValues(typeof(RequestConditionHeaders)))
#pragma warning restore CS8605 // Unboxing a possibly null value.
                    {
                        if (val != RequestConditionHeaders.None && !requestConditionFlag.HasFlag(val))
                        {
                            writer.Line($"Argument.AssertNull({parameter.Name:I}.{requestConditionFieldNames[val]}, nameof({parameter.Name:I}), \"Service does not support the {requestConditionHeaderNames[val]} header for this operation.\");");
                        }
                    }
                }
            }
            return writer;
        }

        public static CodeWriter.CodeWriterScope WriteUsingStatement(this CodeWriter writer, string variableName, bool asyncCall, FormattableString asyncMethodName, FormattableString syncMethodName, FormattableString parameters, out CodeWriterDeclaration variable)
        {
            variable = new CodeWriterDeclaration(variableName);
            return writer.Scope($"using (var {variable:D} = {GetMethodCallFormattableString(asyncCall, asyncMethodName, syncMethodName, parameters)})");
        }

        public static CodeWriter WriteMethodCall(this CodeWriter writer, bool asyncCall, FormattableString methodName, FormattableString parameters)
            => writer.WriteMethodCall(asyncCall, methodName, methodName, parameters);

        public static CodeWriter WriteMethodCall(this CodeWriter writer, bool asyncCall, FormattableString asyncMethodName, FormattableString syncMethodName, FormattableString parameters)
            => writer.Append(GetMethodCallFormattableString(asyncCall, asyncMethodName, syncMethodName, parameters)).LineRaw(";");

        private static FormattableString GetMethodCallFormattableString(bool asyncCall, FormattableString asyncMethodName, FormattableString syncMethodName, FormattableString parameters)
            => asyncCall ? (FormattableString)$"await {asyncMethodName}({parameters}).ConfigureAwait(false)" : (FormattableString)$"{syncMethodName}({parameters})";

        public static void WriteVariableAssignmentWithNullCheck(this CodeWriter writer, string variableName, Parameter parameter)
        {
            // Temporary check to minimize amount of changes in existing generated code
            var assignToSelf = parameter.Name == variableName;
            if (parameter.Initializer != null)
            {
                if (assignToSelf)
                {
                    writer.Line($"{variableName:I} ??= {parameter.Initializer};");
                }
                else
                {
                    writer.Line($"{variableName:I} = {parameter.Name:I} ?? {parameter.Initializer};");
                }
            }
            else if (parameter.Validation != ValidationType.None)
            {
                // Temporary check to minimize amount of changes in existing generated code
                if (assignToSelf)
                {
                    using (writer.Scope($"if ({parameter.Name:I} == null)"))
                    {
                        writer.Line($"throw new {typeof(ArgumentNullException)}(nameof({parameter.Name:I}));");
                    }
                }
                else
                {
                    writer.Line($"{variableName:I} = {parameter.Name:I} ?? throw new {typeof(ArgumentNullException)}(nameof({parameter.Name:I}));");
                }
            }
            else if (!assignToSelf)
            {
                writer.Line($"{variableName:I} = {parameter.Name:I};");
            }
        }

<<<<<<< HEAD
        private static bool CanWriteNullCheck(Parameter parameter) => parameter.Validate && !parameter.Type.IsValueType;

        public static bool HasNullCheck(Parameter parameter) => !(parameter.DefaultValue != null && !TypeFactory.CanBeInitializedInline(parameter.Type, parameter.DefaultValue)) && CanWriteNullCheck(parameter);

        public static bool HasEmptyCheck(Parameter parameter) => (parameter.RequestLocation == RequestLocation.Uri || parameter.RequestLocation == RequestLocation.Path) && HasNullCheck(parameter) && TypeFactory.IsStringLike(parameter.Type) && !parameter.SkipUrlEncoding;

        public static CodeWriter WriteConstant(this CodeWriter writer, Constant constant)
        {
            return writer.Append(constant.GetConstantFormattable());
        }
=======
        public static CodeWriter WriteConstant(this CodeWriter writer, Constant constant) => writer.Append(constant.GetConstantFormattable());
>>>>>>> 9e69e053

        public static void WriteDeserializationForMethods(this CodeWriter writer, ObjectSerialization serialization, bool async,
            Action<CodeWriter, CodeWriterDelegate> valueCallback, string responseVariable, CSharpType? type)
        {
            switch (serialization)
            {
                case JsonSerialization jsonSerialization:
                    writer.WriteDeserializationForMethods(jsonSerialization, async, valueCallback, responseVariable, type is not null && type.Equals(typeof(BinaryData)));
                    break;
                case XmlElementSerialization xmlSerialization:
                    writer.WriteDeserializationForMethods(xmlSerialization, valueCallback, responseVariable);
                    break;
                default:
                    throw new NotImplementedException(serialization.ToString());
            }
        }

        public static CodeWriter AppendEnumToString(this CodeWriter writer, EnumType enumType)
        {
            if (!enumType.IsExtendable)
            {
                writer.UseNamespace(enumType.Type.Namespace);
            }
            return writer.AppendRaw(enumType.IsExtendable ? ".ToString()" : ".ToSerialString()");
        }

        public static CodeWriter AppendEnumFromString(this CodeWriter writer, EnumType enumType, CodeWriterDelegate value)
        {
            if (enumType.IsExtendable)
            {
                writer.Append($"new {enumType.Type}({value})");
            }
            else
            {
                writer.UseNamespace(enumType.Type.Namespace);
                writer.Append($"{value}.To{enumType.Declaration.Name}()");
            }

            return writer;
        }

        public static CodeWriter WriteReferenceOrConstant(this CodeWriter writer, ReferenceOrConstant value)
        {
            if (value.IsConstant)
            {
                writer.WriteConstant(value.Constant);
            }
            else
            {
                var parts = value.Reference.Name.Split(".");

                bool first = true;
                foreach (var part in parts)
                {
                    if (first)
                    {
                        first = false;
                    }
                    else
                    {
                        writer.AppendRaw(".");
                    }
                    writer.Identifier(part);
                }
            }

            return writer;
        }

        public static CodeWriter WriteInitialization(
            this CodeWriter writer,
            Action<CodeWriter, CodeWriterDelegate> valueCallback,
            ObjectType objectType,
            ObjectTypeConstructor constructor,
            IEnumerable<PropertyInitializer> initializers)
        {
            var initializersSet = initializers.ToHashSet();

            // Find longest satisfiable ctor
            List<PropertyInitializer> selectedCtorInitializers = constructor.Signature.Parameters
                .Select(constructor.FindPropertyInitializedByParameter)
                .Select(property => initializersSet.SingleOrDefault(i => i.Property == property))
                .ToList();

            // Checks if constructor parameters can be satisfied by the provided initializer list
            Debug.Assert(!selectedCtorInitializers.Contains(default));

            // Find properties that would have to be initialized using a foreach loop
            var collectionInitializers = initializersSet
                .Except(selectedCtorInitializers)
                .Where(i => i.Property.IsReadOnly && TypeFactory.IsCollectionType(i.Property.Declaration.Type))
                .ToArray();

            // Find properties that would have to be initialized via property initializers
            var restOfInitializers = initializersSet
                .Except(selectedCtorInitializers)
                .Except(collectionInitializers)
                .ToArray();

            void WriteObjectInitializer(CodeWriter codeWriter)
            {
                // writes the new Model(param1, param2)
                // {
                //    property = param3
                // }
                // part

                codeWriter.Append($"new {objectType.Type}(");
                foreach (var initializer in selectedCtorInitializers)
                {
                    if (initializer.Type != null)
                    {
                        codeWriter.Append(initializer.Value);
                        codeWriter.WriteConversion(initializer.Type, initializer.Property.Declaration.Type);
                    }

                    codeWriter.Append($", ");
                }

                codeWriter.RemoveTrailingComma();
                codeWriter.Append($")");

                if (restOfInitializers.Any())
                {
                    using (codeWriter.Scope($"", newLine: false))
                    {
                        foreach (var propertyInitializer in restOfInitializers)
                        {
                            codeWriter.Append($"{propertyInitializer.Property.Declaration.Name} = ");

                            if (propertyInitializer.Type != null)
                            {
                                codeWriter.Append(propertyInitializer.Value);
                                codeWriter.WriteConversion(propertyInitializer.Type, propertyInitializer.Property.Declaration.Type);
                            }

                            codeWriter.Line($",");
                        }

                        codeWriter.RemoveTrailingComma();
                    }
                }
            }

            void WriteCollectionInitializer(CodeWriter writer1, CodeWriterDeclaration codeWriterDeclaration)
            {
                // Writes the:
                // foreach (var value in param)
                // {
                //     model.CollectionProperty = value;
                // }
                foreach (var propertyInitializer in collectionInitializers)
                {
                    var valueVariable = new CodeWriterDeclaration("value");
                    using (writer1.Scope($"if ({propertyInitializer.Value} != null)"))
                    {
                        using (writer1.Scope($"foreach (var {valueVariable:D} in {propertyInitializer.Value})"))
                        {
                            writer1.Append($"{codeWriterDeclaration}.{propertyInitializer.Property.Declaration.Name}.Add({valueVariable});");
                        }
                    }
                }
            }

            if (collectionInitializers.Any())
            {
                var modelVariable = new CodeWriterDeclaration(objectType.Declaration.Name.ToVariableName());
                writer.Append($"{objectType.Type} {modelVariable:D} = ");
                WriteObjectInitializer(writer);
                writer.Line($";");

                WriteCollectionInitializer(writer, modelVariable);

                valueCallback(writer, w => w.Append(modelVariable));
            }
            else
            {
                valueCallback(writer, WriteObjectInitializer);
            }


            return writer;
        }

        public static CodeWriter WriteConversion(this CodeWriter writer, CSharpType from, CSharpType to)
        {
            if (to.IsFrameworkType && from.IsFrameworkType)
            {
                if (to.FrameworkType == typeof(IReadOnlyList<>) &&
                    from.FrameworkType == typeof(IEnumerable<>))
                {
                    writer.UseNamespace(typeof(Enumerable).Namespace!);
                    writer.AppendIf($"?", from.IsNullable).Append($".ToList()");
                }
                else if (to.FrameworkType == typeof(IList<>) &&
                    from.FrameworkType == typeof(IEnumerable<>))
                {
                    writer.UseNamespace(typeof(Enumerable).Namespace!);
                    writer.AppendIf($"?", from.IsNullable).Append($".ToList()");
                }
            }

            return writer;
        }

        internal static CodeWriter.CodeWriterScope? WriteDefinedCheck(this CodeWriter writer, ObjectTypeProperty? property)
        {
            CodeWriter.CodeWriterScope? scope = default;
            if (property != null &&
                property.SchemaProperty != null &&
                !property.SchemaProperty.IsRequired)
            {
                var method = TypeFactory.IsCollectionType(property.Declaration.Type) ? nameof(Optional.IsCollectionDefined) : nameof(Optional.IsDefined);

                var propertyName = property!.Declaration.Name;
                return writer.Scope($"if ({typeof(Optional)}.{method}({propertyName:I}))");
            }

            return scope;
        }

        internal static CodeWriter.CodeWriterScope? WritePropertyNullCheckIf(this CodeWriter writer, ObjectTypeProperty? property)
        {
            if (property == null)
            {
                return null;
            }

            bool hasNullableType = property.ValueType.IsNullable;
            if (hasNullableType)
            {
                var propertyName = property.Declaration.Name;
                return writer.Scope($"if ({propertyName} != null)");
            }

            return null;
        }
    }
}<|MERGE_RESOLUTION|>--- conflicted
+++ resolved
@@ -236,22 +236,10 @@
 
             return parameter.Validation switch
             {
-<<<<<<< HEAD
-                writer.Line($"{typeof(Argument)}.{nameof(Argument.AssertNotNull)}({parameter.Name:I}, nameof({parameter.Name:I}));");
-            }
-            else if (parameter.forceInitializeValue != null)
-            {
-                writer
-                    .Append($"{parameter.Name:I} ??= ")
-                    .WriteConstant(parameter.forceInitializeValue.Value)
-                    .LineRaw(";");
-            }
-=======
                 ValidationType.AssertNotNullOrEmpty => writer.Line($"{typeof(Argument)}.{nameof(Argument.AssertNotNullOrEmpty)}({parameter.Name:I}, nameof({parameter.Name:I}));"),
                 ValidationType.AssertNotNull => writer.Line($"{typeof(Argument)}.{nameof(Argument.AssertNotNull)}({parameter.Name:I}, nameof({parameter.Name:I}));"),
                 _ => writer
             };
->>>>>>> 9e69e053
         }
 
         public static CodeWriter WriteParameterNullChecks(this CodeWriter writer, IReadOnlyCollection<Parameter> parameters)
@@ -351,20 +339,7 @@
             }
         }
 
-<<<<<<< HEAD
-        private static bool CanWriteNullCheck(Parameter parameter) => parameter.Validate && !parameter.Type.IsValueType;
-
-        public static bool HasNullCheck(Parameter parameter) => !(parameter.DefaultValue != null && !TypeFactory.CanBeInitializedInline(parameter.Type, parameter.DefaultValue)) && CanWriteNullCheck(parameter);
-
-        public static bool HasEmptyCheck(Parameter parameter) => (parameter.RequestLocation == RequestLocation.Uri || parameter.RequestLocation == RequestLocation.Path) && HasNullCheck(parameter) && TypeFactory.IsStringLike(parameter.Type) && !parameter.SkipUrlEncoding;
-
-        public static CodeWriter WriteConstant(this CodeWriter writer, Constant constant)
-        {
-            return writer.Append(constant.GetConstantFormattable());
-        }
-=======
         public static CodeWriter WriteConstant(this CodeWriter writer, Constant constant) => writer.Append(constant.GetConstantFormattable());
->>>>>>> 9e69e053
 
         public static void WriteDeserializationForMethods(this CodeWriter writer, ObjectSerialization serialization, bool async,
             Action<CodeWriter, CodeWriterDelegate> valueCallback, string responseVariable, CSharpType? type)
