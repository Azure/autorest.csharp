--- conflicted
+++ resolved
@@ -116,19 +116,13 @@
                 foreach (var parameter in method.BaseMethod.Parameters)
                 {
                     if (parameter is ParameterInvocation invocation && invocation.Invocation != null)
-<<<<<<< HEAD
+                    {
                         writer.Append($"{invocation.Invocation}, ");
+                    }
                     else
+                    {
                         writer.Append($"{parameter.Name:I}, ");
-=======
-                    {
-                        writer.Append($"{invocation.Invocation}, ");
-                    }
-                    else
-                    {
-                        writer.Append($"{parameter.Name:I}, ");
-                    }
->>>>>>> 37a00b13
+                    }
                 }
                 writer.RemoveTrailingComma();
                 writer.Append($")");
