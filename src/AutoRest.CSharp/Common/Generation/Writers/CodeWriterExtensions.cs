--- conflicted
+++ resolved
@@ -142,22 +142,13 @@
                 .AppendRawIf("protected ", methodBase.Modifiers.HasFlag(Protected))
                 .AppendRawIf("private ", methodBase.Modifiers.HasFlag(Private));
 
-<<<<<<< HEAD
-=======
-            writer.AppendRawIf("new ", methodBase.Modifiers.HasFlag(New));
-
-
->>>>>>> 200a18be
             if (methodBase is MethodSignature method)
             {
 
                 writer
                     .AppendRawIf("abstract ", methodBase.Modifiers.HasFlag(Abstract))
                     .AppendRawIf("virtual ", methodBase.Modifiers.HasFlag(Virtual))
-<<<<<<< HEAD
                     .AppendRawIf("new ", methodBase.Modifiers.HasFlag(New))
-=======
->>>>>>> 200a18be
                     .AppendRawIf("override ", methodBase.Modifiers.HasFlag(Override))
                     .AppendRawIf("static ", methodBase.Modifiers.HasFlag(Static))
                     .AppendRawIf("async ", methodBase.Modifiers.HasFlag(Async)); // abstract methods cannot have async modifier
