--- conflicted
+++ resolved
@@ -23,14 +23,8 @@
         public XmlDocWriter(string filename)
         {
             _membersElement = new XElement("members");
-<<<<<<< HEAD
             Document = new XDocument(new XElement("doc", _membersElement));
-=======
-            Document = new XDocument(
-                new XElement("doc", _membersElement)
-                );
             Filename = filename;
->>>>>>> 69002963
         }
 
         public string Filename { get; }
