// Copyright (c) Microsoft Corporation. All rights reserved.
// Licensed under the MIT License.

using System;
using System.Collections.Generic;
using System.Collections.Immutable;
using System.Diagnostics.CodeAnalysis;
using System.Linq;
using Azure.Core;
using Microsoft.CodeAnalysis;

namespace AutoRest.CSharp.Input.Source
{
    public class ModelTypeMapping
    {
        private readonly INamedTypeSymbol? _existingType;
        private readonly Dictionary<string, ISymbol> _propertyMappings;
        private readonly Dictionary<ISymbol, SourcePropertySerializationMapping> _serializationMappings;

        public string[]? Usage { get; }
        public string[]? Formats { get; }

        public ModelTypeMapping(CodeGenAttributes codeGenAttributes, INamedTypeSymbol existingType)
        {
            _existingType = existingType;
            _propertyMappings = new();
            _serializationMappings = new(SymbolEqualityComparer.Default);

            foreach (ISymbol member in GetMembers(existingType))
            {
                string[]? serializationPath = null;
                (string? SerializationValueHook, string? DeserializationValueHook)? serializationHooks = null;
                foreach (var attributeData in member.GetAttributes())
                {
                    // handle CodeGenMember attribute
                    if (codeGenAttributes.TryGetCodeGenMemberAttributeValue(attributeData, out var schemaMemberName))
                    {
                        _propertyMappings.Add(schemaMemberName, member);
                    }
                    // handle CodeGenMemberSerialization attribute
<<<<<<< HEAD
                    if (codeGenAttributes.TryGetCodeGenSerializationAttributeValue(attributeData, out var pathResult))
=======
                    if (codeGenAttributes.TryGetCodeGenMemberSerializationAttributeValue(attributeData, out var pathResult))
>>>>>>> 2f491a73
                    {
                        serializationPath = pathResult;
                    }
                    // handle CodeGenMemberSerializationHooks attribute
<<<<<<< HEAD
                    if (codeGenAttributes.TryGetCodeGenSerializationHooksAttributeValue(attributeData, out var hooks))
=======
                    if (codeGenAttributes.TryGetCodeGenMemberSerializationHooksAttributeValue(attributeData, out var hooks))
>>>>>>> 2f491a73
                    {
                        serializationHooks = hooks;
                    }
                }
                if (serializationPath != null || serializationHooks != null)
                {
                    _serializationMappings.Add(member, new SourcePropertySerializationMapping(member, serializationPath, serializationHooks?.SerializationValueHook, serializationHooks?.DeserializationValueHook));
                }
            }

            foreach (var attributeData in existingType.GetAttributes())
            {
                // handle CodeGenModel attribute
                if (codeGenAttributes.TryGetCodeGenModelAttributeValue(attributeData, out var usage, out var formats))
                {
                    Usage = usage;
                    Formats = formats;
                }
            }
        }

        public SourceMemberMapping? GetForMember(string name)
        {
            if (!_propertyMappings.TryGetValue(name, out var memberSymbol))
            {
                memberSymbol = _existingType?.GetMembers(name).FirstOrDefault();
            }

            if (memberSymbol != null)
            {
                return new SourceMemberMapping(name, memberSymbol);
            }

            return null;
        }

        public SourcePropertySerializationMapping? GetForMemberSerialization(ISymbol? symbol)
        {
            if (symbol == null)
                return null;

            if (_serializationMappings.TryGetValue(symbol, out var serialization))
                return serialization;

            return null;
        }

        public IEnumerable<SourcePropertySerializationMapping> GetSerializationMembers()
        {
            return _serializationMappings.Values;
        }

        private static IEnumerable<ISymbol> GetMembers(INamedTypeSymbol? typeSymbol)
        {
            while (typeSymbol != null)
            {
                foreach (var symbol in typeSymbol.GetMembers())
                {
                    yield return symbol;
                }

                typeSymbol = typeSymbol.BaseType;
            }
        }
    }
}<|MERGE_RESOLUTION|>--- conflicted
+++ resolved
@@ -38,20 +38,12 @@
                         _propertyMappings.Add(schemaMemberName, member);
                     }
                     // handle CodeGenMemberSerialization attribute
-<<<<<<< HEAD
-                    if (codeGenAttributes.TryGetCodeGenSerializationAttributeValue(attributeData, out var pathResult))
-=======
                     if (codeGenAttributes.TryGetCodeGenMemberSerializationAttributeValue(attributeData, out var pathResult))
->>>>>>> 2f491a73
                     {
                         serializationPath = pathResult;
                     }
                     // handle CodeGenMemberSerializationHooks attribute
-<<<<<<< HEAD
-                    if (codeGenAttributes.TryGetCodeGenSerializationHooksAttributeValue(attributeData, out var hooks))
-=======
                     if (codeGenAttributes.TryGetCodeGenMemberSerializationHooksAttributeValue(attributeData, out var hooks))
->>>>>>> 2f491a73
                     {
                         serializationHooks = hooks;
                     }
