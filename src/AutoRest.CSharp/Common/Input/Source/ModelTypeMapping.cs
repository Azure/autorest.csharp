--- conflicted
+++ resolved
@@ -29,13 +29,6 @@
                     _propertyMappings[member.Name] = member;
                 }
 
-<<<<<<< HEAD
-                string[]? serializationPath = null;
-                string? serializationHook = null;
-                string? deserializationHook = null;
-                string? bicepSerializationHook = null;
-=======
->>>>>>> 005a11ec
                 foreach (var attributeData in member.GetAttributes())
                 {
                     // handle CodeGenMember attribute
@@ -43,20 +36,6 @@
                     {
                         _codeGenMemberMappings[schemaMemberName] = member;
                     }
-<<<<<<< HEAD
-                    // handle CodeGenMemberSerialization attribute
-                    if (codeGenAttributes.TryGetCodeGenMemberSerializationAttributeValue(attributeData, out var propertyNames))
-                    {
-                        serializationPath = propertyNames;
-                    }
-                    // handle CodeGenMemberSerializationHooks attribute
-                    codeGenAttributes.TryGetCodeGenMemberSerializationHooksAttributeValue(attributeData, out serializationHook, out deserializationHook, out bicepSerializationHook);
-                }
-                if (serializationPath != null || serializationHook != null || deserializationHook != null)
-                {
-                    _serializationMappings.Add(member, new SourcePropertySerializationMapping(member, serializationPath, serializationHook, deserializationHook, bicepSerializationHook));
-=======
->>>>>>> 005a11ec
                 }
             }
 
@@ -70,9 +49,9 @@
                 }
 
                 // handle CodeGenSerialization attribute
-                if (codeGenAttributes.TryGetCodeGenSerializationAttributeValue(attributeData, out var propertyName, out var serializationNames, out var serializationHook, out var deserializationHook) && !_typeSerializationMappings.ContainsKey(propertyName))
+                if (codeGenAttributes.TryGetCodeGenSerializationAttributeValue(attributeData, out var propertyName, out var serializationNames, out var serializationHook, out var deserializationHook, out var bicepSerializationHook) && !_typeSerializationMappings.ContainsKey(propertyName))
                 {
-                    _typeSerializationMappings.Add(propertyName, new(propertyName, serializationNames, serializationHook, deserializationHook));
+                    _typeSerializationMappings.Add(propertyName, new(propertyName, serializationNames, serializationHook, deserializationHook, bicepSerializationHook));
                 }
             }
         }
