﻿// Copyright (c) Microsoft Corporation. All rights reserved.
// Licensed under the MIT License.

using System;
using System.Collections.Immutable;
using System.Diagnostics.CodeAnalysis;
using System.Linq;
using Azure.Core;
using Microsoft.CodeAnalysis;

namespace AutoRest.CSharp.Input.Source
{
    public class CodeGenAttributes
    {
        public CodeGenAttributes(Compilation compilation)
        {
            CodeGenSuppressAttribute = GetSymbol(compilation, typeof(CodeGenSuppressAttribute));
            CodeGenMemberAttribute = GetSymbol(compilation, typeof(CodeGenMemberAttribute));
            CodeGenTypeAttribute = GetSymbol(compilation, typeof(CodeGenTypeAttribute));
            CodeGenModelAttribute = GetSymbol(compilation, typeof(CodeGenModelAttribute));
            CodeGenClientAttribute = GetSymbol(compilation, typeof(CodeGenClientAttribute));
            CodeGenMemberSerializationAttribute = GetSymbol(compilation, typeof(CodeGenMemberSerializationAttribute));
            CodeGenMemberSerializationHooksAttribute = GetSymbol(compilation, typeof(CodeGenMemberSerializationHooksAttribute));
        }

        public INamedTypeSymbol CodeGenSuppressAttribute { get; }

        public INamedTypeSymbol CodeGenMemberAttribute { get; }

        public INamedTypeSymbol CodeGenTypeAttribute { get; }

        public INamedTypeSymbol CodeGenModelAttribute { get; }

        public INamedTypeSymbol CodeGenClientAttribute { get; }

        public INamedTypeSymbol CodeGenMemberSerializationAttribute { get; }

        public INamedTypeSymbol CodeGenMemberSerializationHooksAttribute { get; }

        private static INamedTypeSymbol GetSymbol(Compilation compilation, Type type) => compilation.GetTypeByMetadataName(type.FullName!) ?? throw new InvalidOperationException($"cannot load symbol of attribute {type}");

        private static bool CheckAttribute(AttributeData attributeData, INamedTypeSymbol codeGenAttribute)
            => SymbolEqualityComparer.Default.Equals(attributeData.AttributeClass, codeGenAttribute);

        public bool TryGetCodeGenMemberAttributeValue(AttributeData attributeData, [MaybeNullWhen(false)] out string name)
        {
            name = null;
            if (!CheckAttribute(attributeData, CodeGenMemberAttribute))
                return false;

            name = attributeData.ConstructorArguments.FirstOrDefault().Value as string;
            return name != null;
        }

<<<<<<< HEAD
        public bool TryGetCodeGenSerializationAttributeValue(AttributeData attributeData, [MaybeNullWhen(false)] out string[] propertyNames)
=======
        public bool TryGetCodeGenMemberSerializationAttributeValue(AttributeData attributeData, [MaybeNullWhen(false)] out string[] propertyNames)
>>>>>>> 2f491a73
        {
            propertyNames = null;
            if (!CheckAttribute(attributeData, CodeGenMemberSerializationAttribute))
                return false;

            if (attributeData.ConstructorArguments.Length > 0)
            {
                propertyNames = ToStringArray(attributeData.ConstructorArguments[0].Values);
            }

            return propertyNames != null;
        }

<<<<<<< HEAD
        public bool TryGetCodeGenSerializationHooksAttributeValue(AttributeData attributeData, out (string? SerializationValueHook, string? DeserializationValueHook) hooks)
=======
        public bool TryGetCodeGenMemberSerializationHooksAttributeValue(AttributeData attributeData, out (string? SerializationHook, string? DeserializationHook) hooks)
>>>>>>> 2f491a73
        {
            hooks = default;
            if (!CheckAttribute(attributeData, CodeGenMemberSerializationHooksAttribute))
                return false;

            string? serializationValueHook = null;
            string? deserializationValueHook = null;

            foreach (var namedArgument in attributeData.NamedArguments)
            {
                switch (namedArgument.Key)
                {
                    case nameof(Azure.Core.CodeGenMemberSerializationHooksAttribute.SerializationValueHook):
                        serializationValueHook = namedArgument.Value.Value as string;
                        break;
                    case nameof(Azure.Core.CodeGenMemberSerializationHooksAttribute.DeserializationValueHook):
                        deserializationValueHook = namedArgument.Value.Value as string;
                        break;
                }
            }

            hooks = (serializationValueHook, deserializationValueHook);
            return serializationValueHook != null || deserializationValueHook != null;
        }

        public bool TryGetCodeGenModelAttributeValue(AttributeData attributeData, out string[]? usage, out string[]? formats)
        {
            usage = null;
            formats = null;
            if (!CheckAttribute(attributeData, CodeGenModelAttribute))
                return false;
            foreach (var namedArgument in attributeData.NamedArguments)
            {
                switch (namedArgument.Key)
                {
                    case nameof(Azure.Core.CodeGenModelAttribute.Usage):
                        usage = ToStringArray(namedArgument.Value.Values);
                        break;
                    case nameof(Azure.Core.CodeGenModelAttribute.Formats):
                        formats = ToStringArray(namedArgument.Value.Values);
                        break;
                }
            }

            return true;
        }

        private static string[]? ToStringArray(ImmutableArray<TypedConstant> values)
        {
            if (values.IsDefaultOrEmpty)
            {
                return null;
            }

            return values
                .Select(v => (string?)v.Value)
                .OfType<string>()
                .ToArray();
        }
    }
}<|MERGE_RESOLUTION|>--- conflicted
+++ resolved
@@ -52,11 +52,7 @@
             return name != null;
         }
 
-<<<<<<< HEAD
-        public bool TryGetCodeGenSerializationAttributeValue(AttributeData attributeData, [MaybeNullWhen(false)] out string[] propertyNames)
-=======
         public bool TryGetCodeGenMemberSerializationAttributeValue(AttributeData attributeData, [MaybeNullWhen(false)] out string[] propertyNames)
->>>>>>> 2f491a73
         {
             propertyNames = null;
             if (!CheckAttribute(attributeData, CodeGenMemberSerializationAttribute))
@@ -70,11 +66,7 @@
             return propertyNames != null;
         }
 
-<<<<<<< HEAD
-        public bool TryGetCodeGenSerializationHooksAttributeValue(AttributeData attributeData, out (string? SerializationValueHook, string? DeserializationValueHook) hooks)
-=======
         public bool TryGetCodeGenMemberSerializationHooksAttributeValue(AttributeData attributeData, out (string? SerializationHook, string? DeserializationHook) hooks)
->>>>>>> 2f491a73
         {
             hooks = default;
             if (!CheckAttribute(attributeData, CodeGenMemberSerializationHooksAttribute))
