﻿// Copyright (c) Microsoft Corporation. All rights reserved.
// Licensed under the MIT License.

using System;
using System.ClientModel;
using System.ClientModel.Primitives;
using AutoRest.CSharp.Common.Output.Expressions;
using AutoRest.CSharp.Common.Output.Expressions.KnownValueExpressions;
using AutoRest.CSharp.Common.Output.Expressions.KnownValueExpressions.System;
using AutoRest.CSharp.Common.Output.Expressions.Statements;
using AutoRest.CSharp.Common.Output.Expressions.System;
using AutoRest.CSharp.Common.Output.Expressions.ValueExpressions;
using AutoRest.CSharp.Common.Output.Models;
using AutoRest.CSharp.Common.Output.Models.Types.HelperTypeProviders;
using AutoRest.CSharp.Generation.Types;
using AutoRest.CSharp.Generation.Writers;
using AutoRest.CSharp.Output.Models;
using AutoRest.CSharp.Output.Models.Requests;
using AutoRest.CSharp.Output.Models.Types.System;
using Azure.Core.Pipeline; //needed because BearerTokenAuthenticationPolicy doesn't exist in System.ServiceModel.Rest yet
using BinaryContent = System.ClientModel.BinaryContent;

namespace AutoRest.CSharp.Common.Input
{
    internal class SystemApiTypes : ApiTypes
    {
        public override Type ResponseType => typeof(ClientResult);
        public override Type ResponseOfTType => typeof(ClientResult<>);
        public override string ResponseParameterName => "result";
        public override string ContentStreamName => $"{GetRawResponseName}().{nameof(PipelineResponse.ContentStream)}";
        public override string StatusName => $"{GetRawResponseName}().{nameof(PipelineResponse.Status)}";
        public override string GetRawResponseName => nameof(ClientResult<object>.GetRawResponse);

        public override Type HttpPipelineType => typeof(ClientPipeline);
        public override CSharpType PipelineExtensionsType => ClientPipelineExtensionsProvider.Instance.Type;
        public override string HttpPipelineCreateMessageName => nameof(ClientPipeline.CreateMessage);

        public override Type HttpMessageType => typeof(PipelineMessage);
        public override string HttpMessageResponseName => nameof(PipelineMessage.Response);

        public override Type ClientOptionsType => typeof(ClientPipelineOptions);

        public override Type RequestContextType => typeof(RequestOptions);

        public override string RequestContextName => "options";
        public override string RequestContextDescription => "The request options, which can override default behaviors of the client pipeline on a per-call basis.";

        public override Type BearerAuthenticationPolicyType => typeof(BearerTokenAuthenticationPolicy);
        public override Type KeyCredentialType => typeof(ApiKeyCredential);
        public override Type HttpPipelineBuilderType => typeof(ClientPipeline);
        public override Type KeyCredentialPolicyType => typeof(ApiKeyAuthenticationPolicy);
        public override FormattableString GetHttpPipelineClassifierString(string pipelineField, string optionsVariable, FormattableString perCallPolicies, FormattableString perRetryPolicies, FormattableString beforeTransportPolicies)
            => $"{pipelineField:I} = {typeof(ClientPipeline)}.{nameof(ClientPipeline.Create)}({optionsVariable:I}, {perCallPolicies}, {perRetryPolicies}, {beforeTransportPolicies});";

        public override Type HttpPipelinePolicyType => typeof(PipelinePolicy);

        public override string HttpMessageRequestName => nameof(PipelineMessage.Request);

        public override FormattableString GetSetMethodString(string requestName, string method)
        {
            return $"{requestName}.{nameof(PipelineRequest.Method)} = \"{method}\";";
        }

        private string GetHttpMethodName(string method)
        {
            return $"{method[0]}{method.Substring(1).ToLowerInvariant()}";
        }

        public override FormattableString GetSetUriString(string requestName, string uriName)
            => $"{requestName}.Uri = {uriName}.ToUri();";

        public override Action<CodeWriter, CodeWriterDeclaration, RequestHeader, ClientFields> WriteHeaderMethod => RequestWriterHelpers.WriteHeaderSystem;

        public override FormattableString GetSetContentString(string requestName, string contentName)
            => $"{requestName}.Content = {contentName};";

        public override CSharpType RequestUriType => ClientUriBuilderProvider.Instance.Type;
        public override Type RequestContentType => typeof(BinaryContent);
<<<<<<< HEAD
        public override string ToRequestContentName => "ToBinaryBody";
        public override CSharpType MultipartRequestContentType => MultipartFormDataBinaryContentProvider.Instance.Type;
        public override string ToMultipartRequestContentName => "ToMultipartBinaryBody";
=======
        public override string ToRequestContentName => "ToBinaryContent";
>>>>>>> 5b70a917
        public override string RequestContentCreateName => nameof(BinaryContent.Create);

        public override Type IXmlSerializableType => throw new NotSupportedException("Xml serialization is not supported in non-branded libraries yet");

        public override Type RequestFailedExceptionType => typeof(ClientResultException);

        public override Type ResponseClassifierType => typeof(PipelineMessageClassifier);
        public override Type StatusCodeClassifierType => typeof(PipelineMessageClassifier);

        public override ValueExpression GetCreateFromStreamSampleExpression(ValueExpression freeFormObjectExpression)
            => new InvokeStaticMethodExpression(Configuration.ApiTypes.RequestContentType, Configuration.ApiTypes.RequestContentCreateName, new[] { BinaryDataExpression.FromObjectAsJson(freeFormObjectExpression).ToStream() });

        public override string EndPointSampleValue => "https://my-service.com";

        public override string JsonElementVariableName => "element";

        public override ValueExpression GetKeySampleExpression(string clientName)
            => new InvokeStaticMethodExpression(typeof(Environment), nameof(Environment.GetEnvironmentVariable), new[] { new StringLiteralExpression($"{clientName}_KEY", false) });

        public override ExtensibleSnippets ExtensibleSnippets { get; } = new SystemExtensibleSnippets();

        public override string LicenseString => string.Empty;

        public override string ResponseClassifierIsErrorResponseName => nameof(PipelineMessageClassifier.TryClassify);
        public override MethodBodyStatement GetMultipartFormDataRequestContentAddStatment(VariableReference multipartContent, ValueExpression content, ValueExpression name, ValueExpression? fileName)
        {
            var multipartContentExpression = new MultipartFormDataContentExpression(multipartContent);
            if (fileName != null)
            {
                return multipartContentExpression.Add(content, name, fileName);
            }
            else
            {
                return multipartContentExpression.Add(content, name);
            }
        }
    }
}<|MERGE_RESOLUTION|>--- conflicted
+++ resolved
@@ -76,13 +76,9 @@
 
         public override CSharpType RequestUriType => ClientUriBuilderProvider.Instance.Type;
         public override Type RequestContentType => typeof(BinaryContent);
-<<<<<<< HEAD
-        public override string ToRequestContentName => "ToBinaryBody";
+        public override string ToRequestContentName => "ToBinaryContent";
         public override CSharpType MultipartRequestContentType => MultipartFormDataBinaryContentProvider.Instance.Type;
         public override string ToMultipartRequestContentName => "ToMultipartBinaryBody";
-=======
-        public override string ToRequestContentName => "ToBinaryContent";
->>>>>>> 5b70a917
         public override string RequestContentCreateName => nameof(BinaryContent.Create);
 
         public override Type IXmlSerializableType => throw new NotSupportedException("Xml serialization is not supported in non-branded libraries yet");
