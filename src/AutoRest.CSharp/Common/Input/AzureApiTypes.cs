﻿// Copyright (c) Microsoft Corporation. All rights reserved.
// Licensed under the MIT License. See License.txt in the project root for license information.

using System;
using AutoRest.CSharp.Common.Output.Expressions.KnownValueExpressions.Azure;
using AutoRest.CSharp.Common.Output.Expressions.KnownValueExpressions.Base;
using AutoRest.CSharp.Common.Output.Expressions.ValueExpressions;
using AutoRest.CSharp.Common.Output.Models;
using AutoRest.CSharp.Generation.Writers;
using AutoRest.CSharp.Output.Models;
using AutoRest.CSharp.Output.Models.Requests;
using AutoRest.CSharp.Utilities;
using Azure;
using Azure.Core;
using Azure.Core.Pipeline;

namespace AutoRest.CSharp.Common.Input
{
    internal class AzureApiTypes : ApiTypes
    {
        public override BaseResponseExpression GetResponseExpression(ValueExpression untyped) => new ResponseExpression(untyped);
        public override BaseResponseExpression GetFromResponseExpression(ValueExpression untyped) => new ResponseExpression(untyped);

        public override Type ResponseType => typeof(Response);
        public override Type ResponseOfTType => typeof(Response<>);
        public override Type FromResponseType => typeof(Response);
        public override string FromResponseName => "FromResponse";
        public override string ResponseParameterName => "response";
        public override string ContentStreamName => nameof(Response.ContentStream);
        public override string StatusName => nameof(Response.Status);
        public override string GetRawResponseName => nameof(Response<object>.GetRawResponse);
        public override string GetRawResponseString(string responseVariable) => responseVariable;

        public override Type PipelineExtensionsType => typeof(HttpPipelineExtensions);
        protected override string ProcessHeadAsBoolMessageName => nameof(HttpPipelineExtensions.ProcessHeadAsBoolMessage);
        protected override string ProcessMessageName => nameof(HttpPipelineExtensions.ProcessMessage);

        public override Type HttpPipelineType => typeof(HttpPipeline);
        public override string HttpPipelineCreateMessageName => nameof(HttpPipeline.CreateMessage);

        public override Type HttpMessageType => typeof(HttpMessage);
        public override string HttpMessageResponseName => nameof(HttpMessage.Response);

        public override Type ClientDiagnosticsType => typeof(ClientDiagnostics);
        public override string ClientDiagnosticsCreateScopeName => nameof(ClientDiagnostics.CreateScope);

        public override Type ClientOptionsType => typeof(ClientOptions);

        public override Type ArgumentType => typeof(Argument);

        public override Type RequestContextType => typeof(RequestContext);

        public override Type ChangeTrackingListType => typeof(ChangeTrackingList<>);
        public override Type ChangeTrackingDictionaryType => typeof(ChangeTrackingDictionary<,>);

<<<<<<< HEAD
        public override Type OptionalType => typeof(Optional);
=======
        public override Type BearerAuthenticationPolicyType => typeof(BearerTokenAuthenticationPolicy);
        public override Type KeyCredentialType => typeof(AzureKeyCredential);
        public override Type HttpPipelineBuilderType => typeof(HttpPipelineBuilder);
        public override Type KeyCredentialPolicyType => typeof(AzureKeyCredentialPolicy);
        public override FormattableString GetHttpPipelineClassifierString(string pipelineField, string optionsVariable, FormattableString perCallPolicies, FormattableString perRetryPolicies)
            => $"{pipelineField:I} = {typeof(HttpPipelineBuilder)}.{nameof(HttpPipelineBuilder.Build)}({optionsVariable:I}, {perCallPolicies}, {perRetryPolicies}, new {typeof(ResponseClassifier)}());";

        public override Type HttpPipelinePolicyType => typeof(HttpPipelinePolicy);

        public override FormattableString ProtocolReturnStartString => $"return ";
        public override FormattableString ProtocolReturnEndString => $";";

        public override string HttpMessageRequestName => nameof(HttpMessage.Request);

        public override FormattableString GetSetMethodString(string requestName, string method)
            => $"{requestName}.Method = {typeof(RequestMethod)}.{RequestMethod.Parse(method).ToRequestMethodName()};";
        public override FormattableString GetSetUriString(string requestName, string uriName)
            => $"{requestName}.Uri = {uriName};";

        public override Action<CodeWriter, CodeWriterDeclaration, RequestHeader, ClientFields?> WriteHeaderMethod => RequestWriterHelpers.WriteHeader;

        public override FormattableString GetSetContentString(string requestName, string contentName)
            => $"{requestName}.Content = {contentName};";

        public override Type RequestContentType => typeof(RequestContent);
        public override string ToRequestContentName => "ToRequestContent";
        public override string RequestContentCreateName => nameof(RequestContent.Create);

        public override BaseRawRequestUriBuilderExpression GetRequestUriBuiilderExpression(ValueExpression? valueExpression = null)
            => new RawRequestUriBuilderExpression(valueExpression ?? Snippets.New.Instance(typeof(RawRequestUriBuilder)));

        public override Type IUtf8JsonSerializableType => typeof(IUtf8JsonSerializable);

        public override Type Utf8JsonWriterExtensionsType => typeof(Utf8JsonWriterExtensions);

        public override BaseUtf8JsonRequestContentExpression GetUtf8JsonRequestContentExpression(ValueExpression? untyped = null)
            => new Utf8JsonRequestContentExpression(untyped ?? Snippets.New.Instance(typeof(Utf8JsonRequestContent)));
>>>>>>> 187b6dbd
    }
}<|MERGE_RESOLUTION|>--- conflicted
+++ resolved
@@ -53,9 +53,6 @@
         public override Type ChangeTrackingListType => typeof(ChangeTrackingList<>);
         public override Type ChangeTrackingDictionaryType => typeof(ChangeTrackingDictionary<,>);
 
-<<<<<<< HEAD
-        public override Type OptionalType => typeof(Optional);
-=======
         public override Type BearerAuthenticationPolicyType => typeof(BearerTokenAuthenticationPolicy);
         public override Type KeyCredentialType => typeof(AzureKeyCredential);
         public override Type HttpPipelineBuilderType => typeof(HttpPipelineBuilder);
@@ -93,6 +90,7 @@
 
         public override BaseUtf8JsonRequestContentExpression GetUtf8JsonRequestContentExpression(ValueExpression? untyped = null)
             => new Utf8JsonRequestContentExpression(untyped ?? Snippets.New.Instance(typeof(Utf8JsonRequestContent)));
->>>>>>> 187b6dbd
+
+        public override Type OptionalType => typeof(Optional);
     }
 }