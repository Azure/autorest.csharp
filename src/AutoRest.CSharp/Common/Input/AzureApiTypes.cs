﻿// Copyright (c) Microsoft Corporation. All rights reserved.
// Licensed under the MIT License. See License.txt in the project root for license information.

using System;
using AutoRest.CSharp.Common.Output.Expressions.KnownValueExpressions.Azure;
using AutoRest.CSharp.Common.Output.Expressions.KnownValueExpressions.Base;
using AutoRest.CSharp.Common.Output.Expressions.ValueExpressions;
using AutoRest.CSharp.Generation.Writers;
using AutoRest.CSharp.Output.Models;
using AutoRest.CSharp.Output.Models.Requests;
using AutoRest.CSharp.Output.Models.Shared;
using AutoRest.CSharp.Utilities;
using Azure;
using Azure.Core;
using Azure.Core.Pipeline;

namespace AutoRest.CSharp.Common.Input
{
    internal class AzureApiTypes : ApiTypes
    {
        public override BaseResponseExpression GetResponseExpression(ValueExpression untyped) => new ResponseExpression(untyped);
        public override BaseResponseExpression GetFromResponseExpression(ValueExpression untyped) => new ResponseExpression(untyped);

        public override Type ResponseType => typeof(Response);
        public override Type ResponseOfTType => typeof(Response<>);
        public override Type FromResponseType => typeof(Response);
        public override string FromResponseName => "FromResponse";
        public override string ResponseParameterName => "response";
        public override string ContentStreamName => nameof(Response.ContentStream);
        public override string StatusName => nameof(Response.Status);
        public override string GetRawResponseName => nameof(Response<object>.GetRawResponse);
        public override string GetRawResponseString(string responseVariable) => responseVariable;

        public override Type PipelineExtensionsType => typeof(HttpPipelineExtensions);
        protected override string ProcessHeadAsBoolMessageName => nameof(HttpPipelineExtensions.ProcessHeadAsBoolMessage);
        protected override string ProcessMessageName => nameof(HttpPipelineExtensions.ProcessMessage);

        public override Type HttpPipelineType => typeof(HttpPipeline);
        public override string HttpPipelineCreateMessageName => nameof(HttpPipeline.CreateMessage);

        public override Type HttpMessageType => typeof(HttpMessage);
        public override string HttpMessageResponseName => nameof(HttpMessage.Response);

        public override Type ClientDiagnosticsType => typeof(ClientDiagnostics);
        public override string ClientDiagnosticsCreateScopeName => nameof(ClientDiagnostics.CreateScope);

        public override Type ClientOptionsType => typeof(ClientOptions);

        public override Type ArgumentType => typeof(Argument);

        public override Type RequestContextType => typeof(RequestContext);

<<<<<<< HEAD
        public override Type RequestContentType => typeof(RequestContent);
        public override string ToRequestContentName => "ToRequestContent";
        public override string RequestContentCreateName => nameof(RequestContent.Create);
=======
        public override Type ChangeTrackingListType => typeof(ChangeTrackingList<>);
        public override Type ChangeTrackingDictionaryType => typeof(ChangeTrackingDictionary<,>);

        public override Type BearerAuthenticationPolicyType => typeof(BearerTokenAuthenticationPolicy);
        public override Type KeyCredentialType => typeof(AzureKeyCredential);
        public override Type HttpPipelineBuilderType => typeof(HttpPipelineBuilder);
        public override Type KeyCredentialPolicyType => typeof(AzureKeyCredentialPolicy);
        public override FormattableString GetHttpPipelineClassifierString(string pipelineField, string optionsVariable, FormattableString perCallPolicies, FormattableString perRetryPolicies)
            => $"{pipelineField:I} = {typeof(HttpPipelineBuilder)}.{nameof(HttpPipelineBuilder.Build)}({optionsVariable:I}, {perCallPolicies}, {perRetryPolicies}, new {typeof(ResponseClassifier)}());";

        public override Type HttpPipelinePolicyType => typeof(HttpPipelinePolicy);

        public override FormattableString ProtocolReturnStartString => $"return ";
        public override FormattableString ProtocolReturnEndString => $";";

        public override string HttpMessageRequestName => nameof(HttpMessage.Request);

        public override FormattableString GetSetMethodString(string requestName, string method)
            => $"{requestName}.Method = {typeof(RequestMethod)}.{RequestMethod.Parse(method).ToRequestMethodName()};";
        public override FormattableString GetSetUriString(string requestName, string uriName)
            => $"{requestName}.Uri = {uriName};";

        public override Action<CodeWriter, CodeWriterDeclaration, RequestHeader, ClientFields?> WriteHeaderMethod => RequestWriterHelpers.WriteHeader;

        public override FormattableString GetSetContentString(string requestName, string contentName)
            => $"{requestName}.Content = {contentName};";
>>>>>>> 699c32c3
    }
}<|MERGE_RESOLUTION|>--- conflicted
+++ resolved
@@ -50,11 +50,6 @@
 
         public override Type RequestContextType => typeof(RequestContext);
 
-<<<<<<< HEAD
-        public override Type RequestContentType => typeof(RequestContent);
-        public override string ToRequestContentName => "ToRequestContent";
-        public override string RequestContentCreateName => nameof(RequestContent.Create);
-=======
         public override Type ChangeTrackingListType => typeof(ChangeTrackingList<>);
         public override Type ChangeTrackingDictionaryType => typeof(ChangeTrackingDictionary<,>);
 
@@ -81,6 +76,9 @@
 
         public override FormattableString GetSetContentString(string requestName, string contentName)
             => $"{requestName}.Content = {contentName};";
->>>>>>> 699c32c3
+
+        public override Type RequestContentType => typeof(RequestContent);
+        public override string ToRequestContentName => "ToRequestContent";
+        public override string RequestContentCreateName => nameof(RequestContent.Create);
     }
 }