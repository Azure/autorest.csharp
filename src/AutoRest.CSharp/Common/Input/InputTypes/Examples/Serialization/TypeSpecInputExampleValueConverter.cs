﻿// Copyright (c) Microsoft Corporation. All rights reserved.
// Licensed under the MIT License. See License.txt in the project root for license information.

using System;
using System.Collections.Generic;
using System.Text.Json;
using System.Text.Json.Serialization;

namespace AutoRest.CSharp.Common.Input.Examples
{
    internal sealed class TypeSpecInputExampleValueConverter : JsonConverter<InputExampleValue>
    {
        private const string KindPropertyName = "kind";
        private const string TypePropertyName = "type";
        private const string ValuePropertyName = "value";

        public TypeSpecInputExampleValueConverter()
        {
        }

        public override InputExampleValue? Read(ref Utf8JsonReader reader, Type typeToConvert, JsonSerializerOptions options)
            => CreateExampleValue(ref reader, options);

        public override void Write(Utf8JsonWriter writer, InputExampleValue value, JsonSerializerOptions options)
            => throw new NotSupportedException("Writing not supported");

        private InputExampleValue CreateExampleValue(ref Utf8JsonReader reader, JsonSerializerOptions options)
        {
            if (reader.TokenType == JsonTokenType.StartObject)
            {
                reader.Read();
            }
            string? id = null;
            string? kind = null;
            InputExampleValue? result = null;
            while (reader.TokenType != JsonTokenType.EndObject)
            {
                var isIdOrKind = reader.TryReadReferenceId(ref id)
                    || reader.TryReadString(KindPropertyName, ref kind);

                if (isIdOrKind)
                {
                    continue;
                }
                result = CreateDerivedExampleValue(ref reader, kind, options);
            }

            return result ?? throw new JsonException();
        }

        private const string ModelKind = "model";
        private const string ArrayKind = "array";
        private const string DictionaryKind = "dict";
        private const string UnionKind = "union";
        private const string UnknownKind = "unknown";

        private InputExampleValue CreateDerivedExampleValue(ref Utf8JsonReader reader, string? kind, JsonSerializerOptions options) => kind switch
        {
<<<<<<< HEAD
            null => throw new JsonException($"InputTypeExample must have a 'kind' property"),
            ArrayKind => CreateArrayExample(ref reader, options),
            DictionaryKind or ModelKind => CreateObjectExample(ref reader, options),
            UnknownKind => CreateUnknownExample(ref reader, options),
            _ => CreateOtherExample(ref reader, options),
=======
            null => throw new JsonException($"InputTypeExample (id: '{id}') must have a 'kind' property"),
            ArrayKind => CreateArrayExample(ref reader, id, options, _referenceHandler.CurrentResolver),
            DictionaryKind or ModelKind => CreateObjectExample(ref reader, id, options, _referenceHandler.CurrentResolver),
            UnionKind or UnknownKind => CreateUnknownExample(ref reader, id, options, _referenceHandler.CurrentResolver),
            _ => CreateOtherExample(ref reader, id, options, _referenceHandler.CurrentResolver),
>>>>>>> 93b0cf0b
        };

        private InputExampleValue CreateArrayExample(ref Utf8JsonReader reader, JsonSerializerOptions options)
        {
            InputType? type = null;
            IReadOnlyList<InputExampleValue>? value = null;
            while (reader.TokenType != JsonTokenType.EndObject)
            {
                var isKnownProperty = reader.TryReadComplexType(TypePropertyName, options, ref type)
                    || reader.TryReadComplexType(ValuePropertyName, options, ref value);

                if (!isKnownProperty)
                {
                    reader.SkipProperty();
                }
            }

            var result = new InputExampleListValue(type ?? throw new JsonException(), value ?? throw new JsonException());

            return result;
        }

        private InputExampleValue CreateObjectExample(ref Utf8JsonReader reader, JsonSerializerOptions options)
        {
            InputType? type = null;
            IReadOnlyDictionary<string, InputExampleValue>? value = null;
            while (reader.TokenType != JsonTokenType.EndObject)
            {
                var isKnownProperty = reader.TryReadComplexType(TypePropertyName, options, ref type)
                    || reader.TryReadComplexType(ValuePropertyName, options, ref value);

                if (!isKnownProperty)
                {
                    reader.SkipProperty();
                }
            }

            var result = new InputExampleObjectValue(type ?? throw new JsonException(), value ?? throw new JsonException());

            return result;
        }

        private InputExampleValue CreateUnknownExample(ref Utf8JsonReader reader, JsonSerializerOptions options)
        {
            InputType? type = null;
            JsonElement? rawValue = null;
            while (reader.TokenType != JsonTokenType.EndObject)
            {
                var isKnownProperty = reader.TryReadComplexType(TypePropertyName, options, ref type)
                    || reader.TryReadComplexType(ValuePropertyName, options, ref rawValue);

                if (!isKnownProperty)
                {
                    reader.SkipProperty();
                }
            }

            var result = ParseUnknownValue(type ?? throw new JsonException(), rawValue);

            return result;

            static InputExampleValue ParseUnknownValue(InputType type, JsonElement? rawValue)
            {
                switch (rawValue?.ValueKind)
                {
                    case null or JsonValueKind.Null:
                        return InputExampleValue.Null(type);
                    case JsonValueKind.String:
                        return InputExampleValue.Value(type, rawValue.Value.GetString());
                    case JsonValueKind.True or JsonValueKind.False:
                        return InputExampleValue.Value(type, rawValue.Value.GetBoolean());
                    case JsonValueKind.Number:
                        var rawText = rawValue.Value.GetRawText();
                        if (int.TryParse(rawText, out var int32Value))
                            return InputExampleValue.Value(type, int32Value);
                        else if (long.TryParse(rawText, out var int64Value))
                            return InputExampleValue.Value(type, int64Value);
                        else if (float.TryParse(rawText, out var floatValue))
                            return InputExampleValue.Value(type, floatValue);
                        else if (double.TryParse(rawText, out var doubleValue))
                            return InputExampleValue.Value(type, doubleValue);
                        else if (decimal.TryParse(rawText, out var decimalValue))
                            return InputExampleValue.Value(type, decimalValue);
                        else
                            return InputExampleValue.Value(type, null);
                    case JsonValueKind.Array:
                        var length = rawValue.Value.GetArrayLength();
                        var values = new List<InputExampleValue>(length);
                        foreach (var item in rawValue.Value.EnumerateArray())
                        {
                            values.Add(ParseUnknownValue(type, item));
                        }
                        return InputExampleValue.List(type, values);
                    case JsonValueKind.Object:
                        var objValues = new Dictionary<string, InputExampleValue>();
                        foreach (var property in rawValue.Value.EnumerateObject())
                        {
                            objValues.Add(property.Name, ParseUnknownValue(type, property.Value));
                        }
                        return InputExampleValue.Object(type, objValues);
                    default:
                        throw new JsonException($"kind {rawValue?.ValueKind} is not expected here");
                }
            }
        }

        private InputExampleValue CreateOtherExample(ref Utf8JsonReader reader, JsonSerializerOptions options)
        {
            InputType? type = null;
            JsonElement? rawValue = null;
            while (reader.TokenType != JsonTokenType.EndObject)
            {
                var isKnownProperty = reader.TryReadComplexType(TypePropertyName, options, ref type)
                    || reader.TryReadComplexType(ValuePropertyName, options, ref rawValue);

                if (!isKnownProperty)
                {
                    reader.SkipProperty();
                }
            }

            var effectiveType = type switch
            {
                null => throw new JsonException(),
                InputEnumType enumType => enumType.ValueType,
                InputDurationType durationType => durationType.WireType,
                InputDateTimeType dateTimeType => dateTimeType.WireType,
                _ => type
            };

            object? value = rawValue?.ValueKind switch
            {
                null or JsonValueKind.Null => null,
                JsonValueKind.String => rawValue.Value.GetString(),
                JsonValueKind.False => false,
                JsonValueKind.True => true,
                JsonValueKind.Number => effectiveType switch
                {
                    InputPrimitiveType { Kind: InputPrimitiveTypeKind.Int32 or InputPrimitiveTypeKind.UInt32 } => int.TryParse(rawValue.Value.GetRawText(), out var intValue) ? intValue : default(int),
                    InputPrimitiveType { Kind: InputPrimitiveTypeKind.Int64 or InputPrimitiveTypeKind.UInt64 or InputPrimitiveTypeKind.Integer } => long.TryParse(rawValue.Value.GetRawText(), out var longValue) ? longValue : default(long),
                    InputPrimitiveType { Kind: InputPrimitiveTypeKind.Float32 } => float.TryParse(rawValue.Value.GetRawText(), out var floatValue) ? floatValue : default(float),
                    InputPrimitiveType { Kind: InputPrimitiveTypeKind.Float64 or InputPrimitiveTypeKind.Float } => double.TryParse(rawValue.Value.GetRawText(), out var doubleValue) ? doubleValue : default(double),
                    InputPrimitiveType { Kind: InputPrimitiveTypeKind.Decimal or InputPrimitiveTypeKind.Decimal128 } => decimal.TryParse(rawValue.Value.GetRawText(), out var decimalValue) ? decimalValue : default(decimal),
                    _ => null,
                },
                _ => throw new JsonException($"kind {rawValue?.ValueKind} is not expected here")
            };

            var result = new InputExampleRawValue(type ?? throw new JsonException(), value);

            return result;
        }
    }
}<|MERGE_RESOLUTION|>--- conflicted
+++ resolved
@@ -56,19 +56,11 @@
 
         private InputExampleValue CreateDerivedExampleValue(ref Utf8JsonReader reader, string? kind, JsonSerializerOptions options) => kind switch
         {
-<<<<<<< HEAD
             null => throw new JsonException($"InputTypeExample must have a 'kind' property"),
             ArrayKind => CreateArrayExample(ref reader, options),
             DictionaryKind or ModelKind => CreateObjectExample(ref reader, options),
-            UnknownKind => CreateUnknownExample(ref reader, options),
+            UnionKind or UnknownKind => CreateUnknownExample(ref reader, options),
             _ => CreateOtherExample(ref reader, options),
-=======
-            null => throw new JsonException($"InputTypeExample (id: '{id}') must have a 'kind' property"),
-            ArrayKind => CreateArrayExample(ref reader, id, options, _referenceHandler.CurrentResolver),
-            DictionaryKind or ModelKind => CreateObjectExample(ref reader, id, options, _referenceHandler.CurrentResolver),
-            UnionKind or UnknownKind => CreateUnknownExample(ref reader, id, options, _referenceHandler.CurrentResolver),
-            _ => CreateOtherExample(ref reader, id, options, _referenceHandler.CurrentResolver),
->>>>>>> 93b0cf0b
         };
 
         private InputExampleValue CreateArrayExample(ref Utf8JsonReader reader, JsonSerializerOptions options)
