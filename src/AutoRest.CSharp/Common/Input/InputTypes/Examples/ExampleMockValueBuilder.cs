﻿// Copyright (c) Microsoft Corporation. All rights reserved.
// Licensed under the MIT License. See License.txt in the project root for license information.

using System.Collections.Concurrent;
using System.Collections.Generic;
using System.Linq;
using AutoRest.CSharp.Common.Input.InputTypes;

namespace AutoRest.CSharp.Common.Input.Examples
{
    internal class ExampleMockValueBuilder
    {
        public const string ShortVersionMockExampleKey = "ShortVersion";
        public const string MockExampleAllParameterKey = "AllParameters";

        private static readonly string EndpointMockValue = Configuration.ApiTypes.EndPointSampleValue;

        private readonly static ConcurrentDictionary<InputType, InputExampleValue> _cache = new();

        public static InputClientExample BuildClientExample(InputClient client, bool useAllParameters)
        {
            _cache.Clear();
            var clientParameterExamples = new List<InputParameterExample>();
            foreach (var parameter in client.Parameters)
            {
                if (!useAllParameters && !parameter.IsRequired)
                {
                    continue;
                }
                var parameterExample = BuildParameterExample(parameter, useAllParameters);
                clientParameterExamples.Add(parameterExample);
            }

            return new(client, clientParameterExamples);
        }

        public static InputOperationExample BuildOperationExample(InputOperation operation, bool useAllParameters)
        {
            _cache.Clear();

            var parameterExamples = new List<InputParameterExample>();
            foreach (var parameter in operation.Parameters)
            {
                if (!useAllParameters && !parameter.IsRequired)
                {
                    continue;
                }
                var parameterExample = BuildParameterExample(parameter, useAllParameters);
                parameterExamples.Add(parameterExample);
            }

            return new(operation, parameterExamples);
        }

        private static InputParameterExample BuildParameterExample(InputParameter parameter, bool useAllParameters)
        {
            // if the parameter is constant, we just put the constant into the example value instead of mocking a new one
            if (parameter.Kind == InputOperationParameterKind.Constant)
            {
                InputExampleValue value;
                if (parameter.DefaultValue != null)
                {
                    // when it is constant, it could have DefaultValue
                    value = InputExampleValue.Value(parameter.Type, parameter.DefaultValue.Value);
                }
                else if (parameter.Type is InputUnionType unionType && unionType.UnionItemTypes[0] is InputLiteralType literalType)
                {
                    // or it could be a union of literal types
                    value = InputExampleValue.Value(parameter.Type, literalType.Value);
                }
                else if (parameter.Type is InputEnumType enumType && enumType.Values[0].Value is { } enumValue)
                {
                    // or it could be an enum of a few values
                    value = InputExampleValue.Value(parameter.Type, enumValue);
                }
                else
                {
                    // fallback to null
                    value = InputExampleValue.Null(parameter.Type);
                }
                return new(parameter, value);
            }

            // if the parameter is endpoint
            if (parameter.IsEndpoint)
            {
                var value = InputExampleValue.Value(parameter.Type, EndpointMockValue);
                return new(parameter, value);
            }

            if (parameter.DefaultValue != null)
            {
                var value = InputExampleValue.Value(parameter.Type, parameter.DefaultValue.Value);
                return new(parameter, value);
            }

            var exampleValue = BuildExampleValue(parameter.Type, parameter.Name, useAllParameters, new HashSet<InputModelType>());
            return new(parameter, exampleValue);
        }

        private static InputExampleValue BuildExampleValue(InputType type, string? hint, bool useAllParameters, HashSet<InputModelType> visitedModels) => type switch
        {
            InputListType listType => BuildListExampleValue(listType, hint, useAllParameters, visitedModels),
            InputDictionaryType dictionaryType => BuildDictionaryExampleValue(dictionaryType, hint, useAllParameters, visitedModels),
            InputEnumType enumType => BuildEnumExampleValue(enumType),
            InputPrimitiveType primitiveType => BuildPrimitiveExampleValue(primitiveType, hint),
            InputLiteralType literalType => InputExampleValue.Value(literalType, literalType.Value),
            InputModelType modelType => BuildModelExampleValue(modelType, useAllParameters, visitedModels),
            InputUnionType unionType => BuildExampleValue(unionType.UnionItemTypes.First(), hint, useAllParameters, visitedModels),
<<<<<<< HEAD
            InputNullableType nullableType => BuildExampleValue(nullableType.Type, hint, useAllParameters, visitedModels),
=======
            InputDateTimeType dateTimeType => BuildDateTimeExampleValue(dateTimeType),
            InputDurationType durationType => BuildDurationExampleValue(durationType),
>>>>>>> 9b8a321f
            _ => InputExampleValue.Object(type, new Dictionary<string, InputExampleValue>())
        };

        private static InputExampleValue BuildListExampleValue(InputListType listType, string? hint, bool useAllParameters, HashSet<InputModelType> visitedModels)
        {
            var exampleElementValue = BuildExampleValue(listType.ElementType, hint, useAllParameters, visitedModels);

            return InputExampleValue.List(listType, new[] { exampleElementValue });
        }

        private static InputExampleValue BuildDictionaryExampleValue(InputDictionaryType dictionaryType, string? hint, bool useAllParameters, HashSet<InputModelType> visitedModels)
        {
            var exampleValue = BuildExampleValue(dictionaryType.ValueType, hint, useAllParameters, visitedModels);

            return InputExampleValue.Object(dictionaryType, new Dictionary<string, InputExampleValue>
            {
                ["key"] = exampleValue
            });
        }

        private static InputExampleValue BuildEnumExampleValue(InputEnumType enumType)
        {
            var enumValue = enumType.Values.First();
            return InputExampleValue.Value(enumType, enumValue.Value);
        }

        private static InputExampleValue BuildPrimitiveExampleValue(InputPrimitiveType primitiveType, string? hint) => primitiveType.Kind switch
        {
            InputPrimitiveTypeKind.Stream => InputExampleValue.Stream(primitiveType, "<filePath>"),
            InputPrimitiveTypeKind.Boolean => InputExampleValue.Value(primitiveType, true),
            InputPrimitiveTypeKind.PlainDate => InputExampleValue.Value(primitiveType, "2022-05-10"),
            InputPrimitiveTypeKind.Float32 => InputExampleValue.Value(primitiveType, 123.45f),
            InputPrimitiveTypeKind.Float64 => InputExampleValue.Value(primitiveType, 123.45d),
            InputPrimitiveTypeKind.Float128 => InputExampleValue.Value(primitiveType, 123.45m),
            InputPrimitiveTypeKind.Guid or InputPrimitiveTypeKind.Uuid => InputExampleValue.Value(primitiveType, "73f411fe-4f43-4b4b-9cbd-6828d8f4cf9a"),
            InputPrimitiveTypeKind.Int8 => InputExampleValue.Value(primitiveType, (sbyte)123),
            InputPrimitiveTypeKind.UInt8 => InputExampleValue.Value(primitiveType, (byte)123),
            InputPrimitiveTypeKind.Int32 => InputExampleValue.Value(primitiveType, 1234),
            InputPrimitiveTypeKind.Int64 => InputExampleValue.Value(primitiveType, 1234L),
            InputPrimitiveTypeKind.SafeInt => InputExampleValue.Value(primitiveType, 1234L),
            InputPrimitiveTypeKind.String => string.IsNullOrWhiteSpace(hint) ? InputExampleValue.Value(primitiveType, "<String>") : InputExampleValue.Value(primitiveType, $"<{hint}>"),
            InputPrimitiveTypeKind.PlainTime => InputExampleValue.Value(primitiveType, "01:23:45"),
            InputPrimitiveTypeKind.Uri or InputPrimitiveTypeKind.Url => InputExampleValue.Value(primitiveType, "http://localhost:3000"),
            _ => InputExampleValue.Object(primitiveType, new Dictionary<string, InputExampleValue>())
        };

        private static InputExampleValue BuildDateTimeExampleValue(InputDateTimeType dateTimeType) => dateTimeType.Encode switch
        {
            DateTimeKnownEncoding.Rfc7231 => InputExampleValue.Value(dateTimeType.WireType, "Tue, 10 May 2022 18:57:31 GMT"),
            DateTimeKnownEncoding.Rfc3339 => InputExampleValue.Value(dateTimeType.WireType, "2022-05-10T18:57:31.2311892Z"),
            DateTimeKnownEncoding.UnixTimestamp => InputExampleValue.Value(dateTimeType.WireType, 1652209051),
            _ => InputExampleValue.Null(dateTimeType)
        };

        private static InputExampleValue BuildDurationExampleValue(InputDurationType durationType) => durationType.Encode switch
        {
            DurationKnownEncoding.Iso8601 => InputExampleValue.Value(durationType.WireType, "PT1H23M45S"),
            DurationKnownEncoding.Seconds => durationType.WireType.Kind switch
            {
                InputPrimitiveTypeKind.Int32 => InputExampleValue.Value(durationType.WireType, 10),
                InputPrimitiveTypeKind.Float or InputPrimitiveTypeKind.Float32 => InputExampleValue.Value(durationType.WireType, 10f),
                _ => InputExampleValue.Value(durationType.WireType, 3.141592)
            },
            _ => InputExampleValue.Null(durationType)
        };

        private static InputExampleValue BuildModelExampleValue(InputModelType model, bool useAllParameters, HashSet<InputModelType> visitedModels)
        {
            if (visitedModels.Contains(model))
                return InputExampleValue.Null(model);

            var dict = new Dictionary<string, InputExampleValue>();
            var result = InputExampleValue.Object(model, dict);
            visitedModels.Add(model);
            // if this model has a discriminator, we should return a derived type
            if (model.DiscriminatorPropertyName != null)
            {
                var derived = model.DerivedModels.FirstOrDefault();
                if (derived is null)
                {
                    return InputExampleValue.Null(model);
                }
                else
                {
                    model = derived;
                }
            }
            // then, we just iterate all the properties
            foreach (var modelOrBase in model.GetSelfAndBaseModels())
            {
                foreach (var property in modelOrBase.Properties)
                {
                    if (property.IsReadOnly)
                        continue;

                    if (!useAllParameters && !property.IsRequired)
                        continue;

                    // this means a property is defined both on the base and derived type, we skip other occurrences only keep the first
                    // which means we only keep the property defined in the lowest layer (derived types)
                    if (dict.ContainsKey(property.SerializedName))
                        continue;

                    InputExampleValue exampleValue;
                    if (property.IsDiscriminator)
                    {
                        exampleValue = InputExampleValue.Value(property.Type, model.DiscriminatorValue!);
                    }
                    else if (property.ConstantValue is { Value: { } constantValue })
                    {
                        exampleValue = InputExampleValue.Value(property.Type, constantValue);
                    }
                    else
                    {
                        exampleValue = BuildExampleValue(property.Type, property.SerializedName, useAllParameters, visitedModels);
                    }

                    dict.Add(property.SerializedName, exampleValue);
                }
            }

            return result;
        }
    }
}<|MERGE_RESOLUTION|>--- conflicted
+++ resolved
@@ -107,12 +107,9 @@
             InputLiteralType literalType => InputExampleValue.Value(literalType, literalType.Value),
             InputModelType modelType => BuildModelExampleValue(modelType, useAllParameters, visitedModels),
             InputUnionType unionType => BuildExampleValue(unionType.UnionItemTypes.First(), hint, useAllParameters, visitedModels),
-<<<<<<< HEAD
             InputNullableType nullableType => BuildExampleValue(nullableType.Type, hint, useAllParameters, visitedModels),
-=======
             InputDateTimeType dateTimeType => BuildDateTimeExampleValue(dateTimeType),
             InputDurationType durationType => BuildDurationExampleValue(durationType),
->>>>>>> 9b8a321f
             _ => InputExampleValue.Object(type, new Dictionary<string, InputExampleValue>())
         };
 
