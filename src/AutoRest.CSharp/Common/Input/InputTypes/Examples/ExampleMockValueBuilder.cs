--- conflicted
+++ resolved
@@ -106,12 +106,8 @@
             InputPrimitiveType primitiveType => BuildPrimitiveExampleValue(primitiveType, hint),
             InputLiteralType literalType => InputExampleValue.Value(literalType, literalType.Value),
             InputModelType modelType => BuildModelExampleValue(modelType, useAllParameters, visitedModels),
-<<<<<<< HEAD
-            InputUnionType unionType => BuildExampleValue(unionType.UnionItemTypes.First(), hint, useAllParameters, visitedModels),
+            InputUnionType unionType => BuildExampleValue(unionType.VariantTypes[0], hint, useAllParameters, visitedModels),
             InputNullableType nullableType => BuildExampleValue(nullableType.Type, hint, useAllParameters, visitedModels),
-=======
-            InputUnionType unionType => BuildExampleValue(unionType.VariantTypes[0], hint, useAllParameters, visitedModels),
->>>>>>> c545d076
             InputDateTimeType dateTimeType => BuildDateTimeExampleValue(dateTimeType),
             InputDurationType durationType => BuildDurationExampleValue(durationType),
             _ => InputExampleValue.Object(type, new Dictionary<string, InputExampleValue>())
