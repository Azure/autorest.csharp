--- conflicted
+++ resolved
@@ -45,38 +45,8 @@
         ArraySerializationDelimiter: null,
         HeaderCollectionPrefix: null)
     { }
-<<<<<<< HEAD
-
-    private SerializationFormat? _serializationFormat;
-    public SerializationFormat SerializationFormat => _serializationFormat ??= GetSerializationFormat(Type, Location);
 
     public string Name { get; internal set; } = Name;
     public string NameInRequest { get; internal set; } = NameInRequest;
     public bool IsRequired { get; internal set; } = IsRequired;
-
-    private static SerializationFormat GetSerializationFormat(InputType parameterType, RequestLocation requestLocation)
-    {
-        var affectType = parameterType switch
-        {
-            InputListType listType => listType.ElementType,
-            InputDictionaryType dictionaryType => dictionaryType.ValueType,
-            _ => parameterType
-        };
-        if (affectType is InputPrimitiveType { Kind: InputTypeKind.DateTime })
-        {
-            if (requestLocation == RequestLocation.Header)
-            {
-                return SerializationFormat.DateTime_RFC7231;
-            }
-
-            if (requestLocation == RequestLocation.Body)
-            {
-                return SerializationFormat.DateTime_RFC3339;
-            }
-        }
-
-        return SerializationBuilder.GetSerializationFormat(affectType);
-    }
-=======
->>>>>>> c0e41de3
 }