--- conflicted
+++ resolved
@@ -5,12 +5,8 @@
 
 namespace AutoRest.CSharp.Common.Input;
 
-<<<<<<< HEAD
-internal record InputLiteralType(InputType ValueType, object Value, IReadOnlyList<InputDecoratorInfo> Decorators) : InputType("Literal", Decorators); // TODO -- name?
-=======
-internal record InputLiteralType(InputType ValueType, object Value) : InputType("Literal") // TODO -- name?
+internal record InputLiteralType(InputType ValueType, object Value, IReadOnlyList<InputDecoratorInfo> Decorators) : InputType("Literal", Decorators) // TODO -- name?
 {
     // Those two types are actually same, can we merge them?
     public static implicit operator InputConstant(InputLiteralType literal) => new(literal.Value, literal.ValueType);
-};
->>>>>>> 3e9fef80
+};