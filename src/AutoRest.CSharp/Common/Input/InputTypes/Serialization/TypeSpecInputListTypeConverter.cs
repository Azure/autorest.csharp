﻿// Copyright (c) Microsoft Corporation. All rights reserved.
// Licensed under the MIT License. See License.txt in the project root for license information.

using System;
using System.Text.Json;
using System.Text.Json.Serialization;

namespace AutoRest.CSharp.Common.Input
{
    internal sealed class TypeSpecInputListTypeConverter : JsonConverter<InputListType>
    {
        private readonly TypeSpecReferenceHandler _referenceHandler;

        public TypeSpecInputListTypeConverter(TypeSpecReferenceHandler referenceHandler)
        {
            _referenceHandler = referenceHandler;
        }

        public override InputListType? Read(ref Utf8JsonReader reader, Type typeToConvert, JsonSerializerOptions options)
            => reader.ReadReferenceAndResolve<InputListType>(_referenceHandler.CurrentResolver) ?? CreateListType(ref reader, null, options, _referenceHandler.CurrentResolver);

        public override void Write(Utf8JsonWriter writer, InputListType value, JsonSerializerOptions options)
            => throw new NotSupportedException("Writing not supported");

        public static InputListType CreateListType(ref Utf8JsonReader reader, string? id, JsonSerializerOptions options, ReferenceResolver resolver)
        {
<<<<<<< HEAD
            var isFirstProperty = id == null;
            bool isNullable = false;
=======
            var isFirstProperty = id == null && name == null;
>>>>>>> 64632414
            InputType? elementType = null;
            while (reader.TokenType != JsonTokenType.EndObject)
            {
                var isKnownProperty = reader.TryReadReferenceId(ref isFirstProperty, ref id)
<<<<<<< HEAD
                    || reader.TryReadBoolean(nameof(InputListType.IsNullable), ref isNullable)
                    || reader.TryReadWithConverter(nameof(InputListType.ValueType), options, ref elementType);
=======
                    || reader.TryReadString(nameof(InputListType.Name), ref name)
                    || reader.TryReadWithConverter(nameof(InputListType.ElementType), options, ref elementType);
>>>>>>> 64632414

                if (!isKnownProperty)
                {
                    reader.SkipProperty();
                }
            }

            elementType = elementType ?? throw new JsonException("List must have element type");
<<<<<<< HEAD
            var listType = new InputListType("Array", elementType, isNullable);
=======
            var listType = new InputListType(name ?? "List", elementType, false);
>>>>>>> 64632414
            if (id != null)
            {
                resolver.AddReference(id, listType);
            }
            return listType;
        }
    }
}<|MERGE_RESOLUTION|>--- conflicted
+++ resolved
@@ -24,23 +24,12 @@
 
         public static InputListType CreateListType(ref Utf8JsonReader reader, string? id, JsonSerializerOptions options, ReferenceResolver resolver)
         {
-<<<<<<< HEAD
             var isFirstProperty = id == null;
-            bool isNullable = false;
-=======
-            var isFirstProperty = id == null && name == null;
->>>>>>> 64632414
             InputType? elementType = null;
             while (reader.TokenType != JsonTokenType.EndObject)
             {
                 var isKnownProperty = reader.TryReadReferenceId(ref isFirstProperty, ref id)
-<<<<<<< HEAD
-                    || reader.TryReadBoolean(nameof(InputListType.IsNullable), ref isNullable)
                     || reader.TryReadWithConverter(nameof(InputListType.ValueType), options, ref elementType);
-=======
-                    || reader.TryReadString(nameof(InputListType.Name), ref name)
-                    || reader.TryReadWithConverter(nameof(InputListType.ElementType), options, ref elementType);
->>>>>>> 64632414
 
                 if (!isKnownProperty)
                 {
@@ -49,11 +38,7 @@
             }
 
             elementType = elementType ?? throw new JsonException("List must have element type");
-<<<<<<< HEAD
-            var listType = new InputListType("Array", elementType, isNullable);
-=======
-            var listType = new InputListType(name ?? "List", elementType, false);
->>>>>>> 64632414
+            var listType = new InputListType("Array", elementType);
             if (id != null)
             {
                 resolver.AddReference(id, listType);
