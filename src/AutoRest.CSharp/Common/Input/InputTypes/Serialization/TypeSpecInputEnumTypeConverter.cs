--- conflicted
+++ resolved
@@ -104,11 +104,7 @@
             }
             valueType = currentType ?? throw new JsonException("Enum value type must be set.");
 
-<<<<<<< HEAD
-            var enumType = new InputEnumType(name, ns, accessibility, deprecated, description, usage, valueType, NormalizeValues(allowedValues, valueType), isExtendable, isConfident);
-=======
-            var enumType = new InputEnumType(name, ns, accessibility, deprecated, description, usage, valueType, NormalizeValues(allowedValues, valueType), isExtendable, IsNullable: isNullable);
->>>>>>> 8a2b2bfd
+            var enumType = new InputEnumType(name, ns, accessibility, deprecated, description, usage, valueType, NormalizeValues(allowedValues, valueType), isExtendable, isConfident, isNullable);
             if (id != null)
             {
                 resolver.AddReference(id, enumType);
