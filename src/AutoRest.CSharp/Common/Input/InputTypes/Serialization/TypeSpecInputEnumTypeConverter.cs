--- conflicted
+++ resolved
@@ -94,11 +94,7 @@
             }
             valueType = currentType ?? throw new JsonException("Enum value type must be set.");
 
-<<<<<<< HEAD
-            var enumType = new InputEnumType(name, ns, accessibility, deprecated, description, valueType, NormalizeValues(allowedValues, valueType), isExtendable);
-=======
-            var enumType = new InputEnumType(name, ns, accessibility, deprecated, description, usage, valueType, NormalizeValues(allowedValues, valueType), isExtendable, isNullable);
->>>>>>> a037d2c8
+            var enumType = new InputEnumType(name, ns, accessibility, deprecated, description, valueType, NormalizeValues(allowedValues, valueType), isExtendable, isNullable);
             if (id != null)
             {
                 resolver.AddReference(id, enumType);
