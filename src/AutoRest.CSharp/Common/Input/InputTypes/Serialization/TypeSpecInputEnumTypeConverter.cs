﻿// Copyright (c) Microsoft Corporation. All rights reserved.
// Licensed under the MIT License. See License.txt in the project root for license information.

using System;
using System.Collections.Generic;
using System.Text.Json;
using System.Text.Json.Serialization;
using AutoRest.CSharp.Utilities;

namespace AutoRest.CSharp.Common.Input
{
    internal sealed class TypeSpecInputEnumTypeConverter : JsonConverter<InputEnumType>
    {
        private readonly TypeSpecReferenceHandler _referenceHandler;

        public TypeSpecInputEnumTypeConverter(TypeSpecReferenceHandler referenceHandler)
        {
            _referenceHandler = referenceHandler;
        }

        public override InputEnumType Read(ref Utf8JsonReader reader, Type typeToConvert, JsonSerializerOptions options)
            => reader.ReadReferenceAndResolve<InputEnumType>(_referenceHandler.CurrentResolver) ?? CreateEnumType(ref reader, null, null, options, _referenceHandler.CurrentResolver);

        public override void Write(Utf8JsonWriter writer, InputEnumType value, JsonSerializerOptions options)
            => throw new NotSupportedException("Writing not supported");

        public static InputEnumType CreateEnumType(ref Utf8JsonReader reader, string? id, string? name, JsonSerializerOptions options, ReferenceResolver resolver)
        {
            var isFirstProperty = id == null && name == null;
            string? ns = null;
            string? accessibility = null;
            string? deprecated = null;
            string? description = null;
            string? usageString = default;
            bool isExtendable = false;
            InputType? valueType = null;
            IReadOnlyList<InputEnumTypeValue>? values = null;
            while (reader.TokenType != JsonTokenType.EndObject)
            {
                var isKnownProperty = reader.TryReadReferenceId(ref isFirstProperty, ref id)
                    || reader.TryReadString(nameof(InputEnumType.Name), ref name)
                    || reader.TryReadString(nameof(InputEnumType.Namespace), ref ns)
                    || reader.TryReadString(nameof(InputEnumType.Accessibility), ref accessibility)
                    || reader.TryReadString(nameof(InputEnumType.Deprecated), ref deprecated)
                    || reader.TryReadString(nameof(InputEnumType.Description), ref description)
                    || reader.TryReadString(nameof(InputEnumType.Usage), ref usageString)
                    || reader.TryReadBoolean(nameof(InputEnumType.IsExtensible), ref isExtendable)
                    || reader.TryReadWithConverter(nameof(InputEnumType.ValueType), options, ref valueType)
                    || reader.TryReadWithConverter(nameof(InputEnumType.Values), options, ref values);

                if (!isKnownProperty)
                {
                    reader.SkipProperty();
                }
            }

            name = name ?? throw new JsonException("Enum must have name");
            // TODO: roll back to throw JSON error when there is linter on the upstream to check enum without @doc
            //description = description ?? throw new JsonException("Enum must have a description");
            if (description.IsNullOrEmpty())
            {
                Console.Error.WriteLine($"[Warn]: Enum '{name}' must have a description");
                description = $"The {name}.";
            }

            if (values == null || values.Count == 0)
            {
                throw new JsonException("Enum must have at least one value");
            }

            if (valueType is not InputPrimitiveType inputValueType)
            {
                throw new JsonException("The ValueType of an EnumType must be a primitive type.");
            }

<<<<<<< HEAD
            if (!Enum.TryParse<InputModelTypeUsage>(usageString, out var usage))
            {
                throw new JsonException($"Cannot parse usage {usageString}");
            }

            var enumType = new InputEnumType(name, ns, accessibility, deprecated, description!, usage, inputValueType, NormalizeValues(values, inputValueType), isExtendable, isNullable);
=======
            var enumType = new InputEnumType(name, ns, accessibility, deprecated, description!, usage, inputValueType, NormalizeValues(values, inputValueType), isExtendable);
>>>>>>> 64632414
            if (id != null)
            {
                resolver.AddReference(id, enumType);
            }
            return enumType;
        }

        private static IReadOnlyList<InputEnumTypeValue> NormalizeValues(IReadOnlyList<InputEnumTypeValue> allowedValues, InputPrimitiveType valueType)
        {
            var concreteValues = new List<InputEnumTypeValue>(allowedValues.Count);

            switch (valueType.Kind)
            {
                case InputPrimitiveTypeKind.String:
                    foreach (var value in allowedValues)
                    {
                        if (value.Value is not string s)
                        {
                            throw new JsonException($"Enum value types are not consistent");
                        }
                        concreteValues.Add(new InputEnumTypeStringValue(value.Name, s, value.Description));
                    }
                    break;
                case InputPrimitiveTypeKind.Int32:
                    foreach (var value in allowedValues)
                    {
                        if (value.Value is not int i)
                        {
                            throw new JsonException($"Enum value types are not consistent");
                        }
                        concreteValues.Add(new InputEnumTypeIntegerValue(value.Name, i, value.Description));
                    }
                    break;
                case InputPrimitiveTypeKind.Float32:
                    foreach (var value in allowedValues)
                    {
                        switch (value.Value)
                        {
                            case int i:
                                concreteValues.Add(new InputEnumTypeFloatValue(value.Name, (float)i, value.Description));
                                break;
                            case float f:
                                concreteValues.Add(new InputEnumTypeFloatValue(value.Name, f, value.Description));
                                break;
                            default:
                                throw new JsonException($"Enum value types are not consistent");
                        }
                    }
                    break;
                default:
                    throw new JsonException($"Unsupported enum value type: {valueType.Kind}");
            }

            return concreteValues;
        }
    }
}<|MERGE_RESOLUTION|>--- conflicted
+++ resolved
@@ -73,16 +73,12 @@
                 throw new JsonException("The ValueType of an EnumType must be a primitive type.");
             }
 
-<<<<<<< HEAD
             if (!Enum.TryParse<InputModelTypeUsage>(usageString, out var usage))
             {
                 throw new JsonException($"Cannot parse usage {usageString}");
             }
 
-            var enumType = new InputEnumType(name, ns, accessibility, deprecated, description!, usage, inputValueType, NormalizeValues(values, inputValueType), isExtendable, isNullable);
-=======
             var enumType = new InputEnumType(name, ns, accessibility, deprecated, description!, usage, inputValueType, NormalizeValues(values, inputValueType), isExtendable);
->>>>>>> 64632414
             if (id != null)
             {
                 resolver.AddReference(id, enumType);
