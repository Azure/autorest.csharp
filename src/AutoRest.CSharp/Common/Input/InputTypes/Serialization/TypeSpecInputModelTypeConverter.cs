﻿// Copyright (c) Microsoft Corporation. All rights reserved.
// Licensed under the MIT License. See License.txt in the project root for license information.

using System;
using System.Collections.Generic;
using System.Text.Json;
using System.Text.Json.Serialization;

namespace AutoRest.CSharp.Common.Input
{
    internal sealed class TypeSpecInputModelTypeConverter : JsonConverter<InputModelType>
    {
        private readonly TypeSpecReferenceHandler _referenceHandler;

        public TypeSpecInputModelTypeConverter(TypeSpecReferenceHandler referenceHandler)
        {
            _referenceHandler = referenceHandler;
        }

        public override InputModelType? Read(ref Utf8JsonReader reader, Type typeToConvert, JsonSerializerOptions options)
            => ReadModelType(ref reader, options, _referenceHandler.CurrentResolver);

        public override void Write(Utf8JsonWriter writer, InputModelType value, JsonSerializerOptions options)
            => throw new NotSupportedException("Writing not supported");

        private static InputModelType? ReadModelType(ref Utf8JsonReader reader, JsonSerializerOptions options, ReferenceResolver resolver)
            => reader.ReadReferenceAndResolve<InputModelType>(resolver) ?? CreateModelType(ref reader, null, null, options, resolver);

        public static InputModelType CreateModelType(ref Utf8JsonReader reader, string? id, string? name, JsonSerializerOptions options, ReferenceResolver resolver)
        {
            var isFirstProperty = id == null && name == null;
            var properties = new List<InputModelProperty>();
            var derivedModels = new List<InputModelType>();
            bool isNullable = false;
            string? ns = null;
            string? accessibility = null;
            string? deprecated = null;
            string? description = null;
            string? usageString = null;
            string? discriminatorPropertyName = null;
            string? discriminatorValue = null;
            InputModelType? baseModel = null;
            InputModelType? model = null;
            while (reader.TokenType != JsonTokenType.EndObject)
            {
                var isKnownProperty = reader.TryReadReferenceId(ref isFirstProperty, ref id)
                    || reader.TryReadString(nameof(InputType.Name), ref name)
                    || reader.TryReadBoolean(nameof(InputModelType.IsNullable), ref isNullable)
                    || reader.TryReadString(nameof(InputModelType.Namespace), ref ns)
                    || reader.TryReadString(nameof(InputModelType.Accessibility), ref accessibility)
                    || reader.TryReadString(nameof(InputModelType.Deprecated), ref deprecated)
                    || reader.TryReadString(nameof(InputModelType.Description), ref description)
                    || reader.TryReadString(nameof(InputModelType.Usage), ref usageString)
                    || reader.TryReadString(nameof(InputModelType.DiscriminatorPropertyName), ref discriminatorPropertyName)
                    || reader.TryReadString(nameof(InputModelType.DiscriminatorValue), ref discriminatorValue)
                    || reader.TryReadWithConverter(nameof(InputModelType.BaseModel), options, ref baseModel)
                    || reader.TryReadBoolean(nameof(InputModelType.IsNullable), ref isNullable);

                if (isKnownProperty)
                {
                    continue;
                }

                if (reader.GetString() == nameof(InputModelType.Properties))
                {
                    model = CreateInputModelTypeInstance(id, name, ns, accessibility, deprecated, description, usageString, discriminatorValue, discriminatorPropertyName, baseModel, properties, derivedModels, isNullable, resolver);
                    reader.Read();
                    CreateProperties(ref reader, properties, options);
                    if (reader.TokenType != JsonTokenType.EndObject && !(reader.TokenType == JsonTokenType.PropertyName && reader.GetString() == nameof(InputModelType.DerivedModels)))
                    {
                        throw new JsonException($"{nameof(InputModelType)}.{nameof(InputModelType.Properties)} must be the last defined property.");
                    }
                }
                else if (reader.GetString() == nameof(InputModelType.DerivedModels))
                {
                    reader.Read();
                    CreateDerivedModels(ref reader, derivedModels, options);
                    if (reader.TokenType != JsonTokenType.EndObject)
                    {
                        throw new JsonException($"{nameof(InputModelType)}.{nameof(InputModelType.Properties)} must be the last defined property.");
                    }
                }
                else
                {
                    reader.SkipProperty();
                }
            }

            return model ?? CreateInputModelTypeInstance(id, name, ns, accessibility, deprecated, description, usageString, discriminatorValue, discriminatorPropertyName, baseModel, properties, derivedModels, isNullable, resolver);
        }

        private static InputModelType CreateInputModelTypeInstance(string? id, string? name, string? ns, string? accessibility, string? deprecated, string? description, string? usageString, string? discriminatorValue, string? discriminatorPropertyName, InputModelType? baseModel, List<InputModelProperty> properties, List<InputModelType> derivedModels, bool isNullable, ReferenceResolver resolver)
        {
            if (name == null)
                throw new JsonException("Model must have name");

            bool isAnonymousModel = false;
            if (name.Length == 0)
            {
                name = id ?? throw new JsonException("Model must have id"); // we just use id as the name of the model
                isAnonymousModel = true;
            }

            InputModelTypeUsage usage = InputModelTypeUsage.None;
            if (usageString != null)
            {
                Enum.TryParse(usageString, ignoreCase: true, out usage);
            }
<<<<<<< HEAD
            var model = new InputModelType(name, ns, accessibility, deprecated, description, usage, properties, baseModel, derivedModels, discriminatorValue, discriminatorPropertyName, null, isNullable);
=======
            var model = new InputModelType(name, ns, accessibility, deprecated, description, usage, properties, baseModel, derivedModels, discriminatorValue, discriminatorPropertyName, isNullable)
            {
                IsAnonymousModel = isAnonymousModel
            };
>>>>>>> d2fe1624
            if (id != null)
            {
                resolver.AddReference(id, model);
            }
            return model;
        }

        private static void CreateDerivedModels(ref Utf8JsonReader reader, ICollection<InputModelType> derivedModels, JsonSerializerOptions options)
        {
            if (reader.TokenType != JsonTokenType.StartArray)
            {
                throw new JsonException();
            }
            reader.Read();

            while (reader.TokenType != JsonTokenType.EndArray)
            {
                var dm = reader.ReadWithConverter<InputModelType>(options);
                derivedModels.Add(dm ?? throw new JsonException($"null {nameof(InputModelType)} is not allowed"));
            }
            reader.Read();
        }

        private static void CreateProperties(ref Utf8JsonReader reader, ICollection<InputModelProperty> properties, JsonSerializerOptions options)
        {
            if (reader.TokenType != JsonTokenType.StartArray)
            {
                throw new JsonException();
            }
            reader.Read();

            while (reader.TokenType != JsonTokenType.EndArray)
            {
                var property = reader.ReadWithConverter<InputModelProperty>(options);
                properties.Add(property ?? throw new JsonException($"null {nameof(InputModelProperty)} is not allowed"));
            }
            reader.Read();
        }
    }
}<|MERGE_RESOLUTION|>--- conflicted
+++ resolved
@@ -106,14 +106,10 @@
             {
                 Enum.TryParse(usageString, ignoreCase: true, out usage);
             }
-<<<<<<< HEAD
-            var model = new InputModelType(name, ns, accessibility, deprecated, description, usage, properties, baseModel, derivedModels, discriminatorValue, discriminatorPropertyName, null, isNullable);
-=======
-            var model = new InputModelType(name, ns, accessibility, deprecated, description, usage, properties, baseModel, derivedModels, discriminatorValue, discriminatorPropertyName, isNullable)
+            var model = new InputModelType(name, ns, accessibility, deprecated, description, usage, properties, baseModel, derivedModels, discriminatorValue, discriminatorPropertyName, null, isNullable)
             {
                 IsAnonymousModel = isAnonymousModel
             };
->>>>>>> d2fe1624
             if (id != null)
             {
                 resolver.AddReference(id, model);
