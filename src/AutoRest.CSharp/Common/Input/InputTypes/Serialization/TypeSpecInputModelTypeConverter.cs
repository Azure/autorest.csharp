﻿// Copyright (c) Microsoft Corporation. All rights reserved.
// Licensed under the MIT License. See License.txt in the project root for license information.

using System;
using System.Collections.Generic;
using System.Text.Json;
using System.Text.Json.Serialization;

namespace AutoRest.CSharp.Common.Input
{
    internal sealed class TypeSpecInputModelTypeConverter : JsonConverter<InputModelType>
    {
        private readonly TypeSpecReferenceHandler _referenceHandler;

        public TypeSpecInputModelTypeConverter(TypeSpecReferenceHandler referenceHandler)
        {
            _referenceHandler = referenceHandler;
        }

        public override InputModelType? Read(ref Utf8JsonReader reader, Type typeToConvert, JsonSerializerOptions options)
            => ReadModelType(ref reader, options, _referenceHandler.CurrentResolver);

        public override void Write(Utf8JsonWriter writer, InputModelType value, JsonSerializerOptions options)
            => throw new NotSupportedException("Writing not supported");

        private static InputModelType? ReadModelType(ref Utf8JsonReader reader, JsonSerializerOptions options, ReferenceResolver resolver)
            => reader.ReadReferenceAndResolve<InputModelType>(resolver) ?? CreateModelType(ref reader, null, null, options, resolver);

        public static InputModelType CreateModelType(ref Utf8JsonReader reader, string? id, string? name, JsonSerializerOptions options, ReferenceResolver resolver)
        {
            var isFirstProperty = id == null && name == null;
            var mediaTypes = new List<string>();
            var properties = new List<InputModelProperty>();
            bool isNullable = false;
            string? ns = null;
            string? accessibility = null;
            string? deprecated = null;
            string? description = null;
            string? usageString = null;
            string? discriminatorPropertyName = null;
            string? discriminatorValue = null;
            InputDictionaryType? inheritedDictionaryType = null;
            InputModelType? baseModel = null;
            InputModelType? model = null;
            while (reader.TokenType != JsonTokenType.EndObject)
            {
                var isKnownProperty = reader.TryReadReferenceId(ref isFirstProperty, ref id)
                    || reader.TryReadString(nameof(InputType.Name), ref name)
                    || reader.TryReadBoolean(nameof(InputModelType.IsNullable), ref isNullable)
                    || reader.TryReadString(nameof(InputModelType.Namespace), ref ns)
                    || reader.TryReadString(nameof(InputModelType.Accessibility), ref accessibility)
                    || reader.TryReadString(nameof(InputModelType.Deprecated), ref deprecated)
                    || reader.TryReadString(nameof(InputModelType.Description), ref description)
                    || reader.TryReadString(nameof(InputModelType.Usage), ref usageString)
                    || reader.TryReadString(nameof(InputModelType.DiscriminatorPropertyName), ref discriminatorPropertyName)
                    || reader.TryReadString(nameof(InputModelType.DiscriminatorValue), ref discriminatorValue)
                    || reader.TryReadWithConverter(nameof(InputModelType.InheritedDictionaryType), options, ref inheritedDictionaryType);

                if (isKnownProperty)
                {
                    continue;
                }
                if (reader.GetString() == nameof(InputModelType.MediaTypes))
                {
                    reader.Read();
                    CreatMediaTypes(ref reader, mediaTypes, options);
                    continue;
                }
                /**
                 * If the model has base model, `BaseModel` and `Properties` should be the last two items in tspCodeModel.
                 * and `BaseModel` should be last but one, and `Properties` should be the last one.
                 */
                if (reader.GetString() == nameof(InputModelType.BaseModel))
                {
<<<<<<< HEAD
                    model = CreateInputModelTypeInstance(id, name, ns, accessibility, deprecated, description, usageString, discriminatorValue, discriminatorPropertyName, baseModel, properties, isNullable, mediaTypes, resolver);
=======
                    model = CreateInputModelTypeInstance(id, name, ns, accessibility, deprecated, description, usageString, discriminatorValue, discriminatorPropertyName, baseModel, properties, inheritedDictionaryType, isNullable, resolver);
>>>>>>> 81a345d8
                    reader.TryReadWithConverter(nameof(InputModelType.BaseModel), options, ref baseModel);
                    if (baseModel != null)
                    {
                        model.SetBaseModel(baseModel);
                        var baseModelDerived = (List<InputModelType>)resolver.ResolveReference($"{baseModel.Name}.{nameof(InputModelType.DerivedModels)}");
                        baseModelDerived.Add(model);
                    }
                    continue;
                }
                if (reader.GetString() == nameof(InputModelType.Properties))
                {
<<<<<<< HEAD
                    model = model ?? CreateInputModelTypeInstance(id, name, ns, accessibility, deprecated, description, usageString, discriminatorValue, discriminatorPropertyName, baseModel, properties, isNullable, mediaTypes, resolver);
=======
                    model = model ?? CreateInputModelTypeInstance(id, name, ns, accessibility, deprecated, description, usageString, discriminatorValue, discriminatorPropertyName, baseModel, properties, inheritedDictionaryType, isNullable, resolver);
>>>>>>> 81a345d8
                    reader.Read();
                    CreateProperties(ref reader, properties, options);
                    if (reader.TokenType != JsonTokenType.EndObject)
                    {
                        throw new JsonException($"{nameof(InputModelType)}.{nameof(InputModelType.Properties)} must be the last defined property.");
                    }
                }
                else
                {
                    reader.SkipProperty();
                }
            }

<<<<<<< HEAD
            return model ?? CreateInputModelTypeInstance(id, name, ns, accessibility, deprecated, description, usageString, discriminatorValue, discriminatorPropertyName, baseModel, properties, isNullable, mediaTypes, resolver);
=======
            return model ?? CreateInputModelTypeInstance(id, name, ns, accessibility, deprecated, description, usageString, discriminatorValue, discriminatorPropertyName, baseModel, properties, inheritedDictionaryType, isNullable, resolver);
>>>>>>> 81a345d8
        }
        private static void CreatMediaTypes(ref Utf8JsonReader reader, ICollection<string> mediaTypes, JsonSerializerOptions options)
        {
            if (reader.TokenType != JsonTokenType.StartArray)
            {
                throw new JsonException();
            }
            reader.Read();

<<<<<<< HEAD
            while (reader.TokenType != JsonTokenType.EndArray)
            {
                var type = reader.ReadWithConverter<string>(options);
                mediaTypes.Add(type ?? throw new JsonException($"null item isn't allowed"));
            }
            reader.Read();
        }
        private static InputModelType CreateInputModelTypeInstance(string? id, string? name, string? ns, string? accessibility, string? deprecated, string? description, string? usageString, string? discriminatorValue, string? discriminatorPropertyValue, InputModelType? baseModel, IReadOnlyList<InputModelProperty> properties, bool isNullable, IReadOnlyList<string> mediaTypes, ReferenceResolver resolver)
=======
        private static InputModelType CreateInputModelTypeInstance(string? id, string? name, string? ns, string? accessibility, string? deprecated, string? description, string? usageString, string? discriminatorValue, string? discriminatorPropertyValue, InputModelType? baseModel, IReadOnlyList<InputModelProperty> properties, InputDictionaryType? inheritedDictionaryType, bool isNullable, ReferenceResolver resolver)
>>>>>>> 81a345d8
        {
            name = name ?? throw new JsonException("Model must have name");
            bool isAnonymousModel = false;
            if (name.StartsWith("Anon_", StringComparison.Ordinal))
            {
                name = id ?? throw new JsonException("Model must have id"); // we just use id as the name of the model
                isAnonymousModel = true;
            }
            InputModelTypeUsage usage = InputModelTypeUsage.None;
            if (usageString != null)
            {
                Enum.TryParse(usageString, ignoreCase: true, out usage);
            }

            var derivedModels = new List<InputModelType>();
<<<<<<< HEAD
            var model = new InputModelType(name, ns, accessibility, deprecated, description, usage, properties, baseModel, derivedModels, discriminatorValue, discriminatorPropertyValue, IsNullable: isNullable, mediaTypes)
=======
            var model = new InputModelType(name, ns, accessibility, deprecated, description, usage, properties, baseModel, derivedModels, discriminatorValue, discriminatorPropertyValue, inheritedDictionaryType, IsNullable: isNullable)
>>>>>>> 81a345d8
            {
                IsAnonymousModel = isAnonymousModel
            };

            if (id is not null)
            {
                resolver.AddReference(id, model);
                resolver.AddReference($"{model.Name}.{nameof(InputModelType.DerivedModels)}", derivedModels);
            }

            if (baseModel is not null)
            {
                var baseModelDerived = (List<InputModelType>)resolver.ResolveReference($"{baseModel.Name}.{nameof(InputModelType.DerivedModels)}");
                baseModelDerived.Add(model);
            }

            return model;
        }

        private static void CreateProperties(ref Utf8JsonReader reader, ICollection<InputModelProperty> properties, JsonSerializerOptions options)
        {
            if (reader.TokenType != JsonTokenType.StartArray)
            {
                throw new JsonException();
            }
            reader.Read();

            while (reader.TokenType != JsonTokenType.EndArray)
            {
                var property = reader.ReadWithConverter<InputModelProperty>(options);
                properties.Add(property ?? throw new JsonException($"null {nameof(InputModelProperty)} is not allowed"));
            }
            reader.Read();
        }
    }
}<|MERGE_RESOLUTION|>--- conflicted
+++ resolved
@@ -72,11 +72,7 @@
                  */
                 if (reader.GetString() == nameof(InputModelType.BaseModel))
                 {
-<<<<<<< HEAD
-                    model = CreateInputModelTypeInstance(id, name, ns, accessibility, deprecated, description, usageString, discriminatorValue, discriminatorPropertyName, baseModel, properties, isNullable, mediaTypes, resolver);
-=======
-                    model = CreateInputModelTypeInstance(id, name, ns, accessibility, deprecated, description, usageString, discriminatorValue, discriminatorPropertyName, baseModel, properties, inheritedDictionaryType, isNullable, resolver);
->>>>>>> 81a345d8
+                    model = CreateInputModelTypeInstance(id, name, ns, accessibility, deprecated, description, usageString, discriminatorValue, discriminatorPropertyName, baseModel, properties, inheritedDictionaryType, isNullable, mediaTypes, resolver);
                     reader.TryReadWithConverter(nameof(InputModelType.BaseModel), options, ref baseModel);
                     if (baseModel != null)
                     {
@@ -88,11 +84,7 @@
                 }
                 if (reader.GetString() == nameof(InputModelType.Properties))
                 {
-<<<<<<< HEAD
-                    model = model ?? CreateInputModelTypeInstance(id, name, ns, accessibility, deprecated, description, usageString, discriminatorValue, discriminatorPropertyName, baseModel, properties, isNullable, mediaTypes, resolver);
-=======
-                    model = model ?? CreateInputModelTypeInstance(id, name, ns, accessibility, deprecated, description, usageString, discriminatorValue, discriminatorPropertyName, baseModel, properties, inheritedDictionaryType, isNullable, resolver);
->>>>>>> 81a345d8
+                    model = model ?? CreateInputModelTypeInstance(id, name, ns, accessibility, deprecated, description, usageString, discriminatorValue, discriminatorPropertyName, baseModel, properties, inheritedDictionaryType, isNullable, mediaTypes, resolver);
                     reader.Read();
                     CreateProperties(ref reader, properties, options);
                     if (reader.TokenType != JsonTokenType.EndObject)
@@ -106,11 +98,7 @@
                 }
             }
 
-<<<<<<< HEAD
-            return model ?? CreateInputModelTypeInstance(id, name, ns, accessibility, deprecated, description, usageString, discriminatorValue, discriminatorPropertyName, baseModel, properties, isNullable, mediaTypes, resolver);
-=======
-            return model ?? CreateInputModelTypeInstance(id, name, ns, accessibility, deprecated, description, usageString, discriminatorValue, discriminatorPropertyName, baseModel, properties, inheritedDictionaryType, isNullable, resolver);
->>>>>>> 81a345d8
+            return model ?? CreateInputModelTypeInstance(id, name, ns, accessibility, deprecated, description, usageString, discriminatorValue, discriminatorPropertyName, baseModel, properties, inheritedDictionaryType, isNullable, mediaTypes, resolver);
         }
         private static void CreatMediaTypes(ref Utf8JsonReader reader, ICollection<string> mediaTypes, JsonSerializerOptions options)
         {
@@ -120,7 +108,6 @@
             }
             reader.Read();
 
-<<<<<<< HEAD
             while (reader.TokenType != JsonTokenType.EndArray)
             {
                 var type = reader.ReadWithConverter<string>(options);
@@ -128,10 +115,7 @@
             }
             reader.Read();
         }
-        private static InputModelType CreateInputModelTypeInstance(string? id, string? name, string? ns, string? accessibility, string? deprecated, string? description, string? usageString, string? discriminatorValue, string? discriminatorPropertyValue, InputModelType? baseModel, IReadOnlyList<InputModelProperty> properties, bool isNullable, IReadOnlyList<string> mediaTypes, ReferenceResolver resolver)
-=======
-        private static InputModelType CreateInputModelTypeInstance(string? id, string? name, string? ns, string? accessibility, string? deprecated, string? description, string? usageString, string? discriminatorValue, string? discriminatorPropertyValue, InputModelType? baseModel, IReadOnlyList<InputModelProperty> properties, InputDictionaryType? inheritedDictionaryType, bool isNullable, ReferenceResolver resolver)
->>>>>>> 81a345d8
+        private static InputModelType CreateInputModelTypeInstance(string? id, string? name, string? ns, string? accessibility, string? deprecated, string? description, string? usageString, string? discriminatorValue, string? discriminatorPropertyValue, InputModelType? baseModel, IReadOnlyList<InputModelProperty> properties, InputDictionaryType? inheritedDictionaryType, bool isNullable, IReadOnlyList<string> mediaTypes, ReferenceResolver resolver)
         {
             name = name ?? throw new JsonException("Model must have name");
             bool isAnonymousModel = false;
@@ -147,11 +131,7 @@
             }
 
             var derivedModels = new List<InputModelType>();
-<<<<<<< HEAD
-            var model = new InputModelType(name, ns, accessibility, deprecated, description, usage, properties, baseModel, derivedModels, discriminatorValue, discriminatorPropertyValue, IsNullable: isNullable, mediaTypes)
-=======
-            var model = new InputModelType(name, ns, accessibility, deprecated, description, usage, properties, baseModel, derivedModels, discriminatorValue, discriminatorPropertyValue, inheritedDictionaryType, IsNullable: isNullable)
->>>>>>> 81a345d8
+            var model = new InputModelType(name, ns, accessibility, deprecated, description, usage, properties, baseModel, derivedModels, discriminatorValue, discriminatorPropertyValue, inheritedDictionaryType, IsNullable: isNullable, mediaTypes)
             {
                 IsAnonymousModel = isAnonymousModel
             };
