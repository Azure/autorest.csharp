--- conflicted
+++ resolved
@@ -61,11 +61,7 @@
 
                 if (reader.GetString() == nameof(InputModelType.Properties))
                 {
-<<<<<<< HEAD
-                    model = CreateInputModelTypeInstance(id, name, ns, accessibility, deprecated, description, usageString, discriminatorValue, discriminatorPropertyValue, baseModel, properties, isNullable, resolver);
-=======
-                    model = CreateInputModelTypeInstance(id, name, ns, accessibility, deprecated, description, usageString, discriminatorValue, discriminatorPropertyName, baseModel, properties, resolver);
->>>>>>> e013dfbd
+                    model = CreateInputModelTypeInstance(id, name, ns, accessibility, deprecated, description, usageString, discriminatorValue, discriminatorPropertyName, baseModel, properties, isNullable, resolver);
                     reader.Read();
                     CreateProperties(ref reader, properties, options);
                     if (reader.TokenType != JsonTokenType.EndObject)
@@ -79,11 +75,7 @@
                 }
             }
 
-<<<<<<< HEAD
-            return model ?? CreateInputModelTypeInstance(id, name, ns, accessibility, deprecated, description, usageString, discriminatorValue, discriminatorPropertyValue, baseModel, properties, isNullable, resolver);
-=======
-            return model ?? CreateInputModelTypeInstance(id, name, ns, accessibility, deprecated, description, usageString, discriminatorValue, discriminatorPropertyName, baseModel, properties, resolver);
->>>>>>> e013dfbd
+            return model ?? CreateInputModelTypeInstance(id, name, ns, accessibility, deprecated, description, usageString, discriminatorValue, discriminatorPropertyName, baseModel, properties, isNullable, resolver);
         }
 
         private static InputModelType CreateInputModelTypeInstance(string? id, string? name, string? ns, string? accessibility, string? deprecated, string? description, string? usageString, string? discriminatorValue, string? discriminatorPropertyValue, InputModelType? baseModel, List<InputModelProperty> properties, bool isNullable, ReferenceResolver resolver)
