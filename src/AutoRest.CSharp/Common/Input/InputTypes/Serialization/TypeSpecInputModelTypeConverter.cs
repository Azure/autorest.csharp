﻿// Copyright (c) Microsoft Corporation. All rights reserved.
// Licensed under the MIT License. See License.txt in the project root for license information.

using System;
using System.Collections.Generic;
using System.Text.Json;
using System.Text.Json.Serialization;
using AutoRest.CSharp.Common.Input.InputTypes;

namespace AutoRest.CSharp.Common.Input
{
    internal sealed class TypeSpecInputModelTypeConverter : JsonConverter<InputModelType>
    {
        private readonly TypeSpecReferenceHandler _referenceHandler;

        public TypeSpecInputModelTypeConverter(TypeSpecReferenceHandler referenceHandler)
        {
            _referenceHandler = referenceHandler;
        }

        public override InputModelType? Read(ref Utf8JsonReader reader, Type typeToConvert, JsonSerializerOptions options)
            => ReadModelType(ref reader, options, _referenceHandler.CurrentResolver);

        public override void Write(Utf8JsonWriter writer, InputModelType value, JsonSerializerOptions options)
            => throw new NotSupportedException("Writing not supported");

        private static InputModelType? ReadModelType(ref Utf8JsonReader reader, JsonSerializerOptions options, ReferenceResolver resolver)
            => reader.ReadReferenceAndResolve<InputModelType>(resolver) ?? CreateModelType(ref reader, null, null, options, resolver);

        public static InputModelType CreateModelType(ref Utf8JsonReader reader, string? id, string? name, JsonSerializerOptions options, ReferenceResolver resolver)
        {
            var isFirstProperty = id == null && name == null;
            var properties = new List<InputModelProperty>();
            var discriminatedSubtypes = new Dictionary<string, InputModelType>();
            string? crossLanguageDefinitionId = null;
            string? accessibility = null;
            string? deprecated = null;
            string? description = null;
            string? usageString = null;
            InputModelProperty? discriminatorProperty = null;
            string? discriminatorValue = null;
            InputType? additionalProperties = null;
            InputModelType? baseModel = null;
            InputModelType? model = null;
            IReadOnlyList<InputDecoratorInfo>? decorators = null;

            while (reader.TokenType != JsonTokenType.EndObject)
            {
                var isKnownProperty = reader.TryReadReferenceId(ref isFirstProperty, ref id)
                    || reader.TryReadString(nameof(InputModelType.Name), ref name)
                    || reader.TryReadString(nameof(InputModelType.CrossLanguageDefinitionId), ref crossLanguageDefinitionId)
                    || reader.TryReadString(nameof(InputModelType.Access), ref accessibility)
                    || reader.TryReadString(nameof(InputModelType.Deprecation), ref deprecated)
                    || reader.TryReadString(nameof(InputModelType.Description), ref description)
                    || reader.TryReadString(nameof(InputModelType.Usage), ref usageString)
                    || reader.TryReadWithConverter(nameof(InputModelType.DiscriminatorProperty), options, ref discriminatorProperty)
                    || reader.TryReadString(nameof(InputModelType.DiscriminatorValue), ref discriminatorValue)
                    || reader.TryReadWithConverter(nameof(InputModelType.AdditionalProperties), options, ref additionalProperties)
                    || reader.TryReadWithConverter(nameof(InputModelType.Decorators), options, ref decorators);

                if (isKnownProperty)
                {
                    continue;
                }
                /**
                 * If the model has base model, `BaseModel` and `Properties` should be the last two items in tspCodeModel.
                 * and `BaseModel` should be last but one, and `Properties` should be the last one.
                 */
                if (reader.GetString() == nameof(InputModelType.BaseModel))
                {
                    model = CreateInputModelTypeInstance(id, name, crossLanguageDefinitionId, accessibility, deprecated, description, usageString, discriminatorValue, discriminatorProperty, baseModel, properties, discriminatedSubtypes, additionalProperties, decorators, resolver);
                    reader.TryReadWithConverter(nameof(InputModelType.BaseModel), options, ref baseModel);
                    if (baseModel != null)
                    {
                        model.SetBaseModel(baseModel);
                        var baseModelDerived = (List<InputModelType>)resolver.ResolveReference($"{baseModel.Name}.{nameof(InputModelType.DerivedModels)}");
                        baseModelDerived.Add(model);
                    }
                    continue;
                }
                if (reader.GetString() == nameof(InputModelType.Properties))
                {
                    model = model ?? CreateInputModelTypeInstance(id, name, crossLanguageDefinitionId, accessibility, deprecated, description, usageString, discriminatorValue, discriminatorProperty, baseModel, properties, discriminatedSubtypes, additionalProperties, decorators, resolver);
                    reader.Read();
                    CreateProperties(ref reader, properties, options, model.Usage.HasFlag(InputModelTypeUsage.MultipartFormData));
                    continue;
                }
                if (reader.GetString() == nameof(InputModelType.DiscriminatedSubtypes))
                {
                    model = model ?? CreateInputModelTypeInstance(id, name, crossLanguageDefinitionId, accessibility, deprecated, description, usageString, discriminatorValue, discriminatorProperty, baseModel, properties, discriminatedSubtypes, additionalProperties, decorators, resolver);
                    reader.Read();
                    CreateDiscriminatedSubtypes(ref reader, discriminatedSubtypes, options);
                    if (reader.TokenType != JsonTokenType.EndObject)
                    {
                        throw new JsonException($"{nameof(InputModelType)}.{nameof(InputModelType.Properties)} must be the last defined property for id '{id}', name '{name}'");
                    }
                    continue;
                }

                reader.SkipProperty();
            }

<<<<<<< HEAD
            return model ?? CreateInputModelTypeInstance(id, name, crossLanguageDefinitionId, accessibility, deprecated, description, usageString, discriminatorValue, discriminatorProperty, baseModel, properties, discriminatedSubtypes, additionalProperties, decorators, resolver);
=======
            var result = model ?? CreateInputModelTypeInstance(id, name, crossLanguageDefinitionId, accessibility, deprecated, description, usageString, discriminatorValue, discriminatorProperty, baseModel, properties, discriminatedSubtypes, additionalProperties, resolver);
            result.Decorators = decorators ?? Array.Empty<InputDecoratorInfo>();
            return result;
>>>>>>> 3e9fef80
        }

        private static InputModelType CreateInputModelTypeInstance(string? id, string? name, string? crossLanguageDefinitionId, string? accessibility, string? deprecated, string? description, string? usageString, string? discriminatorValue, InputModelProperty? discriminatorProperty, InputModelType? baseModel, IReadOnlyList<InputModelProperty> properties, IReadOnlyDictionary<string, InputModelType> discriminatedSubtypes, InputType? additionalProperties, IReadOnlyList<InputDecoratorInfo>? decorators, ReferenceResolver resolver)
        {
            name = name ?? throw new JsonException("Model must have name");
            if (!Enum.TryParse<InputModelTypeUsage>(usageString, out var usage))
            {
                throw new JsonException($"Cannot parse usage {usageString}");
            }

            var derivedModels = new List<InputModelType>();
            decorators = decorators ?? Array.Empty<InputDecoratorInfo>();
            var model = new InputModelType(name, crossLanguageDefinitionId ?? string.Empty, accessibility, deprecated, description, usage, properties, baseModel, derivedModels, discriminatorValue, discriminatorProperty, discriminatedSubtypes, additionalProperties, decorators);

            if (id is not null)
            {
                resolver.AddReference(id, model);
                resolver.AddReference($"{model.Name}.{nameof(InputModelType.DerivedModels)}", derivedModels);
            }

            if (baseModel is not null)
            {
                var baseModelDerived = (List<InputModelType>)resolver.ResolveReference($"{baseModel.Name}.{nameof(InputModelType.DerivedModels)}");
                baseModelDerived.Add(model);
            }

            return model;
        }

        private static void CreateProperties(ref Utf8JsonReader reader, ICollection<InputModelProperty> properties, JsonSerializerOptions options, bool isMultipartType)
        {
            if (reader.TokenType != JsonTokenType.StartArray)
            {
                throw new JsonException();
            }
            reader.Read();

            while (reader.TokenType != JsonTokenType.EndArray)
            {
                var property = reader.ReadWithConverter<InputModelProperty>(options);
                /* TODO: in Multipart body model, if the property is of type Bytes, it should be converted to Stream
                 * In future, we will convert this in emitter when we adopt tcgc.
                 */
                if (property != null && isMultipartType)
                {
                    static InputType ConvertPropertyType(InputType propertyType)
                    {
                        return propertyType switch
                        {
                            InputPrimitiveType { Kind: InputPrimitiveTypeKind.Bytes } => InputPrimitiveType.Stream,
                            InputListType listType => new InputListType(listType.Name, listType.CrossLanguageDefinitionId, ConvertPropertyType(listType.ValueType), listType.Decorators),
                            InputDictionaryType dictionaryType => new InputDictionaryType(dictionaryType.Name, dictionaryType.KeyType, ConvertPropertyType(dictionaryType.ValueType), dictionaryType.Decorators),
                            InputNullableType nullableType => new InputNullableType(ConvertPropertyType(nullableType.Type), nullableType.Decorators),
                            _ => propertyType
                        };
                    }

                    property = new InputModelProperty(property.Name,
                                                    property.SerializedName,
                                                    property.Description,
                                                    ConvertPropertyType(property.Type),
                                                    property.ConstantValue,
                                                    property.IsRequired,
                                                    property.IsReadOnly,
                                                    property.IsDiscriminator,
                                                    property.Decorators,
                                                    property.FlattenedNames);
                }
                properties.Add(property ?? throw new JsonException($"null {nameof(InputModelProperty)} is not allowed"));
            }
            reader.Read();
        }

        private static void CreateDiscriminatedSubtypes(ref Utf8JsonReader reader, IDictionary<string, InputModelType> discriminatedSubtypes, JsonSerializerOptions options)
        {
            if (reader.TokenType != JsonTokenType.StartObject)
            {
                throw new JsonException();
            }
            reader.Read();

            while (reader.TokenType != JsonTokenType.EndObject)
            {
                var discriminatorValue = reader.GetString() ?? throw new JsonException("Discriminator value cannot be null");
                reader.Read();
                if (reader.TokenType == JsonTokenType.StartObject)
                {
                    var subtype = reader.ReadWithConverter<InputModelType>(options) ?? throw new JsonException("Discriminated Subtype cannot be null");
                    discriminatedSubtypes.Add(discriminatorValue, subtype);
                }
                else
                {
                    reader.Read();
                }
            }

            reader.Read();
        }
    }
}<|MERGE_RESOLUTION|>--- conflicted
+++ resolved
@@ -100,13 +100,9 @@
                 reader.SkipProperty();
             }
 
-<<<<<<< HEAD
-            return model ?? CreateInputModelTypeInstance(id, name, crossLanguageDefinitionId, accessibility, deprecated, description, usageString, discriminatorValue, discriminatorProperty, baseModel, properties, discriminatedSubtypes, additionalProperties, decorators, resolver);
-=======
-            var result = model ?? CreateInputModelTypeInstance(id, name, crossLanguageDefinitionId, accessibility, deprecated, description, usageString, discriminatorValue, discriminatorProperty, baseModel, properties, discriminatedSubtypes, additionalProperties, resolver);
+            var result = model ?? CreateInputModelTypeInstance(id, name, crossLanguageDefinitionId, accessibility, deprecated, description, usageString, discriminatorValue, discriminatorProperty, baseModel, properties, discriminatedSubtypes, additionalProperties, decorators, resolver);
             result.Decorators = decorators ?? Array.Empty<InputDecoratorInfo>();
             return result;
->>>>>>> 3e9fef80
         }
 
         private static InputModelType CreateInputModelTypeInstance(string? id, string? name, string? crossLanguageDefinitionId, string? accessibility, string? deprecated, string? description, string? usageString, string? discriminatorValue, InputModelProperty? discriminatorProperty, InputModelType? baseModel, IReadOnlyList<InputModelProperty> properties, IReadOnlyDictionary<string, InputModelType> discriminatedSubtypes, InputType? additionalProperties, IReadOnlyList<InputDecoratorInfo>? decorators, ReferenceResolver resolver)
