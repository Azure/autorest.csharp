--- conflicted
+++ resolved
@@ -79,10 +79,7 @@
                 {
                     model = model ?? CreateInputModelTypeInstance(id, name, ns, accessibility, deprecated, description, usageString, discriminatorValue, discriminatorProperty, baseModel, properties, discriminatedSubtypes, additionalProperties, resolver);
                     reader.Read();
-<<<<<<< HEAD
                     CreateProperties(ref reader, properties, options, model.Usage.HasFlag(InputModelTypeUsage.MultipartFormData));
-=======
-                    CreateProperties(ref reader, properties, options, model.Usage.HasFlag(InputModelTypeUsage.Multipart));
                     continue;
                 }
                 if (reader.GetString() == nameof(InputModelType.DiscriminatedSubtypes))
@@ -90,7 +87,6 @@
                     model = model ?? CreateInputModelTypeInstance(id, name, ns, accessibility, deprecated, description, usageString, discriminatorValue, discriminatorProperty, baseModel, properties, discriminatedSubtypes, additionalProperties, resolver);
                     reader.Read();
                     CreateDiscriminatedSubtypes(ref reader, discriminatedSubtypes, options);
->>>>>>> 5c4fa027
                     if (reader.TokenType != JsonTokenType.EndObject)
                     {
                         throw new JsonException($"{nameof(InputModelType)}.{nameof(InputModelType.Properties)} must be the last defined property for id '{id}', name '{name}'");
