﻿// Copyright (c) Microsoft Corporation. All rights reserved.
// Licensed under the MIT License. See License.txt in the project root for license information.

using System;
using System.Collections.Generic;
using System.Text.Json;
using System.Text.Json.Serialization;

namespace AutoRest.CSharp.Common.Input
{
    internal sealed class TypeSpecInputModelTypeConverter : JsonConverter<InputModelType>
    {
        private readonly TypeSpecReferenceHandler _referenceHandler;

        public TypeSpecInputModelTypeConverter(TypeSpecReferenceHandler referenceHandler)
        {
            _referenceHandler = referenceHandler;
        }

        public override InputModelType? Read(ref Utf8JsonReader reader, Type typeToConvert, JsonSerializerOptions options)
            => ReadModelType(ref reader, options, _referenceHandler.CurrentResolver);

        public override void Write(Utf8JsonWriter writer, InputModelType value, JsonSerializerOptions options)
            => throw new NotSupportedException("Writing not supported");

        private static InputModelType? ReadModelType(ref Utf8JsonReader reader, JsonSerializerOptions options, ReferenceResolver resolver)
            => reader.ReadReferenceAndResolve<InputModelType>(resolver) ?? CreateModelType(ref reader, null, null, options, resolver);

        public static InputModelType CreateModelType(ref Utf8JsonReader reader, string? id, string? name, JsonSerializerOptions options, ReferenceResolver resolver)
        {
            var isFirstProperty = id == null && name == null;
            var properties = new List<InputModelProperty>();
            var derivedModels = new List<InputModelType>();
            bool isNullable = false;
            string? ns = null;
            string? accessibility = null;
            string? deprecated = null;
            string? description = null;
            string? usageString = null;
            string? discriminatorPropertyName = null;
            string? discriminatorValue = null;
            InputModelType? baseModel = null;
            InputModelType? model = null;
            while (reader.TokenType != JsonTokenType.EndObject)
            {
                var isKnownProperty = reader.TryReadReferenceId(ref isFirstProperty, ref id)
                    || reader.TryReadString(nameof(InputType.Name), ref name)
                    || reader.TryReadBoolean(nameof(InputModelType.IsNullable), ref isNullable)
                    || reader.TryReadString(nameof(InputModelType.Namespace), ref ns)
                    || reader.TryReadString(nameof(InputModelType.Accessibility), ref accessibility)
                    || reader.TryReadString(nameof(InputModelType.Deprecated), ref deprecated)
                    || reader.TryReadString(nameof(InputModelType.Description), ref description)
                    || reader.TryReadString(nameof(InputModelType.Usage), ref usageString)
                    || reader.TryReadString(nameof(InputModelType.DiscriminatorPropertyName), ref discriminatorPropertyName)
                    || reader.TryReadString(nameof(InputModelType.DiscriminatorValue), ref discriminatorValue)
                    || reader.TryReadWithConverter(nameof(InputModelType.BaseModel), options, ref baseModel)
                    || reader.TryReadBoolean(nameof(InputModelType.IsNullable), ref isNullable);

                if (isKnownProperty)
                {
                    continue;
                }

                if (reader.GetString() == nameof(InputModelType.Properties))
                {
                    model = CreateInputModelTypeInstance(id, name, ns, accessibility, deprecated, description, usageString, discriminatorValue, discriminatorPropertyName, baseModel, properties, derivedModels, isNullable, resolver);
                    reader.Read();
                    CreateProperties(ref reader, properties, options);
                }
                else if (reader.GetString() == nameof(InputModelType.DerivedModels))
                {
                    reader.Read();
                    CreateDerivedModels(ref reader, derivedModels, options);
                    if (reader.TokenType != JsonTokenType.EndObject)
                    {
                        throw new JsonException($"{nameof(InputModelType)}.{nameof(InputModelType.Properties)} must be the last defined property.");
                    }
                }
                else
                {
                    reader.SkipProperty();
                }
            }

            return model ?? CreateInputModelTypeInstance(id, name, ns, accessibility, deprecated, description, usageString, discriminatorValue, discriminatorPropertyName, baseModel, properties, derivedModels, isNullable, resolver);
        }

        private static InputModelType CreateInputModelTypeInstance(string? id, string? name, string? ns, string? accessibility, string? deprecated, string? description, string? usageString, string? discriminatorValue, string? discriminatorPropertyName, InputModelType? baseModel, List<InputModelProperty> properties, List<InputModelType> derivedModels, bool isNullable, ReferenceResolver resolver)
        {
            name = name ?? throw new JsonException("Model must have name");
            InputModelTypeUsage usage = InputModelTypeUsage.None;
            if (usageString != null)
            {
                Enum.TryParse(usageString, ignoreCase: true, out usage);
            }
<<<<<<< HEAD
            var model = new InputModelType(name, ns, accessibility, deprecated, description, usage, properties, baseModel, discriminatorValue, discriminatorPropertyValue, null);
=======
            var model = new InputModelType(name, ns, accessibility, deprecated, description, usage, properties, baseModel, derivedModels, discriminatorValue, discriminatorPropertyName, isNullable);
>>>>>>> a037d2c8
            if (id != null)
            {
                resolver.AddReference(id, model);
            }
            return model;
        }

        private static void CreateDerivedModels(ref Utf8JsonReader reader, ICollection<InputModelType> derivedModels, JsonSerializerOptions options)
        {
            if (reader.TokenType != JsonTokenType.StartArray)
            {
                throw new JsonException();
            }
            reader.Read();

            while (reader.TokenType != JsonTokenType.EndArray)
            {
                var dm = reader.ReadWithConverter<InputModelType>(options);
                derivedModels.Add(dm ?? throw new JsonException($"null {nameof(InputModelType)} is not allowed"));
            }
            reader.Read();
        }

        private static void CreateProperties(ref Utf8JsonReader reader, ICollection<InputModelProperty> properties, JsonSerializerOptions options)
        {
            if (reader.TokenType != JsonTokenType.StartArray)
            {
                throw new JsonException();
            }
            reader.Read();

            while (reader.TokenType != JsonTokenType.EndArray)
            {
                var property = reader.ReadWithConverter<InputModelProperty>(options);
                properties.Add(property ?? throw new JsonException($"null {nameof(InputModelProperty)} is not allowed"));
            }
            reader.Read();
        }
    }
}<|MERGE_RESOLUTION|>--- conflicted
+++ resolved
@@ -93,11 +93,7 @@
             {
                 Enum.TryParse(usageString, ignoreCase: true, out usage);
             }
-<<<<<<< HEAD
-            var model = new InputModelType(name, ns, accessibility, deprecated, description, usage, properties, baseModel, discriminatorValue, discriminatorPropertyValue, null);
-=======
-            var model = new InputModelType(name, ns, accessibility, deprecated, description, usage, properties, baseModel, derivedModels, discriminatorValue, discriminatorPropertyName, isNullable);
->>>>>>> a037d2c8
+            var model = new InputModelType(name, ns, accessibility, deprecated, description, usage, properties, baseModel, discriminatorValue, discriminatorPropertyValue, null, isNullable);
             if (id != null)
             {
                 resolver.AddReference(id, model);
