--- conflicted
+++ resolved
@@ -62,11 +62,7 @@
                 propertyType = lt.LiteralValueType;
             }
 
-<<<<<<< HEAD
-            var property = new InputModelProperty(name, serializedName ?? name, description, propertyType, isRequired, isReadOnly, isDiscriminator, ConstantValue: defaultValue);
-=======
             var property = new InputModelProperty(name, serializedName ?? name, description, propertyType, defaultValue, isRequired, isReadOnly, isDiscriminator);
->>>>>>> a5ccf603
             if (id != null)
             {
                 resolver.AddReference(id, property);
