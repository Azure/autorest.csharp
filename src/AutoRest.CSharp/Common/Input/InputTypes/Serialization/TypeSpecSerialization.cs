﻿// Copyright (c) Microsoft Corporation. All rights reserved.
// Licensed under the MIT License. See License.txt in the project root for license information.

using System;
using System.ComponentModel;
using System.Text.Json;
using System.Text.Json.Serialization;
using AutoRest.CSharp.Common.Input.Examples;
using Azure.Core;

namespace AutoRest.CSharp.Common.Input
{
    internal static class TypeSpecSerialization
    {
        public static InputNamespace? Deserialize(string json)
        {
            var referenceHandler = new TypeSpecReferenceHandler();
            var options = new JsonSerializerOptions
            {
                ReferenceHandler = referenceHandler,
                AllowTrailingCommas = true,
                Converters =
                {
                    new JsonStringEnumConverter(JsonNamingPolicy.CamelCase),
                    new RequestMethodConverter(),
                    new TypeSpecInputTypeConverter(referenceHandler),
                    new TypeSpecInputListTypeConverter(referenceHandler),
                    new TypeSpecInputDictionaryTypeConverter(referenceHandler),
                    new TypeSpecInputEnumTypeConverter(referenceHandler),
                    new TypeSpecInputEnumTypeValueConverter(referenceHandler),
                    new TypeSpecInputModelTypeConverter(referenceHandler),
                    new TypeSpecInputModelPropertyConverter(referenceHandler),
                    new TypeSpecInputConstantConverter(referenceHandler),
                    new TypeSpecInputLiteralTypeConverter(referenceHandler),
                    new TypeSpecInputUnionTypeConverter(referenceHandler),
                    new TypeSpecInputParameterConverter(referenceHandler),
                    new TypeSpecInputOperationConverter(referenceHandler),
                    new TypeSpecInputClientConverter(referenceHandler),
                    new TypeSpecInputDateTimeTypeConverter(referenceHandler),
                    new TypeSpecInputDurationTypeConverter(referenceHandler),
                    new TypeSpecInputPrimitiveTypeConverter(referenceHandler),
<<<<<<< HEAD
                    new TypeSpecInputTypeExampleConverter(referenceHandler),
                    new TypeSpecInputOperationExampleConverter(referenceHandler)
=======
                    new TypeSpecInputDecoratorInfoConverter(referenceHandler),
>>>>>>> 3e9fef80
                }
            };

            return JsonSerializer.Deserialize<InputNamespace>(json, options);
        }

        private class RequestMethodConverter : JsonConverter<RequestMethod>
        {
            public override RequestMethod Read(ref Utf8JsonReader reader, Type typeToConvert, JsonSerializerOptions options)
            {
                if (reader.TokenType != JsonTokenType.String)
                {
                    throw new JsonException();
                }

                var stringValue = reader.GetString();
                return stringValue != null ? RequestMethod.Parse(stringValue) : RequestMethod.Get;
            }

            public override void Write(Utf8JsonWriter writer, RequestMethod value, JsonSerializerOptions options)
            {
                writer.WriteStringValue(value.Method.AsSpan());
            }
        }
    }
}<|MERGE_RESOLUTION|>--- conflicted
+++ resolved
@@ -39,12 +39,9 @@
                     new TypeSpecInputDateTimeTypeConverter(referenceHandler),
                     new TypeSpecInputDurationTypeConverter(referenceHandler),
                     new TypeSpecInputPrimitiveTypeConverter(referenceHandler),
-<<<<<<< HEAD
+                    new TypeSpecInputDecoratorInfoConverter(referenceHandler),
                     new TypeSpecInputTypeExampleConverter(referenceHandler),
                     new TypeSpecInputOperationExampleConverter(referenceHandler)
-=======
-                    new TypeSpecInputDecoratorInfoConverter(referenceHandler),
->>>>>>> 3e9fef80
                 }
             };
 
