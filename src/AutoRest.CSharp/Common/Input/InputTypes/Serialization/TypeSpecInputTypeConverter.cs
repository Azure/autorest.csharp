﻿// Copyright (c) Microsoft Corporation. All rights reserved.
// Licensed under the MIT License. See License.txt in the project root for license information.

using System;
using System.Text.Json;
using System.Text.Json.Serialization;
using AutoRest.CSharp.Common.Input.InputTypes.Serialization;
using System.Collections.Generic;

namespace AutoRest.CSharp.Common.Input
{
    internal sealed class TypeSpecInputTypeConverter : JsonConverter<InputType>
    {
        private const string KindPropertyName = "Kind";

        private readonly TypeSpecReferenceHandler _referenceHandler;

        public TypeSpecInputTypeConverter(TypeSpecReferenceHandler referenceHandler)
        {
            _referenceHandler = referenceHandler;
        }

        public override InputType? Read(ref Utf8JsonReader reader, Type typeToConvert, JsonSerializerOptions options)
        {
            return reader.ReadReferenceAndResolve<InputType>(_referenceHandler.CurrentResolver) ?? CreateObject(ref reader, options);
        }

        public override void Write(Utf8JsonWriter writer, InputType value, JsonSerializerOptions options)
            => throw new NotSupportedException("Writing not supported");

        private InputType CreateObject(ref Utf8JsonReader reader, JsonSerializerOptions options)
        {
            string? id = null;
            string? kind = null;
            string? name = null;
            InputType? result = null;
            var isFirstProperty = true;

            while (reader.TokenType != JsonTokenType.EndObject)
            {
                var isIdOrNameOrKind = reader.TryReadReferenceId(ref isFirstProperty, ref id)
                    || reader.TryReadString(KindPropertyName, ref kind)
                    || reader.TryReadString(nameof(InputType.Name), ref name);

                if (isIdOrNameOrKind)
                {
                    continue;
                }
                result = CreateDerivedType(ref reader, id, kind, name, options);
            }

            return result ?? CreateDerivedType(ref reader, id, kind, name, options);
        }

        private const string LiteralKind = "constant";
        private const string UnionKind = "union";
        private const string ModelKind = "model";
        private const string EnumKind = "enum";
        private const string ArrayKind = "array";
        private const string DictionaryKind = "dict";
        private const string NullableKind = "nullable";
        private const string UtcDateTimeKind = "utcDateTime";
        private const string OffsetDateTimeKind = "offsetDateTime";
        private const string DurationKind = "duration";

        private InputType CreateDerivedType(ref Utf8JsonReader reader, string? id, string? kind, string? name, JsonSerializerOptions options) => kind switch
        {
            null => throw new JsonException($"InputType (id: '{id}', name: '{name}') must have a 'Kind' property"),
            LiteralKind => TypeSpecInputLiteralTypeConverter.CreateInputLiteralType(ref reader, id, name, options, _referenceHandler.CurrentResolver),
            UnionKind => TypeSpecInputUnionTypeConverter.CreateInputUnionType(ref reader, id, name, options, _referenceHandler.CurrentResolver),
            ModelKind => TypeSpecInputModelTypeConverter.CreateModelType(ref reader, id, name, options, _referenceHandler.CurrentResolver),
            EnumKind => TypeSpecInputEnumTypeConverter.CreateEnumType(ref reader, id, name, options, _referenceHandler.CurrentResolver),
            ArrayKind => TypeSpecInputListTypeConverter.CreateListType(ref reader, id, name, options, _referenceHandler.CurrentResolver),
            DictionaryKind => TypeSpecInputDictionaryTypeConverter.CreateDictionaryType(ref reader, id, options, _referenceHandler.CurrentResolver),
            NullableKind => TypeSpecInputNullableTypeConverter.CreateNullableType(ref reader, id, name, options, _referenceHandler.CurrentResolver),
            UtcDateTimeKind or OffsetDateTimeKind => TypeSpecInputDateTimeTypeConverter.CreateDateTimeType(ref reader, id, options, _referenceHandler.CurrentResolver),
            DurationKind => TypeSpecInputDurationTypeConverter.CreateDurationType(ref reader, id, options, _referenceHandler.CurrentResolver),
<<<<<<< HEAD
            _ => ReadPrimitiveType(ref reader, id, kind, options, _referenceHandler.CurrentResolver),
        };

        private static InputPrimitiveType ReadPrimitiveType(ref Utf8JsonReader reader, string? id, string? kind, JsonSerializerOptions options, ReferenceResolver resolver)
        {
            var isFirstProperty = id == null;
            string? encode = null;
            IReadOnlyList<InputDecoratorInfo>? decorators = null;

            while (reader.TokenType != JsonTokenType.EndObject)
            {
                var isKnownProperty = reader.TryReadReferenceId(ref isFirstProperty, ref id)
                    || reader.TryReadString(nameof(InputPrimitiveType.Kind), ref kind)
                    || reader.TryReadString(nameof(InputPrimitiveType.Encode), ref encode)
                    || reader.TryReadWithConverter(nameof(InputPrimitiveType.Decorators), options, ref decorators);

                if (!isKnownProperty)
                {
                    reader.SkipProperty();
                }
            }

            var primitiveType = CreatePrimitiveType(kind, encode, decorators ?? Array.Empty<InputDecoratorInfo>());
            if (id != null)
            {
                resolver.AddReference(id, primitiveType);
            }

            return primitiveType;
        }

        public static InputPrimitiveType CreatePrimitiveType(string? primitiveKind, string? encode, IReadOnlyList<InputDecoratorInfo> decorators)
        {
            if (primitiveKind == null)
            {
                throw new ArgumentNullException(nameof(primitiveKind));
            }
            return Enum.TryParse<InputPrimitiveTypeKind>(primitiveKind, ignoreCase: true, out var kind)
                ? new InputPrimitiveType(kind, encode, decorators)
                : throw new JsonException($"{primitiveKind} type is unknown.");
        }
=======
            _ => TypeSpecInputPrimitiveTypeConverter.CreatePrimitiveType(ref reader, id, kind, name, options, _referenceHandler.CurrentResolver),
        };
>>>>>>> 3e9fef80
    }
}<|MERGE_RESOLUTION|>--- conflicted
+++ resolved
@@ -75,51 +75,7 @@
             NullableKind => TypeSpecInputNullableTypeConverter.CreateNullableType(ref reader, id, name, options, _referenceHandler.CurrentResolver),
             UtcDateTimeKind or OffsetDateTimeKind => TypeSpecInputDateTimeTypeConverter.CreateDateTimeType(ref reader, id, options, _referenceHandler.CurrentResolver),
             DurationKind => TypeSpecInputDurationTypeConverter.CreateDurationType(ref reader, id, options, _referenceHandler.CurrentResolver),
-<<<<<<< HEAD
-            _ => ReadPrimitiveType(ref reader, id, kind, options, _referenceHandler.CurrentResolver),
-        };
-
-        private static InputPrimitiveType ReadPrimitiveType(ref Utf8JsonReader reader, string? id, string? kind, JsonSerializerOptions options, ReferenceResolver resolver)
-        {
-            var isFirstProperty = id == null;
-            string? encode = null;
-            IReadOnlyList<InputDecoratorInfo>? decorators = null;
-
-            while (reader.TokenType != JsonTokenType.EndObject)
-            {
-                var isKnownProperty = reader.TryReadReferenceId(ref isFirstProperty, ref id)
-                    || reader.TryReadString(nameof(InputPrimitiveType.Kind), ref kind)
-                    || reader.TryReadString(nameof(InputPrimitiveType.Encode), ref encode)
-                    || reader.TryReadWithConverter(nameof(InputPrimitiveType.Decorators), options, ref decorators);
-
-                if (!isKnownProperty)
-                {
-                    reader.SkipProperty();
-                }
-            }
-
-            var primitiveType = CreatePrimitiveType(kind, encode, decorators ?? Array.Empty<InputDecoratorInfo>());
-            if (id != null)
-            {
-                resolver.AddReference(id, primitiveType);
-            }
-
-            return primitiveType;
-        }
-
-        public static InputPrimitiveType CreatePrimitiveType(string? primitiveKind, string? encode, IReadOnlyList<InputDecoratorInfo> decorators)
-        {
-            if (primitiveKind == null)
-            {
-                throw new ArgumentNullException(nameof(primitiveKind));
-            }
-            return Enum.TryParse<InputPrimitiveTypeKind>(primitiveKind, ignoreCase: true, out var kind)
-                ? new InputPrimitiveType(kind, encode, decorators)
-                : throw new JsonException($"{primitiveKind} type is unknown.");
-        }
-=======
             _ => TypeSpecInputPrimitiveTypeConverter.CreatePrimitiveType(ref reader, id, kind, name, options, _referenceHandler.CurrentResolver),
         };
->>>>>>> 3e9fef80
     }
 }