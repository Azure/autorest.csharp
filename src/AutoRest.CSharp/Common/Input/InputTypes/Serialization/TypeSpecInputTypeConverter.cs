--- conflicted
+++ resolved
@@ -11,17 +11,6 @@
     internal sealed class TypeSpecInputTypeConverter : JsonConverter<InputType>
     {
         private const string KindPropertyName = "Kind";
-<<<<<<< HEAD
-        private const string PrimitiveTypeKind = nameof(InputPrimitiveType.Kind);
-        private const string LiteralValueType = nameof(InputLiteralType.LiteralValueType);
-        private const string ListElementType = nameof(InputListType.ElementType);
-        private const string DictionaryKeyType = nameof(InputDictionaryType.KeyType);
-        private const string DictionaryValueType = nameof(InputDictionaryType.ValueType);
-        private const string EnumValueType = nameof(InputEnumType.EnumValueType);
-        private const string EnumAllowedValues = nameof(InputEnumType.AllowedValues);
-        private const string UnionItemTypes = nameof(InputUnionType.UnionItemTypes);
-=======
->>>>>>> 9b8a321f
 
         private readonly TypeSpecReferenceHandler _referenceHandler;
 
@@ -32,14 +21,6 @@
 
         public override InputType? Read(ref Utf8JsonReader reader, Type typeToConvert, JsonSerializerOptions options)
         {
-<<<<<<< HEAD
-            if (reader.TokenType == JsonTokenType.String)
-            {
-                return CreatePrimitiveType(reader.GetString());
-            }
-
-=======
->>>>>>> 9b8a321f
             return reader.ReadReferenceAndResolve<InputType>(_referenceHandler.CurrentResolver) ?? CreateObject(ref reader, options);
         }
 
@@ -76,14 +57,10 @@
         private const string EnumKind = "enum";
         private const string ArrayKind = "Array";
         private const string DictionaryKind = "Dictionary";
-<<<<<<< HEAD
-        private const string IntrinsicKind = "Intrinsic";
         private const string NullableKind = "Nullable";
-=======
         private const string UtcDateTimeKind = "utcDateTime";
         private const string OffsetDateTimeKind = "offsetDateTime";
         private const string DurationKind = "duration";
->>>>>>> 9b8a321f
 
         private InputType CreateDerivedType(ref Utf8JsonReader reader, string? id, string? kind, string? name, JsonSerializerOptions options) => kind switch
         {
@@ -94,36 +71,21 @@
             EnumKind => TypeSpecInputEnumTypeConverter.CreateEnumType(ref reader, id, name, options, _referenceHandler.CurrentResolver),
             ArrayKind => TypeSpecInputListTypeConverter.CreateListType(ref reader, id, name, options, _referenceHandler.CurrentResolver),
             DictionaryKind => TypeSpecInputDictionaryTypeConverter.CreateDictionaryType(ref reader, id, name, options, _referenceHandler.CurrentResolver),
-<<<<<<< HEAD
-            IntrinsicKind => ReadIntrinsicType(ref reader, id, name, _referenceHandler.CurrentResolver),
             NullableKind => TypeSpecInputNullableTypeConverter.CreateNullableType(ref reader, id, name, options, _referenceHandler.CurrentResolver),
-            null => throw new JsonException("InputType must have a 'Kind' property"),
-            _ => throw new JsonException($"unknown kind {kind}")
-=======
             UtcDateTimeKind or OffsetDateTimeKind => TypeSpecInputDateTimeTypeConverter.CreateDateTimeType(ref reader, id, options, _referenceHandler.CurrentResolver),
             DurationKind => TypeSpecInputDurationTypeConverter.CreateDurationType(ref reader, id, options, _referenceHandler.CurrentResolver),
             _ => ReadPrimitiveType(ref reader, id, kind, _referenceHandler.CurrentResolver),
->>>>>>> 9b8a321f
         };
 
         private static InputPrimitiveType ReadPrimitiveType(ref Utf8JsonReader reader, string? id, string? kind, ReferenceResolver resolver)
         {
             var isFirstProperty = id == null;
-<<<<<<< HEAD
-            while (reader.TokenType != JsonTokenType.EndObject)
-            {
-                var isKnownProperty = reader.TryReadReferenceId(ref isFirstProperty, ref id)
-                    || reader.TryReadString(nameof(InputPrimitiveType.Name), ref name); // the primitive kind in the json is represented by the property `Name`.
-=======
-            var isNullable = false;
             string? encode = null;
             while (reader.TokenType != JsonTokenType.EndObject)
             {
                 var isKnownProperty = reader.TryReadReferenceId(ref isFirstProperty, ref id)
-                    || reader.TryReadBoolean(nameof(InputPrimitiveType.IsNullable), ref isNullable)
                     || reader.TryReadString(nameof(InputPrimitiveType.Kind), ref kind)
                     || reader.TryReadString(nameof(InputPrimitiveType.Encode), ref encode);
->>>>>>> 9b8a321f
 
                 if (!isKnownProperty)
                 {
@@ -131,11 +93,7 @@
                 }
             }
 
-<<<<<<< HEAD
-            var primitiveType = CreatePrimitiveType(name);
-=======
-            var primitiveType = CreatePrimitiveType(kind, encode, isNullable);
->>>>>>> 9b8a321f
+            var primitiveType = CreatePrimitiveType(kind, encode);
             if (id != null)
             {
                 resolver.AddReference(id, primitiveType);
@@ -144,52 +102,14 @@
             return primitiveType;
         }
 
-<<<<<<< HEAD
-        public static InputPrimitiveType CreatePrimitiveType(string? inputTypeKindString)
-        {
-            if (inputTypeKindString == null)
-            {
-                throw new ArgumentNullException(nameof(inputTypeKindString));
-            }
-            return Enum.TryParse<InputTypeKind>(inputTypeKindString, ignoreCase: true, out var kind)
-                ? new InputPrimitiveType(kind)
-                : throw new JsonException($"{inputTypeKindString} type is unknown.");
-        }
-
-        private static InputIntrinsicType ReadIntrinsicType(ref Utf8JsonReader reader, string? id, string? name, ReferenceResolver resolver)
-        {
-            var isFirstProperty = id == null;
-            while (reader.TokenType != JsonTokenType.EndObject)
-            {
-                var isKnownProperty = reader.TryReadReferenceId(ref isFirstProperty, ref id)
-                    || reader.TryReadString(nameof(InputIntrinsicType.Kind), ref name); // the InputIntrinsicType kind in the json is represented by the property `Name`.
-
-                if (!isKnownProperty)
-                {
-                    reader.SkipProperty();
-                }
-            }
-
-            var intrinsicType = CreateIntrinsicType(name);
-            if (id != null)
-            {
-                resolver.AddReference(id, intrinsicType);
-            }
-
-            return intrinsicType;
-        }
-
-        private static InputIntrinsicType CreateIntrinsicType(string? inputTypeKindString)
-=======
-        public static InputPrimitiveType CreatePrimitiveType(string? primitiveKind, string? encode, bool isNullable)
->>>>>>> 9b8a321f
+        public static InputPrimitiveType CreatePrimitiveType(string? primitiveKind, string? encode)
         {
             if (primitiveKind == null)
             {
                 throw new ArgumentNullException(nameof(primitiveKind));
             }
             return Enum.TryParse<InputPrimitiveTypeKind>(primitiveKind, ignoreCase: true, out var kind)
-                ? new InputPrimitiveType(kind, encode, isNullable)
+                ? new InputPrimitiveType(kind, encode)
                 : throw new JsonException($"{primitiveKind} type is unknown.");
         }
     }
