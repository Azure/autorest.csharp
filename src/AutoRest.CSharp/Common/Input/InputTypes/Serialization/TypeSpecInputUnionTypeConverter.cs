﻿// Copyright (c) Microsoft Corporation. All rights reserved.
// Licensed under the MIT License. See License.txt in the project root for license information.

using System;
using System.Collections.Generic;
using System.Text.Json;
using System.Text.Json.Serialization;

namespace AutoRest.CSharp.Common.Input
{
    internal class TypeSpecInputUnionTypeConverter : JsonConverter<InputUnionType>
    {
        private readonly TypeSpecReferenceHandler _referenceHandler;
        public TypeSpecInputUnionTypeConverter(TypeSpecReferenceHandler referenceHandler)
        {
            _referenceHandler = referenceHandler;
        }

        public override InputUnionType Read(ref Utf8JsonReader reader, Type typeToConvert, JsonSerializerOptions options)
            => reader.ReadReferenceAndResolve<InputUnionType>(_referenceHandler.CurrentResolver) ?? CreateInputUnionType(ref reader, null, null, options, _referenceHandler.CurrentResolver);

        public override void Write(Utf8JsonWriter writer, InputUnionType value, JsonSerializerOptions options)
            => throw new NotSupportedException("Writing not supported");

        public static InputUnionType CreateInputUnionType(ref Utf8JsonReader reader, string? id, string? name, JsonSerializerOptions options, ReferenceResolver resolver)
        {
            var isFirstProperty = id == null;
<<<<<<< HEAD
            var unionItemTypes = new List<InputType>();
            while (reader.TokenType != JsonTokenType.EndObject)
            {
                var isKnownProperty = reader.TryReadReferenceId(ref isFirstProperty, ref id)
                    || reader.TryReadString(nameof(InputUnionType.Name), ref name);
=======
            bool isNullable = false;
            var variantTypes = new List<InputType>();
            while (reader.TokenType != JsonTokenType.EndObject)
            {
                var isKnownProperty = reader.TryReadReferenceId(ref isFirstProperty, ref id)
                    || reader.TryReadString(nameof(InputUnionType.Name), ref name)
                    || reader.TryReadBoolean(nameof(InputUnionType.IsNullable), ref isNullable)
                    || reader.TryReadWithConverter(nameof(InputUnionType.VariantTypes), options, ref variantTypes);
>>>>>>> c545d076

                if (!isKnownProperty)
                {
                    reader.SkipProperty();
                }
            }

            name = name ?? throw new JsonException($"{nameof(InputUnionType)} must have a name.");
            if (variantTypes == null || variantTypes.Count == 0)
            {
                throw new JsonException("Union must have variant types.");
            }

<<<<<<< HEAD
            var unionType = new InputUnionType(name, unionItemTypes);
=======
            var unionType = new InputUnionType(name, variantTypes, isNullable);
>>>>>>> c545d076
            if (id != null)
            {
                resolver.AddReference(id, unionType);
            }
            return unionType;
        }
    }
}<|MERGE_RESOLUTION|>--- conflicted
+++ resolved
@@ -25,22 +25,12 @@
         public static InputUnionType CreateInputUnionType(ref Utf8JsonReader reader, string? id, string? name, JsonSerializerOptions options, ReferenceResolver resolver)
         {
             var isFirstProperty = id == null;
-<<<<<<< HEAD
-            var unionItemTypes = new List<InputType>();
-            while (reader.TokenType != JsonTokenType.EndObject)
-            {
-                var isKnownProperty = reader.TryReadReferenceId(ref isFirstProperty, ref id)
-                    || reader.TryReadString(nameof(InputUnionType.Name), ref name);
-=======
-            bool isNullable = false;
             var variantTypes = new List<InputType>();
             while (reader.TokenType != JsonTokenType.EndObject)
             {
                 var isKnownProperty = reader.TryReadReferenceId(ref isFirstProperty, ref id)
                     || reader.TryReadString(nameof(InputUnionType.Name), ref name)
-                    || reader.TryReadBoolean(nameof(InputUnionType.IsNullable), ref isNullable)
                     || reader.TryReadWithConverter(nameof(InputUnionType.VariantTypes), options, ref variantTypes);
->>>>>>> c545d076
 
                 if (!isKnownProperty)
                 {
@@ -54,11 +44,7 @@
                 throw new JsonException("Union must have variant types.");
             }
 
-<<<<<<< HEAD
-            var unionType = new InputUnionType(name, unionItemTypes);
-=======
-            var unionType = new InputUnionType(name, variantTypes, isNullable);
->>>>>>> c545d076
+            var unionType = new InputUnionType(name, variantTypes);
             if (id != null)
             {
                 resolver.AddReference(id, unionType);
