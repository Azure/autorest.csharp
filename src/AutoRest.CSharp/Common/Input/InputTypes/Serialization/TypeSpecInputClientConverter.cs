﻿// Copyright (c) Microsoft Corporation. All rights reserved.
// Licensed under the MIT License.

using System;
using System.Collections.Generic;
using System.Text.Json;
using System.Text.Json.Serialization;
using AutoRest.CSharp.Utilities;

namespace AutoRest.CSharp.Common.Input
{
    internal sealed class TypeSpecInputClientConverter : JsonConverter<InputClient>
    {
        private readonly TypeSpecReferenceHandler _referenceHandler;

        public TypeSpecInputClientConverter(TypeSpecReferenceHandler referenceHandler)
        {
            _referenceHandler = referenceHandler;
        }

        public override InputClient? Read(ref Utf8JsonReader reader, Type typeToConvert, JsonSerializerOptions options)
            => reader.ReadReferenceAndResolve<InputClient>(_referenceHandler.CurrentResolver) ?? CreateInputClient(ref reader, null, options, _referenceHandler.CurrentResolver);

        public override void Write(Utf8JsonWriter writer, InputClient value, JsonSerializerOptions options)
            => throw new NotSupportedException("Writing not supported");

        private static InputClient? CreateInputClient(ref Utf8JsonReader reader, string? id, JsonSerializerOptions options, ReferenceResolver resolver)
        {
            var isFirstProperty = id == null;
            string? name = null;
            string? summary = null;
            string? doc = null;
            IReadOnlyList<InputOperation>? operations = null;
            IReadOnlyList<InputParameter>? parameters = null;
<<<<<<< HEAD
            string? parent = null;
            IReadOnlyList<InputDecoratorInfo>? decorators = null;
=======
            InputClient? parent = null;

            InputClient? inputClient = null;
>>>>>>> b84a2b7e

            while (reader.TokenType != JsonTokenType.EndObject)
            {
                var isKnownProperty = reader.TryReadReferenceId(ref isFirstProperty, ref id)
                    || reader.TryReadString("name", ref name)
                    || reader.TryReadString("summary", ref summary)
                    || reader.TryReadString("doc", ref doc)
                    || reader.TryReadComplexType("operations", options, ref operations)
                    || reader.TryReadComplexType("parameters", options, ref parameters)
<<<<<<< HEAD
                    || reader.TryReadString("parent", ref parent)
                    || reader.TryReadComplexType("decorators", options, ref decorators);
=======
                    || reader.TryReadComplexType("parent", options, ref parent);

                if (isKnownProperty)
                {
                    continue;
                }
>>>>>>> b84a2b7e

                if (reader.GetString() == "children")
                {
                    var children = new List<InputClient>();
                    inputClient ??= CreateClientInstance(id, name, summary, doc, operations, parameters, parent, children, resolver);
                    reader.Read();
                    CreateChildren(ref reader, children, options, inputClient.Name);
                    continue;
                }

                reader.SkipProperty();
            }

            return inputClient ??= CreateClientInstance(id, name, summary, doc, operations, parameters, parent, [], resolver);
        }

        private static InputClient CreateClientInstance(string? id, string? name, string? summary, string? doc, IReadOnlyList<InputOperation>? operations, IReadOnlyList<InputParameter>? parameters, InputClient? parent, IReadOnlyList<InputClient> children, ReferenceResolver resolver)
        {
            name = name ?? throw new JsonException("InputClient must have name");

            // here we need to prepend all the name of its parents in front of this name
            // previously this is done in the emitter, now the emitter no longer does it therefore we have to do it here.
            // we should not be doing it here, but doing it correctly requires so much changes in our generator.
            name = BuildClientName(name, parent);

            operations = operations ?? Array.Empty<InputOperation>();
            parameters = parameters ?? Array.Empty<InputParameter>();
            var inputClient = new InputClient(name, summary, doc, operations, parameters, parent, children);

            if (id != null)
            {
                resolver.AddReference(id, inputClient);
            }
            inputClient.Decorators = decorators ?? Array.Empty<InputDecoratorInfo>();
            return inputClient;

            static string BuildClientName(string name, InputClient? parent)
            {
                name = name.ToCleanName();
                if (parent == null || parent.Parent == null)
                {
                    // toplevel client, and first level sub-client will keep its original name.
                    return name;
                }

                // more deeper level client will prepend all their parents' name (except for the root) as the prefix of the client name to avoid client name conflict
                // such as we have client A.B.C and A.D.C, now the two subclient C will be named to BC and DC.
                return $"{parent.Name}{name}";
            }
        }

        private static void CreateChildren(ref Utf8JsonReader reader, IList<InputClient> children, JsonSerializerOptions options, string clientName)
        {
            if (reader.TokenType != JsonTokenType.StartArray)
            {
                throw new JsonException($"Invalid JSON format. 'children' property of '{clientName}' should be an array.");
            }
            reader.Read();

            while (reader.TokenType != JsonTokenType.EndArray)
            {
                var child = reader.ReadWithConverter<InputClient>(options);
                if (child == null)
                {
                    throw new JsonException($"child of InputClient '{clientName}' cannot be null.");
                }

                children.Add(child);
            }
            reader.Read();
        }
    }
}<|MERGE_RESOLUTION|>--- conflicted
+++ resolved
@@ -32,14 +32,10 @@
             string? doc = null;
             IReadOnlyList<InputOperation>? operations = null;
             IReadOnlyList<InputParameter>? parameters = null;
-<<<<<<< HEAD
-            string? parent = null;
+            InputClient? parent = null;
             IReadOnlyList<InputDecoratorInfo>? decorators = null;
-=======
-            InputClient? parent = null;
 
             InputClient? inputClient = null;
->>>>>>> b84a2b7e
 
             while (reader.TokenType != JsonTokenType.EndObject)
             {
@@ -49,22 +45,18 @@
                     || reader.TryReadString("doc", ref doc)
                     || reader.TryReadComplexType("operations", options, ref operations)
                     || reader.TryReadComplexType("parameters", options, ref parameters)
-<<<<<<< HEAD
-                    || reader.TryReadString("parent", ref parent)
+                    || reader.TryReadComplexType("parent", options, ref parent)
                     || reader.TryReadComplexType("decorators", options, ref decorators);
-=======
-                    || reader.TryReadComplexType("parent", options, ref parent);
 
                 if (isKnownProperty)
                 {
                     continue;
                 }
->>>>>>> b84a2b7e
 
                 if (reader.GetString() == "children")
                 {
                     var children = new List<InputClient>();
-                    inputClient ??= CreateClientInstance(id, name, summary, doc, operations, parameters, parent, children, resolver);
+                    inputClient ??= CreateClientInstance(id, name, summary, doc, operations, parameters, parent, decorators, children, resolver);
                     reader.Read();
                     CreateChildren(ref reader, children, options, inputClient.Name);
                     continue;
@@ -73,10 +65,10 @@
                 reader.SkipProperty();
             }
 
-            return inputClient ??= CreateClientInstance(id, name, summary, doc, operations, parameters, parent, [], resolver);
+            return inputClient ??= CreateClientInstance(id, name, summary, doc, operations, parameters, parent, decorators, [], resolver);
         }
 
-        private static InputClient CreateClientInstance(string? id, string? name, string? summary, string? doc, IReadOnlyList<InputOperation>? operations, IReadOnlyList<InputParameter>? parameters, InputClient? parent, IReadOnlyList<InputClient> children, ReferenceResolver resolver)
+        private static InputClient CreateClientInstance(string? id, string? name, string? summary, string? doc, IReadOnlyList<InputOperation>? operations, IReadOnlyList<InputParameter>? parameters, InputClient? parent, IReadOnlyList<InputDecoratorInfo>? decorators,  IReadOnlyList<InputClient> children, ReferenceResolver resolver)
         {
             name = name ?? throw new JsonException("InputClient must have name");
 
