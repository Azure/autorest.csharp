--- conflicted
+++ resolved
@@ -122,10 +122,7 @@
                 InputLiteralType literalType => literalType.LiteralValueType,
                 InputListType listType => listType with { ElementType = FixInputParameterType(listType.ElementType, requestLocation) },
                 InputDictionaryType dictionaryType => dictionaryType with { ValueType = FixInputParameterType(dictionaryType.ValueType, requestLocation) },
-<<<<<<< HEAD
-=======
                 // See https://github.com/microsoft/api-guidelines/blob/vNext/azure/Guidelines.md#http-parameter-serialization
->>>>>>> 870b42c5
                 InputPrimitiveType { Kind: InputTypeKind.DateTime } when requestLocation == RequestLocation.Header => InputPrimitiveType.DateTimeRFC7231,
                 InputPrimitiveType { Kind: InputTypeKind.DateTime } when requestLocation == RequestLocation.Body => InputPrimitiveType.DateTimeRFC3339,
                 _ => parameterType
