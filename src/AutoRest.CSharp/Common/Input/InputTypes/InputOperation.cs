﻿// Copyright (c) Microsoft Corporation. All rights reserved.
// Licensed under the MIT License.

using System;
using System.Collections.Generic;
using AutoRest.CSharp.Common.Input.Examples;
using AutoRest.CSharp.Utilities;
using Azure.Core;

namespace AutoRest.CSharp.Common.Input;

internal record InputOperation(
    string Name,
    string? ResourceName,
    string? Summary,
    string? Deprecated,
    string Description,
    string? Accessibility,
    IReadOnlyList<InputParameter> Parameters,
    IReadOnlyList<OperationResponse> Responses,
    IReadOnlyList<InputOperationExample> Examples,
    RequestMethod HttpMethod,
    BodyMediaType RequestBodyMediaType,
    string Uri,
    string Path,
    string? ExternalDocsUrl,
    IReadOnlyList<string>? RequestMediaTypes,
    bool BufferResponse,
    OperationLongRunning? LongRunning,
    OperationPaging? Paging,
    bool GenerateProtocolMethod,
    bool GenerateConvenienceMethod,
    bool KeepClientDefaultValue,
    string? OriginalName)
{
    public InputOperation() : this(
        Name: string.Empty,
        ResourceName: null,
        Summary: null,
        Deprecated: null,
        Description: string.Empty,
        Accessibility: null,
        Parameters: Array.Empty<InputParameter>(),
        Responses: Array.Empty<OperationResponse>(),
        Examples: Array.Empty<InputOperationExample>(),
        HttpMethod: RequestMethod.Get,
        RequestBodyMediaType: BodyMediaType.None,
        Uri: string.Empty,
        Path: string.Empty,
        ExternalDocsUrl: null,
        RequestMediaTypes: Array.Empty<string>(),
        BufferResponse: false,
        LongRunning: null,
        Paging: null,
        GenerateProtocolMethod: true,
        GenerateConvenienceMethod: false,
        KeepClientDefaultValue: false,
        OriginalName: null)
    { }

    public string CleanName => Name.IsNullOrEmpty() ? string.Empty : Name.ToCleanName();

<<<<<<< HEAD
    public bool IsLongRunning => LongRunning != null;
=======
    public string TrimmedPath => Path.Length == 1 ? Path : Path.TrimEnd('/');
>>>>>>> 2cf72f9a
}<|MERGE_RESOLUTION|>--- conflicted
+++ resolved
@@ -60,9 +60,7 @@
 
     public string CleanName => Name.IsNullOrEmpty() ? string.Empty : Name.ToCleanName();
 
-<<<<<<< HEAD
+    public string TrimmedPath => Path.Length == 1 ? Path : Path.TrimEnd('/');
+
     public bool IsLongRunning => LongRunning != null;
-=======
-    public string TrimmedPath => Path.Length == 1 ? Path : Path.TrimEnd('/');
->>>>>>> 2cf72f9a
 }