﻿// Copyright (c) Microsoft Corporation. All rights reserved.
// Licensed under the MIT License.

using System;
using System.Collections.Generic;
using AutoRest.CSharp.Common.Input.Examples;
using AutoRest.CSharp.Utilities;
using Azure.Core;

namespace AutoRest.CSharp.Common.Input;

internal record InputOperation(
    string Name,
    string? ResourceName,
    string? Summary,
    string? Deprecated,
    string Description,
    string? Accessibility,
    IReadOnlyList<InputParameter> Parameters,
    IReadOnlyList<OperationResponse> Responses,
    IReadOnlyList<InputOperationExample> Examples,
    RequestMethod HttpMethod,
    BodyMediaType RequestBodyMediaType,
    string Uri,
    string Path,
    string? ExternalDocsUrl,
    IReadOnlyList<string>? RequestMediaTypes,
    bool BufferResponse,
    OperationLongRunning? LongRunning,
    OperationPaging? Paging,
    bool GenerateProtocolMethod,
    bool GenerateConvenienceMethod,
<<<<<<< HEAD
    string? OriginalName)
=======
    bool KeepClientDefaultValue)
>>>>>>> ea4cbd2e
{
    public InputOperation() : this(
        Name: string.Empty,
        ResourceName: null,
        Summary: null,
        Deprecated: null,
        Description: string.Empty,
        Accessibility: null,
        Parameters: Array.Empty<InputParameter>(),
        Responses: Array.Empty<OperationResponse>(),
        Examples: Array.Empty<InputOperationExample>(),
        HttpMethod: RequestMethod.Get,
        RequestBodyMediaType: BodyMediaType.None,
        Uri: string.Empty,
        Path: string.Empty,
        ExternalDocsUrl: null,
        RequestMediaTypes: Array.Empty<string>(),
        BufferResponse: false,
        LongRunning: null,
        Paging: null,
        GenerateProtocolMethod: true,
        GenerateConvenienceMethod: false,
<<<<<<< HEAD
        OriginalName: null)
=======
        KeepClientDefaultValue: false)
>>>>>>> ea4cbd2e
    { }

    public string CleanName => Name.IsNullOrEmpty() ? string.Empty : Name.ToCleanName();

    public bool IsLongRunning => LongRunning != null;
}<|MERGE_RESOLUTION|>--- conflicted
+++ resolved
@@ -30,11 +30,8 @@
     OperationPaging? Paging,
     bool GenerateProtocolMethod,
     bool GenerateConvenienceMethod,
-<<<<<<< HEAD
+    bool KeepClientDefaultValue,
     string? OriginalName)
-=======
-    bool KeepClientDefaultValue)
->>>>>>> ea4cbd2e
 {
     public InputOperation() : this(
         Name: string.Empty,
@@ -57,11 +54,8 @@
         Paging: null,
         GenerateProtocolMethod: true,
         GenerateConvenienceMethod: false,
-<<<<<<< HEAD
+        KeepClientDefaultValue: false,
         OriginalName: null)
-=======
-        KeepClientDefaultValue: false)
->>>>>>> ea4cbd2e
     { }
 
     public string CleanName => Name.IsNullOrEmpty() ? string.Empty : Name.ToCleanName();
