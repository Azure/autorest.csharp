﻿// Copyright (c) Microsoft Corporation. All rights reserved.
// Licensed under the MIT License.

namespace AutoRest.CSharp.Common.Input;

<<<<<<< HEAD
internal record InputPrimitiveType(InputTypeKind Kind, bool IsConfident, bool IsNullable = false) : InputType(Kind.ToString(), IsConfident, IsNullable: IsNullable)
{
    public static InputPrimitiveType AzureLocation { get; } = new(InputTypeKind.AzureLocation, true);
    public static InputPrimitiveType BinaryData { get; } = new(InputTypeKind.BinaryData, true);
    public static InputPrimitiveType Boolean { get; } = new(InputTypeKind.Boolean, true);
    public static InputPrimitiveType Bytes { get; } = new(InputTypeKind.Bytes, true);
    public static InputPrimitiveType BytesBase64Url { get; } = new(InputTypeKind.BytesBase64Url, true);
    public static InputPrimitiveType ContentType { get; } = new(InputTypeKind.ContentType, true);
    public static InputPrimitiveType Date { get; } = new(InputTypeKind.Date, true);
    public static InputPrimitiveType DateTime { get; } = new(InputTypeKind.DateTime, true);
    public static InputPrimitiveType DateTimeISO8601 { get; } = new(InputTypeKind.DateTimeISO8601, true);
    public static InputPrimitiveType DateTimeRFC1123 { get; } = new(InputTypeKind.DateTimeRFC1123, true);
    public static InputPrimitiveType DateTimeUnix { get; } = new(InputTypeKind.DateTimeUnix, true);
    public static InputPrimitiveType DurationISO8601 { get; } = new(InputTypeKind.DurationISO8601, true);
    public static InputPrimitiveType DurationConstant { get; } = new(InputTypeKind.DurationConstant, true);
    public static InputPrimitiveType ETag { get; } = new(InputTypeKind.ETag, true);
    public static InputPrimitiveType Float32 { get; } = new(InputTypeKind.Float32, true);
    public static InputPrimitiveType Float64 { get; } = new(InputTypeKind.Float64, true);
    public static InputPrimitiveType Float128 { get; } = new(InputTypeKind.Float128, true);
    public static InputPrimitiveType Guid { get; } = new(InputTypeKind.Guid, true);
    public static InputPrimitiveType Int32 { get; } = new(InputTypeKind.Int32, true);
    public static InputPrimitiveType Int64 { get; } = new(InputTypeKind.Int64, true);
    public static InputPrimitiveType IPAddress { get; } = new(InputTypeKind.IPAddress, true);
    public static InputPrimitiveType Object { get; } = new(InputTypeKind.Object, false); // we always regard Object is low confident
    public static InputPrimitiveType RequestMethod { get; } = new(InputTypeKind.RequestMethod, true);
    public static InputPrimitiveType ResourceIdentifier { get; } = new(InputTypeKind.ResourceIdentifier, true);
    public static InputPrimitiveType ResourceType { get; } = new(InputTypeKind.ResourceType, true);
    public static InputPrimitiveType Stream { get; } = new(InputTypeKind.Stream, true);
    public static InputPrimitiveType String { get; } = new(InputTypeKind.String, true);
    public static InputPrimitiveType Time { get; } = new(InputTypeKind.Time, true);
    public static InputPrimitiveType Uri { get; } = new(InputTypeKind.Uri, true);
=======
internal record InputPrimitiveType(InputTypeKind Kind, bool IsNullable) : InputType(Kind.ToString(), IsNullable)
{
    private InputPrimitiveType(InputTypeKind kind) : this(kind, false) { }

    public static InputPrimitiveType AzureLocation { get; } = new(InputTypeKind.AzureLocation);
    public static InputPrimitiveType BinaryData { get; } = new(InputTypeKind.BinaryData);
    public static InputPrimitiveType Boolean { get; } = new(InputTypeKind.Boolean);
    public static InputPrimitiveType Bytes { get; } = new(InputTypeKind.Bytes);
    public static InputPrimitiveType BytesBase64Url { get; } = new(InputTypeKind.BytesBase64Url);
    public static InputPrimitiveType ContentType { get; } = new(InputTypeKind.ContentType);
    public static InputPrimitiveType Date { get; } = new(InputTypeKind.Date);
    public static InputPrimitiveType DateTime { get; } = new(InputTypeKind.DateTime);
    public static InputPrimitiveType DateTimeISO8601 { get; } = new(InputTypeKind.DateTimeISO8601);
    public static InputPrimitiveType DateTimeRFC1123 { get; } = new(InputTypeKind.DateTimeRFC1123);
    public static InputPrimitiveType DateTimeUnix { get; } = new(InputTypeKind.DateTimeUnix);
    public static InputPrimitiveType DurationISO8601 { get; } = new(InputTypeKind.DurationISO8601);
    public static InputPrimitiveType DurationConstant { get; } = new(InputTypeKind.DurationConstant);
    public static InputPrimitiveType ETag { get; } = new(InputTypeKind.ETag);
    public static InputPrimitiveType Float32 { get; } = new(InputTypeKind.Float32);
    public static InputPrimitiveType Float64 { get; } = new(InputTypeKind.Float64);
    public static InputPrimitiveType Float128 { get; } = new(InputTypeKind.Float128);
    public static InputPrimitiveType Guid { get; } = new(InputTypeKind.Guid);
    public static InputPrimitiveType Int32 { get; } = new(InputTypeKind.Int32);
    public static InputPrimitiveType Int64 { get; } = new(InputTypeKind.Int64);
    public static InputPrimitiveType IPAddress { get; } = new(InputTypeKind.IPAddress);
    public static InputPrimitiveType Object { get; } = new(InputTypeKind.Object);
    public static InputPrimitiveType RequestMethod { get; } = new(InputTypeKind.RequestMethod);
    public static InputPrimitiveType ResourceIdentifier { get; } = new(InputTypeKind.ResourceIdentifier);
    public static InputPrimitiveType ResourceType { get; } = new(InputTypeKind.ResourceType);
    public static InputPrimitiveType Stream { get; } = new(InputTypeKind.Stream);
    public static InputPrimitiveType String { get; } = new(InputTypeKind.String);
    public static InputPrimitiveType Time { get; } = new(InputTypeKind.Time);
    public static InputPrimitiveType Uri { get; } = new(InputTypeKind.Uri);
>>>>>>> 8a2b2bfd

    public bool IsNumber => Kind is InputTypeKind.Int32 or InputTypeKind.Int64 or InputTypeKind.Float32 or InputTypeKind.Float64 or InputTypeKind.Float128;
}<|MERGE_RESOLUTION|>--- conflicted
+++ resolved
@@ -3,9 +3,10 @@
 
 namespace AutoRest.CSharp.Common.Input;
 
-<<<<<<< HEAD
-internal record InputPrimitiveType(InputTypeKind Kind, bool IsConfident, bool IsNullable = false) : InputType(Kind.ToString(), IsConfident, IsNullable: IsNullable)
+internal record InputPrimitiveType(InputTypeKind Kind, bool IsConfident, bool IsNullable) : InputType(Kind.ToString(), IsConfident, IsNullable)
 {
+    private InputPrimitiveType(InputTypeKind kind, bool isConfident) : this(kind, isConfident, false) { }
+
     public static InputPrimitiveType AzureLocation { get; } = new(InputTypeKind.AzureLocation, true);
     public static InputPrimitiveType BinaryData { get; } = new(InputTypeKind.BinaryData, true);
     public static InputPrimitiveType Boolean { get; } = new(InputTypeKind.Boolean, true);
@@ -35,41 +36,6 @@
     public static InputPrimitiveType String { get; } = new(InputTypeKind.String, true);
     public static InputPrimitiveType Time { get; } = new(InputTypeKind.Time, true);
     public static InputPrimitiveType Uri { get; } = new(InputTypeKind.Uri, true);
-=======
-internal record InputPrimitiveType(InputTypeKind Kind, bool IsNullable) : InputType(Kind.ToString(), IsNullable)
-{
-    private InputPrimitiveType(InputTypeKind kind) : this(kind, false) { }
-
-    public static InputPrimitiveType AzureLocation { get; } = new(InputTypeKind.AzureLocation);
-    public static InputPrimitiveType BinaryData { get; } = new(InputTypeKind.BinaryData);
-    public static InputPrimitiveType Boolean { get; } = new(InputTypeKind.Boolean);
-    public static InputPrimitiveType Bytes { get; } = new(InputTypeKind.Bytes);
-    public static InputPrimitiveType BytesBase64Url { get; } = new(InputTypeKind.BytesBase64Url);
-    public static InputPrimitiveType ContentType { get; } = new(InputTypeKind.ContentType);
-    public static InputPrimitiveType Date { get; } = new(InputTypeKind.Date);
-    public static InputPrimitiveType DateTime { get; } = new(InputTypeKind.DateTime);
-    public static InputPrimitiveType DateTimeISO8601 { get; } = new(InputTypeKind.DateTimeISO8601);
-    public static InputPrimitiveType DateTimeRFC1123 { get; } = new(InputTypeKind.DateTimeRFC1123);
-    public static InputPrimitiveType DateTimeUnix { get; } = new(InputTypeKind.DateTimeUnix);
-    public static InputPrimitiveType DurationISO8601 { get; } = new(InputTypeKind.DurationISO8601);
-    public static InputPrimitiveType DurationConstant { get; } = new(InputTypeKind.DurationConstant);
-    public static InputPrimitiveType ETag { get; } = new(InputTypeKind.ETag);
-    public static InputPrimitiveType Float32 { get; } = new(InputTypeKind.Float32);
-    public static InputPrimitiveType Float64 { get; } = new(InputTypeKind.Float64);
-    public static InputPrimitiveType Float128 { get; } = new(InputTypeKind.Float128);
-    public static InputPrimitiveType Guid { get; } = new(InputTypeKind.Guid);
-    public static InputPrimitiveType Int32 { get; } = new(InputTypeKind.Int32);
-    public static InputPrimitiveType Int64 { get; } = new(InputTypeKind.Int64);
-    public static InputPrimitiveType IPAddress { get; } = new(InputTypeKind.IPAddress);
-    public static InputPrimitiveType Object { get; } = new(InputTypeKind.Object);
-    public static InputPrimitiveType RequestMethod { get; } = new(InputTypeKind.RequestMethod);
-    public static InputPrimitiveType ResourceIdentifier { get; } = new(InputTypeKind.ResourceIdentifier);
-    public static InputPrimitiveType ResourceType { get; } = new(InputTypeKind.ResourceType);
-    public static InputPrimitiveType Stream { get; } = new(InputTypeKind.Stream);
-    public static InputPrimitiveType String { get; } = new(InputTypeKind.String);
-    public static InputPrimitiveType Time { get; } = new(InputTypeKind.Time);
-    public static InputPrimitiveType Uri { get; } = new(InputTypeKind.Uri);
->>>>>>> 8a2b2bfd
 
     public bool IsNumber => Kind is InputTypeKind.Int32 or InputTypeKind.Int64 or InputTypeKind.Float32 or InputTypeKind.Float64 or InputTypeKind.Float128;
 }