--- conflicted
+++ resolved
@@ -3,8 +3,4 @@
 
 namespace AutoRest.CSharp.Common.Input;
 
-<<<<<<< HEAD
-internal record InputListType(string Name, InputType ElementType, bool IsNullable, string? OriginalName = null) : InputType(Name, IsNullable, OriginalName) { }
-=======
-internal record InputListType(string Name, InputType ElementType, bool IsEmbeddingsVector, bool IsNullable) : InputType(Name, IsNullable) { }
->>>>>>> a5ccf603
+internal record InputListType(string Name, InputType ElementType, bool IsEmbeddingsVector, bool IsNullable, string? OriginalName = null) : InputType(Name, IsNullable, OriginalName) { }