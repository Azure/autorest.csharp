﻿// Copyright (c) Microsoft Corporation. All rights reserved.
// Licensed under the MIT License.

namespace AutoRest.CSharp.Common.Input;

<<<<<<< HEAD
internal record InputListType(string Name, InputType ValueType, bool IsNullable) : InputType(Name, IsNullable)
{
    public InputListType(string name, InputType valueType, bool isEmbeddingsVector, bool isNullable) : this(name, valueType, isNullable)
    {
        IsEmbeddingsVector = isEmbeddingsVector;
    }

    public bool IsEmbeddingsVector { get; }
}
=======
internal record InputListType(string Name, InputType ElementType, bool IsEmbeddingsVector) : InputType(Name) { }
>>>>>>> 64632414
<|MERGE_RESOLUTION|>--- conflicted
+++ resolved
@@ -3,16 +3,12 @@
 
 namespace AutoRest.CSharp.Common.Input;
 
-<<<<<<< HEAD
-internal record InputListType(string Name, InputType ValueType, bool IsNullable) : InputType(Name, IsNullable)
+internal record InputListType(string Name, InputType ValueType) : InputType(Name)
 {
-    public InputListType(string name, InputType valueType, bool isEmbeddingsVector, bool isNullable) : this(name, valueType, isNullable)
+    public InputListType(string name, InputType valueType, bool isEmbeddingsVector) : this(name, valueType)
     {
         IsEmbeddingsVector = isEmbeddingsVector;
     }
 
     public bool IsEmbeddingsVector { get; }
-}
-=======
-internal record InputListType(string Name, InputType ElementType, bool IsEmbeddingsVector) : InputType(Name) { }
->>>>>>> 64632414
+}