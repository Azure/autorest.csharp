﻿// Copyright (c) Microsoft Corporation. All rights reserved.
// Licensed under the MIT License.

using System;
using System.Collections.Generic;

namespace AutoRest.CSharp.Common.Input
{
    internal record InputModelType(string Name, string? Namespace, string? Accessibility, string? Deprecated, string? Description, InputModelTypeUsage Usage, IReadOnlyList<InputModelProperty> Properties, InputModelType? BaseModel, IReadOnlyList<InputModelType> DerivedModels, string? DiscriminatorValue, string? DiscriminatorPropertyName, InputDictionaryType? InheritedDictionaryType, bool IsNullable)
        : InputType(Name, IsNullable)
    {
        /// <summary>
        /// Indicates if this model is the Unknown derived version of a model with discriminator
        /// </summary>
        public bool IsUnknownDiscriminatorModel { get; init; } = false;
        /// <summary>
        /// Indicates if this model is a property bag
        /// </summary>
        public bool IsPropertyBag { get; init; } = false;

<<<<<<< HEAD
        /// <summary>
        /// Types provided as immediate parents in spec that aren't base model
        /// </summary>
        public IReadOnlyList<InputModelType> CompositionModels { get; init; } = Array.Empty<InputModelType>();
=======
        public bool IsAnonymousModel { get; init; } = false;

        public IEnumerable<InputModelType> GetSelfAndBaseModels() => EnumerateBase(this);

        public IEnumerable<InputModelType> GetAllBaseModels() => EnumerateBase(BaseModel);

        public IReadOnlyList<InputModelType> GetAllDerivedModels()
        {
            var list = new List<InputModelType>(DerivedModels);
            for (var i = 0; i < list.Count; i++)
            {
                list.AddRange(list[i].DerivedModels);
            }
>>>>>>> d2fe1624

        public IEnumerable<InputModelType> GetSelfAndBaseModels() => EnumerateBase(this);

        private static IEnumerable<InputModelType> EnumerateBase(InputModelType? model)
        {
            while (model != null)
            {
                yield return model;
                model = model.BaseModel;
            }
        }
    }
}<|MERGE_RESOLUTION|>--- conflicted
+++ resolved
@@ -18,26 +18,12 @@
         /// </summary>
         public bool IsPropertyBag { get; init; } = false;
 
-<<<<<<< HEAD
+        public bool IsAnonymousModel { get; init; } = false;
+
         /// <summary>
         /// Types provided as immediate parents in spec that aren't base model
         /// </summary>
         public IReadOnlyList<InputModelType> CompositionModels { get; init; } = Array.Empty<InputModelType>();
-=======
-        public bool IsAnonymousModel { get; init; } = false;
-
-        public IEnumerable<InputModelType> GetSelfAndBaseModels() => EnumerateBase(this);
-
-        public IEnumerable<InputModelType> GetAllBaseModels() => EnumerateBase(BaseModel);
-
-        public IReadOnlyList<InputModelType> GetAllDerivedModels()
-        {
-            var list = new List<InputModelType>(DerivedModels);
-            for (var i = 0; i < list.Count; i++)
-            {
-                list.AddRange(list[i].DerivedModels);
-            }
->>>>>>> d2fe1624
 
         public IEnumerable<InputModelType> GetSelfAndBaseModels() => EnumerateBase(this);
 
