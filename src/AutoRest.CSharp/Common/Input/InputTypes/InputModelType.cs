﻿// Copyright (c) Microsoft Corporation. All rights reserved.
// Licensed under the MIT License.

using System.Collections.Generic;
using System.Diagnostics;
using System.Runtime.CompilerServices;

namespace AutoRest.CSharp.Common.Input
{
    internal record InputModelType(string Name, string? Namespace, string? Accessibility, string? Deprecated, string? Description, InputModelTypeUsage Usage, IReadOnlyList<InputModelProperty> Properties, InputModelType? BaseModel, IReadOnlyList<InputModelType> DerivedModels, string? DiscriminatorValue, string? DiscriminatorPropertyName, InputDictionaryType? InheritedDictionaryType, bool IsNullable, IReadOnlyList<string> MediaTypes)
        : InputType(Name, IsNullable)
    {
        /// <summary>
        /// Indicates if this model is the Unknown derived version of a model with discriminator
        /// </summary>
        public bool IsUnknownDiscriminatorModel { get; init; } = false;
        /// <summary>
        /// Indicates if this model is a property bag
        /// </summary>
        public bool IsPropertyBag { get; init; } = false;

        public InputModelType? BaseModel { get; private set; } = BaseModel;
        /** In some case, its base model will have a propety whose type is the model, in tspCodeModel.json, the property type is a reference,
         * during descerializing, we need to create the model and add it to the referernce map before load base model, otherwise, the deserialization crash.
         * Then we need to set the BaseModel to the model instance after the base model is loaded. That is BaseModel is settable.
         * This function is to set the BaseModel to an existing model instance.
         */
        internal void SetBaseModel(InputModelType? baseModel, [CallerFilePath] string filepath = "", [CallerMemberName] string caller = "")
        {
            Debug.Assert(filepath.EndsWith($"{nameof(TypeSpecInputModelTypeConverter)}.cs"), $"This method is only allowed to be called in `TypeSpecInputModelTypeConverter.cs`");
            Debug.Assert(caller == nameof(TypeSpecInputModelTypeConverter.CreateModelType), $"This method is only allowed to be called in `TypeSpecInputModelTypeConverter.CreateModelType`");
            BaseModel = baseModel;
        }

        public IEnumerable<InputModelType> GetSelfAndBaseModels() => EnumerateBase(this);

        public IEnumerable<InputModelType> GetAllBaseModels() => EnumerateBase(BaseModel);

        public IReadOnlyList<InputModelType> GetAllDerivedModels()
        {
            var list = new List<InputModelType>(DerivedModels);
            for (var i = 0; i < list.Count; i++)
            {
                list.AddRange(list[i].DerivedModels);
            }

            return list;
        }

        private static IEnumerable<InputModelType> EnumerateBase(InputModelType? model)
        {
            while (model != null)
            {
                yield return model;
                model = model.BaseModel;
            }
        }

<<<<<<< HEAD
        internal InputModelType Update(string newName, InputModelTypeUsage usage)
        {
            return new InputModelType(
                newName,
                Namespace,
                Accessibility,
                Deprecated,
                Description,
                usage,
                Properties,
                BaseModel,
                DerivedModels,
                DiscriminatorValue,
                DiscriminatorPropertyName,
                InheritedDictionaryType,
                IsNullable,
                MediaTypes);
        }

=======
>>>>>>> b68ba729
        internal InputModelType ReplaceProperty(InputModelProperty property, InputType inputType)
        {
            return new InputModelType(
                Name,
                Namespace,
                Accessibility,
                Deprecated,
                Description,
                Usage,
                GetNewProperties(property, inputType),
                BaseModel,
                DerivedModels,
                DiscriminatorValue,
                DiscriminatorPropertyName,
                InheritedDictionaryType,
                IsNullable,
                MediaTypes);
        }

        private IReadOnlyList<InputModelProperty> GetNewProperties(InputModelProperty property, InputType inputType)
        {
            List<InputModelProperty> properties = new List<InputModelProperty>();
            foreach (var myProperty in Properties)
            {
                if (myProperty.Equals(property))
                {
                    properties.Add(new InputModelProperty(
                        myProperty.Name,
                        myProperty.SerializedName,
                        myProperty.Description,
                        myProperty.Type.GetCollectionEquivalent(inputType),
                        myProperty.IsRequired,
                        myProperty.IsReadOnly,
                        myProperty.IsDiscriminator));
                }
                else
                {
                    properties.Add(myProperty);
                }
            }
            return properties;
        }

        public bool Equals(InputType other, bool handleCollections)
        {
            if (!handleCollections)
                return Equals(other);

            switch (other)
            {
                case InputDictionaryType otherDictionary:
                    return Equals(otherDictionary.ValueType);
                case InputListType otherList:
                    return Equals(otherList.ElementType);
                default:
                    return Equals(other);
            }
        }

        internal InputModelProperty? GetProperty(InputModelType key)
        {
            foreach (var property in Properties)
            {
                if (key.Equals(property.Type, true))
                    return property;
            }
            return null;
        }
    }
}<|MERGE_RESOLUTION|>--- conflicted
+++ resolved
@@ -56,28 +56,6 @@
             }
         }
 
-<<<<<<< HEAD
-        internal InputModelType Update(string newName, InputModelTypeUsage usage)
-        {
-            return new InputModelType(
-                newName,
-                Namespace,
-                Accessibility,
-                Deprecated,
-                Description,
-                usage,
-                Properties,
-                BaseModel,
-                DerivedModels,
-                DiscriminatorValue,
-                DiscriminatorPropertyName,
-                InheritedDictionaryType,
-                IsNullable,
-                MediaTypes);
-        }
-
-=======
->>>>>>> b68ba729
         internal InputModelType ReplaceProperty(InputModelProperty property, InputType inputType)
         {
             return new InputModelType(
