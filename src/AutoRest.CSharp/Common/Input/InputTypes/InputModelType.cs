--- conflicted
+++ resolved
@@ -5,13 +5,8 @@
 
 namespace AutoRest.CSharp.Common.Input
 {
-<<<<<<< HEAD
-    internal record InputModelType(string Name, string? Namespace, string? Accessibility, string? Deprecated, string? Description, InputModelTypeUsage Usage, IReadOnlyList<InputModelProperty> Properties, InputModelType? BaseModel, IReadOnlyList<InputModelType> DerivedModels, string? DiscriminatorValue, string? DiscriminatorPropertyName, bool IsConfident, bool IsNullable = false)
+    internal record InputModelType(string Name, string? Namespace, string? Accessibility, string? Deprecated, string? Description, InputModelTypeUsage Usage, IReadOnlyList<InputModelProperty> Properties, InputModelType? BaseModel, IReadOnlyList<InputModelType> DerivedModels, string? DiscriminatorValue, string? DiscriminatorPropertyName, bool IsConfident, bool IsNullable)
         : InputType(Name, IsConfident, IsNullable)
-=======
-    internal record InputModelType(string Name, string? Namespace, string? Accessibility, string? Deprecated, string? Description, InputModelTypeUsage Usage, IReadOnlyList<InputModelProperty> Properties, InputModelType? BaseModel, IReadOnlyList<InputModelType> DerivedModels, string? DiscriminatorValue, string? DiscriminatorPropertyName, bool IsNullable)
-        : InputType(Name, IsNullable)
->>>>>>> 8a2b2bfd
     {
         /// <summary>
         /// Indicates if this model is the Unknown derived version of a model with discriminator
