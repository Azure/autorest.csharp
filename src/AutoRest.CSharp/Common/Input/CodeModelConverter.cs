﻿// Copyright (c) Microsoft Corporation. All rights reserved.
// Licensed under the MIT License.

using System;
using System.Collections.Generic;
using System.Linq;
using AutoRest.CSharp.Common.Input.Examples;
using AutoRest.CSharp.Common.Input.InputTypes;
using AutoRest.CSharp.Common.Utilities;
using AutoRest.CSharp.Input;
using AutoRest.CSharp.Output.Builders;
using AutoRest.CSharp.Utilities;
using Azure.Core.Expressions.DataFactory;

namespace AutoRest.CSharp.Common.Input
{
    internal class CodeModelConverter
    {
        private readonly CodeModel _codeModel;
        private readonly SchemaUsageProvider _schemaUsageProvider;
        private readonly Dictionary<ServiceRequest, Func<InputOperation>> _operationsCache;
        private readonly Dictionary<RequestParameter, Func<InputParameter>> _parametersCache;
        private readonly Dictionary<Schema, InputEnumType> _enumsCache;
        private readonly Dictionary<string, InputEnumType> _enumsNamingCache;
        private readonly Dictionary<ObjectSchema, InputModelType> _modelsCache;
        private readonly Dictionary<ObjectSchema, (List<InputModelProperty> Properties, IReadOnlyList<ObjectSchema> CompositSchemas)> _modelPropertiesCache;
        private readonly Dictionary<ObjectSchema, (List<InputModelType> DerivedModels, Dictionary<string, InputModelType> DiscriminatedSubtypes)> _derivedModelsCache;
        private readonly Dictionary<Property, InputModelProperty> _propertiesCache;

        public CodeModelConverter(CodeModel codeModel, SchemaUsageProvider schemaUsageProvider)
        {
            _codeModel = codeModel;
            _schemaUsageProvider = schemaUsageProvider;
            _enumsCache = new Dictionary<Schema, InputEnumType>();
            _enumsNamingCache = new Dictionary<string, InputEnumType>();
            _operationsCache = new Dictionary<ServiceRequest, Func<InputOperation>>();
            _parametersCache = new Dictionary<RequestParameter, Func<InputParameter>>();
            _modelsCache = new Dictionary<ObjectSchema, InputModelType>();
            _modelPropertiesCache = new Dictionary<ObjectSchema, (List<InputModelProperty> Properties, IReadOnlyList<ObjectSchema> CompositSchemas)>();
            _derivedModelsCache = new Dictionary<ObjectSchema, (List<InputModelType> DerivedModels, Dictionary<string, InputModelType> DiscriminatedSubtypes)>();
            _propertiesCache = new Dictionary<Property, InputModelProperty>();
        }

        public InputNamespace CreateNamespace() => CreateNamespace(null, null);

        public (InputNamespace Namespace, IReadOnlyDictionary<ServiceRequest, InputOperation> ServiceRequestToInputOperation, IReadOnlyDictionary<InputOperation, Operation> InputOperationToOperation) CreateNamespaceWithMaps()
        {
            var serviceRequestToInputOperation = new Dictionary<ServiceRequest, InputOperation>();
            var inputOperationToOperation = new Dictionary<InputOperation, Operation>();
            var inputNamespace = CreateNamespace(serviceRequestToInputOperation, inputOperationToOperation);
            return (inputNamespace, serviceRequestToInputOperation, inputOperationToOperation);
        }

        private InputNamespace CreateNamespace(Dictionary<ServiceRequest, InputOperation>? serviceRequestToInputOperation, Dictionary<InputOperation, Operation>? inputOperationToOperation)
        {
            CreateEnums();
            var models = CreateModels();
            var clients = CreateClients(_codeModel.OperationGroups, serviceRequestToInputOperation, inputOperationToOperation);

            return new(Name: _codeModel.Language.Default.Name,
                Clients: clients,
                Models: models,
                Enums: _enumsCache.Values.ToArray(),
                ApiVersions: GetApiVersions(),
                Auth: GetAuth(_codeModel.Security.Schemes.OfType<SecurityScheme>()));
        }

        private IReadOnlyList<InputClient> CreateClients(IEnumerable<OperationGroup> operationGroups, Dictionary<ServiceRequest, InputOperation>? serviceRequestToInputOperation, Dictionary<InputOperation, Operation>? inputOperationToOperation)
            => operationGroups.Select(operationGroup => CreateClient(operationGroup, serviceRequestToInputOperation, inputOperationToOperation)).ToList();

        private InputClient CreateClient(OperationGroup operationGroup, Dictionary<ServiceRequest, InputOperation>? serviceRequestToInputOperation, Dictionary<InputOperation, Operation>? inputOperationToOperation)
            => new(
                Name: operationGroup.Language.Default.Name,
                Description: operationGroup.Language.Default.Description,
                Operations: CreateOperations(operationGroup.Operations, serviceRequestToInputOperation, inputOperationToOperation),
                Parameters: Array.Empty<InputParameter>(),
                Parent: null)
            {
                Key = operationGroup.Key,
            };

        private IReadOnlyList<InputOperation> CreateOperations(ICollection<Operation> operations, Dictionary<ServiceRequest, InputOperation>? serviceRequestToInputOperation, Dictionary<InputOperation, Operation>? inputOperationToOperation)
        {
            var serviceRequests = new List<ServiceRequest>();
            var inputOperations = new List<InputOperation>();
            foreach (var operation in operations)
            {
                foreach (var serviceRequest in operation.Requests)
                {
                    if (serviceRequest.Protocol.Http is not HttpRequest httpRequest)
                    {
                        continue;
                    }

                    serviceRequests.Add(serviceRequest);
                    _operationsCache.CreateAndCacheResult(serviceRequest, () => CreateOperation(serviceRequest, operation, httpRequest));

                    if (operation.RequestMediaTypes != null && !Configuration.Generation1ConvenienceClient)
                    {
                        break;
                    }
                }
            }

            foreach (var serviceRequest in serviceRequests)
            {
                var inputOperation = _operationsCache[serviceRequest]();
                inputOperations.Add(inputOperation);
                if (serviceRequestToInputOperation is not null)
                {
                    serviceRequestToInputOperation[serviceRequest] = inputOperation;
                }
            }

            if (serviceRequestToInputOperation is not null && inputOperationToOperation is not null)
            {
                foreach (var operation in operations)
                {
                    foreach (var serviceRequest in operation.Requests)
                    {
                        if (serviceRequestToInputOperation.TryGetValue(serviceRequest, out var inputOperation))
                        {
                            inputOperationToOperation[inputOperation] = operation;
                        }
                    }
                }
            }

            return inputOperations;
        }

        private InputOperation CreateOperation(ServiceRequest serviceRequest, Operation operation, HttpRequest httpRequest)
        {
            var parameters = CreateOperationParameters(operation.Parameters.Concat(serviceRequest.Parameters).ToList());
            var operationId = operation.OperationId;
            var inputOperation = new InputOperation(
                name: operation.Language.Default.Name,
                // Keep the behavior for non-mgmt scenarios
                resourceName: Configuration.AzureArm ? GetResoureName(operationId) : null,
                summary: operation.Language.Default.Summary,
                deprecated: operation.Deprecated?.Reason,
                description: operation.Language.Default.Description,
                accessibility: operation.Accessibility,
                parameters: parameters,
                responses: operation.Responses.Select<ServiceResponse, OperationResponse>(CreateOperationResponse).ToList(),
                httpMethod: httpRequest.Method.ToCoreRequestMethod(),
                requestBodyMediaType: GetBodyFormat((httpRequest as HttpWithBodyRequest)?.KnownMediaType),
                uri: httpRequest.Uri,
                path: httpRequest.Path,
                externalDocsUrl: operation.ExternalDocs?.Url,
                requestMediaTypes: operation.RequestMediaTypes?.Keys.ToList(),
                bufferResponse: operation.Extensions?.BufferResponse ?? true,
                longRunning: CreateLongRunning(operation),
                paging: CreateOperationPaging(serviceRequest, operation),
                generateProtocolMethod: true,
                generateConvenienceMethod: false,
                keepClientDefaultValue: operationId is null ? false : Configuration.MethodsToKeepClientDefaultValue.Contains(operationId))
            {
                SpecName = operation.Language.Default.SerializedName ?? operation.Language.Default.Name
            };
            inputOperation.CodeModelExamples = CreateOperationExamples(inputOperation, operation);
            return inputOperation;
        }

        private static string? GetResoureName(string? operationId)
        {
            if (operationId is null || operationId.IndexOf("_") == -1)
            {
                return null;
            }
            return operationId.Split('_')[0];
        }

        private IReadOnlyList<InputOperationExample> CreateOperationExamples(InputOperation inputOperation, Operation operation)
        {
            var result = new List<InputOperationExample>();
            var exampleOperation = _codeModel.TestModel?.MockTest.ExampleGroups?.FirstOrDefault(g => g.Operation == operation);
            if (exampleOperation is null)
            {
                return result;
            }
            foreach (var example in exampleOperation.Examples)
            {
                var parameters = example.AllParameters
                    .Select(p => new InputParameterExample(CreateOperationParameter(p.Parameter), CreateExampleValue(p.ExampleValue)))
                    .ToList();
                result.Add(new InputOperationExample(inputOperation, parameters, example.Name, example.OriginalFile));
            }
            return result;
        }

        private InputExampleValue CreateExampleValue(ExampleValue exampleValue)
        {
            var inputType = CreateType(exampleValue.Schema, exampleValue.Schema.Extensions?.Format, false);
            if (exampleValue.RawValue != null)
            {
                return new InputExampleRawValue(inputType, exampleValue.RawValue);
            }
            if (exampleValue.Elements != null && exampleValue.Elements.Any())
            {
                return new InputExampleListValue(inputType, exampleValue.Elements.Select(CreateExampleValue).ToList());
            }
            if (exampleValue.Properties is null)
            {
                return InputExampleValue.Null(inputType);
            }
            else
            {
                return new InputExampleObjectValue(inputType, exampleValue.Properties.ToDictionary(p => p.Key, p => CreateExampleValue(p.Value)));
            }
        }

        private List<InputParameter> CreateOperationParameters(IReadOnlyCollection<RequestParameter> requestParameters)
        {
            foreach (var parameter in requestParameters)
            {
                _parametersCache.CreateAndCacheResult(parameter, () => CreateOperationParameter(parameter));
            }

            return requestParameters.Select(rp => _parametersCache[rp]()).ToList();
        }

        private InputParameter CreateOperationParameter(RequestParameter input) => new(
            Name: input.Language.Default.Name,
            NameInRequest: input.Language.Default.SerializedName ?? input.Language.Default.Name,
            Description: input.Language.Default.Description,
            Type: GetOrCreateType(input),
            Location: GetRequestLocation(input),
            DefaultValue: GetDefaultValue(input),
            IsRequired: input.IsRequired,
            GroupedBy: input.GroupedBy is { } groupedBy ? _parametersCache[groupedBy]() : null,
            Kind: GetOperationParameterKind(input),
            IsApiVersion: input.IsApiVersion,
            IsResourceParameter: Convert.ToBoolean(input.Extensions.GetValue<string>("x-ms-resource-identifier")),
            IsContentType: input.Origin == "modelerfour:synthesized/content-type",
            IsEndpoint: input.Origin == "modelerfour:synthesized/host",
            ArraySerializationDelimiter: GetArraySerializationDelimiter(input),
            Explode: input.Protocol.Http is HttpParameter { Explode: true },
            SkipUrlEncoding: input.Extensions?.SkipEncoding ?? false,
            HeaderCollectionPrefix: input.Extensions?.HeaderCollectionPrefix,
            FlattenedBodyProperty: input is VirtualParameter vp and ({ Schema: not ConstantSchema } or { Required: not true })
                ? GetOrCreateProperty(vp.TargetProperty)
                : null
        );

        private OperationResponse CreateOperationResponse(ServiceResponse response) => new(
            StatusCodes: response.HttpResponse.IntStatusCodes.ToList(),
            BodyType: GetResponseBodyType(response),
            BodyMediaType: GetBodyFormat(response.HttpResponse.KnownMediaType),
            Headers: GetResponseHeaders(response.HttpResponse.Headers),
            IsErrorResponse: false,
            ContentTypes: Array.Empty<string>()
        );

        private OperationResponseHeader CreateResponseHeader(HttpResponseHeader header) => new(
            Name: header.CSharpName(),
            NameInResponse: header.Extensions?.HeaderCollectionPrefix ?? header.Header,
            Description: header.Language.Default.Description,
            Type: GetOrCreateType(header.Schema, header.Extensions?.Format, true)
        );

        private OperationLongRunning? CreateLongRunning(Operation operation)
        {
            if (!operation.IsLongRunning)
            {
                return null;
            }

            return new OperationLongRunning(
                FinalStateVia: operation.LongRunningFinalStateVia,
                FinalResponse: CreateOperationResponse(operation.LongRunningFinalResponse),
                ResultPath: null
            );
        }

        private OperationPaging? CreateOperationPaging(ServiceRequest serviceRequest, Operation operation)
        {
            var paging = operation.Language.Default.Paging;
            if (paging == null)
            {
                return null;
            }

            var nextLinkServiceRequest = paging.NextLinkOperation?.Requests.Single();
            if (nextLinkServiceRequest != null && nextLinkServiceRequest != serviceRequest && _operationsCache.TryGetValue(nextLinkServiceRequest, out var nextLinkOperationRef))
            {
                return new OperationPaging(NextLinkName: paging.NextLinkName, ItemName: paging.ItemName, nextLinkOperationRef(), false);
            }

            return new OperationPaging(NextLinkName: paging.NextLinkName, ItemName: paging.ItemName, null, nextLinkServiceRequest == serviceRequest);
        }

        private void CreateEnums()
        {
            foreach (var choiceSchema in _codeModel.Schemas.Choices)
            {
                var enumType = CreateEnumType(choiceSchema, choiceSchema.ChoiceType, choiceSchema.Choices, true);
                _enumsCache[choiceSchema] = enumType;
                _enumsNamingCache[choiceSchema.Language.Default.Name] = enumType;
            }

            foreach (var sealedChoiceSchema in _codeModel.Schemas.SealedChoices)
            {
                var enumType = CreateEnumType(sealedChoiceSchema, sealedChoiceSchema.ChoiceType, sealedChoiceSchema.Choices, false);
                _enumsCache[sealedChoiceSchema] = enumType;
                _enumsNamingCache[sealedChoiceSchema.Language.Default.Name] = enumType;
            }
        }

        private IReadOnlyList<InputModelType> CreateModels()
        {
            var schemas = _codeModel.Schemas.Objects.Concat(_codeModel.Schemas.Groups).ToList();

            foreach (var schema in schemas)
            {
                GetOrCreateModel(schema);
            }

            foreach (var (schema, (properties, compositionSchemas)) in _modelPropertiesCache)
            {
                properties.AddRange(schema.Properties.Select(GetOrCreateProperty));
                properties.AddRange(compositionSchemas.SelectMany(EnumerateBase).SelectMany(x => x.Properties).Select(GetOrCreateProperty));
            }

            foreach (var schema in schemas)
            {
                var derived = schema.Children?.Immediate.OfType<ObjectSchema>().Select(s => _modelsCache[s]);
                if (derived != null)
                {
                    _derivedModelsCache[schema].DerivedModels.AddRange(derived);
                }
                if (schema.Discriminator != null && schema.Children != null)
                {
                    foreach (var child in schema.Children.Immediate.OfType<ObjectSchema>())
                    {
                        if (child.DiscriminatorValue != null)
                        {
                            // TODO -- change it to the throw exception version when https://github.com/Azure/azure-rest-api-specs/issues/29320 and https://github.com/Azure/azure-rest-api-specs/issues/29321 are resolved
                            //_derivedModelsCache[schema].DiscriminatedSubtypes.Add(child.DiscriminatorValue, GetOrCreateModel(child));
                            _derivedModelsCache[schema].DiscriminatedSubtypes[child.DiscriminatorValue] = GetOrCreateModel(child);
                        }
                    }
                }
            }

            return schemas.Select(s => _modelsCache[s]).ToList();
        }

        private static IEnumerable<ObjectSchema> EnumerateBase(ObjectSchema? schema)
        {
            while (schema != null)
            {
                yield return schema;
                schema = GetBaseModelSchema(schema);
            }
        }

        private InputModelType GetOrCreateModel(ObjectSchema schema)
        {
            if (_modelsCache.TryGetValue(schema, out var model))
            {
                return model;
            }

            var usage = _schemaUsageProvider.GetUsage(schema);
            var properties = new List<InputModelProperty>();
            var derived = new List<InputModelType>();
            var discriminatedSubtypes = new Dictionary<string, InputModelType>();
            var baseModelSchema = GetBaseModelSchema(schema);
            var baseModel = baseModelSchema is not null ? GetOrCreateModel(baseModelSchema) : null;
            IReadOnlyList<ObjectSchema> compositeSchemas = schema.Parents?.Immediate?.OfType<ObjectSchema>().Where(s => s != baseModelSchema).ToArray() ?? Array.Empty<ObjectSchema>();
            var dictionarySchema = schema.Parents?.Immediate?.OfType<DictionarySchema>().FirstOrDefault();

            model = new InputModelType(
                Name: schema.Language.Default.Name,
                Namespace: schema.Extensions?.Namespace,
                Access: schema.Extensions?.Accessibility ?? (usage.HasFlag(SchemaTypeUsage.Model) ? "public" : "internal"),
                Deprecation: schema.Deprecated?.Reason,
                Description: schema.CreateDescription(),
                Usage: (schema.Extensions != null && schema.Extensions.Formats.Contains("multipart/form-data") ? InputModelTypeUsage.Multipart : InputModelTypeUsage.None)
                        | GetUsage(usage),
                Properties: properties,
                BaseModel: baseModel,
                DerivedModels: derived,
                DiscriminatorValue: schema.DiscriminatorValue,
<<<<<<< HEAD
                DiscriminatorProperty: schema.Discriminator?.Property is { } discriminatorProperty ? GetOrCreateProperty(discriminatorProperty) : null,
                DiscriminatedSubtypes: discriminatedSubtypes,
                AdditionalProperties: dictionarySchema is not null ? GetOrCreateType(dictionarySchema.ElementType, false) : null,
                IsNullable: false)
=======
                DiscriminatorPropertyName: schema.Discriminator?.Property.SerializedName,
                InheritedDictionaryType: dictionarySchema is not null ? (InputDictionaryType)GetOrCreateType(dictionarySchema, false) : null)
>>>>>>> 25dabbd4
            {
                Serialization = GetSerialization(schema, usage),
                SpecName = schema.Language.Default.SerializedName
            };

            _modelsCache[schema] = model;
            _modelPropertiesCache[schema] = (properties, compositeSchemas);
            _derivedModelsCache[schema] = (derived, discriminatedSubtypes);

            return model;
        }

        private IReadOnlyList<Property> CreateCompositionProperties(ObjectSchema objectSchema, ObjectSchema? baseModelSchema)
        {
            var compositeSchemas = objectSchema.Parents?.Immediate?.OfType<ObjectSchema>().Where(s => s != baseModelSchema);
            return compositeSchemas is null ? Array.Empty<Property>() : compositeSchemas.SelectMany(m => m.Properties).ToList();
        }

        private static InputModelTypeUsage GetUsage(SchemaTypeUsage usage)
        {
            var result = InputModelTypeUsage.None;
            if (usage.HasFlag(SchemaTypeUsage.Input))
            {
                result |= InputModelTypeUsage.Input;
            }
            if (usage.HasFlag(SchemaTypeUsage.Output))
            {
                result |= InputModelTypeUsage.Output;
            }
            if (usage.HasFlag(SchemaTypeUsage.RoundTrip))
            {
                result |= InputModelTypeUsage.RoundTrip;
            }
            return result;
        }

        private static ObjectSchema? GetBaseModelSchema(ObjectSchema schema)
        => schema.Parents?.Immediate is { } parents
                ? parents.OfType<ObjectSchema>().FirstOrDefault(s => s.Discriminator is not null) ?? parents.OfType<ObjectSchema>().FirstOrDefault()
                : null;

        private InputModelProperty GetOrCreateProperty(Property property)
        {
            if (_propertiesCache.TryGetValue(property, out var inputProperty))
            {
                return inputProperty;
            }
            inputProperty = new(
                Name: property.Language.Default.Name,
                SerializedName: property.SerializedName,
                Description: property.Language.Default.Description,
                Type: GetOrCreateType(property),
                ConstantValue: property.Schema is ConstantSchema constantSchema ? CreateConstant(constantSchema, constantSchema.Extensions?.Format, property.IsNullable) : null,
                IsRequired: property.IsRequired,
                IsReadOnly: property.IsReadOnly,
                IsDiscriminator: property.IsDiscriminator ?? false,
                FlattenedNames: property.FlattenedNames.ToList());
            _propertiesCache.Add(property, inputProperty);

            return inputProperty;
        }

        private static InputOperationParameterKind GetOperationParameterKind(RequestParameter input) => input switch
        {
            { Implementation: ImplementationLocation.Client } => InputOperationParameterKind.Client,

            // only required constant parameter can be Constant kind which will be optimized to disappear from method signature
            { Schema: ConstantSchema, IsRequired: true } => InputOperationParameterKind.Constant,

            // Grouped and flattened parameters shouldn't be added to methods
            { IsFlattened: true } => InputOperationParameterKind.Flattened,
            { GroupedBy: not null } => InputOperationParameterKind.Grouped,
            _ => InputOperationParameterKind.Method
        };

        private static InputTypeSerialization GetSerialization(Schema schema, SchemaTypeUsage typeUsage)
        {
            var formats = schema is ObjectSchema objectSchema ? objectSchema.SerializationFormats : new List<KnownMediaType> { KnownMediaType.Json, KnownMediaType.Xml };
            if (Configuration.SkipSerializationFormatXml)
            {
                formats.Remove(KnownMediaType.Xml);
            }

            if (schema.Extensions != null)
            {
                foreach (var format in schema.Extensions.Formats)
                {
                    formats.Add(Enum.Parse<KnownMediaType>(format, true));
                }
            }

            var xmlSerialization = schema.Serialization?.Xml;
            var jsonFormat = formats.Contains(KnownMediaType.Json);
            var xmlFormat = formats.Contains(KnownMediaType.Xml)
                ? new InputTypeXmlSerialization(xmlSerialization?.Name, xmlSerialization?.Attribute == true, xmlSerialization?.Text == true, xmlSerialization?.Wrapped == true)
                : null;

            return new InputTypeSerialization(jsonFormat, xmlFormat, typeUsage.HasFlag(SchemaTypeUsage.Converter));
        }

        private static string? GetArraySerializationDelimiter(RequestParameter input) => input.In switch
        {
            HttpParameterIn.Query or HttpParameterIn.Header => (input.Protocol.Http as HttpParameter)?.Style switch
            {
                SerializationStyle.PipeDelimited => "|",
                SerializationStyle.TabDelimited => "\t",
                SerializationStyle.SpaceDelimited => " ",
                null or SerializationStyle.Form or SerializationStyle.Simple => input.Schema switch
                {
                    ArraySchema or ConstantSchema { ValueType: ArraySchema } => ",",
                    _ => null
                },
                _ => throw new ArgumentOutOfRangeException()
            },
            _ => null
        };

        private static BodyMediaType GetBodyFormat(KnownMediaType? knownMediaType) => knownMediaType switch
        {
            KnownMediaType.Binary => BodyMediaType.Binary,
            KnownMediaType.Form => BodyMediaType.Form,
            KnownMediaType.Json => BodyMediaType.Json,
            KnownMediaType.Multipart => BodyMediaType.Multipart,
            KnownMediaType.Text => BodyMediaType.Text,
            KnownMediaType.Xml => BodyMediaType.Xml,
            _ => BodyMediaType.None
        };

        private InputType? GetResponseBodyType(ServiceResponse response) => response switch
        {
            { HttpResponse.KnownMediaType: KnownMediaType.Text } => InputPrimitiveType.String,
            BinaryResponse => InputPrimitiveType.Stream,
            SchemaResponse schemaResponse => GetOrCreateType(schemaResponse.Schema, schemaResponse.IsNullable),
            _ => null
        };

        private IReadOnlyList<OperationResponseHeader> GetResponseHeaders(ICollection<HttpResponseHeader>? headers)
        {
            if (headers == null)
            {
                return Array.Empty<OperationResponseHeader>();
            }
            return headers.Select(CreateResponseHeader).ToList();
        }

        private InputType GetOrCreateType(RequestParameter requestParameter)
        {
            var schema = requestParameter is { Schema: ConstantSchema constantSchema }
                ? constantSchema.ValueType
                : requestParameter.Schema;

            return GetOrCreateType(schema, requestParameter.Extensions?.Format, Configuration.AzureArm ? requestParameter.IsNullable : requestParameter.IsNullable || !requestParameter.IsRequired);
        }

        private InputType GetOrCreateType(Property property)
        {
            var name = property.Schema.Name;
            var type = typeof(DataFactoryElement<>);
            object? elementType = null;
            if ((property.Schema is AnyObjectSchema || property.Schema is StringSchema) && true == property.Extensions?.TryGetValue("x-ms-format-element-type", out elementType))
            {
                return ToDataFactoryElementType(name, property.Extensions?.Format, property.IsNullable, (Schema)elementType!) ?? GetOrCreateType(property.Schema, property.Schema.Extensions?.Format, property.IsNullable);
            }
            else
            {
                return GetOrCreateType(property.Schema, GetPropertyFormat(property), property.IsNullable);
            }
        }

        private string? GetPropertyFormat(Property property)
        {
            if (!string.IsNullOrEmpty(property.Extensions?.Format))
            {
                return property.Extensions.Format;
            }
            return property.Schema.Extensions?.Format;
        }

        private InputType GetOrCreateType(Schema schema, bool isNullable)
            => GetOrCreateType(schema, schema.Extensions?.Format, isNullable);

        private InputType GetOrCreateType(Schema schema, string? format, bool isNullable)
        {
            if (schema is ObjectSchema objectSchema)
            {
                var resolvedType = _modelsCache[objectSchema];
                return resolvedType.WithNullable(isNullable);
            }

            if (_enumsCache.TryGetValue(schema, out var enumType))
            {
                var resolvedType = enumType;
                return resolvedType.WithNullable(isNullable);
            }

            var type = CreateType(schema, format, isNullable);
            if (type.Serialization == InputTypeSerialization.Default)
            {
                return type with
                {
                    Serialization = GetSerialization(schema, SchemaTypeUsage.None),
                };
            }

            return type;
        }

        private InputType CreateType(Schema schema, string? format, bool isNullable) => schema switch
        {
            // Respect schema.Type firstly since we might have applied the type change based on rename-mapping
            { Type: AllSchemaTypes.ArmId } => new InputPrimitiveType(InputPrimitiveTypeKind.ArmId).WithNullable(isNullable),
            { Type: AllSchemaTypes.Boolean } => new InputPrimitiveType(InputPrimitiveTypeKind.Boolean).WithNullable(isNullable),
            { Type: AllSchemaTypes.Binary } => new InputPrimitiveType(InputPrimitiveTypeKind.Stream).WithNullable(isNullable),
            ByteArraySchema { Type: AllSchemaTypes.ByteArray, Format: ByteArraySchemaFormat.Base64url } => new InputPrimitiveType(InputPrimitiveTypeKind.Bytes, BytesKnownEncoding.Base64Url).WithNullable(isNullable),
            ByteArraySchema { Type: AllSchemaTypes.ByteArray, Format: ByteArraySchemaFormat.Byte } => new InputPrimitiveType(InputPrimitiveTypeKind.Bytes, BytesKnownEncoding.Base64).WithNullable(isNullable),
            { Type: AllSchemaTypes.Credential } => new InputPrimitiveType(InputPrimitiveTypeKind.String).WithNullable(isNullable),
            { Type: AllSchemaTypes.Date } => new InputPrimitiveType(InputPrimitiveTypeKind.PlainDate).WithNullable(isNullable),
            DateTimeSchema { Type: AllSchemaTypes.DateTime, Format: DateTimeSchemaFormat.DateTime } => new InputDateTimeType(DateTimeKnownEncoding.Rfc3339, InputPrimitiveType.String).WithNullable(isNullable),
            DateTimeSchema { Type: AllSchemaTypes.DateTime, Format: DateTimeSchemaFormat.DateTimeRfc1123 } => new InputDateTimeType(DateTimeKnownEncoding.Rfc7231, InputPrimitiveType.String).WithNullable(isNullable),
            { Type: AllSchemaTypes.DateTime } => new InputDateTimeType(DateTimeKnownEncoding.Rfc3339, InputPrimitiveType.String).WithNullable(isNullable),
            DurationSchema when format == XMsFormat.DurationConstant => new InputDurationType(DurationKnownEncoding.Constant, InputPrimitiveType.String).WithNullable(isNullable),
            { Type: AllSchemaTypes.Duration } => new InputDurationType(DurationKnownEncoding.Iso8601, InputPrimitiveType.String).WithNullable(isNullable),
            NumberSchema { Type: AllSchemaTypes.Number, Precision: 32 } => new InputPrimitiveType(InputPrimitiveTypeKind.Float32).WithNullable(isNullable),
            NumberSchema { Type: AllSchemaTypes.Number, Precision: 128 } => new InputPrimitiveType(InputPrimitiveTypeKind.Float128).WithNullable(isNullable),
            { Type: AllSchemaTypes.Number } => new InputPrimitiveType(InputPrimitiveTypeKind.Float64).WithNullable(isNullable),
            NumberSchema { Type: AllSchemaTypes.Integer, Precision: 64 } => new InputPrimitiveType(InputPrimitiveTypeKind.Int64).WithNullable(isNullable),
            { Type: AllSchemaTypes.Integer } => new InputPrimitiveType(InputPrimitiveTypeKind.Int32).WithNullable(isNullable),
            { Type: AllSchemaTypes.Time } => new InputPrimitiveType(InputPrimitiveTypeKind.PlainTime).WithNullable(isNullable),
            { Type: AllSchemaTypes.Unixtime } => new InputDateTimeType(DateTimeKnownEncoding.UnixTimestamp, InputPrimitiveType.String).WithNullable(isNullable),
            { Type: AllSchemaTypes.Uri } => new InputPrimitiveType(InputPrimitiveTypeKind.Uri).WithNullable(isNullable),
            { Type: AllSchemaTypes.Uuid } => new InputPrimitiveType(InputPrimitiveTypeKind.Guid).WithNullable(isNullable),
            { Type: AllSchemaTypes.String } when format == XMsFormat.ArmId => new InputPrimitiveType(InputPrimitiveTypeKind.ArmId).WithNullable(isNullable),
            { Type: AllSchemaTypes.String } when format == XMsFormat.AzureLocation => new InputPrimitiveType(InputPrimitiveTypeKind.AzureLocation).WithNullable(isNullable),
            { Type: AllSchemaTypes.String } when format == XMsFormat.ContentType => new InputPrimitiveType(InputPrimitiveTypeKind.ContentType).WithNullable(isNullable),
            { Type: AllSchemaTypes.String } when format == XMsFormat.DateTime => new InputDateTimeType(DateTimeKnownEncoding.Rfc3339, InputPrimitiveType.String).WithNullable(isNullable),
            { Type: AllSchemaTypes.String } when format == XMsFormat.DateTimeRFC1123 => new InputDateTimeType(DateTimeKnownEncoding.Rfc7231, InputPrimitiveType.String).WithNullable(isNullable),
            { Type: AllSchemaTypes.String } when format == XMsFormat.DateTimeUnix => new InputDateTimeType(DateTimeKnownEncoding.UnixTimestamp, InputPrimitiveType.Int64).WithNullable(isNullable),
            { Type: AllSchemaTypes.String } when format == XMsFormat.DurationConstant => new InputDurationType(DurationKnownEncoding.Constant, InputPrimitiveType.String).WithNullable(isNullable),
            { Type: AllSchemaTypes.String } when format == XMsFormat.ETag => new InputPrimitiveType(InputPrimitiveTypeKind.ETag).WithNullable(isNullable),
            { Type: AllSchemaTypes.String } when format == XMsFormat.IPAddress => new InputPrimitiveType(InputPrimitiveTypeKind.IPAddress).WithNullable(isNullable),
            { Type: AllSchemaTypes.String } when format == XMsFormat.ResourceType => new InputPrimitiveType(InputPrimitiveTypeKind.ResourceType).WithNullable(isNullable),
#pragma warning disable CS0618 // Type or member is obsolete
            { Type: AllSchemaTypes.String } when format == XMsFormat.RequestMethod => new InputPrimitiveType(InputPrimitiveTypeKind.RequestMethod).WithNullable(isNullable),
            { Type: AllSchemaTypes.String } when format == XMsFormat.Object => new InputPrimitiveType(InputPrimitiveTypeKind.Object).WithNullable(isNullable),
#pragma warning restore CS0618 // Type or member is obsolete
            { Type: AllSchemaTypes.String } => ToDataFactoryElementType(schema.Name, format, isNullable) ?? new InputPrimitiveType(InputPrimitiveTypeKind.String).WithNullable(isNullable),
            { Type: AllSchemaTypes.Char } => new InputPrimitiveType(InputPrimitiveTypeKind.Char).WithNullable(isNullable),
            { Type: AllSchemaTypes.Any } => new InputPrimitiveType(InputPrimitiveTypeKind.Any).WithNullable(isNullable),
            { Type: AllSchemaTypes.AnyObject } => ToDataFactoryElementType(schema.Name, format, isNullable) ?? new InputPrimitiveType(InputPrimitiveTypeKind.Any).WithNullable(isNullable),

            ConstantSchema constantSchema => CreateConstant(constantSchema, format, isNullable).Type,
            ChoiceSchema choiceSchema => GetInputTypeForChoiceSchema(choiceSchema),
            SealedChoiceSchema choiceSchema => GetInputTypeForChoiceSchema(choiceSchema),
            ArraySchema array => new InputListType(array.Name, GetOrCreateType(array.ElementType, array.NullableItems ?? false), array.Extensions?.IsEmbeddingsVector == true).WithNullable(isNullable),
            DictionarySchema dictionary => new InputDictionaryType(dictionary.Name, InputPrimitiveType.String, GetOrCreateType(dictionary.ElementType, dictionary.NullableItems ?? false)).WithNullable(isNullable),
            ObjectSchema objectSchema => CreateTypeForObjectSchema(objectSchema),

            _ => throw new InvalidCastException($"Unknown schema type {schema.GetType()}")
        };

        // For ExampleValue.Schema, the schema is ChoiceSchema or SealedChoiceSchema, but the ChoiceSchema is not the same instance as the one in CodeModel.ChoiceSchemas or CodeModel.SealedChoiceSchemas
        private InputType GetInputTypeForChoiceSchema(SealedChoiceSchema schema)
        {
            if (_enumsCache.TryGetValue(schema, out var result))
            {
                return result;
            }
            return _enumsNamingCache[schema.Language.Default.Name];
        }

        private InputType GetInputTypeForChoiceSchema(ChoiceSchema schema)
        {
            if (_enumsCache.TryGetValue(schema, out var result))
            {
                return result;
            }
            return _enumsNamingCache[schema.Language.Default.Name];
        }

        private InputType CreateTypeForObjectSchema(ObjectSchema objectSchema)
        {
            if (objectSchema.Language.Default.Name.StartsWith("DataFactoryElement-"))
            {
                return CreateDataFactoryElementInputType(false, InputPrimitiveType.String);
            }
            return _modelsCache[objectSchema];
        }

        private InputType? ToDataFactoryElementType(string name, string? format, bool isNullable, Schema? elementType = null)
        {
            var type = typeof(DataFactoryElement<>);
            return format switch
            {
                XMsFormat.DataFactoryElementOfObject => CreateDataFactoryElementInputType(isNullable, InputPrimitiveType.Any),
                XMsFormat.DataFactoryElementOfString => CreateDataFactoryElementInputType(isNullable, InputPrimitiveType.String),
                XMsFormat.DataFactoryElementOfInt => CreateDataFactoryElementInputType(isNullable, InputPrimitiveType.Int32),
                XMsFormat.DataFactoryElementOfDouble => CreateDataFactoryElementInputType(isNullable, InputPrimitiveType.Float64),
                XMsFormat.DataFactoryElementOfBool => CreateDataFactoryElementInputType(isNullable, InputPrimitiveType.Boolean),
                XMsFormat.DataFactoryElementOfListOfT => CreateDataFactoryElementInputType(isNullable, new InputListType(name, GetOrCreateType(elementType!, false), false)),
                XMsFormat.DataFactoryElementOfListOfString => CreateDataFactoryElementInputType(isNullable, new InputListType(name, InputPrimitiveType.String, false)),
                XMsFormat.DataFactoryElementOfKeyValuePairs => CreateDataFactoryElementInputType(isNullable, new InputDictionaryType(name, InputPrimitiveType.String, InputPrimitiveType.String)),
                XMsFormat.DataFactoryElementOfDateTime => CreateDataFactoryElementInputType(isNullable, new InputDateTimeType(DateTimeKnownEncoding.Rfc3339, InputPrimitiveType.String)),
                XMsFormat.DataFactoryElementOfDuration => CreateDataFactoryElementInputType(isNullable, InputPrimitiveType.PlainTime),
                XMsFormat.DataFactoryElementOfUri => CreateDataFactoryElementInputType(isNullable, InputPrimitiveType.Uri),
                XMsFormat.DataFactoryElementOfKeyObjectValuePairs => CreateDataFactoryElementInputType(isNullable, new InputDictionaryType(name, InputPrimitiveType.String, InputPrimitiveType.Any)),
                _ => null
            };
        }

<<<<<<< HEAD
        private static InputModelType CreateDataFactoryElementIntputType(bool isNullable, InputType argumentType)
            => new InputModelType("DataFactoryElement", "Azure.Core.Resources", null, null, null, InputModelTypeUsage.None, Array.Empty<InputModelProperty>(), null, Array.Empty<InputModelType>(), null, null, new Dictionary<string, InputModelType>(), null, isNullable, new List<InputType> { argumentType });
=======
        private static InputType CreateDataFactoryElementInputType(bool isNullable, InputType argumentType)
            => (new InputModelType("DataFactoryElement", "Azure.Core.Resources", null, null, null, InputModelTypeUsage.None, Array.Empty<InputModelProperty>(), null, Array.Empty<InputModelType>(), null, null, null, new List<InputType> { argumentType })).WithNullable(isNullable);
>>>>>>> 25dabbd4

        private InputConstant CreateConstant(ConstantSchema constantSchema, string? format, bool isNullable)
        {
            var rawValue = constantSchema.Value.Value;
            var valueType = CreateType(constantSchema.ValueType, format, isNullable);
            if (isNullable && rawValue == null)
            {
                return new InputConstant(null, valueType);
            }

            // normalize the value, because the "value" coming from the code model is always a string
            var kind = valueType.GetImplementType() switch
            {
                InputPrimitiveType primitiveType => primitiveType.Kind,
                InputEnumType enumType => enumType.ValueType.Kind,
                _ => throw new InvalidCastException($"Unknown value type {valueType.GetType()} for literal types")
            };

            object normalizedValue = kind switch
            {
                InputPrimitiveTypeKind.Boolean => bool.Parse(rawValue.ToString()!),
                InputPrimitiveTypeKind.Int32 => int.Parse(rawValue.ToString()!),
                InputPrimitiveTypeKind.Int64 => long.Parse(rawValue.ToString()!),
                InputPrimitiveTypeKind.Float32 => float.Parse(rawValue.ToString()!),
                InputPrimitiveTypeKind.Float64 => double.Parse(rawValue.ToString()!),
                _ => rawValue
            };

            return new InputConstant(normalizedValue, valueType);
        }

        private InputEnumType CreateEnumType(Schema schema, PrimitiveSchema choiceType, IEnumerable<ChoiceValue> choices, bool isExtensible)
        {
            var usage = _schemaUsageProvider.GetUsage(schema);
            var inputEnumType = new InputEnumType(
                Name: schema.Name,
                Namespace: schema.Extensions?.Namespace,
                Accessibility: schema.Extensions?.Accessibility ?? (usage.HasFlag(SchemaTypeUsage.Model) ? "public" : "internal"),
                Deprecated: schema.Deprecated?.Reason,
                Description: schema.CreateDescription(),
                Usage: GetUsage(usage),
                ValueType: (InputPrimitiveType)CreateType(choiceType, schema.Extensions?.Format, false),
                Values: choices.Select(CreateEnumValue).ToList(),
                IsExtensible: isExtensible
            )
            {
                Serialization = GetSerialization(schema, usage)
            };
            return inputEnumType;
        }

        private static InputEnumTypeValue CreateEnumValue(ChoiceValue choiceValue) => new(
            Name: choiceValue.Language.Default.Name,
            Description: choiceValue.Language.Default.Description,
            Value: choiceValue.Value
        );

        private static RequestLocation GetRequestLocation(RequestParameter requestParameter) => requestParameter.In switch
        {
            HttpParameterIn.Uri => RequestLocation.Uri,
            HttpParameterIn.Path => RequestLocation.Path,
            HttpParameterIn.Query => RequestLocation.Query,
            HttpParameterIn.Header => RequestLocation.Header,
            HttpParameterIn.Body => RequestLocation.Body,
            _ => RequestLocation.None
        };

        private InputConstant? GetDefaultValue(RequestParameter parameter)
        {
            if (parameter.ClientDefaultValue != null)
            {
                if (parameter.Origin == "modelerfour:synthesized/host" && (string)parameter.ClientDefaultValue == "")
                {
                    return null;
                }

                return new InputConstant(Value: parameter.ClientDefaultValue, Type: GetOrCreateType(parameter.Schema, parameter.IsNullable));
            }

            if (parameter is { Schema: ConstantSchema constantSchema } && (!Configuration.AzureArm || parameter.IsRequired))
            {
                return new InputConstant(Value: constantSchema.Value.Value, Type: GetOrCreateType(constantSchema.ValueType, constantSchema.Value.Value == null));
            }

            return null;
        }

        private IReadOnlyList<string> GetApiVersions()
            => _codeModel.OperationGroups
                .SelectMany(g => g.Operations.SelectMany(o => o.ApiVersions))
                .Select(v => v.Version)
                .Distinct()
                .OrderBy(v => v)
                .ToList();

        private static InputAuth GetAuth(IEnumerable<SecurityScheme> securitySchemes)
        {
            InputApiKeyAuth? apiKey = null;
            InputOAuth2Auth? oAuth2 = null;

            foreach (var scheme in securitySchemes.Distinct(SecuritySchemesComparer.Instance))
            {
                switch (scheme)
                {
                    case AzureKeySecurityScheme:
                        throw new NotSupportedException($"{typeof(AzureKeySecurityScheme)} is not supported. Use {typeof(KeySecurityScheme)} instead");
                    case AADTokenSecurityScheme:
                        throw new NotSupportedException($"{typeof(AADTokenSecurityScheme)} is not supported. Use {typeof(OAuth2SecurityScheme)} instead");
                    case KeySecurityScheme when apiKey is not null:
                        // Tolerate second KeySecurityScheme to support TranslatorText: https://github.com/Azure/azure-rest-api-specs/blob/3196a62202976da192d6da86f44b02246ca2aa97/specification/cognitiveservices/data-plane/TranslatorText/stable/v3.0/TranslatorText.json#L14
                        // See https://github.com/Azure/autorest.csharp/issues/2637
                        //throw new NotSupportedException($"Only one {typeof(KeySecurityScheme)} is supported. Remove excess");
                        break;
                    case OAuth2SecurityScheme when oAuth2 is not null:
                        throw new NotSupportedException($"Only one {typeof(OAuth2SecurityScheme)} is not supported. Remove excess");
                    case KeySecurityScheme apiKeyScheme:
                        apiKey = new InputApiKeyAuth(apiKeyScheme.Name);
                        break;
                    case OAuth2SecurityScheme oAuth2Scheme:
                        oAuth2 = new InputOAuth2Auth(oAuth2Scheme.Scopes.ToList());
                        break;
                }
            }

            return new InputAuth(apiKey, oAuth2);
        }

        private class SecuritySchemesComparer : IEqualityComparer<SecurityScheme>
        {
            public static IEqualityComparer<SecurityScheme> Instance { get; } = new SecuritySchemesComparer();

            private SecuritySchemesComparer() { }

            public bool Equals(SecurityScheme? x, SecurityScheme? y)
            {
                if (ReferenceEquals(x, y))
                {
                    return true;
                }

                if (ReferenceEquals(x, null))
                {
                    return false;
                }

                if (ReferenceEquals(y, null))
                {
                    return false;
                }

                if (x.GetType() != y.GetType())
                {
                    return false;
                }

                return (x, y) switch
                {
                    (KeySecurityScheme apiKeyX, KeySecurityScheme apiKeyY)
                        => apiKeyX.Type == apiKeyY.Type && apiKeyX.Name == apiKeyY.Name,
                    (OAuth2SecurityScheme oAuth2X, OAuth2SecurityScheme oAuth2Y)
                        => oAuth2X.Type == oAuth2Y.Type && oAuth2X.Scopes.SequenceEqual(oAuth2Y.Scopes, StringComparer.Ordinal),
                    _ => x.Type == y.Type
                };
            }

            public int GetHashCode(SecurityScheme obj) =>
                obj switch
                {
                    AzureKeySecurityScheme azure => HashCode.Combine(azure.Type, azure.HeaderName),
                    AADTokenSecurityScheme aad => GetAADTokenSecurityHashCode(aad),
                    _ => HashCode.Combine(obj.Type)
                };

            private static int GetAADTokenSecurityHashCode(AADTokenSecurityScheme aad)
            {
                var hashCode = new HashCode();
                hashCode.Add(aad.Type);
                foreach (var value in aad.Scopes)
                {
                    hashCode.Add(value);
                }
                return hashCode.ToHashCode();
            }
        }

    }
}<|MERGE_RESOLUTION|>--- conflicted
+++ resolved
@@ -383,15 +383,9 @@
                 BaseModel: baseModel,
                 DerivedModels: derived,
                 DiscriminatorValue: schema.DiscriminatorValue,
-<<<<<<< HEAD
                 DiscriminatorProperty: schema.Discriminator?.Property is { } discriminatorProperty ? GetOrCreateProperty(discriminatorProperty) : null,
                 DiscriminatedSubtypes: discriminatedSubtypes,
-                AdditionalProperties: dictionarySchema is not null ? GetOrCreateType(dictionarySchema.ElementType, false) : null,
-                IsNullable: false)
-=======
-                DiscriminatorPropertyName: schema.Discriminator?.Property.SerializedName,
-                InheritedDictionaryType: dictionarySchema is not null ? (InputDictionaryType)GetOrCreateType(dictionarySchema, false) : null)
->>>>>>> 25dabbd4
+                AdditionalProperties: dictionarySchema is not null ? GetOrCreateType(dictionarySchema.ElementType, false) : null)
             {
                 Serialization = GetSerialization(schema, usage),
                 SpecName = schema.Language.Default.SerializedName
@@ -701,13 +695,8 @@
             };
         }
 
-<<<<<<< HEAD
-        private static InputModelType CreateDataFactoryElementIntputType(bool isNullable, InputType argumentType)
-            => new InputModelType("DataFactoryElement", "Azure.Core.Resources", null, null, null, InputModelTypeUsage.None, Array.Empty<InputModelProperty>(), null, Array.Empty<InputModelType>(), null, null, new Dictionary<string, InputModelType>(), null, isNullable, new List<InputType> { argumentType });
-=======
         private static InputType CreateDataFactoryElementInputType(bool isNullable, InputType argumentType)
-            => (new InputModelType("DataFactoryElement", "Azure.Core.Resources", null, null, null, InputModelTypeUsage.None, Array.Empty<InputModelProperty>(), null, Array.Empty<InputModelType>(), null, null, null, new List<InputType> { argumentType })).WithNullable(isNullable);
->>>>>>> 25dabbd4
+            => new InputModelType("DataFactoryElement", "Azure.Core.Resources", null, null, null, InputModelTypeUsage.None, Array.Empty<InputModelProperty>(), null, Array.Empty<InputModelType>(), null, null, new Dictionary<string, InputModelType>(), null, new List<InputType> { argumentType }).WithNullable(isNullable);
 
         private InputConstant CreateConstant(ConstantSchema constantSchema, string? format, bool isNullable)
         {
