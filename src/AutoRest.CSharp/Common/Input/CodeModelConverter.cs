﻿// Copyright (c) Microsoft Corporation. All rights reserved.
// Licensed under the MIT License.

using System;
using System.Collections.Generic;
using System.Linq;
using AutoRest.CSharp.Common.Input.Examples;
using AutoRest.CSharp.Common.Utilities;
using AutoRest.CSharp.Input;
using AutoRest.CSharp.Output.Builders;
using AutoRest.CSharp.Utilities;
using Azure.Core.Expressions.DataFactory;

namespace AutoRest.CSharp.Common.Input
{
    internal class CodeModelConverter
    {
        private readonly CodeModel _codeModel;
        private readonly SchemaUsageProvider _schemaUsageProvider;
        private readonly Dictionary<ServiceRequest, Func<InputOperation>> _operationsCache;
        private readonly Dictionary<RequestParameter, Func<InputParameter>> _parametersCache;
        private readonly Dictionary<Schema, InputEnumType> _enumsCache;
        private readonly Dictionary<string, InputEnumType> _enumsNamingCache;
        private readonly Dictionary<ObjectSchema, InputModelType> _modelsCache;
<<<<<<< HEAD
        private readonly Dictionary<ObjectSchema, (List<InputModelProperty> Properties, IReadOnlyList<ObjectSchema> CompositeSchemas, IReadOnlyList<ObjectSchema> AllBaseSchemas)> _modelPropertiesCache;
        private readonly Dictionary<ObjectSchema, (List<InputModelType> DerivedModels, Dictionary<string, InputModelType> DiscriminatedSubtypes)> _derivedModelsCache;
        private readonly Dictionary<Property, InputModelProperty> _propertiesCache;
=======
        private readonly Dictionary<ObjectSchema, (List<InputModelProperty> Properties, IReadOnlyList<ObjectSchema> CompositSchemas)> _modelPropertiesCache;
        private readonly Dictionary<ObjectSchema, List<InputModelType>> _derivedModelsCache;
>>>>>>> ae6dea75

        public CodeModelConverter(CodeModel codeModel, SchemaUsageProvider schemaUsageProvider)
        {
            _codeModel = codeModel;
            _schemaUsageProvider = schemaUsageProvider;
            _enumsCache = new Dictionary<Schema, InputEnumType>();
            _enumsNamingCache = new Dictionary<string, InputEnumType>();
            _operationsCache = new Dictionary<ServiceRequest, Func<InputOperation>>();
            _parametersCache = new Dictionary<RequestParameter, Func<InputParameter>>();
            _modelsCache = new Dictionary<ObjectSchema, InputModelType>();
<<<<<<< HEAD
            _modelPropertiesCache = new Dictionary<ObjectSchema, (List<InputModelProperty> Properties, IReadOnlyList<ObjectSchema> CompositeSchemas, IReadOnlyList<ObjectSchema> AllBaseSchemas)>();
            _propertiesCache = new Dictionary<Property, InputModelProperty>();
            _derivedModelsCache = new Dictionary<ObjectSchema, (List<InputModelType>, Dictionary<string, InputModelType>)>();
=======
            _modelPropertiesCache = new Dictionary<ObjectSchema, (List<InputModelProperty> Properties, IReadOnlyList<ObjectSchema> CompositSchemas)>();
            _derivedModelsCache = new Dictionary<ObjectSchema, List<InputModelType>>();
>>>>>>> ae6dea75
        }

        public InputNamespace CreateNamespace() => CreateNamespace(null, null);

        public (InputNamespace Namespace, IReadOnlyDictionary<ServiceRequest, InputOperation> ServiceRequestToInputOperation, IReadOnlyDictionary<InputOperation, Operation> InputOperationToOperation) CreateNamespaceWithMaps()
        {
            var serviceRequestToInputOperation = new Dictionary<ServiceRequest, InputOperation>();
            var inputOperationToOperation = new Dictionary<InputOperation, Operation>();
            var inputNamespace = CreateNamespace(serviceRequestToInputOperation, inputOperationToOperation);
            return (inputNamespace, serviceRequestToInputOperation, inputOperationToOperation);
        }

        private InputNamespace CreateNamespace(Dictionary<ServiceRequest, InputOperation>? serviceRequestToInputOperation, Dictionary<InputOperation, Operation>? inputOperationToOperation)
        {
            CreateEnums();
            var models = CreateModels();
            var clients = CreateClients(_codeModel.OperationGroups, serviceRequestToInputOperation, inputOperationToOperation);

            return new(Name: _codeModel.Language.Default.Name,
                Clients: clients,
                Models: models,
                Enums: _enumsCache.Values.ToArray(),
                ApiVersions: GetApiVersions(),
                Auth: GetAuth(_codeModel.Security.Schemes.OfType<SecurityScheme>()));
        }

        private IReadOnlyList<InputClient> CreateClients(IEnumerable<OperationGroup> operationGroups, Dictionary<ServiceRequest, InputOperation>? serviceRequestToInputOperation, Dictionary<InputOperation, Operation>? inputOperationToOperation)
            => operationGroups.Select(operationGroup => CreateClient(operationGroup, serviceRequestToInputOperation, inputOperationToOperation)).ToList();

        private InputClient CreateClient(OperationGroup operationGroup, Dictionary<ServiceRequest, InputOperation>? serviceRequestToInputOperation, Dictionary<InputOperation, Operation>? inputOperationToOperation)
            => new(
                Name: operationGroup.Language.Default.Name,
                Description: operationGroup.Language.Default.Description,
                Operations: CreateOperations(operationGroup.Operations, serviceRequestToInputOperation, inputOperationToOperation),
                Parameters: Array.Empty<InputParameter>(),
                Parent: null)
            {
                Key = operationGroup.Key,
            };

        private IReadOnlyList<InputOperation> CreateOperations(ICollection<Operation> operations, Dictionary<ServiceRequest, InputOperation>? serviceRequestToInputOperation, Dictionary<InputOperation, Operation>? inputOperationToOperation)
        {
            var serviceRequests = new List<ServiceRequest>();
            var inputOperations = new List<InputOperation>();
            foreach (var operation in operations)
            {
                foreach (var serviceRequest in operation.Requests)
                {
                    if (serviceRequest.Protocol.Http is not HttpRequest httpRequest)
                    {
                        continue;
                    }

                    serviceRequests.Add(serviceRequest);
                    _operationsCache.CreateAndCacheResult(serviceRequest, () => CreateOperation(serviceRequest, operation, httpRequest));

                    if (operation.RequestMediaTypes != null && !Configuration.Generation1ConvenienceClient)
                    {
                        break;
                    }
                }
            }

            foreach (var serviceRequest in serviceRequests)
            {
                var inputOperation = _operationsCache[serviceRequest]();
                inputOperations.Add(inputOperation);
                if (serviceRequestToInputOperation is not null)
                {
                    serviceRequestToInputOperation[serviceRequest] = inputOperation;
                }
            }

            if (serviceRequestToInputOperation is not null && inputOperationToOperation is not null)
            {
                foreach (var operation in operations)
                {
                    foreach (var serviceRequest in operation.Requests)
                    {
                        if (serviceRequestToInputOperation.TryGetValue(serviceRequest, out var inputOperation))
                        {
                            inputOperationToOperation[inputOperation] = operation;
                        }
                    }
                }
            }

            return inputOperations;
        }

        private InputOperation CreateOperation(ServiceRequest serviceRequest, Operation operation, HttpRequest httpRequest)
        {
            var parameters = CreateOperationParameters(operation.Parameters.Concat(serviceRequest.Parameters).ToList());
            var operationId = operation.OperationId;
            var inputOperation = new InputOperation(
                name: operation.Language.Default.Name,
                // Keep the behavior for non-mgmt scenarios
                resourceName: Configuration.AzureArm ? GetResoureName(operationId) : null,
                summary: operation.Language.Default.Summary,
                deprecated: operation.Deprecated?.Reason,
                description: operation.Language.Default.Description,
                accessibility: operation.Accessibility,
                parameters: parameters,
                responses: operation.Responses.Select<ServiceResponse, OperationResponse>(CreateOperationResponse).ToList(),
                httpMethod: httpRequest.Method.ToCoreRequestMethod(),
                requestBodyMediaType: GetBodyFormat((httpRequest as HttpWithBodyRequest)?.KnownMediaType),
                uri: httpRequest.Uri,
                path: httpRequest.Path,
                externalDocsUrl: operation.ExternalDocs?.Url,
                requestMediaTypes: operation.RequestMediaTypes?.Keys.ToList(),
                bufferResponse: operation.Extensions?.BufferResponse ?? true,
                longRunning: CreateLongRunning(operation),
                paging: CreateOperationPaging(serviceRequest, operation),
                generateProtocolMethod: true,
                generateConvenienceMethod: false,
                keepClientDefaultValue: operationId is null ? false : Configuration.MethodsToKeepClientDefaultValue.Contains(operationId))
            {
                SpecName = operation.Language.Default.SerializedName ?? operation.Language.Default.Name
            };
            inputOperation.CodeModelExamples = CreateOperationExamples(inputOperation, operation);
            return inputOperation;
        }

        private static string? GetResoureName(string? operationId)
        {
            if (operationId is null || operationId.IndexOf("_") == -1)
            {
                return null;
            }
            return operationId.Split('_')[0];
        }

        private IReadOnlyList<InputOperationExample> CreateOperationExamples(InputOperation inputOperation, Operation operation)
        {
            var result = new List<InputOperationExample>();
            var exampleOperation = _codeModel.TestModel?.MockTest.ExampleGroups?.FirstOrDefault(g => g.Operation == operation);
            if (exampleOperation is null)
            {
                return result;
            }
            foreach (var example in exampleOperation.Examples)
            {
                var parameters = example.AllParameters
                    .Select(p => new InputParameterExample(CreateOperationParameter(p.Parameter), CreateExampleValue(p.ExampleValue)))
                    .ToList();
                result.Add(new InputOperationExample(inputOperation, parameters, example.Name, example.OriginalFile));
            }
            return result;
        }

        private InputExampleValue CreateExampleValue(ExampleValue exampleValue)
        {
            var inputType = CreateType(exampleValue.Schema, exampleValue.Schema.Extensions?.Format, false);
            if (exampleValue.RawValue != null)
            {
                return new InputExampleRawValue(inputType, exampleValue.RawValue);
            }
            if (exampleValue.Elements != null && exampleValue.Elements.Any())
            {
                return new InputExampleListValue(inputType, exampleValue.Elements.Select(CreateExampleValue).ToList());
            }
            if (exampleValue.Properties is null)
            {
                return InputExampleValue.Null(inputType);
            }
            else
            {
                return new InputExampleObjectValue(inputType, exampleValue.Properties.ToDictionary(p => p.Key, p => CreateExampleValue(p.Value)));
            }
        }

        private List<InputParameter> CreateOperationParameters(IReadOnlyCollection<RequestParameter> requestParameters)
        {
            foreach (var parameter in requestParameters)
            {
                _parametersCache.CreateAndCacheResult(parameter, () => CreateOperationParameter(parameter));
            }

            return requestParameters.Select(rp => _parametersCache[rp]()).ToList();
        }

        private InputParameter CreateOperationParameter(RequestParameter input) => new(
            Name: input.Language.Default.Name,
            NameInRequest: input.Language.Default.SerializedName ?? input.Language.Default.Name,
            Description: input.Language.Default.Description,
            Type: GetOrCreateType(input),
            Location: GetRequestLocation(input),
            DefaultValue: GetDefaultValue(input),
            IsRequired: input.IsRequired,
            GroupedBy: input.GroupedBy is { } groupedBy ? _parametersCache[groupedBy]() : null,
            Kind: GetOperationParameterKind(input),
            IsApiVersion: input.IsApiVersion,
            IsResourceParameter: Convert.ToBoolean(input.Extensions.GetValue<string>("x-ms-resource-identifier")),
            IsContentType: input.Origin == "modelerfour:synthesized/content-type",
            IsEndpoint: input.Origin == "modelerfour:synthesized/host",
            ArraySerializationDelimiter: GetArraySerializationDelimiter(input),
            Explode: input.Protocol.Http is HttpParameter { Explode: true },
            SkipUrlEncoding: input.Extensions?.SkipEncoding ?? false,
            HeaderCollectionPrefix: input.Extensions?.HeaderCollectionPrefix,
            FlattenedBodyProperty: input is VirtualParameter vp and ({ Schema: not ConstantSchema } or { Required: not true })
                ? GetOrCreateProperty(vp.TargetProperty)
                : null
        );

        private OperationResponse CreateOperationResponse(ServiceResponse response) => new(
            StatusCodes: response.HttpResponse.IntStatusCodes.ToList(),
            BodyType: GetResponseBodyType(response),
            BodyMediaType: GetBodyFormat(response.HttpResponse.KnownMediaType),
            Headers: GetResponseHeaders(response.HttpResponse.Headers),
            IsErrorResponse: false,
            ContentTypes: Array.Empty<string>()
        );

        private OperationResponseHeader CreateResponseHeader(HttpResponseHeader header) => new(
            Name: header.CSharpName(),
            NameInResponse: header.Extensions?.HeaderCollectionPrefix ?? header.Header,
            Description: header.Language.Default.Description,
            Type: GetOrCreateType(header.Schema, header.Extensions?.Format, true)
        );

        private OperationLongRunning? CreateLongRunning(Operation operation)
        {
            if (!operation.IsLongRunning)
            {
                return null;
            }

            return new OperationLongRunning(
                FinalStateVia: operation.LongRunningFinalStateVia,
                FinalResponse: CreateOperationResponse(operation.LongRunningFinalResponse),
                ResultPath: null
            );
        }

        private OperationPaging? CreateOperationPaging(ServiceRequest serviceRequest, Operation operation)
        {
            var paging = operation.Language.Default.Paging;
            if (paging == null)
            {
                return null;
            }

            var nextLinkServiceRequest = paging.NextLinkOperation?.Requests.Single();
            if (nextLinkServiceRequest != null && nextLinkServiceRequest != serviceRequest && _operationsCache.TryGetValue(nextLinkServiceRequest, out var nextLinkOperationRef))
            {
                return new OperationPaging(NextLinkName: paging.NextLinkName, ItemName: paging.ItemName, nextLinkOperationRef(), false);
            }

            return new OperationPaging(NextLinkName: paging.NextLinkName, ItemName: paging.ItemName, null, nextLinkServiceRequest == serviceRequest);
        }

        private void CreateEnums()
        {
            foreach (var choiceSchema in _codeModel.Schemas.Choices)
            {
                var enumType = CreateEnumType(choiceSchema, choiceSchema.ChoiceType, choiceSchema.Choices, true);
                _enumsCache[choiceSchema] = enumType;
                _enumsNamingCache[choiceSchema.Language.Default.Name] = enumType;
            }

            foreach (var sealedChoiceSchema in _codeModel.Schemas.SealedChoices)
            {
                var enumType = CreateEnumType(sealedChoiceSchema, sealedChoiceSchema.ChoiceType, sealedChoiceSchema.Choices, false);
                _enumsCache[sealedChoiceSchema] = enumType;
                _enumsNamingCache[sealedChoiceSchema.Language.Default.Name] = enumType;
            }
        }

        private IReadOnlyList<InputModelType> CreateModels()
        {
            var schemas = _codeModel.Schemas.Objects.Concat(_codeModel.Schemas.Groups).ToList();

            foreach (var schema in schemas)
            {
                GetOrCreateModel(schema);
            }

            foreach (var (schema, (properties, compositionSchemas)) in _modelPropertiesCache)
            {
<<<<<<< HEAD
                properties.AddRange(schema.Properties.Select(GetOrCreateProperty));
                if (Configuration.AzureArm)
                {
                    properties.AddRange(allBaseSchemas.SelectMany(x => x.Properties).Select(GetOrCreateProperty));
                }
                else
                {
                    properties.AddRange(compositionSchemas.SelectMany(EnumerateBase).SelectMany(x => x.Properties).Select(GetOrCreateProperty));
                }
=======
                properties.AddRange(schema.Properties.Select(CreateProperty));
                properties.AddRange(compositionSchemas.SelectMany(EnumerateBase).SelectMany(x => x.Properties).Select(CreateProperty));
>>>>>>> ae6dea75
            }

            foreach (var schema in schemas)
            {
                var derived = schema.Children?.Immediate.OfType<ObjectSchema>().Select(s => _modelsCache[s]);
                if (derived != null)
                {
                    _derivedModelsCache[schema].DerivedModels.AddRange(derived);
                }
                if (schema.Discriminator != null && schema.Children != null)
                {
                    foreach (var child in schema.Children.Immediate.OfType<ObjectSchema>())
                    {
                        if (child.DiscriminatorValue != null)
                        {
                            // TODO -- change it to the throw exception version when https://github.com/Azure/azure-rest-api-specs/issues/29320 and https://github.com/Azure/azure-rest-api-specs/issues/29321 are resolved
                            //_derivedModelsCache[schema].DiscriminatedSubtypes.Add(child.DiscriminatorValue, GetOrCreateModel(child));
                            _derivedModelsCache[schema].DiscriminatedSubtypes[child.DiscriminatorValue] = GetOrCreateModel(child);
                        }
                    }
                }
            }

            return schemas.Select(s => _modelsCache[s]).ToList();
        }

        private static IEnumerable<ObjectSchema> EnumerateBase(ObjectSchema? schema)
        {
            while (schema != null)
            {
                yield return schema;
                schema = GetBaseModelSchema(schema);
            }
        }

        private InputModelType GetOrCreateModel(ObjectSchema schema)
        {
            if (_modelsCache.TryGetValue(schema, out var model))
            {
                return model;
            }

            var usage = _schemaUsageProvider.GetUsage(schema);
            var properties = new List<InputModelProperty>();
            var derived = new List<InputModelType>();
            var discriminatedSubtypes = new Dictionary<string, InputModelType>();
            var baseModelSchema = GetBaseModelSchema(schema);
            var baseModel = baseModelSchema is not null ? GetOrCreateModel(baseModelSchema) : null;
            IReadOnlyList<ObjectSchema> compositeSchemas = schema.Parents?.Immediate?.OfType<ObjectSchema>().Where(s => s != baseModelSchema).ToArray() ?? Array.Empty<ObjectSchema>();
            var dictionarySchema = schema.Parents?.Immediate?.OfType<DictionarySchema>().FirstOrDefault();

            model = new InputModelType(
                Name: schema.Language.Default.Name,
                Namespace: schema.Extensions?.Namespace,
                Access: schema.Extensions?.Accessibility ?? (usage.HasFlag(SchemaTypeUsage.Model) ? "public" : "internal"),
                Deprecation: schema.Deprecated?.Reason,
                Description: schema.CreateDescription(),
                Usage: (schema.Extensions != null && schema.Extensions.Formats.Contains("multipart/form-data") ? InputModelTypeUsage.Multipart : InputModelTypeUsage.None)
                        | GetUsage(usage),
                Properties: properties,
                BaseModel: baseModel,
                DerivedModels: derived,
                DiscriminatorValue: schema.DiscriminatorValue,
                DiscriminatorProperty: schema.Discriminator?.Property is { } discriminatorProperty ? GetOrCreateProperty(discriminatorProperty) : null,
                DiscriminatedSubtypes: discriminatedSubtypes,
                AdditionalProperties: dictionarySchema is not null ? GetOrCreateType(dictionarySchema.ElementType, false) : null,
                IsNullable: false)
            {
                Serialization = GetSerialization(schema, usage),
                SpecName = schema.Language.Default.SerializedName
            };

            _modelsCache[schema] = model;
<<<<<<< HEAD
            _modelPropertiesCache[schema] = (properties, compositeSchemas, schema.Parents?.All?.OfType<ObjectSchema>().ToArray() ?? Array.Empty<ObjectSchema>());
            _derivedModelsCache[schema] = (derived, discriminatedSubtypes);
=======
            _modelPropertiesCache[schema] = (properties, compositeSchemas);
            _derivedModelsCache[schema] = derived;
>>>>>>> ae6dea75

            return model;
        }

        private IReadOnlyList<Property> CreateCompositionProperties(ObjectSchema objectSchema, ObjectSchema? baseModelSchema)
        {
            var compositeSchemas = objectSchema.Parents?.Immediate?.OfType<ObjectSchema>().Where(s => s != baseModelSchema);
            return compositeSchemas is null ? Array.Empty<Property>() : compositeSchemas.SelectMany(m => m.Properties).ToList();
        }

        private static InputModelTypeUsage GetUsage(SchemaTypeUsage usage)
        {
            var result = InputModelTypeUsage.None;
            if (usage.HasFlag(SchemaTypeUsage.Input))
            {
                result |= InputModelTypeUsage.Input;
            }
            if (usage.HasFlag(SchemaTypeUsage.Output))
            {
                result |= InputModelTypeUsage.Output;
            }
            if (usage.HasFlag(SchemaTypeUsage.RoundTrip))
            {
                result |= InputModelTypeUsage.RoundTrip;
            }
            return result;
        }

        private static ObjectSchema? GetBaseModelSchema(ObjectSchema schema)
        => schema.Parents?.Immediate is { } parents
                ? parents.OfType<ObjectSchema>().FirstOrDefault(s => s.Discriminator is not null) ?? parents.OfType<ObjectSchema>().FirstOrDefault()
                : null;

        private InputModelProperty GetOrCreateProperty(Property property)
        {
            if (_propertiesCache.TryGetValue(property, out var inputProperty))
            {
                return inputProperty;
            }
            inputProperty = new(
                Name: property.Language.Default.Name,
                SerializedName: property.SerializedName,
                Description: property.Language.Default.Description,
                Type: GetOrCreateType(property),
                ConstantValue: property.Schema is ConstantSchema constantSchema ? CreateConstant(constantSchema, constantSchema.Extensions?.Format, property.IsNullable) : null,
                IsRequired: property.IsRequired,
                IsReadOnly: property.IsReadOnly,
                IsDiscriminator: property.IsDiscriminator ?? false,
                FlattenedNames: property.FlattenedNames.ToList());
            _propertiesCache.Add(property, inputProperty);

            return inputProperty;
        }

        private static InputOperationParameterKind GetOperationParameterKind(RequestParameter input) => input switch
        {
            { Implementation: ImplementationLocation.Client } => InputOperationParameterKind.Client,

            // only required constant parameter can be Constant kind which will be optimized to disappear from method signature
            { Schema: ConstantSchema, IsRequired: true } => InputOperationParameterKind.Constant,

            // Grouped and flattened parameters shouldn't be added to methods
            { IsFlattened: true } => InputOperationParameterKind.Flattened,
            { GroupedBy: not null } => InputOperationParameterKind.Grouped,
            _ => InputOperationParameterKind.Method
        };

        private static InputTypeSerialization GetSerialization(Schema schema, SchemaTypeUsage typeUsage)
        {
            var formats = schema is ObjectSchema objectSchema ? objectSchema.SerializationFormats : new List<KnownMediaType> { KnownMediaType.Json, KnownMediaType.Xml };
            if (Configuration.SkipSerializationFormatXml)
            {
                formats.Remove(KnownMediaType.Xml);
            }

            if (schema.Extensions != null)
            {
                foreach (var format in schema.Extensions.Formats)
                {
                    formats.Add(Enum.Parse<KnownMediaType>(format, true));
                }
            }

            var xmlSerialization = schema.Serialization?.Xml;
            var jsonFormat = formats.Contains(KnownMediaType.Json);
            var xmlFormat = formats.Contains(KnownMediaType.Xml)
                ? new InputTypeXmlSerialization(xmlSerialization?.Name, xmlSerialization?.Attribute == true, xmlSerialization?.Text == true, xmlSerialization?.Wrapped == true)
                : null;

            return new InputTypeSerialization(jsonFormat, xmlFormat, typeUsage.HasFlag(SchemaTypeUsage.Converter));
        }

        private static string? GetArraySerializationDelimiter(RequestParameter input) => input.In switch
        {
            HttpParameterIn.Query or HttpParameterIn.Header => (input.Protocol.Http as HttpParameter)?.Style switch
            {
                SerializationStyle.PipeDelimited => "|",
                SerializationStyle.TabDelimited => "\t",
                SerializationStyle.SpaceDelimited => " ",
                null or SerializationStyle.Form or SerializationStyle.Simple => input.Schema switch
                {
                    ArraySchema or ConstantSchema { ValueType: ArraySchema } => ",",
                    _ => null
                },
                _ => throw new ArgumentOutOfRangeException()
            },
            _ => null
        };

        private static BodyMediaType GetBodyFormat(KnownMediaType? knownMediaType) => knownMediaType switch
        {
            KnownMediaType.Binary => BodyMediaType.Binary,
            KnownMediaType.Form => BodyMediaType.Form,
            KnownMediaType.Json => BodyMediaType.Json,
            KnownMediaType.Multipart => BodyMediaType.Multipart,
            KnownMediaType.Text => BodyMediaType.Text,
            KnownMediaType.Xml => BodyMediaType.Xml,
            _ => BodyMediaType.None
        };

        private InputType? GetResponseBodyType(ServiceResponse response) => response switch
        {
            { HttpResponse.KnownMediaType: KnownMediaType.Text } => InputPrimitiveType.String,
            BinaryResponse => InputPrimitiveType.Stream,
            SchemaResponse schemaResponse => GetOrCreateType(schemaResponse.Schema, schemaResponse.IsNullable),
            _ => null
        };

        private IReadOnlyList<OperationResponseHeader> GetResponseHeaders(ICollection<HttpResponseHeader>? headers)
        {
            if (headers == null)
            {
                return Array.Empty<OperationResponseHeader>();
            }
            return headers.Select(CreateResponseHeader).ToList();
        }

        private InputType GetOrCreateType(RequestParameter requestParameter)
        {
            var schema = requestParameter is { Schema: ConstantSchema constantSchema }
                ? constantSchema.ValueType
                : requestParameter.Schema;

            return GetOrCreateType(schema, requestParameter.Extensions?.Format, Configuration.AzureArm ? requestParameter.IsNullable : requestParameter.IsNullable || !requestParameter.IsRequired);
        }

        private InputType GetOrCreateType(Property property)
        {
            var name = property.Schema.Name;
            var type = typeof(DataFactoryElement<>);
            object? elementType = null;
            if ((property.Schema is AnyObjectSchema || property.Schema is StringSchema) && true == property.Extensions?.TryGetValue("x-ms-format-element-type", out elementType))
            {
                return ToDataFactoryElementType(name, property.Extensions?.Format, property.IsNullable, (Schema)elementType!) ?? GetOrCreateType(property.Schema, property.Schema.Extensions?.Format, property.IsNullable);
            }
            else
            {
                return GetOrCreateType(property.Schema, GetPropertyFormat(property), property.IsNullable);
            }
        }

        private string? GetPropertyFormat(Property property)
        {
            if (!string.IsNullOrEmpty(property.Extensions?.Format))
            {
                return property.Extensions.Format;
            }
            return property.Schema.Extensions?.Format;
        }

        private InputType GetOrCreateType(Schema schema, bool isNullable)
            => GetOrCreateType(schema, schema.Extensions?.Format, isNullable);

        private InputType GetOrCreateType(Schema schema, string? format, bool isNullable)
        {
            if (schema is ObjectSchema objectSchema)
            {
                var resolvedType = _modelsCache[objectSchema];
                return isNullable != resolvedType.IsNullable ? _modelsCache[objectSchema] with { IsNullable = isNullable } : _modelsCache[objectSchema];
            }

            if (_enumsCache.TryGetValue(schema, out var enumType))
            {
                var resolvedType = enumType;
                return isNullable != enumType.IsNullable ? enumType with { IsNullable = isNullable } : enumType;
            }

            var type = CreateType(schema, format, isNullable);
            if (type.Serialization == InputTypeSerialization.Default)
            {
                return type with
                {
                    Serialization = GetSerialization(schema, SchemaTypeUsage.None),
                    IsNullable = isNullable,
                };
            }

            return type;
        }

        private InputType CreateType(Schema schema, string? format, bool isNullable) => schema switch
        {
            // Respect schema.Type firstly since we might have applied the type change based on rename-mapping
            { Type: AllSchemaTypes.ArmId } => new InputPrimitiveType(InputPrimitiveTypeKind.ArmId, isNullable),
            { Type: AllSchemaTypes.Boolean } => new InputPrimitiveType(InputPrimitiveTypeKind.Boolean, isNullable),
            { Type: AllSchemaTypes.Binary } => new InputPrimitiveType(InputPrimitiveTypeKind.Stream, isNullable),
            ByteArraySchema { Type: AllSchemaTypes.ByteArray, Format: ByteArraySchemaFormat.Base64url } => new InputPrimitiveType(InputPrimitiveTypeKind.Bytes, BytesKnownEncoding.Base64Url, isNullable),
            ByteArraySchema { Type: AllSchemaTypes.ByteArray, Format: ByteArraySchemaFormat.Byte } => new InputPrimitiveType(InputPrimitiveTypeKind.Bytes, BytesKnownEncoding.Base64, isNullable),
            { Type: AllSchemaTypes.Credential } => new InputPrimitiveType(InputPrimitiveTypeKind.String, isNullable),
            { Type: AllSchemaTypes.Date } => new InputPrimitiveType(InputPrimitiveTypeKind.PlainDate, isNullable),
            DateTimeSchema { Type: AllSchemaTypes.DateTime, Format: DateTimeSchemaFormat.DateTime } => new InputDateTimeType(DateTimeKnownEncoding.Rfc3339, InputPrimitiveType.String, isNullable),
            DateTimeSchema { Type: AllSchemaTypes.DateTime, Format: DateTimeSchemaFormat.DateTimeRfc1123 } => new InputDateTimeType(DateTimeKnownEncoding.Rfc7231, InputPrimitiveType.String, isNullable),
            { Type: AllSchemaTypes.DateTime } => new InputDateTimeType(DateTimeKnownEncoding.Rfc3339, InputPrimitiveType.String, isNullable),
            DurationSchema when format == XMsFormat.DurationConstant => new InputDurationType(DurationKnownEncoding.Constant, InputPrimitiveType.String, isNullable),
            { Type: AllSchemaTypes.Duration } => new InputDurationType(DurationKnownEncoding.Iso8601, InputPrimitiveType.String, isNullable),
            NumberSchema { Type: AllSchemaTypes.Number, Precision: 32 } => new InputPrimitiveType(InputPrimitiveTypeKind.Float32, isNullable),
            NumberSchema { Type: AllSchemaTypes.Number, Precision: 128 } => new InputPrimitiveType(InputPrimitiveTypeKind.Float128, isNullable),
            { Type: AllSchemaTypes.Number } => new InputPrimitiveType(InputPrimitiveTypeKind.Float64, isNullable),
            NumberSchema { Type: AllSchemaTypes.Integer, Precision: 64 } => new InputPrimitiveType(InputPrimitiveTypeKind.Int64, isNullable),
            { Type: AllSchemaTypes.Integer } => new InputPrimitiveType(InputPrimitiveTypeKind.Int32, isNullable),
            { Type: AllSchemaTypes.Time } => new InputPrimitiveType(InputPrimitiveTypeKind.PlainTime, isNullable),
            { Type: AllSchemaTypes.Unixtime } => new InputDateTimeType(DateTimeKnownEncoding.UnixTimestamp, InputPrimitiveType.String, isNullable),
            { Type: AllSchemaTypes.Uri } => new InputPrimitiveType(InputPrimitiveTypeKind.Uri, isNullable),
            { Type: AllSchemaTypes.Uuid } => new InputPrimitiveType(InputPrimitiveTypeKind.Guid, isNullable),
            { Type: AllSchemaTypes.String } when format == XMsFormat.ArmId => new InputPrimitiveType(InputPrimitiveTypeKind.ArmId, isNullable),
            { Type: AllSchemaTypes.String } when format == XMsFormat.AzureLocation => new InputPrimitiveType(InputPrimitiveTypeKind.AzureLocation, isNullable),
            { Type: AllSchemaTypes.String } when format == XMsFormat.ContentType => new InputPrimitiveType(InputPrimitiveTypeKind.ContentType, isNullable),
            { Type: AllSchemaTypes.String } when format == XMsFormat.DateTime => new InputDateTimeType(DateTimeKnownEncoding.Rfc3339, InputPrimitiveType.String, isNullable),
            { Type: AllSchemaTypes.String } when format == XMsFormat.DateTimeRFC1123 => new InputDateTimeType(DateTimeKnownEncoding.Rfc7231, InputPrimitiveType.String, isNullable),
            { Type: AllSchemaTypes.String } when format == XMsFormat.DateTimeUnix => new InputDateTimeType(DateTimeKnownEncoding.UnixTimestamp, InputPrimitiveType.Int64, isNullable),
            { Type: AllSchemaTypes.String } when format == XMsFormat.DurationConstant => new InputDurationType(DurationKnownEncoding.Constant, InputPrimitiveType.String, isNullable),
            { Type: AllSchemaTypes.String } when format == XMsFormat.ETag => new InputPrimitiveType(InputPrimitiveTypeKind.ETag, isNullable),
            { Type: AllSchemaTypes.String } when format == XMsFormat.IPAddress => new InputPrimitiveType(InputPrimitiveTypeKind.IPAddress, isNullable),
            { Type: AllSchemaTypes.String } when format == XMsFormat.ResourceType => new InputPrimitiveType(InputPrimitiveTypeKind.ResourceType, isNullable),
#pragma warning disable CS0618 // Type or member is obsolete
            { Type: AllSchemaTypes.String } when format == XMsFormat.RequestMethod => new InputPrimitiveType(InputPrimitiveTypeKind.RequestMethod, isNullable),
            { Type: AllSchemaTypes.String } when format == XMsFormat.Object => new InputPrimitiveType(InputPrimitiveTypeKind.Object, isNullable),
#pragma warning restore CS0618 // Type or member is obsolete
            { Type: AllSchemaTypes.String } => ToDataFactoryElementType(schema.Name, format, isNullable) ?? new InputPrimitiveType(InputPrimitiveTypeKind.String, isNullable),
            { Type: AllSchemaTypes.Char } => new InputPrimitiveType(InputPrimitiveTypeKind.Char, isNullable),
            { Type: AllSchemaTypes.Any } => new InputPrimitiveType(InputPrimitiveTypeKind.Any, isNullable),
            { Type: AllSchemaTypes.AnyObject } => ToDataFactoryElementType(schema.Name, format, isNullable) ?? new InputPrimitiveType(InputPrimitiveTypeKind.Any, isNullable),

            ConstantSchema constantSchema => CreateConstant(constantSchema, format, isNullable).Type,
            ChoiceSchema choiceSchema => GetInputTypeForChoiceSchema(choiceSchema),
            SealedChoiceSchema choiceSchema => GetInputTypeForChoiceSchema(choiceSchema),
            ArraySchema array => new InputListType(array.Name, GetOrCreateType(array.ElementType, array.NullableItems ?? false), array.Extensions?.IsEmbeddingsVector == true, isNullable),
            DictionarySchema dictionary => new InputDictionaryType(dictionary.Name, InputPrimitiveType.String, GetOrCreateType(dictionary.ElementType, dictionary.NullableItems ?? false), isNullable),
            ObjectSchema objectSchema => CreateTypeForObjectSchema(objectSchema),

            _ => throw new InvalidCastException($"Unknown schema type {schema.GetType()}")
        };

        // For ExampleValue.Schema, the schema is ChoiceSchema or SealedChoiceSchema, but the ChoiceSchema is not the same instance as the one in CodeModel.ChoiceSchemas or CodeModel.SealedChoiceSchemas
        private InputType GetInputTypeForChoiceSchema(SealedChoiceSchema schema)
        {
            if (_enumsCache.TryGetValue(schema, out var result))
            {
                return result;
            }
            return _enumsNamingCache[schema.Language.Default.Name];
        }

        private InputType GetInputTypeForChoiceSchema(ChoiceSchema schema)
        {
            if (_enumsCache.TryGetValue(schema, out var result))
            {
                return result;
            }
            return _enumsNamingCache[schema.Language.Default.Name];
        }

        private InputType CreateTypeForObjectSchema(ObjectSchema objectSchema)
        {
            if (objectSchema.Language.Default.Name.StartsWith("DataFactoryElement-"))
            {
                return CreateDataFactoryElementIntputType(false, InputPrimitiveType.String);
            }
            return _modelsCache[objectSchema];
        }

        private InputType? ToDataFactoryElementType(string name, string? format, bool isNullable, Schema? elementType = null)
        {

            var type = typeof(DataFactoryElement<>);
            return format switch
            {
                XMsFormat.DataFactoryElementOfObject => CreateDataFactoryElementIntputType(isNullable, InputPrimitiveType.Any),
                XMsFormat.DataFactoryElementOfString => CreateDataFactoryElementIntputType(isNullable, InputPrimitiveType.String),
                XMsFormat.DataFactoryElementOfInt => CreateDataFactoryElementIntputType(isNullable, InputPrimitiveType.Int32),
                XMsFormat.DataFactoryElementOfDouble => CreateDataFactoryElementIntputType(isNullable, InputPrimitiveType.Float64),
                XMsFormat.DataFactoryElementOfBool => CreateDataFactoryElementIntputType(isNullable, InputPrimitiveType.Boolean),
                XMsFormat.DataFactoryElementOfListOfT => CreateDataFactoryElementIntputType(isNullable, new InputListType(name, GetOrCreateType(elementType!, false), false, false)),
                XMsFormat.DataFactoryElementOfListOfString => CreateDataFactoryElementIntputType(isNullable, new InputListType(name, InputPrimitiveType.String, false, false)),
                XMsFormat.DataFactoryElementOfKeyValuePairs => CreateDataFactoryElementIntputType(isNullable, new InputDictionaryType(name, InputPrimitiveType.String, InputPrimitiveType.String, false)),
                XMsFormat.DataFactoryElementOfDateTime => CreateDataFactoryElementIntputType(isNullable, new InputDateTimeType(DateTimeKnownEncoding.Rfc3339, InputPrimitiveType.String, false)),
                XMsFormat.DataFactoryElementOfDuration => CreateDataFactoryElementIntputType(isNullable, InputPrimitiveType.PlainTime),
                XMsFormat.DataFactoryElementOfUri => CreateDataFactoryElementIntputType(isNullable, InputPrimitiveType.Uri),
                XMsFormat.DataFactoryElementOfKeyObjectValuePairs => CreateDataFactoryElementIntputType(isNullable, new InputDictionaryType(name, InputPrimitiveType.String, InputPrimitiveType.Any, false)),
                _ => null
            };
<<<<<<< HEAD
            ;
            ;
=======
>>>>>>> ae6dea75
        }

        private static InputModelType CreateDataFactoryElementIntputType(bool isNullable, InputType argumentType)
            => new InputModelType("DataFactoryElement", "Azure.Core.Resources", null, null, null, InputModelTypeUsage.None, Array.Empty<InputModelProperty>(), null, Array.Empty<InputModelType>(), null, null, new Dictionary<string, InputModelType>(), null, isNullable, new List<InputType> { argumentType });

        private InputConstant CreateConstant(ConstantSchema constantSchema, string? format, bool isNullable)
        {
            var valueType = CreateType(constantSchema.ValueType, format, isNullable);
            // normalize the value, because the "value" coming from the code model is always a string
            var kind = valueType switch
            {
                InputPrimitiveType primitiveType => primitiveType.Kind,
                InputEnumType enumType => enumType.ValueType.Kind,
                _ => throw new InvalidCastException($"Unknown value type {valueType.GetType()} for literal types")
            };
            var rawValue = constantSchema.Value.Value;
            object normalizedValue = kind switch
            {
                InputPrimitiveTypeKind.Boolean => bool.Parse(rawValue.ToString()!),
                InputPrimitiveTypeKind.Int32 => int.Parse(rawValue.ToString()!),
                InputPrimitiveTypeKind.Int64 => long.Parse(rawValue.ToString()!),
                InputPrimitiveTypeKind.Float32 => float.Parse(rawValue.ToString()!),
                InputPrimitiveTypeKind.Float64 => double.Parse(rawValue.ToString()!),
                _ => rawValue
            };

            return new InputConstant(normalizedValue, valueType);
        }

        private InputEnumType CreateEnumType(Schema schema, PrimitiveSchema choiceType, IEnumerable<ChoiceValue> choices, bool isExtensible)
        {
            var usage = _schemaUsageProvider.GetUsage(schema);
            var inputEnumType = new InputEnumType(
                Name: schema.Name,
                Namespace: schema.Extensions?.Namespace,
                Accessibility: schema.Extensions?.Accessibility ?? (usage.HasFlag(SchemaTypeUsage.Model) ? "public" : "internal"),
                Deprecated: schema.Deprecated?.Reason,
                Description: schema.CreateDescription(),
                Usage: GetUsage(usage),
                ValueType: (InputPrimitiveType)CreateType(choiceType, schema.Extensions?.Format, false),
                Values: choices.Select(CreateEnumValue).ToList(),
                IsExtensible: isExtensible,
                IsNullable: false
            )
            {
                Serialization = GetSerialization(schema, usage)
            };
            return inputEnumType;
        }

        private static InputEnumTypeValue CreateEnumValue(ChoiceValue choiceValue) => new(
            Name: choiceValue.Language.Default.Name,
            Description: choiceValue.Language.Default.Description,
            Value: choiceValue.Value
        );

        private static RequestLocation GetRequestLocation(RequestParameter requestParameter) => requestParameter.In switch
        {
            HttpParameterIn.Uri => RequestLocation.Uri,
            HttpParameterIn.Path => RequestLocation.Path,
            HttpParameterIn.Query => RequestLocation.Query,
            HttpParameterIn.Header => RequestLocation.Header,
            HttpParameterIn.Body => RequestLocation.Body,
            _ => RequestLocation.None
        };

        private InputConstant? GetDefaultValue(RequestParameter parameter)
        {
            if (parameter.ClientDefaultValue != null)
            {
                if (parameter.Origin == "modelerfour:synthesized/host" && (string)parameter.ClientDefaultValue == "")
                {
                    return null;
                }

                return new InputConstant(Value: parameter.ClientDefaultValue, Type: GetOrCreateType(parameter.Schema, parameter.IsNullable));
            }

            if (parameter is { Schema: ConstantSchema constantSchema } && (!Configuration.AzureArm || parameter.IsRequired))
            {
                return new InputConstant(Value: constantSchema.Value.Value, Type: GetOrCreateType(constantSchema.ValueType, constantSchema.Value.Value == null));
            }

            return null;
        }

        private IReadOnlyList<string> GetApiVersions()
            => _codeModel.OperationGroups
                .SelectMany(g => g.Operations.SelectMany(o => o.ApiVersions))
                .Select(v => v.Version)
                .Distinct()
                .OrderBy(v => v)
                .ToList();

        private static InputAuth GetAuth(IEnumerable<SecurityScheme> securitySchemes)
        {
            InputApiKeyAuth? apiKey = null;
            InputOAuth2Auth? oAuth2 = null;

            foreach (var scheme in securitySchemes.Distinct(SecuritySchemesComparer.Instance))
            {
                switch (scheme)
                {
                    case AzureKeySecurityScheme:
                        throw new NotSupportedException($"{typeof(AzureKeySecurityScheme)} is not supported. Use {typeof(KeySecurityScheme)} instead");
                    case AADTokenSecurityScheme:
                        throw new NotSupportedException($"{typeof(AADTokenSecurityScheme)} is not supported. Use {typeof(OAuth2SecurityScheme)} instead");
                    case KeySecurityScheme when apiKey is not null:
                        // Tolerate second KeySecurityScheme to support TranslatorText: https://github.com/Azure/azure-rest-api-specs/blob/3196a62202976da192d6da86f44b02246ca2aa97/specification/cognitiveservices/data-plane/TranslatorText/stable/v3.0/TranslatorText.json#L14
                        // See https://github.com/Azure/autorest.csharp/issues/2637
                        //throw new NotSupportedException($"Only one {typeof(KeySecurityScheme)} is supported. Remove excess");
                        break;
                    case OAuth2SecurityScheme when oAuth2 is not null:
                        throw new NotSupportedException($"Only one {typeof(OAuth2SecurityScheme)} is not supported. Remove excess");
                    case KeySecurityScheme apiKeyScheme:
                        apiKey = new InputApiKeyAuth(apiKeyScheme.Name);
                        break;
                    case OAuth2SecurityScheme oAuth2Scheme:
                        oAuth2 = new InputOAuth2Auth(oAuth2Scheme.Scopes.ToList());
                        break;
                }
            }

            return new InputAuth(apiKey, oAuth2);
        }

        private class SecuritySchemesComparer : IEqualityComparer<SecurityScheme>
        {
            public static IEqualityComparer<SecurityScheme> Instance { get; } = new SecuritySchemesComparer();

            private SecuritySchemesComparer() { }

            public bool Equals(SecurityScheme? x, SecurityScheme? y)
            {
                if (ReferenceEquals(x, y))
                {
                    return true;
                }

                if (ReferenceEquals(x, null))
                {
                    return false;
                }

                if (ReferenceEquals(y, null))
                {
                    return false;
                }

                if (x.GetType() != y.GetType())
                {
                    return false;
                }

                return (x, y) switch
                {
                    (KeySecurityScheme apiKeyX, KeySecurityScheme apiKeyY)
                        => apiKeyX.Type == apiKeyY.Type && apiKeyX.Name == apiKeyY.Name,
                    (OAuth2SecurityScheme oAuth2X, OAuth2SecurityScheme oAuth2Y)
                        => oAuth2X.Type == oAuth2Y.Type && oAuth2X.Scopes.SequenceEqual(oAuth2Y.Scopes, StringComparer.Ordinal),
                    _ => x.Type == y.Type
                };
            }

            public int GetHashCode(SecurityScheme obj) =>
                obj switch
                {
                    AzureKeySecurityScheme azure => HashCode.Combine(azure.Type, azure.HeaderName),
                    AADTokenSecurityScheme aad => GetAADTokenSecurityHashCode(aad),
                    _ => HashCode.Combine(obj.Type)
                };

            private static int GetAADTokenSecurityHashCode(AADTokenSecurityScheme aad)
            {
                var hashCode = new HashCode();
                hashCode.Add(aad.Type);
                foreach (var value in aad.Scopes)
                {
                    hashCode.Add(value);
                }
                return hashCode.ToHashCode();
            }
        }

    }
}<|MERGE_RESOLUTION|>--- conflicted
+++ resolved
@@ -22,14 +22,9 @@
         private readonly Dictionary<Schema, InputEnumType> _enumsCache;
         private readonly Dictionary<string, InputEnumType> _enumsNamingCache;
         private readonly Dictionary<ObjectSchema, InputModelType> _modelsCache;
-<<<<<<< HEAD
-        private readonly Dictionary<ObjectSchema, (List<InputModelProperty> Properties, IReadOnlyList<ObjectSchema> CompositeSchemas, IReadOnlyList<ObjectSchema> AllBaseSchemas)> _modelPropertiesCache;
+        private readonly Dictionary<ObjectSchema, (List<InputModelProperty> Properties, IReadOnlyList<ObjectSchema> CompositSchemas)> _modelPropertiesCache;
         private readonly Dictionary<ObjectSchema, (List<InputModelType> DerivedModels, Dictionary<string, InputModelType> DiscriminatedSubtypes)> _derivedModelsCache;
         private readonly Dictionary<Property, InputModelProperty> _propertiesCache;
-=======
-        private readonly Dictionary<ObjectSchema, (List<InputModelProperty> Properties, IReadOnlyList<ObjectSchema> CompositSchemas)> _modelPropertiesCache;
-        private readonly Dictionary<ObjectSchema, List<InputModelType>> _derivedModelsCache;
->>>>>>> ae6dea75
 
         public CodeModelConverter(CodeModel codeModel, SchemaUsageProvider schemaUsageProvider)
         {
@@ -40,14 +35,9 @@
             _operationsCache = new Dictionary<ServiceRequest, Func<InputOperation>>();
             _parametersCache = new Dictionary<RequestParameter, Func<InputParameter>>();
             _modelsCache = new Dictionary<ObjectSchema, InputModelType>();
-<<<<<<< HEAD
-            _modelPropertiesCache = new Dictionary<ObjectSchema, (List<InputModelProperty> Properties, IReadOnlyList<ObjectSchema> CompositeSchemas, IReadOnlyList<ObjectSchema> AllBaseSchemas)>();
+            _modelPropertiesCache = new Dictionary<ObjectSchema, (List<InputModelProperty> Properties, IReadOnlyList<ObjectSchema> CompositSchemas)>();
+            _derivedModelsCache = new Dictionary<ObjectSchema, (List<InputModelType> DerivedModels, Dictionary<string, InputModelType> DiscriminatedSubtypes)>();
             _propertiesCache = new Dictionary<Property, InputModelProperty>();
-            _derivedModelsCache = new Dictionary<ObjectSchema, (List<InputModelType>, Dictionary<string, InputModelType>)>();
-=======
-            _modelPropertiesCache = new Dictionary<ObjectSchema, (List<InputModelProperty> Properties, IReadOnlyList<ObjectSchema> CompositSchemas)>();
-            _derivedModelsCache = new Dictionary<ObjectSchema, List<InputModelType>>();
->>>>>>> ae6dea75
         }
 
         public InputNamespace CreateNamespace() => CreateNamespace(null, null);
@@ -327,20 +317,8 @@
 
             foreach (var (schema, (properties, compositionSchemas)) in _modelPropertiesCache)
             {
-<<<<<<< HEAD
                 properties.AddRange(schema.Properties.Select(GetOrCreateProperty));
-                if (Configuration.AzureArm)
-                {
-                    properties.AddRange(allBaseSchemas.SelectMany(x => x.Properties).Select(GetOrCreateProperty));
-                }
-                else
-                {
-                    properties.AddRange(compositionSchemas.SelectMany(EnumerateBase).SelectMany(x => x.Properties).Select(GetOrCreateProperty));
-                }
-=======
-                properties.AddRange(schema.Properties.Select(CreateProperty));
-                properties.AddRange(compositionSchemas.SelectMany(EnumerateBase).SelectMany(x => x.Properties).Select(CreateProperty));
->>>>>>> ae6dea75
+                properties.AddRange(compositionSchemas.SelectMany(EnumerateBase).SelectMany(x => x.Properties).Select(GetOrCreateProperty));
             }
 
             foreach (var schema in schemas)
@@ -414,13 +392,8 @@
             };
 
             _modelsCache[schema] = model;
-<<<<<<< HEAD
-            _modelPropertiesCache[schema] = (properties, compositeSchemas, schema.Parents?.All?.OfType<ObjectSchema>().ToArray() ?? Array.Empty<ObjectSchema>());
+            _modelPropertiesCache[schema] = (properties, compositeSchemas);
             _derivedModelsCache[schema] = (derived, discriminatedSubtypes);
-=======
-            _modelPropertiesCache[schema] = (properties, compositeSchemas);
-            _derivedModelsCache[schema] = derived;
->>>>>>> ae6dea75
 
             return model;
         }
@@ -722,11 +695,6 @@
                 XMsFormat.DataFactoryElementOfKeyObjectValuePairs => CreateDataFactoryElementIntputType(isNullable, new InputDictionaryType(name, InputPrimitiveType.String, InputPrimitiveType.Any, false)),
                 _ => null
             };
-<<<<<<< HEAD
-            ;
-            ;
-=======
->>>>>>> ae6dea75
         }
 
         private static InputModelType CreateDataFactoryElementIntputType(bool isNullable, InputType argumentType)
