﻿// Copyright (c) Microsoft Corporation. All rights reserved.
// Licensed under the MIT License.

using System;
using System.Collections.Generic;
using System.Linq;
using AutoRest.CSharp.Common.Input.Examples;
using AutoRest.CSharp.Common.Utilities;
using AutoRest.CSharp.Input;
using AutoRest.CSharp.Output.Builders;
using AutoRest.CSharp.Utilities;
using Azure.Core.Expressions.DataFactory;
using static AutoRest.CSharp.Mgmt.Decorator.Transformer.PartialResourceResolver;

namespace AutoRest.CSharp.Common.Input
{
    internal class CodeModelConverter
    {
        private readonly CodeModel _codeModel;
        private readonly SchemaUsageProvider _schemaUsages;
        private readonly Dictionary<ServiceRequest, Func<InputOperation>> _operationsCache;
        private readonly Dictionary<RequestParameter, Func<InputParameter>> _parametersCache;
        private readonly Dictionary<ObjectSchema, InputModelType> _modelsCache;
        private readonly Dictionary<ObjectSchema, List<InputModelProperty>> _modelPropertiesCache;
        private readonly Dictionary<ObjectSchema, List<InputModelType>> _derivedModelsCache;
        private readonly Dictionary<InputOperation, Operation> _inputOperationToOperationMap;
        private readonly ICollection<ExampleGroup>? _exampleGroups;

        public CodeModelConverter(CodeModel codeModel)
        {
            _codeModel = codeModel;
            _schemaUsages = new SchemaUsageProvider(codeModel);
            _operationsCache = new Dictionary<ServiceRequest, Func<InputOperation>>();
            _parametersCache = new Dictionary<RequestParameter, Func<InputParameter>>();
            _modelsCache = new Dictionary<ObjectSchema, InputModelType>();
            _modelPropertiesCache = new Dictionary<ObjectSchema, List<InputModelProperty>>();
            _derivedModelsCache = new Dictionary<ObjectSchema, List<InputModelType>>();
            _inputOperationToOperationMap = new Dictionary<InputOperation, Operation>();
            _exampleGroups = codeModel.TestModel?.MockTest.ExampleGroups;
        }

        public InputNamespace CreateNamespace()
        {
            var enums = CreateEnums().Values.ToList();
            var models = CreateModels();
            var clients = CreateClients(_codeModel.OperationGroups);

            return new(Name: _codeModel.Language.Default.Name,
                Description: _codeModel.Language.Default.Description,
                Clients: clients,
                Models: models,
                Enums: enums,
                ApiVersions: GetApiVersions(),
                Auth: GetAuth(_codeModel.Security.Schemes.OfType<SecurityScheme>()));
        }

        private IReadOnlyList<InputClient> CreateClients(IEnumerable<OperationGroup> operationGroups)
            => operationGroups.Select(CreateClient).ToList();

        private InputClient CreateClient(OperationGroup operationGroup)
            => new(
                Name: operationGroup.Language.Default.Name,
                Description: operationGroup.Language.Default.Description,
                Operations: CreateOperations(operationGroup.Operations).Values.ToArray(), true, Array.Empty<InputParameter>(), null)
            {
                Key = operationGroup.Key,
            };

        private IReadOnlyDictionary<ServiceRequest, InputOperation> CreateOperations(IEnumerable<Operation> operations)
        {
            var serviceRequests = new List<ServiceRequest>();
            foreach (var operation in operations)
            {
                foreach (var serviceRequest in operation.Requests)
                {
                    if (serviceRequest.Protocol.Http is not HttpRequest httpRequest)
                    {
                        continue;
                    }

                    serviceRequests.Add(serviceRequest);
                    _operationsCache.CreateAndCacheResult(serviceRequest, () => CreateOperation(serviceRequest, operation, httpRequest));

                    if (operation.RequestMediaTypes != null && !Configuration.Generation1ConvenienceClient)
                    {
                        break;
                    }
                }
            }

            return serviceRequests.ToDictionary(sr => sr, sr => _operationsCache[sr]());
        }

        private InputOperation CreateOperation(ServiceRequest serviceRequest, Operation operation, HttpRequest httpRequest)
        {
            var inputOperation = new InputOperation(
                Name: operation.Language.Default.Name,
                ResourceName: null,
                Summary: operation.Language.Default.Summary,
                Deprecated: operation.Deprecated?.Reason,
                Description: operation.Language.Default.Description,
                Accessibility: operation.Accessibility,
                Parameters: CreateOperationParameters(operation.Parameters.Concat(serviceRequest.Parameters).ToList()),
                Responses: operation.Responses.Select(CreateOperationResponse).ToList(),
                HttpMethod: httpRequest.Method.ToCoreRequestMethod(),
                RequestBodyMediaType: GetBodyFormat((httpRequest as HttpWithBodyRequest)?.KnownMediaType),
                Uri: httpRequest.Uri,
                Path: httpRequest.Path,
                ExternalDocsUrl: operation.ExternalDocs?.Url,
                RequestMediaTypes: operation.RequestMediaTypes?.Keys.ToList(),
                BufferResponse: operation.Extensions?.BufferResponse ?? true,
                LongRunning: CreateLongRunning(operation),
                Paging: CreateOperationPaging(operation),
                GenerateProtocolMethod: true,
                GenerateConvenienceMethod: false,
                OriginalName: operation.Language.Default.SerializedName)
            {
                KeepClientDefaultValue = Configuration.MethodsToKeepClientDefaultValue.Contains(operation.OperationId)
            };
            _inputOperationToOperationMap[inputOperation] = operation;
            return inputOperation;
        }

        private List<InputParameter> CreateOperationParameters(IReadOnlyCollection<RequestParameter> requestParameters)
        {
            foreach (var parameter in requestParameters)
            {
                _parametersCache.CreateAndCacheResult(parameter, () => CreateOperationParameter(parameter));
            }

            return requestParameters.Select(rp => _parametersCache[rp]()).ToList();
        }

        private InputParameter CreateOperationParameter(RequestParameter input) => new(
            Name: input.Language.Default.Name,
            NameInRequest: input.Language.Default.SerializedName ?? input.Language.Default.Name,
            Description: input.Language.Default.Description,
            Type: GetOrCreateType(input),
            Location: GetRequestLocation(input),
            DefaultValue: GetDefaultValue(input),
            IsRequired: input.IsRequired,
            GroupedBy: input.GroupedBy is { } groupedBy ? _parametersCache[groupedBy]() : null,
            Kind: GetOperationParameterKind(input),
            IsApiVersion: input.IsApiVersion,
            IsResourceParameter: Convert.ToBoolean(input.Extensions.GetValue<string>("x-ms-resource-identifier")),
            IsContentType: input.Origin == "modelerfour:synthesized/content-type",
            IsEndpoint: input.Origin == "modelerfour:synthesized/host",
            ArraySerializationDelimiter: GetArraySerializationDelimiter(input),
            Explode: input.Protocol.Http is HttpParameter { Explode: true },
            SkipUrlEncoding: input.Extensions?.SkipEncoding ?? false,
            HeaderCollectionPrefix: input.Extensions?.HeaderCollectionPrefix,
            VirtualParameter: input is VirtualParameter vp &&
                (vp is { Schema: not ConstantSchema } or { Required: not true }) ? vp : null // optional constant parameter can be virtual parameter
        );

        private OperationResponse CreateOperationResponse(ServiceResponse response) => new(
            StatusCodes: response.HttpResponse.IntStatusCodes.ToList(),
            BodyType: GetResponseBodyType(response),
            BodyMediaType: GetBodyFormat(response.HttpResponse.KnownMediaType),
            Headers: GetResponseHeaders(response.HttpResponse.Headers),
            IsErrorResponse: false,
            ContentTypes: Array.Empty<string>()
        );

        private OperationResponseHeader CreateResponseHeader(HttpResponseHeader header) => new(
            Name: header.CSharpName(),
            NameInResponse: header.Extensions?.HeaderCollectionPrefix ?? header.Header,
            Description: header.Language.Default.Description,
            Type: CreateType(header.Schema, header.Extensions?.Format, _modelsCache, true)
        );

        private OperationLongRunning? CreateLongRunning(Operation operation)
        {
            if (!operation.IsLongRunning)
            {
                return null;
            }

            return new OperationLongRunning(
                FinalStateVia: operation.LongRunningFinalStateVia,
                FinalResponse: CreateOperationResponse(operation.LongRunningFinalResponse),
                ResultPath: null
            );
        }

        private OperationPaging? CreateOperationPaging(Operation operation)
        {
            var paging = operation.Language.Default.Paging;
            if (paging == null)
            {
                return null;
            }

            var nextLinkServiceRequest = paging.NextLinkOperation?.Requests.Single();
            if (nextLinkServiceRequest == null || !_operationsCache.TryGetValue(nextLinkServiceRequest, out var nextLinkOperationRef))
            {
                return new OperationPaging(NextLinkName: paging.NextLinkName, ItemName: paging.ItemName);
            }

            return new OperationPaging(NextLinkName: paging.NextLinkName, ItemName: paging.ItemName) { NextLinkOperationRef = nextLinkOperationRef };
        }

        private IReadOnlyDictionary<Schema, InputEnumType> CreateEnums()
        {
            var enums = new Dictionary<Schema, InputEnumType>();

            foreach (var choiceSchema in _codeModel.Schemas.Choices)
            {
                enums[choiceSchema] = CreateEnumType(choiceSchema, choiceSchema.ChoiceType, choiceSchema.Choices, true);
            }

            foreach (var sealedChoiceSchema in _codeModel.Schemas.SealedChoices)
            {
                enums[sealedChoiceSchema] = CreateEnumType(sealedChoiceSchema, sealedChoiceSchema.ChoiceType, sealedChoiceSchema.Choices, false);
            }

            return enums;
        }

        private IReadOnlyList<InputModelType> CreateModels()
        {
            var schemas = _codeModel.Schemas.Objects.Concat(_codeModel.Schemas.Groups).ToList();

            foreach (var schema in schemas)
            {
                GetOrCreateModel(schema);
            }

            foreach (var (schema, properties) in _modelPropertiesCache)
            {
                properties.AddRange(schema.Properties.Select(CreateProperty));
            }

            foreach (var schema in schemas)
            {
                var derived = schema.Children?.Immediate.OfType<ObjectSchema>().Select(s => _modelsCache[s]);
                if (derived != null)
                {
                    _derivedModelsCache[schema].AddRange(derived);
                }
            }

            return schemas.Select(s => _modelsCache[s]).ToList();
        }

        public InputModelType GetOrCreateModel(ObjectSchema schema)
        {
            if (_modelsCache.TryGetValue(schema, out var model))
            {
                return model;
            }

            var usage = _schemaUsages.GetUsage(schema);
            var properties = new List<InputModelProperty>();
            var derived = new List<InputModelType>();
            var baseModelSchema = GetBaseModelSchema(schema);
            var compositeSchemas = schema.Parents?.Immediate?.OfType<ObjectSchema>().Where(s => s != baseModelSchema);
            var dictionarySchema = Configuration.AzureArm ? null : schema.Parents?.Immediate?.OfType<DictionarySchema>().FirstOrDefault();
            model = new InputModelType(
                Name: schema.Language.Default.Name,
                Namespace: schema.Extensions?.Namespace,
                Accessibility: schema.Extensions?.Accessibility ?? (usage.HasFlag(SchemaTypeUsage.Model) ? "public" : "internal"),
                Deprecated: schema.Deprecated?.Reason,
                Description: schema.CreateDescription(),
                Usage: GetUsage(usage),
                Properties: properties,
                BaseModel: baseModelSchema is not null ? GetOrCreateModel(baseModelSchema) : null,
                DerivedModels: derived,
                DiscriminatorValue: schema.DiscriminatorValue,
                DiscriminatorPropertyName: schema.Discriminator?.Property.SerializedName,
                // TODO -- to support this, it requires more consolidation work in HLC.
                // Currently there are only two places using this converted code mode: HLC and swagger-DPG.
                // HLC only converts schemas into input types for operations to use, when generating models, HLC is using its original schemas, therefore whatever we put here does not change the result.
                // swagger-DPG does not generate models therefore it also does not matter what we put here.
                InheritedDictionaryType: null,
                IsNullable: false,
                IsEmpty: schema is EmptyObjectSchema,
                OriginalName: schema.Language.Default.SerializedName)
            {
                CompositionModels = compositeSchemas is not null ? compositeSchemas.Select(GetOrCreateModel).ToList() : Array.Empty<InputModelType>(),
            };

            _modelsCache[schema] = model;
            _modelPropertiesCache[schema] = properties;
            _derivedModelsCache[schema] = derived;

            return model;
        }

        private static InputModelTypeUsage GetUsage(SchemaTypeUsage usage)
            => (usage & (SchemaTypeUsage.Input | SchemaTypeUsage.Output)) switch
            {
                SchemaTypeUsage.Input => InputModelTypeUsage.Input,
                SchemaTypeUsage.Output => InputModelTypeUsage.Output,
                SchemaTypeUsage.RoundTrip => InputModelTypeUsage.RoundTrip,
                SchemaTypeUsage.Converter => InputModelTypeUsage.Converter,
                _ => InputModelTypeUsage.None
            };

        private static ObjectSchema? GetBaseModelSchema(ObjectSchema schema)
            => schema.Parents?.Immediate is { } parents
                ? parents.OfType<ObjectSchema>().FirstOrDefault(s => s.Discriminator is not null) ?? parents.OfType<ObjectSchema>().FirstOrDefault()
                : null;

        private InputModelProperty CreateProperty(Property property) => new(
            Name: property.Language.Default.Name,
            SerializedName: property.SerializedName,
            Description: property.Language.Default.Description,
            Type: GetOrCreateType(property),
            ConstantValue: property.Schema is ConstantSchema constantSchema ? CreateConstant(constantSchema, constantSchema.Extensions?.Format, _modelsCache) : null,
            IsRequired: property.IsRequired,
            IsReadOnly: property.IsReadOnly,
            IsDiscriminator: property.IsDiscriminator ?? false,
            FlattenedNames: property.FlattenedNames.ToList()
        );

        private static InputOperationParameterKind GetOperationParameterKind(RequestParameter input) => input switch
        {
            { Implementation: ImplementationLocation.Client } => InputOperationParameterKind.Client,

            // only required constant parameter can be Constant kind which will be optimized to disappear from method signature
            { Schema: ConstantSchema, IsRequired: true } => InputOperationParameterKind.Constant,

            // Grouped and flattened parameters shouldn't be added to methods
            { IsFlattened: true } => InputOperationParameterKind.Flattened,
            { GroupedBy: not null } => InputOperationParameterKind.Grouped,
            _ => InputOperationParameterKind.Method
        };

        private static string? GetArraySerializationDelimiter(RequestParameter input) => input.In switch
        {
            HttpParameterIn.Query or HttpParameterIn.Header => (input.Protocol.Http as HttpParameter)?.Style switch
            {
                SerializationStyle.PipeDelimited => "|",
                SerializationStyle.TabDelimited => "\t",
                SerializationStyle.SpaceDelimited => " ",
                null or SerializationStyle.Form or SerializationStyle.Simple => input.Schema switch
                {
                    ArraySchema or ConstantSchema { ValueType: ArraySchema } => ",",
                    _ => null
                },
                _ => throw new ArgumentOutOfRangeException()
            },
            _ => null
        };

        private static BodyMediaType GetBodyFormat(KnownMediaType? knownMediaType) => knownMediaType switch
        {
            KnownMediaType.Binary => BodyMediaType.Binary,
            KnownMediaType.Form => BodyMediaType.Form,
            KnownMediaType.Json => BodyMediaType.Json,
            KnownMediaType.Multipart => BodyMediaType.Multipart,
            KnownMediaType.Text => BodyMediaType.Text,
            KnownMediaType.Xml => BodyMediaType.Xml,
            _ => BodyMediaType.None
        };

        private InputType? GetResponseBodyType(ServiceResponse response) => response switch
        {
            { HttpResponse.KnownMediaType: KnownMediaType.Text } => InputPrimitiveType.String,
            BinaryResponse => InputPrimitiveType.Stream,
            SchemaResponse schemaResponse => CreateType(schemaResponse.Schema, _modelsCache, schemaResponse.IsNullable),
            _ => null
        };

        private IReadOnlyList<OperationResponseHeader> GetResponseHeaders(ICollection<HttpResponseHeader>? headers)
        {
            if (headers == null)
            {
                return Array.Empty<OperationResponseHeader>();
            }
            return headers.Select(CreateResponseHeader).ToList();
        }

        private InputType GetOrCreateType(RequestParameter requestParameter)
        {
            var schema = requestParameter is { Schema: ConstantSchema constantSchema }
                ? constantSchema.ValueType
                : requestParameter.Schema;

            return CreateType(schema, requestParameter.Extensions?.Format, _modelsCache, requestParameter.IsNullable || !requestParameter.IsRequired);
        }

        private InputType GetOrCreateType(Property property)
        {
            var name = property.Schema.Name;
            var type = typeof(DataFactoryElement<>);
            return property.Extensions?.Format switch
            {
                XMsFormat.DataFactoryElementOfObject => new InputSystemType(type, InputPrimitiveType.BinaryData, property.IsNullable),
                XMsFormat.DataFactoryElementOfString => new InputSystemType(type, InputPrimitiveType.String, property.IsNullable),
                XMsFormat.DataFactoryElementOfInt => new InputSystemType(type, InputPrimitiveType.Int32, property.IsNullable),
                XMsFormat.DataFactoryElementOfDouble => new InputSystemType(type, InputPrimitiveType.Float64, property.IsNullable),
                XMsFormat.DataFactoryElementOfBool => new InputSystemType(type, InputPrimitiveType.Boolean, property.IsNullable),
                XMsFormat.DataFactoryElementOfListOfT => new InputSystemType(type, new InputListType(name, CreateType((Schema)property.Extensions!["x-ms-format-element-type"], _modelsCache, false), false, property.Language.Default.SerializedName), property.IsNullable),
                XMsFormat.DataFactoryElementOfListOfString => new InputSystemType(type, new InputListType(name, InputPrimitiveType.String, false, property.Language.Default.SerializedName), false),
                XMsFormat.DataFactoryElementOfKeyValuePairs => new InputSystemType(type, new InputDictionaryType(name, InputPrimitiveType.String, InputPrimitiveType.String, false, property.Language.Default.SerializedName), property.IsNullable),
                XMsFormat.DataFactoryElementOfDateTime => new InputSystemType(type, InputPrimitiveType.DateTime, property.IsNullable),
                XMsFormat.DataFactoryElementOfDuration => new InputSystemType(type, InputPrimitiveType.Time, property.IsNullable),
                XMsFormat.DataFactoryElementOfUri => new InputSystemType(type, InputPrimitiveType.Uri, property.IsNullable),
                _ => CreateType(property.Schema, property.Schema.Extensions?.Format, _modelsCache, property.IsNullable)
            };
        }

        private static InputType CreateType(Schema schema, IReadOnlyDictionary<ObjectSchema, InputModelType>? modelsCache, bool isNullable)
            => CreateType(schema, schema.Extensions?.Format, modelsCache, isNullable);

        private static InputType CreateType(Schema schema, string? format, IReadOnlyDictionary<ObjectSchema, InputModelType>? modelsCache, bool isNullable)
            => CreateType(schema, format, modelsCache) with { IsNullable = isNullable };

        private static InputType CreateType(Schema schema, string? format, IReadOnlyDictionary<ObjectSchema, InputModelType>? modelsCache) => schema switch
        {
            BinarySchema => InputPrimitiveType.Stream,

            ByteArraySchema { Format: ByteArraySchemaFormat.Base64url } => InputPrimitiveType.BytesBase64Url,
            ByteArraySchema => InputPrimitiveType.Bytes,

            DateSchema => InputPrimitiveType.Date,
            DateTimeSchema { Format: DateTimeSchemaFormat.DateTime } => InputPrimitiveType.DateTimeISO8601,
            DateTimeSchema { Format: DateTimeSchemaFormat.DateTimeRfc1123 } => InputPrimitiveType.DateTimeRFC1123,
            DateTimeSchema => InputPrimitiveType.DateTime,
            UnixTimeSchema => InputPrimitiveType.DateTimeUnix,

            TimeSchema => InputPrimitiveType.Time,
            DurationSchema when format == XMsFormat.DurationConstant => InputPrimitiveType.DurationConstant,
            DurationSchema => InputPrimitiveType.DurationISO8601,

            NumberSchema { Type: AllSchemaTypes.Number, Precision: 32 } => InputPrimitiveType.Float32,
            NumberSchema { Type: AllSchemaTypes.Number, Precision: 128 } => InputPrimitiveType.Float128,
            NumberSchema { Type: AllSchemaTypes.Number } => InputPrimitiveType.Float64,
            NumberSchema { Type: AllSchemaTypes.Integer, Precision: 64 } => InputPrimitiveType.Int64,
            NumberSchema { Type: AllSchemaTypes.Integer } => InputPrimitiveType.Int32,

            ArmIdSchema => InputPrimitiveType.ResourceIdentifier,
            { Type: AllSchemaTypes.ArmId } => InputPrimitiveType.ResourceIdentifier,

            { Type: AllSchemaTypes.String } when format == XMsFormat.DateTime => InputPrimitiveType.DateTimeISO8601,
            { Type: AllSchemaTypes.String } when format == XMsFormat.DateTimeRFC1123 => InputPrimitiveType.DateTimeRFC1123,
            { Type: AllSchemaTypes.String } when format == XMsFormat.DateTimeUnix => InputPrimitiveType.DateTimeUnix,
            { Type: AllSchemaTypes.String } when format == XMsFormat.DurationConstant => InputPrimitiveType.DurationConstant,
            { Type: AllSchemaTypes.String } when format == XMsFormat.ArmId => InputPrimitiveType.ResourceIdentifier,
            { Type: AllSchemaTypes.String } when format == XMsFormat.AzureLocation => InputPrimitiveType.AzureLocation,
            { Type: AllSchemaTypes.String } when format == XMsFormat.ContentType => InputPrimitiveType.ContentType,
            { Type: AllSchemaTypes.String } when format == XMsFormat.ETag => InputPrimitiveType.ETag,
            { Type: AllSchemaTypes.String } when format == XMsFormat.ResourceType => InputPrimitiveType.ResourceType,
            { Type: AllSchemaTypes.String } when format == XMsFormat.RequestMethod => InputPrimitiveType.RequestMethod,
            { Type: AllSchemaTypes.String } when format == XMsFormat.Object => InputPrimitiveType.Object,
            { Type: AllSchemaTypes.String } when format == XMsFormat.IPAddress => InputPrimitiveType.IPAddress,

            ConstantSchema constantSchema => CreateConstant(constantSchema, format, modelsCache).Type,

            CredentialSchema => InputPrimitiveType.String,
            { Type: AllSchemaTypes.String } => InputPrimitiveType.String,
            { Type: AllSchemaTypes.Boolean } => InputPrimitiveType.Boolean,
            { Type: AllSchemaTypes.Uuid } => InputPrimitiveType.Guid,
            { Type: AllSchemaTypes.Uri } => InputPrimitiveType.Uri,

            ChoiceSchema choiceSchema => CreateEnumType(choiceSchema),
            SealedChoiceSchema choiceSchema => CreateEnumType(choiceSchema),

            ArraySchema array => new InputListType(array.Name, CreateType(array.ElementType, modelsCache, array.NullableItems ?? false), false),
            DictionarySchema dictionary => new InputDictionaryType(dictionary.Name, InputPrimitiveType.String, CreateType(dictionary.ElementType, modelsCache, dictionary.NullableItems ?? false), false),
            ObjectSchema objectSchema when modelsCache != null => modelsCache[objectSchema],

            AnySchema => InputIntrinsicType.Unknown,
            AnyObjectSchema => InputIntrinsicType.Unknown,

            _ => throw new InvalidCastException($"Unknown schema type {schema.GetType()}")
        };

        private static InputConstant CreateConstant(ConstantSchema constantSchema, string? format, IReadOnlyDictionary<ObjectSchema, InputModelType>? modelsCache)
        {
            var valueType = CreateType(constantSchema.ValueType, format, modelsCache);
            // normalize the value, because the "value" coming from the code model is always a string
            var kind = valueType switch
            {
                InputPrimitiveType primitiveType => primitiveType.Kind,
                InputEnumType enumType => enumType.EnumValueType.Kind,
                _ => throw new InvalidCastException($"Unknown value type {valueType.GetType()} for literal types")
            };
            var rawValue = constantSchema.Value.Value;
            object normalizedValue = kind switch
            {
                InputTypeKind.Boolean => bool.Parse(rawValue.ToString()!),
                InputTypeKind.Int32 => int.Parse(rawValue.ToString()!),
                InputTypeKind.Int64 => long.Parse(rawValue.ToString()!),
                InputTypeKind.Float32 => float.Parse(rawValue.ToString()!),
                InputTypeKind.Float64 => double.Parse(rawValue.ToString()!),
                _ => rawValue
            };

            return new InputConstant(normalizedValue, valueType);
        }

<<<<<<< HEAD
        public static InputEnumType CreateEnumType(Schema schema, PrimitiveSchema choiceType, IEnumerable<ChoiceValue> choices, bool isExtensible) => new InputEnumType(
                Name: schema.Name,
                Namespace: schema.Extensions?.Namespace,
                Accessibility: schema.Extensions?.Accessibility,
                Deprecated: schema.Deprecated?.Reason,
                Description: schema.CreateDescription(),
                Usage: InputModelTypeUsage.None,
                EnumValueType: (InputPrimitiveType)CreateType(choiceType, schema.Extensions?.Format, null),
                AllowedValues: choices.Select(CreateEnumValue).ToList(),
                IsExtensible: isExtensible,
                IsNullable: false,
                OriginalName: schema.Language.Default.SerializedName
            );
=======
        public static InputEnumType CreateEnumType(SealedChoiceSchema schema)
            => CreateEnumType(schema, schema.ChoiceType, schema.Choices, false);

        public static InputEnumType CreateEnumType(ChoiceSchema schema)
            => CreateEnumType(schema, schema.ChoiceType, schema.Choices, true);

        private static InputEnumType CreateEnumType(Schema schema, PrimitiveSchema choiceType, IEnumerable<ChoiceValue> choices, bool isExtensible) => new(
            Name: schema.Name,
            Namespace: schema.Extensions?.Namespace,
            Accessibility: schema.Extensions?.Accessibility,
            Deprecated: schema.Deprecated?.Reason,
            Description: schema.CreateDescription(),
            Usage: InputModelTypeUsage.None,
            EnumValueType: (InputPrimitiveType)CreateType(choiceType, schema.Extensions?.Format, null),
            AllowedValues: choices.Select(CreateEnumValue).ToList(),
            IsExtensible: isExtensible,
            IsNullable: false
        );
>>>>>>> 2b35ecc7

        private static InputEnumTypeValue CreateEnumValue(ChoiceValue choiceValue) => new(
            Name: choiceValue.Language.Default.Name,
            Description: choiceValue.Language.Default.Description,
            Value: choiceValue.Value
        );

        private static RequestLocation GetRequestLocation(RequestParameter requestParameter) => requestParameter.In switch
        {
            HttpParameterIn.Uri => RequestLocation.Uri,
            HttpParameterIn.Path => RequestLocation.Path,
            HttpParameterIn.Query => RequestLocation.Query,
            HttpParameterIn.Header => RequestLocation.Header,
            HttpParameterIn.Body => RequestLocation.Body,
            _ => RequestLocation.None
        };

        private InputConstant? GetDefaultValue(RequestParameter parameter)
        {
            if (parameter.ClientDefaultValue != null)
            {
                return new InputConstant(Value: parameter.ClientDefaultValue, Type: CreateType(parameter.Schema, _modelsCache, parameter.IsNullable));
            }

            if (parameter is { Schema: ConstantSchema constantSchema } && (!Configuration.AzureArm || parameter.IsRequired))
            {
                return new InputConstant(Value: constantSchema.Value.Value, Type: CreateType(constantSchema.ValueType, _modelsCache, constantSchema.Value.Value == null));
            }

            return null;
        }

        private IReadOnlyList<string> GetApiVersions()
            => _codeModel.OperationGroups
                .SelectMany(g => g.Operations.SelectMany(o => o.ApiVersions))
                .Select(v => v.Version)
                .Distinct()
                .OrderBy(v => v)
                .ToList();

        private static InputAuth GetAuth(IEnumerable<SecurityScheme> securitySchemes)
        {
            InputApiKeyAuth? apiKey = null;
            InputOAuth2Auth? oAuth2 = null;

            foreach (var scheme in securitySchemes.Distinct(SecuritySchemesComparer.Instance))
            {
                switch (scheme)
                {
                    case AzureKeySecurityScheme:
                        throw new NotSupportedException($"{typeof(AzureKeySecurityScheme)} is not supported. Use {typeof(KeySecurityScheme)} instead");
                    case AADTokenSecurityScheme:
                        throw new NotSupportedException($"{typeof(AADTokenSecurityScheme)} is not supported. Use {typeof(OAuth2SecurityScheme)} instead");
                    case KeySecurityScheme when apiKey is not null:
                        // Tolerate second KeySecurityScheme to support TranslatorText: https://github.com/Azure/azure-rest-api-specs/blob/3196a62202976da192d6da86f44b02246ca2aa97/specification/cognitiveservices/data-plane/TranslatorText/stable/v3.0/TranslatorText.json#L14
                        // See https://github.com/Azure/autorest.csharp/issues/2637
                        //throw new NotSupportedException($"Only one {typeof(KeySecurityScheme)} is supported. Remove excess");
                        break;
                    case OAuth2SecurityScheme when oAuth2 is not null:
                        throw new NotSupportedException($"Only one {typeof(OAuth2SecurityScheme)} is not supported. Remove excess");
                    case KeySecurityScheme apiKeyScheme:
                        apiKey = new InputApiKeyAuth(apiKeyScheme.Name);
                        break;
                    case OAuth2SecurityScheme oAuth2Scheme:
                        oAuth2 = new InputOAuth2Auth(oAuth2Scheme.Scopes.ToList());
                        break;
                }
            }

            return new InputAuth(apiKey, oAuth2);
        }

        private class SecuritySchemesComparer : IEqualityComparer<SecurityScheme>
        {
            public static IEqualityComparer<SecurityScheme> Instance { get; } = new SecuritySchemesComparer();

            private SecuritySchemesComparer() { }

            public bool Equals(SecurityScheme? x, SecurityScheme? y)
            {
                if (ReferenceEquals(x, y))
                {
                    return true;
                }

                if (ReferenceEquals(x, null))
                {
                    return false;
                }

                if (ReferenceEquals(y, null))
                {
                    return false;
                }

                if (x.GetType() != y.GetType())
                {
                    return false;
                }

                return (x, y) switch
                {
                    (KeySecurityScheme apiKeyX, KeySecurityScheme apiKeyY)
                        => apiKeyX.Type == apiKeyY.Type && apiKeyX.Name == apiKeyY.Name,
                    (OAuth2SecurityScheme oAuth2X, OAuth2SecurityScheme oAuth2Y)
                        => oAuth2X.Type == oAuth2Y.Type && oAuth2X.Scopes.SequenceEqual(oAuth2Y.Scopes, StringComparer.Ordinal),
                    _ => x.Type == y.Type
                };
            }

            public int GetHashCode(SecurityScheme obj) =>
                obj switch
                {
                    AzureKeySecurityScheme azure => HashCode.Combine(azure.Type, azure.HeaderName),
                    AADTokenSecurityScheme aad => GetAADTokenSecurityHashCode(aad),
                    _ => HashCode.Combine(obj.Type)
                };

            private static int GetAADTokenSecurityHashCode(AADTokenSecurityScheme aad)
            {
                var hashCode = new HashCode();
                hashCode.Add(aad.Type);
                foreach (var value in aad.Scopes)
                {
                    hashCode.Add(value);
                }
                return hashCode.ToHashCode();
            }
        }

    }
}<|MERGE_RESOLUTION|>--- conflicted
+++ resolved
@@ -492,7 +492,12 @@
             return new InputConstant(normalizedValue, valueType);
         }
 
-<<<<<<< HEAD
+        public static InputEnumType CreateEnumType(SealedChoiceSchema schema)
+            => CreateEnumType(schema, schema.ChoiceType, schema.Choices, false);
+
+        public static InputEnumType CreateEnumType(ChoiceSchema schema)
+            => CreateEnumType(schema, schema.ChoiceType, schema.Choices, true);
+
         public static InputEnumType CreateEnumType(Schema schema, PrimitiveSchema choiceType, IEnumerable<ChoiceValue> choices, bool isExtensible) => new InputEnumType(
                 Name: schema.Name,
                 Namespace: schema.Extensions?.Namespace,
@@ -506,26 +511,6 @@
                 IsNullable: false,
                 OriginalName: schema.Language.Default.SerializedName
             );
-=======
-        public static InputEnumType CreateEnumType(SealedChoiceSchema schema)
-            => CreateEnumType(schema, schema.ChoiceType, schema.Choices, false);
-
-        public static InputEnumType CreateEnumType(ChoiceSchema schema)
-            => CreateEnumType(schema, schema.ChoiceType, schema.Choices, true);
-
-        private static InputEnumType CreateEnumType(Schema schema, PrimitiveSchema choiceType, IEnumerable<ChoiceValue> choices, bool isExtensible) => new(
-            Name: schema.Name,
-            Namespace: schema.Extensions?.Namespace,
-            Accessibility: schema.Extensions?.Accessibility,
-            Deprecated: schema.Deprecated?.Reason,
-            Description: schema.CreateDescription(),
-            Usage: InputModelTypeUsage.None,
-            EnumValueType: (InputPrimitiveType)CreateType(choiceType, schema.Extensions?.Format, null),
-            AllowedValues: choices.Select(CreateEnumValue).ToList(),
-            IsExtensible: isExtensible,
-            IsNullable: false
-        );
->>>>>>> 2b35ecc7
 
         private static InputEnumTypeValue CreateEnumValue(ChoiceValue choiceValue) => new(
             Name: choiceValue.Language.Default.Name,
