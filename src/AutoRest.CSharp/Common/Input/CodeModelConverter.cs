﻿// Copyright (c) Microsoft Corporation. All rights reserved.
// Licensed under the MIT License.

using System;
using System.Collections.Generic;
using System.Linq;
using AutoRest.CSharp.Common.Utilities;
using AutoRest.CSharp.Input;
using AutoRest.CSharp.Output.Builders;
using AutoRest.CSharp.Utilities;

namespace AutoRest.CSharp.Common.Input
{
    internal class CodeModelConverter
    {
        private readonly Dictionary<ServiceRequest, Func<InputOperation>> _operationsCache;
        private readonly Dictionary<RequestParameter, Func<InputParameter>> _parametersCache;
        private readonly Dictionary<ObjectSchema, InputModelType> _modelsCache;
        private readonly Dictionary<ObjectSchema, List<InputModelProperty>> _modelPropertiesCache;
        private readonly Dictionary<ObjectSchema, List<InputModelType>> _derivedModelsCache;
        private readonly Dictionary<InputOperation, Operation> _inputOperationToOperationMap;

        public CodeModelConverter()
        {
            _operationsCache = new Dictionary<ServiceRequest, Func<InputOperation>>();
            _parametersCache = new Dictionary<RequestParameter, Func<InputParameter>>();
            _modelsCache = new Dictionary<ObjectSchema, InputModelType>();
            _modelPropertiesCache = new Dictionary<ObjectSchema, List<InputModelProperty>>();
            _derivedModelsCache = new Dictionary<ObjectSchema, List<InputModelType>>();
            _inputOperationToOperationMap = new Dictionary<InputOperation, Operation>();
        }

        public InputNamespace CreateNamespace(CodeModel codeModel, SchemaUsageProvider schemaUsages)
        {
            var enums = CreateEnums(codeModel.Schemas.Choices, codeModel.Schemas.SealedChoices);
            var models = CreateModels(codeModel.Schemas.Objects, schemaUsages);
            var clients = CreateClients(codeModel.OperationGroups);

            return new(Name: codeModel.Language.Default.Name,
                Description: codeModel.Language.Default.Description,
                Clients: clients,
                Models: models,
                Enums: enums,
                ApiVersions: GetApiVersions(codeModel),
                Auth: GetAuth(codeModel.Security.Schemes.OfType<SecurityScheme>()));
        }

        public IReadOnlyList<InputClient> CreateClients(IEnumerable<OperationGroup> operationGroups)
            => operationGroups.Select(CreateClient).ToList();

        public InputClient CreateClient(OperationGroup operationGroup)
            => new(
                Name: operationGroup.Language.Default.Name,
                Description: operationGroup.Language.Default.Description,
                Operations: CreateOperations(operationGroup.Operations).Values.ToArray(), true, Array.Empty<InputParameter>(), null)
            {
                Key = operationGroup.Key,
            };

        public IReadOnlyDictionary<ServiceRequest, InputOperation> CreateOperations(IEnumerable<Operation> operations)
        {
            var serviceRequests = new List<ServiceRequest>();
            foreach (var operation in operations)
            {
                foreach (var serviceRequest in operation.Requests)
                {
                    if (serviceRequest.Protocol.Http is not HttpRequest httpRequest)
                    {
                        continue;
                    }

                    serviceRequests.Add(serviceRequest);
                    _operationsCache.CreateAndCacheResult(serviceRequest, () => CreateOperation(serviceRequest, operation, httpRequest));

                    if (operation.RequestMediaTypes != null && !Configuration.Generation1ConvenienceClient)
                    {
                        break;
                    }
                }
            }

            return serviceRequests.ToDictionary(sr => sr, sr => _operationsCache[sr]());
        }

        private InputOperation CreateOperation(ServiceRequest serviceRequest, Operation operation, HttpRequest httpRequest)
        {
            var inputOperation = new InputOperation(
                Name: operation.Language.Default.Name,
                ResourceName: null,
                Summary: operation.Language.Default.Summary,
                Deprecated: operation.Deprecated?.Reason,
                Description: operation.Language.Default.Description,
                Accessibility: operation.Accessibility,
                Parameters: CreateOperationParameters(operation.Parameters.Concat(serviceRequest.Parameters).ToList()),
                Responses: operation.Responses.Select(CreateOperationResponse).ToList(),
                HttpMethod: httpRequest.Method.ToCoreRequestMethod(),
                RequestBodyMediaType: GetBodyFormat((httpRequest as HttpWithBodyRequest)?.KnownMediaType),
                Uri: httpRequest.Uri,
                Path: httpRequest.Path,
                ExternalDocsUrl: operation.ExternalDocs?.Url,
                RequestMediaTypes: operation.RequestMediaTypes?.Keys.ToList(),
                BufferResponse: operation.Extensions?.BufferResponse ?? true,
                LongRunning: CreateLongRunning(operation),
                Paging: CreateOperationPaging(operation),
                GenerateProtocolMethod: true,
                GenerateConvenienceMethod: false);

            _inputOperationToOperationMap[inputOperation] = operation;
            return inputOperation;
        }

        public List<InputParameter> CreateOperationParameters(IReadOnlyCollection<RequestParameter> requestParameters)
        {
            foreach (var parameter in requestParameters)
            {
                _parametersCache.CreateAndCacheResult(parameter, () => CreateOperationParameter(parameter));
            }

            return requestParameters.Select(rp => _parametersCache[rp]()).ToList();
        }

        public InputParameter CreateOperationParameter(RequestParameter input) => new(
            Name: input.Language.Default.Name,
            NameInRequest: input.Language.Default.SerializedName ?? input.Language.Default.Name,
            Description: input.Language.Default.Description,
            Type: CreateType(input),
            Location: GetRequestLocation(input),
            DefaultValue: GetDefaultValue(input),
            IsRequired: input.IsRequired,
            GroupedBy: input.GroupedBy != null ? _parametersCache[input.GroupedBy]() : null,
            Kind: GetOperationParameterKind(input),
            IsApiVersion: input.Origin == "modelerfour:synthesized/api-version",
            IsResourceParameter: Convert.ToBoolean(input.Extensions.GetValue<string>("x-ms-resource-identifier")),
            IsContentType: input.Origin == "modelerfour:synthesized/content-type",
            IsEndpoint: input.Origin == "modelerfour:synthesized/host",
            ArraySerializationDelimiter: GetArraySerializationDelimiter(input),
            Explode: input.Protocol.Http is HttpParameter { Explode: true },
            SkipUrlEncoding: input.Extensions?.SkipEncoding ?? false,
            HeaderCollectionPrefix: input.Extensions?.HeaderCollectionPrefix,
            VirtualParameter: input is VirtualParameter { Schema: not ConstantSchema } vp ? vp : null,
            SerializationFormat: BuilderHelpers.GetSerializationFormat(input.Schema)
        );

        public OperationResponse CreateOperationResponse(ServiceResponse response) => new(
            StatusCodes: response.HttpResponse.IntStatusCodes.ToList(),
            BodyType: GetResponseBodyType(response),
            BodyMediaType: GetBodyFormat(response.HttpResponse.KnownMediaType),
            Headers: GetResponseHeaders(response.HttpResponse.Headers),
            IsErrorResponse: false
        );

        private OperationResponseHeader CreateResponseHeader(HttpResponseHeader header) => new(
            Name: header.CSharpName(),
            NameInResponse: header.Extensions?.HeaderCollectionPrefix ?? header.Header,
            Description: header.Language.Default.Description,
            Type: CreateType(header.Schema, header.Extensions?.Format, _modelsCache, true)
        );

        private OperationLongRunning? CreateLongRunning(Operation operation)
        {
            if (!operation.IsLongRunning)
            {
                return null;
            }

            return new OperationLongRunning(
                FinalStateVia: operation.LongRunningFinalStateVia,
                FinalResponse: CreateOperationResponse(operation.LongRunningFinalResponse)
            );
        }

        private OperationPaging? CreateOperationPaging(Operation operation)
        {
            var paging = operation.Language.Default.Paging;
            if (paging == null)
            {
                return null;
            }

            var nextLinkServiceRequest = paging.NextLinkOperation?.Requests.Single();
            if (nextLinkServiceRequest == null || !_operationsCache.TryGetValue(nextLinkServiceRequest, out var nextLinkOperationRef))
            {
                return new OperationPaging(NextLinkName: paging.NextLinkName, ItemName: paging.ItemName);
            }

            return new OperationPaging(NextLinkName: paging.NextLinkName, ItemName: paging.ItemName) { NextLinkOperationRef = nextLinkOperationRef };
        }

        private IReadOnlyList<InputEnumType> CreateEnums(IEnumerable<ChoiceSchema> schemasChoices, IEnumerable<SealedChoiceSchema> schemasSealedChoices)
            => schemasChoices.Select(c => CreateType(c, null, null))
                .Concat(schemasSealedChoices.Select(c => CreateType(c, null, null)))
                .OfType<InputEnumType>()
                .ToList();

        private IReadOnlyList<InputModelType> CreateModels(ICollection<ObjectSchema> schemas, SchemaUsageProvider schemaUsages)
        {
            foreach (var schema in schemas)
            {
                GetOrCreateModel(schema, schemaUsages);
            }

            foreach (var (schema, properties) in _modelPropertiesCache)
            {
                properties.AddRange(schema.Properties.Select(CreateProperty));
            }

            foreach (var schema in schemas)
            {
                var derived = schema.Children?.Immediate.OfType<ObjectSchema>().Select(s => _modelsCache[s]);
                if (derived != null)
                {
                    _derivedModelsCache[schema].AddRange(derived);
                }
            }

            return schemas.Select(s => _modelsCache[s]).ToList();
        }

        private InputModelType GetOrCreateModel(ObjectSchema schema, SchemaUsageProvider schemaUsages)
        {
            if (_modelsCache.TryGetValue(schema, out var model))
            {
                return model;
            }

            var properties = new List<InputModelProperty>();
            var derived = new List<InputModelType>();
            model = new InputModelType(
                Name: schema.Language.Default.Name,
                Namespace: schema.Extensions?.Namespace,
                Accessibility: schema.Extensions?.Accessibility,
                Deprecated: schema.Deprecated?.Reason,
                Description: schema.CreateDescription(),
                Usage: (schemaUsages.GetUsage(schema) & (SchemaTypeUsage.Input | SchemaTypeUsage.Output)) switch
                {
                    SchemaTypeUsage.Input => InputModelTypeUsage.Input,
                    SchemaTypeUsage.Output => InputModelTypeUsage.Output,
                    SchemaTypeUsage.RoundTrip => InputModelTypeUsage.RoundTrip,
                    _ => InputModelTypeUsage.None
                },
                Properties: properties,
                BaseModel: schema.Parents?.Immediate.FirstOrDefault() is ObjectSchema parent
                    ? GetOrCreateModel(parent, schemaUsages)
                    : null,
                DerivedModels: derived,
                DiscriminatorValue: schema.DiscriminatorValue,
<<<<<<< HEAD
                DiscriminatorPropertyName: schema.Discriminator?.Property.CSharpName(),
                IsNullable: false);
=======
                DiscriminatorPropertyName: schema.Discriminator?.Property.SerializedName);
>>>>>>> e013dfbd

            _modelsCache[schema] = model;
            _modelPropertiesCache[schema] = properties;
            _derivedModelsCache[schema] = derived;

            return model;
        }

        private InputModelProperty CreateProperty(Property property) => new(
            Name: property.Language.Default.Name,
            SerializedName: property.SerializedName,
            Description: property.Language.Default.Description,
            Type: CreateType(property.Schema, _modelsCache, property.IsNullable),
            IsRequired: property.IsRequired,
            IsReadOnly: property.IsReadOnly,
            IsDiscriminator: property.IsDiscriminator ?? false
        );

        public static InputOperationParameterKind GetOperationParameterKind(RequestParameter input) => input switch
        {
            { Implementation: ImplementationLocation.Client } => InputOperationParameterKind.Client,
            { Schema: ConstantSchema } => InputOperationParameterKind.Constant,

            // Grouped and flattened parameters shouldn't be added to methods
            { IsFlattened: true } => InputOperationParameterKind.Flattened,
            { GroupedBy: not null } => InputOperationParameterKind.Grouped,
            _ => InputOperationParameterKind.Method
        };

        private static string? GetArraySerializationDelimiter(RequestParameter input) => input.In switch
        {
            HttpParameterIn.Query or HttpParameterIn.Header => (input.Protocol.Http as HttpParameter)?.Style switch
            {
                SerializationStyle.PipeDelimited => "|",
                SerializationStyle.TabDelimited => "\t",
                SerializationStyle.SpaceDelimited => " ",
                null or SerializationStyle.Form or SerializationStyle.Simple => input.Schema switch
                {
                    ArraySchema or ConstantSchema { ValueType: ArraySchema } => ",",
                    _ => null
                },
                _ => throw new ArgumentOutOfRangeException()
            },
            _ => null
        };

        private static BodyMediaType GetBodyFormat(KnownMediaType? knownMediaType) => knownMediaType switch
        {
            KnownMediaType.Binary => BodyMediaType.Binary,
            KnownMediaType.Form => BodyMediaType.Form,
            KnownMediaType.Json => BodyMediaType.Json,
            KnownMediaType.Multipart => BodyMediaType.Multipart,
            KnownMediaType.Text => BodyMediaType.Text,
            KnownMediaType.Xml => BodyMediaType.Xml,
            _ => BodyMediaType.None
        };

        private InputType? GetResponseBodyType(ServiceResponse response) => response switch
        {
            { HttpResponse.KnownMediaType: KnownMediaType.Text } => InputPrimitiveType.String,
            BinaryResponse => InputPrimitiveType.Stream,
            SchemaResponse schemaResponse => CreateType(schemaResponse.Schema, _modelsCache, schemaResponse.IsNullable),
            _ => null
        };

        private IReadOnlyList<OperationResponseHeader> GetResponseHeaders(ICollection<HttpResponseHeader>? headers)
        {
            if (headers == null)
            {
                return Array.Empty<OperationResponseHeader>();
            }
            return headers.Select(header => CreateResponseHeader(header)).ToList();
        }

        public InputType CreateType(RequestParameter requestParameter)
            => CreateType(requestParameter.Schema, requestParameter.Extensions?.Format, _modelsCache, requestParameter.IsNullable || !requestParameter.IsRequired);

        private static InputType CreateType(Schema schema, IReadOnlyDictionary<ObjectSchema, InputModelType>? modelsCache, bool isNullable)
            => CreateType(schema, schema.Extensions?.Format, modelsCache, isNullable);

        private static InputType CreateType(Schema schema, string? format, IReadOnlyDictionary<ObjectSchema, InputModelType>? modelsCache, bool isNullable)
            => CreateType(schema, format, modelsCache) with { IsNullable = isNullable };

        public static InputType CreateType(Schema schema, string? format, IReadOnlyDictionary<ObjectSchema, InputModelType>? modelsCache) => schema switch
        {
            BinarySchema => InputPrimitiveType.Stream,

            ByteArraySchema { Format: ByteArraySchemaFormat.Base64url } => InputPrimitiveType.BytesBase64Url,
            ByteArraySchema => InputPrimitiveType.Bytes,

            DateSchema => InputPrimitiveType.Date,
            DateTimeSchema { Format: DateTimeSchemaFormat.DateTime } => InputPrimitiveType.DateTimeISO8601,
            DateTimeSchema { Format: DateTimeSchemaFormat.DateTimeRfc1123 } => InputPrimitiveType.DateTimeRFC1123,
            DateTimeSchema => InputPrimitiveType.DateTime,
            UnixTimeSchema => InputPrimitiveType.DateTimeUnix,

            TimeSchema => InputPrimitiveType.Time,
            DurationSchema when format == XMsFormat.DurationConstant => InputPrimitiveType.DurationConstant,
            DurationSchema => InputPrimitiveType.DurationISO8601,

            NumberSchema { Type: AllSchemaTypes.Number, Precision: 32 } => InputPrimitiveType.Float32,
            NumberSchema { Type: AllSchemaTypes.Number, Precision: 128 } => InputPrimitiveType.Float128,
            NumberSchema { Type: AllSchemaTypes.Number } => InputPrimitiveType.Float64,
            NumberSchema { Type: AllSchemaTypes.Integer, Precision: 64 } => InputPrimitiveType.Int64,
            NumberSchema { Type: AllSchemaTypes.Integer } => InputPrimitiveType.Int32,

            ArmIdSchema => InputPrimitiveType.ResourceIdentifier,
            { Type: AllSchemaTypes.ArmId } => InputPrimitiveType.ResourceIdentifier,

            { Type: AllSchemaTypes.String } when format == XMsFormat.DateTime => InputPrimitiveType.DateTimeISO8601,
            { Type: AllSchemaTypes.String } when format == XMsFormat.DateTimeRFC1123 => InputPrimitiveType.DateTimeRFC1123,
            { Type: AllSchemaTypes.String } when format == XMsFormat.DateTimeUnix => InputPrimitiveType.DateTimeUnix,
            { Type: AllSchemaTypes.String } when format == XMsFormat.DurationConstant => InputPrimitiveType.DurationConstant,
            { Type: AllSchemaTypes.String } when format == XMsFormat.ArmId => InputPrimitiveType.ResourceIdentifier,
            { Type: AllSchemaTypes.String } when format == XMsFormat.AzureLocation => InputPrimitiveType.AzureLocation,
            { Type: AllSchemaTypes.String } when format == XMsFormat.ContentType => InputPrimitiveType.ContentType,
            { Type: AllSchemaTypes.String } when format == XMsFormat.ETag => InputPrimitiveType.ETag,
            { Type: AllSchemaTypes.String } when format == XMsFormat.ResourceType => InputPrimitiveType.ResourceType,
            { Type: AllSchemaTypes.String } when format == XMsFormat.RequestMethod => InputPrimitiveType.RequestMethod,
            { Type: AllSchemaTypes.String } when format == XMsFormat.Object => InputPrimitiveType.Object,
            { Type: AllSchemaTypes.String } when format == XMsFormat.IPAddress => InputPrimitiveType.IPAddress,

            ConstantSchema constantSchema => CreateLiteralType(constantSchema, format, modelsCache),

            CredentialSchema => InputPrimitiveType.String,
            { Type: AllSchemaTypes.String } => InputPrimitiveType.String,
            { Type: AllSchemaTypes.Boolean } => InputPrimitiveType.Boolean,
            { Type: AllSchemaTypes.Uuid } => InputPrimitiveType.Guid,
            { Type: AllSchemaTypes.Uri } => InputPrimitiveType.Uri,

            ChoiceSchema choiceSchema => CreateEnumType(choiceSchema, choiceSchema.ChoiceType, choiceSchema.Choices, true),
            SealedChoiceSchema choiceSchema => CreateEnumType(choiceSchema, choiceSchema.ChoiceType, choiceSchema.Choices, false),

            ArraySchema array when IsDPG => new InputListType(array.Name, CreateType(array.ElementType, modelsCache, array.NullableItems ?? false), false),
            DictionarySchema dictionary when IsDPG => new InputDictionaryType(dictionary.Name, InputPrimitiveType.String, CreateType(dictionary.ElementType, modelsCache, dictionary.NullableItems ?? false), false),
            ObjectSchema objectSchema when IsDPG && modelsCache != null => modelsCache[objectSchema],

            AnySchema when IsDPG => InputIntrinsicType.Unknown,
            AnyObjectSchema when IsDPG => InputIntrinsicType.Unknown,

            _ => new CodeModelType(schema)
        };

        private static InputLiteralType CreateLiteralType(ConstantSchema constantSchema, string? format, IReadOnlyDictionary<ObjectSchema, InputModelType>? modelsCache)
        {
            var valueType = CreateType(constantSchema.ValueType, format, modelsCache);
            // normalize the value, because the "value" coming from the code model is always a string
            var kind = valueType switch
            {
                InputPrimitiveType primitiveType => primitiveType.Kind,
                InputEnumType enumType => enumType.EnumValueType.Kind,
                _ => throw new InvalidCastException($"Unknown value type {valueType.GetType()} for literal types")
            };
            var rawValue = constantSchema.Value.Value;
            object normalizedValue = kind switch
            {
                InputTypeKind.Boolean => bool.Parse(rawValue.ToString()!),
                InputTypeKind.Int32 => int.Parse(rawValue.ToString()!),
                InputTypeKind.Int64 => long.Parse(rawValue.ToString()!),
                InputTypeKind.Float32 => float.Parse(rawValue.ToString()!),
                InputTypeKind.Float64 => double.Parse(rawValue.ToString()!),
                _ => rawValue
            };

            return new InputLiteralType("Literal", valueType, normalizedValue, false);
        }

        public static InputEnumType CreateEnumType(Schema schema, PrimitiveSchema choiceType, IEnumerable<ChoiceValue> choices, bool isExtensible) => new(
            Name: schema.Name,
            Namespace: schema.Extensions?.Namespace,
            Accessibility: schema.Extensions?.Accessibility,
            Deprecated: schema.Deprecated?.Reason,
            Description: schema.CreateDescription(),
            Usage: InputModelTypeUsage.None,
            EnumValueType: (InputPrimitiveType)CreateType(choiceType, schema.Extensions?.Format, null),
            AllowedValues: choices.Select(CreateEnumValue).ToList(),
            IsExtensible: isExtensible
        );

        private static InputEnumTypeValue CreateEnumValue(ChoiceValue choiceValue) => new(
            Name: choiceValue.Language.Default.Name,
            Description: choiceValue.Language.Default.Description,
            Value: choiceValue.Value
        );

        public static RequestLocation GetRequestLocation(RequestParameter requestParameter) => requestParameter.In switch
        {
            HttpParameterIn.Uri => RequestLocation.Uri,
            HttpParameterIn.Path => RequestLocation.Path,
            HttpParameterIn.Query => RequestLocation.Query,
            HttpParameterIn.Header => RequestLocation.Header,
            HttpParameterIn.Body => RequestLocation.Body,
            _ => RequestLocation.None
        };

        private static bool IsDPG => !Configuration.Generation1ConvenienceClient && !Configuration.AzureArm;

        private InputConstant? GetDefaultValue(RequestParameter parameter)
        {
            if (parameter.ClientDefaultValue != null)
            {
                return new InputConstant(Value: parameter.ClientDefaultValue, Type: CreateType(parameter.Schema, _modelsCache, parameter.IsNullable));
            }

            if (parameter.Schema is ConstantSchema constantSchema)
            {
                return new InputConstant(Value: constantSchema.Value.Value, Type: CreateType(constantSchema.ValueType, _modelsCache, constantSchema.Value.Value == null));
            }

            return null;
        }

        public static IReadOnlyList<string> GetApiVersions(CodeModel codeModel)
            => codeModel.OperationGroups
                .SelectMany(g => g.Operations.SelectMany(o => o.ApiVersions))
                .Select(v => v.Version)
                .Distinct()
                .OrderBy(v => v)
                .ToList();

        private static InputAuth GetAuth(IEnumerable<SecurityScheme> securitySchemes)
        {
            InputApiKeyAuth? apiKey = null;
            InputOAuth2Auth? oAuth2 = null;

            foreach (var scheme in securitySchemes.Distinct(SecuritySchemesComparer.Instance))
            {
                switch (scheme)
                {
                    case AzureKeySecurityScheme:
                        throw new NotSupportedException($"{typeof(AzureKeySecurityScheme)} is not supported. Use {typeof(KeySecurityScheme)} instead");
                    case AADTokenSecurityScheme:
                        throw new NotSupportedException($"{typeof(AADTokenSecurityScheme)} is not supported. Use {typeof(OAuth2SecurityScheme)} instead");
                    case KeySecurityScheme when apiKey is not null:
                        // Tolerate second KeySecurityScheme to support TranslatorText: https://github.com/Azure/azure-rest-api-specs/blob/3196a62202976da192d6da86f44b02246ca2aa97/specification/cognitiveservices/data-plane/TranslatorText/stable/v3.0/TranslatorText.json#L14
                        // See https://github.com/Azure/autorest.csharp/issues/2637
                        //throw new NotSupportedException($"Only one {typeof(KeySecurityScheme)} is supported. Remove excess");
                        break;
                    case OAuth2SecurityScheme when oAuth2 is not null:
                        throw new NotSupportedException($"Only one {typeof(OAuth2SecurityScheme)} is not supported. Remove excess");
                    case KeySecurityScheme apiKeyScheme:
                        apiKey = new InputApiKeyAuth(apiKeyScheme.Name);
                        break;
                    case OAuth2SecurityScheme oAuth2Scheme:
                        oAuth2 = new InputOAuth2Auth(oAuth2Scheme.Scopes.ToList());
                        break;
                }
            }

            return new InputAuth(apiKey, oAuth2);
        }

        private class SecuritySchemesComparer : IEqualityComparer<SecurityScheme>
        {
            public static IEqualityComparer<SecurityScheme> Instance { get; } = new SecuritySchemesComparer();

            private SecuritySchemesComparer() { }

            public bool Equals(SecurityScheme? x, SecurityScheme? y)
            {
                if (ReferenceEquals(x, y))
                {
                    return true;
                }

                if (ReferenceEquals(x, null))
                {
                    return false;
                }

                if (ReferenceEquals(y, null))
                {
                    return false;
                }

                if (x.GetType() != y.GetType())
                {
                    return false;
                }

                return (x, y) switch
                {
                    (KeySecurityScheme apiKeyX, KeySecurityScheme apiKeyY)
                        => apiKeyX.Type == apiKeyY.Type && apiKeyX.Name == apiKeyY.Name,
                    (OAuth2SecurityScheme oAuth2X, OAuth2SecurityScheme oAuth2Y)
                        => oAuth2X.Type == oAuth2Y.Type && oAuth2X.Scopes.SequenceEqual(oAuth2Y.Scopes, StringComparer.Ordinal),
                    _ => x.Type == y.Type
                };
            }

            public int GetHashCode(SecurityScheme obj) =>
                obj switch
                {
                    AzureKeySecurityScheme azure => HashCode.Combine(azure.Type, azure.HeaderName),
                    AADTokenSecurityScheme aad => GetAADTokenSecurityHashCode(aad),
                    _ => HashCode.Combine(obj.Type)
                };

            private static int GetAADTokenSecurityHashCode(AADTokenSecurityScheme aad)
            {
                var hashCode = new HashCode();
                hashCode.Add(aad.Type);
                foreach (var value in aad.Scopes)
                {
                    hashCode.Add(value);
                }
                return hashCode.ToHashCode();
            }
        }

    }
}<|MERGE_RESOLUTION|>--- conflicted
+++ resolved
@@ -244,12 +244,8 @@
                     : null,
                 DerivedModels: derived,
                 DiscriminatorValue: schema.DiscriminatorValue,
-<<<<<<< HEAD
-                DiscriminatorPropertyName: schema.Discriminator?.Property.CSharpName(),
+                DiscriminatorPropertyName: schema.Discriminator?.Property.SerializedName,
                 IsNullable: false);
-=======
-                DiscriminatorPropertyName: schema.Discriminator?.Property.SerializedName);
->>>>>>> e013dfbd
 
             _modelsCache[schema] = model;
             _modelPropertiesCache[schema] = properties;
