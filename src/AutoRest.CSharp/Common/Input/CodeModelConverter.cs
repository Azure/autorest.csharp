--- conflicted
+++ resolved
@@ -145,13 +145,7 @@
             Explode: input.Protocol.Http is HttpParameter { Explode: true },
             SkipUrlEncoding: input.Extensions?.SkipEncoding ?? false,
             HeaderCollectionPrefix: input.Extensions?.HeaderCollectionPrefix,
-<<<<<<< HEAD
             FlattenedBodyProperty: input is VirtualParameter { Schema: not ConstantSchema, TargetProperty: {} property } ? CreateProperty(property) : null
-=======
-            VirtualParameter: input is VirtualParameter vp &&
-                (vp is { Schema: not ConstantSchema } or { Required: not true }) ? vp : null, // optional constant parameter can be virtual parameter
-            SerializationFormat: BuilderHelpers.GetSerializationFormat(input.Schema)
->>>>>>> d2fe1624
         );
 
         public OperationResponse CreateOperationResponse(ServiceResponse response) => new(
@@ -310,13 +304,8 @@
         public static InputOperationParameterKind GetOperationParameterKind(RequestParameter input) => input switch
         {
             { Implementation: ImplementationLocation.Client } => InputOperationParameterKind.Client,
-<<<<<<< HEAD
             { Schema: ConstantSchema, IsRequired: true } => InputOperationParameterKind.Constant,
             { Schema: ConstantSchema, IsRequired: false } when !Configuration.AzureArm => InputOperationParameterKind.Constant,
-=======
-            { Schema: ConstantSchema, IsRequired: true } => InputOperationParameterKind.Constant, // only required constant parameter can be Constant kind
-                                                                                                  // which will be optimized to disappear from method signature
->>>>>>> d2fe1624
 
             // Grouped and flattened parameters shouldn't be added to methods
             { IsFlattened: true } => InputOperationParameterKind.Flattened,
