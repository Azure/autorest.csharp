﻿// Copyright (c) Microsoft Corporation. All rights reserved.
// Licensed under the MIT License. See License.txt in the project root for license information.

using System;
using System.Collections.Generic;
using System.Diagnostics;
using System.IO;
using System.Linq;
using System.Text;
using System.Text.Json;
using AutoRest.CSharp.AutoRest.Communication;
using AutoRest.CSharp.Input;
using Azure.Core;

namespace AutoRest.CSharp.Common.Input
{
    internal static class Configuration
    {
        internal static readonly string ProjectFolderDefault = "../";

        public static class Options
        {
            public const string OutputFolder = "output-folder";
            public const string Namespace = "namespace";
            public const string LibraryName = "library-name";
            public const string SharedSourceFolders = "shared-source-folders";
            public const string SaveInputs = "save-inputs";
            public const string AzureArm = "azure-arm";
            public const string PublicClients = "public-clients";
            public const string ModelNamespace = "model-namespace";
            public const string HeadAsBoolean = "head-as-boolean";
            public const string SkipCSProj = "skip-csproj";
            public const string SkipCSProjPackageReference = "skip-csproj-packagereference";
            public const string Generation1ConvenienceClient = "generation1-convenience-client";
            public const string SingleTopLevelClient = "single-top-level-client";
            public const string AttachDebuggerFormat = "{0}.attach";
            public const string ProjectFolder = "project-folder";
            public const string ExistingProjectfolder = "existing-project-folder";
            public const string ProtocolMethodList = "protocol-method-list";
            public const string SkipSerializationFormatXml = "skip-serialization-format-xml";
            public const string DisablePaginationTopRenaming = "disable-pagination-top-renaming";
            public const string SuppressAbstractBaseClasses = "suppress-abstract-base-class";
            public const string UnreferencedTypesHandling = "unreferenced-types-handling";
            public const string KeepNonOverloadableProtocolSignature = "keep-non-overloadable-protocol-signature";
            public const string ModelFactoryForHlc = "model-factory-for-hlc";
            public const string GenerateModelFactory = "generate-model-factory";
            public const string ModelsToTreatEmptyStringAsNull = "models-to-treat-empty-string-as-null";
            public const string IntrinsicTypesToTreatEmptyStringAsNull = "intrinsic-types-to-treat-empty-string-as-null";
            public const string AdditionalIntrinsicTypesToTreatEmptyStringAsNull = "additional-intrinsic-types-to-treat-empty-string-as-null";
            public const string PublicDiscriminatorProperty = "public-discriminator-property";
            public const string ShouldTreatBase64AsBinaryData = "should-treat-base64-as-binary-data";
            public const string MethodsToKeepClientDefaultValue = "methods-to-keep-client-default-value";
            public const string DeserializeNullCollectionAsNullValue = "deserialize-null-collection-as-null-value";
            public const string UseCoreDataFactoryReplacements = "use-core-datafactory-replacements";
            public const string Branded = "branded";
<<<<<<< HEAD
            public const string GenerateTestProject = "generate-test-project";
=======
            public const string GenerateTestProject = "generateTestProject";
            // TODO - this configuration only exists here because we would like a rolling update for all libraries for this feature since it changes so many files.
            public const string UseModelReaderWriter = "use-model-reader-writer";
>>>>>>> 7074a6ff
        }

        public enum UnreferencedTypesHandlingOption
        {
            RemoveOrInternalize = 0,
            Internalize = 1,
            KeepAll = 2
        }

        public static void Initialize(
            string outputFolder,
            string ns,
            string libraryName,
            string[] sharedSourceFolders,
            bool saveInputs,
            bool azureArm,
            bool publicClients,
            bool modelNamespace,
            bool headAsBoolean,
            bool skipCSProj,
            bool skipCSProjPackageReference,
            bool generation1ConvenienceClient,
            bool singleTopLevelClient,
            bool skipSerializationFormatXml,
            bool disablePaginationTopRenaming,
            bool generateModelFactory,
            bool publicDiscriminatorProperty,
            bool deserializeNullCollectionAsNullValue,
            bool useCoreDataFactoryReplacements,
            bool useModelReaderWriter,
            IReadOnlyList<string> modelFactoryForHlc,
            UnreferencedTypesHandlingOption unreferencedTypesHandling,
            bool keepNonOverloadableProtocolSignature,
            string? projectFolder,
            string? existingProjectFolder,
            IReadOnlyList<string> protocolMethodList,
            IReadOnlyList<string> suppressAbstractBaseClasses,
            IReadOnlyList<string> modelsToTreatEmptyStringAsNull,
            IReadOnlyList<string> additionalIntrinsicTypesToTreatEmptyStringAsNull,
            bool shouldTreatBase64AsBinaryData,
            IReadOnlyList<string> methodsToKeepClientDefaultValue,
            MgmtConfiguration mgmtConfiguration,
            MgmtTestConfiguration? mgmtTestConfiguration,
            bool branded,
            bool generateTestProject)
        {
            _outputFolder = outputFolder;
            _namespace = ns;
            _libraryName = libraryName;
            _sharedSourceFolders = sharedSourceFolders;
            SaveInputs = saveInputs;
            AzureArm = azureArm;
            PublicClients = publicClients || AzureArm;
            ModelNamespace = azureArm || modelNamespace;
            HeadAsBoolean = headAsBoolean;
            SkipCSProj = skipCSProj;
            SkipCSProjPackageReference = skipCSProjPackageReference;
            Generation1ConvenienceClient = generation1ConvenienceClient;
            SingleTopLevelClient = singleTopLevelClient;
            GenerateModelFactory = generateModelFactory;
            PublicDiscriminatorProperty = publicDiscriminatorProperty;
            DeserializeNullCollectionAsNullValue = deserializeNullCollectionAsNullValue;
            UnreferencedTypesHandling = unreferencedTypesHandling;
            KeepNonOverloadableProtocolSignature = keepNonOverloadableProtocolSignature;
            ShouldTreatBase64AsBinaryData = !azureArm && !generation1ConvenienceClient ? shouldTreatBase64AsBinaryData : false;
            UseCoreDataFactoryReplacements = useCoreDataFactoryReplacements;
            UseModelReaderWriter = useModelReaderWriter;
            projectFolder ??= ProjectFolderDefault;
            (_absoluteProjectFolder, _relativeProjectFolder) = ParseProjectFolders(outputFolder, projectFolder);

            ExistingProjectFolder = existingProjectFolder == null ? DownloadLatestContract(_absoluteProjectFolder) : Path.GetFullPath(Path.Combine(_absoluteProjectFolder, existingProjectFolder));
            var isAzureProject = ns.StartsWith("Azure.") || ns.StartsWith("Microsoft.Azure");
            // we only check the combination for Azure projects whose namespace starts with "Azure." or "Microsoft.Azure."
            // issue: https://github.com/Azure/autorest.csharp/issues/3179
            if (publicClients && generation1ConvenienceClient && isAzureProject)
            {
                var binaryLocation = typeof(Configuration).Assembly.Location;
                if (!binaryLocation.EndsWith(Path.Combine("artifacts", "bin", "AutoRest.CSharp", "Debug", "net7.0", "AutoRest.CSharp.dll")))
                {
                    if (_absoluteProjectFolder is not null)
                    {
                        //TODO Remove after resolving https://github.com/Azure/autorest.csharp/issues/3151
                        var absoluteProjectFolderSPlit = new HashSet<string>(_absoluteProjectFolder.Split(Path.DirectorySeparatorChar), StringComparer.Ordinal);
                        if (!absoluteProjectFolderSPlit.Contains("src") ||
                            !absoluteProjectFolderSPlit.Contains("Azure.Analytics.Synapse.Spark") &&
                            !absoluteProjectFolderSPlit.Contains("Azure.Analytics.Synapse.Monitoring") &&
                            !absoluteProjectFolderSPlit.Contains("Azure.Analytics.Synapse.ManagedPrivateEndpoints") &&
                            !absoluteProjectFolderSPlit.Contains("Azure.Analytics.Synapse.Artifacts") &&
                            !absoluteProjectFolderSPlit.Contains("Azure.Communication.PhoneNumbers"))
                            throw new Exception($"Unsupported combination of settings both {Options.PublicClients} and {Options.Generation1ConvenienceClient} cannot be true at the same time.");
                    }
                }
            }

            _protocolMethodList = protocolMethodList;
            SkipSerializationFormatXml = skipSerializationFormatXml;
            DisablePaginationTopRenaming = disablePaginationTopRenaming;
            _oldModelFactoryEntries = modelFactoryForHlc;
            _mgmtConfiguration = mgmtConfiguration;
            MgmtTestConfiguration = mgmtTestConfiguration;
            _suppressAbstractBaseClasses = suppressAbstractBaseClasses;
            _modelsToTreatEmptyStringAsNull = new HashSet<string>(modelsToTreatEmptyStringAsNull);
            _intrinsicTypesToTreatEmptyStringAsNull.UnionWith(additionalIntrinsicTypesToTreatEmptyStringAsNull);
            _methodsToKeepClientDefaultValue = methodsToKeepClientDefaultValue ?? Array.Empty<string>();
            _apiTypes = branded ? new AzureApiTypes() : new SystemApiTypes();
            GenerateTestProject = generateTestProject;
        }

        internal static (string AbsoluteProjectFolder, string RelativeProjectFolder) ParseProjectFolders(string outputFolder, string projectFolder)
        {
            if (Path.IsPathRooted(projectFolder))
            {
                return (projectFolder, Path.GetRelativePath(outputFolder, projectFolder));
            }
            else
            {
                return (Path.GetFullPath(Path.Combine(outputFolder, projectFolder)), projectFolder);
            }
        }

        private static string? DownloadLatestContract(string projectFolder)
        {
            if (AzureArm || Generation1ConvenienceClient)
            {
                return null;
            }

            int sdkFolderIndex = projectFolder.LastIndexOf("\\sdk\\", StringComparison.InvariantCultureIgnoreCase);
            if (sdkFolderIndex == -1)
            {
                return null;
            }

            string rootFolder = projectFolder.Substring(0, sdkFolderIndex);
            var scriptPath = Path.Join(rootFolder, "eng", "common", "scripts", "Download-Latest-Contract.ps1");
            if (File.Exists(scriptPath))
            {
                string projectDirectory = projectFolder.EndsWith("src") ? Path.GetFullPath(Path.Join(projectFolder, "..")) : projectFolder;
                var scriptStartInfo = new ProcessStartInfo("pwsh", $"-ExecutionPolicy ByPass {scriptPath} {projectDirectory}")
                {
                    RedirectStandardOutput = false,
                    RedirectStandardError = false,
                    CreateNoWindow = true,
                    UseShellExecute = false,
                    WorkingDirectory = rootFolder
                };
                var scriptProcess = Process.Start(scriptStartInfo);
                if (scriptProcess != null)
                {
                    scriptProcess.WaitForExit();

                    string projectName = new DirectoryInfo(projectDirectory).Name;
                    string relativeProject = projectFolder.Substring(sdkFolderIndex);
                    return Path.GetFullPath(Path.Join(rootFolder, "..", "sparse-spec", "sdk", projectName, relativeProject));
                }
            }

            return null;
        }

        public static bool GenerateTestProject { get; private set; }

        private static ApiTypes? _apiTypes;
        public static ApiTypes ApiTypes => _apiTypes ?? new AzureApiTypes();
        public static bool IsBranded => ApiTypes is AzureApiTypes;

        public static bool ShouldTreatBase64AsBinaryData { get; private set; }

        public static bool UseCoreDataFactoryReplacements { get; private set; }

        public static bool UseModelReaderWriter { get; private set; }

        private static string? _outputFolder;
        public static string OutputFolder => _outputFolder ?? throw new InvalidOperationException("Configuration has not been initialized");
        public static string? ExistingProjectFolder { get; private set; }

        private static string? _namespace;
        public static string Namespace => _namespace ?? throw new InvalidOperationException("Configuration has not been initialized");

        private static string? _libraryName;
        public static string LibraryName => _libraryName ?? throw new InvalidOperationException("Configuration has not been initialized");

        private static string[]? _sharedSourceFolders;
        public static string[] SharedSourceFolders => _sharedSourceFolders ?? throw new InvalidOperationException("Configuration has not been initialized");
        public static bool SaveInputs { get; private set; }
        public static bool AzureArm { get; private set; }
        public static bool PublicClients { get; private set; }
        public static bool ModelNamespace { get; private set; }
        public static bool HeadAsBoolean { get; private set; }
        public static bool SkipCSProj { get; private set; }
        public static bool SkipCSProjPackageReference { get; private set; }
        public static bool Generation1ConvenienceClient { get; private set; }
        public static bool SingleTopLevelClient { get; private set; }
        public static bool SkipSerializationFormatXml { get; private set; }
        public static bool DisablePaginationTopRenaming { get; private set; }

        /// <summary>
        /// Whether we will generate model factory for this library.
        /// If true (default), the model factory will be generated. If false, the model factory will not be generated.
        /// </summary>
        public static bool GenerateModelFactory { get; private set; }

        /// <summary>
        /// Whether we will generate the discriminator property as public or internal.
        /// If true, the discriminator property will be public. If false (default), the discriminator property will be internal.
        /// </summary>
        public static bool PublicDiscriminatorProperty { get; private set; }

        /// <summary>
        /// Whether we should deserialize null collections in the payload as null values if this sets to true.
        /// Default value is false, where we will construct an empty collection (ChangeTrackingList or ChangeTrackingDictionary) if we get null value for collections in the payload
        /// </summary>
        public static bool DeserializeNullCollectionAsNullValue { get; private set; }
        public static bool KeepNonOverloadableProtocolSignature { get; private set; }

        private static IReadOnlyList<string>? _oldModelFactoryEntries;
        /// <summary>
        /// This is a shim flag that keeps the old behavior of model factory generation. This configuration should be only used on HLC packages.
        /// </summary>
        public static IReadOnlyList<string> ModelFactoryForHlc => _oldModelFactoryEntries ?? throw new InvalidOperationException("Configuration has not been initialized");
        public static UnreferencedTypesHandlingOption UnreferencedTypesHandling { get; private set; }
        private static IReadOnlyList<string>? _suppressAbstractBaseClasses;
        public static IReadOnlyList<string> SuppressAbstractBaseClasses => _suppressAbstractBaseClasses ?? throw new InvalidOperationException("Configuration has not been initialized");

        private static IReadOnlyList<string>? _protocolMethodList;
        public static IReadOnlyList<string> ProtocolMethodList => _protocolMethodList ?? throw new InvalidOperationException("Configuration has not been initialized");

        private static HashSet<string>? _modelsToTreatEmptyStringAsNull;
        public static HashSet<string> ModelsToTreatEmptyStringAsNull => _modelsToTreatEmptyStringAsNull ?? throw new InvalidOperationException("Configuration has not been initialized");

        private static HashSet<string> _intrinsicTypesToTreatEmptyStringAsNull = new HashSet<string>() { nameof(Uri), nameof(Guid), nameof(ResourceIdentifier), nameof(DateTimeOffset) };
        public static HashSet<string> IntrinsicTypesToTreatEmptyStringAsNull => _intrinsicTypesToTreatEmptyStringAsNull;
        public static IReadOnlyList<string>? _methodsToKeepClientDefaultValue;
        public static IReadOnlyList<string> MethodsToKeepClientDefaultValue => _methodsToKeepClientDefaultValue ??= Array.Empty<string>();
        private static MgmtConfiguration? _mgmtConfiguration;
        public static MgmtConfiguration MgmtConfiguration => _mgmtConfiguration ?? throw new InvalidOperationException("Configuration has not been initialized");

        public static MgmtTestConfiguration? MgmtTestConfiguration { get; private set; }

        private static string? _relativeProjectFolder;
        public static string RelativeProjectFolder => _relativeProjectFolder ?? throw new InvalidOperationException("Configuration has not been initialized");
        private static string? _absoluteProjectFolder;
        public static string AbsoluteProjectFolder => _absoluteProjectFolder ?? throw new InvalidOperationException("Configuration has not been initialized");

        public static void Initialize(IPluginCommunication autoRest, string defaultNamespace, string defaultLibraryName)
        {
            Initialize(
                outputFolder: GetOutputFolderOption(autoRest),
                ns: GetNamespaceOption(autoRest, defaultNamespace),
                libraryName: GetLibraryNameOption(autoRest, defaultLibraryName),
                sharedSourceFolders: GetRequiredOption<string[]>(autoRest, Options.SharedSourceFolders).Select(TrimFileSuffix).ToArray(),
                saveInputs: GetOptionBoolValue(autoRest, Options.SaveInputs),
                azureArm: GetAzureArmOption(autoRest),
                publicClients: GetOptionBoolValue(autoRest, Options.PublicClients),
                modelNamespace: GetOptionBoolValue(autoRest, Options.ModelNamespace),
                headAsBoolean: GetOptionBoolValue(autoRest, Options.HeadAsBoolean),
                skipCSProj: GetOptionBoolValue(autoRest, Options.SkipCSProj),
                skipCSProjPackageReference: GetSkipCSProjPackageReferenceOption(autoRest),
                generation1ConvenienceClient: GetGeneration1ConvenienceClientOption(autoRest),
                singleTopLevelClient: GetOptionBoolValue(autoRest, Options.SingleTopLevelClient),
                skipSerializationFormatXml: GetOptionBoolValue(autoRest, Options.SkipSerializationFormatXml),
                disablePaginationTopRenaming: GetOptionBoolValue(autoRest, Options.DisablePaginationTopRenaming),
                generateModelFactory: GetOptionBoolValue(autoRest, Options.GenerateModelFactory),
                publicDiscriminatorProperty: GetOptionBoolValue(autoRest, Options.PublicDiscriminatorProperty),
                deserializeNullCollectionAsNullValue: GetOptionBoolValue(autoRest, Options.DeserializeNullCollectionAsNullValue),
                modelFactoryForHlc: autoRest.GetValue<string[]?>(Options.ModelFactoryForHlc).GetAwaiter().GetResult() ?? Array.Empty<string>(),
                unreferencedTypesHandling: GetOptionEnumValue<UnreferencedTypesHandlingOption>(autoRest, Options.UnreferencedTypesHandling),
                keepNonOverloadableProtocolSignature: GetOptionBoolValue(autoRest, Options.KeepNonOverloadableProtocolSignature),
                useCoreDataFactoryReplacements: GetOptionBoolValue(autoRest, Options.UseCoreDataFactoryReplacements),
                useModelReaderWriter: GetOptionBoolValue(autoRest, Options.UseModelReaderWriter),
                projectFolder: GetProjectFolderOption(autoRest),
                existingProjectFolder: autoRest.GetValue<string?>(Options.ExistingProjectfolder).GetAwaiter().GetResult(),
                protocolMethodList: autoRest.GetValue<string[]?>(Options.ProtocolMethodList).GetAwaiter().GetResult() ?? Array.Empty<string>(),
                suppressAbstractBaseClasses: autoRest.GetValue<string[]?>(Options.SuppressAbstractBaseClasses).GetAwaiter().GetResult() ?? Array.Empty<string>(),
                modelsToTreatEmptyStringAsNull: autoRest.GetValue<string[]?>(Options.ModelsToTreatEmptyStringAsNull).GetAwaiter().GetResult() ?? Array.Empty<string>(),
                additionalIntrinsicTypesToTreatEmptyStringAsNull: autoRest.GetValue<string[]?>(Options.AdditionalIntrinsicTypesToTreatEmptyStringAsNull).GetAwaiter().GetResult() ?? Array.Empty<string>(),
                shouldTreatBase64AsBinaryData: GetOptionBoolValue(autoRest, Options.ShouldTreatBase64AsBinaryData),
                methodsToKeepClientDefaultValue: autoRest.GetValue<string[]?>(Options.MethodsToKeepClientDefaultValue).GetAwaiter().GetResult() ?? Array.Empty<string>(),
                mgmtConfiguration: MgmtConfiguration.GetConfiguration(autoRest),
                mgmtTestConfiguration: MgmtTestConfiguration.GetConfiguration(autoRest),
                branded: GetOptionBoolValue(autoRest, Options.Branded),
                generateTestProject: GetOptionBoolValue(autoRest, Options.GenerateTestProject)
            );
        }

        private static T GetOptionEnumValue<T>(IPluginCommunication autoRest, string option) where T : struct, Enum
        {
            var enumStr = autoRest.GetValue<string?>(option).GetAwaiter().GetResult();
            return GetOptionEnumValueFromString<T>(option, enumStr);
        }

        internal static T GetOptionEnumValueFromString<T>(string option, string? enumStrValue) where T : struct, Enum
        {
            if (Enum.TryParse<T>(enumStrValue, true, out var enumValue))
            {
                return enumValue;
            }

            return (T)GetDefaultEnumOptionValue(option)!;
        }

        public static Enum? GetDefaultEnumOptionValue(string option) => option switch
        {
            Options.UnreferencedTypesHandling => UnreferencedTypesHandlingOption.RemoveOrInternalize,
            _ => null
        };

        private static bool GetOptionBoolValue(IPluginCommunication autoRest, string option)
        {
            return autoRest.GetValue<bool?>(option).GetAwaiter().GetResult() ?? GetDefaultBoolOptionValue(option)!.Value;
        }

        public static bool? GetDefaultBoolOptionValue(string option)
        {
            switch (option)
            {
                case Options.SaveInputs:
                    return false;
                case Options.AzureArm:
                    return false;
                case Options.PublicClients:
                    return false;
                case Options.ModelNamespace:
                    return true;
                case Options.HeadAsBoolean:
                    return false;
                case Options.SkipCSProj:
                    return false;
                case Options.SkipCSProjPackageReference:
                    return false;
                case Options.Generation1ConvenienceClient:
                    return false;
                case Options.SingleTopLevelClient:
                    return false;
                case Options.SkipSerializationFormatXml:
                    return false;
                case Options.DisablePaginationTopRenaming:
                    return false;
                case Options.GenerateModelFactory:
                    return true;
                case Options.PublicDiscriminatorProperty:
                    return false;
                case Options.KeepNonOverloadableProtocolSignature:
                    return false;
                case Options.ShouldTreatBase64AsBinaryData:
                    return true;
                case Options.DeserializeNullCollectionAsNullValue:
                    return false;
                case Options.UseCoreDataFactoryReplacements:
                    return true;
                case Options.Branded:
                    return true;
                case Options.GenerateTestProject:
<<<<<<< HEAD
=======
                    return true;
                case Options.UseModelReaderWriter:
>>>>>>> 7074a6ff
                    return false;
                default:
                    return null;
            }
        }

        private static T GetRequiredOption<T>(IPluginCommunication autoRest, string name)
        {
            return autoRest.GetValue<T>(name).GetAwaiter().GetResult() ?? throw new InvalidOperationException($"{name} configuration parameter is required");
        }

        internal static string TrimFileSuffix(string path)
        {
            if (Uri.IsWellFormedUriString(path, UriKind.Absolute))
            {
                path = new Uri(path).LocalPath;
            }

            return path;
        }

        internal static bool IsValidJsonElement(JsonElement? element)
        {
            return element != null && element?.ValueKind != JsonValueKind.Null && element?.ValueKind != JsonValueKind.Undefined;
        }

        public static bool DeserializeBoolean(JsonElement? jsonElement, bool defaultValue = false)
            => jsonElement == null || !IsValidJsonElement(jsonElement) ? defaultValue : Convert.ToBoolean(jsonElement.ToString());

        public static IReadOnlyList<string> DeserializeArray(JsonElement jsonElement)
            => jsonElement.ValueKind != JsonValueKind.Array ? Array.Empty<string>() : jsonElement.EnumerateArray().Select(t => t.ToString()).ToArray();

        internal static void LoadConfiguration(JsonElement root, string? projectPath, string outputPath, string? existingProjectFolder)
        {
            var sharedSourceFolders = new List<string>();
            foreach (var sharedSourceFolder in root.GetProperty(Options.SharedSourceFolders).EnumerateArray())
            {
                sharedSourceFolders.Add(Path.Combine(outputPath, sharedSourceFolder.GetString()!));
            }

            root.TryGetProperty(Options.ProtocolMethodList, out var protocolMethodList);
            var protocolMethods = DeserializeArray(protocolMethodList);
            root.TryGetProperty(Options.SuppressAbstractBaseClasses, out var suppressAbstractBaseClassesElement);
            var suppressAbstractBaseClasses = DeserializeArray(suppressAbstractBaseClassesElement);
            root.TryGetProperty(Options.ModelsToTreatEmptyStringAsNull, out var modelsToTreatEmptyStringAsNullElement);
            var modelsToTreatEmptyStringAsNull = DeserializeArray(modelsToTreatEmptyStringAsNullElement);
            root.TryGetProperty(Options.IntrinsicTypesToTreatEmptyStringAsNull, out var intrinsicTypesToTreatEmptyStringAsNullElement);
            var intrinsicTypesToTreatEmptyStringAsNull = DeserializeArray(intrinsicTypesToTreatEmptyStringAsNullElement);
            root.TryGetProperty(Options.ModelFactoryForHlc, out var oldModelFactoryEntriesElement);
            var oldModelFactoryEntries = DeserializeArray(oldModelFactoryEntriesElement);
            root.TryGetProperty(Options.MethodsToKeepClientDefaultValue, out var methodsToKeepClientDefaultValueElement);
            var methodsToKeepClientDefaultValue = DeserializeArray(methodsToKeepClientDefaultValueElement);

            Initialize(
                Path.Combine(outputPath, root.GetProperty(Options.OutputFolder).GetString()!),
                root.GetProperty(Options.Namespace).GetString()!,
                root.GetProperty(Options.LibraryName).GetString()!,
                sharedSourceFolders.ToArray(),
                saveInputs: false,
                ReadOption(root, Options.AzureArm),
                ReadOption(root, Options.PublicClients),
                ReadOption(root, Options.ModelNamespace),
                ReadOption(root, Options.HeadAsBoolean),
                ReadOption(root, Options.SkipCSProj),
                ReadOption(root, Options.SkipCSProjPackageReference),
                ReadOption(root, Options.Generation1ConvenienceClient),
                ReadOption(root, Options.SingleTopLevelClient),
                ReadOption(root, Options.SkipSerializationFormatXml),
                ReadOption(root, Options.DisablePaginationTopRenaming),
                ReadOption(root, Options.GenerateModelFactory),
                ReadOption(root, Options.PublicDiscriminatorProperty),
                ReadOption(root, Options.DeserializeNullCollectionAsNullValue),
                ReadOption(root, Options.UseCoreDataFactoryReplacements),
                ReadOption(root, Options.UseModelReaderWriter),
                oldModelFactoryEntries,
                ReadEnumOption<UnreferencedTypesHandlingOption>(root, Options.UnreferencedTypesHandling),
                ReadOption(root, Options.KeepNonOverloadableProtocolSignature),
                projectPath ?? ReadStringOption(root, Options.ProjectFolder),
                existingProjectFolder,
                protocolMethods,
                suppressAbstractBaseClasses,
                modelsToTreatEmptyStringAsNull,
                intrinsicTypesToTreatEmptyStringAsNull,
                ReadOption(root, Options.ShouldTreatBase64AsBinaryData),
                methodsToKeepClientDefaultValue,
                MgmtConfiguration.LoadConfiguration(root),
                MgmtTestConfiguration.LoadConfiguration(root),
                ReadOption(root, Options.Branded),
                ReadOption(root, Options.GenerateTestProject)
            );
        }

        internal static string SaveConfiguration()
        {
            using (var memoryStream = new MemoryStream())
            {
                var options = new JsonWriterOptions()
                {
                    Indented = true,
                };
                using (var writer = new Utf8JsonWriter(memoryStream, options))
                {
                    WriteConfiguration(writer);
                }

                return Encoding.UTF8.GetString(memoryStream.ToArray());
            }
        }

        private static void WriteConfiguration(Utf8JsonWriter writer)
        {
            writer.WriteStartObject();
            writer.WriteString(Options.OutputFolder, Path.GetRelativePath(OutputFolder, OutputFolder));
            writer.WriteString(Options.Namespace, Namespace);
            writer.WriteString(Options.LibraryName, LibraryName);
            writer.WriteStartArray(Options.SharedSourceFolders);
            foreach (var sharedSourceFolder in SharedSourceFolders)
            {
                writer.WriteStringValue(NormalizePath(sharedSourceFolder));
            }
            writer.WriteEndArray();
            WriteIfNotDefault(writer, Options.AzureArm, AzureArm);
            WriteIfNotDefault(writer, Options.PublicClients, PublicClients);
            WriteIfNotDefault(writer, Options.ModelNamespace, ModelNamespace);
            WriteIfNotDefault(writer, Options.HeadAsBoolean, HeadAsBoolean);
            WriteIfNotDefault(writer, Options.SkipCSProj, SkipCSProj);
            WriteIfNotDefault(writer, Options.SkipCSProjPackageReference, SkipCSProjPackageReference);
            WriteIfNotDefault(writer, Options.Generation1ConvenienceClient, Generation1ConvenienceClient);
            WriteIfNotDefault(writer, Options.SingleTopLevelClient, SingleTopLevelClient);
            WriteIfNotDefault(writer, Options.GenerateModelFactory, GenerateModelFactory);
            writer.WriteNonEmptyArray(Options.ModelFactoryForHlc, ModelFactoryForHlc);
            WriteIfNotDefault(writer, Options.UnreferencedTypesHandling, UnreferencedTypesHandling);
            WriteIfNotDefault(writer, Options.ProjectFolder, RelativeProjectFolder);
            WriteIfNotDefault(writer, Options.UseCoreDataFactoryReplacements, UseCoreDataFactoryReplacements);
            WriteIfNotDefault(writer, Options.UseModelReaderWriter, UseModelReaderWriter);
            writer.WriteNonEmptyArray(Options.ProtocolMethodList, ProtocolMethodList);
            writer.WriteNonEmptyArray(Options.SuppressAbstractBaseClasses, SuppressAbstractBaseClasses);
            writer.WriteNonEmptyArray(Options.ModelsToTreatEmptyStringAsNull, ModelsToTreatEmptyStringAsNull.ToList());
            if (ModelsToTreatEmptyStringAsNull.Any())
            {
                writer.WriteNonEmptyArray(Options.IntrinsicTypesToTreatEmptyStringAsNull, IntrinsicTypesToTreatEmptyStringAsNull.ToList());
            }

            MgmtConfiguration.SaveConfiguration(writer);

            if (MgmtTestConfiguration != null)
            {
                MgmtTestConfiguration.SaveConfiguration(writer);
            }
            WriteIfNotDefault(writer, Options.Branded, ApiTypes is AzureApiTypes);
            WriteIfNotDefault(writer, Options.GenerateTestProject, GenerateTestProject);

            writer.WriteEndObject();
        }

        private static string NormalizePath(string sharedSourceFolder)
        {
            return Path.GetRelativePath(OutputFolder, sharedSourceFolder);
        }

        private static void WriteIfNotDefault<T>(Utf8JsonWriter writer, string option, T enumValue) where T : struct, Enum
        {
            var defaultValue = GetDefaultEnumOptionValue(option);
            if (!enumValue.Equals(defaultValue))
            {
                writer.WriteString(option, enumValue.ToString());
            }
        }

        private static void WriteIfNotDefault(Utf8JsonWriter writer, string option, bool value)
        {
            var defaultValue = GetDefaultBoolOptionValue(option);
            if (!defaultValue.HasValue || defaultValue.Value != value)
            {
                writer.WriteBoolean(option, value);
            }
        }

        private static void WriteIfNotDefault(Utf8JsonWriter writer, string option, string? value)
        {
            if (value == null)
            {
                return;
            }

            switch (option)
            {
                case Options.ProjectFolder:
                    if (value != ProjectFolderDefault)
                        writer.WriteString(option, value);
                    break;
                default:
                    writer.WriteString(option, value);
                    break;
            }
        }

        private static bool ReadOption(JsonElement root, string option)
        {
            if (root.TryGetProperty(option, out JsonElement value))
            {
                return value.GetBoolean();
            }
            else
            {
                return GetDefaultBoolOptionValue(option)!.Value;
            }
        }

        private static T ReadEnumOption<T>(JsonElement root, string option) where T : struct, Enum
        {
            var enumStr = ReadStringOption(root, option);
            return GetOptionEnumValueFromString<T>(option, enumStr);
        }

        private static string? ReadStringOption(JsonElement root, string option)
        {
            if (root.TryGetProperty(option, out JsonElement value))
                return value.GetString();

            return null;
        }

        internal static string GetOutputFolderOption(IPluginCommunication autoRest) => TrimFileSuffix(GetRequiredOption<string>(autoRest, Options.OutputFolder));
        internal static string? GetProjectFolderOption(IPluginCommunication autoRest) => autoRest.GetValue<string?>(Options.ProjectFolder).GetAwaiter().GetResult();
        internal static bool GetAzureArmOption(IPluginCommunication autoRest) => GetOptionBoolValue(autoRest, Options.AzureArm);
        internal static bool GetSkipCSProjPackageReferenceOption(IPluginCommunication autoRest) => GetOptionBoolValue(autoRest, Options.SkipCSProjPackageReference);
        internal static bool GetGeneration1ConvenienceClientOption(IPluginCommunication autoRest) => GetOptionBoolValue(autoRest, Options.Generation1ConvenienceClient);
        internal static string GetLibraryNameOption(IPluginCommunication autoRest, string defaultLibraryName) => autoRest.GetValue<string?>(Options.LibraryName).GetAwaiter().GetResult() ?? defaultLibraryName;
        internal static string GetNamespaceOption(IPluginCommunication autoRest, string defaultNamespace) => autoRest.GetValue<string?>(Options.Namespace).GetAwaiter().GetResult() ?? defaultNamespace;
    }
}<|MERGE_RESOLUTION|>--- conflicted
+++ resolved
@@ -53,13 +53,9 @@
             public const string DeserializeNullCollectionAsNullValue = "deserialize-null-collection-as-null-value";
             public const string UseCoreDataFactoryReplacements = "use-core-datafactory-replacements";
             public const string Branded = "branded";
-<<<<<<< HEAD
             public const string GenerateTestProject = "generate-test-project";
-=======
-            public const string GenerateTestProject = "generateTestProject";
             // TODO - this configuration only exists here because we would like a rolling update for all libraries for this feature since it changes so many files.
             public const string UseModelReaderWriter = "use-model-reader-writer";
->>>>>>> 7074a6ff
         }
 
         public enum UnreferencedTypesHandlingOption
@@ -413,11 +409,8 @@
                 case Options.Branded:
                     return true;
                 case Options.GenerateTestProject:
-<<<<<<< HEAD
-=======
-                    return true;
+                    return false;
                 case Options.UseModelReaderWriter:
->>>>>>> 7074a6ff
                     return false;
                 default:
                     return null;
