--- conflicted
+++ resolved
@@ -174,7 +174,6 @@
         public static InputPrimitiveType Guid { get; }               = new(InputTypeKind.Guid);
         public static InputPrimitiveType Int32 { get; }              = new(InputTypeKind.Int32);
         public static InputPrimitiveType Int64 { get; }              = new(InputTypeKind.Int64);
-        public static InputPrimitiveType IPAddress { get; }          = new(InputTypeKind.IPAddress);
         public static InputPrimitiveType Object { get; }             = new(InputTypeKind.Object);
         public static InputPrimitiveType RequestMethod { get; }      = new(InputTypeKind.RequestMethod);
         public static InputPrimitiveType ResourceIdentifier { get; } = new(InputTypeKind.ResourceIdentifier);
@@ -193,17 +192,13 @@
 
     internal record InputDictionaryType(string Name, InputType KeyType, InputType ValueType, bool IsNullable = false) : InputType(Name, IsNullable) { }
 
-    internal record InputModelProperty(string Name, string? SerializedName, string Description, InputType Type, bool IsRequired, bool IsReadOnly, bool IsDiscriminator, FormattableString? DefaultValue = null)
-    {
-    }
-
-<<<<<<< HEAD
-    internal record InputConstant(object? Value, InputType Type);
-=======
+    internal record InputModelProperty(string Name, string? SerializedName, string Description, InputType Type, bool IsRequired, bool IsReadOnly, bool IsDiscriminator)
+    {
+    }
+
     internal record InputUnionType(string Name, IReadOnlyList<InputType> UnionItemTypes, bool IsNullable = false) : InputType(Name, IsNullable);
 
     internal record InputConstant(object Value, InputType Type);
->>>>>>> 3cfbac5e
 
     internal record InputEnumTypeValue(string Name, object Value, string? Description)
     {
@@ -258,7 +253,6 @@
         Guid,
         Int32,
         Int64,
-        IPAddress,
         Object,
         RequestMethod,
         ResourceIdentifier,
