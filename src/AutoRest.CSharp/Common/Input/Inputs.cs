﻿// Copyright (c) Microsoft Corporation. All rights reserved.
// Licensed under the MIT License.

using System;
using System.Collections.Generic;
using AutoRest.CSharp.Generation.Types;
using AutoRest.CSharp.Input;
using Azure.Core;
using Microsoft.CodeAnalysis.CSharp.Syntax;

#pragma warning disable SA1649
namespace AutoRest.CSharp.Common.Input
{
    internal record InputNamespace(string Name, string Description, IReadOnlyList<string> ApiVersions, IReadOnlyList<InputEnumType> Enums, IReadOnlyList<InputModelType> Models, IReadOnlyList<InputClient> Clients, InputAuth Auth)
    {
        public InputNamespace() : this(Name: string.Empty, Description: string.Empty, ApiVersions: Array.Empty<string>(), Enums: Array.Empty<InputEnumType>(), Models: Array.Empty<InputModelType>(), Clients: Array.Empty<InputClient>(), Auth: new InputAuth()) {}
    }

    internal record InputAuth(InputApiKeyAuth? ApiKey, InputOAuth2Auth? OAuth2)
    {
        public InputAuth() : this(null, null) {}
    }

    internal record InputApiKeyAuth(string Name)
    {
        public InputApiKeyAuth() : this(string.Empty) { }
    }

    internal record InputOAuth2Auth(IReadOnlyCollection<string> Scopes)
    {
        public InputOAuth2Auth() : this(Array.Empty<string>()) {}
    }

    internal record InputClient(string Name, string Description, IReadOnlyList<InputOperation> Operations, bool Creatable, IReadOnlyList<InputParameter> Parameters, string? Parent)
    {
        private readonly string? _key;

        public string Key
        {
            get => _key ?? Name;
            init => _key = value;
        }

        public InputClient() : this(string.Empty, string.Empty, Array.Empty<InputOperation>(), true, Array.Empty<InputParameter>(), null) { }
    }

    internal record InputOperation(
        string Name,
        string? ResourceName,
        string? Summary,
        string? Deprecated,
        string Description,
        string? Accessibility,
        IReadOnlyList<InputParameter> Parameters,
        IReadOnlyList<OperationResponse> Responses,
        RequestMethod HttpMethod,
        BodyMediaType RequestBodyMediaType,
        string Uri,
        string Path,
        string? ExternalDocsUrl,
        IReadOnlyList<string>? RequestMediaTypes,
        bool BufferResponse,
        OperationLongRunning? LongRunning,
        OperationPaging? Paging,
        bool GenerateConvenienceMethod)
    {
        public InputOperation() : this(
            Name: string.Empty,
            ResourceName: null,
            Summary: null,
            Deprecated: null,
            Description: string.Empty,
            Accessibility: null,
            Parameters: Array.Empty<InputParameter>(),
            Responses: Array.Empty<OperationResponse>(),
            HttpMethod: RequestMethod.Get,
            RequestBodyMediaType: BodyMediaType.None,
            Uri: string.Empty,
            Path: string.Empty,
            ExternalDocsUrl: null,
            RequestMediaTypes: Array.Empty<string>(),
            BufferResponse: false,
            LongRunning: null,
            Paging: null,
            GenerateConvenienceMethod: false)
        { }
    }

    internal record InputParameter(
        string Name,
        string NameInRequest,
        string? Description,
        InputType Type,
        RequestLocation Location,
        InputConstant? DefaultValue,
        VirtualParameter? VirtualParameter,
        InputParameter? GroupedBy,
        InputOperationParameterKind Kind,
        bool IsRequired,
        bool IsApiVersion,
        bool IsResourceParameter,
        bool IsContentType,
        bool IsEndpoint,
        bool SkipUrlEncoding,
        bool Explode,
        string? ArraySerializationDelimiter,
        string? HeaderCollectionPrefix)
    {
        public InputParameter() : this(
            Name: string.Empty,
            NameInRequest: string.Empty,
            Description: null,
            Type: new InputPrimitiveType(InputTypeKind.Object),
            Location: RequestLocation.None,
            DefaultValue: null,
            VirtualParameter: null,
            GroupedBy: null,
            Kind: InputOperationParameterKind.Method,
            IsRequired: false,
            IsApiVersion: false,
            IsResourceParameter: false,
            IsContentType: false,
            IsEndpoint: false,
            SkipUrlEncoding: false,
            Explode: false,
            ArraySerializationDelimiter: null,
            HeaderCollectionPrefix: null)
        { }
    }

    internal record OperationResponseHeader(string Name, string NameInResponse, string Description, InputType Type)
    {
        public OperationResponseHeader() : this("", "", "", InputPrimitiveType.String) { }
    }

    internal record OperationResponse(IReadOnlyList<int> StatusCodes, InputType? BodyType, BodyMediaType BodyMediaType, IReadOnlyList<OperationResponseHeader> Headers, bool IsErrorResponse)
    {
        public OperationResponse() : this(StatusCodes: Array.Empty<int>(), BodyType: null, BodyMediaType: BodyMediaType.None, Headers: Array.Empty<OperationResponseHeader>(), IsErrorResponse: false) { }
    }

    internal record OperationLongRunning(OperationFinalStateVia FinalStateVia, OperationResponse FinalResponse)
    {
        public OperationLongRunning() : this(FinalStateVia: OperationFinalStateVia.Location, FinalResponse: new OperationResponse()) { }
    }

    internal record OperationPaging(string? NextLinkName, string? ItemName)
    {
        public InputOperation? NextLinkOperation => NextLinkOperationRef?.Invoke() ?? null;
        public Func<InputOperation>? NextLinkOperationRef { get; init; }
        public OperationPaging():this(null, null) { }
    }

    internal abstract record InputType(string Name, bool IsNullable = false) { }

    internal record InputPrimitiveType(InputTypeKind Kind, bool IsNullable = false) : InputType(Kind.ToString(), IsNullable)
    {
        public static InputPrimitiveType AzureLocation { get; }      = new(InputTypeKind.AzureLocation);
        public static InputPrimitiveType BinaryData { get; }         = new(InputTypeKind.BinaryData);
        public static InputPrimitiveType Boolean { get; }            = new(InputTypeKind.Boolean);
        public static InputPrimitiveType Bytes { get; }              = new(InputTypeKind.Bytes);
        public static InputPrimitiveType BytesBase64Url { get; }     = new(InputTypeKind.BytesBase64Url);
        public static InputPrimitiveType ContentType { get; }        = new(InputTypeKind.ContentType);
        public static InputPrimitiveType Date { get; }               = new(InputTypeKind.Date);
        public static InputPrimitiveType DateTime { get; }           = new(InputTypeKind.DateTime);
        public static InputPrimitiveType DateTimeISO8601 { get; }    = new(InputTypeKind.DateTimeISO8601);
        public static InputPrimitiveType DateTimeRFC1123 { get; }    = new(InputTypeKind.DateTimeRFC1123);
        public static InputPrimitiveType DateTimeUnix { get; }       = new(InputTypeKind.DateTimeUnix);
        public static InputPrimitiveType DurationISO8601 { get; }    = new(InputTypeKind.DurationISO8601);
        public static InputPrimitiveType DurationConstant { get; }   = new(InputTypeKind.DurationConstant);
        public static InputPrimitiveType ETag { get; }               = new(InputTypeKind.ETag);
        public static InputPrimitiveType Float32 { get; }            = new(InputTypeKind.Float32);
        public static InputPrimitiveType Float64 { get; }            = new(InputTypeKind.Float64);
        public static InputPrimitiveType Float128 { get; }           = new(InputTypeKind.Float128);
        public static InputPrimitiveType Guid { get; }               = new(InputTypeKind.Guid);
        public static InputPrimitiveType Int32 { get; }              = new(InputTypeKind.Int32);
        public static InputPrimitiveType Int64 { get; }              = new(InputTypeKind.Int64);
        public static InputPrimitiveType Object { get; }             = new(InputTypeKind.Object);
        public static InputPrimitiveType RequestMethod { get; }      = new(InputTypeKind.RequestMethod);
        public static InputPrimitiveType ResourceIdentifier { get; } = new(InputTypeKind.ResourceIdentifier);
        public static InputPrimitiveType ResourceType { get; }       = new(InputTypeKind.ResourceType);
        public static InputPrimitiveType Stream { get; }             = new(InputTypeKind.Stream);
        public static InputPrimitiveType String { get; }             = new(InputTypeKind.String);
        public static InputPrimitiveType Time { get; }               = new(InputTypeKind.Time);
        public static InputPrimitiveType Uri { get; }                = new(InputTypeKind.Uri);

        public bool IsNumber => Kind is InputTypeKind.Int32 or InputTypeKind.Int64 or InputTypeKind.Float32 or InputTypeKind.Float64 or InputTypeKind.Float128;
    }

    internal record InputLiteralType(string Name, InputType LiteralValueType, object Value, bool IsNullable = false) : InputType(Name, IsNullable);

    internal record InputListType(string Name, InputType ElementType, bool IsNullable = false) : InputType(Name, IsNullable) { }

    internal record InputDictionaryType(string Name, InputType KeyType, InputType ValueType, bool IsNullable = false) : InputType(Name, IsNullable) { }

    internal record InputModelProperty(string Name, string? SerializedName, string Description, InputType Type, bool IsRequired, bool IsReadOnly, bool IsDiscriminator)
    {
    }

    internal record InputUnionType(string Name, IReadOnlyList<InputType> UnionItemTypes, bool IsNullable = false) : InputType(Name, IsNullable);

    internal record InputConstant(object Value, InputType Type);

    internal record InputEnumTypeValue(string Name, object Value, string? Description)
    {
        public virtual string GetJsonValueString() => GetValueString();
        public string GetValueString() => (Value.ToString() ?? string.Empty);
    }

    internal record InputEnumTypeStringValue(string Name, string StringValue, string? Description) : InputEnumTypeValue(Name, StringValue, Description);
    internal record InputEnumTypeIntegerValue(string Name, Int32 IntegerValue, string? Description) : InputEnumTypeValue(Name, IntegerValue, Description);
    internal record InputEnumTypeFloatValue(string Name, float FloatValue, string? Description) : InputEnumTypeValue(Name, FloatValue, Description);

    internal enum InputOperationParameterKind
    {
        Method = 0,
        Client = 1,
        Constant = 2,
        Flattened = 3,
<<<<<<< HEAD
        Flatten = 4,
=======
        Spread = 4,
>>>>>>> 3cfbac5e
        Grouped = 5,
    }

    internal enum BodyMediaType
    {
        None,
        Binary,
        Form,
        Json,
        Multipart,
        Text,
        Xml
    }

    internal enum InputTypeKind
    {
        AzureLocation,
        Boolean,
        BinaryData,
        Bytes,
        BytesBase64Url,
        ContentType,
        Date,
        DateTime,
        DateTimeISO8601,
        DateTimeRFC1123,
        DateTimeUnix,
        DurationISO8601,
        DurationConstant,
        ETag,
        Float32,
        Float64,
        Float128,
        Guid,
        Int32,
        Int64,
        Object,
        RequestMethod,
        ResourceIdentifier,
        ResourceType,
        Stream,
        String,
        Time,
        Uri,
    }

    internal enum InputModelTypeUsage
    {
        None = 0,
        Input = 1,
        Output = 2,
        RoundTrip = Input | Output
    }
}<|MERGE_RESOLUTION|>--- conflicted
+++ resolved
@@ -216,11 +216,7 @@
         Client = 1,
         Constant = 2,
         Flattened = 3,
-<<<<<<< HEAD
-        Flatten = 4,
-=======
         Spread = 4,
->>>>>>> 3cfbac5e
         Grouped = 5,
     }
 
