﻿// Copyright (c) Microsoft Corporation. All rights reserved.
// Licensed under the MIT License. See License.txt in the project root for license information.

using System;
using System.Collections.Generic;
using System.Text.Json;
using System.Text.Json.Serialization;

namespace AutoRest.CSharp.Common.Input
{
    internal static class Utf8JsonReaderExtensions
    {
        public static bool TryReadReferenceId(this ref Utf8JsonReader reader, ref bool isFirstProperty, ref string? value)
        {
            if (reader.TokenType != JsonTokenType.PropertyName)
            {
                throw new JsonException();
            }

            if (reader.GetString() != "$id")
            {
                return false;
            }

            if (!isFirstProperty)
            {
                throw new JsonException("$id should be the first defined property");
            }

            isFirstProperty = false;

            reader.Read();
            value = reader.GetString() ?? throw new JsonException();
            reader.Read();
            return true;
        }

        public static bool TryReadBoolean(this ref Utf8JsonReader reader, string propertyName, ref bool value)
        {
            if (reader.TokenType != JsonTokenType.PropertyName)
            {
                throw new JsonException();
            }

            if (reader.GetString() != propertyName)
            {
                return false;
            }

            reader.Read();
            value = reader.GetBoolean();
            reader.Read();
            return true;
        }

        public static bool TryReadString(this ref Utf8JsonReader reader, string propertyName, ref string? value)
        {
            if (reader.TokenType != JsonTokenType.PropertyName)
            {
                throw new JsonException();
            }

            if (reader.GetString() != propertyName)
            {
                return false;
            }

            reader.Read();
            value = reader.GetString() ?? throw new JsonException();
            reader.Read();
            return true;
        }

        public static bool TryReadEnumValue(this ref Utf8JsonReader reader, string propertyName, ref object? value)
        {
            if (reader.TokenType != JsonTokenType.PropertyName)
            {
                throw new JsonException();
            }

            if (reader.GetString() != propertyName)
            {
                return false;
            }

            reader.Read();
            switch (reader.TokenType)
            {
                case JsonTokenType.String:
                    value = reader.GetString() ?? throw new JsonException("Enum value cannot be empty");
                    break;
                case JsonTokenType.Number:
                    if (reader.TryGetInt32(out int intValue))
                    {
                        value = intValue;
                    }
                    else if (reader.TryGetSingle(out float floatValue))
                    {
                        value = floatValue;
                    }
                    else
                    {
                        throw new JsonException($"Unsupported enum value type: {reader.TokenType}");
                    }
                    break;
                default:
                    throw new JsonException($"Unsupported enum value type: {reader.TokenType}");
            }

            reader.Read();
            return true;
        }

<<<<<<< HEAD
        public static bool TryReadPrimitiveType(this ref Utf8JsonReader reader, string propertyName, ref InputPrimitiveType? value)
        {
            if (reader.TokenType != JsonTokenType.PropertyName)
            {
                throw new JsonException();
            }

            if (reader.GetString() != propertyName)
            {
                return false;
            }

            reader.Read();
            value = TypeSpecInputTypeConverter.CreatePrimitiveType(reader.GetString()) ?? throw new JsonException();
            reader.Read();
            return true;
        }

=======
>>>>>>> 9b8a321f
        public static bool TryReadWithConverter<T>(this ref Utf8JsonReader reader, string propertyName, JsonSerializerOptions options, ref T? value)
        {
            if (reader.TokenType != JsonTokenType.PropertyName)
            {
                throw new JsonException();
            }

            if (reader.GetString() != propertyName)
            {
                return false;
            }

            reader.Read();
            value = reader.ReadWithConverter<T>(options);
            return true;
        }

        public static bool TryReadWithConverter<T>(this ref Utf8JsonReader reader, string propertyName, JsonSerializerOptions options, ref IReadOnlyList<T>? value)
        {
            if (reader.TokenType != JsonTokenType.PropertyName)
            {
                throw new JsonException();
            }

            if (reader.GetString() != propertyName)
            {
                return false;
            }

            reader.Read();
            if (reader.TokenType != JsonTokenType.StartArray)
            {
                throw new JsonException();
            }
            reader.Read();

            var result = new List<T>();
            while (reader.TokenType != JsonTokenType.EndArray)
            {
                var item = reader.ReadWithConverter<T>(options);
                result.Add(item ?? throw new JsonException($"null value in list is not allowed"));
            }
            reader.Read();
            value = result;
            return true;
        }

        public static T? ReadWithConverter<T>(this ref Utf8JsonReader reader, JsonSerializerOptions options)
        {
            var converter = (JsonConverter<T>)options.GetConverter(typeof(T));
            var value = converter.Read(ref reader, typeof(T), options);
            reader.Read();
            return value;
        }

        public static T? ReadReferenceAndResolve<T>(this ref Utf8JsonReader reader, ReferenceResolver resolver) where T : class
        {
            if (reader.TokenType != JsonTokenType.StartObject)
            {
                throw new JsonException();
            }
            reader.Read();

            if (reader.TokenType != JsonTokenType.PropertyName)
            {
                throw new JsonException();
            }

            if (reader.GetString() != "$ref")
            {
                return null;
            }

            reader.Read();
            var idRef = reader.GetString() ?? throw new JsonException("$ref can't be null");
            var result = (T)resolver.ResolveReference(idRef ?? throw new JsonException());

            reader.Read();
            if (reader.TokenType != JsonTokenType.EndObject)
            {
                throw new JsonException("$ref should be the only property");
            }

            return result;
        }

        public static bool TryReadStringArray(this ref Utf8JsonReader reader, string propertyName, ref IReadOnlyList<string>? value)
        {
            if (reader.TokenType != JsonTokenType.PropertyName)
            {
                throw new JsonException();
            }

            if (reader.GetString() != propertyName)
            {
                return false;
            }

            reader.Read();

            if (reader.TokenType != JsonTokenType.StartArray)
            {
                throw new JsonException();
            }
            reader.Read();

            var result = new List<string>();
            while (reader.TokenType != JsonTokenType.EndArray)
            {
                result.Add(reader.GetString() ?? throw new JsonException());
                reader.Read();
            }
            reader.Read();
            value = result;
            return true;
        }

        public static void SkipProperty(this ref Utf8JsonReader reader)
        {
            if (reader.TokenType != JsonTokenType.PropertyName)
            {
                throw new JsonException();
            }

            reader.Read();
            reader.SkipValue();
        }

        private static void SkipValue(this ref Utf8JsonReader reader)
        {
            switch (reader.TokenType)
            {
                case JsonTokenType.StartObject:
                    reader.Read();
                    while (reader.TokenType != JsonTokenType.EndObject)
                    {
                        reader.SkipProperty();
                    }
                    reader.Read();
                    break;
                case JsonTokenType.StartArray:
                    reader.Read();
                    while (reader.TokenType != JsonTokenType.EndArray)
                    {
                        reader.SkipValue();
                    }
                    reader.Read();
                    break;
                case JsonTokenType.String:
                case JsonTokenType.Number:
                case JsonTokenType.True:
                case JsonTokenType.False:
                case JsonTokenType.Null:
                    reader.Read();
                    break;
                case JsonTokenType.Comment:
                case JsonTokenType.None:
                case JsonTokenType.EndObject:
                case JsonTokenType.EndArray:
                case JsonTokenType.PropertyName:
                    throw new InvalidOperationException("Unexpected token type");
                default:
                    throw new ArgumentOutOfRangeException();
            }
        }
    }
}<|MERGE_RESOLUTION|>--- conflicted
+++ resolved
@@ -111,27 +111,6 @@
             return true;
         }
 
-<<<<<<< HEAD
-        public static bool TryReadPrimitiveType(this ref Utf8JsonReader reader, string propertyName, ref InputPrimitiveType? value)
-        {
-            if (reader.TokenType != JsonTokenType.PropertyName)
-            {
-                throw new JsonException();
-            }
-
-            if (reader.GetString() != propertyName)
-            {
-                return false;
-            }
-
-            reader.Read();
-            value = TypeSpecInputTypeConverter.CreatePrimitiveType(reader.GetString()) ?? throw new JsonException();
-            reader.Read();
-            return true;
-        }
-
-=======
->>>>>>> 9b8a321f
         public static bool TryReadWithConverter<T>(this ref Utf8JsonReader reader, string propertyName, JsonSerializerOptions options, ref T? value)
         {
             if (reader.TokenType != JsonTokenType.PropertyName)
