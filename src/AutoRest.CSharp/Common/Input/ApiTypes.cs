﻿// Copyright (c) Microsoft Corporation. All rights reserved.
// Licensed under the MIT License. See License.txt in the project root for license information.

using System;
using System.ServiceModel.Rest;
<<<<<<< HEAD
using System.ServiceModel.Rest.Shared;
using System.ServiceModel.Rest.Shared.Core.Serialization;
=======
using System.ServiceModel.Rest.Core;
using System.ServiceModel.Rest.Experimental;
using System.ServiceModel.Rest.Experimental.Core.Serialization;
>>>>>>> 187b6dbd
using System.Threading.Tasks;
using AutoRest.CSharp.Common.Output.Expressions.KnownValueExpressions.Base;
using AutoRest.CSharp.Common.Output.Expressions.ValueExpressions;
using AutoRest.CSharp.Generation.Writers;
using AutoRest.CSharp.Output.Models;
using AutoRest.CSharp.Output.Models.Requests;
using AutoRest.CSharp.Output.Models.Shared;

namespace AutoRest.CSharp.Common.Input
{
    internal abstract class ApiTypes
    {
        public abstract BaseResponseExpression GetResponseExpression(ValueExpression untyped);
        public abstract BaseResponseExpression GetFromResponseExpression(ValueExpression untyped);

        public abstract Type ResponseType { get; }
        public abstract Type ResponseOfTType { get; }
        public abstract Type FromResponseType { get; }

        public abstract string FromResponseName { get; }
        public abstract string ResponseParameterName { get; }
        public abstract string ContentStreamName { get; }
        public abstract string StatusName { get; }

        public abstract string GetRawResponseName { get; }
        public string FromValueName = nameof(Result.FromValue);
        public abstract string GetRawResponseString(string responseVariable);

        public Type GetResponseOfT<T>() => ResponseOfTType.MakeGenericType(typeof(T));
        public Type GetTaskOfResponse(Type? valueType = default) =>
            valueType is null ? typeof(Task<>).MakeGenericType(ResponseType) : typeof(Task<>).MakeGenericType(ResponseOfTType.MakeGenericType(valueType));
        public Type GetValueTaskOfResponse(Type? valueType = default) =>
            valueType is null ? typeof(ValueTask<>).MakeGenericType(ResponseType) : typeof(ValueTask<>).MakeGenericType(ResponseOfTType.MakeGenericType(valueType));

        public abstract Type PipelineExtensionsType { get; }
        protected abstract string ProcessHeadAsBoolMessageName { get; }
        public string GetProcessHeadAsBoolMessageName(bool isAsync = false) => isAsync ? $"{ProcessHeadAsBoolMessageName}Async" : ProcessHeadAsBoolMessageName;
        protected abstract string ProcessMessageName { get; }
        public string GetProcessMessageName(bool isAsync = false) => isAsync ? $"{ProcessMessageName}Async" : ProcessMessageName;

        public abstract Type HttpPipelineType { get; }
        public abstract string HttpPipelineCreateMessageName { get; }
        public FormattableString GetHttpPipelineCreateMessageFormat(bool withContext)
        {
            FormattableString context = withContext ? (FormattableString)$"{KnownParameters.RequestContext.Name:I}" : $"";
            return $"_pipeline.{Configuration.ApiTypes.HttpPipelineCreateMessageName}({context}";
        }

        public abstract Type HttpMessageType { get; }
        public abstract string HttpMessageResponseName { get; }
        public string HttpMessageResponseStatusName => nameof(PipelineResponse.Status);

        public Type GetNextPageFuncType() => typeof(Func<,,>).MakeGenericType(typeof(int?), typeof(string), HttpMessageType);

        public abstract Type ClientDiagnosticsType { get; }
        public abstract string ClientDiagnosticsCreateScopeName { get; }

        public abstract Type ClientOptionsType { get; }

        public abstract Type ArgumentType { get; }
        public string AssertNotNullOrEmptyName => nameof(ClientUtilities.AssertNotNullOrEmpty);
        public string AssertNotNullName => nameof(ClientUtilities.AssertNotNull);

        public abstract Type RequestContextType { get; }
        public string CancellationTokenName = nameof(RequestOptions.CancellationToken);

        public abstract Type ChangeTrackingListType { get; }
        public abstract Type ChangeTrackingDictionaryType { get; }

<<<<<<< HEAD
        public abstract Type OptionalType { get; }
        public string OptionalIsCollectionDefinedName => nameof(OptionalProperty.IsCollectionDefined);
        public string OptionalIsDefinedName => nameof(OptionalProperty.IsDefined);
        public string OptionalToDictionaryName => nameof(OptionalProperty.ToDictionary);
        public string OptionalToListName => nameof(OptionalProperty.ToList);
        public string OptionalToNullableName => nameof(OptionalProperty.ToNullable);
=======
        public abstract Type HttpPipelineBuilderType { get; }
        public abstract Type BearerAuthenticationPolicyType { get; }
        public abstract Type KeyCredentialPolicyType { get; }
        public abstract Type KeyCredentialType { get; }
        public FormattableString GetHttpPipelineBearerString(string pipelineField, string optionsVariable, string credentialVariable, CodeWriterDeclaration? scopesParam)
            => $"{pipelineField} = {HttpPipelineBuilderType}.Build({optionsVariable}, new {BearerAuthenticationPolicyType}({credentialVariable}, {scopesParam}));";
        public FormattableString GetHttpPipelineKeyCredentialString(string pipelineField, string optionsVariable, string credentialVariable, string keyName)
            => $"{pipelineField} = {HttpPipelineBuilderType}.Build({optionsVariable}, new {KeyCredentialPolicyType}({credentialVariable}, \"{keyName}\"));";
        public abstract FormattableString GetHttpPipelineClassifierString(string pipelineField, string optionsVariable, FormattableString perCallPolicies, FormattableString perRetryPolicies);

        public abstract Type HttpPipelinePolicyType { get; }

        public abstract FormattableString ProtocolReturnStartString { get; }
        public abstract FormattableString ProtocolReturnEndString { get; }

        public abstract string HttpMessageRequestName { get; }

        public abstract FormattableString GetSetMethodString(string requestName, string method);
        public abstract FormattableString GetSetUriString(string requestName, string uriName);

        public abstract Action<CodeWriter, CodeWriterDeclaration, RequestHeader, ClientFields?> WriteHeaderMethod { get; }

        public abstract FormattableString GetSetContentString(string requestName, string contentName);

        public abstract Type RequestContentType { get; }
        public abstract string ToRequestContentName { get; }
        public abstract string RequestContentCreateName { get; }

        public abstract BaseRawRequestUriBuilderExpression GetRequestUriBuiilderExpression(ValueExpression? valueExpression = null);

        public abstract Type IUtf8JsonSerializableType { get; }
        public string IUtf8JsonSerializableWriteName => nameof(IUtf8JsonWriteable.Write);

        public abstract Type Utf8JsonWriterExtensionsType { get; }
        public string Utf8JsonWriterExtensionsWriteObjectValueName => nameof(ModelSerializationExtensions.WriteObjectValue);
        public string Utf8JsonWriterExtensionsWriteNumberValueName => nameof(ModelSerializationExtensions.WriteNumberValue);
        public string Utf8JsonWriterExtensionsWriteStringValueName => nameof(ModelSerializationExtensions.WriteStringValue);
        public string Utf8JsonWriterExtensionsWriteBase64StringValueName => nameof(ModelSerializationExtensions.WriteBase64StringValue);

        public abstract BaseUtf8JsonRequestContentExpression GetUtf8JsonRequestContentExpression(ValueExpression? untyped = null);
>>>>>>> 187b6dbd
    }
}<|MERGE_RESOLUTION|>--- conflicted
+++ resolved
@@ -3,14 +3,9 @@
 
 using System;
 using System.ServiceModel.Rest;
-<<<<<<< HEAD
-using System.ServiceModel.Rest.Shared;
-using System.ServiceModel.Rest.Shared.Core.Serialization;
-=======
 using System.ServiceModel.Rest.Core;
 using System.ServiceModel.Rest.Experimental;
 using System.ServiceModel.Rest.Experimental.Core.Serialization;
->>>>>>> 187b6dbd
 using System.Threading.Tasks;
 using AutoRest.CSharp.Common.Output.Expressions.KnownValueExpressions.Base;
 using AutoRest.CSharp.Common.Output.Expressions.ValueExpressions;
@@ -80,14 +75,6 @@
         public abstract Type ChangeTrackingListType { get; }
         public abstract Type ChangeTrackingDictionaryType { get; }
 
-<<<<<<< HEAD
-        public abstract Type OptionalType { get; }
-        public string OptionalIsCollectionDefinedName => nameof(OptionalProperty.IsCollectionDefined);
-        public string OptionalIsDefinedName => nameof(OptionalProperty.IsDefined);
-        public string OptionalToDictionaryName => nameof(OptionalProperty.ToDictionary);
-        public string OptionalToListName => nameof(OptionalProperty.ToList);
-        public string OptionalToNullableName => nameof(OptionalProperty.ToNullable);
-=======
         public abstract Type HttpPipelineBuilderType { get; }
         public abstract Type BearerAuthenticationPolicyType { get; }
         public abstract Type KeyCredentialPolicyType { get; }
@@ -128,6 +115,12 @@
         public string Utf8JsonWriterExtensionsWriteBase64StringValueName => nameof(ModelSerializationExtensions.WriteBase64StringValue);
 
         public abstract BaseUtf8JsonRequestContentExpression GetUtf8JsonRequestContentExpression(ValueExpression? untyped = null);
->>>>>>> 187b6dbd
+
+        public abstract Type OptionalType { get; }
+        public string OptionalIsCollectionDefinedName => nameof(OptionalProperty.IsCollectionDefined);
+        public string OptionalIsDefinedName => nameof(OptionalProperty.IsDefined);
+        public string OptionalToDictionaryName => nameof(OptionalProperty.ToDictionary);
+        public string OptionalToListName => nameof(OptionalProperty.ToList);
+        public string OptionalToNullableName => nameof(OptionalProperty.ToNullable);
     }
 }