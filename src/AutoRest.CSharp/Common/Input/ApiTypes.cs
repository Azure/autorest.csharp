--- conflicted
+++ resolved
@@ -28,7 +28,6 @@
             valueType is null ? typeof(ValueTask<>).MakeGenericType(ResponseType) : typeof(ValueTask<>).MakeGenericType(ResponseOfTType.MakeGenericType(valueType));
 
         public abstract Type HttpPipelineType { get; }
-        public abstract Type PipelineExtensionsType { get; }
         public abstract string HttpPipelineCreateMessageName { get; }
 
         public abstract Type HttpMessageType { get; }
@@ -62,22 +61,8 @@
         public abstract FormattableString GetHttpPipelineClassifierString(string pipelineField, string optionsVariable, FormattableString perCallPolicies, FormattableString perRetryPolicies);
 
         public abstract Type HttpPipelinePolicyType { get; }
-<<<<<<< HEAD
-
         public abstract string HttpMessageRequestName { get; }
 
-=======
-        public abstract string HttpMessageRequestName { get; }
-
-        public abstract FormattableString GetSetMethodString(string requestName, string method);
-        public abstract FormattableString GetSetUriString(string requestName, string uriName);
-
-        public abstract Action<CodeWriter, CodeWriterDeclaration, RequestHeader, ClientFields?> WriteHeaderMethod { get; }
-
-        public abstract FormattableString GetSetContentString(string requestName, string contentName);
-
-        public abstract Type RequestUriType { get; }
->>>>>>> 596892bf
         public abstract Type RequestContentType { get; }
         public abstract string ToRequestContentName { get; }
         public abstract string RequestContentCreateName { get; }
@@ -106,10 +91,6 @@
 
         public abstract string EndPointSampleValue { get; }
 
-<<<<<<< HEAD
-=======
-        public abstract string JsonElementVariableName { get; }
->>>>>>> 596892bf
         public abstract Type ResponseClassifierType { get; }
         public abstract Type StatusCodeClassifierType { get; }
 
