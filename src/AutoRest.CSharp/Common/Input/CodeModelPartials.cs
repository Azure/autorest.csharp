--- conflicted
+++ resolved
@@ -309,7 +309,6 @@
             return variableNames;
         }
     }
-<<<<<<< HEAD
 
     internal enum TestDefinitionScope
     {
@@ -317,15 +316,6 @@
         ResourceGroup,
     }
 
-=======
-
-    internal enum TestDefinitionScope
-    {
-        [System.Runtime.Serialization.EnumMember(Value = @"ResourceGroup")]
-        ResourceGroup,
-    }
-
->>>>>>> 0534fdfe
     internal partial class TestDefinitionModel : OavVariableScope
     {
         [YamlMember(Alias = "useArmTemplate")]
