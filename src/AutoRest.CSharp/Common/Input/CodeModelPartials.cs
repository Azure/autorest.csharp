--- conflicted
+++ resolved
@@ -231,11 +231,7 @@
     {
         public override string ToString()
         {
-<<<<<<< HEAD
-            return this.Key;
-=======
             return $"OperationGroup(Key: {Key})";
->>>>>>> f24e13fb
         }
     }
 }
