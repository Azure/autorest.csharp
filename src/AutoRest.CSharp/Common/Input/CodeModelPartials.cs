--- conflicted
+++ resolved
@@ -133,16 +133,15 @@
         public string? Format => TryGetValue("x-ms-format", out object? value) ? value?.ToString() : null;
     }
 
-<<<<<<< HEAD
     internal partial class RecordOfStringAndRequest: System.Collections.Generic.Dictionary<string, ServiceRequest>
     {
-=======
+    }
+
     internal static class XMsFormat
     {
         public const string ArmId = "arm-id";
         public const string ResourceType = "resource-type";
         public const string DurationConstant = "duration-constant";
->>>>>>> 2886a524
     }
 
     internal partial class ServiceResponse
