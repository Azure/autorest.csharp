// Copyright (c) Microsoft Corporation. All rights reserved.
// Licensed under the MIT License.

#nullable enable

using System;
using System.Collections.Generic;
using System.Text.Json;

namespace Azure.Core
{
    internal static class RequestContentHelper
    {
        public static RequestContent FromEnumerable<T>(IEnumerable<T> enumerable) where T: notnull
        {
            var content = new Utf8JsonRequestContent();
            content.JsonWriter.WriteStartArray();
            foreach (var item in enumerable)
            {
                content.JsonWriter.WriteObjectValue(item);
            }
            content.JsonWriter.WriteEndArray();

            return content;
        }

        public static RequestContent FromEnumerable(IEnumerable<BinaryData> enumerable)
        {
            var content = new Utf8JsonRequestContent();
            content.JsonWriter.WriteStartArray();
            foreach (var item in enumerable)
            {
                if (item == null)
                {
                    content.JsonWriter.WriteNullValue();
                }
                else
                {
#if NET6_0_OR_GREATER
                    content.JsonWriter.WriteRawValue(item);
#else
                    JsonSerializer.Serialize(content.JsonWriter, JsonDocument.Parse(item.ToString()).RootElement);
#endif
                }
            }
            content.JsonWriter.WriteEndArray();

            return content;
        }

        public static RequestContent FromDictionary<T>(IDictionary<string, T> dictionary) where T : notnull
        {
            var content = new Utf8JsonRequestContent();
            content.JsonWriter.WriteStartObject();
            foreach (var item in dictionary)
            {
                content.JsonWriter.WritePropertyName(item.Key);
                content.JsonWriter.WriteObjectValue(item.Value);
            }
            content.JsonWriter.WriteEndObject();

            return content;
        }

        public static RequestContent FromDictionary(IDictionary<string, BinaryData> dictionary)
        {
            var content = new Utf8JsonRequestContent();
            content.JsonWriter.WriteStartObject();
            foreach (var item in dictionary)
            {
                content.JsonWriter.WritePropertyName(item.Key);

                if (item.Value == null)
                {
                    content.JsonWriter.WriteNullValue();
                }
                else
                {
#if NET6_0_OR_GREATER
                    content.JsonWriter.WriteRawValue(item.Value);
#else
                    JsonSerializer.Serialize(content.JsonWriter, JsonDocument.Parse(item.Value.ToString()).RootElement);
#endif
                }
            }
            content.JsonWriter.WriteEndObject();

            return content;
        }
<<<<<<< HEAD
        /*
        public static RequestContent FromString(string value)
        {
            var content = new Utf8JsonRequestContent();
            content.JsonWriter.WriteStringValue(value);
            return content;
        }

        public static RequestContent FromBool(bool value)
        {
            var content = new Utf8JsonRequestContent();
            content.JsonWriter.WriteBooleanValue(value);
            return content;
        }
        */
=======

>>>>>>> 7328379f
        public static RequestContent FromObject(object value)
        {
            var content = new Utf8JsonRequestContent();
            content.JsonWriter.WriteObjectValue(value);
            return content;
        }
    }
}<|MERGE_RESOLUTION|>--- conflicted
+++ resolved
@@ -87,25 +87,6 @@
 
             return content;
         }
-<<<<<<< HEAD
-        /*
-        public static RequestContent FromString(string value)
-        {
-            var content = new Utf8JsonRequestContent();
-            content.JsonWriter.WriteStringValue(value);
-            return content;
-        }
-
-        public static RequestContent FromBool(bool value)
-        {
-            var content = new Utf8JsonRequestContent();
-            content.JsonWriter.WriteBooleanValue(value);
-            return content;
-        }
-        */
-=======
-
->>>>>>> 7328379f
         public static RequestContent FromObject(object value)
         {
             var content = new Utf8JsonRequestContent();
