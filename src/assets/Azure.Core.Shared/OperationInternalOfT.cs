--- conflicted
+++ resolved
@@ -109,7 +109,6 @@
             _stateLock = new AsyncLockWithValue<OperationState<T>>();
         }
 
-<<<<<<< HEAD
         //TEMP for backcompat with AutoRest
         public OperationInternal(
             ClientDiagnostics clientDiagnostics,
@@ -130,8 +129,6 @@
         }
         //end TEMP for backcompat with AutoRest
 
-=======
->>>>>>> 8b061216
         private OperationInternal(OperationState<T> finalState)
             : base(finalState.RawResponse)
         {
