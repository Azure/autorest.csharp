--- conflicted
+++ resolved
@@ -254,11 +254,7 @@
                 return GetResponseFromState(asyncLock.Value);
             }
 
-<<<<<<< HEAD
-            using var scope = CreateScope(string.IsNullOrEmpty(_operationTypeName) ? string.Empty : $"{_operationTypeName}.UpdateStatus");
-=======
             using var scope = CreateScope(_updateStatusScopeName);
->>>>>>> 5dc8a680
             try
             {
                 var state = await _operation.UpdateStateAsync(async, cancellationToken).ConfigureAwait(false);
