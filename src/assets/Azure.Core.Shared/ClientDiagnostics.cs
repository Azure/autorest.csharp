--- conflicted
+++ resolved
@@ -190,14 +190,8 @@
             foreach (HttpHeader responseHeader in response.Headers)
             {
                 string headerValue = sanitizer.SanitizeHeader(responseHeader.Name, responseHeader.Value);
-<<<<<<< HEAD
-#pragma warning disable CA1305
-                messageBuilder.AppendLine($"{responseHeader.Name}: {headerValue}");
-#pragma warning restore CA1305
-=======
                 string header = $"{responseHeader.Name}: {headerValue}";
                 messageBuilder.AppendLine(header);
->>>>>>> c8280c0c
             }
 
             return messageBuilder.ToString();
