--- conflicted
+++ resolved
@@ -14,76 +14,44 @@
 #if EXPERIMENTAL
     internal static class LowLevelOperationHelpers
     {
-<<<<<<< HEAD
-        public static async ValueTask<Operation<BinaryData>> ProcessMessageAsync(HttpPipeline pipeline, HttpMessage message, ClientDiagnostics clientDiagnostics, string scopeName, OperationFinalStateVia finalStateVia, RequestContext? requestContext, WaitUntil waitForCompletion)
-        {
-            var response = await pipeline.ProcessMessageAsync(message, requestContext).ConfigureAwait(false);
-            var operation = new LowLevelFuncOperation<BinaryData>(clientDiagnostics, pipeline, message.Request, response, finalStateVia, scopeName, r => r.Content);
-            if (waitForCompletion == WaitUntil.Completed)
-=======
         public static async ValueTask<Operation<BinaryData>> ProcessMessageAsync(HttpPipeline pipeline, HttpMessage message, ClientDiagnostics clientDiagnostics, string scopeName, OperationFinalStateVia finalStateVia, RequestContext? requestContext, WaitUntil waitUntil)
         {
             var response = await pipeline.ProcessMessageAsync(message, requestContext).ConfigureAwait(false);
             var operation = new LowLevelFuncOperation<BinaryData>(clientDiagnostics, pipeline, message.Request, response, finalStateVia, scopeName, r => r.Content);
             if (waitUntil == WaitUntil.Completed)
->>>>>>> 4ca696e8
             {
                 await operation.WaitForCompletionAsync(requestContext?.CancellationToken ?? default).ConfigureAwait(false);
             }
             return operation;
         }
 
-<<<<<<< HEAD
-        public static Operation<BinaryData> ProcessMessage(HttpPipeline pipeline, HttpMessage message, ClientDiagnostics clientDiagnostics, string scopeName, OperationFinalStateVia finalStateVia, RequestContext? requestContext, WaitUntil waitForCompletion)
-        {
-            var response = pipeline.ProcessMessage(message, requestContext);
-            var operation = new LowLevelFuncOperation<BinaryData>(clientDiagnostics, pipeline, message.Request, response, finalStateVia, scopeName, r => r.Content);
-            if (waitForCompletion == WaitUntil.Completed)
-=======
         public static Operation<BinaryData> ProcessMessage(HttpPipeline pipeline, HttpMessage message, ClientDiagnostics clientDiagnostics, string scopeName, OperationFinalStateVia finalStateVia, RequestContext? requestContext, WaitUntil waitUntil)
         {
             var response = pipeline.ProcessMessage(message, requestContext);
             var operation = new LowLevelFuncOperation<BinaryData>(clientDiagnostics, pipeline, message.Request, response, finalStateVia, scopeName, r => r.Content);
             if (waitUntil == WaitUntil.Completed)
->>>>>>> 4ca696e8
             {
                 operation.WaitForCompletion(requestContext?.CancellationToken ?? default);
             }
             return operation;
         }
 
-<<<<<<< HEAD
-        public static async ValueTask<Operation<AsyncPageable<BinaryData>>> ProcessMessageAsync(HttpPipeline pipeline, HttpMessage message, ClientDiagnostics clientDiagnostics, string scopeName, OperationFinalStateVia finalStateVia, RequestContext? requestContext, WaitUntil waitForCompletion, Func<Response, string?, int?, CancellationToken, IAsyncEnumerable<Page<BinaryData>>> createEnumerable)
-        {
-            var response = await pipeline.ProcessMessageAsync(message, requestContext).ConfigureAwait(false);
-            var operation = new LowLevelFuncOperation<AsyncPageable<BinaryData>>(clientDiagnostics, pipeline, message.Request, response, finalStateVia, scopeName, r => PageableHelpers.CreateAsyncPageable((nl, ps, ct) => createEnumerable(r, nl, ps, ct), clientDiagnostics, scopeName));
-            if (waitForCompletion == WaitUntil.Completed)
-=======
         public static async ValueTask<Operation<AsyncPageable<BinaryData>>> ProcessMessageAsync(HttpPipeline pipeline, HttpMessage message, ClientDiagnostics clientDiagnostics, string scopeName, OperationFinalStateVia finalStateVia, RequestContext? requestContext, WaitUntil waitUntil, Func<Response, string?, int?, CancellationToken, IAsyncEnumerable<Page<BinaryData>>> createEnumerable)
         {
             var response = await pipeline.ProcessMessageAsync(message, requestContext).ConfigureAwait(false);
             var operation = new LowLevelFuncOperation<AsyncPageable<BinaryData>>(clientDiagnostics, pipeline, message.Request, response, finalStateVia, scopeName, r => PageableHelpers.CreateAsyncPageable((nl, ps, ct) => createEnumerable(r, nl, ps, ct), clientDiagnostics, scopeName));
             if (waitUntil == WaitUntil.Completed)
->>>>>>> 4ca696e8
             {
                 await operation.WaitForCompletionAsync(requestContext?.CancellationToken ?? default).ConfigureAwait(false);
             }
             return operation;
         }
 
-<<<<<<< HEAD
-        public static Operation<Pageable<BinaryData>> ProcessMessage(HttpPipeline pipeline, HttpMessage message, ClientDiagnostics clientDiagnostics, string scopeName, OperationFinalStateVia finalStateVia, RequestContext? requestContext, WaitUntil waitForCompletion, Func<Response, string?, int?, IEnumerable<Page<BinaryData>>> createEnumerable)
-        {
-            var response = pipeline.ProcessMessage(message, requestContext);
-            var operation = new LowLevelFuncOperation<Pageable<BinaryData>>(clientDiagnostics, pipeline, message.Request, response, finalStateVia, scopeName, r => PageableHelpers.CreatePageable((nl, ps) => createEnumerable(r, nl, ps), clientDiagnostics, scopeName));
-            if (waitForCompletion == WaitUntil.Completed)
-=======
         public static Operation<Pageable<BinaryData>> ProcessMessage(HttpPipeline pipeline, HttpMessage message, ClientDiagnostics clientDiagnostics, string scopeName, OperationFinalStateVia finalStateVia, RequestContext? requestContext, WaitUntil waitUntil, Func<Response, string?, int?, IEnumerable<Page<BinaryData>>> createEnumerable)
         {
             var response = pipeline.ProcessMessage(message, requestContext);
             var operation = new LowLevelFuncOperation<Pageable<BinaryData>>(clientDiagnostics, pipeline, message.Request, response, finalStateVia, scopeName, r => PageableHelpers.CreatePageable((nl, ps) => createEnumerable(r, nl, ps), clientDiagnostics, scopeName));
             if (waitUntil == WaitUntil.Completed)
->>>>>>> 4ca696e8
             {
                 operation.WaitForCompletion(requestContext?.CancellationToken ?? default);
             }
