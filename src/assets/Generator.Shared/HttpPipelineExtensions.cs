--- conflicted
+++ resolved
@@ -3,7 +3,6 @@
 
 #nullable enable
 
-using System;
 using System.Threading;
 using System.Threading.Tasks;
 using Azure.Core.Pipeline;
@@ -57,63 +56,31 @@
 
         public static async ValueTask<Response<bool>> ProcessHeadAsBoolMessageAsync(this HttpPipeline pipeline, HttpMessage message, ClientDiagnostics clientDiagnostics, RequestContext? requestContext)
         {
-<<<<<<< HEAD
-            var response = await pipeline.ProcessMessageAsync(message, clientDiagnostics, requestOptions).ConfigureAwait(false);
+            var response = await pipeline.ProcessMessageAsync(message, clientDiagnostics, requestContext).ConfigureAwait(false);
             switch (response.Status)
-=======
-            var (cancellationToken, statusOption) = ApplyRequestContext(requestContext);
-            await pipeline.SendAsync(message, cancellationToken).ConfigureAwait(false);
-            switch (message.Response.Status)
->>>>>>> 379fff3c
             {
                 case >= 200 and < 300:
                     return Response.FromValue(true, response);
                 case >= 400 and < 500:
                     return Response.FromValue(false, response);
                 default:
-<<<<<<< HEAD
                     var exception = await clientDiagnostics.CreateRequestFailedExceptionAsync(response).ConfigureAwait(false);
                     return new ErrorResponse<bool>(response, exception);
-=======
-                    var exception = await clientDiagnostics.CreateRequestFailedExceptionAsync(message.Response).ConfigureAwait(false);
-                    if (statusOption == ErrorOptions.NoThrow)
-                    {
-                        return new ErrorResponse<bool>(message.Response, exception);
-                    }
-
-                    throw exception;
->>>>>>> 379fff3c
             }
         }
 
         public static Response<bool> ProcessHeadAsBoolMessage(this HttpPipeline pipeline, HttpMessage message, ClientDiagnostics clientDiagnostics, RequestContext? requestContext)
         {
-<<<<<<< HEAD
-            var response = pipeline.ProcessMessage(message, clientDiagnostics, requestOptions);
+            var response = pipeline.ProcessMessage(message, clientDiagnostics, requestContext);
             switch (response.Status)
-=======
-            var (cancellationToken, statusOption) = ApplyRequestContext(requestContext);
-            pipeline.Send(message, cancellationToken);
-            switch (message.Response.Status)
->>>>>>> 379fff3c
             {
                 case >= 200 and < 300:
                     return Response.FromValue(true, response);
                 case >= 400 and < 500:
                     return Response.FromValue(false, response);
                 default:
-<<<<<<< HEAD
                     var exception = clientDiagnostics.CreateRequestFailedException(response);
                     return new ErrorResponse<bool>(response, exception);
-=======
-                    var exception = clientDiagnostics.CreateRequestFailedException(message.Response);
-                    if (statusOption == ErrorOptions.NoThrow)
-                    {
-                        return new ErrorResponse<bool>(message.Response, exception);
-                    }
-
-                    throw exception;
->>>>>>> 379fff3c
             }
         }
 
