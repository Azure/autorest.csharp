// Copyright (c) Microsoft Corporation. All rights reserved.
// Licensed under the MIT License.

using System;
using System.Text.Json;
using System.Threading;
using System.Threading.Tasks;
using Azure;
using Azure.Core;
using Azure.Core.Pipeline;
using CognitiveServices.TextAnalytics.Models.VV30Preview1;

namespace CognitiveServices.TextAnalytics
{
    internal partial class AllOperations
    {
        private string endpoint;
        private ClientDiagnostics clientDiagnostics;
        private HttpPipeline pipeline;
        /// <summary> Initializes a new instance of AllOperations. </summary>
        public AllOperations(ClientDiagnostics clientDiagnostics, HttpPipeline pipeline, string endpoint)
        {
            if (endpoint == null)
            {
                throw new ArgumentNullException(nameof(endpoint));
            }

            this.endpoint = endpoint;
            this.clientDiagnostics = clientDiagnostics;
            this.pipeline = pipeline;
        }
<<<<<<< HEAD
        /// <summary>
        /// The API returns a list of general named entities in a given document. For the list of supported entity types, check &lt;a href=&quot;https://aka.ms/taner&quot;&gt;Supported Entity Types in Text Analytics API&lt;/a&gt;. For the list of enabled languages, check &lt;a href=&quot;https://aka.ms/talangs&quot;&gt;Supported languages in Text Analytics API&lt;/a&gt;.
        /// .
        /// </summary>
        /// <param name="modelVersion"> (Optional) This value indicates which model will be used for scoring. If a model-version is not specified, the API should default to the latest, non-preview version. </param>
        /// <param name="showStats"> (Optional) if set to true, response will contain input and document level statistics. </param>
        /// <param name="multiLanguageBatchInput"> Collection of documents to analyze. </param>
        /// <param name="cancellationToken"> The cancellation token to use. </param>
=======
        internal HttpMessage CreateEntitiesRecognitionGeneralRequest(string? modelVersion, bool? showStats, MultiLanguageBatchInput multiLanguageBatchInput)
        {
            var message = pipeline.CreateMessage();
            var request = message.Request;
            request.Method = RequestMethod.Post;
            request.Uri.Reset(new Uri($"{endpoint}/text/analytics/v3.0-preview.1"));
            request.Uri.AppendPath("/entities/recognition/general", false);
            request.Headers.Add("Content-Type", "application/json");
            request.Headers.Add("Content-Type", "text/json");
            if (modelVersion != null)
            {
                request.Uri.AppendQuery("model-version", modelVersion, true);
            }
            if (showStats != null)
            {
                request.Uri.AppendQuery("showStats", showStats.Value, true);
            }
            using var content = new Utf8JsonRequestContent();
            content.JsonWriter.WriteObjectValue(multiLanguageBatchInput);
            request.Content = content;
            return message;
        }
>>>>>>> 3eefb33b
        public async ValueTask<Response<EntitiesResult>> EntitiesRecognitionGeneralAsync(string? modelVersion, bool? showStats, MultiLanguageBatchInput multiLanguageBatchInput, CancellationToken cancellationToken = default)
        {
            if (multiLanguageBatchInput == null)
            {
                throw new ArgumentNullException(nameof(multiLanguageBatchInput));
            }

            using var scope = clientDiagnostics.CreateScope("AllOperations.EntitiesRecognitionGeneral");
            scope.Start();
            try
            {
                using var message = CreateEntitiesRecognitionGeneralRequest(modelVersion, showStats, multiLanguageBatchInput);
                await pipeline.SendAsync(message, cancellationToken).ConfigureAwait(false);
                switch (message.Response.Status)
                {
                    case 200:
                        {
                            using var document = await JsonDocument.ParseAsync(message.Response.ContentStream, default, cancellationToken).ConfigureAwait(false);
                            var value = EntitiesResult.DeserializeEntitiesResult(document.RootElement);
                            return Response.FromValue(value, message.Response);
                        }
                    default:
                        throw await message.Response.CreateRequestFailedExceptionAsync().ConfigureAwait(false);
                }
            }
            catch (Exception e)
            {
                scope.Failed(e);
                throw;
            }
        }
<<<<<<< HEAD
        /// <summary>
        /// The API returns a list of entities with personal information (\&quot;SSN\&quot;, \&quot;Bank Account\&quot; etc) in the document. See the &amp;lt;a href=&quot;https://aka.ms/talangs&quot;&amp;gt;Supported languages in Text Analytics API&amp;lt;/a&amp;gt; for the list of enabled languages.
        /// .
        /// </summary>
        /// <param name="modelVersion"> (Optional) This value indicates which model will be used for scoring. If a model-version is not specified, the API should default to the latest, non-preview version. </param>
        /// <param name="showStats"> (Optional) if set to true, response will contain input and document level statistics. </param>
        /// <param name="multiLanguageBatchInput"> Collection of documents to analyze. </param>
        /// <param name="cancellationToken"> The cancellation token to use. </param>
        public async ValueTask<Response<EntitiesResult>> EntitiesRecognitionPiiAsync(string? modelVersion, bool? showStats, MultiLanguageBatchInput multiLanguageBatchInput, CancellationToken cancellationToken = default)
=======
        public Response<EntitiesResult> EntitiesRecognitionGeneral(string? modelVersion, bool? showStats, MultiLanguageBatchInput multiLanguageBatchInput, CancellationToken cancellationToken = default)
>>>>>>> 3eefb33b
        {
            if (multiLanguageBatchInput == null)
            {
                throw new ArgumentNullException(nameof(multiLanguageBatchInput));
            }

            using var scope = clientDiagnostics.CreateScope("AllOperations.EntitiesRecognitionGeneral");
            scope.Start();
            try
            {
                using var message = CreateEntitiesRecognitionGeneralRequest(modelVersion, showStats, multiLanguageBatchInput);
                pipeline.Send(message, cancellationToken);
                switch (message.Response.Status)
                {
                    case 200:
                        {
                            using var document = JsonDocument.Parse(message.Response.ContentStream);
                            var value = EntitiesResult.DeserializeEntitiesResult(document.RootElement);
                            return Response.FromValue(value, message.Response);
                        }
                    default:
                        throw message.Response.CreateRequestFailedException();
                }
            }
            catch (Exception e)
            {
                scope.Failed(e);
                throw;
            }
        }
        internal HttpMessage CreateEntitiesRecognitionPiiRequest(string? modelVersion, bool? showStats, MultiLanguageBatchInput multiLanguageBatchInput)
        {
            var message = pipeline.CreateMessage();
            var request = message.Request;
            request.Method = RequestMethod.Post;
            request.Uri.Reset(new Uri($"{endpoint}/text/analytics/v3.0-preview.1"));
            request.Uri.AppendPath("/entities/recognition/pii", false);
            request.Headers.Add("Content-Type", "application/json");
            request.Headers.Add("Content-Type", "text/json");
            if (modelVersion != null)
            {
                request.Uri.AppendQuery("model-version", modelVersion, true);
            }
            if (showStats != null)
            {
                request.Uri.AppendQuery("showStats", showStats.Value, true);
            }
            using var content = new Utf8JsonRequestContent();
            content.JsonWriter.WriteObjectValue(multiLanguageBatchInput);
            request.Content = content;
            return message;
        }
        public async ValueTask<Response<EntitiesResult>> EntitiesRecognitionPiiAsync(string? modelVersion, bool? showStats, MultiLanguageBatchInput multiLanguageBatchInput, CancellationToken cancellationToken = default)
        {
            if (multiLanguageBatchInput == null)
            {
                throw new ArgumentNullException(nameof(multiLanguageBatchInput));
            }

            using var scope = clientDiagnostics.CreateScope("AllOperations.EntitiesRecognitionPii");
            scope.Start();
            try
            {
                using var message = CreateEntitiesRecognitionPiiRequest(modelVersion, showStats, multiLanguageBatchInput);
                await pipeline.SendAsync(message, cancellationToken).ConfigureAwait(false);
                switch (message.Response.Status)
                {
                    case 200:
                        {
                            using var document = await JsonDocument.ParseAsync(message.Response.ContentStream, default, cancellationToken).ConfigureAwait(false);
                            var value = EntitiesResult.DeserializeEntitiesResult(document.RootElement);
                            return Response.FromValue(value, message.Response);
                        }
                    default:
                        throw await message.Response.CreateRequestFailedExceptionAsync().ConfigureAwait(false);
                }
            }
            catch (Exception e)
            {
                scope.Failed(e);
                throw;
            }
        }
<<<<<<< HEAD
        /// <summary>
        /// The API returns a list of recognized entities with links to a well-known knowledge base. See the &amp;lt;a href=&quot;https://aka.ms/talangs&quot;&amp;gt;Supported languages in Text Analytics API.
        /// .
        /// </summary>
        /// <param name="modelVersion"> (Optional) This value indicates which model will be used for scoring. If a model-version is not specified, the API should default to the latest, non-preview version. </param>
        /// <param name="showStats"> (Optional) if set to true, response will contain input and document level statistics. </param>
        /// <param name="multiLanguageBatchInput"> Collection of documents to analyze. </param>
        /// <param name="cancellationToken"> The cancellation token to use. </param>
        public async ValueTask<Response<EntityLinkingResult>> EntitiesLinkingAsync(string? modelVersion, bool? showStats, MultiLanguageBatchInput multiLanguageBatchInput, CancellationToken cancellationToken = default)
=======
        public Response<EntitiesResult> EntitiesRecognitionPii(string? modelVersion, bool? showStats, MultiLanguageBatchInput multiLanguageBatchInput, CancellationToken cancellationToken = default)
>>>>>>> 3eefb33b
        {
            if (multiLanguageBatchInput == null)
            {
                throw new ArgumentNullException(nameof(multiLanguageBatchInput));
            }

            using var scope = clientDiagnostics.CreateScope("AllOperations.EntitiesRecognitionPii");
            scope.Start();
            try
            {
                using var message = CreateEntitiesRecognitionPiiRequest(modelVersion, showStats, multiLanguageBatchInput);
                pipeline.Send(message, cancellationToken);
                switch (message.Response.Status)
                {
                    case 200:
                        {
                            using var document = JsonDocument.Parse(message.Response.ContentStream);
                            var value = EntitiesResult.DeserializeEntitiesResult(document.RootElement);
                            return Response.FromValue(value, message.Response);
                        }
                    default:
                        throw message.Response.CreateRequestFailedException();
                }
            }
            catch (Exception e)
            {
                scope.Failed(e);
                throw;
            }
        }
        internal HttpMessage CreateEntitiesLinkingRequest(string? modelVersion, bool? showStats, MultiLanguageBatchInput multiLanguageBatchInput)
        {
            var message = pipeline.CreateMessage();
            var request = message.Request;
            request.Method = RequestMethod.Post;
            request.Uri.Reset(new Uri($"{endpoint}/text/analytics/v3.0-preview.1"));
            request.Uri.AppendPath("/entities/linking", false);
            request.Headers.Add("Content-Type", "application/json");
            request.Headers.Add("Content-Type", "text/json");
            if (modelVersion != null)
            {
                request.Uri.AppendQuery("model-version", modelVersion, true);
            }
            if (showStats != null)
            {
                request.Uri.AppendQuery("showStats", showStats.Value, true);
            }
            using var content = new Utf8JsonRequestContent();
            content.JsonWriter.WriteObjectValue(multiLanguageBatchInput);
            request.Content = content;
            return message;
        }
        public async ValueTask<Response<EntityLinkingResult>> EntitiesLinkingAsync(string? modelVersion, bool? showStats, MultiLanguageBatchInput multiLanguageBatchInput, CancellationToken cancellationToken = default)
        {
            if (multiLanguageBatchInput == null)
            {
                throw new ArgumentNullException(nameof(multiLanguageBatchInput));
            }

            using var scope = clientDiagnostics.CreateScope("AllOperations.EntitiesLinking");
            scope.Start();
            try
            {
                using var message = CreateEntitiesLinkingRequest(modelVersion, showStats, multiLanguageBatchInput);
                await pipeline.SendAsync(message, cancellationToken).ConfigureAwait(false);
                switch (message.Response.Status)
                {
                    case 200:
                        {
                            using var document = await JsonDocument.ParseAsync(message.Response.ContentStream, default, cancellationToken).ConfigureAwait(false);
                            var value = EntityLinkingResult.DeserializeEntityLinkingResult(document.RootElement);
                            return Response.FromValue(value, message.Response);
                        }
                    default:
                        throw await message.Response.CreateRequestFailedExceptionAsync().ConfigureAwait(false);
                }
            }
            catch (Exception e)
            {
                scope.Failed(e);
                throw;
            }
        }
<<<<<<< HEAD
        /// <summary> The API returns a list of strings denoting the key phrases in the input text. See the &amp;lt;a href=&quot;https://aka.ms/talangs&quot;&amp;gt;Supported languages in Text Analytics API&amp;lt;/a&amp;gt; for the list of enabled languages. </summary>
        /// <param name="modelVersion"> (Optional) This value indicates which model will be used for scoring. If a model-version is not specified, the API should default to the latest, non-preview version. </param>
        /// <param name="showStats"> (Optional) if set to true, response will contain input and document level statistics. </param>
        /// <param name="multiLanguageBatchInput"> Collection of documents to analyze. </param>
        /// <param name="cancellationToken"> The cancellation token to use. </param>
        public async ValueTask<Response<KeyPhraseResult>> KeyPhrasesAsync(string? modelVersion, bool? showStats, MultiLanguageBatchInput multiLanguageBatchInput, CancellationToken cancellationToken = default)
=======
        public Response<EntityLinkingResult> EntitiesLinking(string? modelVersion, bool? showStats, MultiLanguageBatchInput multiLanguageBatchInput, CancellationToken cancellationToken = default)
>>>>>>> 3eefb33b
        {
            if (multiLanguageBatchInput == null)
            {
                throw new ArgumentNullException(nameof(multiLanguageBatchInput));
            }

            using var scope = clientDiagnostics.CreateScope("AllOperations.EntitiesLinking");
            scope.Start();
            try
            {
                using var message = CreateEntitiesLinkingRequest(modelVersion, showStats, multiLanguageBatchInput);
                pipeline.Send(message, cancellationToken);
                switch (message.Response.Status)
                {
                    case 200:
                        {
                            using var document = JsonDocument.Parse(message.Response.ContentStream);
                            var value = EntityLinkingResult.DeserializeEntityLinkingResult(document.RootElement);
                            return Response.FromValue(value, message.Response);
                        }
                    default:
                        throw message.Response.CreateRequestFailedException();
                }
            }
            catch (Exception e)
            {
                scope.Failed(e);
                throw;
            }
        }
        internal HttpMessage CreateKeyPhrasesRequest(string? modelVersion, bool? showStats, MultiLanguageBatchInput multiLanguageBatchInput)
        {
            var message = pipeline.CreateMessage();
            var request = message.Request;
            request.Method = RequestMethod.Post;
            request.Uri.Reset(new Uri($"{endpoint}/text/analytics/v3.0-preview.1"));
            request.Uri.AppendPath("/keyPhrases", false);
            request.Headers.Add("Content-Type", "application/json");
            request.Headers.Add("Content-Type", "text/json");
            if (modelVersion != null)
            {
                request.Uri.AppendQuery("model-version", modelVersion, true);
            }
            if (showStats != null)
            {
                request.Uri.AppendQuery("showStats", showStats.Value, true);
            }
            using var content = new Utf8JsonRequestContent();
            content.JsonWriter.WriteObjectValue(multiLanguageBatchInput);
            request.Content = content;
            return message;
        }
        public async ValueTask<Response<KeyPhraseResult>> KeyPhrasesAsync(string? modelVersion, bool? showStats, MultiLanguageBatchInput multiLanguageBatchInput, CancellationToken cancellationToken = default)
        {
            if (multiLanguageBatchInput == null)
            {
                throw new ArgumentNullException(nameof(multiLanguageBatchInput));
            }

            using var scope = clientDiagnostics.CreateScope("AllOperations.KeyPhrases");
            scope.Start();
            try
            {
                using var message = CreateKeyPhrasesRequest(modelVersion, showStats, multiLanguageBatchInput);
                await pipeline.SendAsync(message, cancellationToken).ConfigureAwait(false);
                switch (message.Response.Status)
                {
                    case 200:
                        {
                            using var document = await JsonDocument.ParseAsync(message.Response.ContentStream, default, cancellationToken).ConfigureAwait(false);
                            var value = KeyPhraseResult.DeserializeKeyPhraseResult(document.RootElement);
                            return Response.FromValue(value, message.Response);
                        }
                    default:
                        throw await message.Response.CreateRequestFailedExceptionAsync().ConfigureAwait(false);
                }
            }
            catch (Exception e)
            {
                scope.Failed(e);
                throw;
            }
        }
<<<<<<< HEAD
        /// <summary> The API returns the detected language and a numeric score between 0 and 1. Scores close to 1 indicate 100% certainty that the identified language is true. See the &amp;lt;a href=&quot;https://aka.ms/talangs&quot;&amp;gt;Supported languages in Text Analytics API&amp;lt;/a&amp;gt; for the list of enabled languages. </summary>
        /// <param name="modelVersion"> (Optional) This value indicates which model will be used for scoring. If a model-version is not specified, the API should default to the latest, non-preview version. </param>
        /// <param name="showStats"> (Optional) if set to true, response will contain input and document level statistics. </param>
        /// <param name="languageBatchInput"> Collection of documents to analyze. </param>
        /// <param name="cancellationToken"> The cancellation token to use. </param>
=======
        public Response<KeyPhraseResult> KeyPhrases(string? modelVersion, bool? showStats, MultiLanguageBatchInput multiLanguageBatchInput, CancellationToken cancellationToken = default)
        {
            if (multiLanguageBatchInput == null)
            {
                throw new ArgumentNullException(nameof(multiLanguageBatchInput));
            }

            using var scope = clientDiagnostics.CreateScope("AllOperations.KeyPhrases");
            scope.Start();
            try
            {
                using var message = CreateKeyPhrasesRequest(modelVersion, showStats, multiLanguageBatchInput);
                pipeline.Send(message, cancellationToken);
                switch (message.Response.Status)
                {
                    case 200:
                        {
                            using var document = JsonDocument.Parse(message.Response.ContentStream);
                            var value = KeyPhraseResult.DeserializeKeyPhraseResult(document.RootElement);
                            return Response.FromValue(value, message.Response);
                        }
                    default:
                        throw message.Response.CreateRequestFailedException();
                }
            }
            catch (Exception e)
            {
                scope.Failed(e);
                throw;
            }
        }
        internal HttpMessage CreateLanguagesRequest(string? modelVersion, bool? showStats, LanguageBatchInput languageBatchInput)
        {
            var message = pipeline.CreateMessage();
            var request = message.Request;
            request.Method = RequestMethod.Post;
            request.Uri.Reset(new Uri($"{endpoint}/text/analytics/v3.0-preview.1"));
            request.Uri.AppendPath("/languages", false);
            request.Headers.Add("Content-Type", "application/json");
            request.Headers.Add("Content-Type", "text/json");
            if (modelVersion != null)
            {
                request.Uri.AppendQuery("model-version", modelVersion, true);
            }
            if (showStats != null)
            {
                request.Uri.AppendQuery("showStats", showStats.Value, true);
            }
            using var content = new Utf8JsonRequestContent();
            content.JsonWriter.WriteObjectValue(languageBatchInput);
            request.Content = content;
            return message;
        }
>>>>>>> 3eefb33b
        public async ValueTask<Response<LanguageResult>> LanguagesAsync(string? modelVersion, bool? showStats, LanguageBatchInput languageBatchInput, CancellationToken cancellationToken = default)
        {
            if (languageBatchInput == null)
            {
                throw new ArgumentNullException(nameof(languageBatchInput));
            }

            using var scope = clientDiagnostics.CreateScope("AllOperations.Languages");
            scope.Start();
            try
            {
                using var message = CreateLanguagesRequest(modelVersion, showStats, languageBatchInput);
                await pipeline.SendAsync(message, cancellationToken).ConfigureAwait(false);
                switch (message.Response.Status)
                {
                    case 200:
                        {
                            using var document = await JsonDocument.ParseAsync(message.Response.ContentStream, default, cancellationToken).ConfigureAwait(false);
                            var value = LanguageResult.DeserializeLanguageResult(document.RootElement);
                            return Response.FromValue(value, message.Response);
                        }
                    default:
                        throw await message.Response.CreateRequestFailedExceptionAsync().ConfigureAwait(false);
                }
            }
            catch (Exception e)
            {
                scope.Failed(e);
                throw;
            }
        }
<<<<<<< HEAD
        /// <summary> The API returns a sentiment prediction, as well as sentiment scores for each sentiment class (Positive, Negative, and Neutral) for the document and each sentence within it. See the &amp;lt;a href=&quot;https://aka.ms/talangs&quot;&amp;gt;Supported languages in Text Analytics API&amp;lt;/a&amp;gt; for the list of enabled languages. </summary>
        /// <param name="modelVersion"> (Optional) This value indicates which model will be used for scoring. If a model-version is not specified, the API should default to the latest, non-preview version. </param>
        /// <param name="showStats"> (Optional) if set to true, response will contain input and document level statistics. </param>
        /// <param name="multiLanguageBatchInput"> Collection of documents to analyze. </param>
        /// <param name="cancellationToken"> The cancellation token to use. </param>
=======
        public Response<LanguageResult> Languages(string? modelVersion, bool? showStats, LanguageBatchInput languageBatchInput, CancellationToken cancellationToken = default)
        {
            if (languageBatchInput == null)
            {
                throw new ArgumentNullException(nameof(languageBatchInput));
            }

            using var scope = clientDiagnostics.CreateScope("AllOperations.Languages");
            scope.Start();
            try
            {
                using var message = CreateLanguagesRequest(modelVersion, showStats, languageBatchInput);
                pipeline.Send(message, cancellationToken);
                switch (message.Response.Status)
                {
                    case 200:
                        {
                            using var document = JsonDocument.Parse(message.Response.ContentStream);
                            var value = LanguageResult.DeserializeLanguageResult(document.RootElement);
                            return Response.FromValue(value, message.Response);
                        }
                    default:
                        throw message.Response.CreateRequestFailedException();
                }
            }
            catch (Exception e)
            {
                scope.Failed(e);
                throw;
            }
        }
        internal HttpMessage CreateSentimentRequest(string? modelVersion, bool? showStats, MultiLanguageBatchInput multiLanguageBatchInput)
        {
            var message = pipeline.CreateMessage();
            var request = message.Request;
            request.Method = RequestMethod.Post;
            request.Uri.Reset(new Uri($"{endpoint}/text/analytics/v3.0-preview.1"));
            request.Uri.AppendPath("/sentiment", false);
            request.Headers.Add("Content-Type", "application/json");
            request.Headers.Add("Content-Type", "text/json");
            if (modelVersion != null)
            {
                request.Uri.AppendQuery("model-version", modelVersion, true);
            }
            if (showStats != null)
            {
                request.Uri.AppendQuery("showStats", showStats.Value, true);
            }
            using var content = new Utf8JsonRequestContent();
            content.JsonWriter.WriteObjectValue(multiLanguageBatchInput);
            request.Content = content;
            return message;
        }
>>>>>>> 3eefb33b
        public async ValueTask<Response<SentimentResponse>> SentimentAsync(string? modelVersion, bool? showStats, MultiLanguageBatchInput multiLanguageBatchInput, CancellationToken cancellationToken = default)
        {
            if (multiLanguageBatchInput == null)
            {
                throw new ArgumentNullException(nameof(multiLanguageBatchInput));
            }

            using var scope = clientDiagnostics.CreateScope("AllOperations.Sentiment");
            scope.Start();
            try
            {
                using var message = CreateSentimentRequest(modelVersion, showStats, multiLanguageBatchInput);
                await pipeline.SendAsync(message, cancellationToken).ConfigureAwait(false);
                switch (message.Response.Status)
                {
                    case 200:
                        {
                            using var document = await JsonDocument.ParseAsync(message.Response.ContentStream, default, cancellationToken).ConfigureAwait(false);
                            var value = SentimentResponse.DeserializeSentimentResponse(document.RootElement);
                            return Response.FromValue(value, message.Response);
                        }
                    default:
                        throw await message.Response.CreateRequestFailedExceptionAsync().ConfigureAwait(false);
                }
            }
            catch (Exception e)
            {
                scope.Failed(e);
                throw;
            }
        }
        public Response<SentimentResponse> Sentiment(string? modelVersion, bool? showStats, MultiLanguageBatchInput multiLanguageBatchInput, CancellationToken cancellationToken = default)
        {
            if (multiLanguageBatchInput == null)
            {
                throw new ArgumentNullException(nameof(multiLanguageBatchInput));
            }

            using var scope = clientDiagnostics.CreateScope("AllOperations.Sentiment");
            scope.Start();
            try
            {
                using var message = CreateSentimentRequest(modelVersion, showStats, multiLanguageBatchInput);
                pipeline.Send(message, cancellationToken);
                switch (message.Response.Status)
                {
                    case 200:
                        {
                            using var document = JsonDocument.Parse(message.Response.ContentStream);
                            var value = SentimentResponse.DeserializeSentimentResponse(document.RootElement);
                            return Response.FromValue(value, message.Response);
                        }
                    default:
                        throw message.Response.CreateRequestFailedException();
                }
            }
            catch (Exception e)
            {
                scope.Failed(e);
                throw;
            }
        }
    }
}<|MERGE_RESOLUTION|>--- conflicted
+++ resolved
@@ -17,7 +17,6 @@
         private string endpoint;
         private ClientDiagnostics clientDiagnostics;
         private HttpPipeline pipeline;
-        /// <summary> Initializes a new instance of AllOperations. </summary>
         public AllOperations(ClientDiagnostics clientDiagnostics, HttpPipeline pipeline, string endpoint)
         {
             if (endpoint == null)
@@ -29,16 +28,6 @@
             this.clientDiagnostics = clientDiagnostics;
             this.pipeline = pipeline;
         }
-<<<<<<< HEAD
-        /// <summary>
-        /// The API returns a list of general named entities in a given document. For the list of supported entity types, check &lt;a href=&quot;https://aka.ms/taner&quot;&gt;Supported Entity Types in Text Analytics API&lt;/a&gt;. For the list of enabled languages, check &lt;a href=&quot;https://aka.ms/talangs&quot;&gt;Supported languages in Text Analytics API&lt;/a&gt;.
-        /// .
-        /// </summary>
-        /// <param name="modelVersion"> (Optional) This value indicates which model will be used for scoring. If a model-version is not specified, the API should default to the latest, non-preview version. </param>
-        /// <param name="showStats"> (Optional) if set to true, response will contain input and document level statistics. </param>
-        /// <param name="multiLanguageBatchInput"> Collection of documents to analyze. </param>
-        /// <param name="cancellationToken"> The cancellation token to use. </param>
-=======
         internal HttpMessage CreateEntitiesRecognitionGeneralRequest(string? modelVersion, bool? showStats, MultiLanguageBatchInput multiLanguageBatchInput)
         {
             var message = pipeline.CreateMessage();
@@ -61,7 +50,6 @@
             request.Content = content;
             return message;
         }
->>>>>>> 3eefb33b
         public async ValueTask<Response<EntitiesResult>> EntitiesRecognitionGeneralAsync(string? modelVersion, bool? showStats, MultiLanguageBatchInput multiLanguageBatchInput, CancellationToken cancellationToken = default)
         {
             if (multiLanguageBatchInput == null)
@@ -93,19 +81,7 @@
                 throw;
             }
         }
-<<<<<<< HEAD
-        /// <summary>
-        /// The API returns a list of entities with personal information (\&quot;SSN\&quot;, \&quot;Bank Account\&quot; etc) in the document. See the &amp;lt;a href=&quot;https://aka.ms/talangs&quot;&amp;gt;Supported languages in Text Analytics API&amp;lt;/a&amp;gt; for the list of enabled languages.
-        /// .
-        /// </summary>
-        /// <param name="modelVersion"> (Optional) This value indicates which model will be used for scoring. If a model-version is not specified, the API should default to the latest, non-preview version. </param>
-        /// <param name="showStats"> (Optional) if set to true, response will contain input and document level statistics. </param>
-        /// <param name="multiLanguageBatchInput"> Collection of documents to analyze. </param>
-        /// <param name="cancellationToken"> The cancellation token to use. </param>
-        public async ValueTask<Response<EntitiesResult>> EntitiesRecognitionPiiAsync(string? modelVersion, bool? showStats, MultiLanguageBatchInput multiLanguageBatchInput, CancellationToken cancellationToken = default)
-=======
         public Response<EntitiesResult> EntitiesRecognitionGeneral(string? modelVersion, bool? showStats, MultiLanguageBatchInput multiLanguageBatchInput, CancellationToken cancellationToken = default)
->>>>>>> 3eefb33b
         {
             if (multiLanguageBatchInput == null)
             {
@@ -189,19 +165,7 @@
                 throw;
             }
         }
-<<<<<<< HEAD
-        /// <summary>
-        /// The API returns a list of recognized entities with links to a well-known knowledge base. See the &amp;lt;a href=&quot;https://aka.ms/talangs&quot;&amp;gt;Supported languages in Text Analytics API.
-        /// .
-        /// </summary>
-        /// <param name="modelVersion"> (Optional) This value indicates which model will be used for scoring. If a model-version is not specified, the API should default to the latest, non-preview version. </param>
-        /// <param name="showStats"> (Optional) if set to true, response will contain input and document level statistics. </param>
-        /// <param name="multiLanguageBatchInput"> Collection of documents to analyze. </param>
-        /// <param name="cancellationToken"> The cancellation token to use. </param>
-        public async ValueTask<Response<EntityLinkingResult>> EntitiesLinkingAsync(string? modelVersion, bool? showStats, MultiLanguageBatchInput multiLanguageBatchInput, CancellationToken cancellationToken = default)
-=======
         public Response<EntitiesResult> EntitiesRecognitionPii(string? modelVersion, bool? showStats, MultiLanguageBatchInput multiLanguageBatchInput, CancellationToken cancellationToken = default)
->>>>>>> 3eefb33b
         {
             if (multiLanguageBatchInput == null)
             {
@@ -285,16 +249,7 @@
                 throw;
             }
         }
-<<<<<<< HEAD
-        /// <summary> The API returns a list of strings denoting the key phrases in the input text. See the &amp;lt;a href=&quot;https://aka.ms/talangs&quot;&amp;gt;Supported languages in Text Analytics API&amp;lt;/a&amp;gt; for the list of enabled languages. </summary>
-        /// <param name="modelVersion"> (Optional) This value indicates which model will be used for scoring. If a model-version is not specified, the API should default to the latest, non-preview version. </param>
-        /// <param name="showStats"> (Optional) if set to true, response will contain input and document level statistics. </param>
-        /// <param name="multiLanguageBatchInput"> Collection of documents to analyze. </param>
-        /// <param name="cancellationToken"> The cancellation token to use. </param>
-        public async ValueTask<Response<KeyPhraseResult>> KeyPhrasesAsync(string? modelVersion, bool? showStats, MultiLanguageBatchInput multiLanguageBatchInput, CancellationToken cancellationToken = default)
-=======
         public Response<EntityLinkingResult> EntitiesLinking(string? modelVersion, bool? showStats, MultiLanguageBatchInput multiLanguageBatchInput, CancellationToken cancellationToken = default)
->>>>>>> 3eefb33b
         {
             if (multiLanguageBatchInput == null)
             {
@@ -378,13 +333,6 @@
                 throw;
             }
         }
-<<<<<<< HEAD
-        /// <summary> The API returns the detected language and a numeric score between 0 and 1. Scores close to 1 indicate 100% certainty that the identified language is true. See the &amp;lt;a href=&quot;https://aka.ms/talangs&quot;&amp;gt;Supported languages in Text Analytics API&amp;lt;/a&amp;gt; for the list of enabled languages. </summary>
-        /// <param name="modelVersion"> (Optional) This value indicates which model will be used for scoring. If a model-version is not specified, the API should default to the latest, non-preview version. </param>
-        /// <param name="showStats"> (Optional) if set to true, response will contain input and document level statistics. </param>
-        /// <param name="languageBatchInput"> Collection of documents to analyze. </param>
-        /// <param name="cancellationToken"> The cancellation token to use. </param>
-=======
         public Response<KeyPhraseResult> KeyPhrases(string? modelVersion, bool? showStats, MultiLanguageBatchInput multiLanguageBatchInput, CancellationToken cancellationToken = default)
         {
             if (multiLanguageBatchInput == null)
@@ -438,7 +386,6 @@
             request.Content = content;
             return message;
         }
->>>>>>> 3eefb33b
         public async ValueTask<Response<LanguageResult>> LanguagesAsync(string? modelVersion, bool? showStats, LanguageBatchInput languageBatchInput, CancellationToken cancellationToken = default)
         {
             if (languageBatchInput == null)
@@ -470,13 +417,6 @@
                 throw;
             }
         }
-<<<<<<< HEAD
-        /// <summary> The API returns a sentiment prediction, as well as sentiment scores for each sentiment class (Positive, Negative, and Neutral) for the document and each sentence within it. See the &amp;lt;a href=&quot;https://aka.ms/talangs&quot;&amp;gt;Supported languages in Text Analytics API&amp;lt;/a&amp;gt; for the list of enabled languages. </summary>
-        /// <param name="modelVersion"> (Optional) This value indicates which model will be used for scoring. If a model-version is not specified, the API should default to the latest, non-preview version. </param>
-        /// <param name="showStats"> (Optional) if set to true, response will contain input and document level statistics. </param>
-        /// <param name="multiLanguageBatchInput"> Collection of documents to analyze. </param>
-        /// <param name="cancellationToken"> The cancellation token to use. </param>
-=======
         public Response<LanguageResult> Languages(string? modelVersion, bool? showStats, LanguageBatchInput languageBatchInput, CancellationToken cancellationToken = default)
         {
             if (languageBatchInput == null)
@@ -530,7 +470,6 @@
             request.Content = content;
             return message;
         }
->>>>>>> 3eefb33b
         public async ValueTask<Response<SentimentResponse>> SentimentAsync(string? modelVersion, bool? showStats, MultiLanguageBatchInput multiLanguageBatchInput, CancellationToken cancellationToken = default)
         {
             if (multiLanguageBatchInput == null)
