// Copyright (c) Microsoft Corporation. All rights reserved.
// Licensed under the MIT License.

// <auto-generated/>

#nullable disable

namespace CognitiveServices.TextAnalytics.Models
{
    /// <summary> Contains an input document to be analyzed by the service. </summary>
    public partial class MultiLanguageInput
    {
        /// <summary> Initializes a new instance of MultiLanguageInput. </summary>
<<<<<<< HEAD
        internal MultiLanguageInput()
=======
        public MultiLanguageInput()
>>>>>>> 1d02b9c5
        {
        }

        /// <summary> Initializes a new instance of MultiLanguageInput. </summary>
        /// <param name="id"> A unique, non-empty document identifier. </param>
        /// <param name="text"> The input text to process. </param>
        /// <param name="language"> (Optional) This is the 2 letter ISO 639-1 representation of a language. For example, use &quot;en&quot; for English; &quot;es&quot; for Spanish etc. If not set, use &quot;en&quot; for English as default. </param>
        internal MultiLanguageInput(string id, string text, string language)
        {
            Id = id;
            Text = text;
            Language = language;
        }

        /// <summary> A unique, non-empty document identifier. </summary>
        public string Id { get; set; }
        /// <summary> The input text to process. </summary>
        public string Text { get; set; }
        /// <summary> (Optional) This is the 2 letter ISO 639-1 representation of a language. For example, use &quot;en&quot; for English; &quot;es&quot; for Spanish etc. If not set, use &quot;en&quot; for English as default. </summary>
        public string Language { get; set; }
    }
}<|MERGE_RESOLUTION|>--- conflicted
+++ resolved
@@ -11,11 +11,7 @@
     public partial class MultiLanguageInput
     {
         /// <summary> Initializes a new instance of MultiLanguageInput. </summary>
-<<<<<<< HEAD
-        internal MultiLanguageInput()
-=======
         public MultiLanguageInput()
->>>>>>> 1d02b9c5
         {
         }
 
