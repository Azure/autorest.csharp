--- conflicted
+++ resolved
@@ -7,11 +7,13 @@
 
 using System.Collections.Generic;
 using System.Text.Json;
+using System.Xml;
+using System.Xml.Linq;
 using Azure.Core;
 
 namespace Azure.Storage.Tables.Models
 {
-    public partial class TableEntityQueryResponse : IUtf8JsonSerializable
+    public partial class TableEntityQueryResponse : IUtf8JsonSerializable, IXmlSerializable
     {
         void IUtf8JsonSerializable.Write(Utf8JsonWriter writer)
         {
@@ -74,8 +76,6 @@
             }
             return result;
         }
-<<<<<<< HEAD
-=======
         void IXmlSerializable.Write(XmlWriter writer, string nameHint)
         {
             writer.WriteStartElement(nameHint ?? "TableEntityQueryResponse");
@@ -122,6 +122,5 @@
             }
             return result;
         }
->>>>>>> a1ae8182
     }
 }