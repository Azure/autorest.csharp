--- conflicted
+++ resolved
@@ -74,26 +74,16 @@
         }
 
         /// <summary> Lists all available geo-locations. </summary>
-<<<<<<< HEAD
-        /// <param name="cancellationToken"> A token to allow the caller to cancel the call to the service. The default value is <see cref="P: System.Threading.CancellationToken.None" />. </param>
-        /// <returns> A collection of locations that may take multiple service requests to iterate over. </returns>
-=======
         /// <param name="cancellationToken"> A token to allow the caller to cancel the call to the service. The default value is <see cref="CancellationToken.None" />. </param>
         /// <returns> A collection of location that may take multiple service requests to iterate over. </returns>
->>>>>>> 5df3c2ae
         public async Task<IEnumerable<LocationData>> ListAvailableLocationsAsync(CancellationToken cancellationToken = default)
         {
             return await ListAvailableLocationsAsync(ResourceType, cancellationToken).ConfigureAwait(false);
         }
 
         /// <summary> Lists all available geo-locations. </summary>
-<<<<<<< HEAD
-        /// <param name="cancellationToken"> A token to allow the caller to cancel the call to the service. The default value is <see cref="P: System.Threading.CancellationToken.None" />. </param>
-        /// <returns> A collection of locations that may take multiple service requests to iterate over. </returns>
-=======
         /// <param name="cancellationToken"> A token to allow the caller to cancel the call to the service. The default value is <see cref="CancellationToken.None" />. </param>
         /// <returns> A collection of location that may take multiple service requests to iterate over. </returns>
->>>>>>> 5df3c2ae
         public IEnumerable<LocationData> ListAvailableLocations(CancellationToken cancellationToken = default)
         {
             return ListAvailableLocations(ResourceType, cancellationToken);
