// Copyright (c) Microsoft Corporation. All rights reserved.
// Licensed under the MIT License.

// <auto-generated/>

#nullable disable

<<<<<<< HEAD
using System.Threading;
using System.Threading.Tasks;
=======
>>>>>>> 6e89c2f8
using Azure.Management.Storage.Models;
using Azure.ResourceManager.Core;

namespace Azure.Management.Storage
{
    /// <summary> A Class representing a BlobContainer along with the instance operations that can be performed on it. </summary>
    public class BlobContainer : BlobContainerOperations
    {
<<<<<<< HEAD
        /// <summary> Initializes a new instance of the <see cref = "BlobContainer"/> class. </summary>
        /// <param name="options"> The client parameters to use in these operations. </param>
        /// <param name="resource"> The resource that is the target of operations. </param>
        internal BlobContainer(ResourceOperationsBase options, BlobContainerData resource) : base(options, resource.Id)
        {
            Data = resource;
        }

        /// <summary> Gets or sets the BlobContainerData. </summary>
        public BlobContainerData Data { get; private set; }

        /// <inheritdoc />
        protected override BlobContainer GetResource(CancellationToken cancellation = default)
        {
            return this;
        }

        /// <inheritdoc />
        protected override Task<BlobContainer> GetResourceAsync(CancellationToken cancellation = default)
        {
            return Task.FromResult(this);
=======
        /// <summary> Initializes a new instance of the <see cref="BlobContainer"/> class. </summary>
        /// <param name="options"> The client parameters to use in these operations. </param>
        /// <param name="resource"> The resource that is the target of operations. </param>
        internal BlobContainer(ResourceOperationsBase options, BlobContainerData resource) : base()
        {
>>>>>>> 6e89c2f8
        }
    }
}<|MERGE_RESOLUTION|>--- conflicted
+++ resolved
@@ -5,11 +5,6 @@
 
 #nullable disable
 
-<<<<<<< HEAD
-using System.Threading;
-using System.Threading.Tasks;
-=======
->>>>>>> 6e89c2f8
 using Azure.Management.Storage.Models;
 using Azure.ResourceManager.Core;
 
@@ -18,35 +13,11 @@
     /// <summary> A Class representing a BlobContainer along with the instance operations that can be performed on it. </summary>
     public class BlobContainer : BlobContainerOperations
     {
-<<<<<<< HEAD
-        /// <summary> Initializes a new instance of the <see cref = "BlobContainer"/> class. </summary>
-        /// <param name="options"> The client parameters to use in these operations. </param>
-        /// <param name="resource"> The resource that is the target of operations. </param>
-        internal BlobContainer(ResourceOperationsBase options, BlobContainerData resource) : base(options, resource.Id)
-        {
-            Data = resource;
-        }
-
-        /// <summary> Gets or sets the BlobContainerData. </summary>
-        public BlobContainerData Data { get; private set; }
-
-        /// <inheritdoc />
-        protected override BlobContainer GetResource(CancellationToken cancellation = default)
-        {
-            return this;
-        }
-
-        /// <inheritdoc />
-        protected override Task<BlobContainer> GetResourceAsync(CancellationToken cancellation = default)
-        {
-            return Task.FromResult(this);
-=======
         /// <summary> Initializes a new instance of the <see cref="BlobContainer"/> class. </summary>
         /// <param name="options"> The client parameters to use in these operations. </param>
         /// <param name="resource"> The resource that is the target of operations. </param>
         internal BlobContainer(ResourceOperationsBase options, BlobContainerData resource) : base()
         {
->>>>>>> 6e89c2f8
         }
     }
 }