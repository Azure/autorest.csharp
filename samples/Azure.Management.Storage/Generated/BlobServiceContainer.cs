// Copyright (c) Microsoft Corporation. All rights reserved.
// Licensed under the MIT License.

// <auto-generated/>

#nullable disable

using Azure.ResourceManager.Core;

namespace Azure.Management.Storage
{
    /// <summary> A class representing collection of BlobService and their operations over a [ParentResource]. </summary>
    public partial class BlobServiceContainer
    {
        /// <summary> Initializes a new instance of BlobServiceContainer for mocking. </summary>
        protected BlobServiceContainer()
        {
        }

<<<<<<< HEAD
        internal BlobServiceContainer(ResourceGroupOperations resourceGroup)
=======
        internal BlobServiceContainer(ResourceOperationsBase parent)
>>>>>>> 812e3ad4
        {
        }

        /// <summary> Gets the valid resource type for this object. </summary>
        protected ResourceType ValidResourceType => StorageAccountOperations.ResourceType;
    }
}<|MERGE_RESOLUTION|>--- conflicted
+++ resolved
@@ -17,11 +17,7 @@
         {
         }
 
-<<<<<<< HEAD
-        internal BlobServiceContainer(ResourceGroupOperations resourceGroup)
-=======
         internal BlobServiceContainer(ResourceOperationsBase parent)
->>>>>>> 812e3ad4
         {
         }
 
