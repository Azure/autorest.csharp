--- conflicted
+++ resolved
@@ -17,11 +17,7 @@
         {
         }
 
-<<<<<<< HEAD
-        internal SkuContainer(ResourceGroupOperations resourceGroup)
-=======
         internal SkuContainer(ResourceOperationsBase parent)
->>>>>>> 812e3ad4
         {
         }
 
