--- conflicted
+++ resolved
@@ -17,11 +17,7 @@
         {
         }
 
-<<<<<<< HEAD
-        internal PrivateEndpointConnectionContainer(ResourceGroupOperations resourceGroup)
-=======
         internal PrivateEndpointConnectionContainer(ResourceOperationsBase parent)
->>>>>>> 812e3ad4
         {
         }
 
