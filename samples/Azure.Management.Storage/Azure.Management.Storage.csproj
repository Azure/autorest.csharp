<Project Sdk="Microsoft.NET.Sdk">

  <PropertyGroup>
    <TargetFramework>netstandard2.0</TargetFramework>
    <TreatWarningsAsErrors>true</TreatWarningsAsErrors>
    <Nullable>annotations</Nullable>
  </PropertyGroup>

  <ItemGroup>
<<<<<<< HEAD
    <PackageReference Include="Azure.Core" Version="1.10.0" />
    <PackageReference Include="Azure.ResourceManager.Core" Version="1.0.0-alpha.20210325.1" />
=======
    <PackageReference Include="Azure.ResourceManager.Core" Version="1.0.0-alpha.20210325.1" />
  </ItemGroup>

  <ItemGroup>
    <PackageReference Include="Azure.Core" Version="1.11.0" />
>>>>>>> 0f69ef76
  </ItemGroup>

</Project><|MERGE_RESOLUTION|>--- conflicted
+++ resolved
@@ -7,16 +7,11 @@
   </PropertyGroup>
 
   <ItemGroup>
-<<<<<<< HEAD
-    <PackageReference Include="Azure.Core" Version="1.10.0" />
-    <PackageReference Include="Azure.ResourceManager.Core" Version="1.0.0-alpha.20210325.1" />
-=======
     <PackageReference Include="Azure.ResourceManager.Core" Version="1.0.0-alpha.20210325.1" />
   </ItemGroup>
 
   <ItemGroup>
     <PackageReference Include="Azure.Core" Version="1.11.0" />
->>>>>>> 0f69ef76
   </ItemGroup>
 
 </Project>