// Copyright (c) Microsoft Corporation. All rights reserved.
// Licensed under the MIT License.

// <auto-generated/>

#nullable disable

namespace Azure.Storage.Management.Models
{
    /// <summary> A list of services that support encryption. </summary>
    public partial class EncryptionServices
    {
        /// <summary> Initializes a new instance of EncryptionServices. </summary>
<<<<<<< HEAD
        internal EncryptionServices()
=======
        public EncryptionServices()
>>>>>>> 1d02b9c5
        {
        }

        /// <summary> Initializes a new instance of EncryptionServices. </summary>
        /// <param name="blob"> The encryption function of the blob storage service. </param>
        /// <param name="file"> The encryption function of the file storage service. </param>
        /// <param name="table"> The encryption function of the table storage service. </param>
        /// <param name="queue"> The encryption function of the queue storage service. </param>
        internal EncryptionServices(EncryptionService blob, EncryptionService file, EncryptionService table, EncryptionService queue)
        {
            Blob = blob;
            File = file;
            Table = table;
            Queue = queue;
        }

        /// <summary> The encryption function of the blob storage service. </summary>
        public EncryptionService Blob { get; set; }
        /// <summary> The encryption function of the file storage service. </summary>
        public EncryptionService File { get; set; }
        /// <summary> The encryption function of the table storage service. </summary>
        public EncryptionService Table { get; set; }
        /// <summary> The encryption function of the queue storage service. </summary>
        public EncryptionService Queue { get; set; }
    }
}<|MERGE_RESOLUTION|>--- conflicted
+++ resolved
@@ -11,11 +11,7 @@
     public partial class EncryptionServices
     {
         /// <summary> Initializes a new instance of EncryptionServices. </summary>
-<<<<<<< HEAD
-        internal EncryptionServices()
-=======
         public EncryptionServices()
->>>>>>> 1d02b9c5
         {
         }
 
