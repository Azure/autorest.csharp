// Copyright (c) Microsoft Corporation. All rights reserved.
// Licensed under the MIT License.

// <auto-generated/>

#nullable disable

namespace Azure.Storage.Management.Models
{
    /// <summary> The key vault properties for the encryption scope. This is a required field if encryption scope &apos;source&apos; attribute is set to &apos;Microsoft.KeyVault&apos;. </summary>
    public partial class EncryptionScopeKeyVaultProperties
    {
        /// <summary> Initializes a new instance of EncryptionScopeKeyVaultProperties. </summary>
<<<<<<< HEAD
        internal EncryptionScopeKeyVaultProperties()
=======
        public EncryptionScopeKeyVaultProperties()
>>>>>>> 1d02b9c5
        {
        }

        /// <summary> Initializes a new instance of EncryptionScopeKeyVaultProperties. </summary>
        /// <param name="keyUri"> The object identifier for a key vault key object. When applied, the encryption scope will use the key referenced by the identifier to enable customer-managed key support on this encryption scope. </param>
        internal EncryptionScopeKeyVaultProperties(string keyUri)
        {
            KeyUri = keyUri;
        }

        /// <summary> The object identifier for a key vault key object. When applied, the encryption scope will use the key referenced by the identifier to enable customer-managed key support on this encryption scope. </summary>
        public string KeyUri { get; set; }
    }
}<|MERGE_RESOLUTION|>--- conflicted
+++ resolved
@@ -11,11 +11,7 @@
     public partial class EncryptionScopeKeyVaultProperties
     {
         /// <summary> Initializes a new instance of EncryptionScopeKeyVaultProperties. </summary>
-<<<<<<< HEAD
-        internal EncryptionScopeKeyVaultProperties()
-=======
         public EncryptionScopeKeyVaultProperties()
->>>>>>> 1d02b9c5
         {
         }
 
