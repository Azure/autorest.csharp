--- conflicted
+++ resolved
@@ -11,11 +11,7 @@
     public partial class ManagementPolicyAction
     {
         /// <summary> Initializes a new instance of ManagementPolicyAction. </summary>
-<<<<<<< HEAD
-        internal ManagementPolicyAction()
-=======
         public ManagementPolicyAction()
->>>>>>> 1d02b9c5
         {
         }
 
