--- conflicted
+++ resolved
@@ -13,11 +13,7 @@
     public partial class StorageAccountCreateParameters
     {
         /// <summary> Initializes a new instance of StorageAccountCreateParameters. </summary>
-<<<<<<< HEAD
-        internal StorageAccountCreateParameters()
-=======
         public StorageAccountCreateParameters()
->>>>>>> 1d02b9c5
         {
         }
 
