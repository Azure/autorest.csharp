--- conflicted
+++ resolved
@@ -11,11 +11,7 @@
     public partial class ManagementPolicyDefinition
     {
         /// <summary> Initializes a new instance of ManagementPolicyDefinition. </summary>
-<<<<<<< HEAD
-        internal ManagementPolicyDefinition()
-=======
         public ManagementPolicyDefinition()
->>>>>>> 1d02b9c5
         {
         }
 
