--- conflicted
+++ resolved
@@ -8,133 +8,6 @@
   {
    "$id": "2",
    "Kind": "enum",
-<<<<<<< HEAD
-=======
-   "Name": "APIVersion",
-   "CrossLanguageDefinitionId": "AnomalyDetector.APIVersion",
-   "ValueType": {
-    "$id": "3",
-    "Kind": "string"
-   },
-   "Values": [
-    {
-     "$id": "4",
-     "Name": "v1_1",
-     "Value": "v1.1"
-    }
-   ],
-   "IsExtensible": true,
-   "Usage": "None"
-  },
-  {
-   "$id": "5",
-   "Kind": "enum",
-   "Name": "TimeGranularity",
-   "CrossLanguageDefinitionId": "AnomalyDetector.Univariate.TimeGranularity",
-   "ValueType": {
-    "$id": "6",
-    "Kind": "string"
-   },
-   "Values": [
-    {
-     "$id": "7",
-     "Name": "Yearly",
-     "Value": "yearly"
-    },
-    {
-     "$id": "8",
-     "Name": "Monthly",
-     "Value": "monthly"
-    },
-    {
-     "$id": "9",
-     "Name": "Weekly",
-     "Value": "weekly"
-    },
-    {
-     "$id": "10",
-     "Name": "Daily",
-     "Value": "daily"
-    },
-    {
-     "$id": "11",
-     "Name": "Hourly",
-     "Value": "hourly"
-    },
-    {
-     "$id": "12",
-     "Name": "PerMinute",
-     "Value": "minutely"
-    },
-    {
-     "$id": "13",
-     "Name": "PerSecond",
-     "Value": "secondly"
-    },
-    {
-     "$id": "14",
-     "Name": "Microsecond",
-     "Value": "microsecond"
-    },
-    {
-     "$id": "15",
-     "Name": "None",
-     "Value": "none"
-    }
-   ],
-   "Description": "the time granularity of the data points.",
-   "IsExtensible": false,
-   "Usage": "Input,Json"
-  },
-  {
-   "$id": "16",
-   "Kind": "enum",
-   "Name": "ImputeMode",
-   "CrossLanguageDefinitionId": "AnomalyDetector.Univariate.ImputeMode",
-   "ValueType": {
-    "$id": "17",
-    "Kind": "string"
-   },
-   "Values": [
-    {
-     "$id": "18",
-     "Name": "Auto",
-     "Value": "auto"
-    },
-    {
-     "$id": "19",
-     "Name": "Previous",
-     "Value": "previous"
-    },
-    {
-     "$id": "20",
-     "Name": "Linear",
-     "Value": "linear"
-    },
-    {
-     "$id": "21",
-     "Name": "Fixed",
-     "Value": "fixed"
-    },
-    {
-     "$id": "22",
-     "Name": "Zero",
-     "Value": "zero"
-    },
-    {
-     "$id": "23",
-     "Name": "NotFill",
-     "Value": "notFill"
-    }
-   ],
-   "Description": "The impute mode.",
-   "IsExtensible": true,
-   "Usage": "Input,Json"
-  },
-  {
-   "$id": "24",
-   "Kind": "enum",
->>>>>>> f082aaf1
    "Name": "MultivariateBatchDetectionStatus",
    "CrossLanguageDefinitionId": "AnomalyDetector.Multivariate.MultivariateBatchDetectionStatus",
    "ValueType": {
@@ -352,7 +225,7 @@
    ],
    "Description": "the time granularity of the data points.",
    "IsExtensible": false,
-   "Usage": "Input"
+   "Usage": "Input,Json"
   },
   {
    "$id": "40",
@@ -397,7 +270,7 @@
    ],
    "Description": "The impute mode.",
    "IsExtensible": true,
-   "Usage": "Input"
+   "Usage": "Input,Json"
   },
   {
    "$id": "48",
@@ -511,17 +384,10 @@
   {
    "$id": "67",
    "Kind": "model",
-<<<<<<< HEAD
    "Name": "MultivariateDetectionResult",
    "CrossLanguageDefinitionId": "AnomalyDetector.Multivariate.MultivariateDetectionResult",
-   "Usage": "Output",
+   "Usage": "Output,Json",
    "Description": "Detection results for the given resultId.",
-=======
-   "Name": "UnivariateDetectionOptions",
-   "CrossLanguageDefinitionId": "AnomalyDetector.Univariate.UnivariateDetectionOptions",
-   "Usage": "Input,Json",
-   "Description": "The request of entire or last anomaly detection.",
->>>>>>> f082aaf1
    "Properties": [
     {
      "$id": "68",
@@ -530,250 +396,8 @@
      "Description": "Result identifier, which is used to fetch the results of an inference call.",
      "Type": {
       "$id": "69",
-<<<<<<< HEAD
       "Kind": "uuid",
       "Encode": "string"
-=======
-      "Kind": "array",
-      "Name": "ArrayTimeSeriesPoint",
-      "ValueType": {
-       "$id": "70",
-       "Kind": "model",
-       "Name": "TimeSeriesPoint",
-       "CrossLanguageDefinitionId": "AnomalyDetector.Univariate.TimeSeriesPoint",
-       "Usage": "Input,Json",
-       "Description": "The definition of input timeseries points.",
-       "Properties": [
-        {
-         "$id": "71",
-         "Name": "timestamp",
-         "SerializedName": "timestamp",
-         "Description": "Optional argument, timestamp of a data point (ISO8601 format).",
-         "Type": {
-          "$id": "72",
-          "Kind": "utcDateTime",
-          "Encode": "rfc3339",
-          "WireType": {
-           "$id": "73",
-           "Kind": "string"
-          }
-         },
-         "IsRequired": false,
-         "IsReadOnly": false
-        },
-        {
-         "$id": "74",
-         "Name": "value",
-         "SerializedName": "value",
-         "Description": "The measurement of that point, should be float.",
-         "Type": {
-          "$id": "75",
-          "Kind": "float32"
-         },
-         "IsRequired": true,
-         "IsReadOnly": false
-        }
-       ]
-      },
-      "CrossLanguageDefinitionId": "TypeSpec.Array"
-     },
-     "IsRequired": true,
-     "IsReadOnly": false
-    },
-    {
-     "$id": "76",
-     "Name": "granularity",
-     "SerializedName": "granularity",
-     "Description": "Optional argument, can be one of yearly, monthly, weekly, daily, hourly,\nminutely, secondly, microsecond or none. If granularity is not present, it will\nbe none by default. If granularity is none, the timestamp property in time\nseries point can be absent.",
-     "Type": {
-      "$ref": "5"
-     },
-     "IsRequired": false,
-     "IsReadOnly": false
-    },
-    {
-     "$id": "77",
-     "Name": "customInterval",
-     "SerializedName": "customInterval",
-     "Description": "Custom Interval is used to set non-standard time interval, for example, if the\nseries is 5 minutes, request can be set as {\"granularity\":\"minutely\",\n\"customInterval\":5}.",
-     "Type": {
-      "$id": "78",
-      "Kind": "int32"
-     },
-     "IsRequired": false,
-     "IsReadOnly": false
-    },
-    {
-     "$id": "79",
-     "Name": "period",
-     "SerializedName": "period",
-     "Description": "Optional argument, periodic value of a time series. If the value is null or\ndoes not present, the API will determine the period automatically.",
-     "Type": {
-      "$id": "80",
-      "Kind": "int32"
-     },
-     "IsRequired": false,
-     "IsReadOnly": false
-    },
-    {
-     "$id": "81",
-     "Name": "maxAnomalyRatio",
-     "SerializedName": "maxAnomalyRatio",
-     "Description": "Optional argument, advanced model parameter, max anomaly ratio in a time series.",
-     "Type": {
-      "$id": "82",
-      "Kind": "float32"
-     },
-     "IsRequired": false,
-     "IsReadOnly": false
-    },
-    {
-     "$id": "83",
-     "Name": "sensitivity",
-     "SerializedName": "sensitivity",
-     "Description": "Optional argument, advanced model parameter, between 0-99, the lower the value\nis, the larger the margin value will be which means less anomalies will be\naccepted.",
-     "Type": {
-      "$id": "84",
-      "Kind": "int32"
-     },
-     "IsRequired": false,
-     "IsReadOnly": false
-    },
-    {
-     "$id": "85",
-     "Name": "imputeMode",
-     "SerializedName": "imputeMode",
-     "Description": "Used to specify how to deal with missing values in the input series, it's used\nwhen granularity is not \"none\".",
-     "Type": {
-      "$ref": "16"
-     },
-     "IsRequired": false,
-     "IsReadOnly": false
-    },
-    {
-     "$id": "86",
-     "Name": "imputeFixedValue",
-     "SerializedName": "imputeFixedValue",
-     "Description": "Used to specify the value to fill, it's used when granularity is not \"none\"\nand imputeMode is \"fixed\".",
-     "Type": {
-      "$id": "87",
-      "Kind": "float32"
-     },
-     "IsRequired": false,
-     "IsReadOnly": false
-    }
-   ]
-  },
-  {
-   "$ref": "70"
-  },
-  {
-   "$id": "88",
-   "Kind": "model",
-   "Name": "UnivariateEntireDetectionResult",
-   "CrossLanguageDefinitionId": "AnomalyDetector.Univariate.UnivariateEntireDetectionResult",
-   "Usage": "Output,Json",
-   "Description": "The response of entire anomaly detection.",
-   "Properties": [
-    {
-     "$id": "89",
-     "Name": "period",
-     "SerializedName": "period",
-     "Description": "Frequency extracted from the series, zero means no recurrent pattern has been\nfound.",
-     "Type": {
-      "$id": "90",
-      "Kind": "int32"
-     },
-     "IsRequired": true,
-     "IsReadOnly": false
-    },
-    {
-     "$id": "91",
-     "Name": "expectedValues",
-     "SerializedName": "expectedValues",
-     "Description": "ExpectedValues contain expected value for each input point. The index of the\narray is consistent with the input series.",
-     "Type": {
-      "$id": "92",
-      "Kind": "array",
-      "Name": "Array",
-      "ValueType": {
-       "$id": "93",
-       "Kind": "float32"
-      },
-      "CrossLanguageDefinitionId": "TypeSpec.Array"
-     },
-     "IsRequired": true,
-     "IsReadOnly": false
-    },
-    {
-     "$id": "94",
-     "Name": "upperMargins",
-     "SerializedName": "upperMargins",
-     "Description": "UpperMargins contain upper margin of each input point. UpperMargin is used to\ncalculate upperBoundary, which equals to expectedValue + (100 -\nmarginScale)*upperMargin. Anomalies in response can be filtered by\nupperBoundary and lowerBoundary. By adjusting marginScale value, less\nsignificant anomalies can be filtered in client side. The index of the array is\nconsistent with the input series.",
-     "Type": {
-      "$id": "95",
-      "Kind": "array",
-      "Name": "Array",
-      "ValueType": {
-       "$id": "96",
-       "Kind": "float32"
-      },
-      "CrossLanguageDefinitionId": "TypeSpec.Array"
-     },
-     "IsRequired": true,
-     "IsReadOnly": false
-    },
-    {
-     "$id": "97",
-     "Name": "lowerMargins",
-     "SerializedName": "lowerMargins",
-     "Description": "LowerMargins contain lower margin of each input point. LowerMargin is used to\ncalculate lowerBoundary, which equals to expectedValue - (100 -\nmarginScale)*lowerMargin. Points between the boundary can be marked as normal\nones in client side. The index of the array is consistent with the input\nseries.",
-     "Type": {
-      "$id": "98",
-      "Kind": "array",
-      "Name": "Array",
-      "ValueType": {
-       "$id": "99",
-       "Kind": "float32"
-      },
-      "CrossLanguageDefinitionId": "TypeSpec.Array"
-     },
-     "IsRequired": true,
-     "IsReadOnly": false
-    },
-    {
-     "$id": "100",
-     "Name": "isAnomaly",
-     "SerializedName": "isAnomaly",
-     "Description": "IsAnomaly contains anomaly properties for each input point. True means an\nanomaly either negative or positive has been detected. The index of the array\nis consistent with the input series.",
-     "Type": {
-      "$id": "101",
-      "Kind": "array",
-      "Name": "Array",
-      "ValueType": {
-       "$id": "102",
-       "Kind": "boolean"
-      },
-      "CrossLanguageDefinitionId": "TypeSpec.Array"
-     },
-     "IsRequired": true,
-     "IsReadOnly": false
-    },
-    {
-     "$id": "103",
-     "Name": "isNegativeAnomaly",
-     "SerializedName": "isNegativeAnomaly",
-     "Description": "IsNegativeAnomaly contains anomaly status in negative direction for each input\npoint. True means a negative anomaly has been detected. A negative anomaly\nmeans the point is detected as an anomaly and its real value is smaller than\nthe expected one. The index of the array is consistent with the input series.",
-     "Type": {
-      "$id": "104",
-      "Kind": "array",
-      "Name": "Array",
-      "ValueType": {
-       "$id": "105",
-       "Kind": "boolean"
-      },
-      "CrossLanguageDefinitionId": "TypeSpec.Array"
->>>>>>> f082aaf1
      },
      "IsRequired": true,
      "IsReadOnly": true
@@ -788,7 +412,7 @@
       "Kind": "model",
       "Name": "MultivariateBatchDetectionResultSummary",
       "CrossLanguageDefinitionId": "AnomalyDetector.Multivariate.MultivariateBatchDetectionResultSummary",
-      "Usage": "Output",
+      "Usage": "Output,Json",
       "Description": "Multivariate anomaly detection status.",
       "Properties": [
        {
@@ -816,7 +440,7 @@
           "Kind": "model",
           "Name": "ErrorResponse",
           "CrossLanguageDefinitionId": "AnomalyDetector.Multivariate.ErrorResponse",
-          "Usage": "Output",
+          "Usage": "Output,Error,Json",
           "Description": "ErrorResponse contains code and message that shows the error information.",
           "Properties": [
            {
@@ -864,7 +488,7 @@
           "Kind": "model",
           "Name": "VariableState",
           "CrossLanguageDefinitionId": "AnomalyDetector.Multivariate.VariableState",
-          "Usage": "RoundTrip",
+          "Usage": "Input,Output,Json",
           "Description": "Variable Status.",
           "Properties": [
            {
@@ -954,7 +578,7 @@
          "Kind": "model",
          "Name": "MultivariateBatchDetectionOptions",
          "CrossLanguageDefinitionId": "AnomalyDetector.Multivariate.MultivariateBatchDetectionOptions",
-         "Usage": "RoundTrip",
+         "Usage": "Input,Output,Json",
          "Description": "Detection request for batch inference. This is an asynchronous inference which\nwill need another API to get detection results.",
          "Properties": [
           {
@@ -1039,7 +663,7 @@
        "Kind": "model",
        "Name": "AnomalyState",
        "CrossLanguageDefinitionId": "AnomalyDetector.Multivariate.AnomalyState",
-       "Usage": "Output",
+       "Usage": "Output,Json",
        "Description": "Anomaly status and information.",
        "Properties": [
         {
@@ -1069,7 +693,7 @@
           "Kind": "model",
           "Name": "AnomalyValue",
           "CrossLanguageDefinitionId": "AnomalyDetector.Multivariate.AnomalyValue",
-          "Usage": "Output",
+          "Usage": "Output,Json",
           "Description": "Detailed information of the anomalous timestamp.",
           "Properties": [
            {
@@ -1122,7 +746,7 @@
               "Kind": "model",
               "Name": "AnomalyInterpretation",
               "CrossLanguageDefinitionId": "AnomalyDetector.Multivariate.AnomalyInterpretation",
-              "Usage": "Output",
+              "Usage": "Output,Json",
               "Description": "Interpretation of the anomalous timestamp.",
               "Properties": [
                {
@@ -1159,7 +783,7 @@
                  "Kind": "model",
                  "Name": "CorrelationChanges",
                  "CrossLanguageDefinitionId": "AnomalyDetector.Multivariate.CorrelationChanges",
-                 "Usage": "Output",
+                 "Usage": "Output,Json",
                  "Description": "Correlation changes among the anomalous variables",
                  "Properties": [
                   {
@@ -1252,7 +876,7 @@
    "Kind": "model",
    "Name": "ModelInfo",
    "CrossLanguageDefinitionId": "AnomalyDetector.Multivariate.ModelInfo",
-   "Usage": "RoundTrip",
+   "Usage": "Input,Output,Json",
    "Description": "Training result of a model including its status, errors and diagnostics\ninformation.",
    "Properties": [
     {
@@ -1346,7 +970,7 @@
       "Kind": "model",
       "Name": "AlignPolicy",
       "CrossLanguageDefinitionId": "AnomalyDetector.Multivariate.AlignPolicy",
-      "Usage": "RoundTrip",
+      "Usage": "Input,Output,Json",
       "Description": "An optional field, indicating the manner to align multiple variables.",
       "Properties": [
        {
@@ -1426,7 +1050,7 @@
       "Kind": "model",
       "Name": "DiagnosticsInfo",
       "CrossLanguageDefinitionId": "AnomalyDetector.Multivariate.DiagnosticsInfo",
-      "Usage": "RoundTrip",
+      "Usage": "Input,Output,Json",
       "Description": "Diagnostics information to help inspect the states of model or variable.",
       "Properties": [
        {
@@ -1439,7 +1063,7 @@
          "Kind": "model",
          "Name": "ModelState",
          "CrossLanguageDefinitionId": "AnomalyDetector.Multivariate.ModelState",
-         "Usage": "RoundTrip",
+         "Usage": "Input,Output,Json",
          "Description": "Model status.",
          "Properties": [
           {
@@ -1555,17 +1179,10 @@
   {
    "$id": "176",
    "Kind": "model",
-<<<<<<< HEAD
    "Name": "AnomalyDetectionModel",
    "CrossLanguageDefinitionId": "AnomalyDetector.Multivariate.AnomalyDetectionModel",
-   "Usage": "Output",
+   "Usage": "Output,Json",
    "Description": "Response of getting a model.",
-=======
-   "Name": "UnivariateLastDetectionResult",
-   "CrossLanguageDefinitionId": "AnomalyDetector.Univariate.UnivariateLastDetectionResult",
-   "Usage": "Output,Json",
-   "Description": "The response of last anomaly detection.",
->>>>>>> f082aaf1
    "Properties": [
     {
      "$id": "177",
@@ -1632,7 +1249,7 @@
    "Kind": "model",
    "Name": "ModelList",
    "CrossLanguageDefinitionId": "AnomalyDetector.Multivariate.ModelList",
-   "Usage": "Output",
+   "Usage": "Output,Json",
    "Description": "Response of listing models.",
    "Properties": [
     {
@@ -1693,17 +1310,10 @@
   {
    "$id": "195",
    "Kind": "model",
-<<<<<<< HEAD
    "Name": "MultivariateLastDetectionOptions",
    "CrossLanguageDefinitionId": "AnomalyDetector.Multivariate.MultivariateLastDetectionOptions",
-   "Usage": "Input",
+   "Usage": "Input,Json",
    "Description": "Request of last detection.",
-=======
-   "Name": "UnivariateChangePointDetectionOptions",
-   "CrossLanguageDefinitionId": "AnomalyDetector.Univariate.UnivariateChangePointDetectionOptions",
-   "Usage": "Input,Json",
-   "Description": "The request of change point detection.",
->>>>>>> f082aaf1
    "Properties": [
     {
      "$id": "196",
@@ -1719,7 +1329,7 @@
        "Kind": "model",
        "Name": "VariableValues",
        "CrossLanguageDefinitionId": "AnomalyDetector.Multivariate.VariableValues",
-       "Usage": "Input",
+       "Usage": "Input,Json",
        "Description": "Variable values.",
        "Properties": [
         {
@@ -1797,31 +1407,11 @@
   {
    "$id": "209",
    "Kind": "model",
-<<<<<<< HEAD
    "Name": "MultivariateLastDetectionResult",
    "CrossLanguageDefinitionId": "AnomalyDetector.Multivariate.MultivariateLastDetectionResult",
-   "Usage": "Output",
+   "Usage": "Output,Json",
    "Description": "Results of last detection.",
    "Properties": [
-=======
-   "Name": "UnivariateChangePointDetectionResult",
-   "CrossLanguageDefinitionId": "AnomalyDetector.Univariate.UnivariateChangePointDetectionResult",
-   "Usage": "Output,Json",
-   "Description": "The response of change point detection.",
-   "Properties": [
-    {
-     "$id": "144",
-     "Name": "period",
-     "SerializedName": "period",
-     "Description": "Frequency extracted from the series, zero means no recurrent pattern has been\nfound.",
-     "Type": {
-      "$id": "145",
-      "Kind": "int32"
-     },
-     "IsRequired": false,
-     "IsReadOnly": true
-    },
->>>>>>> f082aaf1
     {
      "$id": "210",
      "Name": "variableStates",
@@ -1861,279 +1451,11 @@
   {
    "$id": "214",
    "Kind": "model",
-<<<<<<< HEAD
    "Name": "UnivariateDetectionOptions",
    "CrossLanguageDefinitionId": "AnomalyDetector.Univariate.UnivariateDetectionOptions",
-   "Usage": "Input",
+   "Usage": "Input,Json",
    "Description": "The request of entire or last anomaly detection.",
    "Properties": [
-=======
-   "Name": "MultivariateDetectionResult",
-   "CrossLanguageDefinitionId": "AnomalyDetector.Multivariate.MultivariateDetectionResult",
-   "Usage": "Output,Json",
-   "Description": "Detection results for the given resultId.",
-   "Properties": [
-    {
-     "$id": "153",
-     "Name": "resultId",
-     "SerializedName": "resultId",
-     "Description": "Result identifier, which is used to fetch the results of an inference call.",
-     "Type": {
-      "$id": "154",
-      "Kind": "uuid",
-      "Encode": "string"
-     },
-     "IsRequired": true,
-     "IsReadOnly": true
-    },
-    {
-     "$id": "155",
-     "Name": "summary",
-     "SerializedName": "summary",
-     "Description": "Multivariate anomaly detection status.",
-     "Type": {
-      "$id": "156",
-      "Kind": "model",
-      "Name": "MultivariateBatchDetectionResultSummary",
-      "CrossLanguageDefinitionId": "AnomalyDetector.Multivariate.MultivariateBatchDetectionResultSummary",
-      "Usage": "Output,Json",
-      "Description": "Multivariate anomaly detection status.",
-      "Properties": [
-       {
-        "$id": "157",
-        "Name": "status",
-        "SerializedName": "status",
-        "Description": "Status of detection results. One of CREATED, RUNNING, READY, and FAILED.",
-        "Type": {
-         "$ref": "24"
-        },
-        "IsRequired": true,
-        "IsReadOnly": false
-       },
-       {
-        "$id": "158",
-        "Name": "errors",
-        "SerializedName": "errors",
-        "Description": "Error message when detection is failed.",
-        "Type": {
-         "$id": "159",
-         "Kind": "array",
-         "Name": "ArrayErrorResponse",
-         "ValueType": {
-          "$id": "160",
-          "Kind": "model",
-          "Name": "ErrorResponse",
-          "CrossLanguageDefinitionId": "AnomalyDetector.Multivariate.ErrorResponse",
-          "Usage": "Output,Error,Json",
-          "Description": "ErrorResponse contains code and message that shows the error information.",
-          "Properties": [
-           {
-            "$id": "161",
-            "Name": "code",
-            "SerializedName": "code",
-            "Description": "The error code.",
-            "Type": {
-             "$id": "162",
-             "Kind": "string"
-            },
-            "IsRequired": true,
-            "IsReadOnly": false
-           },
-           {
-            "$id": "163",
-            "Name": "message",
-            "SerializedName": "message",
-            "Description": "The message explaining the error reported by the service.",
-            "Type": {
-             "$id": "164",
-             "Kind": "string"
-            },
-            "IsRequired": true,
-            "IsReadOnly": false
-           }
-          ]
-         },
-         "CrossLanguageDefinitionId": "TypeSpec.Array"
-        },
-        "IsRequired": false,
-        "IsReadOnly": false
-       },
-       {
-        "$id": "165",
-        "Name": "variableStates",
-        "SerializedName": "variableStates",
-        "Description": "Variable Status.",
-        "Type": {
-         "$id": "166",
-         "Kind": "array",
-         "Name": "ArrayVariableState",
-         "ValueType": {
-          "$id": "167",
-          "Kind": "model",
-          "Name": "VariableState",
-          "CrossLanguageDefinitionId": "AnomalyDetector.Multivariate.VariableState",
-          "Usage": "Input,Output,Json",
-          "Description": "Variable Status.",
-          "Properties": [
-           {
-            "$id": "168",
-            "Name": "variable",
-            "SerializedName": "variable",
-            "Description": "Variable name in variable states.",
-            "Type": {
-             "$id": "169",
-             "Kind": "string"
-            },
-            "IsRequired": false,
-            "IsReadOnly": false
-           },
-           {
-            "$id": "170",
-            "Name": "filledNARatio",
-            "SerializedName": "filledNARatio",
-            "Description": "Proportion of missing values that need to be filled by fillNAMethod.",
-            "Type": {
-             "$id": "171",
-             "Kind": "float32"
-            },
-            "IsRequired": false,
-            "IsReadOnly": false
-           },
-           {
-            "$id": "172",
-            "Name": "effectiveCount",
-            "SerializedName": "effectiveCount",
-            "Description": "Number of effective data points before applying fillNAMethod.",
-            "Type": {
-             "$id": "173",
-             "Kind": "int32"
-            },
-            "IsRequired": false,
-            "IsReadOnly": false
-           },
-           {
-            "$id": "174",
-            "Name": "firstTimestamp",
-            "SerializedName": "firstTimestamp",
-            "Description": "First valid timestamp with value of input data.",
-            "Type": {
-             "$id": "175",
-             "Kind": "utcDateTime",
-             "Encode": "rfc3339",
-             "WireType": {
-              "$id": "176",
-              "Kind": "string"
-             }
-            },
-            "IsRequired": false,
-            "IsReadOnly": false
-           },
-           {
-            "$id": "177",
-            "Name": "lastTimestamp",
-            "SerializedName": "lastTimestamp",
-            "Description": "Last valid timestamp with value of input data.",
-            "Type": {
-             "$id": "178",
-             "Kind": "utcDateTime",
-             "Encode": "rfc3339",
-             "WireType": {
-              "$id": "179",
-              "Kind": "string"
-             }
-            },
-            "IsRequired": false,
-            "IsReadOnly": false
-           }
-          ]
-         },
-         "CrossLanguageDefinitionId": "TypeSpec.Array"
-        },
-        "IsRequired": false,
-        "IsReadOnly": false
-       },
-       {
-        "$id": "180",
-        "Name": "setupInfo",
-        "SerializedName": "setupInfo",
-        "Description": "Detection request for batch inference. This is an asynchronous inference which\nwill need another API to get detection results.",
-        "Type": {
-         "$id": "181",
-         "Kind": "model",
-         "Name": "MultivariateBatchDetectionOptions",
-         "CrossLanguageDefinitionId": "AnomalyDetector.Multivariate.MultivariateBatchDetectionOptions",
-         "Usage": "Input,Output,Json",
-         "Description": "Detection request for batch inference. This is an asynchronous inference which\nwill need another API to get detection results.",
-         "Properties": [
-          {
-           "$id": "182",
-           "Name": "dataSource",
-           "SerializedName": "dataSource",
-           "Description": "Source link to the input data to indicate an accessible Azure storage Uri,\neither pointed to an Azure blob storage folder, or pointed to a CSV file in\nAzure blob storage based on you data schema selection. The data schema should\nbe exactly the same with those used in the training phase.",
-           "Type": {
-            "$id": "183",
-            "Kind": "url"
-           },
-           "IsRequired": true,
-           "IsReadOnly": false
-          },
-          {
-           "$id": "184",
-           "Name": "topContributorCount",
-           "SerializedName": "topContributorCount",
-           "Description": "An optional field, which is used to specify the number of top contributed\nvariables for one anomalous timestamp in the response. The default number is\n10.",
-           "Type": {
-            "$id": "185",
-            "Kind": "int32"
-           },
-           "IsRequired": true,
-           "IsReadOnly": false
-          },
-          {
-           "$id": "186",
-           "Name": "startTime",
-           "SerializedName": "startTime",
-           "Description": "A required field, indicating the start time of data for detection, which should\nbe date-time of ISO 8601 format.",
-           "Type": {
-            "$id": "187",
-            "Kind": "utcDateTime",
-            "Encode": "rfc3339",
-            "WireType": {
-             "$id": "188",
-             "Kind": "string"
-            }
-           },
-           "IsRequired": true,
-           "IsReadOnly": false
-          },
-          {
-           "$id": "189",
-           "Name": "endTime",
-           "SerializedName": "endTime",
-           "Description": "A required field, indicating the end time of data for detection, which should\nbe date-time of ISO 8601 format.",
-           "Type": {
-            "$id": "190",
-            "Kind": "utcDateTime",
-            "Encode": "rfc3339",
-            "WireType": {
-             "$id": "191",
-             "Kind": "string"
-            }
-           },
-           "IsRequired": true,
-           "IsReadOnly": false
-          }
-         ]
-        },
-        "IsRequired": true,
-        "IsReadOnly": false
-       }
-      ]
-     },
-     "IsRequired": true,
-     "IsReadOnly": false
-    },
->>>>>>> f082aaf1
     {
      "$id": "215",
      "Name": "series",
@@ -2146,17 +1468,10 @@
       "ValueType": {
        "$id": "217",
        "Kind": "model",
-<<<<<<< HEAD
        "Name": "TimeSeriesPoint",
        "CrossLanguageDefinitionId": "AnomalyDetector.Univariate.TimeSeriesPoint",
-       "Usage": "Input",
+       "Usage": "Input,Json",
        "Description": "The definition of input timeseries points.",
-=======
-       "Name": "AnomalyState",
-       "CrossLanguageDefinitionId": "AnomalyDetector.Multivariate.AnomalyState",
-       "Usage": "Output,Json",
-       "Description": "Anomaly status and information.",
->>>>>>> f082aaf1
        "Properties": [
         {
          "$id": "218",
@@ -2179,149 +1494,7 @@
          "$id": "221",
          "Name": "value",
          "SerializedName": "value",
-<<<<<<< HEAD
          "Description": "The measurement of that point, should be float.",
-=======
-         "Description": "The detailed value of this anomalous timestamp.",
-         "Type": {
-          "$id": "199",
-          "Kind": "model",
-          "Name": "AnomalyValue",
-          "CrossLanguageDefinitionId": "AnomalyDetector.Multivariate.AnomalyValue",
-          "Usage": "Output,Json",
-          "Description": "Detailed information of the anomalous timestamp.",
-          "Properties": [
-           {
-            "$id": "200",
-            "Name": "isAnomaly",
-            "SerializedName": "isAnomaly",
-            "Description": "True if an anomaly is detected at the current timestamp.",
-            "Type": {
-             "$id": "201",
-             "Kind": "boolean"
-            },
-            "IsRequired": true,
-            "IsReadOnly": false
-           },
-           {
-            "$id": "202",
-            "Name": "severity",
-            "SerializedName": "severity",
-            "Description": "Indicates the significance of the anomaly. The higher the severity, the more\nsignificant the anomaly is.",
-            "Type": {
-             "$id": "203",
-             "Kind": "float32"
-            },
-            "IsRequired": true,
-            "IsReadOnly": false
-           },
-           {
-            "$id": "204",
-            "Name": "score",
-            "SerializedName": "score",
-            "Description": "Raw anomaly score of severity, will help indicate the degree of abnormality as\nwell.",
-            "Type": {
-             "$id": "205",
-             "Kind": "float32"
-            },
-            "IsRequired": true,
-            "IsReadOnly": false
-           },
-           {
-            "$id": "206",
-            "Name": "interpretation",
-            "SerializedName": "interpretation",
-            "Description": "Interpretation of this anomalous timestamp.",
-            "Type": {
-             "$id": "207",
-             "Kind": "array",
-             "Name": "ArrayAnomalyInterpretation",
-             "ValueType": {
-              "$id": "208",
-              "Kind": "model",
-              "Name": "AnomalyInterpretation",
-              "CrossLanguageDefinitionId": "AnomalyDetector.Multivariate.AnomalyInterpretation",
-              "Usage": "Output,Json",
-              "Description": "Interpretation of the anomalous timestamp.",
-              "Properties": [
-               {
-                "$id": "209",
-                "Name": "variable",
-                "SerializedName": "variable",
-                "Description": "Variable.",
-                "Type": {
-                 "$id": "210",
-                 "Kind": "string"
-                },
-                "IsRequired": false,
-                "IsReadOnly": false
-               },
-               {
-                "$id": "211",
-                "Name": "contributionScore",
-                "SerializedName": "contributionScore",
-                "Description": "This score shows the percentage contributing to the anomalous timestamp. A\nnumber between 0 and 1.",
-                "Type": {
-                 "$id": "212",
-                 "Kind": "float32"
-                },
-                "IsRequired": false,
-                "IsReadOnly": false
-               },
-               {
-                "$id": "213",
-                "Name": "correlationChanges",
-                "SerializedName": "correlationChanges",
-                "Description": "Correlation changes among the anomalous variables",
-                "Type": {
-                 "$id": "214",
-                 "Kind": "model",
-                 "Name": "CorrelationChanges",
-                 "CrossLanguageDefinitionId": "AnomalyDetector.Multivariate.CorrelationChanges",
-                 "Usage": "Output,Json",
-                 "Description": "Correlation changes among the anomalous variables",
-                 "Properties": [
-                  {
-                   "$id": "215",
-                   "Name": "changedVariables",
-                   "SerializedName": "changedVariables",
-                   "Description": "The correlated variables that have correlation changes under an anomaly.",
-                   "Type": {
-                    "$id": "216",
-                    "Kind": "array",
-                    "Name": "Array",
-                    "ValueType": {
-                     "$id": "217",
-                     "Kind": "string"
-                    },
-                    "CrossLanguageDefinitionId": "TypeSpec.Array"
-                   },
-                   "IsRequired": false,
-                   "IsReadOnly": false
-                  }
-                 ]
-                },
-                "IsRequired": false,
-                "IsReadOnly": false
-               }
-              ]
-             },
-             "CrossLanguageDefinitionId": "TypeSpec.Array"
-            },
-            "IsRequired": false,
-            "IsReadOnly": false
-           }
-          ]
-         },
-         "IsRequired": false,
-         "IsReadOnly": false
-        },
-        {
-         "$id": "218",
-         "Name": "errors",
-         "SerializedName": "errors",
-         "Description": "Error message for the current timestamp.",
->>>>>>> f082aaf1
          "Type": {
           "$id": "222",
           "Kind": "float32"
@@ -2335,45 +1508,7 @@
      },
      "IsRequired": true,
      "IsReadOnly": false
-<<<<<<< HEAD
-    },
-=======
-    }
-   ]
-  },
-  {
-   "$ref": "156"
-  },
-  {
-   "$ref": "160"
-  },
-  {
-   "$ref": "167"
-  },
-  {
-   "$ref": "181"
-  },
-  {
-   "$ref": "194"
-  },
-  {
-   "$ref": "199"
-  },
-  {
-   "$ref": "208"
-  },
-  {
-   "$ref": "214"
-  },
-  {
-   "$id": "220",
-   "Kind": "model",
-   "Name": "ModelInfo",
-   "CrossLanguageDefinitionId": "AnomalyDetector.Multivariate.ModelInfo",
-   "Usage": "Input,Output,Json",
-   "Description": "Training result of a model including its status, errors and diagnostics\ninformation.",
-   "Properties": [
->>>>>>> f082aaf1
+    },
     {
      "$id": "223",
      "Name": "granularity",
@@ -2466,7 +1601,7 @@
    "Kind": "model",
    "Name": "UnivariateEntireDetectionResult",
    "CrossLanguageDefinitionId": "AnomalyDetector.Univariate.UnivariateEntireDetectionResult",
-   "Usage": "Output",
+   "Usage": "Output,Json",
    "Description": "The response of entire anomaly detection.",
    "Properties": [
     {
@@ -2541,7 +1676,6 @@
      "SerializedName": "isAnomaly",
      "Description": "IsAnomaly contains anomaly properties for each input point. True means an\nanomaly either negative or positive has been detected. The index of the array\nis consistent with the input series.",
      "Type": {
-<<<<<<< HEAD
       "$id": "248",
       "Kind": "array",
       "Name": "Array",
@@ -2550,50 +1684,6 @@
        "Kind": "boolean"
       },
       "CrossLanguageDefinitionId": "TypeSpec.Array"
-=======
-      "$id": "235",
-      "Kind": "model",
-      "Name": "AlignPolicy",
-      "CrossLanguageDefinitionId": "AnomalyDetector.Multivariate.AlignPolicy",
-      "Usage": "Input,Output,Json",
-      "Description": "An optional field, indicating the manner to align multiple variables.",
-      "Properties": [
-       {
-        "$id": "236",
-        "Name": "alignMode",
-        "SerializedName": "alignMode",
-        "Description": "An optional field, indicating how to align different variables to the same\ntime-range. Either Inner or Outer. ",
-        "Type": {
-         "$ref": "34"
-        },
-        "IsRequired": false,
-        "IsReadOnly": false
-       },
-       {
-        "$id": "237",
-        "Name": "fillNAMethod",
-        "SerializedName": "fillNAMethod",
-        "Description": "An optional field, indicating how missing values will be filled. One of\nPrevious, Subsequent, Linear, Zero, Fixed.",
-        "Type": {
-         "$ref": "38"
-        },
-        "IsRequired": false,
-        "IsReadOnly": false
-       },
-       {
-        "$id": "238",
-        "Name": "paddingValue",
-        "SerializedName": "paddingValue",
-        "Description": "An optional field. Required when fillNAMethod is Fixed.",
-        "Type": {
-         "$id": "239",
-         "Kind": "float32"
-        },
-        "IsRequired": false,
-        "IsReadOnly": false
-       }
-      ]
->>>>>>> f082aaf1
      },
      "IsRequired": true,
      "IsReadOnly": false
@@ -2635,7 +1725,6 @@
      "IsReadOnly": false
     },
     {
-<<<<<<< HEAD
      "$id": "256",
      "Name": "severity",
      "SerializedName": "severity",
@@ -2649,128 +1738,6 @@
        "Kind": "float32"
       },
       "CrossLanguageDefinitionId": "TypeSpec.Array"
-=======
-     "$id": "243",
-     "Name": "diagnosticsInfo",
-     "SerializedName": "diagnosticsInfo",
-     "Description": "Diagnostics information to help inspect the states of model or variable.",
-     "Type": {
-      "$id": "244",
-      "Kind": "model",
-      "Name": "DiagnosticsInfo",
-      "CrossLanguageDefinitionId": "AnomalyDetector.Multivariate.DiagnosticsInfo",
-      "Usage": "Input,Output,Json",
-      "Description": "Diagnostics information to help inspect the states of model or variable.",
-      "Properties": [
-       {
-        "$id": "245",
-        "Name": "modelState",
-        "SerializedName": "modelState",
-        "Description": "Model status.",
-        "Type": {
-         "$id": "246",
-         "Kind": "model",
-         "Name": "ModelState",
-         "CrossLanguageDefinitionId": "AnomalyDetector.Multivariate.ModelState",
-         "Usage": "Input,Output,Json",
-         "Description": "Model status.",
-         "Properties": [
-          {
-           "$id": "247",
-           "Name": "epochIds",
-           "SerializedName": "epochIds",
-           "Description": "This indicates the number of passes of the entire training dataset the\nalgorithm has completed.",
-           "Type": {
-            "$id": "248",
-            "Kind": "array",
-            "Name": "Array",
-            "ValueType": {
-             "$id": "249",
-             "Kind": "int32"
-            },
-            "CrossLanguageDefinitionId": "TypeSpec.Array"
-           },
-           "IsRequired": false,
-           "IsReadOnly": false
-          },
-          {
-           "$id": "250",
-           "Name": "trainLosses",
-           "SerializedName": "trainLosses",
-           "Description": "List of metrics used to assess how the model fits the training data for each\nepoch.",
-           "Type": {
-            "$id": "251",
-            "Kind": "array",
-            "Name": "Array",
-            "ValueType": {
-             "$id": "252",
-             "Kind": "float32"
-            },
-            "CrossLanguageDefinitionId": "TypeSpec.Array"
-           },
-           "IsRequired": false,
-           "IsReadOnly": false
-          },
-          {
-           "$id": "253",
-           "Name": "validationLosses",
-           "SerializedName": "validationLosses",
-           "Description": "List of metrics used to assess how the model fits the validation set for each\nepoch.",
-           "Type": {
-            "$id": "254",
-            "Kind": "array",
-            "Name": "Array",
-            "ValueType": {
-             "$id": "255",
-             "Kind": "float32"
-            },
-            "CrossLanguageDefinitionId": "TypeSpec.Array"
-           },
-           "IsRequired": false,
-           "IsReadOnly": false
-          },
-          {
-           "$id": "256",
-           "Name": "latenciesInSeconds",
-           "SerializedName": "latenciesInSeconds",
-           "Description": "Latency for each epoch. ",
-           "Type": {
-            "$id": "257",
-            "Kind": "array",
-            "Name": "Array",
-            "ValueType": {
-             "$id": "258",
-             "Kind": "float32"
-            },
-            "CrossLanguageDefinitionId": "TypeSpec.Array"
-           },
-           "IsRequired": false,
-           "IsReadOnly": false
-          }
-         ]
-        },
-        "IsRequired": false,
-        "IsReadOnly": false
-       },
-       {
-        "$id": "259",
-        "Name": "variableStates",
-        "SerializedName": "variableStates",
-        "Description": "Variable Status.",
-        "Type": {
-         "$id": "260",
-         "Kind": "array",
-         "Name": "ArrayVariableState",
-         "ValueType": {
-          "$ref": "167"
-         },
-         "CrossLanguageDefinitionId": "TypeSpec.Array"
-        },
-        "IsRequired": false,
-        "IsReadOnly": false
-       }
-      ]
->>>>>>> f082aaf1
      },
      "IsRequired": false,
      "IsReadOnly": false
@@ -2782,7 +1749,7 @@
    "Kind": "model",
    "Name": "AnomalyDetectorError",
    "CrossLanguageDefinitionId": "AnomalyDetector.Univariate.AnomalyDetectorError",
-   "Usage": "Output",
+   "Usage": "Output,Error,Json",
    "Description": "Error information returned by the API.",
    "Properties": [
     {
@@ -2813,17 +1780,10 @@
   {
    "$id": "263",
    "Kind": "model",
-<<<<<<< HEAD
    "Name": "UnivariateLastDetectionResult",
    "CrossLanguageDefinitionId": "AnomalyDetector.Univariate.UnivariateLastDetectionResult",
-   "Usage": "Output",
+   "Usage": "Output,Json",
    "Description": "The response of last anomaly detection.",
-=======
-   "Name": "AnomalyDetectionModel",
-   "CrossLanguageDefinitionId": "AnomalyDetector.Multivariate.AnomalyDetectionModel",
-   "Usage": "Output,Json",
-   "Description": "Response of getting a model.",
->>>>>>> f082aaf1
    "Properties": [
     {
      "$id": "264",
@@ -2872,21 +1832,7 @@
      },
      "IsRequired": true,
      "IsReadOnly": false
-<<<<<<< HEAD
-    },
-=======
-    }
-   ]
-  },
-  {
-   "$id": "271",
-   "Kind": "model",
-   "Name": "ModelList",
-   "CrossLanguageDefinitionId": "AnomalyDetector.Multivariate.ModelList",
-   "Usage": "Output,Json",
-   "Description": "Response of listing models.",
-   "Properties": [
->>>>>>> f082aaf1
+    },
     {
      "$id": "272",
      "Name": "lowerMargin",
@@ -2952,17 +1898,10 @@
   {
    "$id": "282",
    "Kind": "model",
-<<<<<<< HEAD
    "Name": "UnivariateChangePointDetectionOptions",
    "CrossLanguageDefinitionId": "AnomalyDetector.Univariate.UnivariateChangePointDetectionOptions",
-   "Usage": "Input",
+   "Usage": "Input,Json",
    "Description": "The request of change point detection.",
-=======
-   "Name": "MultivariateLastDetectionOptions",
-   "CrossLanguageDefinitionId": "AnomalyDetector.Multivariate.MultivariateLastDetectionOptions",
-   "Usage": "Input,Json",
-   "Description": "Request of last detection.",
->>>>>>> f082aaf1
    "Properties": [
     {
      "$id": "283",
@@ -2974,66 +1913,7 @@
       "Kind": "array",
       "Name": "ArrayTimeSeriesPoint",
       "ValueType": {
-<<<<<<< HEAD
        "$ref": "217"
-=======
-       "$id": "283",
-       "Kind": "model",
-       "Name": "VariableValues",
-       "CrossLanguageDefinitionId": "AnomalyDetector.Multivariate.VariableValues",
-       "Usage": "Input,Json",
-       "Description": "Variable values.",
-       "Properties": [
-        {
-         "$id": "284",
-         "Name": "variable",
-         "SerializedName": "variable",
-         "Description": "Variable name of last detection request.",
-         "Type": {
-          "$id": "285",
-          "Kind": "string"
-         },
-         "IsRequired": true,
-         "IsReadOnly": false
-        },
-        {
-         "$id": "286",
-         "Name": "timestamps",
-         "SerializedName": "timestamps",
-         "Description": "Timestamps of last detection request",
-         "Type": {
-          "$id": "287",
-          "Kind": "array",
-          "Name": "Array",
-          "ValueType": {
-           "$id": "288",
-           "Kind": "string"
-          },
-          "CrossLanguageDefinitionId": "TypeSpec.Array"
-         },
-         "IsRequired": true,
-         "IsReadOnly": false
-        },
-        {
-         "$id": "289",
-         "Name": "values",
-         "SerializedName": "values",
-         "Description": "Values of variables.",
-         "Type": {
-          "$id": "290",
-          "Kind": "array",
-          "Name": "Array",
-          "ValueType": {
-           "$id": "291",
-           "Kind": "float32"
-          },
-          "CrossLanguageDefinitionId": "TypeSpec.Array"
-         },
-         "IsRequired": true,
-         "IsReadOnly": false
-        }
-       ]
->>>>>>> f082aaf1
       },
       "CrossLanguageDefinitionId": "TypeSpec.Array"
      },
@@ -3104,17 +1984,10 @@
   {
    "$id": "294",
    "Kind": "model",
-<<<<<<< HEAD
    "Name": "UnivariateChangePointDetectionResult",
    "CrossLanguageDefinitionId": "AnomalyDetector.Univariate.UnivariateChangePointDetectionResult",
-   "Usage": "Output",
+   "Usage": "Output,Json",
    "Description": "The response of change point detection.",
-=======
-   "Name": "MultivariateLastDetectionResult",
-   "CrossLanguageDefinitionId": "AnomalyDetector.Multivariate.MultivariateLastDetectionResult",
-   "Usage": "Output,Json",
-   "Description": "Results of last detection.",
->>>>>>> f082aaf1
    "Properties": [
     {
      "$id": "295",
@@ -3145,30 +2018,6 @@
      },
      "IsRequired": false,
      "IsReadOnly": false
-<<<<<<< HEAD
-=======
-    }
-   ]
-  },
-  {
-   "$id": "299",
-   "Kind": "model",
-   "Name": "AnomalyDetectorError",
-   "CrossLanguageDefinitionId": "AnomalyDetector.Univariate.AnomalyDetectorError",
-   "Usage": "Output,Error,Json",
-   "Description": "Error information returned by the API.",
-   "Properties": [
-    {
-     "$id": "300",
-     "Name": "code",
-     "SerializedName": "code",
-     "Description": "The error code.",
-     "Type": {
-      "$ref": "51"
-     },
-     "IsRequired": false,
-     "IsReadOnly": false
->>>>>>> f082aaf1
     },
     {
      "$id": "300",
