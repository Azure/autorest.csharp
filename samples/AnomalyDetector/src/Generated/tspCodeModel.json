{
 "$id": "1",
 "Name": "AnomalyDetector",
 "Description": "The Anomaly Detector API detects anomalies automatically in time series data.\nIt supports two kinds of mode, one is for stateless using, another is for\nstateful using. In stateless mode, there are three functionalities. Entire\nDetect is for detecting the whole series with model trained by the time series,\nLast Detect is detecting last point with model trained by points before.\nChangePoint Detect is for detecting trend changes in time series. In stateful\nmode, user can store time series, the stored time series will be used for\ndetection anomalies. Under this mode, user can still use the above three\nfunctionalities by only giving a time range without preparing time series in\nclient side. Besides the above three functionalities, stateful model also\nprovide group based detection and labeling service. By leveraging labeling\nservice user can provide labels for each detection result, these labels will be\nused for retuning or regenerating detection models. Inconsistency detection is\na kind of group based detection, this detection will find inconsistency ones in\na set of time series. By using anomaly detector service, business customers can\ndiscover incidents and establish a logic flow for root cause analysis.",
 "ApiVersions": [
  "v1.1"
 ],
 "Enums": [
  {
   "$id": "2",
   "Name": "APIVersion",
   "EnumValueType": "String",
   "AllowedValues": [
    {
     "$id": "3",
     "Name": "v1_1",
     "Value": "v1.1"
    }
   ],
   "Namespace": "AnomalyDetector",
   "IsExtensible": true,
   "IsNullable": false,
   "Usage": "None"
  },
  {
   "$id": "4",
   "Kind": "Enum",
   "Name": "TimeGranularity",
   "EnumValueType": "String",
   "AllowedValues": [
    {
     "$id": "5",
     "Name": "Yearly",
     "Value": "yearly"
    },
    {
     "$id": "6",
     "Name": "Monthly",
     "Value": "monthly"
    },
    {
     "$id": "7",
     "Name": "Weekly",
     "Value": "weekly"
    },
    {
     "$id": "8",
     "Name": "Daily",
     "Value": "daily"
    },
    {
     "$id": "9",
     "Name": "Hourly",
     "Value": "hourly"
    },
    {
     "$id": "10",
     "Name": "PerMinute",
     "Value": "minutely"
    },
    {
     "$id": "11",
     "Name": "PerSecond",
     "Value": "secondly"
    },
    {
     "$id": "12",
     "Name": "Microsecond",
     "Value": "microsecond"
    },
    {
     "$id": "13",
     "Name": "None",
     "Value": "none"
    }
   ],
   "Namespace": "AnomalyDetector.Univariate",
   "Description": "the time granularity of the data points.",
   "IsExtensible": false,
   "IsNullable": false,
   "Usage": "Input"
  },
  {
   "$id": "14",
   "Kind": "Enum",
   "Name": "ImputeMode",
   "EnumValueType": "String",
   "AllowedValues": [
    {
     "$id": "15",
     "Name": "Auto",
     "Value": "auto"
    },
    {
     "$id": "16",
     "Name": "Previous",
     "Value": "previous"
    },
    {
     "$id": "17",
     "Name": "Linear",
     "Value": "linear"
    },
    {
     "$id": "18",
     "Name": "Fixed",
     "Value": "fixed"
    },
    {
     "$id": "19",
     "Name": "Zero",
     "Value": "zero"
    },
    {
     "$id": "20",
     "Name": "NotFill",
     "Value": "notFill"
    }
   ],
   "Namespace": "AnomalyDetector.Univariate",
   "Description": "The impute mode.",
   "IsExtensible": true,
   "IsNullable": false,
   "Usage": "Input"
  },
  {
   "$id": "21",
   "Kind": "Enum",
   "Name": "MultivariateBatchDetectionStatus",
   "EnumValueType": "String",
   "AllowedValues": [
    {
     "$id": "22",
     "Name": "Created",
     "Value": "CREATED"
    },
    {
     "$id": "23",
     "Name": "Running",
     "Value": "RUNNING"
    },
    {
     "$id": "24",
     "Name": "Ready",
     "Value": "READY"
    },
    {
     "$id": "25",
     "Name": "Failed",
     "Value": "FAILED"
    }
   ],
   "Namespace": "AnomalyDetector.Multivariate",
   "Description": "The batch detection status.",
   "IsExtensible": false,
   "IsNullable": false,
   "Usage": "Output"
  },
  {
   "$id": "26",
   "Kind": "Enum",
   "Name": "DataSchema",
   "EnumValueType": "String",
   "AllowedValues": [
    {
     "$id": "27",
     "Name": "OneTable",
     "Value": "OneTable",
     "Description": "OneTable means that your input data are all in one CSV file, which contains one 'timestamp' column and several variable columns. The default DataSchema is OneTable."
    },
    {
     "$id": "28",
     "Name": "MultiTable",
     "Value": "MultiTable",
     "Description": "MultiTable means that your input data are separated in multiple CSV files, in each file containing one 'timestamp' column and one 'variable' column, and the CSV file name should indicate the name of the variable. The default DataSchema is OneTable."
    }
   ],
   "Namespace": "AnomalyDetector.Multivariate",
   "Description": "Data schema of input data source: OneTable or MultiTable. The default DataSchema is OneTable.",
   "IsExtensible": true,
   "IsNullable": false,
   "Usage": "RoundTrip"
  },
  {
   "$id": "29",
   "Kind": "Enum",
   "Name": "AlignMode",
   "EnumValueType": "String",
   "AllowedValues": [
    {
     "$id": "30",
     "Name": "Inner",
     "Value": "Inner"
    },
    {
     "$id": "31",
     "Name": "Outer",
     "Value": "Outer"
    }
   ],
   "Namespace": "AnomalyDetector.Multivariate",
   "Description": "The alignment mode.",
   "IsExtensible": false,
   "IsNullable": false,
   "Usage": "RoundTrip"
  },
  {
   "$id": "32",
   "Kind": "Enum",
   "Name": "FillNAMethod",
   "EnumValueType": "String",
   "AllowedValues": [
    {
     "$id": "33",
     "Name": "Previous",
     "Value": "Previous"
    },
    {
     "$id": "34",
     "Name": "Subsequent",
     "Value": "Subsequent"
    },
    {
     "$id": "35",
     "Name": "Linear",
     "Value": "Linear"
    },
    {
     "$id": "36",
     "Name": "Zero",
     "Value": "Zero"
    },
    {
     "$id": "37",
     "Name": "Fixed",
     "Value": "Fixed"
    }
   ],
   "Namespace": "AnomalyDetector.Multivariate",
   "Description": "An optional field, indicating how missing values will be filled. One of Previous, Subsequent, Linear, Zero, Fixed.",
   "IsExtensible": true,
   "IsNullable": false,
   "Usage": "RoundTrip"
  },
  {
   "$id": "38",
   "Kind": "Enum",
   "Name": "ModelStatus",
   "EnumValueType": "String",
   "AllowedValues": [
    {
     "$id": "39",
     "Name": "Created",
     "Value": "CREATED"
    },
    {
     "$id": "40",
     "Name": "Running",
     "Value": "RUNNING"
    },
    {
     "$id": "41",
     "Name": "Ready",
     "Value": "READY"
    },
    {
     "$id": "42",
     "Name": "Failed",
     "Value": "FAILED"
    }
   ],
   "Namespace": "AnomalyDetector.Multivariate",
   "Description": "the model status.",
   "IsExtensible": false,
   "IsNullable": false,
   "Usage": "RoundTrip"
  },
  {
   "$id": "43",
   "Kind": "Enum",
   "Name": "AnomalyDetectorErrorCodes",
   "EnumValueType": "String",
   "AllowedValues": [
    {
     "$id": "44",
     "Name": "InvalidCustomInterval",
     "Value": "InvalidCustomInterval"
    },
    {
     "$id": "45",
     "Name": "BadArgument",
     "Value": "BadArgument"
    },
    {
     "$id": "46",
     "Name": "InvalidGranularity",
     "Value": "InvalidGranularity"
    },
    {
     "$id": "47",
     "Name": "InvalidPeriod",
     "Value": "InvalidPeriod"
    },
    {
     "$id": "48",
     "Name": "InvalidModelArgument",
     "Value": "InvalidModelArgument"
    },
    {
     "$id": "49",
     "Name": "InvalidSeries",
     "Value": "InvalidSeries"
    },
    {
     "$id": "50",
     "Name": "InvalidJsonFormat",
     "Value": "InvalidJsonFormat"
    },
    {
     "$id": "51",
     "Name": "RequiredGranularity",
     "Value": "RequiredGranularity"
    },
    {
     "$id": "52",
     "Name": "RequiredSeries",
     "Value": "RequiredSeries"
    },
    {
     "$id": "53",
     "Name": "InvalidImputeMode",
     "Value": "InvalidImputeMode"
    },
    {
     "$id": "54",
     "Name": "InvalidImputeFixedValue",
     "Value": "InvalidImputeFixedValue"
    }
   ],
   "Namespace": "AnomalyDetector.Univariate",
   "IsExtensible": false,
   "IsNullable": false,
   "Usage": "Output"
  },
  {
   "$id": "55",
   "Kind": "Enum",
   "Name": "Versions",
   "EnumValueType": "String",
   "AllowedValues": [
    {
     "$id": "56",
     "Name": "v1_1",
     "Value": "v1.1"
    }
   ],
   "Namespace": "AnomalyDetector",
<<<<<<< HEAD
   "IsExtensible": true,
=======
   "Description": "",
   "IsExtensible": false,
>>>>>>> e956c836
   "IsNullable": false,
   "Usage": "None"
  }
 ],
 "Models": [
  {
   "$id": "57",
   "Kind": "Model",
   "Name": "UnivariateDetectionOptions",
   "Namespace": "AnomalyDetector.Univariate",
   "Description": "The request of entire or last anomaly detection.",
   "IsNullable": false,
   "Usage": "Input",
   "Properties": [
    {
     "$id": "58",
     "Name": "series",
     "SerializedName": "series",
     "Description": "Time series data points. Points should be sorted by timestamp in ascending\norder to match the anomaly detection result. If the data is not sorted\ncorrectly or there is duplicated timestamp, the API will not work. In such\ncase, an error message will be returned.",
     "Type": {
      "$id": "59",
      "Kind": "Array",
      "Name": "Array",
      "ElementType": {
       "$id": "60",
       "Kind": "Model",
       "Name": "TimeSeriesPoint",
       "Namespace": "AnomalyDetector.Univariate",
       "Description": "The definition of input timeseries points.",
       "IsNullable": false,
       "Usage": "Input",
       "Properties": [
        {
         "$id": "61",
         "Name": "timestamp",
         "SerializedName": "timestamp",
         "Description": "Optional argument, timestamp of a data point (ISO8601 format).",
         "Type": {
          "$id": "62",
          "Kind": "Primitive",
          "Name": "DateTimeRFC3339",
          "IsNullable": false
         },
         "IsRequired": false,
         "IsReadOnly": false
        },
        {
         "$id": "63",
         "Name": "value",
         "SerializedName": "value",
         "Description": "The measurement of that point, should be float.",
         "Type": {
          "$id": "64",
          "Kind": "Primitive",
          "Name": "Float32",
          "IsNullable": false
         },
         "IsRequired": true,
         "IsReadOnly": false
        }
       ]
      },
      "IsNullable": false
     },
     "IsRequired": true,
     "IsReadOnly": false
    },
    {
     "$id": "65",
     "Name": "granularity",
     "SerializedName": "granularity",
     "Description": "Optional argument, can be one of yearly, monthly, weekly, daily, hourly,\nminutely, secondly, microsecond or none. If granularity is not present, it will\nbe none by default. If granularity is none, the timestamp property in time\nseries point can be absent.",
     "Type": {
      "$ref": "4"
     },
     "IsRequired": false,
     "IsReadOnly": false
    },
    {
     "$id": "66",
     "Name": "customInterval",
     "SerializedName": "customInterval",
     "Description": "Custom Interval is used to set non-standard time interval, for example, if the\nseries is 5 minutes, request can be set as {\"granularity\":\"minutely\",\n\"customInterval\":5}.",
     "Type": {
      "$id": "67",
      "Kind": "Primitive",
      "Name": "Int32",
      "IsNullable": false
     },
     "IsRequired": false,
     "IsReadOnly": false
    },
    {
     "$id": "68",
     "Name": "period",
     "SerializedName": "period",
     "Description": "Optional argument, periodic value of a time series. If the value is null or\ndoes not present, the API will determine the period automatically.",
     "Type": {
      "$id": "69",
      "Kind": "Primitive",
      "Name": "Int32",
      "IsNullable": false
     },
     "IsRequired": false,
     "IsReadOnly": false
    },
    {
     "$id": "70",
     "Name": "maxAnomalyRatio",
     "SerializedName": "maxAnomalyRatio",
     "Description": "Optional argument, advanced model parameter, max anomaly ratio in a time series.",
     "Type": {
      "$id": "71",
      "Kind": "Primitive",
      "Name": "Float32",
      "IsNullable": false
     },
     "IsRequired": false,
     "IsReadOnly": false
    },
    {
     "$id": "72",
     "Name": "sensitivity",
     "SerializedName": "sensitivity",
     "Description": "Optional argument, advanced model parameter, between 0-99, the lower the value\nis, the larger the margin value will be which means less anomalies will be\naccepted.",
     "Type": {
      "$id": "73",
      "Kind": "Primitive",
      "Name": "Int32",
      "IsNullable": false
     },
     "IsRequired": false,
     "IsReadOnly": false
    },
    {
     "$id": "74",
     "Name": "imputeMode",
     "SerializedName": "imputeMode",
     "Description": "Used to specify how to deal with missing values in the input series, it's used\nwhen granularity is not \"none\".",
     "Type": {
      "$ref": "14"
     },
     "IsRequired": false,
     "IsReadOnly": false
    },
    {
     "$id": "75",
     "Name": "imputeFixedValue",
     "SerializedName": "imputeFixedValue",
     "Description": "Used to specify the value to fill, it's used when granularity is not \"none\"\nand imputeMode is \"fixed\".",
     "Type": {
      "$id": "76",
      "Kind": "Primitive",
      "Name": "Float32",
      "IsNullable": false
     },
     "IsRequired": false,
     "IsReadOnly": false
    }
   ]
  },
  {
   "$ref": "60"
  },
  {
   "$id": "77",
   "Kind": "Model",
   "Name": "UnivariateEntireDetectionResult",
   "Namespace": "AnomalyDetector.Univariate",
   "Description": "The response of entire anomaly detection.",
   "IsNullable": false,
   "Usage": "Output",
   "Properties": [
    {
     "$id": "78",
     "Name": "period",
     "SerializedName": "period",
     "Description": "Frequency extracted from the series, zero means no recurrent pattern has been\nfound.",
     "Type": {
      "$id": "79",
      "Kind": "Primitive",
      "Name": "Int32",
      "IsNullable": false
     },
     "IsRequired": true,
     "IsReadOnly": false
    },
    {
     "$id": "80",
     "Name": "expectedValues",
     "SerializedName": "expectedValues",
     "Description": "ExpectedValues contain expected value for each input point. The index of the\narray is consistent with the input series.",
     "Type": {
      "$id": "81",
      "Kind": "Array",
      "Name": "Array",
      "ElementType": {
       "$id": "82",
       "Kind": "Primitive",
       "Name": "Float32",
       "IsNullable": false
      },
      "IsNullable": false
     },
     "IsRequired": true,
     "IsReadOnly": false
    },
    {
     "$id": "83",
     "Name": "upperMargins",
     "SerializedName": "upperMargins",
     "Description": "UpperMargins contain upper margin of each input point. UpperMargin is used to\ncalculate upperBoundary, which equals to expectedValue + (100 -\nmarginScale)*upperMargin. Anomalies in response can be filtered by\nupperBoundary and lowerBoundary. By adjusting marginScale value, less\nsignificant anomalies can be filtered in client side. The index of the array is\nconsistent with the input series.",
     "Type": {
      "$id": "84",
      "Kind": "Array",
      "Name": "Array",
      "ElementType": {
       "$id": "85",
       "Kind": "Primitive",
       "Name": "Float32",
       "IsNullable": false
      },
      "IsNullable": false
     },
     "IsRequired": true,
     "IsReadOnly": false
    },
    {
     "$id": "86",
     "Name": "lowerMargins",
     "SerializedName": "lowerMargins",
     "Description": "LowerMargins contain lower margin of each input point. LowerMargin is used to\ncalculate lowerBoundary, which equals to expectedValue - (100 -\nmarginScale)*lowerMargin. Points between the boundary can be marked as normal\nones in client side. The index of the array is consistent with the input\nseries.",
     "Type": {
      "$id": "87",
      "Kind": "Array",
      "Name": "Array",
      "ElementType": {
       "$id": "88",
       "Kind": "Primitive",
       "Name": "Float32",
       "IsNullable": false
      },
      "IsNullable": false
     },
     "IsRequired": true,
     "IsReadOnly": false
    },
    {
     "$id": "89",
     "Name": "isAnomaly",
     "SerializedName": "isAnomaly",
     "Description": "IsAnomaly contains anomaly properties for each input point. True means an\nanomaly either negative or positive has been detected. The index of the array\nis consistent with the input series.",
     "Type": {
      "$id": "90",
      "Kind": "Array",
      "Name": "Array",
      "ElementType": {
       "$id": "91",
       "Kind": "Primitive",
       "Name": "Boolean",
       "IsNullable": false
      },
      "IsNullable": false
     },
     "IsRequired": true,
     "IsReadOnly": false
    },
    {
     "$id": "92",
     "Name": "isNegativeAnomaly",
     "SerializedName": "isNegativeAnomaly",
     "Description": "IsNegativeAnomaly contains anomaly status in negative direction for each input\npoint. True means a negative anomaly has been detected. A negative anomaly\nmeans the point is detected as an anomaly and its real value is smaller than\nthe expected one. The index of the array is consistent with the input series.",
     "Type": {
      "$id": "93",
      "Kind": "Array",
      "Name": "Array",
      "ElementType": {
       "$id": "94",
       "Kind": "Primitive",
       "Name": "Boolean",
       "IsNullable": false
      },
      "IsNullable": false
     },
     "IsRequired": true,
     "IsReadOnly": false
    },
    {
     "$id": "95",
     "Name": "isPositiveAnomaly",
     "SerializedName": "isPositiveAnomaly",
     "Description": "IsPositiveAnomaly contain anomaly status in positive direction for each input\npoint. True means a positive anomaly has been detected. A positive anomaly\nmeans the point is detected as an anomaly and its real value is larger than the\nexpected one. The index of the array is consistent with the input series.",
     "Type": {
      "$id": "96",
      "Kind": "Array",
      "Name": "Array",
      "ElementType": {
       "$id": "97",
       "Kind": "Primitive",
       "Name": "Boolean",
       "IsNullable": false
      },
      "IsNullable": false
     },
     "IsRequired": true,
     "IsReadOnly": false
    },
    {
     "$id": "98",
     "Name": "severity",
     "SerializedName": "severity",
     "Description": "The severity score for each input point. The larger the value is, the more\nsever the anomaly is. For normal points, the \"severity\" is always 0.",
     "Type": {
      "$id": "99",
      "Kind": "Array",
      "Name": "Array",
      "ElementType": {
       "$id": "100",
       "Kind": "Primitive",
       "Name": "Float32",
       "IsNullable": false
      },
      "IsNullable": false
     },
     "IsRequired": false,
     "IsReadOnly": false
    }
   ]
  },
  {
   "$id": "101",
   "Kind": "Model",
   "Name": "UnivariateLastDetectionResult",
   "Namespace": "AnomalyDetector.Univariate",
   "Description": "The response of last anomaly detection.",
   "IsNullable": false,
   "Usage": "Output",
   "Properties": [
    {
     "$id": "102",
     "Name": "period",
     "SerializedName": "period",
     "Description": "Frequency extracted from the series, zero means no recurrent pattern has been\nfound.",
     "Type": {
      "$id": "103",
      "Kind": "Primitive",
      "Name": "Int32",
      "IsNullable": false
     },
     "IsRequired": true,
     "IsReadOnly": false
    },
    {
     "$id": "104",
     "Name": "suggestedWindow",
     "SerializedName": "suggestedWindow",
     "Description": "Suggested input series points needed for detecting the latest point.",
     "Type": {
      "$id": "105",
      "Kind": "Primitive",
      "Name": "Int32",
      "IsNullable": false
     },
     "IsRequired": true,
     "IsReadOnly": false
    },
    {
     "$id": "106",
     "Name": "expectedValue",
     "SerializedName": "expectedValue",
     "Description": "Expected value of the latest point.",
     "Type": {
      "$id": "107",
      "Kind": "Primitive",
      "Name": "Float32",
      "IsNullable": false
     },
     "IsRequired": true,
     "IsReadOnly": false
    },
    {
     "$id": "108",
     "Name": "upperMargin",
     "SerializedName": "upperMargin",
     "Description": "Upper margin of the latest point. UpperMargin is used to calculate\nupperBoundary, which equals to expectedValue + (100 - marginScale)*upperMargin.\nIf the value of latest point is between upperBoundary and lowerBoundary, it\nshould be treated as normal value. By adjusting marginScale value, anomaly\nstatus of latest point can be changed.",
     "Type": {
      "$id": "109",
      "Kind": "Primitive",
      "Name": "Float32",
      "IsNullable": false
     },
     "IsRequired": true,
     "IsReadOnly": false
    },
    {
     "$id": "110",
     "Name": "lowerMargin",
     "SerializedName": "lowerMargin",
     "Description": "Lower margin of the latest point. LowerMargin is used to calculate\nlowerBoundary, which equals to expectedValue - (100 - marginScale)*lowerMargin.\n",
     "Type": {
      "$id": "111",
      "Kind": "Primitive",
      "Name": "Float32",
      "IsNullable": false
     },
     "IsRequired": true,
     "IsReadOnly": false
    },
    {
     "$id": "112",
     "Name": "isAnomaly",
     "SerializedName": "isAnomaly",
     "Description": "Anomaly status of the latest point, true means the latest point is an anomaly\neither in negative direction or positive direction.",
     "Type": {
      "$id": "113",
      "Kind": "Primitive",
      "Name": "Boolean",
      "IsNullable": false
     },
     "IsRequired": true,
     "IsReadOnly": false
    },
    {
     "$id": "114",
     "Name": "isNegativeAnomaly",
     "SerializedName": "isNegativeAnomaly",
     "Description": "Anomaly status in negative direction of the latest point. True means the latest\npoint is an anomaly and its real value is smaller than the expected one.",
     "Type": {
      "$id": "115",
      "Kind": "Primitive",
      "Name": "Boolean",
      "IsNullable": false
     },
     "IsRequired": true,
     "IsReadOnly": false
    },
    {
     "$id": "116",
     "Name": "isPositiveAnomaly",
     "SerializedName": "isPositiveAnomaly",
     "Description": "Anomaly status in positive direction of the latest point. True means the latest\npoint is an anomaly and its real value is larger than the expected one.",
     "Type": {
      "$id": "117",
      "Kind": "Primitive",
      "Name": "Boolean",
      "IsNullable": false
     },
     "IsRequired": true,
     "IsReadOnly": false
    },
    {
     "$id": "118",
     "Name": "severity",
     "SerializedName": "severity",
     "Description": "The severity score for the last input point. The larger the value is, the more\nsever the anomaly is. For normal points, the \"severity\" is always 0.",
     "Type": {
      "$id": "119",
      "Kind": "Primitive",
      "Name": "Float32",
      "IsNullable": false
     },
     "IsRequired": false,
     "IsReadOnly": false
    }
   ]
  },
  {
   "$id": "120",
   "Kind": "Model",
   "Name": "UnivariateChangePointDetectionOptions",
   "Namespace": "AnomalyDetector.Univariate",
   "Description": "The request of change point detection.",
   "IsNullable": false,
   "Usage": "Input",
   "Properties": [
    {
     "$id": "121",
     "Name": "series",
     "SerializedName": "series",
     "Description": "Time series data points. Points should be sorted by timestamp in ascending\norder to match the change point detection result.",
     "Type": {
      "$id": "122",
      "Kind": "Array",
      "Name": "Array",
      "ElementType": {
       "$ref": "60"
      },
      "IsNullable": false
     },
     "IsRequired": true,
     "IsReadOnly": false
    },
    {
     "$id": "123",
     "Name": "granularity",
     "SerializedName": "granularity",
     "Description": "Can only be one of yearly, monthly, weekly, daily, hourly, minutely or\nsecondly. Granularity is used for verify whether input series is valid.",
     "Type": {
      "$ref": "4"
     },
     "IsRequired": true,
     "IsReadOnly": false
    },
    {
     "$id": "124",
     "Name": "customInterval",
     "SerializedName": "customInterval",
     "Description": "Custom Interval is used to set non-standard time interval, for example, if the\nseries is 5 minutes, request can be set as {\"granularity\":\"minutely\",\n\"customInterval\":5}.",
     "Type": {
      "$id": "125",
      "Kind": "Primitive",
      "Name": "Int32",
      "IsNullable": false
     },
     "IsRequired": false,
     "IsReadOnly": false
    },
    {
     "$id": "126",
     "Name": "period",
     "SerializedName": "period",
     "Description": "Optional argument, periodic value of a time series. If the value is null or\ndoes not present, the API will determine the period automatically.",
     "Type": {
      "$id": "127",
      "Kind": "Primitive",
      "Name": "Int32",
      "IsNullable": false
     },
     "IsRequired": false,
     "IsReadOnly": false
    },
    {
     "$id": "128",
     "Name": "stableTrendWindow",
     "SerializedName": "stableTrendWindow",
     "Description": "Optional argument, advanced model parameter, a default stableTrendWindow will\nbe used in detection.",
     "Type": {
      "$id": "129",
      "Kind": "Primitive",
      "Name": "Int32",
      "IsNullable": false
     },
     "IsRequired": false,
     "IsReadOnly": false
    },
    {
     "$id": "130",
     "Name": "threshold",
     "SerializedName": "threshold",
     "Description": "Optional argument, advanced model parameter, between 0.0-1.0, the lower the\nvalue is, the larger the trend error will be which means less change point will\nbe accepted.",
     "Type": {
      "$id": "131",
      "Kind": "Primitive",
      "Name": "Float32",
      "IsNullable": false
     },
     "IsRequired": false,
     "IsReadOnly": false
    }
   ]
  },
  {
   "$id": "132",
   "Kind": "Model",
   "Name": "UnivariateChangePointDetectionResult",
   "Namespace": "AnomalyDetector.Univariate",
   "Description": "The response of change point detection.",
   "IsNullable": false,
   "Usage": "Output",
   "Properties": [
    {
     "$id": "133",
     "Name": "period",
     "SerializedName": "period",
     "Description": "Frequency extracted from the series, zero means no recurrent pattern has been\nfound.",
     "Type": {
      "$id": "134",
      "Kind": "Primitive",
      "Name": "Int32",
      "IsNullable": false
     },
     "IsRequired": false,
     "IsReadOnly": true
    },
    {
     "$id": "135",
     "Name": "isChangePoint",
     "SerializedName": "isChangePoint",
     "Description": "isChangePoint contains change point properties for each input point. True means\nan anomaly either negative or positive has been detected. The index of the\narray is consistent with the input series.",
     "Type": {
      "$id": "136",
      "Kind": "Array",
      "Name": "Array",
      "ElementType": {
       "$id": "137",
       "Kind": "Primitive",
       "Name": "Boolean",
       "IsNullable": false
      },
      "IsNullable": false
     },
     "IsRequired": false,
     "IsReadOnly": false
    },
    {
     "$id": "138",
     "Name": "confidenceScores",
     "SerializedName": "confidenceScores",
     "Description": "the change point confidence of each point",
     "Type": {
      "$id": "139",
      "Kind": "Array",
      "Name": "Array",
      "ElementType": {
       "$id": "140",
       "Kind": "Primitive",
       "Name": "Float32",
       "IsNullable": false
      },
      "IsNullable": false
     },
     "IsRequired": false,
     "IsReadOnly": false
    }
   ]
  },
  {
   "$id": "141",
   "Kind": "Model",
   "Name": "MultivariateDetectionResult",
   "Namespace": "AnomalyDetector.Multivariate",
   "Description": "Detection results for the given resultId.",
   "IsNullable": false,
   "Usage": "Output",
   "Properties": [
    {
     "$id": "142",
     "Name": "resultId",
     "SerializedName": "resultId",
     "Description": "Result identifier, which is used to fetch the results of an inference call.",
     "Type": {
      "$id": "143",
      "Kind": "Primitive",
      "Name": "Guid",
      "IsNullable": false
     },
     "IsRequired": true,
     "IsReadOnly": true
    },
    {
     "$id": "144",
     "Name": "summary",
     "SerializedName": "summary",
     "Description": "Multivariate anomaly detection status.",
     "Type": {
      "$id": "145",
      "Kind": "Model",
      "Name": "MultivariateBatchDetectionResultSummary",
      "Namespace": "AnomalyDetector.Multivariate",
      "Description": "Multivariate anomaly detection status.",
      "IsNullable": false,
      "Usage": "Output",
      "Properties": [
       {
        "$id": "146",
        "Name": "status",
        "SerializedName": "status",
        "Description": "Status of detection results. One of CREATED, RUNNING, READY, and FAILED.",
        "Type": {
         "$ref": "21"
        },
        "IsRequired": true,
        "IsReadOnly": false
       },
       {
        "$id": "147",
        "Name": "errors",
        "SerializedName": "errors",
        "Description": "Error message when detection is failed.",
        "Type": {
         "$id": "148",
         "Kind": "Array",
         "Name": "Array",
         "ElementType": {
          "$id": "149",
          "Kind": "Model",
          "Name": "ErrorResponse",
          "Namespace": "AnomalyDetector.Multivariate",
          "Description": "ErrorResponse contains code and message that shows the error information.",
          "IsNullable": false,
          "Usage": "RoundTrip",
          "Properties": [
           {
            "$id": "150",
            "Name": "code",
            "SerializedName": "code",
            "Description": "The error code.",
            "Type": {
             "$id": "151",
             "Kind": "Primitive",
             "Name": "String",
             "IsNullable": false
            },
            "IsRequired": true,
            "IsReadOnly": false
           },
           {
            "$id": "152",
            "Name": "message",
            "SerializedName": "message",
            "Description": "The message explaining the error reported by the service.",
            "Type": {
             "$id": "153",
             "Kind": "Primitive",
             "Name": "String",
             "IsNullable": false
            },
            "IsRequired": true,
            "IsReadOnly": false
           }
          ]
         },
         "IsNullable": false
        },
        "IsRequired": false,
        "IsReadOnly": false
       },
       {
        "$id": "154",
        "Name": "variableStates",
        "SerializedName": "variableStates",
        "Description": "Variable Status.",
        "Type": {
         "$id": "155",
         "Kind": "Array",
         "Name": "Array",
         "ElementType": {
          "$id": "156",
          "Kind": "Model",
          "Name": "VariableState",
          "Namespace": "AnomalyDetector.Multivariate",
          "Description": "Variable Status.",
          "IsNullable": false,
          "Usage": "RoundTrip",
          "Properties": [
           {
            "$id": "157",
            "Name": "variable",
            "SerializedName": "variable",
            "Description": "Variable name in variable states.",
            "Type": {
             "$id": "158",
             "Kind": "Primitive",
             "Name": "String",
             "IsNullable": false
            },
            "IsRequired": false,
            "IsReadOnly": false
           },
           {
            "$id": "159",
            "Name": "filledNARatio",
            "SerializedName": "filledNARatio",
            "Description": "Proportion of missing values that need to be filled by fillNAMethod.",
            "Type": {
             "$id": "160",
             "Kind": "Primitive",
             "Name": "Float32",
             "IsNullable": false
            },
            "IsRequired": false,
            "IsReadOnly": false
           },
           {
            "$id": "161",
            "Name": "effectiveCount",
            "SerializedName": "effectiveCount",
            "Description": "Number of effective data points before applying fillNAMethod.",
            "Type": {
             "$id": "162",
             "Kind": "Primitive",
             "Name": "Int32",
             "IsNullable": false
            },
            "IsRequired": false,
            "IsReadOnly": false
           },
           {
            "$id": "163",
            "Name": "firstTimestamp",
            "SerializedName": "firstTimestamp",
            "Description": "First valid timestamp with value of input data.",
            "Type": {
             "$id": "164",
             "Kind": "Primitive",
             "Name": "DateTimeRFC3339",
             "IsNullable": false
            },
            "IsRequired": false,
            "IsReadOnly": false
           },
           {
            "$id": "165",
            "Name": "lastTimestamp",
            "SerializedName": "lastTimestamp",
            "Description": "Last valid timestamp with value of input data.",
            "Type": {
             "$id": "166",
             "Kind": "Primitive",
             "Name": "DateTimeRFC3339",
             "IsNullable": false
            },
            "IsRequired": false,
            "IsReadOnly": false
           }
          ]
         },
         "IsNullable": false
        },
        "IsRequired": false,
        "IsReadOnly": false
       },
       {
        "$id": "167",
        "Name": "setupInfo",
        "SerializedName": "setupInfo",
        "Description": "Detection request for batch inference. This is an asynchronous inference which\nwill need another API to get detection results.",
        "Type": {
         "$id": "168",
         "Kind": "Model",
         "Name": "MultivariateBatchDetectionOptions",
         "Namespace": "AnomalyDetector.Multivariate",
         "Description": "Detection request for batch inference. This is an asynchronous inference which\nwill need another API to get detection results.",
         "IsNullable": false,
         "Usage": "RoundTrip",
         "Properties": [
          {
           "$id": "169",
           "Name": "dataSource",
           "SerializedName": "dataSource",
           "Description": "Source link to the input data to indicate an accessible Azure storage Uri,\neither pointed to an Azure blob storage folder, or pointed to a CSV file in\nAzure blob storage based on you data schema selection. The data schema should\nbe exactly the same with those used in the training phase.",
           "Type": {
            "$id": "170",
            "Kind": "Primitive",
            "Name": "Uri",
            "IsNullable": false
           },
           "IsRequired": true,
           "IsReadOnly": false
          },
          {
           "$id": "171",
           "Name": "topContributorCount",
           "SerializedName": "topContributorCount",
           "Description": "An optional field, which is used to specify the number of top contributed\nvariables for one anomalous timestamp in the response. The default number is\n10.",
           "Type": {
            "$id": "172",
            "Kind": "Primitive",
            "Name": "Int32",
            "IsNullable": false
           },
           "IsRequired": true,
           "IsReadOnly": false
          },
          {
           "$id": "173",
           "Name": "startTime",
           "SerializedName": "startTime",
           "Description": "A required field, indicating the start time of data for detection, which should\nbe date-time of ISO 8601 format.",
           "Type": {
            "$id": "174",
            "Kind": "Primitive",
            "Name": "DateTimeRFC3339",
            "IsNullable": false
           },
           "IsRequired": true,
           "IsReadOnly": false
          },
          {
           "$id": "175",
           "Name": "endTime",
           "SerializedName": "endTime",
           "Description": "A required field, indicating the end time of data for detection, which should\nbe date-time of ISO 8601 format.",
           "Type": {
            "$id": "176",
            "Kind": "Primitive",
            "Name": "DateTimeRFC3339",
            "IsNullable": false
           },
           "IsRequired": true,
           "IsReadOnly": false
          }
         ]
        },
        "IsRequired": true,
        "IsReadOnly": false
       }
      ]
     },
     "IsRequired": true,
     "IsReadOnly": false
    },
    {
     "$id": "177",
     "Name": "results",
     "SerializedName": "results",
     "Description": "Detection result for each timestamp.",
     "Type": {
      "$id": "178",
      "Kind": "Array",
      "Name": "Array",
      "ElementType": {
       "$id": "179",
       "Kind": "Model",
       "Name": "AnomalyState",
       "Namespace": "AnomalyDetector.Multivariate",
       "Description": "Anomaly status and information.",
       "IsNullable": false,
       "Usage": "Output",
       "Properties": [
        {
         "$id": "180",
         "Name": "timestamp",
         "SerializedName": "timestamp",
         "Description": "The timestamp for this anomaly.",
         "Type": {
          "$id": "181",
          "Kind": "Primitive",
          "Name": "DateTimeRFC3339",
          "IsNullable": false
         },
         "IsRequired": true,
         "IsReadOnly": false
        },
        {
         "$id": "182",
         "Name": "value",
         "SerializedName": "value",
         "Description": "The detailed value of this anomalous timestamp.",
         "Type": {
          "$id": "183",
          "Kind": "Model",
          "Name": "AnomalyValue",
          "Namespace": "AnomalyDetector.Multivariate",
          "Description": "Detailed information of the anomalous timestamp.",
          "IsNullable": false,
          "Usage": "Output",
          "Properties": [
           {
            "$id": "184",
            "Name": "isAnomaly",
            "SerializedName": "isAnomaly",
            "Description": "True if an anomaly is detected at the current timestamp.",
            "Type": {
             "$id": "185",
             "Kind": "Primitive",
             "Name": "Boolean",
             "IsNullable": false
            },
            "IsRequired": true,
            "IsReadOnly": false
           },
           {
            "$id": "186",
            "Name": "severity",
            "SerializedName": "severity",
            "Description": "Indicates the significance of the anomaly. The higher the severity, the more\nsignificant the anomaly is.",
            "Type": {
             "$id": "187",
             "Kind": "Primitive",
             "Name": "Float32",
             "IsNullable": false
            },
            "IsRequired": true,
            "IsReadOnly": false
           },
           {
            "$id": "188",
            "Name": "score",
            "SerializedName": "score",
            "Description": "Raw anomaly score of severity, will help indicate the degree of abnormality as\nwell.",
            "Type": {
             "$id": "189",
             "Kind": "Primitive",
             "Name": "Float32",
             "IsNullable": false
            },
            "IsRequired": true,
            "IsReadOnly": false
           },
           {
            "$id": "190",
            "Name": "interpretation",
            "SerializedName": "interpretation",
            "Description": "Interpretation of this anomalous timestamp.",
            "Type": {
             "$id": "191",
             "Kind": "Array",
             "Name": "Array",
             "ElementType": {
              "$id": "192",
              "Kind": "Model",
              "Name": "AnomalyInterpretation",
              "Namespace": "AnomalyDetector.Multivariate",
              "Description": "Interpretation of the anomalous timestamp.",
              "IsNullable": false,
              "Usage": "Output",
              "Properties": [
               {
                "$id": "193",
                "Name": "variable",
                "SerializedName": "variable",
                "Description": "Variable.",
                "Type": {
                 "$id": "194",
                 "Kind": "Primitive",
                 "Name": "String",
                 "IsNullable": false
                },
                "IsRequired": false,
                "IsReadOnly": false
               },
               {
                "$id": "195",
                "Name": "contributionScore",
                "SerializedName": "contributionScore",
                "Description": "This score shows the percentage contributing to the anomalous timestamp. A\nnumber between 0 and 1.",
                "Type": {
                 "$id": "196",
                 "Kind": "Primitive",
                 "Name": "Float32",
                 "IsNullable": false
                },
                "IsRequired": false,
                "IsReadOnly": false
               },
               {
                "$id": "197",
                "Name": "correlationChanges",
                "SerializedName": "correlationChanges",
                "Description": "Correlation changes among the anomalous variables",
                "Type": {
                 "$id": "198",
                 "Kind": "Model",
                 "Name": "CorrelationChanges",
                 "Namespace": "AnomalyDetector.Multivariate",
                 "Description": "Correlation changes among the anomalous variables",
                 "IsNullable": false,
                 "Usage": "Output",
                 "Properties": [
                  {
                   "$id": "199",
                   "Name": "changedVariables",
                   "SerializedName": "changedVariables",
                   "Description": "The correlated variables that have correlation changes under an anomaly.",
                   "Type": {
                    "$id": "200",
                    "Kind": "Array",
                    "Name": "Array",
                    "ElementType": {
                     "$id": "201",
                     "Kind": "Primitive",
                     "Name": "String",
                     "IsNullable": false
                    },
                    "IsNullable": false
                   },
                   "IsRequired": false,
                   "IsReadOnly": false
                  }
                 ]
                },
                "IsRequired": false,
                "IsReadOnly": false
               }
              ]
             },
             "IsNullable": false
            },
            "IsRequired": false,
            "IsReadOnly": false
           }
          ]
         },
         "IsRequired": false,
         "IsReadOnly": false
        },
        {
         "$id": "202",
         "Name": "errors",
         "SerializedName": "errors",
         "Description": "Error message for the current timestamp.",
         "Type": {
          "$id": "203",
          "Kind": "Array",
          "Name": "Array",
          "ElementType": {
           "$ref": "149"
          },
          "IsNullable": false
         },
         "IsRequired": false,
         "IsReadOnly": false
        }
       ]
      },
      "IsNullable": false
     },
     "IsRequired": true,
     "IsReadOnly": false
    }
   ]
  },
  {
   "$ref": "145"
  },
  {
   "$ref": "149"
  },
  {
   "$ref": "156"
  },
  {
   "$ref": "168"
  },
  {
   "$ref": "179"
  },
  {
   "$ref": "183"
  },
  {
   "$ref": "192"
  },
  {
   "$ref": "198"
  },
  {
   "$id": "204",
   "Kind": "Model",
   "Name": "ModelInfo",
   "Namespace": "AnomalyDetector.Multivariate",
   "Description": "Training result of a model including its status, errors and diagnostics\ninformation.",
   "IsNullable": false,
   "Usage": "RoundTrip",
   "Properties": [
    {
     "$id": "205",
     "Name": "dataSource",
     "SerializedName": "dataSource",
     "Description": "Source link to the input data to indicate an accessible Azure storage Uri,\neither pointed to an Azure blob storage folder, or pointed to a CSV file in\nAzure blob storage based on you data schema selection. ",
     "Type": {
      "$id": "206",
      "Kind": "Primitive",
      "Name": "String",
      "IsNullable": false
     },
     "IsRequired": true,
     "IsReadOnly": false
    },
    {
     "$id": "207",
     "Name": "dataSchema",
     "SerializedName": "dataSchema",
     "Description": "Data schema of input data source: OneTable or MultiTable. The default\nDataSchema is OneTable.",
     "Type": {
      "$ref": "26"
     },
     "IsRequired": false,
     "IsReadOnly": false
    },
    {
     "$id": "208",
     "Name": "startTime",
     "SerializedName": "startTime",
     "Description": "A required field, indicating the start time of training data, which should be\ndate-time of ISO 8601 format.",
     "Type": {
      "$id": "209",
      "Kind": "Primitive",
      "Name": "DateTimeRFC3339",
      "IsNullable": false
     },
     "IsRequired": true,
     "IsReadOnly": false
    },
    {
     "$id": "210",
     "Name": "endTime",
     "SerializedName": "endTime",
     "Description": "A required field, indicating the end time of training data, which should be\ndate-time of ISO 8601 format.",
     "Type": {
      "$id": "211",
      "Kind": "Primitive",
      "Name": "DateTimeRFC3339",
      "IsNullable": false
     },
     "IsRequired": true,
     "IsReadOnly": false
    },
    {
     "$id": "212",
     "Name": "displayName",
     "SerializedName": "displayName",
     "Description": "An optional field. The display name of the model whose maximum length is 24\ncharacters.",
     "Type": {
      "$id": "213",
      "Kind": "Primitive",
      "Name": "String",
      "IsNullable": false
     },
     "IsRequired": false,
     "IsReadOnly": false
    },
    {
     "$id": "214",
     "Name": "slidingWindow",
     "SerializedName": "slidingWindow",
     "Description": "An optional field, indicating how many previous timestamps will be used to\ndetect whether the timestamp is anomaly or not. ",
     "Type": {
      "$id": "215",
      "Kind": "Primitive",
      "Name": "Int32",
      "IsNullable": false
     },
     "IsRequired": false,
     "IsReadOnly": false
    },
    {
     "$id": "216",
     "Name": "alignPolicy",
     "SerializedName": "alignPolicy",
     "Description": "An optional field, indicating the manner to align multiple variables.",
     "Type": {
      "$id": "217",
      "Kind": "Model",
      "Name": "AlignPolicy",
      "Namespace": "AnomalyDetector.Multivariate",
      "Description": "An optional field, indicating the manner to align multiple variables.",
      "IsNullable": false,
      "Usage": "RoundTrip",
      "Properties": [
       {
        "$id": "218",
        "Name": "alignMode",
        "SerializedName": "alignMode",
        "Description": "An optional field, indicating how to align different variables to the same\ntime-range. Either Inner or Outer. ",
        "Type": {
         "$ref": "29"
        },
        "IsRequired": false,
        "IsReadOnly": false
       },
       {
        "$id": "219",
        "Name": "fillNAMethod",
        "SerializedName": "fillNAMethod",
        "Description": "An optional field, indicating how missing values will be filled. One of\nPrevious, Subsequent, Linear, Zero, Fixed.",
        "Type": {
         "$ref": "32"
        },
        "IsRequired": false,
        "IsReadOnly": false
       },
       {
        "$id": "220",
        "Name": "paddingValue",
        "SerializedName": "paddingValue",
        "Description": "An optional field. Required when fillNAMethod is Fixed.",
        "Type": {
         "$id": "221",
         "Kind": "Primitive",
         "Name": "Float32",
         "IsNullable": false
        },
        "IsRequired": false,
        "IsReadOnly": false
       }
      ]
     },
     "IsRequired": false,
     "IsReadOnly": false
    },
    {
     "$id": "222",
     "Name": "status",
     "SerializedName": "status",
     "Description": "Model status. One of CREATED, RUNNING, READY, and FAILED.",
     "Type": {
      "$ref": "38"
     },
     "IsRequired": false,
     "IsReadOnly": false
    },
    {
     "$id": "223",
     "Name": "errors",
     "SerializedName": "errors",
     "Description": "Error messages when failed to create a model.",
     "Type": {
      "$id": "224",
      "Kind": "Array",
      "Name": "Array",
      "ElementType": {
       "$ref": "149"
      },
      "IsNullable": false
     },
     "IsRequired": false,
     "IsReadOnly": true
    },
    {
     "$id": "225",
     "Name": "diagnosticsInfo",
     "SerializedName": "diagnosticsInfo",
     "Description": "Diagnostics information to help inspect the states of model or variable.",
     "Type": {
      "$id": "226",
      "Kind": "Model",
      "Name": "DiagnosticsInfo",
      "Namespace": "AnomalyDetector.Multivariate",
      "Description": "Diagnostics information to help inspect the states of model or variable.",
      "IsNullable": false,
      "Usage": "RoundTrip",
      "Properties": [
       {
        "$id": "227",
        "Name": "modelState",
        "SerializedName": "modelState",
        "Description": "Model status.",
        "Type": {
         "$id": "228",
         "Kind": "Model",
         "Name": "ModelState",
         "Namespace": "AnomalyDetector.Multivariate",
         "Description": "Model status.",
         "IsNullable": false,
         "Usage": "RoundTrip",
         "Properties": [
          {
           "$id": "229",
           "Name": "epochIds",
           "SerializedName": "epochIds",
           "Description": "This indicates the number of passes of the entire training dataset the\nalgorithm has completed.",
           "Type": {
            "$id": "230",
            "Kind": "Array",
            "Name": "Array",
            "ElementType": {
             "$id": "231",
             "Kind": "Primitive",
             "Name": "Int32",
             "IsNullable": false
            },
            "IsNullable": false
           },
           "IsRequired": false,
           "IsReadOnly": false
          },
          {
           "$id": "232",
           "Name": "trainLosses",
           "SerializedName": "trainLosses",
           "Description": "List of metrics used to assess how the model fits the training data for each\nepoch.",
           "Type": {
            "$id": "233",
            "Kind": "Array",
            "Name": "Array",
            "ElementType": {
             "$id": "234",
             "Kind": "Primitive",
             "Name": "Float32",
             "IsNullable": false
            },
            "IsNullable": false
           },
           "IsRequired": false,
           "IsReadOnly": false
          },
          {
           "$id": "235",
           "Name": "validationLosses",
           "SerializedName": "validationLosses",
           "Description": "List of metrics used to assess how the model fits the validation set for each\nepoch.",
           "Type": {
            "$id": "236",
            "Kind": "Array",
            "Name": "Array",
            "ElementType": {
             "$id": "237",
             "Kind": "Primitive",
             "Name": "Float32",
             "IsNullable": false
            },
            "IsNullable": false
           },
           "IsRequired": false,
           "IsReadOnly": false
          },
          {
           "$id": "238",
           "Name": "latenciesInSeconds",
           "SerializedName": "latenciesInSeconds",
           "Description": "Latency for each epoch. ",
           "Type": {
            "$id": "239",
            "Kind": "Array",
            "Name": "Array",
            "ElementType": {
             "$id": "240",
             "Kind": "Primitive",
             "Name": "Float32",
             "IsNullable": false
            },
            "IsNullable": false
           },
           "IsRequired": false,
           "IsReadOnly": false
          }
         ]
        },
        "IsRequired": false,
        "IsReadOnly": false
       },
       {
        "$id": "241",
        "Name": "variableStates",
        "SerializedName": "variableStates",
        "Description": "Variable Status.",
        "Type": {
         "$id": "242",
         "Kind": "Array",
         "Name": "Array",
         "ElementType": {
          "$ref": "156"
         },
         "IsNullable": false
        },
        "IsRequired": false,
        "IsReadOnly": false
       }
      ]
     },
     "IsRequired": false,
     "IsReadOnly": false
    }
   ]
  },
  {
   "$ref": "217"
  },
  {
   "$ref": "226"
  },
  {
   "$ref": "228"
  },
  {
   "$id": "243",
   "Kind": "Model",
   "Name": "AnomalyDetectionModel",
   "Namespace": "AnomalyDetector.Multivariate",
   "Description": "Response of getting a model.",
   "IsNullable": false,
   "Usage": "Output",
   "Properties": [
    {
     "$id": "244",
     "Name": "modelId",
     "SerializedName": "modelId",
     "Description": "Model identifier.",
     "Type": {
      "$id": "245",
      "Kind": "Primitive",
      "Name": "Guid",
      "IsNullable": false
     },
     "IsRequired": true,
     "IsReadOnly": true
    },
    {
     "$id": "246",
     "Name": "createdTime",
     "SerializedName": "createdTime",
     "Description": "Date and time (UTC) when the model was created.",
     "Type": {
      "$id": "247",
      "Kind": "Primitive",
      "Name": "DateTimeRFC3339",
      "IsNullable": false
     },
     "IsRequired": true,
     "IsReadOnly": false
    },
    {
     "$id": "248",
     "Name": "lastUpdatedTime",
     "SerializedName": "lastUpdatedTime",
     "Description": "Date and time (UTC) when the model was last updated.",
     "Type": {
      "$id": "249",
      "Kind": "Primitive",
      "Name": "DateTimeRFC3339",
      "IsNullable": false
     },
     "IsRequired": true,
     "IsReadOnly": false
    },
    {
     "$id": "250",
     "Name": "modelInfo",
     "SerializedName": "modelInfo",
     "Description": "Training result of a model including its status, errors and diagnostics\ninformation.",
     "Type": {
      "$ref": "204"
     },
     "IsRequired": false,
     "IsReadOnly": false
    }
   ]
  },
  {
   "$id": "251",
   "Kind": "Model",
   "Name": "ModelList",
   "Namespace": "AnomalyDetector.Multivariate",
   "Description": "Response of listing models.",
   "IsNullable": false,
   "Usage": "Output",
   "Properties": [
    {
     "$id": "252",
     "Name": "models",
     "SerializedName": "models",
     "Description": "List of models.",
     "Type": {
      "$id": "253",
      "Kind": "Array",
      "Name": "Array",
      "ElementType": {
       "$ref": "243"
      },
      "IsNullable": false
     },
     "IsRequired": true,
     "IsReadOnly": false
    },
    {
     "$id": "254",
     "Name": "currentCount",
     "SerializedName": "currentCount",
     "Description": "Number of trained multivariate models.",
     "Type": {
      "$id": "255",
      "Kind": "Primitive",
      "Name": "Int32",
      "IsNullable": false
     },
     "IsRequired": true,
     "IsReadOnly": false
    },
    {
     "$id": "256",
     "Name": "maxCount",
     "SerializedName": "maxCount",
     "Description": "Maximum number of models that can be trained for this Anomaly Detector resource.",
     "Type": {
      "$id": "257",
      "Kind": "Primitive",
      "Name": "Int32",
      "IsNullable": false
     },
     "IsRequired": true,
     "IsReadOnly": false
    },
    {
     "$id": "258",
     "Name": "nextLink",
     "SerializedName": "nextLink",
     "Description": "The link to fetch more models.",
     "Type": {
      "$id": "259",
      "Kind": "Primitive",
      "Name": "String",
      "IsNullable": false
     },
     "IsRequired": false,
     "IsReadOnly": false
    }
   ]
  },
  {
   "$id": "260",
   "Kind": "Model",
   "Name": "MultivariateLastDetectionOptions",
   "Namespace": "AnomalyDetector.Multivariate",
   "Description": "Request of last detection.",
   "IsNullable": false,
   "Usage": "Input",
   "Properties": [
    {
     "$id": "261",
     "Name": "variables",
     "SerializedName": "variables",
     "Description": "This contains the inference data, including the name, timestamps(ISO 8601) and\nvalues of variables.",
     "Type": {
      "$id": "262",
      "Kind": "Array",
      "Name": "Array",
      "ElementType": {
       "$id": "263",
       "Kind": "Model",
       "Name": "VariableValues",
       "Namespace": "AnomalyDetector.Multivariate",
       "Description": "Variable values.",
       "IsNullable": false,
       "Usage": "Input",
       "Properties": [
        {
         "$id": "264",
         "Name": "variable",
         "SerializedName": "variable",
         "Description": "Variable name of last detection request.",
         "Type": {
          "$id": "265",
          "Kind": "Primitive",
          "Name": "String",
          "IsNullable": false
         },
         "IsRequired": true,
         "IsReadOnly": false
        },
        {
         "$id": "266",
         "Name": "timestamps",
         "SerializedName": "timestamps",
         "Description": "Timestamps of last detection request",
         "Type": {
          "$id": "267",
          "Kind": "Array",
          "Name": "Array",
          "ElementType": {
           "$id": "268",
           "Kind": "Primitive",
           "Name": "String",
           "IsNullable": false
          },
          "IsNullable": false
         },
         "IsRequired": true,
         "IsReadOnly": false
        },
        {
         "$id": "269",
         "Name": "values",
         "SerializedName": "values",
         "Description": "Values of variables.",
         "Type": {
          "$id": "270",
          "Kind": "Array",
          "Name": "Array",
          "ElementType": {
           "$id": "271",
           "Kind": "Primitive",
           "Name": "Float32",
           "IsNullable": false
          },
          "IsNullable": false
         },
         "IsRequired": true,
         "IsReadOnly": false
        }
       ]
      },
      "IsNullable": false
     },
     "IsRequired": true,
     "IsReadOnly": false
    },
    {
     "$id": "272",
     "Name": "topContributorCount",
     "SerializedName": "topContributorCount",
     "Description": "An optional field, which is used to specify the number of top contributed\nvariables for one anomalous timestamp in the response. The default number is\n10.",
     "Type": {
      "$id": "273",
      "Kind": "Primitive",
      "Name": "Int32",
      "IsNullable": false
     },
     "IsRequired": true,
     "IsReadOnly": false
    }
   ]
  },
  {
   "$ref": "263"
  },
  {
   "$id": "274",
   "Kind": "Model",
   "Name": "MultivariateLastDetectionResult",
   "Namespace": "AnomalyDetector.Multivariate",
   "Description": "Results of last detection.",
   "IsNullable": false,
   "Usage": "Output",
   "Properties": [
    {
     "$id": "275",
     "Name": "variableStates",
     "SerializedName": "variableStates",
     "Description": "Variable Status.",
     "Type": {
      "$id": "276",
      "Kind": "Array",
      "Name": "Array",
      "ElementType": {
       "$ref": "156"
      },
      "IsNullable": false
     },
     "IsRequired": false,
     "IsReadOnly": false
    },
    {
     "$id": "277",
     "Name": "results",
     "SerializedName": "results",
     "Description": "Anomaly status and information.",
     "Type": {
      "$id": "278",
      "Kind": "Array",
      "Name": "Array",
      "ElementType": {
       "$ref": "179"
      },
      "IsNullable": false
     },
     "IsRequired": false,
     "IsReadOnly": false
    }
   ]
  },
  {
   "$id": "279",
   "Kind": "Model",
   "Name": "AnomalyDetectorError",
   "Namespace": "AnomalyDetector.Univariate",
   "Description": "Error information returned by the API.",
   "IsNullable": false,
   "Usage": "Output",
   "Properties": [
    {
     "$id": "280",
     "Name": "code",
     "SerializedName": "code",
     "Description": "The error code.",
     "Type": {
      "$ref": "43"
     },
     "IsRequired": false,
     "IsReadOnly": false
    },
    {
     "$id": "281",
     "Name": "message",
     "SerializedName": "message",
     "Description": "A message explaining the error reported by the service.",
     "Type": {
      "$id": "282",
      "Kind": "Primitive",
      "Name": "String",
      "IsNullable": false
     },
     "IsRequired": false,
     "IsReadOnly": false
    }
   ]
  },
  {
   "$id": "283",
   "Kind": "Model",
   "Name": "ResponseError",
   "Namespace": "AnomalyDetector.Multivariate",
   "Description": "Error response",
   "IsNullable": false,
   "Usage": "Output",
   "Properties": [
    {
     "$id": "284",
     "Name": "code",
     "SerializedName": "code",
     "Description": "The error code.",
     "Type": {
      "$id": "285",
      "Kind": "Primitive",
      "Name": "String",
      "IsNullable": false
     },
     "IsRequired": true,
     "IsReadOnly": false
    },
    {
     "$id": "286",
     "Name": "message",
     "SerializedName": "message",
     "Description": "The message explaining the error reported by the service.",
     "Type": {
      "$id": "287",
      "Kind": "Primitive",
      "Name": "String",
      "IsNullable": false
     },
     "IsRequired": true,
     "IsReadOnly": false
    }
   ]
  }
 ],
 "Clients": [
  {
   "$id": "288",
   "Name": "AnomalyDetectorClient",
   "Description": "",
   "Operations": [],
   "Protocol": {
    "$id": "289"
   },
   "Creatable": true
  },
  {
   "$id": "290",
   "Name": "Univariate",
   "Description": "",
   "Operations": [
    {
     "$id": "291",
     "Name": "DetectUnivariateEntireSeries",
     "ResourceName": "Univariate",
     "Summary": "Detect anomalies for the entire series in batch.",
     "Description": "This operation generates a model with an entire series, each point is detected\nwith the same model. With this method, points before and after a certain point\nare used to determine whether it is an anomaly. The entire detection can give\nuser an overall status of the time series.",
     "Parameters": [
      {
       "$id": "292",
       "Name": "Endpoint",
       "NameInRequest": "Endpoint",
       "Description": "Supported Cognitive Services endpoints (protocol and hostname, for example:\nhttps://westus2.api.cognitive.microsoft.com).",
       "Type": {
        "$id": "293",
        "Kind": "Primitive",
        "Name": "Uri",
        "IsNullable": false
       },
       "Location": "Uri",
       "IsApiVersion": false,
       "IsResourceParameter": false,
       "IsContentType": false,
       "IsRequired": true,
       "IsEndpoint": true,
       "SkipUrlEncoding": false,
       "Explode": false,
       "Kind": "Client"
      },
      {
       "$id": "294",
       "Name": "ApiVersion",
       "NameInRequest": "ApiVersion",
       "Description": "Api Version",
       "Type": {
        "$ref": "2"
       },
       "Location": "Uri",
       "IsApiVersion": true,
       "IsResourceParameter": false,
       "IsContentType": false,
       "IsRequired": true,
       "IsEndpoint": false,
       "SkipUrlEncoding": false,
       "Explode": false,
       "Kind": "Client",
       "DefaultValue": {
        "$id": "295",
        "Type": {
         "$id": "296",
         "Kind": "Primitive",
         "Name": "String",
         "IsNullable": false
        },
        "Value": "v1.1"
       }
      },
      {
       "$id": "297",
       "Name": "options",
       "NameInRequest": "options",
       "Description": "Method of univariate anomaly detection.",
       "Type": {
        "$ref": "57"
       },
       "Location": "Body",
       "IsRequired": true,
       "IsApiVersion": false,
       "IsResourceParameter": false,
       "IsContentType": false,
       "IsEndpoint": false,
       "SkipUrlEncoding": false,
       "Explode": false,
       "Kind": "Method"
      },
      {
       "$id": "298",
       "Name": "accept",
       "NameInRequest": "Accept",
       "Type": {
        "$id": "299",
        "Kind": "Primitive",
        "Name": "String",
        "IsNullable": false
       },
       "Location": "Header",
       "IsApiVersion": false,
       "IsResourceParameter": false,
       "IsContentType": false,
       "IsRequired": true,
       "IsEndpoint": false,
       "SkipUrlEncoding": false,
       "Explode": false,
       "Kind": "Constant",
       "DefaultValue": {
        "$id": "300",
        "Type": {
         "$ref": "299"
        },
        "Value": "application/json"
       }
      },
      {
       "$id": "301",
       "Name": "contentType",
       "NameInRequest": "Content-Type",
       "Type": {
        "$id": "302",
        "Kind": "Primitive",
        "Name": "String",
        "IsNullable": false
       },
       "Location": "Header",
       "IsApiVersion": false,
       "IsResourceParameter": false,
       "IsContentType": true,
       "IsRequired": true,
       "IsEndpoint": false,
       "SkipUrlEncoding": false,
       "Explode": false,
       "Kind": "Constant",
       "DefaultValue": {
        "$id": "303",
        "Type": {
         "$ref": "302"
        },
        "Value": "application/json"
       }
      }
     ],
     "Responses": [
      {
       "$id": "304",
       "StatusCodes": [
        200
       ],
       "BodyType": {
        "$ref": "77"
       },
       "BodyMediaType": "Json",
       "Headers": [],
       "IsErrorResponse": false,
       "ContentTypes": [
        "application/json"
       ]
      }
     ],
     "HttpMethod": "POST",
     "RequestBodyMediaType": "Json",
     "Uri": "{Endpoint}/anomalydetector/{ApiVersion}",
     "Path": "/timeseries/entire/detect",
     "RequestMediaTypes": [
      "application/json"
     ],
     "BufferResponse": true,
     "GenerateProtocolMethod": true,
     "GenerateConvenienceMethod": true
    },
    {
     "$id": "305",
     "Name": "DetectUnivariateLastPoint",
     "ResourceName": "Univariate",
     "Summary": "Detect anomaly status of the latest point in time series.",
     "Description": "This operation generates a model using the points that you sent into the API,\nand based on all data to determine whether the last point is anomalous.",
     "Parameters": [
      {
       "$ref": "292"
      },
      {
       "$ref": "294"
      },
      {
       "$id": "306",
       "Name": "options",
       "NameInRequest": "options",
       "Description": "Method of univariate anomaly detection.",
       "Type": {
        "$ref": "57"
       },
       "Location": "Body",
       "IsRequired": true,
       "IsApiVersion": false,
       "IsResourceParameter": false,
       "IsContentType": false,
       "IsEndpoint": false,
       "SkipUrlEncoding": false,
       "Explode": false,
       "Kind": "Method"
      },
      {
       "$id": "307",
       "Name": "accept",
       "NameInRequest": "Accept",
       "Type": {
        "$id": "308",
        "Kind": "Primitive",
        "Name": "String",
        "IsNullable": false
       },
       "Location": "Header",
       "IsApiVersion": false,
       "IsResourceParameter": false,
       "IsContentType": false,
       "IsRequired": true,
       "IsEndpoint": false,
       "SkipUrlEncoding": false,
       "Explode": false,
       "Kind": "Constant",
       "DefaultValue": {
        "$id": "309",
        "Type": {
         "$ref": "308"
        },
        "Value": "application/json"
       }
      },
      {
       "$id": "310",
       "Name": "contentType",
       "NameInRequest": "Content-Type",
       "Type": {
        "$id": "311",
        "Kind": "Primitive",
        "Name": "String",
        "IsNullable": false
       },
       "Location": "Header",
       "IsApiVersion": false,
       "IsResourceParameter": false,
       "IsContentType": true,
       "IsRequired": true,
       "IsEndpoint": false,
       "SkipUrlEncoding": false,
       "Explode": false,
       "Kind": "Constant",
       "DefaultValue": {
        "$id": "312",
        "Type": {
         "$ref": "311"
        },
        "Value": "application/json"
       }
      }
     ],
     "Responses": [
      {
       "$id": "313",
       "StatusCodes": [
        200
       ],
       "BodyType": {
        "$ref": "101"
       },
       "BodyMediaType": "Json",
       "Headers": [],
       "IsErrorResponse": false,
       "ContentTypes": [
        "application/json"
       ]
      }
     ],
     "HttpMethod": "POST",
     "RequestBodyMediaType": "Json",
     "Uri": "{Endpoint}/anomalydetector/{ApiVersion}",
     "Path": "/timeseries/last/detect",
     "RequestMediaTypes": [
      "application/json"
     ],
     "BufferResponse": true,
     "GenerateProtocolMethod": true,
     "GenerateConvenienceMethod": true
    },
    {
     "$id": "314",
     "Name": "DetectUnivariateChangePoint",
     "ResourceName": "Univariate",
     "Summary": "Detect change point for the entire series",
     "Description": "Evaluate change point score of every series point",
     "Parameters": [
      {
       "$ref": "292"
      },
      {
       "$ref": "294"
      },
      {
       "$id": "315",
       "Name": "options",
       "NameInRequest": "options",
       "Description": "Method of univariate anomaly detection.",
       "Type": {
        "$ref": "120"
       },
       "Location": "Body",
       "IsRequired": true,
       "IsApiVersion": false,
       "IsResourceParameter": false,
       "IsContentType": false,
       "IsEndpoint": false,
       "SkipUrlEncoding": false,
       "Explode": false,
       "Kind": "Method"
      },
      {
       "$id": "316",
       "Name": "accept",
       "NameInRequest": "Accept",
       "Type": {
        "$id": "317",
        "Kind": "Primitive",
        "Name": "String",
        "IsNullable": false
       },
       "Location": "Header",
       "IsApiVersion": false,
       "IsResourceParameter": false,
       "IsContentType": false,
       "IsRequired": true,
       "IsEndpoint": false,
       "SkipUrlEncoding": false,
       "Explode": false,
       "Kind": "Constant",
       "DefaultValue": {
        "$id": "318",
        "Type": {
         "$ref": "317"
        },
        "Value": "application/json"
       }
      },
      {
       "$id": "319",
       "Name": "contentType",
       "NameInRequest": "Content-Type",
       "Type": {
        "$id": "320",
        "Kind": "Primitive",
        "Name": "String",
        "IsNullable": false
       },
       "Location": "Header",
       "IsApiVersion": false,
       "IsResourceParameter": false,
       "IsContentType": true,
       "IsRequired": true,
       "IsEndpoint": false,
       "SkipUrlEncoding": false,
       "Explode": false,
       "Kind": "Constant",
       "DefaultValue": {
        "$id": "321",
        "Type": {
         "$ref": "320"
        },
        "Value": "application/json"
       }
      }
     ],
     "Responses": [
      {
       "$id": "322",
       "StatusCodes": [
        200
       ],
       "BodyType": {
        "$ref": "132"
       },
       "BodyMediaType": "Json",
       "Headers": [],
       "IsErrorResponse": false,
       "ContentTypes": [
        "application/json"
       ]
      }
     ],
     "HttpMethod": "POST",
     "RequestBodyMediaType": "Json",
     "Uri": "{Endpoint}/anomalydetector/{ApiVersion}",
     "Path": "/timeseries/changepoint/detect",
     "RequestMediaTypes": [
      "application/json"
     ],
     "BufferResponse": true,
     "GenerateProtocolMethod": true,
     "GenerateConvenienceMethod": true
    }
   ],
   "Protocol": {
    "$id": "323"
   },
   "Creatable": false,
   "Parent": "AnomalyDetectorClient"
  },
  {
   "$id": "324",
   "Name": "Multivariate",
   "Description": "",
   "Operations": [
    {
     "$id": "325",
     "Name": "GetMultivariateBatchDetectionResult",
     "ResourceName": "Multivariate",
     "Summary": "Get Multivariate Anomaly Detection Result",
     "Description": "For asynchronous inference, get multivariate anomaly detection result based on\nresultId returned by the BatchDetectAnomaly api.",
     "Parameters": [
      {
       "$ref": "292"
      },
      {
       "$ref": "294"
      },
      {
       "$id": "326",
       "Name": "resultId",
       "NameInRequest": "resultId",
       "Description": "ID of a batch detection result.",
       "Type": {
        "$id": "327",
        "Kind": "Primitive",
        "Name": "Guid",
        "IsNullable": false
       },
       "Location": "Path",
       "IsRequired": true,
       "IsApiVersion": false,
       "IsResourceParameter": false,
       "IsContentType": false,
       "IsEndpoint": false,
       "SkipUrlEncoding": false,
       "Explode": false,
       "Kind": "Method"
      },
      {
       "$id": "328",
       "Name": "accept",
       "NameInRequest": "Accept",
       "Type": {
        "$id": "329",
        "Kind": "Primitive",
        "Name": "String",
        "IsNullable": false
       },
       "Location": "Header",
       "IsApiVersion": false,
       "IsResourceParameter": false,
       "IsContentType": false,
       "IsRequired": true,
       "IsEndpoint": false,
       "SkipUrlEncoding": false,
       "Explode": false,
       "Kind": "Constant",
       "DefaultValue": {
        "$id": "330",
        "Type": {
         "$ref": "329"
        },
        "Value": "application/json"
       }
      }
     ],
     "Responses": [
      {
       "$id": "331",
       "StatusCodes": [
        200
       ],
       "BodyType": {
        "$ref": "141"
       },
       "BodyMediaType": "Json",
       "Headers": [],
       "IsErrorResponse": false,
       "ContentTypes": [
        "application/json"
       ]
      }
     ],
     "HttpMethod": "GET",
     "RequestBodyMediaType": "None",
     "Uri": "{Endpoint}/anomalydetector/{ApiVersion}",
     "Path": "/multivariate/detect-batch/{resultId}",
     "BufferResponse": true,
     "GenerateProtocolMethod": true,
     "GenerateConvenienceMethod": true
    },
    {
     "$id": "332",
     "Name": "TrainMultivariateModel",
     "ResourceName": "Multivariate",
     "Summary": "Train a Multivariate Anomaly Detection Model",
     "Description": "Create and train a multivariate anomaly detection model. The request must\ninclude a source parameter to indicate an externally accessible Azure blob\nstorage URI.There are two types of data input: An URI pointed to an Azure blob\nstorage folder which contains multiple CSV files, and each CSV file contains\ntwo columns, timestamp and variable. Another type of input is an URI pointed to\na CSV file in Azure blob storage, which contains all the variables and a\ntimestamp column.",
     "Parameters": [
      {
       "$ref": "292"
      },
      {
       "$ref": "294"
      },
      {
       "$id": "333",
       "Name": "modelInfo",
       "NameInRequest": "modelInfo",
       "Description": "Model information.",
       "Type": {
        "$ref": "204"
       },
       "Location": "Body",
       "IsRequired": true,
       "IsApiVersion": false,
       "IsResourceParameter": false,
       "IsContentType": false,
       "IsEndpoint": false,
       "SkipUrlEncoding": false,
       "Explode": false,
       "Kind": "Method"
      },
      {
       "$id": "334",
       "Name": "accept",
       "NameInRequest": "Accept",
       "Type": {
        "$id": "335",
        "Kind": "Primitive",
        "Name": "String",
        "IsNullable": false
       },
       "Location": "Header",
       "IsApiVersion": false,
       "IsResourceParameter": false,
       "IsContentType": false,
       "IsRequired": true,
       "IsEndpoint": false,
       "SkipUrlEncoding": false,
       "Explode": false,
       "Kind": "Constant",
       "DefaultValue": {
        "$id": "336",
        "Type": {
         "$ref": "335"
        },
        "Value": "application/json"
       }
      },
      {
       "$id": "337",
       "Name": "contentType",
       "NameInRequest": "Content-Type",
       "Type": {
        "$id": "338",
        "Kind": "Primitive",
        "Name": "String",
        "IsNullable": false
       },
       "Location": "Header",
       "IsApiVersion": false,
       "IsResourceParameter": false,
       "IsContentType": true,
       "IsRequired": true,
       "IsEndpoint": false,
       "SkipUrlEncoding": false,
       "Explode": false,
       "Kind": "Constant",
       "DefaultValue": {
        "$id": "339",
        "Type": {
         "$ref": "338"
        },
        "Value": "application/json"
       }
      }
     ],
     "Responses": [
      {
       "$id": "340",
       "StatusCodes": [
        201
       ],
       "BodyType": {
        "$ref": "243"
       },
       "BodyMediaType": "Json",
       "Headers": [
        {
         "$id": "341",
         "Name": "location",
         "NameInResponse": "Location",
         "Description": "Location and ID of the model.",
         "Type": {
          "$id": "342",
          "Kind": "Primitive",
          "Name": "String",
          "IsNullable": false
         }
        }
       ],
       "IsErrorResponse": false,
       "ContentTypes": [
        "application/json"
       ]
      }
     ],
     "HttpMethod": "POST",
     "RequestBodyMediaType": "Json",
     "Uri": "{Endpoint}/anomalydetector/{ApiVersion}",
     "Path": "/multivariate/models",
     "RequestMediaTypes": [
      "application/json"
     ],
     "BufferResponse": true,
     "GenerateProtocolMethod": true,
     "GenerateConvenienceMethod": true
    },
    {
     "$id": "343",
     "Name": "ListMultivariateModels",
     "ResourceName": "Multivariate",
     "Summary": "List Multivariate Models",
     "Description": "List models of a resource.",
     "Parameters": [
      {
       "$ref": "292"
      },
      {
       "$ref": "294"
      },
      {
       "$id": "344",
       "Name": "skip",
       "NameInRequest": "skip",
       "Description": "Skip indicates how many models will be skipped.",
       "Type": {
        "$id": "345",
        "Kind": "Primitive",
        "Name": "Int32",
        "IsNullable": false
       },
       "Location": "Query",
       "IsRequired": false,
       "IsApiVersion": false,
       "IsResourceParameter": false,
       "IsContentType": false,
       "IsEndpoint": false,
       "SkipUrlEncoding": false,
       "Explode": false,
       "Kind": "Method"
      },
      {
       "$id": "346",
       "Name": "top",
       "NameInRequest": "top",
       "Description": "Top indicates how many models will be fetched.",
       "Type": {
        "$id": "347",
        "Kind": "Primitive",
        "Name": "Int32",
        "IsNullable": false
       },
       "Location": "Query",
       "IsRequired": false,
       "IsApiVersion": false,
       "IsResourceParameter": false,
       "IsContentType": false,
       "IsEndpoint": false,
       "SkipUrlEncoding": false,
       "Explode": false,
       "Kind": "Method"
      },
      {
       "$id": "348",
       "Name": "accept",
       "NameInRequest": "Accept",
       "Type": {
        "$id": "349",
        "Kind": "Primitive",
        "Name": "String",
        "IsNullable": false
       },
       "Location": "Header",
       "IsApiVersion": false,
       "IsResourceParameter": false,
       "IsContentType": false,
       "IsRequired": true,
       "IsEndpoint": false,
       "SkipUrlEncoding": false,
       "Explode": false,
       "Kind": "Constant",
       "DefaultValue": {
        "$id": "350",
        "Type": {
         "$ref": "349"
        },
        "Value": "application/json"
       }
      }
     ],
     "Responses": [
      {
       "$id": "351",
       "StatusCodes": [
        200
       ],
       "BodyType": {
        "$ref": "251"
       },
       "BodyMediaType": "Json",
       "Headers": [],
       "IsErrorResponse": false,
       "ContentTypes": [
        "application/json"
       ]
      }
     ],
     "HttpMethod": "GET",
     "RequestBodyMediaType": "None",
     "Uri": "{Endpoint}/anomalydetector/{ApiVersion}",
     "Path": "/multivariate/models",
     "BufferResponse": true,
     "Paging": {
      "$id": "352",
      "NextLinkName": "nextLink",
      "ItemName": "models"
     },
     "GenerateProtocolMethod": true,
     "GenerateConvenienceMethod": true
    },
    {
     "$id": "353",
     "Name": "DeleteMultivariateModel",
     "ResourceName": "Multivariate",
     "Summary": "Delete Multivariate Model",
     "Description": "Delete an existing multivariate model according to the modelId",
     "Parameters": [
      {
       "$ref": "292"
      },
      {
       "$ref": "294"
      },
      {
       "$id": "354",
       "Name": "modelId",
       "NameInRequest": "modelId",
       "Description": "Model identifier.",
       "Type": {
        "$id": "355",
        "Kind": "Primitive",
        "Name": "String",
        "IsNullable": false
       },
       "Location": "Path",
       "IsRequired": true,
       "IsApiVersion": false,
       "IsResourceParameter": false,
       "IsContentType": false,
       "IsEndpoint": false,
       "SkipUrlEncoding": false,
       "Explode": false,
       "Kind": "Method"
      },
      {
       "$id": "356",
       "Name": "accept",
       "NameInRequest": "Accept",
       "Type": {
        "$id": "357",
        "Kind": "Primitive",
        "Name": "String",
        "IsNullable": false
       },
       "Location": "Header",
       "IsApiVersion": false,
       "IsResourceParameter": false,
       "IsContentType": false,
       "IsRequired": true,
       "IsEndpoint": false,
       "SkipUrlEncoding": false,
       "Explode": false,
       "Kind": "Constant",
       "DefaultValue": {
        "$id": "358",
        "Type": {
         "$ref": "357"
        },
        "Value": "application/json"
       }
      }
     ],
     "Responses": [
      {
       "$id": "359",
       "StatusCodes": [
        204
       ],
       "BodyMediaType": "Json",
       "Headers": [],
       "IsErrorResponse": false
      }
     ],
     "HttpMethod": "DELETE",
     "RequestBodyMediaType": "None",
     "Uri": "{Endpoint}/anomalydetector/{ApiVersion}",
     "Path": "/multivariate/models/{modelId}",
     "BufferResponse": true,
     "GenerateProtocolMethod": true,
     "GenerateConvenienceMethod": true
    },
    {
     "$id": "360",
     "Name": "GetMultivariateModel",
     "ResourceName": "Multivariate",
     "Summary": "Get Multivariate Model",
     "Description": "Get detailed information of multivariate model, including the training status\nand variables used in the model.",
     "Parameters": [
      {
       "$ref": "292"
      },
      {
       "$ref": "294"
      },
      {
       "$id": "361",
       "Name": "modelId",
       "NameInRequest": "modelId",
       "Description": "Model identifier.",
       "Type": {
        "$id": "362",
        "Kind": "Primitive",
        "Name": "String",
        "IsNullable": false
       },
       "Location": "Path",
       "IsRequired": true,
       "IsApiVersion": false,
       "IsResourceParameter": false,
       "IsContentType": false,
       "IsEndpoint": false,
       "SkipUrlEncoding": false,
       "Explode": false,
       "Kind": "Method"
      },
      {
       "$id": "363",
       "Name": "accept",
       "NameInRequest": "Accept",
       "Type": {
        "$id": "364",
        "Kind": "Primitive",
        "Name": "String",
        "IsNullable": false
       },
       "Location": "Header",
       "IsApiVersion": false,
       "IsResourceParameter": false,
       "IsContentType": false,
       "IsRequired": true,
       "IsEndpoint": false,
       "SkipUrlEncoding": false,
       "Explode": false,
       "Kind": "Constant",
       "DefaultValue": {
        "$id": "365",
        "Type": {
         "$ref": "364"
        },
        "Value": "application/json"
       }
      }
     ],
     "Responses": [
      {
       "$id": "366",
       "StatusCodes": [
        200
       ],
       "BodyType": {
        "$ref": "243"
       },
       "BodyMediaType": "Json",
       "Headers": [],
       "IsErrorResponse": false,
       "ContentTypes": [
        "application/json"
       ]
      }
     ],
     "HttpMethod": "GET",
     "RequestBodyMediaType": "None",
     "Uri": "{Endpoint}/anomalydetector/{ApiVersion}",
     "Path": "/multivariate/models/{modelId}",
     "BufferResponse": true,
     "GenerateProtocolMethod": true,
     "GenerateConvenienceMethod": true
    },
    {
     "$id": "367",
     "Name": "DetectMultivariateBatchAnomaly",
     "ResourceName": "Multivariate",
     "Summary": "Detect Multivariate Anomaly",
     "Description": "Submit multivariate anomaly detection task with the modelId of trained model\nand inference data, the input schema should be the same with the training\nrequest. The request will complete asynchronously and return a resultId to\nquery the detection result.The request should be a source link to indicate an\nexternally accessible Azure storage Uri, either pointed to an Azure blob\nstorage folder, or pointed to a CSV file in Azure blob storage.",
     "Parameters": [
      {
       "$ref": "292"
      },
      {
       "$ref": "294"
      },
      {
       "$id": "368",
       "Name": "modelId",
       "NameInRequest": "modelId",
       "Description": "Model identifier.",
       "Type": {
        "$id": "369",
        "Kind": "Primitive",
        "Name": "String",
        "IsNullable": false
       },
       "Location": "Path",
       "IsRequired": true,
       "IsApiVersion": false,
       "IsResourceParameter": false,
       "IsContentType": false,
       "IsEndpoint": false,
       "SkipUrlEncoding": false,
       "Explode": false,
       "Kind": "Method"
      },
      {
       "$id": "370",
       "Name": "options",
       "NameInRequest": "options",
       "Description": "Request of multivariate anomaly detection.",
       "Type": {
        "$ref": "168"
       },
       "Location": "Body",
       "IsRequired": true,
       "IsApiVersion": false,
       "IsResourceParameter": false,
       "IsContentType": false,
       "IsEndpoint": false,
       "SkipUrlEncoding": false,
       "Explode": false,
       "Kind": "Method"
      },
      {
       "$id": "371",
       "Name": "accept",
       "NameInRequest": "Accept",
       "Type": {
        "$id": "372",
        "Kind": "Primitive",
        "Name": "String",
        "IsNullable": false
       },
       "Location": "Header",
       "IsApiVersion": false,
       "IsResourceParameter": false,
       "IsContentType": false,
       "IsRequired": true,
       "IsEndpoint": false,
       "SkipUrlEncoding": false,
       "Explode": false,
       "Kind": "Constant",
       "DefaultValue": {
        "$id": "373",
        "Type": {
         "$ref": "372"
        },
        "Value": "application/json"
       }
      },
      {
       "$id": "374",
       "Name": "contentType",
       "NameInRequest": "Content-Type",
       "Type": {
        "$id": "375",
        "Kind": "Primitive",
        "Name": "String",
        "IsNullable": false
       },
       "Location": "Header",
       "IsApiVersion": false,
       "IsResourceParameter": false,
       "IsContentType": true,
       "IsRequired": true,
       "IsEndpoint": false,
       "SkipUrlEncoding": false,
       "Explode": false,
       "Kind": "Constant",
       "DefaultValue": {
        "$id": "376",
        "Type": {
         "$ref": "375"
        },
        "Value": "application/json"
       }
      }
     ],
     "Responses": [
      {
       "$id": "377",
       "StatusCodes": [
        202
       ],
       "BodyType": {
        "$ref": "141"
       },
       "BodyMediaType": "Json",
       "Headers": [
        {
         "$id": "378",
         "Name": "operation-id",
         "NameInResponse": "Operation-Id",
         "Description": "Id of the detection result.",
         "Type": {
          "$id": "379",
          "Kind": "Primitive",
          "Name": "String",
          "IsNullable": false
         }
        },
        {
         "$id": "380",
         "Name": "operation-location",
         "NameInResponse": "Operation-Location",
         "Description": "Location of the detection result.",
         "Type": {
          "$id": "381",
          "Kind": "Primitive",
          "Name": "String",
          "IsNullable": false
         }
        }
       ],
       "IsErrorResponse": false,
       "ContentTypes": [
        "application/json"
       ]
      }
     ],
     "HttpMethod": "POST",
     "RequestBodyMediaType": "Json",
     "Uri": "{Endpoint}/anomalydetector/{ApiVersion}",
     "Path": "/multivariate/models/{modelId}:detect-batch",
     "RequestMediaTypes": [
      "application/json"
     ],
     "BufferResponse": true,
     "GenerateProtocolMethod": true,
     "GenerateConvenienceMethod": true
    },
    {
     "$id": "382",
     "Name": "DetectMultivariateLastAnomaly",
     "ResourceName": "Multivariate",
     "Summary": "Detect anomalies in the last point of the request body",
     "Description": "Submit multivariate anomaly detection task with the modelId of trained model\nand inference data, and the inference data should be put into request body in a\nJSON format. The request will complete synchronously and return the detection\nimmediately in the response body.",
     "Parameters": [
      {
       "$ref": "292"
      },
      {
       "$ref": "294"
      },
      {
       "$id": "383",
       "Name": "modelId",
       "NameInRequest": "modelId",
       "Description": "Model identifier.",
       "Type": {
        "$id": "384",
        "Kind": "Primitive",
        "Name": "String",
        "IsNullable": false
       },
       "Location": "Path",
       "IsRequired": true,
       "IsApiVersion": false,
       "IsResourceParameter": false,
       "IsContentType": false,
       "IsEndpoint": false,
       "SkipUrlEncoding": false,
       "Explode": false,
       "Kind": "Method"
      },
      {
       "$id": "385",
       "Name": "options",
       "NameInRequest": "options",
       "Description": "Request of last detection.",
       "Type": {
        "$ref": "260"
       },
       "Location": "Body",
       "IsRequired": true,
       "IsApiVersion": false,
       "IsResourceParameter": false,
       "IsContentType": false,
       "IsEndpoint": false,
       "SkipUrlEncoding": false,
       "Explode": false,
       "Kind": "Method"
      },
      {
       "$id": "386",
       "Name": "accept",
       "NameInRequest": "Accept",
       "Type": {
        "$id": "387",
        "Kind": "Primitive",
        "Name": "String",
        "IsNullable": false
       },
       "Location": "Header",
       "IsApiVersion": false,
       "IsResourceParameter": false,
       "IsContentType": false,
       "IsRequired": true,
       "IsEndpoint": false,
       "SkipUrlEncoding": false,
       "Explode": false,
       "Kind": "Constant",
       "DefaultValue": {
        "$id": "388",
        "Type": {
         "$ref": "387"
        },
        "Value": "application/json"
       }
      },
      {
       "$id": "389",
       "Name": "contentType",
       "NameInRequest": "Content-Type",
       "Type": {
        "$id": "390",
        "Kind": "Primitive",
        "Name": "String",
        "IsNullable": false
       },
       "Location": "Header",
       "IsApiVersion": false,
       "IsResourceParameter": false,
       "IsContentType": true,
       "IsRequired": true,
       "IsEndpoint": false,
       "SkipUrlEncoding": false,
       "Explode": false,
       "Kind": "Constant",
       "DefaultValue": {
        "$id": "391",
        "Type": {
         "$ref": "390"
        },
        "Value": "application/json"
       }
      }
     ],
     "Responses": [
      {
       "$id": "392",
       "StatusCodes": [
        200
       ],
       "BodyType": {
        "$ref": "274"
       },
       "BodyMediaType": "Json",
       "Headers": [],
       "IsErrorResponse": false,
       "ContentTypes": [
        "application/json"
       ]
      }
     ],
     "HttpMethod": "POST",
     "RequestBodyMediaType": "Json",
     "Uri": "{Endpoint}/anomalydetector/{ApiVersion}",
     "Path": "/multivariate/models/{modelId}:detect-last",
     "RequestMediaTypes": [
      "application/json"
     ],
     "BufferResponse": true,
     "GenerateProtocolMethod": true,
     "GenerateConvenienceMethod": true
    }
   ],
   "Protocol": {
    "$id": "393"
   },
   "Creatable": false,
   "Parent": "AnomalyDetectorClient"
  }
 ],
 "Auth": {
  "$id": "394",
  "ApiKey": {
   "$id": "395",
   "Name": "Ocp-Apim-Subscription-Key"
  }
 }
}<|MERGE_RESOLUTION|>--- conflicted
+++ resolved
@@ -355,12 +355,7 @@
     }
    ],
    "Namespace": "AnomalyDetector",
-<<<<<<< HEAD
-   "IsExtensible": true,
-=======
-   "Description": "",
    "IsExtensible": false,
->>>>>>> e956c836
    "IsNullable": false,
    "Usage": "None"
   }
