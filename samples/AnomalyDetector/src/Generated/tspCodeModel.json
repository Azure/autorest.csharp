--- conflicted
+++ resolved
@@ -189,12 +189,7 @@
    "Namespace": "AnomalyDetector.Multivariate",
    "Description": "Data schema of input data source: OneTable or MultiTable. The default DataSchema is OneTable.",
    "IsExtensible": true,
-<<<<<<< HEAD
-   "IsNullable": false,
    "Usage": "Input,Output"
-=======
-   "Usage": "RoundTrip"
->>>>>>> 64632414
   },
   {
    "$id": "34",
@@ -219,12 +214,7 @@
    "Namespace": "AnomalyDetector.Multivariate",
    "Description": "The alignment mode.",
    "IsExtensible": false,
-<<<<<<< HEAD
-   "IsNullable": false,
    "Usage": "Input,Output"
-=======
-   "Usage": "RoundTrip"
->>>>>>> 64632414
   },
   {
    "$id": "38",
@@ -264,12 +254,7 @@
    "Namespace": "AnomalyDetector.Multivariate",
    "Description": "An optional field, indicating how missing values will be filled. One of Previous, Subsequent, Linear, Zero, Fixed.",
    "IsExtensible": true,
-<<<<<<< HEAD
-   "IsNullable": false,
    "Usage": "Input,Output"
-=======
-   "Usage": "RoundTrip"
->>>>>>> 64632414
   },
   {
    "$id": "45",
@@ -304,12 +289,7 @@
    "Namespace": "AnomalyDetector.Multivariate",
    "Description": "the model status.",
    "IsExtensible": false,
-<<<<<<< HEAD
-   "IsNullable": false,
    "Usage": "Input,Output"
-=======
-   "Usage": "RoundTrip"
->>>>>>> 64632414
   },
   {
    "$id": "51",
@@ -397,12 +377,7 @@
    ],
    "Namespace": "AnomalyDetector",
    "IsExtensible": false,
-<<<<<<< HEAD
-   "IsNullable": false,
    "Usage": "ApiVersionEnum"
-=======
-   "Usage": "None"
->>>>>>> 64632414
   }
  ],
  "Models": [
@@ -1013,12 +988,7 @@
           "Name": "ErrorResponse",
           "Namespace": "AnomalyDetector.Multivariate",
           "Description": "ErrorResponse contains code and message that shows the error information.",
-<<<<<<< HEAD
-          "IsNullable": false,
-          "Usage": "Input,Output",
-=======
           "Usage": "Output",
->>>>>>> 64632414
           "Properties": [
            {
             "$id": "161",
@@ -1065,12 +1035,7 @@
           "Name": "VariableState",
           "Namespace": "AnomalyDetector.Multivariate",
           "Description": "Variable Status.",
-<<<<<<< HEAD
-          "IsNullable": false,
           "Usage": "Input,Output",
-=======
-          "Usage": "RoundTrip",
->>>>>>> 64632414
           "Properties": [
            {
             "$id": "168",
@@ -1159,12 +1124,7 @@
          "Name": "MultivariateBatchDetectionOptions",
          "Namespace": "AnomalyDetector.Multivariate",
          "Description": "Detection request for batch inference. This is an asynchronous inference which\nwill need another API to get detection results.",
-<<<<<<< HEAD
-         "IsNullable": false,
          "Usage": "Input,Output",
-=======
-         "Usage": "RoundTrip",
->>>>>>> 64632414
          "Properties": [
           {
            "$id": "182",
@@ -1458,12 +1418,7 @@
    "Name": "ModelInfo",
    "Namespace": "AnomalyDetector.Multivariate",
    "Description": "Training result of a model including its status, errors and diagnostics\ninformation.",
-<<<<<<< HEAD
-   "IsNullable": false,
    "Usage": "Input,Output",
-=======
-   "Usage": "RoundTrip",
->>>>>>> 64632414
    "Properties": [
     {
      "$id": "221",
@@ -1557,12 +1512,7 @@
       "Name": "AlignPolicy",
       "Namespace": "AnomalyDetector.Multivariate",
       "Description": "An optional field, indicating the manner to align multiple variables.",
-<<<<<<< HEAD
-      "IsNullable": false,
       "Usage": "Input,Output",
-=======
-      "Usage": "RoundTrip",
->>>>>>> 64632414
       "Properties": [
        {
         "$id": "236",
@@ -1641,12 +1591,7 @@
       "Name": "DiagnosticsInfo",
       "Namespace": "AnomalyDetector.Multivariate",
       "Description": "Diagnostics information to help inspect the states of model or variable.",
-<<<<<<< HEAD
-      "IsNullable": false,
       "Usage": "Input,Output",
-=======
-      "Usage": "RoundTrip",
->>>>>>> 64632414
       "Properties": [
        {
         "$id": "245",
@@ -1659,12 +1604,7 @@
          "Name": "ModelState",
          "Namespace": "AnomalyDetector.Multivariate",
          "Description": "Model status.",
-<<<<<<< HEAD
-         "IsNullable": false,
          "Usage": "Input,Output",
-=======
-         "Usage": "RoundTrip",
->>>>>>> 64632414
          "Properties": [
           {
            "$id": "247",
