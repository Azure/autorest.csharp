--- conflicted
+++ resolved
@@ -2203,15 +2203,9 @@
        "Kind": "Method"
       },
       {
-<<<<<<< HEAD
-       "$id": "296",
-       "Name": "accept",
-       "NameInRequest": "Accept",
-=======
        "$id": "298",
        "Name": "contentType",
        "NameInRequest": "Content-Type",
->>>>>>> a777802b
        "Type": {
         "$id": "299",
         "Name": "String",
@@ -2221,7 +2215,7 @@
        "Location": "Header",
        "IsApiVersion": false,
        "IsResourceParameter": false,
-       "IsContentType": false,
+       "IsContentType": true,
        "IsRequired": true,
        "IsEndpoint": false,
        "SkipUrlEncoding": false,
@@ -2236,15 +2230,9 @@
        }
       },
       {
-<<<<<<< HEAD
-       "$id": "299",
-       "Name": "contentType",
-       "NameInRequest": "Content-Type",
-=======
        "$id": "301",
        "Name": "accept",
        "NameInRequest": "Accept",
->>>>>>> a777802b
        "Type": {
         "$id": "302",
         "Name": "String",
@@ -2254,7 +2242,7 @@
        "Location": "Header",
        "IsApiVersion": false,
        "IsResourceParameter": false,
-       "IsContentType": true,
+       "IsContentType": false,
        "IsRequired": true,
        "IsEndpoint": false,
        "SkipUrlEncoding": false,
@@ -2280,10 +2268,7 @@
        },
        "BodyMediaType": "Json",
        "Headers": [],
-       "IsErrorResponse": false,
-       "ContentTypes": [
-        "application/json"
-       ]
+       "IsErrorResponse": false
       }
      ],
      "HttpMethod": "POST",
@@ -2329,15 +2314,9 @@
        "Kind": "Method"
       },
       {
-<<<<<<< HEAD
-       "$id": "305",
-       "Name": "accept",
-       "NameInRequest": "Accept",
-=======
        "$id": "307",
        "Name": "contentType",
        "NameInRequest": "Content-Type",
->>>>>>> a777802b
        "Type": {
         "$id": "308",
         "Name": "String",
@@ -2347,7 +2326,7 @@
        "Location": "Header",
        "IsApiVersion": false,
        "IsResourceParameter": false,
-       "IsContentType": false,
+       "IsContentType": true,
        "IsRequired": true,
        "IsEndpoint": false,
        "SkipUrlEncoding": false,
@@ -2362,15 +2341,9 @@
        }
       },
       {
-<<<<<<< HEAD
-       "$id": "308",
-       "Name": "contentType",
-       "NameInRequest": "Content-Type",
-=======
        "$id": "310",
        "Name": "accept",
        "NameInRequest": "Accept",
->>>>>>> a777802b
        "Type": {
         "$id": "311",
         "Name": "String",
@@ -2380,7 +2353,7 @@
        "Location": "Header",
        "IsApiVersion": false,
        "IsResourceParameter": false,
-       "IsContentType": true,
+       "IsContentType": false,
        "IsRequired": true,
        "IsEndpoint": false,
        "SkipUrlEncoding": false,
@@ -2406,10 +2379,7 @@
        },
        "BodyMediaType": "Json",
        "Headers": [],
-       "IsErrorResponse": false,
-       "ContentTypes": [
-        "application/json"
-       ]
+       "IsErrorResponse": false
       }
      ],
      "HttpMethod": "POST",
@@ -2455,15 +2425,9 @@
        "Kind": "Method"
       },
       {
-<<<<<<< HEAD
-       "$id": "314",
-       "Name": "accept",
-       "NameInRequest": "Accept",
-=======
        "$id": "316",
        "Name": "contentType",
        "NameInRequest": "Content-Type",
->>>>>>> a777802b
        "Type": {
         "$id": "317",
         "Name": "String",
@@ -2473,7 +2437,7 @@
        "Location": "Header",
        "IsApiVersion": false,
        "IsResourceParameter": false,
-       "IsContentType": false,
+       "IsContentType": true,
        "IsRequired": true,
        "IsEndpoint": false,
        "SkipUrlEncoding": false,
@@ -2488,15 +2452,9 @@
        }
       },
       {
-<<<<<<< HEAD
-       "$id": "317",
-       "Name": "contentType",
-       "NameInRequest": "Content-Type",
-=======
        "$id": "319",
        "Name": "accept",
        "NameInRequest": "Accept",
->>>>>>> a777802b
        "Type": {
         "$id": "320",
         "Name": "String",
@@ -2506,7 +2464,7 @@
        "Location": "Header",
        "IsApiVersion": false,
        "IsResourceParameter": false,
-       "IsContentType": true,
+       "IsContentType": false,
        "IsRequired": true,
        "IsEndpoint": false,
        "SkipUrlEncoding": false,
@@ -2532,10 +2490,7 @@
        },
        "BodyMediaType": "Json",
        "Headers": [],
-       "IsErrorResponse": false,
-       "ContentTypes": [
-        "application/json"
-       ]
+       "IsErrorResponse": false
       }
      ],
      "HttpMethod": "POST",
@@ -2634,10 +2589,7 @@
        },
        "BodyMediaType": "Json",
        "Headers": [],
-       "IsErrorResponse": false,
-       "ContentTypes": [
-        "application/json"
-       ]
+       "IsErrorResponse": false
       }
      ],
      "HttpMethod": "GET",
@@ -2680,15 +2632,9 @@
        "Kind": "Method"
       },
       {
-<<<<<<< HEAD
-       "$id": "330",
-       "Name": "accept",
-       "NameInRequest": "Accept",
-=======
        "$id": "334",
        "Name": "contentType",
        "NameInRequest": "Content-Type",
->>>>>>> a777802b
        "Type": {
         "$id": "335",
         "Name": "String",
@@ -2698,7 +2644,7 @@
        "Location": "Header",
        "IsApiVersion": false,
        "IsResourceParameter": false,
-       "IsContentType": false,
+       "IsContentType": true,
        "IsRequired": true,
        "IsEndpoint": false,
        "SkipUrlEncoding": false,
@@ -2713,15 +2659,9 @@
        }
       },
       {
-<<<<<<< HEAD
-       "$id": "333",
-       "Name": "contentType",
-       "NameInRequest": "Content-Type",
-=======
        "$id": "337",
        "Name": "accept",
        "NameInRequest": "Accept",
->>>>>>> a777802b
        "Type": {
         "$id": "338",
         "Name": "String",
@@ -2731,7 +2671,7 @@
        "Location": "Header",
        "IsApiVersion": false,
        "IsResourceParameter": false,
-       "IsContentType": true,
+       "IsContentType": false,
        "IsRequired": true,
        "IsEndpoint": false,
        "SkipUrlEncoding": false,
@@ -2770,10 +2710,7 @@
          }
         }
        ],
-       "IsErrorResponse": false,
-       "ContentTypes": [
-        "application/json"
-       ]
+       "IsErrorResponse": false
       }
      ],
      "HttpMethod": "POST",
@@ -2881,10 +2818,7 @@
        },
        "BodyMediaType": "Json",
        "Headers": [],
-       "IsErrorResponse": false,
-       "ContentTypes": [
-        "application/json"
-       ]
+       "IsErrorResponse": false
       }
      ],
      "HttpMethod": "GET",
@@ -3054,10 +2988,7 @@
        },
        "BodyMediaType": "Json",
        "Headers": [],
-       "IsErrorResponse": false,
-       "ContentTypes": [
-        "application/json"
-       ]
+       "IsErrorResponse": false
       }
      ],
      "HttpMethod": "GET",
@@ -3121,15 +3052,9 @@
        "Kind": "Method"
       },
       {
-<<<<<<< HEAD
-       "$id": "367",
-       "Name": "accept",
-       "NameInRequest": "Accept",
-=======
        "$id": "371",
        "Name": "contentType",
        "NameInRequest": "Content-Type",
->>>>>>> a777802b
        "Type": {
         "$id": "372",
         "Name": "String",
@@ -3139,7 +3064,7 @@
        "Location": "Header",
        "IsApiVersion": false,
        "IsResourceParameter": false,
-       "IsContentType": false,
+       "IsContentType": true,
        "IsRequired": true,
        "IsEndpoint": false,
        "SkipUrlEncoding": false,
@@ -3154,15 +3079,9 @@
        }
       },
       {
-<<<<<<< HEAD
-       "$id": "370",
-       "Name": "contentType",
-       "NameInRequest": "Content-Type",
-=======
        "$id": "374",
        "Name": "accept",
        "NameInRequest": "Accept",
->>>>>>> a777802b
        "Type": {
         "$id": "375",
         "Name": "String",
@@ -3172,7 +3091,7 @@
        "Location": "Header",
        "IsApiVersion": false,
        "IsResourceParameter": false,
-       "IsContentType": true,
+       "IsContentType": false,
        "IsRequired": true,
        "IsEndpoint": false,
        "SkipUrlEncoding": false,
@@ -3223,10 +3142,7 @@
          }
         }
        ],
-       "IsErrorResponse": false,
-       "ContentTypes": [
-        "application/json"
-       ]
+       "IsErrorResponse": false
       }
      ],
      "HttpMethod": "POST",
@@ -3293,15 +3209,9 @@
        "Kind": "Method"
       },
       {
-<<<<<<< HEAD
-       "$id": "382",
-       "Name": "accept",
-       "NameInRequest": "Accept",
-=======
        "$id": "386",
        "Name": "contentType",
        "NameInRequest": "Content-Type",
->>>>>>> a777802b
        "Type": {
         "$id": "387",
         "Name": "String",
@@ -3311,7 +3221,7 @@
        "Location": "Header",
        "IsApiVersion": false,
        "IsResourceParameter": false,
-       "IsContentType": false,
+       "IsContentType": true,
        "IsRequired": true,
        "IsEndpoint": false,
        "SkipUrlEncoding": false,
@@ -3326,15 +3236,9 @@
        }
       },
       {
-<<<<<<< HEAD
-       "$id": "385",
-       "Name": "contentType",
-       "NameInRequest": "Content-Type",
-=======
        "$id": "389",
        "Name": "accept",
        "NameInRequest": "Accept",
->>>>>>> a777802b
        "Type": {
         "$id": "390",
         "Name": "String",
@@ -3344,7 +3248,7 @@
        "Location": "Header",
        "IsApiVersion": false,
        "IsResourceParameter": false,
-       "IsContentType": true,
+       "IsContentType": false,
        "IsRequired": true,
        "IsEndpoint": false,
        "SkipUrlEncoding": false,
@@ -3370,10 +3274,7 @@
        },
        "BodyMediaType": "Json",
        "Headers": [],
-       "IsErrorResponse": false,
-       "ContentTypes": [
-        "application/json"
-       ]
+       "IsErrorResponse": false
       }
      ],
      "HttpMethod": "POST",
