--- conflicted
+++ resolved
@@ -1020,13 +1020,8 @@
           "$id": "167",
           "Kind": "model",
           "Name": "VariableState",
-<<<<<<< HEAD
-          "Namespace": "AnomalyDetector.Multivariate",
+          "CrossLanguageDefinitionId": "AnomalyDetector.Multivariate.VariableState",
           "Usage": "Input,Output",
-=======
-          "CrossLanguageDefinitionId": "AnomalyDetector.Multivariate.VariableState",
-          "Usage": "RoundTrip",
->>>>>>> 5f9dfa7e
           "Description": "Variable Status.",
           "Properties": [
            {
@@ -1114,13 +1109,8 @@
          "$id": "181",
          "Kind": "model",
          "Name": "MultivariateBatchDetectionOptions",
-<<<<<<< HEAD
-         "Namespace": "AnomalyDetector.Multivariate",
+         "CrossLanguageDefinitionId": "AnomalyDetector.Multivariate.MultivariateBatchDetectionOptions",
          "Usage": "Input,Output",
-=======
-         "CrossLanguageDefinitionId": "AnomalyDetector.Multivariate.MultivariateBatchDetectionOptions",
-         "Usage": "RoundTrip",
->>>>>>> 5f9dfa7e
          "Description": "Detection request for batch inference. This is an asynchronous inference which\nwill need another API to get detection results.",
          "Properties": [
           {
@@ -1409,13 +1399,8 @@
    "$id": "220",
    "Kind": "model",
    "Name": "ModelInfo",
-<<<<<<< HEAD
-   "Namespace": "AnomalyDetector.Multivariate",
+   "CrossLanguageDefinitionId": "AnomalyDetector.Multivariate.ModelInfo",
    "Usage": "Input,Output",
-=======
-   "CrossLanguageDefinitionId": "AnomalyDetector.Multivariate.ModelInfo",
-   "Usage": "RoundTrip",
->>>>>>> 5f9dfa7e
    "Description": "Training result of a model including its status, errors and diagnostics\ninformation.",
    "Properties": [
     {
@@ -1508,13 +1493,8 @@
       "$id": "235",
       "Kind": "model",
       "Name": "AlignPolicy",
-<<<<<<< HEAD
-      "Namespace": "AnomalyDetector.Multivariate",
+      "CrossLanguageDefinitionId": "AnomalyDetector.Multivariate.AlignPolicy",
       "Usage": "Input,Output",
-=======
-      "CrossLanguageDefinitionId": "AnomalyDetector.Multivariate.AlignPolicy",
-      "Usage": "RoundTrip",
->>>>>>> 5f9dfa7e
       "Description": "An optional field, indicating the manner to align multiple variables.",
       "Properties": [
        {
@@ -1591,13 +1571,8 @@
       "$id": "244",
       "Kind": "model",
       "Name": "DiagnosticsInfo",
-<<<<<<< HEAD
-      "Namespace": "AnomalyDetector.Multivariate",
+      "CrossLanguageDefinitionId": "AnomalyDetector.Multivariate.DiagnosticsInfo",
       "Usage": "Input,Output",
-=======
-      "CrossLanguageDefinitionId": "AnomalyDetector.Multivariate.DiagnosticsInfo",
-      "Usage": "RoundTrip",
->>>>>>> 5f9dfa7e
       "Description": "Diagnostics information to help inspect the states of model or variable.",
       "Properties": [
        {
@@ -1609,13 +1584,8 @@
          "$id": "246",
          "Kind": "model",
          "Name": "ModelState",
-<<<<<<< HEAD
-         "Namespace": "AnomalyDetector.Multivariate",
+         "CrossLanguageDefinitionId": "AnomalyDetector.Multivariate.ModelState",
          "Usage": "Input,Output",
-=======
-         "CrossLanguageDefinitionId": "AnomalyDetector.Multivariate.ModelState",
-         "Usage": "RoundTrip",
->>>>>>> 5f9dfa7e
          "Description": "Model status.",
          "Properties": [
           {
