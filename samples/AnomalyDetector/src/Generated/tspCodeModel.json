--- conflicted
+++ resolved
@@ -1021,13 +1021,8 @@
           "Kind": "model",
           "Name": "VariableState",
           "Namespace": "AnomalyDetector.Multivariate",
-<<<<<<< HEAD
+          "Usage": "Input,Output",
           "Description": "Variable Status.",
-          "Usage": "Input,Output",
-=======
-          "Usage": "RoundTrip",
-          "Description": "Variable Status.",
->>>>>>> 5c4fa027
           "Properties": [
            {
             "$id": "168",
@@ -1115,13 +1110,8 @@
          "Kind": "model",
          "Name": "MultivariateBatchDetectionOptions",
          "Namespace": "AnomalyDetector.Multivariate",
-<<<<<<< HEAD
+         "Usage": "Input,Output",
          "Description": "Detection request for batch inference. This is an asynchronous inference which\nwill need another API to get detection results.",
-         "Usage": "Input,Output",
-=======
-         "Usage": "RoundTrip",
-         "Description": "Detection request for batch inference. This is an asynchronous inference which\nwill need another API to get detection results.",
->>>>>>> 5c4fa027
          "Properties": [
           {
            "$id": "182",
@@ -1410,13 +1400,8 @@
    "Kind": "model",
    "Name": "ModelInfo",
    "Namespace": "AnomalyDetector.Multivariate",
-<<<<<<< HEAD
+   "Usage": "Input,Output",
    "Description": "Training result of a model including its status, errors and diagnostics\ninformation.",
-   "Usage": "Input,Output",
-=======
-   "Usage": "RoundTrip",
-   "Description": "Training result of a model including its status, errors and diagnostics\ninformation.",
->>>>>>> 5c4fa027
    "Properties": [
     {
      "$id": "221",
@@ -1509,13 +1494,8 @@
       "Kind": "model",
       "Name": "AlignPolicy",
       "Namespace": "AnomalyDetector.Multivariate",
-<<<<<<< HEAD
+      "Usage": "Input,Output",
       "Description": "An optional field, indicating the manner to align multiple variables.",
-      "Usage": "Input,Output",
-=======
-      "Usage": "RoundTrip",
-      "Description": "An optional field, indicating the manner to align multiple variables.",
->>>>>>> 5c4fa027
       "Properties": [
        {
         "$id": "236",
@@ -1592,13 +1572,8 @@
       "Kind": "model",
       "Name": "DiagnosticsInfo",
       "Namespace": "AnomalyDetector.Multivariate",
-<<<<<<< HEAD
+      "Usage": "Input,Output",
       "Description": "Diagnostics information to help inspect the states of model or variable.",
-      "Usage": "Input,Output",
-=======
-      "Usage": "RoundTrip",
-      "Description": "Diagnostics information to help inspect the states of model or variable.",
->>>>>>> 5c4fa027
       "Properties": [
        {
         "$id": "245",
@@ -1610,13 +1585,8 @@
          "Kind": "model",
          "Name": "ModelState",
          "Namespace": "AnomalyDetector.Multivariate",
-<<<<<<< HEAD
+         "Usage": "Input,Output",
          "Description": "Model status.",
-         "Usage": "Input,Output",
-=======
-         "Usage": "RoundTrip",
-         "Description": "Model status.",
->>>>>>> 5c4fa027
          "Properties": [
           {
            "$id": "247",
