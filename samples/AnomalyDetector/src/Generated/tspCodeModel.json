--- conflicted
+++ resolved
@@ -396,268 +396,8 @@
      "Description": "Result identifier, which is used to fetch the results of an inference call.",
      "Type": {
       "$id": "69",
-<<<<<<< HEAD
       "Kind": "uuid",
       "Encode": "string"
-=======
-      "Kind": "array",
-      "Name": "ArrayTimeSeriesPoint",
-      "ValueType": {
-       "$id": "70",
-       "Kind": "model",
-       "Name": "TimeSeriesPoint",
-       "CrossLanguageDefinitionId": "AnomalyDetector.Univariate.TimeSeriesPoint",
-       "Usage": "Input",
-       "Description": "The definition of input timeseries points.",
-       "Properties": [
-        {
-         "$id": "71",
-         "Name": "timestamp",
-         "SerializedName": "timestamp",
-         "Description": "Optional argument, timestamp of a data point (ISO8601 format).",
-         "Type": {
-          "$id": "72",
-          "Kind": "utcDateTime",
-          "Encode": "rfc3339",
-          "WireType": {
-           "$id": "73",
-           "Kind": "string"
-          }
-         },
-         "IsRequired": false,
-         "IsReadOnly": false
-        },
-        {
-         "$id": "74",
-         "Name": "value",
-         "SerializedName": "value",
-         "Description": "The measurement of that point, should be float.",
-         "Type": {
-          "$id": "75",
-          "Kind": "float32"
-         },
-         "IsRequired": true,
-         "IsReadOnly": false
-        }
-       ]
-      },
-      "CrossLanguageDefinitionId": "TypeSpec.Array"
-     },
-     "IsRequired": true,
-     "IsReadOnly": false
-    },
-    {
-     "$id": "76",
-     "Name": "granularity",
-     "SerializedName": "granularity",
-     "Description": "Optional argument, can be one of yearly, monthly, weekly, daily, hourly,\nminutely, secondly, microsecond or none. If granularity is not present, it will\nbe none by default. If granularity is none, the timestamp property in time\nseries point can be absent.",
-     "Type": {
-      "$ref": "5"
-     },
-     "IsRequired": false,
-     "IsReadOnly": false
-    },
-    {
-     "$id": "77",
-     "Name": "customInterval",
-     "SerializedName": "customInterval",
-     "Description": "Custom Interval is used to set non-standard time interval, for example, if the\nseries is 5 minutes, request can be set as {\"granularity\":\"minutely\",\n\"customInterval\":5}.",
-     "Type": {
-      "$id": "78",
-      "Kind": "int32"
-     },
-     "IsRequired": false,
-     "IsReadOnly": false
-    },
-    {
-     "$id": "79",
-     "Name": "period",
-     "SerializedName": "period",
-     "Description": "Optional argument, periodic value of a time series. If the value is null or\ndoes not present, the API will determine the period automatically.",
-     "Type": {
-      "$id": "80",
-      "Kind": "int32"
-     },
-     "IsRequired": false,
-     "IsReadOnly": false
-    },
-    {
-     "$id": "81",
-     "Name": "maxAnomalyRatio",
-     "SerializedName": "maxAnomalyRatio",
-     "Description": "Optional argument, advanced model parameter, max anomaly ratio in a time series.",
-     "Type": {
-      "$id": "82",
-      "Kind": "float32"
-     },
-     "IsRequired": false,
-     "IsReadOnly": false
-    },
-    {
-     "$id": "83",
-     "Name": "sensitivity",
-     "SerializedName": "sensitivity",
-     "Description": "Optional argument, advanced model parameter, between 0-99, the lower the value\nis, the larger the margin value will be which means less anomalies will be\naccepted.",
-     "Type": {
-      "$id": "84",
-      "Kind": "int32"
-     },
-     "IsRequired": false,
-     "IsReadOnly": false
-    },
-    {
-     "$id": "85",
-     "Name": "imputeMode",
-     "SerializedName": "imputeMode",
-     "Description": "Used to specify how to deal with missing values in the input series, it's used\nwhen granularity is not \"none\".",
-     "Type": {
-      "$ref": "16"
-     },
-     "IsRequired": false,
-     "IsReadOnly": false
-    },
-    {
-     "$id": "86",
-     "Name": "imputeFixedValue",
-     "SerializedName": "imputeFixedValue",
-     "Description": "Used to specify the value to fill, it's used when granularity is not \"none\"\nand imputeMode is \"fixed\".",
-     "Type": {
-      "$id": "87",
-      "Kind": "float32"
-     },
-     "IsRequired": false,
-     "IsReadOnly": false
-    }
-   ]
-  },
-  {
-   "$ref": "70"
-  },
-  {
-   "$id": "88",
-   "Kind": "model",
-   "Name": "UnivariateEntireDetectionResult",
-   "CrossLanguageDefinitionId": "AnomalyDetector.Univariate.UnivariateEntireDetectionResult",
-   "Usage": "Output",
-   "Description": "The response of entire anomaly detection.",
-   "Properties": [
-    {
-     "$id": "89",
-     "Name": "period",
-     "SerializedName": "period",
-     "Description": "Frequency extracted from the series, zero means no recurrent pattern has been\nfound.",
-     "Type": {
-      "$id": "90",
-      "Kind": "int32"
-     },
-     "IsRequired": true,
-     "IsReadOnly": false
-    },
-    {
-     "$id": "91",
-     "Name": "expectedValues",
-     "SerializedName": "expectedValues",
-     "Description": "ExpectedValues contain expected value for each input point. The index of the\narray is consistent with the input series.",
-     "Type": {
-      "$id": "92",
-      "Kind": "array",
-      "Name": "Array",
-      "ValueType": {
-       "$id": "93",
-       "Kind": "float32"
-      },
-      "CrossLanguageDefinitionId": "TypeSpec.Array"
-     },
-     "IsRequired": true,
-     "IsReadOnly": false
-    },
-    {
-     "$id": "94",
-     "Name": "upperMargins",
-     "SerializedName": "upperMargins",
-     "Description": "UpperMargins contain upper margin of each input point. UpperMargin is used to\ncalculate upperBoundary, which equals to expectedValue + (100 -\nmarginScale)*upperMargin. Anomalies in response can be filtered by\nupperBoundary and lowerBoundary. By adjusting marginScale value, less\nsignificant anomalies can be filtered in client side. The index of the array is\nconsistent with the input series.",
-     "Type": {
-      "$id": "95",
-      "Kind": "array",
-      "Name": "Array",
-      "ValueType": {
-       "$id": "96",
-       "Kind": "float32"
-      },
-      "CrossLanguageDefinitionId": "TypeSpec.Array"
-     },
-     "IsRequired": true,
-     "IsReadOnly": false
-    },
-    {
-     "$id": "97",
-     "Name": "lowerMargins",
-     "SerializedName": "lowerMargins",
-     "Description": "LowerMargins contain lower margin of each input point. LowerMargin is used to\ncalculate lowerBoundary, which equals to expectedValue - (100 -\nmarginScale)*lowerMargin. Points between the boundary can be marked as normal\nones in client side. The index of the array is consistent with the input\nseries.",
-     "Type": {
-      "$id": "98",
-      "Kind": "array",
-      "Name": "Array",
-      "ValueType": {
-       "$id": "99",
-       "Kind": "float32"
-      },
-      "CrossLanguageDefinitionId": "TypeSpec.Array"
-     },
-     "IsRequired": true,
-     "IsReadOnly": false
-    },
-    {
-     "$id": "100",
-     "Name": "isAnomaly",
-     "SerializedName": "isAnomaly",
-     "Description": "IsAnomaly contains anomaly properties for each input point. True means an\nanomaly either negative or positive has been detected. The index of the array\nis consistent with the input series.",
-     "Type": {
-      "$id": "101",
-      "Kind": "array",
-      "Name": "Array",
-      "ValueType": {
-       "$id": "102",
-       "Kind": "boolean"
-      },
-      "CrossLanguageDefinitionId": "TypeSpec.Array"
-     },
-     "IsRequired": true,
-     "IsReadOnly": false
-    },
-    {
-     "$id": "103",
-     "Name": "isNegativeAnomaly",
-     "SerializedName": "isNegativeAnomaly",
-     "Description": "IsNegativeAnomaly contains anomaly status in negative direction for each input\npoint. True means a negative anomaly has been detected. A negative anomaly\nmeans the point is detected as an anomaly and its real value is smaller than\nthe expected one. The index of the array is consistent with the input series.",
-     "Type": {
-      "$id": "104",
-      "Kind": "array",
-      "Name": "Array",
-      "ValueType": {
-       "$id": "105",
-       "Kind": "boolean"
-      },
-      "CrossLanguageDefinitionId": "TypeSpec.Array"
-     },
-     "IsRequired": true,
-     "IsReadOnly": false
-    },
-    {
-     "$id": "106",
-     "Name": "isPositiveAnomaly",
-     "SerializedName": "isPositiveAnomaly",
-     "Description": "IsPositiveAnomaly contain anomaly status in positive direction for each input\npoint. True means a positive anomaly has been detected. A positive anomaly\nmeans the point is detected as an anomaly and its real value is larger than the\nexpected one. The index of the array is consistent with the input series.",
-     "Type": {
-      "$id": "107",
-      "Kind": "array",
-      "Name": "Array",
-      "ValueType": {
-       "$id": "108",
-       "Kind": "boolean"
-      },
-      "CrossLanguageDefinitionId": "TypeSpec.Array"
->>>>>>> f09b0deb
      },
      "IsRequired": true,
      "IsReadOnly": true
@@ -668,314 +408,7 @@
      "SerializedName": "summary",
      "Description": "Multivariate anomaly detection status.",
      "Type": {
-<<<<<<< HEAD
       "$id": "71",
-=======
-      "$id": "110",
-      "Kind": "array",
-      "Name": "Array",
-      "ValueType": {
-       "$id": "111",
-       "Kind": "float32"
-      },
-      "CrossLanguageDefinitionId": "TypeSpec.Array"
-     },
-     "IsRequired": false,
-     "IsReadOnly": false
-    }
-   ]
-  },
-  {
-   "$id": "112",
-   "Kind": "model",
-   "Name": "UnivariateLastDetectionResult",
-   "CrossLanguageDefinitionId": "AnomalyDetector.Univariate.UnivariateLastDetectionResult",
-   "Usage": "Output",
-   "Description": "The response of last anomaly detection.",
-   "Properties": [
-    {
-     "$id": "113",
-     "Name": "period",
-     "SerializedName": "period",
-     "Description": "Frequency extracted from the series, zero means no recurrent pattern has been\nfound.",
-     "Type": {
-      "$id": "114",
-      "Kind": "int32"
-     },
-     "IsRequired": true,
-     "IsReadOnly": false
-    },
-    {
-     "$id": "115",
-     "Name": "suggestedWindow",
-     "SerializedName": "suggestedWindow",
-     "Description": "Suggested input series points needed for detecting the latest point.",
-     "Type": {
-      "$id": "116",
-      "Kind": "int32"
-     },
-     "IsRequired": true,
-     "IsReadOnly": false
-    },
-    {
-     "$id": "117",
-     "Name": "expectedValue",
-     "SerializedName": "expectedValue",
-     "Description": "Expected value of the latest point.",
-     "Type": {
-      "$id": "118",
-      "Kind": "float32"
-     },
-     "IsRequired": true,
-     "IsReadOnly": false
-    },
-    {
-     "$id": "119",
-     "Name": "upperMargin",
-     "SerializedName": "upperMargin",
-     "Description": "Upper margin of the latest point. UpperMargin is used to calculate\nupperBoundary, which equals to expectedValue + (100 - marginScale)*upperMargin.\nIf the value of latest point is between upperBoundary and lowerBoundary, it\nshould be treated as normal value. By adjusting marginScale value, anomaly\nstatus of latest point can be changed.",
-     "Type": {
-      "$id": "120",
-      "Kind": "float32"
-     },
-     "IsRequired": true,
-     "IsReadOnly": false
-    },
-    {
-     "$id": "121",
-     "Name": "lowerMargin",
-     "SerializedName": "lowerMargin",
-     "Description": "Lower margin of the latest point. LowerMargin is used to calculate\nlowerBoundary, which equals to expectedValue - (100 - marginScale)*lowerMargin.\n",
-     "Type": {
-      "$id": "122",
-      "Kind": "float32"
-     },
-     "IsRequired": true,
-     "IsReadOnly": false
-    },
-    {
-     "$id": "123",
-     "Name": "isAnomaly",
-     "SerializedName": "isAnomaly",
-     "Description": "Anomaly status of the latest point, true means the latest point is an anomaly\neither in negative direction or positive direction.",
-     "Type": {
-      "$id": "124",
-      "Kind": "boolean"
-     },
-     "IsRequired": true,
-     "IsReadOnly": false
-    },
-    {
-     "$id": "125",
-     "Name": "isNegativeAnomaly",
-     "SerializedName": "isNegativeAnomaly",
-     "Description": "Anomaly status in negative direction of the latest point. True means the latest\npoint is an anomaly and its real value is smaller than the expected one.",
-     "Type": {
-      "$id": "126",
-      "Kind": "boolean"
-     },
-     "IsRequired": true,
-     "IsReadOnly": false
-    },
-    {
-     "$id": "127",
-     "Name": "isPositiveAnomaly",
-     "SerializedName": "isPositiveAnomaly",
-     "Description": "Anomaly status in positive direction of the latest point. True means the latest\npoint is an anomaly and its real value is larger than the expected one.",
-     "Type": {
-      "$id": "128",
-      "Kind": "boolean"
-     },
-     "IsRequired": true,
-     "IsReadOnly": false
-    },
-    {
-     "$id": "129",
-     "Name": "severity",
-     "SerializedName": "severity",
-     "Description": "The severity score for the last input point. The larger the value is, the more\nsever the anomaly is. For normal points, the \"severity\" is always 0.",
-     "Type": {
-      "$id": "130",
-      "Kind": "float32"
-     },
-     "IsRequired": false,
-     "IsReadOnly": false
-    }
-   ]
-  },
-  {
-   "$id": "131",
-   "Kind": "model",
-   "Name": "UnivariateChangePointDetectionOptions",
-   "CrossLanguageDefinitionId": "AnomalyDetector.Univariate.UnivariateChangePointDetectionOptions",
-   "Usage": "Input",
-   "Description": "The request of change point detection.",
-   "Properties": [
-    {
-     "$id": "132",
-     "Name": "series",
-     "SerializedName": "series",
-     "Description": "Time series data points. Points should be sorted by timestamp in ascending\norder to match the change point detection result.",
-     "Type": {
-      "$id": "133",
-      "Kind": "array",
-      "Name": "ArrayTimeSeriesPoint",
-      "ValueType": {
-       "$ref": "70"
-      },
-      "CrossLanguageDefinitionId": "TypeSpec.Array"
-     },
-     "IsRequired": true,
-     "IsReadOnly": false
-    },
-    {
-     "$id": "134",
-     "Name": "granularity",
-     "SerializedName": "granularity",
-     "Description": "Can only be one of yearly, monthly, weekly, daily, hourly, minutely or\nsecondly. Granularity is used for verify whether input series is valid.",
-     "Type": {
-      "$ref": "5"
-     },
-     "IsRequired": true,
-     "IsReadOnly": false
-    },
-    {
-     "$id": "135",
-     "Name": "customInterval",
-     "SerializedName": "customInterval",
-     "Description": "Custom Interval is used to set non-standard time interval, for example, if the\nseries is 5 minutes, request can be set as {\"granularity\":\"minutely\",\n\"customInterval\":5}.",
-     "Type": {
-      "$id": "136",
-      "Kind": "int32"
-     },
-     "IsRequired": false,
-     "IsReadOnly": false
-    },
-    {
-     "$id": "137",
-     "Name": "period",
-     "SerializedName": "period",
-     "Description": "Optional argument, periodic value of a time series. If the value is null or\ndoes not present, the API will determine the period automatically.",
-     "Type": {
-      "$id": "138",
-      "Kind": "int32"
-     },
-     "IsRequired": false,
-     "IsReadOnly": false
-    },
-    {
-     "$id": "139",
-     "Name": "stableTrendWindow",
-     "SerializedName": "stableTrendWindow",
-     "Description": "Optional argument, advanced model parameter, a default stableTrendWindow will\nbe used in detection.",
-     "Type": {
-      "$id": "140",
-      "Kind": "int32"
-     },
-     "IsRequired": false,
-     "IsReadOnly": false
-    },
-    {
-     "$id": "141",
-     "Name": "threshold",
-     "SerializedName": "threshold",
-     "Description": "Optional argument, advanced model parameter, between 0.0-1.0, the lower the\nvalue is, the larger the trend error will be which means less change point will\nbe accepted.",
-     "Type": {
-      "$id": "142",
-      "Kind": "float32"
-     },
-     "IsRequired": false,
-     "IsReadOnly": false
-    }
-   ]
-  },
-  {
-   "$id": "143",
-   "Kind": "model",
-   "Name": "UnivariateChangePointDetectionResult",
-   "CrossLanguageDefinitionId": "AnomalyDetector.Univariate.UnivariateChangePointDetectionResult",
-   "Usage": "Output",
-   "Description": "The response of change point detection.",
-   "Properties": [
-    {
-     "$id": "144",
-     "Name": "period",
-     "SerializedName": "period",
-     "Description": "Frequency extracted from the series, zero means no recurrent pattern has been\nfound.",
-     "Type": {
-      "$id": "145",
-      "Kind": "int32"
-     },
-     "IsRequired": false,
-     "IsReadOnly": true
-    },
-    {
-     "$id": "146",
-     "Name": "isChangePoint",
-     "SerializedName": "isChangePoint",
-     "Description": "isChangePoint contains change point properties for each input point. True means\nan anomaly either negative or positive has been detected. The index of the\narray is consistent with the input series.",
-     "Type": {
-      "$id": "147",
-      "Kind": "array",
-      "Name": "Array",
-      "ValueType": {
-       "$id": "148",
-       "Kind": "boolean"
-      },
-      "CrossLanguageDefinitionId": "TypeSpec.Array"
-     },
-     "IsRequired": false,
-     "IsReadOnly": false
-    },
-    {
-     "$id": "149",
-     "Name": "confidenceScores",
-     "SerializedName": "confidenceScores",
-     "Description": "the change point confidence of each point",
-     "Type": {
-      "$id": "150",
-      "Kind": "array",
-      "Name": "Array",
-      "ValueType": {
-       "$id": "151",
-       "Kind": "float32"
-      },
-      "CrossLanguageDefinitionId": "TypeSpec.Array"
-     },
-     "IsRequired": false,
-     "IsReadOnly": false
-    }
-   ]
-  },
-  {
-   "$id": "152",
-   "Kind": "model",
-   "Name": "MultivariateDetectionResult",
-   "CrossLanguageDefinitionId": "AnomalyDetector.Multivariate.MultivariateDetectionResult",
-   "Usage": "Output",
-   "Description": "Detection results for the given resultId.",
-   "Properties": [
-    {
-     "$id": "153",
-     "Name": "resultId",
-     "SerializedName": "resultId",
-     "Description": "Result identifier, which is used to fetch the results of an inference call.",
-     "Type": {
-      "$id": "154",
-      "Kind": "uuid",
-      "Encode": "string"
-     },
-     "IsRequired": true,
-     "IsReadOnly": true
-    },
-    {
-     "$id": "155",
-     "Name": "summary",
-     "SerializedName": "summary",
-     "Description": "Multivariate anomaly detection status.",
-     "Type": {
-      "$id": "156",
->>>>>>> f09b0deb
       "Kind": "model",
       "Name": "MultivariateBatchDetectionResultSummary",
       "CrossLanguageDefinitionId": "AnomalyDetector.Multivariate.MultivariateBatchDetectionResultSummary",
@@ -1224,6 +657,7 @@
      "Type": {
       "$id": "108",
       "Kind": "array",
+      "Name": "ArrayAnomalyState",
       "ValueType": {
        "$id": "109",
        "Kind": "model",
@@ -1306,6 +740,7 @@
             "Type": {
              "$id": "122",
              "Kind": "array",
+             "Name": "ArrayAnomalyInterpretation",
              "ValueType": {
               "$id": "123",
               "Kind": "model",
@@ -1359,10 +794,12 @@
                    "Type": {
                     "$id": "131",
                     "Kind": "array",
+                    "Name": "Array",
                     "ValueType": {
                      "$id": "132",
                      "Kind": "string"
-                    }
+                    },
+                    "CrossLanguageDefinitionId": "TypeSpec.Array"
                    },
                    "IsRequired": false,
                    "IsReadOnly": false
@@ -1373,7 +810,8 @@
                 "IsReadOnly": false
                }
               ]
-             }
+             },
+             "CrossLanguageDefinitionId": "TypeSpec.Array"
             },
             "IsRequired": false,
             "IsReadOnly": false
@@ -1391,15 +829,18 @@
          "Type": {
           "$id": "134",
           "Kind": "array",
+          "Name": "ArrayErrorResponse",
           "ValueType": {
            "$ref": "75"
-          }
+          },
+          "CrossLanguageDefinitionId": "TypeSpec.Array"
          },
          "IsRequired": false,
          "IsReadOnly": false
         }
        ]
-      }
+      },
+      "CrossLanguageDefinitionId": "TypeSpec.Array"
      },
      "IsRequired": true,
      "IsReadOnly": false
@@ -1590,9 +1031,11 @@
      "Type": {
       "$id": "157",
       "Kind": "array",
+      "Name": "ArrayErrorResponse",
       "ValueType": {
        "$ref": "75"
-      }
+      },
+      "CrossLanguageDefinitionId": "TypeSpec.Array"
      },
      "IsRequired": false,
      "IsReadOnly": true
@@ -1631,10 +1074,12 @@
            "Type": {
             "$id": "163",
             "Kind": "array",
+            "Name": "Array",
             "ValueType": {
              "$id": "164",
              "Kind": "int32"
-            }
+            },
+            "CrossLanguageDefinitionId": "TypeSpec.Array"
            },
            "IsRequired": false,
            "IsReadOnly": false
@@ -1647,10 +1092,12 @@
            "Type": {
             "$id": "166",
             "Kind": "array",
+            "Name": "Array",
             "ValueType": {
              "$id": "167",
              "Kind": "float32"
-            }
+            },
+            "CrossLanguageDefinitionId": "TypeSpec.Array"
            },
            "IsRequired": false,
            "IsReadOnly": false
@@ -1663,10 +1110,12 @@
            "Type": {
             "$id": "169",
             "Kind": "array",
+            "Name": "Array",
             "ValueType": {
              "$id": "170",
              "Kind": "float32"
-            }
+            },
+            "CrossLanguageDefinitionId": "TypeSpec.Array"
            },
            "IsRequired": false,
            "IsReadOnly": false
@@ -1679,10 +1128,12 @@
            "Type": {
             "$id": "172",
             "Kind": "array",
+            "Name": "Array",
             "ValueType": {
              "$id": "173",
              "Kind": "float32"
-            }
+            },
+            "CrossLanguageDefinitionId": "TypeSpec.Array"
            },
            "IsRequired": false,
            "IsReadOnly": false
@@ -1700,9 +1151,11 @@
         "Type": {
          "$id": "175",
          "Kind": "array",
+         "Name": "ArrayVariableState",
          "ValueType": {
           "$ref": "82"
-         }
+         },
+         "CrossLanguageDefinitionId": "TypeSpec.Array"
         },
         "IsRequired": false,
         "IsReadOnly": false
@@ -1807,9 +1260,11 @@
      "Type": {
       "$id": "188",
       "Kind": "array",
+      "Name": "ArrayAnomalyDetectionModel",
       "ValueType": {
        "$ref": "176"
-      }
+      },
+      "CrossLanguageDefinitionId": "TypeSpec.Array"
      },
      "IsRequired": true,
      "IsReadOnly": false
@@ -1868,7 +1323,7 @@
      "Type": {
       "$id": "197",
       "Kind": "array",
-      "Name": "ArrayAnomalyState",
+      "Name": "ArrayVariableValues",
       "ValueType": {
        "$id": "198",
        "Kind": "model",
@@ -1895,143 +1350,14 @@
          "SerializedName": "timestamps",
          "Description": "Timestamps of last detection request",
          "Type": {
-<<<<<<< HEAD
           "$id": "202",
           "Kind": "array",
+          "Name": "Array",
           "ValueType": {
            "$id": "203",
            "Kind": "string"
-          }
-=======
-          "$id": "199",
-          "Kind": "model",
-          "Name": "AnomalyValue",
-          "CrossLanguageDefinitionId": "AnomalyDetector.Multivariate.AnomalyValue",
-          "Usage": "Output",
-          "Description": "Detailed information of the anomalous timestamp.",
-          "Properties": [
-           {
-            "$id": "200",
-            "Name": "isAnomaly",
-            "SerializedName": "isAnomaly",
-            "Description": "True if an anomaly is detected at the current timestamp.",
-            "Type": {
-             "$id": "201",
-             "Kind": "boolean"
-            },
-            "IsRequired": true,
-            "IsReadOnly": false
-           },
-           {
-            "$id": "202",
-            "Name": "severity",
-            "SerializedName": "severity",
-            "Description": "Indicates the significance of the anomaly. The higher the severity, the more\nsignificant the anomaly is.",
-            "Type": {
-             "$id": "203",
-             "Kind": "float32"
-            },
-            "IsRequired": true,
-            "IsReadOnly": false
-           },
-           {
-            "$id": "204",
-            "Name": "score",
-            "SerializedName": "score",
-            "Description": "Raw anomaly score of severity, will help indicate the degree of abnormality as\nwell.",
-            "Type": {
-             "$id": "205",
-             "Kind": "float32"
-            },
-            "IsRequired": true,
-            "IsReadOnly": false
-           },
-           {
-            "$id": "206",
-            "Name": "interpretation",
-            "SerializedName": "interpretation",
-            "Description": "Interpretation of this anomalous timestamp.",
-            "Type": {
-             "$id": "207",
-             "Kind": "array",
-             "Name": "ArrayAnomalyInterpretation",
-             "ValueType": {
-              "$id": "208",
-              "Kind": "model",
-              "Name": "AnomalyInterpretation",
-              "CrossLanguageDefinitionId": "AnomalyDetector.Multivariate.AnomalyInterpretation",
-              "Usage": "Output",
-              "Description": "Interpretation of the anomalous timestamp.",
-              "Properties": [
-               {
-                "$id": "209",
-                "Name": "variable",
-                "SerializedName": "variable",
-                "Description": "Variable.",
-                "Type": {
-                 "$id": "210",
-                 "Kind": "string"
-                },
-                "IsRequired": false,
-                "IsReadOnly": false
-               },
-               {
-                "$id": "211",
-                "Name": "contributionScore",
-                "SerializedName": "contributionScore",
-                "Description": "This score shows the percentage contributing to the anomalous timestamp. A\nnumber between 0 and 1.",
-                "Type": {
-                 "$id": "212",
-                 "Kind": "float32"
-                },
-                "IsRequired": false,
-                "IsReadOnly": false
-               },
-               {
-                "$id": "213",
-                "Name": "correlationChanges",
-                "SerializedName": "correlationChanges",
-                "Description": "Correlation changes among the anomalous variables",
-                "Type": {
-                 "$id": "214",
-                 "Kind": "model",
-                 "Name": "CorrelationChanges",
-                 "CrossLanguageDefinitionId": "AnomalyDetector.Multivariate.CorrelationChanges",
-                 "Usage": "Output",
-                 "Description": "Correlation changes among the anomalous variables",
-                 "Properties": [
-                  {
-                   "$id": "215",
-                   "Name": "changedVariables",
-                   "SerializedName": "changedVariables",
-                   "Description": "The correlated variables that have correlation changes under an anomaly.",
-                   "Type": {
-                    "$id": "216",
-                    "Kind": "array",
-                    "Name": "Array",
-                    "ValueType": {
-                     "$id": "217",
-                     "Kind": "string"
-                    },
-                    "CrossLanguageDefinitionId": "TypeSpec.Array"
-                   },
-                   "IsRequired": false,
-                   "IsReadOnly": false
-                  }
-                 ]
-                },
-                "IsRequired": false,
-                "IsReadOnly": false
-               }
-              ]
-             },
-             "CrossLanguageDefinitionId": "TypeSpec.Array"
-            },
-            "IsRequired": false,
-            "IsReadOnly": false
-           }
-          ]
->>>>>>> f09b0deb
+          },
+          "CrossLanguageDefinitionId": "TypeSpec.Array"
          },
          "IsRequired": true,
          "IsReadOnly": false
@@ -2044,17 +1370,12 @@
          "Type": {
           "$id": "205",
           "Kind": "array",
-          "Name": "ArrayErrorResponse",
+          "Name": "Array",
           "ValueType": {
-<<<<<<< HEAD
            "$id": "206",
            "Kind": "float32"
-          }
-=======
-           "$ref": "160"
           },
           "CrossLanguageDefinitionId": "TypeSpec.Array"
->>>>>>> f09b0deb
          },
          "IsRequired": true,
          "IsReadOnly": false
@@ -2099,9 +1420,11 @@
      "Type": {
       "$id": "211",
       "Kind": "array",
+      "Name": "ArrayVariableState",
       "ValueType": {
        "$ref": "82"
-      }
+      },
+      "CrossLanguageDefinitionId": "TypeSpec.Array"
      },
      "IsRequired": false,
      "IsReadOnly": false
@@ -2114,9 +1437,11 @@
      "Type": {
       "$id": "213",
       "Kind": "array",
+      "Name": "ArrayAnomalyState",
       "ValueType": {
        "$ref": "109"
-      }
+      },
+      "CrossLanguageDefinitionId": "TypeSpec.Array"
      },
      "IsRequired": false,
      "IsReadOnly": false
@@ -2139,6 +1464,7 @@
      "Type": {
       "$id": "216",
       "Kind": "array",
+      "Name": "ArrayTimeSeriesPoint",
       "ValueType": {
        "$id": "217",
        "Kind": "model",
@@ -2177,7 +1503,8 @@
          "IsReadOnly": false
         }
        ]
-      }
+      },
+      "CrossLanguageDefinitionId": "TypeSpec.Array"
      },
      "IsRequired": true,
      "IsReadOnly": false
@@ -2297,10 +1624,12 @@
      "Type": {
       "$id": "239",
       "Kind": "array",
+      "Name": "Array",
       "ValueType": {
        "$id": "240",
        "Kind": "float32"
-      }
+      },
+      "CrossLanguageDefinitionId": "TypeSpec.Array"
      },
      "IsRequired": true,
      "IsReadOnly": false
@@ -2313,17 +1642,12 @@
      "Type": {
       "$id": "242",
       "Kind": "array",
-      "Name": "ArrayErrorResponse",
+      "Name": "Array",
       "ValueType": {
-<<<<<<< HEAD
        "$id": "243",
        "Kind": "float32"
-      }
-=======
-       "$ref": "160"
       },
       "CrossLanguageDefinitionId": "TypeSpec.Array"
->>>>>>> f09b0deb
      },
      "IsRequired": true,
      "IsReadOnly": false
@@ -2334,13 +1658,14 @@
      "SerializedName": "lowerMargins",
      "Description": "LowerMargins contain lower margin of each input point. LowerMargin is used to\ncalculate lowerBoundary, which equals to expectedValue - (100 -\nmarginScale)*lowerMargin. Points between the boundary can be marked as normal\nones in client side. The index of the array is consistent with the input\nseries.",
      "Type": {
-<<<<<<< HEAD
       "$id": "245",
       "Kind": "array",
+      "Name": "Array",
       "ValueType": {
        "$id": "246",
        "Kind": "float32"
-      }
+      },
+      "CrossLanguageDefinitionId": "TypeSpec.Array"
      },
      "IsRequired": true,
      "IsReadOnly": false
@@ -2353,10 +1678,12 @@
      "Type": {
       "$id": "248",
       "Kind": "array",
+      "Name": "Array",
       "ValueType": {
        "$id": "249",
        "Kind": "boolean"
-      }
+      },
+      "CrossLanguageDefinitionId": "TypeSpec.Array"
      },
      "IsRequired": true,
      "IsReadOnly": false
@@ -2369,10 +1696,12 @@
      "Type": {
       "$id": "251",
       "Kind": "array",
+      "Name": "Array",
       "ValueType": {
        "$id": "252",
        "Kind": "boolean"
-      }
+      },
+      "CrossLanguageDefinitionId": "TypeSpec.Array"
      },
      "IsRequired": true,
      "IsReadOnly": false
@@ -2385,10 +1714,12 @@
      "Type": {
       "$id": "254",
       "Kind": "array",
+      "Name": "Array",
       "ValueType": {
        "$id": "255",
        "Kind": "boolean"
-      }
+      },
+      "CrossLanguageDefinitionId": "TypeSpec.Array"
      },
      "IsRequired": true,
      "IsReadOnly": false
@@ -2401,127 +1732,12 @@
      "Type": {
       "$id": "257",
       "Kind": "array",
+      "Name": "Array",
       "ValueType": {
        "$id": "258",
        "Kind": "float32"
-      }
-=======
-      "$id": "244",
-      "Kind": "model",
-      "Name": "DiagnosticsInfo",
-      "CrossLanguageDefinitionId": "AnomalyDetector.Multivariate.DiagnosticsInfo",
-      "Usage": "RoundTrip",
-      "Description": "Diagnostics information to help inspect the states of model or variable.",
-      "Properties": [
-       {
-        "$id": "245",
-        "Name": "modelState",
-        "SerializedName": "modelState",
-        "Description": "Model status.",
-        "Type": {
-         "$id": "246",
-         "Kind": "model",
-         "Name": "ModelState",
-         "CrossLanguageDefinitionId": "AnomalyDetector.Multivariate.ModelState",
-         "Usage": "RoundTrip",
-         "Description": "Model status.",
-         "Properties": [
-          {
-           "$id": "247",
-           "Name": "epochIds",
-           "SerializedName": "epochIds",
-           "Description": "This indicates the number of passes of the entire training dataset the\nalgorithm has completed.",
-           "Type": {
-            "$id": "248",
-            "Kind": "array",
-            "Name": "Array",
-            "ValueType": {
-             "$id": "249",
-             "Kind": "int32"
-            },
-            "CrossLanguageDefinitionId": "TypeSpec.Array"
-           },
-           "IsRequired": false,
-           "IsReadOnly": false
-          },
-          {
-           "$id": "250",
-           "Name": "trainLosses",
-           "SerializedName": "trainLosses",
-           "Description": "List of metrics used to assess how the model fits the training data for each\nepoch.",
-           "Type": {
-            "$id": "251",
-            "Kind": "array",
-            "Name": "Array",
-            "ValueType": {
-             "$id": "252",
-             "Kind": "float32"
-            },
-            "CrossLanguageDefinitionId": "TypeSpec.Array"
-           },
-           "IsRequired": false,
-           "IsReadOnly": false
-          },
-          {
-           "$id": "253",
-           "Name": "validationLosses",
-           "SerializedName": "validationLosses",
-           "Description": "List of metrics used to assess how the model fits the validation set for each\nepoch.",
-           "Type": {
-            "$id": "254",
-            "Kind": "array",
-            "Name": "Array",
-            "ValueType": {
-             "$id": "255",
-             "Kind": "float32"
-            },
-            "CrossLanguageDefinitionId": "TypeSpec.Array"
-           },
-           "IsRequired": false,
-           "IsReadOnly": false
-          },
-          {
-           "$id": "256",
-           "Name": "latenciesInSeconds",
-           "SerializedName": "latenciesInSeconds",
-           "Description": "Latency for each epoch. ",
-           "Type": {
-            "$id": "257",
-            "Kind": "array",
-            "Name": "Array",
-            "ValueType": {
-             "$id": "258",
-             "Kind": "float32"
-            },
-            "CrossLanguageDefinitionId": "TypeSpec.Array"
-           },
-           "IsRequired": false,
-           "IsReadOnly": false
-          }
-         ]
-        },
-        "IsRequired": false,
-        "IsReadOnly": false
-       },
-       {
-        "$id": "259",
-        "Name": "variableStates",
-        "SerializedName": "variableStates",
-        "Description": "Variable Status.",
-        "Type": {
-         "$id": "260",
-         "Kind": "array",
-         "Name": "ArrayVariableState",
-         "ValueType": {
-          "$ref": "167"
-         },
-         "CrossLanguageDefinitionId": "TypeSpec.Array"
-        },
-        "IsRequired": false,
-        "IsReadOnly": false
-       }
-      ]
->>>>>>> f09b0deb
+      },
+      "CrossLanguageDefinitionId": "TypeSpec.Array"
      },
      "IsRequired": false,
      "IsReadOnly": false
@@ -2624,16 +1840,7 @@
      "Description": "Lower margin of the latest point. LowerMargin is used to calculate\nlowerBoundary, which equals to expectedValue - (100 - marginScale)*lowerMargin.\n",
      "Type": {
       "$id": "273",
-<<<<<<< HEAD
       "Kind": "float32"
-=======
-      "Kind": "array",
-      "Name": "ArrayAnomalyDetectionModel",
-      "ValueType": {
-       "$ref": "261"
-      },
-      "CrossLanguageDefinitionId": "TypeSpec.Array"
->>>>>>> f09b0deb
      },
      "IsRequired": true,
      "IsReadOnly": false
@@ -2704,71 +1911,11 @@
      "Type": {
       "$id": "284",
       "Kind": "array",
-      "Name": "ArrayVariableValues",
+      "Name": "ArrayTimeSeriesPoint",
       "ValueType": {
-<<<<<<< HEAD
        "$ref": "217"
-      }
-=======
-       "$id": "283",
-       "Kind": "model",
-       "Name": "VariableValues",
-       "CrossLanguageDefinitionId": "AnomalyDetector.Multivariate.VariableValues",
-       "Usage": "Input",
-       "Description": "Variable values.",
-       "Properties": [
-        {
-         "$id": "284",
-         "Name": "variable",
-         "SerializedName": "variable",
-         "Description": "Variable name of last detection request.",
-         "Type": {
-          "$id": "285",
-          "Kind": "string"
-         },
-         "IsRequired": true,
-         "IsReadOnly": false
-        },
-        {
-         "$id": "286",
-         "Name": "timestamps",
-         "SerializedName": "timestamps",
-         "Description": "Timestamps of last detection request",
-         "Type": {
-          "$id": "287",
-          "Kind": "array",
-          "Name": "Array",
-          "ValueType": {
-           "$id": "288",
-           "Kind": "string"
-          },
-          "CrossLanguageDefinitionId": "TypeSpec.Array"
-         },
-         "IsRequired": true,
-         "IsReadOnly": false
-        },
-        {
-         "$id": "289",
-         "Name": "values",
-         "SerializedName": "values",
-         "Description": "Values of variables.",
-         "Type": {
-          "$id": "290",
-          "Kind": "array",
-          "Name": "Array",
-          "ValueType": {
-           "$id": "291",
-           "Kind": "float32"
-          },
-          "CrossLanguageDefinitionId": "TypeSpec.Array"
-         },
-         "IsRequired": true,
-         "IsReadOnly": false
-        }
-       ]
       },
       "CrossLanguageDefinitionId": "TypeSpec.Array"
->>>>>>> f09b0deb
      },
      "IsRequired": true,
      "IsReadOnly": false
@@ -2849,16 +1996,7 @@
      "Description": "Frequency extracted from the series, zero means no recurrent pattern has been\nfound.",
      "Type": {
       "$id": "296",
-<<<<<<< HEAD
       "Kind": "int32"
-=======
-      "Kind": "array",
-      "Name": "ArrayVariableState",
-      "ValueType": {
-       "$ref": "167"
-      },
-      "CrossLanguageDefinitionId": "TypeSpec.Array"
->>>>>>> f09b0deb
      },
      "IsRequired": false,
      "IsReadOnly": true
@@ -2871,17 +2009,12 @@
      "Type": {
       "$id": "298",
       "Kind": "array",
-      "Name": "ArrayAnomalyState",
+      "Name": "Array",
       "ValueType": {
-<<<<<<< HEAD
        "$id": "299",
        "Kind": "boolean"
-      }
-=======
-       "$ref": "194"
       },
       "CrossLanguageDefinitionId": "TypeSpec.Array"
->>>>>>> f09b0deb
      },
      "IsRequired": false,
      "IsReadOnly": false
@@ -2894,10 +2027,12 @@
      "Type": {
       "$id": "301",
       "Kind": "array",
+      "Name": "Array",
       "ValueType": {
        "$id": "302",
        "Kind": "float32"
-      }
+      },
+      "CrossLanguageDefinitionId": "TypeSpec.Array"
      },
      "IsRequired": false,
      "IsReadOnly": false
@@ -2922,11 +2057,7 @@
      "Description": "Supported Cognitive Services endpoints (protocol and hostname, for example:\nhttps://westus2.api.cognitive.microsoft.com).",
      "Type": {
       "$id": "306",
-<<<<<<< HEAD
       "Kind": "uri"
-=======
-      "Kind": "url"
->>>>>>> f09b0deb
      },
      "Location": "Uri",
      "IsApiVersion": false,
