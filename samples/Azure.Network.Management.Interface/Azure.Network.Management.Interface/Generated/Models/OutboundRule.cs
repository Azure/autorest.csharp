// Copyright (c) Microsoft Corporation. All rights reserved.
// Licensed under the MIT License.

// <auto-generated/>

#nullable disable

using System.Collections.Generic;

namespace Azure.Network.Management.Interface.Models
{
    /// <summary> Outbound rule of the load balancer. </summary>
    public partial class OutboundRule : SubResource
    {
        /// <summary> Initializes a new instance of OutboundRule. </summary>
<<<<<<< HEAD
        internal OutboundRule()
=======
        public OutboundRule()
>>>>>>> 1d02b9c5
        {
        }

        /// <summary> Initializes a new instance of OutboundRule. </summary>
        /// <param name="name"> The name of the resource that is unique within the set of outbound rules used by the load balancer. This name can be used to access the resource. </param>
        /// <param name="etag"> A unique read-only string that changes whenever the resource is updated. </param>
        /// <param name="type"> Type of the resource. </param>
        /// <param name="allocatedOutboundPorts"> The number of outbound ports to be used for NAT. </param>
        /// <param name="frontendIPConfigurations"> The Frontend IP addresses of the load balancer. </param>
        /// <param name="backendAddressPool"> A reference to a pool of DIPs. Outbound traffic is randomly load balanced across IPs in the backend IPs. </param>
        /// <param name="provisioningState"> The provisioning state of the outbound rule resource. </param>
        /// <param name="protocol"> The protocol for the outbound rule in load balancer. </param>
        /// <param name="enableTcpReset"> Receive bidirectional TCP Reset on TCP flow idle timeout or unexpected connection termination. This element is only used when the protocol is set to TCP. </param>
        /// <param name="idleTimeoutInMinutes"> The timeout for the TCP idle connection. </param>
        /// <param name="id"> Resource ID. </param>
        internal OutboundRule(string name, string etag, string type, int? allocatedOutboundPorts, IList<SubResource> frontendIPConfigurations, SubResource backendAddressPool, ProvisioningState? provisioningState, LoadBalancerOutboundRuleProtocol? protocol, bool? enableTcpReset, int? idleTimeoutInMinutes, string id) : base(id)
        {
            Name = name;
            Etag = etag;
            Type = type;
            AllocatedOutboundPorts = allocatedOutboundPorts;
            FrontendIPConfigurations = frontendIPConfigurations;
            BackendAddressPool = backendAddressPool;
            ProvisioningState = provisioningState;
            Protocol = protocol;
            EnableTcpReset = enableTcpReset;
            IdleTimeoutInMinutes = idleTimeoutInMinutes;
        }

        /// <summary> The name of the resource that is unique within the set of outbound rules used by the load balancer. This name can be used to access the resource. </summary>
        public string Name { get; set; }
        /// <summary> A unique read-only string that changes whenever the resource is updated. </summary>
        public string Etag { get; internal set; }
        /// <summary> Type of the resource. </summary>
        public string Type { get; internal set; }
        /// <summary> The number of outbound ports to be used for NAT. </summary>
        public int? AllocatedOutboundPorts { get; set; }
        /// <summary> The Frontend IP addresses of the load balancer. </summary>
        public IList<SubResource> FrontendIPConfigurations { get; set; }
        /// <summary> A reference to a pool of DIPs. Outbound traffic is randomly load balanced across IPs in the backend IPs. </summary>
        public SubResource BackendAddressPool { get; set; }
        /// <summary> The provisioning state of the outbound rule resource. </summary>
        public ProvisioningState? ProvisioningState { get; internal set; }
        /// <summary> The protocol for the outbound rule in load balancer. </summary>
        public LoadBalancerOutboundRuleProtocol? Protocol { get; set; }
        /// <summary> Receive bidirectional TCP Reset on TCP flow idle timeout or unexpected connection termination. This element is only used when the protocol is set to TCP. </summary>
        public bool? EnableTcpReset { get; set; }
        /// <summary> The timeout for the TCP idle connection. </summary>
        public int? IdleTimeoutInMinutes { get; set; }
    }
}<|MERGE_RESOLUTION|>--- conflicted
+++ resolved
@@ -13,11 +13,7 @@
     public partial class OutboundRule : SubResource
     {
         /// <summary> Initializes a new instance of OutboundRule. </summary>
-<<<<<<< HEAD
-        internal OutboundRule()
-=======
         public OutboundRule()
->>>>>>> 1d02b9c5
         {
         }
 
