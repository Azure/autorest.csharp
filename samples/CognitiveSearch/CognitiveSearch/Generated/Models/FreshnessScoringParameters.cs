// Copyright (c) Microsoft Corporation. All rights reserved.
// Licensed under the MIT License.

// <auto-generated/>

#nullable disable

using System;

namespace CognitiveSearch.Models
{
    /// <summary> Provides parameter values to a freshness scoring function. </summary>
    public partial class FreshnessScoringParameters
    {
        /// <summary> Initializes a new instance of FreshnessScoringParameters. </summary>
<<<<<<< HEAD
        internal FreshnessScoringParameters()
=======
        public FreshnessScoringParameters()
>>>>>>> 1d02b9c5
        {
        }

        /// <summary> Initializes a new instance of FreshnessScoringParameters. </summary>
        /// <param name="boostingDuration"> The expiration period after which boosting will stop for a particular document. </param>
        internal FreshnessScoringParameters(TimeSpan boostingDuration)
        {
            BoostingDuration = boostingDuration;
        }

        /// <summary> The expiration period after which boosting will stop for a particular document. </summary>
        public TimeSpan BoostingDuration { get; set; }
    }
}<|MERGE_RESOLUTION|>--- conflicted
+++ resolved
@@ -13,11 +13,7 @@
     public partial class FreshnessScoringParameters
     {
         /// <summary> Initializes a new instance of FreshnessScoringParameters. </summary>
-<<<<<<< HEAD
-        internal FreshnessScoringParameters()
-=======
         public FreshnessScoringParameters()
->>>>>>> 1d02b9c5
         {
         }
 
