--- conflicted
+++ resolved
@@ -13,11 +13,7 @@
     public partial class SearchRequest
     {
         /// <summary> Initializes a new instance of SearchRequest. </summary>
-<<<<<<< HEAD
-        internal SearchRequest()
-=======
         public SearchRequest()
->>>>>>> 1d02b9c5
         {
         }
 
