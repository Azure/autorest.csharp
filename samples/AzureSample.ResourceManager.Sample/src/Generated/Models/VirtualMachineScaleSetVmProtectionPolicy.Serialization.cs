// Copyright (c) Microsoft Corporation. All rights reserved.
// Licensed under the MIT License.

// <auto-generated/>

#nullable disable

using System;
using System.ClientModel.Primitives;
using System.Collections.Generic;
using System.Text;
using System.Text.Json;
using Azure.Core;
<<<<<<< HEAD
using Azure.ResourceManager;
using AzureSample.ResourceManager.Sample;
=======
>>>>>>> 4007616d

namespace AzureSample.ResourceManager.Sample.Models
{
    public partial class VirtualMachineScaleSetVmProtectionPolicy : IUtf8JsonSerializable, IJsonModel<VirtualMachineScaleSetVmProtectionPolicy>
    {
        void IUtf8JsonSerializable.Write(Utf8JsonWriter writer) => ((IJsonModel<VirtualMachineScaleSetVmProtectionPolicy>)this).Write(writer, new ModelReaderWriterOptions("W"));

        void IJsonModel<VirtualMachineScaleSetVmProtectionPolicy>.Write(Utf8JsonWriter writer, ModelReaderWriterOptions options)
        {
            var format = options.Format == "W" ? ((IPersistableModel<VirtualMachineScaleSetVmProtectionPolicy>)this).GetFormatFromOptions(options) : options.Format;
            if (format != "J")
            {
                throw new FormatException($"The model {nameof(VirtualMachineScaleSetVmProtectionPolicy)} does not support '{format}' format.");
            }

            writer.WriteStartObject();
            if (Optional.IsDefined(ProtectFromScaleIn))
            {
                writer.WritePropertyName("protectFromScaleIn"u8);
                writer.WriteBooleanValue(ProtectFromScaleIn.Value);
            }
            if (Optional.IsDefined(ProtectFromScaleSetActions))
            {
                writer.WritePropertyName("protectFromScaleSetActions"u8);
                writer.WriteBooleanValue(ProtectFromScaleSetActions.Value);
            }
            if (options.Format != "W" && _serializedAdditionalRawData != null)
            {
                foreach (var item in _serializedAdditionalRawData)
                {
                    writer.WritePropertyName(item.Key);
#if NET6_0_OR_GREATER
				writer.WriteRawValue(item.Value);
#else
                    using (JsonDocument document = JsonDocument.Parse(item.Value))
                    {
                        JsonSerializer.Serialize(writer, document.RootElement);
                    }
#endif
                }
            }
            writer.WriteEndObject();
        }

        VirtualMachineScaleSetVmProtectionPolicy IJsonModel<VirtualMachineScaleSetVmProtectionPolicy>.Create(ref Utf8JsonReader reader, ModelReaderWriterOptions options)
        {
            var format = options.Format == "W" ? ((IPersistableModel<VirtualMachineScaleSetVmProtectionPolicy>)this).GetFormatFromOptions(options) : options.Format;
            if (format != "J")
            {
                throw new FormatException($"The model {nameof(VirtualMachineScaleSetVmProtectionPolicy)} does not support '{format}' format.");
            }

            using JsonDocument document = JsonDocument.ParseValue(ref reader);
            return DeserializeVirtualMachineScaleSetVmProtectionPolicy(document.RootElement, options);
        }

        internal static VirtualMachineScaleSetVmProtectionPolicy DeserializeVirtualMachineScaleSetVmProtectionPolicy(JsonElement element, ModelReaderWriterOptions options = null)
        {
            options ??= new ModelReaderWriterOptions("W");

            if (element.ValueKind == JsonValueKind.Null)
            {
                return null;
            }
            bool? protectFromScaleIn = default;
            bool? protectFromScaleSetActions = default;
            IDictionary<string, BinaryData> serializedAdditionalRawData = default;
            Dictionary<string, BinaryData> additionalPropertiesDictionary = new Dictionary<string, BinaryData>();
            foreach (var property in element.EnumerateObject())
            {
                if (property.NameEquals("protectFromScaleIn"u8))
                {
                    if (property.Value.ValueKind == JsonValueKind.Null)
                    {
                        continue;
                    }
                    protectFromScaleIn = property.Value.GetBoolean();
                    continue;
                }
                if (property.NameEquals("protectFromScaleSetActions"u8))
                {
                    if (property.Value.ValueKind == JsonValueKind.Null)
                    {
                        continue;
                    }
                    protectFromScaleSetActions = property.Value.GetBoolean();
                    continue;
                }
                if (options.Format != "W")
                {
                    additionalPropertiesDictionary.Add(property.Name, BinaryData.FromString(property.Value.GetRawText()));
                }
            }
            serializedAdditionalRawData = additionalPropertiesDictionary;
            return new VirtualMachineScaleSetVmProtectionPolicy(protectFromScaleIn, protectFromScaleSetActions, serializedAdditionalRawData);
        }

        private BinaryData SerializeBicep(ModelReaderWriterOptions options)
        {
            StringBuilder builder = new StringBuilder();
            BicepModelReaderWriterOptions bicepOptions = options as BicepModelReaderWriterOptions;
            IDictionary<string, string> propertyOverrides = null;
            bool hasObjectOverride = bicepOptions != null && bicepOptions.ParameterOverrides.TryGetValue(this, out propertyOverrides);
            bool hasPropertyOverride = false;
            string propertyOverride = null;

            builder.AppendLine("{");

            hasPropertyOverride = hasObjectOverride && propertyOverrides.TryGetValue(nameof(ProtectFromScaleIn), out propertyOverride);
            if (Optional.IsDefined(ProtectFromScaleIn) || hasPropertyOverride)
            {
                builder.Append("  protectFromScaleIn: ");
                if (hasPropertyOverride)
                {
                    builder.AppendLine($"{propertyOverride}");
                }
                else
                {
                    var boolValue = ProtectFromScaleIn.Value == true ? "true" : "false";
                    builder.AppendLine($"{boolValue}");
                }
            }

            hasPropertyOverride = hasObjectOverride && propertyOverrides.TryGetValue(nameof(ProtectFromScaleSetActions), out propertyOverride);
            if (Optional.IsDefined(ProtectFromScaleSetActions) || hasPropertyOverride)
            {
                builder.Append("  protectFromScaleSetActions: ");
                if (hasPropertyOverride)
                {
                    builder.AppendLine($"{propertyOverride}");
                }
                else
                {
                    var boolValue = ProtectFromScaleSetActions.Value == true ? "true" : "false";
                    builder.AppendLine($"{boolValue}");
                }
            }

            builder.AppendLine("}");
            return BinaryData.FromString(builder.ToString());
        }

        BinaryData IPersistableModel<VirtualMachineScaleSetVmProtectionPolicy>.Write(ModelReaderWriterOptions options)
        {
            var format = options.Format == "W" ? ((IPersistableModel<VirtualMachineScaleSetVmProtectionPolicy>)this).GetFormatFromOptions(options) : options.Format;

            switch (format)
            {
                case "J":
                    return ModelReaderWriter.Write(this, options);
                case "bicep":
                    return SerializeBicep(options);
                default:
                    throw new FormatException($"The model {nameof(VirtualMachineScaleSetVmProtectionPolicy)} does not support '{options.Format}' format.");
            }
        }

        VirtualMachineScaleSetVmProtectionPolicy IPersistableModel<VirtualMachineScaleSetVmProtectionPolicy>.Create(BinaryData data, ModelReaderWriterOptions options)
        {
            var format = options.Format == "W" ? ((IPersistableModel<VirtualMachineScaleSetVmProtectionPolicy>)this).GetFormatFromOptions(options) : options.Format;

            switch (format)
            {
                case "J":
                    {
                        using JsonDocument document = JsonDocument.Parse(data);
                        return DeserializeVirtualMachineScaleSetVmProtectionPolicy(document.RootElement, options);
                    }
                case "bicep":
                    throw new InvalidOperationException("Bicep deserialization is not supported for this type.");
                default:
                    throw new FormatException($"The model {nameof(VirtualMachineScaleSetVmProtectionPolicy)} does not support '{options.Format}' format.");
            }
        }

        string IPersistableModel<VirtualMachineScaleSetVmProtectionPolicy>.GetFormatFromOptions(ModelReaderWriterOptions options) => "J";
    }
}<|MERGE_RESOLUTION|>--- conflicted
+++ resolved
@@ -11,11 +11,6 @@
 using System.Text;
 using System.Text.Json;
 using Azure.Core;
-<<<<<<< HEAD
-using Azure.ResourceManager;
-using AzureSample.ResourceManager.Sample;
-=======
->>>>>>> 4007616d
 
 namespace AzureSample.ResourceManager.Sample.Models
 {
@@ -116,46 +111,59 @@
         private BinaryData SerializeBicep(ModelReaderWriterOptions options)
         {
             StringBuilder builder = new StringBuilder();
-            BicepModelReaderWriterOptions bicepOptions = options as BicepModelReaderWriterOptions;
-            IDictionary<string, string> propertyOverrides = null;
-            bool hasObjectOverride = bicepOptions != null && bicepOptions.ParameterOverrides.TryGetValue(this, out propertyOverrides);
-            bool hasPropertyOverride = false;
-            string propertyOverride = null;
-
             builder.AppendLine("{");
 
-            hasPropertyOverride = hasObjectOverride && propertyOverrides.TryGetValue(nameof(ProtectFromScaleIn), out propertyOverride);
-            if (Optional.IsDefined(ProtectFromScaleIn) || hasPropertyOverride)
-            {
-                builder.Append("  protectFromScaleIn: ");
-                if (hasPropertyOverride)
-                {
-                    builder.AppendLine($"{propertyOverride}");
-                }
-                else
-                {
-                    var boolValue = ProtectFromScaleIn.Value == true ? "true" : "false";
-                    builder.AppendLine($"{boolValue}");
-                }
-            }
-
-            hasPropertyOverride = hasObjectOverride && propertyOverrides.TryGetValue(nameof(ProtectFromScaleSetActions), out propertyOverride);
-            if (Optional.IsDefined(ProtectFromScaleSetActions) || hasPropertyOverride)
-            {
-                builder.Append("  protectFromScaleSetActions: ");
-                if (hasPropertyOverride)
-                {
-                    builder.AppendLine($"{propertyOverride}");
-                }
-                else
-                {
-                    var boolValue = ProtectFromScaleSetActions.Value == true ? "true" : "false";
-                    builder.AppendLine($"{boolValue}");
-                }
+            if (Optional.IsDefined(ProtectFromScaleIn))
+            {
+                builder.Append("  protectFromScaleIn:");
+                var boolValue = ProtectFromScaleIn.Value == true ? "true" : "false";
+                builder.AppendLine($" {boolValue}");
+            }
+
+            if (Optional.IsDefined(ProtectFromScaleSetActions))
+            {
+                builder.Append("  protectFromScaleSetActions:");
+                var boolValue = ProtectFromScaleSetActions.Value == true ? "true" : "false";
+                builder.AppendLine($" {boolValue}");
             }
 
             builder.AppendLine("}");
             return BinaryData.FromString(builder.ToString());
+        }
+
+        private void AppendChildObject(StringBuilder stringBuilder, object childObject, ModelReaderWriterOptions options, int spaces, bool indentFirstLine)
+        {
+            string indent = new string(' ', spaces);
+            BinaryData data = ModelReaderWriter.Write(childObject, options);
+            string[] lines = data.ToString().Split(Environment.NewLine.ToCharArray(), StringSplitOptions.RemoveEmptyEntries);
+            bool inMultilineString = false;
+            for (int i = 0; i < lines.Length; i++)
+            {
+                string line = lines[i];
+                if (inMultilineString)
+                {
+                    if (line.Contains("'''"))
+                    {
+                        inMultilineString = false;
+                    }
+                    stringBuilder.AppendLine(line);
+                    continue;
+                }
+                if (line.Contains("'''"))
+                {
+                    inMultilineString = true;
+                    stringBuilder.AppendLine($"{indent}{line}");
+                    continue;
+                }
+                if (i == 0 && !indentFirstLine)
+                {
+                    stringBuilder.AppendLine($" {line}");
+                }
+                else
+                {
+                    stringBuilder.AppendLine($"{indent}{line}");
+                }
+            }
         }
 
         BinaryData IPersistableModel<VirtualMachineScaleSetVmProtectionPolicy>.Write(ModelReaderWriterOptions options)
