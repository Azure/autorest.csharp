// Copyright (c) Microsoft Corporation. All rights reserved.
// Licensed under the MIT License.

// <auto-generated/>

#nullable disable

using System;
using System.ClientModel.Primitives;
using System.Collections.Generic;
using System.Linq;
using System.Text;
using System.Text.Json;
using Azure.Core;
<<<<<<< HEAD
using Azure.ResourceManager;
using AzureSample.ResourceManager.Sample;
=======
>>>>>>> 4007616d

namespace AzureSample.ResourceManager.Sample.Models
{
    internal partial class VirtualMachineScaleSetListSkusResult : IUtf8JsonSerializable, IJsonModel<VirtualMachineScaleSetListSkusResult>
    {
        void IUtf8JsonSerializable.Write(Utf8JsonWriter writer) => ((IJsonModel<VirtualMachineScaleSetListSkusResult>)this).Write(writer, new ModelReaderWriterOptions("W"));

        void IJsonModel<VirtualMachineScaleSetListSkusResult>.Write(Utf8JsonWriter writer, ModelReaderWriterOptions options)
        {
            var format = options.Format == "W" ? ((IPersistableModel<VirtualMachineScaleSetListSkusResult>)this).GetFormatFromOptions(options) : options.Format;
            if (format != "J")
            {
                throw new FormatException($"The model {nameof(VirtualMachineScaleSetListSkusResult)} does not support '{format}' format.");
            }

            writer.WriteStartObject();
            writer.WritePropertyName("VmssSkus"u8);
            writer.WriteStartArray();
            foreach (var item in VmssSkus)
            {
                writer.WriteObjectValue(item);
            }
            writer.WriteEndArray();
            if (Optional.IsDefined(NextLink))
            {
                writer.WritePropertyName("nextLink"u8);
                writer.WriteStringValue(NextLink);
            }
            if (options.Format != "W" && _serializedAdditionalRawData != null)
            {
                foreach (var item in _serializedAdditionalRawData)
                {
                    writer.WritePropertyName(item.Key);
#if NET6_0_OR_GREATER
				writer.WriteRawValue(item.Value);
#else
                    using (JsonDocument document = JsonDocument.Parse(item.Value))
                    {
                        JsonSerializer.Serialize(writer, document.RootElement);
                    }
#endif
                }
            }
            writer.WriteEndObject();
        }

        VirtualMachineScaleSetListSkusResult IJsonModel<VirtualMachineScaleSetListSkusResult>.Create(ref Utf8JsonReader reader, ModelReaderWriterOptions options)
        {
            var format = options.Format == "W" ? ((IPersistableModel<VirtualMachineScaleSetListSkusResult>)this).GetFormatFromOptions(options) : options.Format;
            if (format != "J")
            {
                throw new FormatException($"The model {nameof(VirtualMachineScaleSetListSkusResult)} does not support '{format}' format.");
            }

            using JsonDocument document = JsonDocument.ParseValue(ref reader);
            return DeserializeVirtualMachineScaleSetListSkusResult(document.RootElement, options);
        }

        internal static VirtualMachineScaleSetListSkusResult DeserializeVirtualMachineScaleSetListSkusResult(JsonElement element, ModelReaderWriterOptions options = null)
        {
            options ??= new ModelReaderWriterOptions("W");

            if (element.ValueKind == JsonValueKind.Null)
            {
                return null;
            }
            IReadOnlyList<VirtualMachineScaleSetSku> vmssSkus = default;
            string nextLink = default;
            IDictionary<string, BinaryData> serializedAdditionalRawData = default;
            Dictionary<string, BinaryData> additionalPropertiesDictionary = new Dictionary<string, BinaryData>();
            foreach (var property in element.EnumerateObject())
            {
                if (property.NameEquals("VmssSkus"u8))
                {
                    List<VirtualMachineScaleSetSku> array = new List<VirtualMachineScaleSetSku>();
                    foreach (var item in property.Value.EnumerateArray())
                    {
                        array.Add(VirtualMachineScaleSetSku.DeserializeVirtualMachineScaleSetSku(item, options));
                    }
                    vmssSkus = array;
                    continue;
                }
                if (property.NameEquals("nextLink"u8))
                {
                    nextLink = property.Value.GetString();
                    continue;
                }
                if (options.Format != "W")
                {
                    additionalPropertiesDictionary.Add(property.Name, BinaryData.FromString(property.Value.GetRawText()));
                }
            }
            serializedAdditionalRawData = additionalPropertiesDictionary;
            return new VirtualMachineScaleSetListSkusResult(vmssSkus, nextLink, serializedAdditionalRawData);
        }

        private BinaryData SerializeBicep(ModelReaderWriterOptions options)
        {
            StringBuilder builder = new StringBuilder();
            BicepModelReaderWriterOptions bicepOptions = options as BicepModelReaderWriterOptions;
            IDictionary<string, string> propertyOverrides = null;
            bool hasObjectOverride = bicepOptions != null && bicepOptions.ParameterOverrides.TryGetValue(this, out propertyOverrides);
            bool hasPropertyOverride = false;
            string propertyOverride = null;

            builder.AppendLine("{");

            hasPropertyOverride = hasObjectOverride && propertyOverrides.TryGetValue(nameof(VmssSkus), out propertyOverride);
            if (Optional.IsCollectionDefined(VmssSkus) || hasPropertyOverride)
            {
                if (VmssSkus.Any() || hasPropertyOverride)
                {
                    builder.Append("  VmssSkus: ");
                    if (hasPropertyOverride)
                    {
                        builder.AppendLine($"{propertyOverride}");
                    }
                    else
                    {
                        builder.AppendLine("[");
                        foreach (var item in VmssSkus)
                        {
                            BicepSerializationHelpers.AppendChildObject(builder, item, options, 4, true, "  VmssSkus: ");
                        }
                        builder.AppendLine("  ]");
                    }
                }
            }

            hasPropertyOverride = hasObjectOverride && propertyOverrides.TryGetValue(nameof(NextLink), out propertyOverride);
            if (Optional.IsDefined(NextLink) || hasPropertyOverride)
            {
                builder.Append("  nextLink: ");
                if (hasPropertyOverride)
                {
                    builder.AppendLine($"{propertyOverride}");
                }
                else
                {
                    if (NextLink.Contains(Environment.NewLine))
                    {
                        builder.AppendLine("'''");
                        builder.AppendLine($"{NextLink}'''");
                    }
                    else
                    {
                        builder.AppendLine($"'{NextLink}'");
                    }
                }
            }

            builder.AppendLine("}");
            return BinaryData.FromString(builder.ToString());
        }

        BinaryData IPersistableModel<VirtualMachineScaleSetListSkusResult>.Write(ModelReaderWriterOptions options)
        {
            var format = options.Format == "W" ? ((IPersistableModel<VirtualMachineScaleSetListSkusResult>)this).GetFormatFromOptions(options) : options.Format;

            switch (format)
            {
                case "J":
                    return ModelReaderWriter.Write(this, options);
                case "bicep":
                    return SerializeBicep(options);
                default:
                    throw new FormatException($"The model {nameof(VirtualMachineScaleSetListSkusResult)} does not support '{options.Format}' format.");
            }
        }

        VirtualMachineScaleSetListSkusResult IPersistableModel<VirtualMachineScaleSetListSkusResult>.Create(BinaryData data, ModelReaderWriterOptions options)
        {
            var format = options.Format == "W" ? ((IPersistableModel<VirtualMachineScaleSetListSkusResult>)this).GetFormatFromOptions(options) : options.Format;

            switch (format)
            {
                case "J":
                    {
                        using JsonDocument document = JsonDocument.Parse(data);
                        return DeserializeVirtualMachineScaleSetListSkusResult(document.RootElement, options);
                    }
                case "bicep":
                    throw new InvalidOperationException("Bicep deserialization is not supported for this type.");
                default:
                    throw new FormatException($"The model {nameof(VirtualMachineScaleSetListSkusResult)} does not support '{options.Format}' format.");
            }
        }

        string IPersistableModel<VirtualMachineScaleSetListSkusResult>.GetFormatFromOptions(ModelReaderWriterOptions options) => "J";
    }
}<|MERGE_RESOLUTION|>--- conflicted
+++ resolved
@@ -12,11 +12,6 @@
 using System.Text;
 using System.Text.Json;
 using Azure.Core;
-<<<<<<< HEAD
-using Azure.ResourceManager;
-using AzureSample.ResourceManager.Sample;
-=======
->>>>>>> 4007616d
 
 namespace AzureSample.ResourceManager.Sample.Models
 {
@@ -116,60 +111,73 @@
         private BinaryData SerializeBicep(ModelReaderWriterOptions options)
         {
             StringBuilder builder = new StringBuilder();
-            BicepModelReaderWriterOptions bicepOptions = options as BicepModelReaderWriterOptions;
-            IDictionary<string, string> propertyOverrides = null;
-            bool hasObjectOverride = bicepOptions != null && bicepOptions.ParameterOverrides.TryGetValue(this, out propertyOverrides);
-            bool hasPropertyOverride = false;
-            string propertyOverride = null;
-
             builder.AppendLine("{");
 
-            hasPropertyOverride = hasObjectOverride && propertyOverrides.TryGetValue(nameof(VmssSkus), out propertyOverride);
-            if (Optional.IsCollectionDefined(VmssSkus) || hasPropertyOverride)
-            {
-                if (VmssSkus.Any() || hasPropertyOverride)
-                {
-                    builder.Append("  VmssSkus: ");
-                    if (hasPropertyOverride)
-                    {
-                        builder.AppendLine($"{propertyOverride}");
-                    }
-                    else
-                    {
-                        builder.AppendLine("[");
-                        foreach (var item in VmssSkus)
-                        {
-                            BicepSerializationHelpers.AppendChildObject(builder, item, options, 4, true, "  VmssSkus: ");
-                        }
-                        builder.AppendLine("  ]");
-                    }
-                }
-            }
-
-            hasPropertyOverride = hasObjectOverride && propertyOverrides.TryGetValue(nameof(NextLink), out propertyOverride);
-            if (Optional.IsDefined(NextLink) || hasPropertyOverride)
-            {
-                builder.Append("  nextLink: ");
-                if (hasPropertyOverride)
-                {
-                    builder.AppendLine($"{propertyOverride}");
+            if (Optional.IsCollectionDefined(VmssSkus))
+            {
+                if (VmssSkus.Any())
+                {
+                    builder.Append("  VmssSkus:");
+                    builder.AppendLine(" [");
+                    foreach (var item in VmssSkus)
+                    {
+                        AppendChildObject(builder, item, options, 4, true);
+                    }
+                    builder.AppendLine("  ]");
+                }
+            }
+
+            if (Optional.IsDefined(NextLink))
+            {
+                builder.Append("  nextLink:");
+                if (NextLink.Contains(Environment.NewLine))
+                {
+                    builder.AppendLine(" '''");
+                    builder.AppendLine($"{NextLink}'''");
                 }
                 else
                 {
-                    if (NextLink.Contains(Environment.NewLine))
-                    {
-                        builder.AppendLine("'''");
-                        builder.AppendLine($"{NextLink}'''");
-                    }
-                    else
-                    {
-                        builder.AppendLine($"'{NextLink}'");
-                    }
+                    builder.AppendLine($" '{NextLink}'");
                 }
             }
 
             builder.AppendLine("}");
             return BinaryData.FromString(builder.ToString());
+        }
+
+        private void AppendChildObject(StringBuilder stringBuilder, object childObject, ModelReaderWriterOptions options, int spaces, bool indentFirstLine)
+        {
+            string indent = new string(' ', spaces);
+            BinaryData data = ModelReaderWriter.Write(childObject, options);
+            string[] lines = data.ToString().Split(Environment.NewLine.ToCharArray(), StringSplitOptions.RemoveEmptyEntries);
+            bool inMultilineString = false;
+            for (int i = 0; i < lines.Length; i++)
+            {
+                string line = lines[i];
+                if (inMultilineString)
+                {
+                    if (line.Contains("'''"))
+                    {
+                        inMultilineString = false;
+                    }
+                    stringBuilder.AppendLine(line);
+                    continue;
+                }
+                if (line.Contains("'''"))
+                {
+                    inMultilineString = true;
+                    stringBuilder.AppendLine($"{indent}{line}");
+                    continue;
+                }
+                if (i == 0 && !indentFirstLine)
+                {
+                    stringBuilder.AppendLine($" {line}");
+                }
+                else
+                {
+                    stringBuilder.AppendLine($"{indent}{line}");
+                }
+            }
         }
 
         BinaryData IPersistableModel<VirtualMachineScaleSetListSkusResult>.Write(ModelReaderWriterOptions options)
