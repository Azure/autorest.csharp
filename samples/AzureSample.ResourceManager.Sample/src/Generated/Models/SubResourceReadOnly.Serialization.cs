--- conflicted
+++ resolved
@@ -11,11 +11,6 @@
 using System.Text;
 using System.Text.Json;
 using Azure.Core;
-<<<<<<< HEAD
-using Azure.ResourceManager;
-using AzureSample.ResourceManager.Sample;
-=======
->>>>>>> 4007616d
 
 namespace AzureSample.ResourceManager.Sample.Models
 {
@@ -97,38 +92,59 @@
         private BinaryData SerializeBicep(ModelReaderWriterOptions options)
         {
             StringBuilder builder = new StringBuilder();
-            BicepModelReaderWriterOptions bicepOptions = options as BicepModelReaderWriterOptions;
-            IDictionary<string, string> propertyOverrides = null;
-            bool hasObjectOverride = bicepOptions != null && bicepOptions.ParameterOverrides.TryGetValue(this, out propertyOverrides);
-            bool hasPropertyOverride = false;
-            string propertyOverride = null;
-
             builder.AppendLine("{");
 
-            hasPropertyOverride = hasObjectOverride && propertyOverrides.TryGetValue(nameof(Id), out propertyOverride);
-            if (Optional.IsDefined(Id) || hasPropertyOverride)
+            if (Optional.IsDefined(Id))
             {
-                builder.Append("  id: ");
-                if (hasPropertyOverride)
+                builder.Append("  id:");
+                if (Id.Contains(Environment.NewLine))
                 {
-                    builder.AppendLine($"{propertyOverride}");
+                    builder.AppendLine(" '''");
+                    builder.AppendLine($"{Id}'''");
                 }
                 else
                 {
-                    if (Id.Contains(Environment.NewLine))
-                    {
-                        builder.AppendLine("'''");
-                        builder.AppendLine($"{Id}'''");
-                    }
-                    else
-                    {
-                        builder.AppendLine($"'{Id}'");
-                    }
+                    builder.AppendLine($" '{Id}'");
                 }
             }
 
             builder.AppendLine("}");
             return BinaryData.FromString(builder.ToString());
+        }
+
+        private void AppendChildObject(StringBuilder stringBuilder, object childObject, ModelReaderWriterOptions options, int spaces, bool indentFirstLine)
+        {
+            string indent = new string(' ', spaces);
+            BinaryData data = ModelReaderWriter.Write(childObject, options);
+            string[] lines = data.ToString().Split(Environment.NewLine.ToCharArray(), StringSplitOptions.RemoveEmptyEntries);
+            bool inMultilineString = false;
+            for (int i = 0; i < lines.Length; i++)
+            {
+                string line = lines[i];
+                if (inMultilineString)
+                {
+                    if (line.Contains("'''"))
+                    {
+                        inMultilineString = false;
+                    }
+                    stringBuilder.AppendLine(line);
+                    continue;
+                }
+                if (line.Contains("'''"))
+                {
+                    inMultilineString = true;
+                    stringBuilder.AppendLine($"{indent}{line}");
+                    continue;
+                }
+                if (i == 0 && !indentFirstLine)
+                {
+                    stringBuilder.AppendLine($" {line}");
+                }
+                else
+                {
+                    stringBuilder.AppendLine($"{indent}{line}");
+                }
+            }
         }
 
         BinaryData IPersistableModel<SubResourceReadOnly>.Write(ModelReaderWriterOptions options)
