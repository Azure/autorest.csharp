--- conflicted
+++ resolved
@@ -11,11 +11,6 @@
 using System.Text;
 using System.Text.Json;
 using Azure.Core;
-<<<<<<< HEAD
-using Azure.ResourceManager;
-using AzureSample.ResourceManager.Sample;
-=======
->>>>>>> 4007616d
 
 namespace AzureSample.ResourceManager.Sample.Models
 {
@@ -116,44 +111,57 @@
         private BinaryData SerializeBicep(ModelReaderWriterOptions options)
         {
             StringBuilder builder = new StringBuilder();
-            BicepModelReaderWriterOptions bicepOptions = options as BicepModelReaderWriterOptions;
-            IDictionary<string, string> propertyOverrides = null;
-            bool hasObjectOverride = bicepOptions != null && bicepOptions.ParameterOverrides.TryGetValue(this, out propertyOverrides);
-            bool hasPropertyOverride = false;
-            string propertyOverride = null;
-
             builder.AppendLine("{");
 
-            hasPropertyOverride = hasObjectOverride && propertyOverrides.TryGetValue(nameof(Protocol), out propertyOverride);
-            if (Optional.IsDefined(Protocol) || hasPropertyOverride)
-            {
-                builder.Append("  protocol: ");
-                if (hasPropertyOverride)
-                {
-                    builder.AppendLine($"{propertyOverride}");
-                }
-                else
-                {
-                    builder.AppendLine($"'{Protocol.Value.ToSerialString()}'");
-                }
-            }
-
-            hasPropertyOverride = hasObjectOverride && propertyOverrides.TryGetValue(nameof(CertificateUri), out propertyOverride);
-            if (Optional.IsDefined(CertificateUri) || hasPropertyOverride)
-            {
-                builder.Append("  certificateUrl: ");
-                if (hasPropertyOverride)
-                {
-                    builder.AppendLine($"{propertyOverride}");
-                }
-                else
-                {
-                    builder.AppendLine($"'{CertificateUri.AbsoluteUri}'");
-                }
+            if (Optional.IsDefined(Protocol))
+            {
+                builder.Append("  protocol:");
+                builder.AppendLine($" '{Protocol.Value.ToSerialString()}'");
+            }
+
+            if (Optional.IsDefined(CertificateUri))
+            {
+                builder.Append("  certificateUrl:");
+                builder.AppendLine($" '{CertificateUri.AbsoluteUri}'");
             }
 
             builder.AppendLine("}");
             return BinaryData.FromString(builder.ToString());
+        }
+
+        private void AppendChildObject(StringBuilder stringBuilder, object childObject, ModelReaderWriterOptions options, int spaces, bool indentFirstLine)
+        {
+            string indent = new string(' ', spaces);
+            BinaryData data = ModelReaderWriter.Write(childObject, options);
+            string[] lines = data.ToString().Split(Environment.NewLine.ToCharArray(), StringSplitOptions.RemoveEmptyEntries);
+            bool inMultilineString = false;
+            for (int i = 0; i < lines.Length; i++)
+            {
+                string line = lines[i];
+                if (inMultilineString)
+                {
+                    if (line.Contains("'''"))
+                    {
+                        inMultilineString = false;
+                    }
+                    stringBuilder.AppendLine(line);
+                    continue;
+                }
+                if (line.Contains("'''"))
+                {
+                    inMultilineString = true;
+                    stringBuilder.AppendLine($"{indent}{line}");
+                    continue;
+                }
+                if (i == 0 && !indentFirstLine)
+                {
+                    stringBuilder.AppendLine($" {line}");
+                }
+                else
+                {
+                    stringBuilder.AppendLine($"{indent}{line}");
+                }
+            }
         }
 
         BinaryData IPersistableModel<WinRMListener>.Write(ModelReaderWriterOptions options)
