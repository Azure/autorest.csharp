--- conflicted
+++ resolved
@@ -25,22 +25,13 @@
     "LogAnalytics": "Microsoft.Compute/locations/logAnalytics"
   },
   "OperationGroupToResource": {
+    "Operations": "RestApi",
     "VirtualMachineExtensionImages": "VirtualMachineExtensionImage",
     "VirtualMachineImages": "VirtualMachineImage",
     "Usage": "Usage",
     "VirtualMachineSizes": "VirtualMachineSize",
     "VirtualMachineScaleSetRollingUpgrades": "VirtualMachineScaleSetRollingUpgrade",
-<<<<<<< HEAD
     "LogAnalytics": "LogAnalytics"
-  },
-  "ModelRename": {
-    "SshPublicKey": "SshPublicKeyInfo",
-    "LogAnalyticsOperationResult": "LogAnalytics",
-    "SshPublicKeyResource": "SshPublicKey"
-=======
-    "LogAnalytics": "LogAnalytics",
-    "Operations": "RestApi"
->>>>>>> 89908201
   },
   "OperationGroupToParent": {
     "LogAnalytics": "subscriptions",
