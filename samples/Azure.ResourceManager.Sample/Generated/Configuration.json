{
  "OutputFolder": ".",
  "Namespace": "Azure.ResourceManager.Sample",
  "LibraryName": null,
  "SharedSourceFolders": [
    "..\\..\\..\\artifacts\\bin\\AutoRest.CSharp\\Debug\\netcoreapp3.1\\Generator.Shared",
    "..\\..\\..\\artifacts\\bin\\AutoRest.CSharp\\Debug\\netcoreapp3.1\\Azure.Core.Shared"
  ],
  "azure-arm": true,
  "public-clients": true,
  "model-namespace": false,
  "skip-csproj-packagereference": true,
  "OperationGroupToResourceType": {
    "Operations": "Microsoft.Compute/operations",
    "VirtualMachineExtensionImages": "Microsoft.Compute/locations/publishers/vmextension",
    "VirtualMachineImages": "Microsoft.Compute/locations/publishers/vmimage",
    "Usage": "Microsoft.Compute/locations/usages",
    "VirtualMachineSizes": "Microsoft.Compute/locations/vmSizes",
    "VirtualMachineScaleSetRollingUpgrades": "Microsoft.Compute/virtualMachineScaleSets/rollingUpgrades",
    "LogAnalytics": "Microsoft.Compute/locations/logAnalytics"
  },
  "OperationGroupToResource": {
    "Operations": "NonResource",
<<<<<<< HEAD
    "VirtualMachineExtensionImages": "VirtualMachineExtensionImage",
    "VirtualMachineImages": "VirtualMachineImage",
=======
    "VirtualMachineExtensionImages": "NonResource",
    "VirtualMachineImages": "NonResource",
    "Usage": "NonResource",
    "VirtualMachineSizes": "NonResource",
>>>>>>> 5df3c2ae
    "VirtualMachineScaleSetRollingUpgrades": "VirtualMachineScaleSetRollingUpgrade",
    "LogAnalytics": "NonResource"
  },
  "OperationGroupToParent": {
    "Operations": "tenant",
    "LogAnalytics": "subscriptions",
<<<<<<< HEAD
    "Usage": "subscriptions",
    "VirtualMachineSizes": "subscriptions",
    "VirtualMachineExtensionImages": "Microsoft.Compute/locations/publishers",
    "VirtualMachineImages": "Microsoft.Compute/locations",
=======
    "VirtualMachineExtensionImages": "subscriptions",
    "VirtualMachineImages": "subscriptions",
>>>>>>> 5df3c2ae
    "VirtualMachineScaleSetVMExtensions": "Microsoft.Compute/virtualMachineScaleSets",
    "VirtualMachineScaleSetRollingUpgrades": "Microsoft.Compute/virtualMachineScaleSets"
  },
  "OperationGroupIsTuple": [
    "VirtualMachineImages",
    "VirtualMachineExtensionImages"
  ],
  "OperationGroupIsExtension": [
    "VirtualMachineScaleSetVMExtensions"
  ]
}<|MERGE_RESOLUTION|>--- conflicted
+++ resolved
@@ -21,30 +21,17 @@
   },
   "OperationGroupToResource": {
     "Operations": "NonResource",
-<<<<<<< HEAD
-    "VirtualMachineExtensionImages": "VirtualMachineExtensionImage",
-    "VirtualMachineImages": "VirtualMachineImage",
-=======
     "VirtualMachineExtensionImages": "NonResource",
     "VirtualMachineImages": "NonResource",
     "Usage": "NonResource",
     "VirtualMachineSizes": "NonResource",
->>>>>>> 5df3c2ae
     "VirtualMachineScaleSetRollingUpgrades": "VirtualMachineScaleSetRollingUpgrade",
     "LogAnalytics": "NonResource"
   },
   "OperationGroupToParent": {
-    "Operations": "tenant",
     "LogAnalytics": "subscriptions",
-<<<<<<< HEAD
-    "Usage": "subscriptions",
-    "VirtualMachineSizes": "subscriptions",
-    "VirtualMachineExtensionImages": "Microsoft.Compute/locations/publishers",
-    "VirtualMachineImages": "Microsoft.Compute/locations",
-=======
     "VirtualMachineExtensionImages": "subscriptions",
     "VirtualMachineImages": "subscriptions",
->>>>>>> 5df3c2ae
     "VirtualMachineScaleSetVMExtensions": "Microsoft.Compute/virtualMachineScaleSets",
     "VirtualMachineScaleSetRollingUpgrades": "Microsoft.Compute/virtualMachineScaleSets"
   },
