// Copyright (c) Microsoft Corporation. All rights reserved.
// Licensed under the MIT License.

// <auto-generated/>

#nullable disable

using System;
using System.Linq;
using System.Threading;
using System.Threading.Tasks;
using Azure;
using Azure.Core;
using Azure.Core.Pipeline;
using Azure.ResourceManager.Core;
using Azure.ResourceManager.Core.Resources;

namespace Azure.ResourceManager.Sample
{
    /// <summary> A class representing collection of VirtualMachineScaleSet and their operations over a ResourceGroup. </summary>
    public partial class VirtualMachineScaleSetContainer : ResourceContainerBase<ResourceGroupResourceIdentifier, VirtualMachineScaleSet, VirtualMachineScaleSetData>
    {
        /// <summary> Initializes a new instance of the <see cref="VirtualMachineScaleSetContainer"/> class for mocking. </summary>
        protected VirtualMachineScaleSetContainer()
        {
        }

        /// <summary> Initializes a new instance of VirtualMachineScaleSetContainer class. </summary>
        /// <param name="parent"> The resource representing the parent resource. </param>
        internal VirtualMachineScaleSetContainer(ResourceOperationsBase parent) : base(parent)
        {
            _clientDiagnostics = new ClientDiagnostics(ClientOptions);
        }

        private readonly ClientDiagnostics _clientDiagnostics;

        /// <summary> Represents the REST operations. </summary>
        private VirtualMachineScaleSetsRestOperations _restClient => new VirtualMachineScaleSetsRestOperations(_clientDiagnostics, Pipeline, Id.SubscriptionId);

        /// <summary> Typed Resource Identifier for the container. </summary>
        public new ResourceGroupResourceIdentifier Id => base.Id as ResourceGroupResourceIdentifier;

        /// <summary> Gets the valid resource type for this object. </summary>
        protected override ResourceType ValidResourceType => ResourceGroupOperations.ResourceType;

        // Container level operations.

        /// <summary> The operation to create or update a VirtualMachineScaleSet. Please note some properties can be set only during creation. </summary>
        /// <param name="vmScaleSetName"> The name of the VM scale set to create or update. </param>
        /// <param name="parameters"> The scale set object. </param>
        /// <param name="cancellationToken"> A token to allow the caller to cancel the call to the service. The default value is <see cref="CancellationToken.None" />. </param>
        public Response<VirtualMachineScaleSet> CreateOrUpdate(string vmScaleSetName, VirtualMachineScaleSetData parameters, CancellationToken cancellationToken = default)
        {
            using var scope = _clientDiagnostics.CreateScope("VirtualMachineScaleSetContainer.CreateOrUpdate");
            scope.Start();
            try
            {
                if (vmScaleSetName == null)
                {
                    throw new ArgumentNullException(nameof(vmScaleSetName));
                }
                if (parameters == null)
                {
                    throw new ArgumentNullException(nameof(parameters));
                }

                return StartCreateOrUpdate(vmScaleSetName, parameters, cancellationToken: cancellationToken).WaitForCompletion(cancellationToken);
            }
            catch (Exception e)
            {
                scope.Failed(e);
                throw;
            }
        }

        /// <summary> The operation to create or update a VirtualMachineScaleSet. Please note some properties can be set only during creation. </summary>
        /// <param name="vmScaleSetName"> The name of the VM scale set to create or update. </param>
        /// <param name="parameters"> The scale set object. </param>
        /// <param name="cancellationToken"> A token to allow the caller to cancel the call to the service. The default value is <see cref="CancellationToken.None" />. </param>
        public async Task<Response<VirtualMachineScaleSet>> CreateOrUpdateAsync(string vmScaleSetName, VirtualMachineScaleSetData parameters, CancellationToken cancellationToken = default)
        {
            using var scope = _clientDiagnostics.CreateScope("VirtualMachineScaleSetContainer.CreateOrUpdate");
            scope.Start();
            try
            {
                if (vmScaleSetName == null)
                {
                    throw new ArgumentNullException(nameof(vmScaleSetName));
                }
                if (parameters == null)
                {
                    throw new ArgumentNullException(nameof(parameters));
                }

                var operation = await StartCreateOrUpdateAsync(vmScaleSetName, parameters, cancellationToken: cancellationToken).ConfigureAwait(false);
                return await operation.WaitForCompletionAsync(cancellationToken).ConfigureAwait(false);
            }
            catch (Exception e)
            {
                scope.Failed(e);
                throw;
            }
        }

        /// <summary> The operation to create or update a VirtualMachineScaleSet. Please note some properties can be set only during creation. </summary>
        /// <param name="vmScaleSetName"> The name of the VM scale set to create or update. </param>
        /// <param name="parameters"> The scale set object. </param>
        /// <param name="cancellationToken"> A token to allow the caller to cancel the call to the service. The default value is <see cref="CancellationToken.None" />. </param>
        public VirtualMachineScaleSetsCreateOrUpdateOperation StartCreateOrUpdate(string vmScaleSetName, VirtualMachineScaleSetData parameters, CancellationToken cancellationToken = default)
        {
            using var scope = _clientDiagnostics.CreateScope("VirtualMachineScaleSetContainer.StartCreateOrUpdate");
            scope.Start();
            try
            {
                if (vmScaleSetName == null)
                {
                    throw new ArgumentNullException(nameof(vmScaleSetName));
                }
                if (parameters == null)
                {
                    throw new ArgumentNullException(nameof(parameters));
                }

                var originalResponse = _restClient.CreateOrUpdate(Id.ResourceGroupName, vmScaleSetName, parameters, cancellationToken: cancellationToken);
                return new VirtualMachineScaleSetsCreateOrUpdateOperation(Parent, _clientDiagnostics, Pipeline, _restClient.CreateCreateOrUpdateRequest(Id.ResourceGroupName, vmScaleSetName, parameters).Request, originalResponse);
            }
            catch (Exception e)
            {
                scope.Failed(e);
                throw;
            }
        }

        /// <summary> The operation to create or update a VirtualMachineScaleSet. Please note some properties can be set only during creation. </summary>
        /// <param name="vmScaleSetName"> The name of the VM scale set to create or update. </param>
        /// <param name="parameters"> The scale set object. </param>
        /// <param name="cancellationToken"> A token to allow the caller to cancel the call to the service. The default value is <see cref="CancellationToken.None" />. </param>
        public async Task<VirtualMachineScaleSetsCreateOrUpdateOperation> StartCreateOrUpdateAsync(string vmScaleSetName, VirtualMachineScaleSetData parameters, CancellationToken cancellationToken = default)
        {
            using var scope = _clientDiagnostics.CreateScope("VirtualMachineScaleSetContainer.StartCreateOrUpdate");
            scope.Start();
            try
            {
                if (vmScaleSetName == null)
                {
                    throw new ArgumentNullException(nameof(vmScaleSetName));
                }
                if (parameters == null)
                {
                    throw new ArgumentNullException(nameof(parameters));
                }

                var originalResponse = await _restClient.CreateOrUpdateAsync(Id.ResourceGroupName, vmScaleSetName, parameters, cancellationToken: cancellationToken).ConfigureAwait(false);
                return new VirtualMachineScaleSetsCreateOrUpdateOperation(Parent, _clientDiagnostics, Pipeline, _restClient.CreateCreateOrUpdateRequest(Id.ResourceGroupName, vmScaleSetName, parameters).Request, originalResponse);
            }
            catch (Exception e)
            {
                scope.Failed(e);
                throw;
            }
        }

        /// <inheritdoc />
        /// <param name="vmScaleSetName"> The name of the VM scale set. </param>
        /// <param name="cancellationToken"> A token to allow the caller to cancel the call to the service. The default value is <see cref="CancellationToken.None" />. </param>
        public override Response<VirtualMachineScaleSet> Get(string vmScaleSetName, CancellationToken cancellationToken = default)
        {
            using var scope = _clientDiagnostics.CreateScope("VirtualMachineScaleSetContainer.Get");
            scope.Start();
            try
            {
                if (vmScaleSetName == null)
                {
                    throw new ArgumentNullException(nameof(vmScaleSetName));
                }

                var response = _restClient.Get(Id.ResourceGroupName, vmScaleSetName, cancellationToken: cancellationToken);
                return Response.FromValue(new VirtualMachineScaleSet(Parent, response.Value), response.GetRawResponse());
            }
            catch (Exception e)
            {
                scope.Failed(e);
                throw;
            }
        }

        /// <inheritdoc />
        /// <param name="vmScaleSetName"> The name of the VM scale set. </param>
        /// <param name="cancellationToken"> A token to allow the caller to cancel the call to the service. The default value is <see cref="CancellationToken.None" />. </param>
        public async override Task<Response<VirtualMachineScaleSet>> GetAsync(string vmScaleSetName, CancellationToken cancellationToken = default)
        {
            using var scope = _clientDiagnostics.CreateScope("VirtualMachineScaleSetContainer.Get");
            scope.Start();
            try
            {
                if (vmScaleSetName == null)
                {
                    throw new ArgumentNullException(nameof(vmScaleSetName));
                }

                var response = await _restClient.GetAsync(Id.ResourceGroupName, vmScaleSetName, cancellationToken: cancellationToken).ConfigureAwait(false);
                return Response.FromValue(new VirtualMachineScaleSet(Parent, response.Value), response.GetRawResponse());
            }
            catch (Exception e)
            {
                scope.Failed(e);
                throw;
            }
        }

        /// <summary> Gets a list of all VM scale sets under a resource group. </summary>
        /// <param name="cancellationToken"> The cancellation token to use. </param>
        /// <returns> A collection of <see cref="VirtualMachineScaleSet" /> that may take multiple service requests to iterate over. </returns>
        public Pageable<VirtualMachineScaleSet> List(CancellationToken cancellationToken = default)
        {
            Page<VirtualMachineScaleSet> FirstPageFunc(int? pageSizeHint)
            {
                using var scope = _clientDiagnostics.CreateScope("VirtualMachineScaleSetContainer.List");
                scope.Start();
                try
                {
                    var response = _restClient.List(Id.ResourceGroupName, cancellationToken: cancellationToken);
                    return Page.FromValues(response.Value.Value.Select(value => new VirtualMachineScaleSet(Parent, value)), response.Value.NextLink, response.GetRawResponse());
                }
                catch (Exception e)
                {
                    scope.Failed(e);
                    throw;
                }
            }
            Page<VirtualMachineScaleSet> NextPageFunc(string nextLink, int? pageSizeHint)
            {
                using var scope = _clientDiagnostics.CreateScope("VirtualMachineScaleSetContainer.List");
                scope.Start();
                try
                {
                    var response = _restClient.ListNextPage(nextLink, Id.ResourceGroupName, cancellationToken: cancellationToken);
                    return Page.FromValues(response.Value.Value.Select(value => new VirtualMachineScaleSet(Parent, value)), response.Value.NextLink, response.GetRawResponse());
                }
                catch (Exception e)
                {
                    scope.Failed(e);
                    throw;
                }
            }
            return PageableHelpers.CreateEnumerable(FirstPageFunc, NextPageFunc);
        }

<<<<<<< HEAD
        /// <summary> Filters the list of <see cref="VirtualMachineScaleSet" /> for this resource group. </summary>
        /// <param name="top"> The number of results to return. </param>
        /// <param name="cancellationToken"> A token to allow the caller to cancel the call to the service. The default value is <see cref="P:System.Threading.CancellationToken.None" />. </param>
=======
        /// <summary> Gets a list of all VM scale sets under a resource group. </summary>
        /// <param name="cancellationToken"> The cancellation token to use. </param>
>>>>>>> 7e0faea8
        /// <returns> An async collection of <see cref="VirtualMachineScaleSet" /> that may take multiple service requests to iterate over. </returns>
        public AsyncPageable<VirtualMachineScaleSet> ListAsync(CancellationToken cancellationToken = default)
        {
            async Task<Page<VirtualMachineScaleSet>> FirstPageFunc(int? pageSizeHint)
            {
                using var scope = _clientDiagnostics.CreateScope("VirtualMachineScaleSetContainer.List");
                scope.Start();
                try
                {
                    var response = await _restClient.ListAsync(Id.ResourceGroupName, cancellationToken: cancellationToken).ConfigureAwait(false);
                    return Page.FromValues(response.Value.Value.Select(value => new VirtualMachineScaleSet(Parent, value)), response.Value.NextLink, response.GetRawResponse());
                }
                catch (Exception e)
                {
                    scope.Failed(e);
                    throw;
                }
            }
            async Task<Page<VirtualMachineScaleSet>> NextPageFunc(string nextLink, int? pageSizeHint)
            {
                using var scope = _clientDiagnostics.CreateScope("VirtualMachineScaleSetContainer.List");
                scope.Start();
                try
                {
                    var response = await _restClient.ListNextPageAsync(nextLink, Id.ResourceGroupName, cancellationToken: cancellationToken).ConfigureAwait(false);
                    return Page.FromValues(response.Value.Value.Select(value => new VirtualMachineScaleSet(Parent, value)), response.Value.NextLink, response.GetRawResponse());
                }
                catch (Exception e)
                {
                    scope.Failed(e);
                    throw;
                }
            }
            return PageableHelpers.CreateAsyncEnumerable(FirstPageFunc, NextPageFunc);
        }

        /// <summary> Filters the list of VirtualMachineScaleSet for this resource group represented as generic resources. </summary>
        /// <param name="nameFilter"> The filter used in this operation. </param>
        /// <param name="top"> The number of results to return. </param>
        /// <param name="cancellationToken"> A token to allow the caller to cancel the call to the service. The default value is <see cref="CancellationToken.None" />. </param>
        /// <returns> A collection of resource that may take multiple service requests to iterate over. </returns>
        public Pageable<GenericResource> ListAsGenericResource(string nameFilter, int? top = null, CancellationToken cancellationToken = default)
        {
            using var scope = _clientDiagnostics.CreateScope("VirtualMachineScaleSetContainer.ListAsGenericResource");
            scope.Start();
            try
            {
                var filters = new ResourceFilterCollection(VirtualMachineScaleSetOperations.ResourceType);
                filters.SubstringFilter = nameFilter;
                return ResourceListOperations.ListAtContext(Parent as ResourceGroupOperations, filters, top, cancellationToken);
            }
            catch (Exception e)
            {
                scope.Failed(e);
                throw;
            }
        }

        /// <summary> Filters the list of VirtualMachineScaleSet for this resource group represented as generic resources. </summary>
        /// <param name="nameFilter"> The filter used in this operation. </param>
        /// <param name="top"> The number of results to return. </param>
        /// <param name="cancellationToken"> A token to allow the caller to cancel the call to the service. The default value is <see cref="CancellationToken.None" />. </param>
        /// <returns> An async collection of resource that may take multiple service requests to iterate over. </returns>
        public AsyncPageable<GenericResource> ListAsGenericResourceAsync(string nameFilter, int? top = null, CancellationToken cancellationToken = default)
        {
            using var scope = _clientDiagnostics.CreateScope("VirtualMachineScaleSetContainer.ListAsGenericResource");
            scope.Start();
            try
            {
                var filters = new ResourceFilterCollection(VirtualMachineScaleSetOperations.ResourceType);
                filters.SubstringFilter = nameFilter;
                return ResourceListOperations.ListAtContextAsync(Parent as ResourceGroupOperations, filters, top, cancellationToken);
            }
            catch (Exception e)
            {
                scope.Failed(e);
                throw;
            }
        }

        // Builders.
        // public ArmBuilder<ResourceGroupResourceIdentifier, VirtualMachineScaleSet, VirtualMachineScaleSetData> Construct() { }
    }
}<|MERGE_RESOLUTION|>--- conflicted
+++ resolved
@@ -246,14 +246,8 @@
             return PageableHelpers.CreateEnumerable(FirstPageFunc, NextPageFunc);
         }
 
-<<<<<<< HEAD
-        /// <summary> Filters the list of <see cref="VirtualMachineScaleSet" /> for this resource group. </summary>
-        /// <param name="top"> The number of results to return. </param>
-        /// <param name="cancellationToken"> A token to allow the caller to cancel the call to the service. The default value is <see cref="P:System.Threading.CancellationToken.None" />. </param>
-=======
         /// <summary> Gets a list of all VM scale sets under a resource group. </summary>
         /// <param name="cancellationToken"> The cancellation token to use. </param>
->>>>>>> 7e0faea8
         /// <returns> An async collection of <see cref="VirtualMachineScaleSet" /> that may take multiple service requests to iterate over. </returns>
         public AsyncPageable<VirtualMachineScaleSet> ListAsync(CancellationToken cancellationToken = default)
         {
