// Copyright (c) Microsoft Corporation. All rights reserved.
// Licensed under the MIT License.

// <auto-generated/>

#nullable disable

using System;
using System.Collections.Generic;
using System.Globalization;
using System.Threading;
using System.Threading.Tasks;
using Azure;
using Azure.Core;
using Azure.Core.Pipeline;
using Azure.ResourceManager;
using Azure.ResourceManager.Core;
using Azure.ResourceManager.Sample.Models;

namespace Azure.ResourceManager.Sample
{
    /// <summary> A Class representing a DedicatedHost along with the instance operations that can be performed on it. </summary>
    public partial class DedicatedHost : ArmResource
    {
        /// <summary> Generate the resource identifier of a <see cref="DedicatedHost"/> instance. </summary>
        public static ResourceIdentifier CreateResourceIdentifier(string subscriptionId, string resourceGroupName, string hostGroupName, string hostName)
        {
            var resourceId = $"/subscriptions/{subscriptionId}/resourceGroups/{resourceGroupName}/providers/Microsoft.Compute/hostGroups/{hostGroupName}/hosts/{hostName}";
            return new ResourceIdentifier(resourceId);
        }

        private readonly ClientDiagnostics _dedicatedHostClientDiagnostics;
        private readonly DedicatedHostsRestOperations _dedicatedHostRestClient;
        private readonly DedicatedHostData _data;

        /// <summary> Initializes a new instance of the <see cref="DedicatedHost"/> class for mocking. </summary>
        protected DedicatedHost()
        {
        }

        /// <summary> Initializes a new instance of the <see cref = "DedicatedHost"/> class. </summary>
        /// <param name="client"> The client parameters to use in these operations. </param>
        /// <param name="data"> The resource that is the target of operations. </param>
        internal DedicatedHost(ArmClient client, DedicatedHostData data) : this(client, data.Id)
        {
            HasData = true;
            _data = data;
        }

        /// <summary> Initializes a new instance of the <see cref="DedicatedHost"/> class. </summary>
        /// <param name="client"> The client parameters to use in these operations. </param>
        /// <param name="id"> The identifier of the resource that is the target of operations. </param>
        internal DedicatedHost(ArmClient client, ResourceIdentifier id) : base(client, id)
        {
            _dedicatedHostClientDiagnostics = new ClientDiagnostics("Azure.ResourceManager.Sample", ResourceType.Namespace, DiagnosticOptions);
            TryGetApiVersion(ResourceType, out string dedicatedHostApiVersion);
            _dedicatedHostRestClient = new DedicatedHostsRestOperations(_dedicatedHostClientDiagnostics, Pipeline, DiagnosticOptions.ApplicationId, BaseUri, dedicatedHostApiVersion);
#if DEBUG
			ValidateResourceId(Id);
#endif
        }

        /// <summary> Gets the resource type for the operations. </summary>
        public static readonly ResourceType ResourceType = "Microsoft.Compute/hostGroups/hosts";

        /// <summary> Gets whether or not the current instance has data. </summary>
        public virtual bool HasData { get; }

        /// <summary> Gets the data representing this Feature. </summary>
        /// <exception cref="InvalidOperationException"> Throws if there is no data loaded in the current instance. </exception>
        public virtual DedicatedHostData Data
        {
            get
            {
                if (!HasData)
                    throw new InvalidOperationException("The current instance does not have data, you must call Get first.");
                return _data;
            }
        }

        internal static void ValidateResourceId(ResourceIdentifier id)
        {
            if (id.ResourceType != ResourceType)
                throw new ArgumentException(string.Format(CultureInfo.CurrentCulture, "Invalid resource type {0} expected {1}", id.ResourceType, ResourceType), nameof(id));
        }

        /// <summary>
        /// Retrieves information about a dedicated host.
        /// Request Path: /subscriptions/{subscriptionId}/resourceGroups/{resourceGroupName}/providers/Microsoft.Compute/hostGroups/{hostGroupName}/hosts/{hostName}
        /// Operation Id: DedicatedHosts_Get
        /// </summary>
        /// <param name="cancellationToken"> The cancellation token to use. </param>
        public virtual async Task<Response<DedicatedHost>> GetAsync(CancellationToken cancellationToken = default)
        {
            using var scope = _dedicatedHostClientDiagnostics.CreateScope("DedicatedHost.Get");
            scope.Start();
            try
            {
                var response = await _dedicatedHostRestClient.GetAsync(Id.SubscriptionId, Id.ResourceGroupName, Id.Parent.Name, Id.Name, cancellationToken).ConfigureAwait(false);
                if (response.Value == null)
                    throw new RequestFailedException(response.GetRawResponse());
                return Response.FromValue(new DedicatedHost(Client, response.Value), response.GetRawResponse());
            }
            catch (Exception e)
            {
                scope.Failed(e);
                throw;
            }
        }

        /// <summary>
        /// Retrieves information about a dedicated host.
        /// Request Path: /subscriptions/{subscriptionId}/resourceGroups/{resourceGroupName}/providers/Microsoft.Compute/hostGroups/{hostGroupName}/hosts/{hostName}
        /// Operation Id: DedicatedHosts_Get
        /// </summary>
        /// <param name="cancellationToken"> The cancellation token to use. </param>
        public virtual Response<DedicatedHost> Get(CancellationToken cancellationToken = default)
        {
            using var scope = _dedicatedHostClientDiagnostics.CreateScope("DedicatedHost.Get");
            scope.Start();
            try
            {
                var response = _dedicatedHostRestClient.Get(Id.SubscriptionId, Id.ResourceGroupName, Id.Parent.Name, Id.Name, cancellationToken);
                if (response.Value == null)
                    throw new RequestFailedException(response.GetRawResponse());
                return Response.FromValue(new DedicatedHost(Client, response.Value), response.GetRawResponse());
            }
            catch (Exception e)
            {
                scope.Failed(e);
                throw;
            }
        }

        /// <summary>
        /// Delete a dedicated host.
        /// Request Path: /subscriptions/{subscriptionId}/resourceGroups/{resourceGroupName}/providers/Microsoft.Compute/hostGroups/{hostGroupName}/hosts/{hostName}
        /// Operation Id: DedicatedHosts_Delete
        /// </summary>
        /// <param name="waitForCompletion"> Waits for the completion of the long running operations. </param>
        /// <param name="cancellationToken"> The cancellation token to use. </param>
        public virtual async Task<ArmOperation> DeleteAsync(bool waitForCompletion, CancellationToken cancellationToken = default)
        {
            using var scope = _dedicatedHostClientDiagnostics.CreateScope("DedicatedHost.Delete");
            scope.Start();
            try
            {
                var response = await _dedicatedHostRestClient.DeleteAsync(Id.SubscriptionId, Id.ResourceGroupName, Id.Parent.Name, Id.Name, cancellationToken).ConfigureAwait(false);
                var operation = new SampleArmOperation(_dedicatedHostClientDiagnostics, Pipeline, _dedicatedHostRestClient.CreateDeleteRequest(Id.SubscriptionId, Id.ResourceGroupName, Id.Parent.Name, Id.Name).Request, response, OperationFinalStateVia.Location);
                if (waitForCompletion)
                    await operation.WaitForCompletionResponseAsync(cancellationToken).ConfigureAwait(false);
                return operation;
            }
            catch (Exception e)
            {
                scope.Failed(e);
                throw;
            }
        }

        /// <summary>
        /// Delete a dedicated host.
        /// Request Path: /subscriptions/{subscriptionId}/resourceGroups/{resourceGroupName}/providers/Microsoft.Compute/hostGroups/{hostGroupName}/hosts/{hostName}
        /// Operation Id: DedicatedHosts_Delete
        /// </summary>
        /// <param name="waitForCompletion"> Waits for the completion of the long running operations. </param>
        /// <param name="cancellationToken"> The cancellation token to use. </param>
        public virtual ArmOperation Delete(bool waitForCompletion, CancellationToken cancellationToken = default)
        {
            using var scope = _dedicatedHostClientDiagnostics.CreateScope("DedicatedHost.Delete");
            scope.Start();
            try
            {
                var response = _dedicatedHostRestClient.Delete(Id.SubscriptionId, Id.ResourceGroupName, Id.Parent.Name, Id.Name, cancellationToken);
                var operation = new SampleArmOperation(_dedicatedHostClientDiagnostics, Pipeline, _dedicatedHostRestClient.CreateDeleteRequest(Id.SubscriptionId, Id.ResourceGroupName, Id.Parent.Name, Id.Name).Request, response, OperationFinalStateVia.Location);
                if (waitForCompletion)
                    operation.WaitForCompletionResponse(cancellationToken);
                return operation;
            }
            catch (Exception e)
            {
                scope.Failed(e);
                throw;
            }
        }

        /// <summary>
        /// Update an dedicated host .
        /// Request Path: /subscriptions/{subscriptionId}/resourceGroups/{resourceGroupName}/providers/Microsoft.Compute/hostGroups/{hostGroupName}/hosts/{hostName}
        /// Operation Id: DedicatedHosts_Update
        /// </summary>
        /// <param name="waitForCompletion"> Waits for the completion of the long running operations. </param>
        /// <param name="data"> Parameters supplied to the Update Dedicated Host operation. </param>
        /// <param name="cancellationToken"> The cancellation token to use. </param>
<<<<<<< HEAD
        /// <exception cref="ArgumentNullException"> <paramref name="options"/> is null. </exception>
        public virtual async Task<ArmOperation<DedicatedHost>> UpdateAsync(bool waitForCompletion, DedicatedHostUpdateOptions options, CancellationToken cancellationToken = default)
=======
        /// <exception cref="ArgumentNullException"> <paramref name="data"/> is null. </exception>
        public async virtual Task<ArmOperation<DedicatedHost>> UpdateAsync(bool waitForCompletion, PatchableDedicatedHostData data, CancellationToken cancellationToken = default)
>>>>>>> fea3b3d3
        {
            Argument.AssertNotNull(data, nameof(data));

            using var scope = _dedicatedHostClientDiagnostics.CreateScope("DedicatedHost.Update");
            scope.Start();
            try
            {
                var response = await _dedicatedHostRestClient.UpdateAsync(Id.SubscriptionId, Id.ResourceGroupName, Id.Parent.Name, Id.Name, data, cancellationToken).ConfigureAwait(false);
                var operation = new SampleArmOperation<DedicatedHost>(new DedicatedHostOperationSource(Client), _dedicatedHostClientDiagnostics, Pipeline, _dedicatedHostRestClient.CreateUpdateRequest(Id.SubscriptionId, Id.ResourceGroupName, Id.Parent.Name, Id.Name, data).Request, response, OperationFinalStateVia.Location);
                if (waitForCompletion)
                    await operation.WaitForCompletionAsync(cancellationToken).ConfigureAwait(false);
                return operation;
            }
            catch (Exception e)
            {
                scope.Failed(e);
                throw;
            }
        }

        /// <summary>
        /// Update an dedicated host .
        /// Request Path: /subscriptions/{subscriptionId}/resourceGroups/{resourceGroupName}/providers/Microsoft.Compute/hostGroups/{hostGroupName}/hosts/{hostName}
        /// Operation Id: DedicatedHosts_Update
        /// </summary>
        /// <param name="waitForCompletion"> Waits for the completion of the long running operations. </param>
        /// <param name="data"> Parameters supplied to the Update Dedicated Host operation. </param>
        /// <param name="cancellationToken"> The cancellation token to use. </param>
        /// <exception cref="ArgumentNullException"> <paramref name="data"/> is null. </exception>
        public virtual ArmOperation<DedicatedHost> Update(bool waitForCompletion, PatchableDedicatedHostData data, CancellationToken cancellationToken = default)
        {
            Argument.AssertNotNull(data, nameof(data));

            using var scope = _dedicatedHostClientDiagnostics.CreateScope("DedicatedHost.Update");
            scope.Start();
            try
            {
                var response = _dedicatedHostRestClient.Update(Id.SubscriptionId, Id.ResourceGroupName, Id.Parent.Name, Id.Name, data, cancellationToken);
                var operation = new SampleArmOperation<DedicatedHost>(new DedicatedHostOperationSource(Client), _dedicatedHostClientDiagnostics, Pipeline, _dedicatedHostRestClient.CreateUpdateRequest(Id.SubscriptionId, Id.ResourceGroupName, Id.Parent.Name, Id.Name, data).Request, response, OperationFinalStateVia.Location);
                if (waitForCompletion)
                    operation.WaitForCompletion(cancellationToken);
                return operation;
            }
            catch (Exception e)
            {
                scope.Failed(e);
                throw;
            }
        }

        /// <summary>
        /// Add a tag to the current resource.
        /// Request Path: /subscriptions/{subscriptionId}/resourceGroups/{resourceGroupName}/providers/Microsoft.Compute/hostGroups/{hostGroupName}/hosts/{hostName}
        /// Operation Id: DedicatedHosts_Get
        /// </summary>
        /// <param name="key"> The key for the tag. </param>
        /// <param name="value"> The value for the tag. </param>
        /// <param name="cancellationToken"> The cancellation token to use. </param>
        /// <exception cref="ArgumentNullException"> <paramref name="key"/> or <paramref name="value"/> is null. </exception>
        public virtual async Task<Response<DedicatedHost>> AddTagAsync(string key, string value, CancellationToken cancellationToken = default)
        {
            Argument.AssertNotNull(key, nameof(key));
            Argument.AssertNotNull(value, nameof(value));

            using var scope = _dedicatedHostClientDiagnostics.CreateScope("DedicatedHost.AddTag");
            scope.Start();
            try
            {
                var originalTags = await TagResource.GetAsync(cancellationToken).ConfigureAwait(false);
                originalTags.Value.Data.TagValues[key] = value;
                await TagResource.CreateOrUpdateAsync(true, originalTags.Value.Data, cancellationToken: cancellationToken).ConfigureAwait(false);
                var originalResponse = await _dedicatedHostRestClient.GetAsync(Id.SubscriptionId, Id.ResourceGroupName, Id.Parent.Name, Id.Name, cancellationToken).ConfigureAwait(false);
                return Response.FromValue(new DedicatedHost(Client, originalResponse.Value), originalResponse.GetRawResponse());
            }
            catch (Exception e)
            {
                scope.Failed(e);
                throw;
            }
        }

        /// <summary>
        /// Add a tag to the current resource.
        /// Request Path: /subscriptions/{subscriptionId}/resourceGroups/{resourceGroupName}/providers/Microsoft.Compute/hostGroups/{hostGroupName}/hosts/{hostName}
        /// Operation Id: DedicatedHosts_Get
        /// </summary>
        /// <param name="key"> The key for the tag. </param>
        /// <param name="value"> The value for the tag. </param>
        /// <param name="cancellationToken"> The cancellation token to use. </param>
        /// <exception cref="ArgumentNullException"> <paramref name="key"/> or <paramref name="value"/> is null. </exception>
        public virtual Response<DedicatedHost> AddTag(string key, string value, CancellationToken cancellationToken = default)
        {
            Argument.AssertNotNull(key, nameof(key));
            Argument.AssertNotNull(value, nameof(value));

            using var scope = _dedicatedHostClientDiagnostics.CreateScope("DedicatedHost.AddTag");
            scope.Start();
            try
            {
                var originalTags = TagResource.Get(cancellationToken);
                originalTags.Value.Data.TagValues[key] = value;
                TagResource.CreateOrUpdate(true, originalTags.Value.Data, cancellationToken: cancellationToken);
                var originalResponse = _dedicatedHostRestClient.Get(Id.SubscriptionId, Id.ResourceGroupName, Id.Parent.Name, Id.Name, cancellationToken);
                return Response.FromValue(new DedicatedHost(Client, originalResponse.Value), originalResponse.GetRawResponse());
            }
            catch (Exception e)
            {
                scope.Failed(e);
                throw;
            }
        }

        /// <summary>
        /// Replace the tags on the resource with the given set.
        /// Request Path: /subscriptions/{subscriptionId}/resourceGroups/{resourceGroupName}/providers/Microsoft.Compute/hostGroups/{hostGroupName}/hosts/{hostName}
        /// Operation Id: DedicatedHosts_Get
        /// </summary>
        /// <param name="tags"> The set of tags to use as replacement. </param>
        /// <param name="cancellationToken"> The cancellation token to use. </param>
        /// <exception cref="ArgumentNullException"> <paramref name="tags"/> is null. </exception>
        public virtual async Task<Response<DedicatedHost>> SetTagsAsync(IDictionary<string, string> tags, CancellationToken cancellationToken = default)
        {
            Argument.AssertNotNull(tags, nameof(tags));

            using var scope = _dedicatedHostClientDiagnostics.CreateScope("DedicatedHost.SetTags");
            scope.Start();
            try
            {
                await TagResource.DeleteAsync(true, cancellationToken: cancellationToken).ConfigureAwait(false);
                var originalTags = await TagResource.GetAsync(cancellationToken).ConfigureAwait(false);
                originalTags.Value.Data.TagValues.ReplaceWith(tags);
                await TagResource.CreateOrUpdateAsync(true, originalTags.Value.Data, cancellationToken: cancellationToken).ConfigureAwait(false);
                var originalResponse = await _dedicatedHostRestClient.GetAsync(Id.SubscriptionId, Id.ResourceGroupName, Id.Parent.Name, Id.Name, cancellationToken).ConfigureAwait(false);
                return Response.FromValue(new DedicatedHost(Client, originalResponse.Value), originalResponse.GetRawResponse());
            }
            catch (Exception e)
            {
                scope.Failed(e);
                throw;
            }
        }

        /// <summary>
        /// Replace the tags on the resource with the given set.
        /// Request Path: /subscriptions/{subscriptionId}/resourceGroups/{resourceGroupName}/providers/Microsoft.Compute/hostGroups/{hostGroupName}/hosts/{hostName}
        /// Operation Id: DedicatedHosts_Get
        /// </summary>
        /// <param name="tags"> The set of tags to use as replacement. </param>
        /// <param name="cancellationToken"> The cancellation token to use. </param>
        /// <exception cref="ArgumentNullException"> <paramref name="tags"/> is null. </exception>
        public virtual Response<DedicatedHost> SetTags(IDictionary<string, string> tags, CancellationToken cancellationToken = default)
        {
            Argument.AssertNotNull(tags, nameof(tags));

            using var scope = _dedicatedHostClientDiagnostics.CreateScope("DedicatedHost.SetTags");
            scope.Start();
            try
            {
                TagResource.Delete(true, cancellationToken: cancellationToken);
                var originalTags = TagResource.Get(cancellationToken);
                originalTags.Value.Data.TagValues.ReplaceWith(tags);
                TagResource.CreateOrUpdate(true, originalTags.Value.Data, cancellationToken: cancellationToken);
                var originalResponse = _dedicatedHostRestClient.Get(Id.SubscriptionId, Id.ResourceGroupName, Id.Parent.Name, Id.Name, cancellationToken);
                return Response.FromValue(new DedicatedHost(Client, originalResponse.Value), originalResponse.GetRawResponse());
            }
            catch (Exception e)
            {
                scope.Failed(e);
                throw;
            }
        }

        /// <summary>
        /// Removes a tag by key from the resource.
        /// Request Path: /subscriptions/{subscriptionId}/resourceGroups/{resourceGroupName}/providers/Microsoft.Compute/hostGroups/{hostGroupName}/hosts/{hostName}
        /// Operation Id: DedicatedHosts_Get
        /// </summary>
        /// <param name="key"> The key for the tag. </param>
        /// <param name="cancellationToken"> The cancellation token to use. </param>
        /// <exception cref="ArgumentNullException"> <paramref name="key"/> is null. </exception>
        public virtual async Task<Response<DedicatedHost>> RemoveTagAsync(string key, CancellationToken cancellationToken = default)
        {
            Argument.AssertNotNull(key, nameof(key));

            using var scope = _dedicatedHostClientDiagnostics.CreateScope("DedicatedHost.RemoveTag");
            scope.Start();
            try
            {
                var originalTags = await TagResource.GetAsync(cancellationToken).ConfigureAwait(false);
                originalTags.Value.Data.TagValues.Remove(key);
                await TagResource.CreateOrUpdateAsync(true, originalTags.Value.Data, cancellationToken: cancellationToken).ConfigureAwait(false);
                var originalResponse = await _dedicatedHostRestClient.GetAsync(Id.SubscriptionId, Id.ResourceGroupName, Id.Parent.Name, Id.Name, cancellationToken).ConfigureAwait(false);
                return Response.FromValue(new DedicatedHost(Client, originalResponse.Value), originalResponse.GetRawResponse());
            }
            catch (Exception e)
            {
                scope.Failed(e);
                throw;
            }
        }

        /// <summary>
        /// Removes a tag by key from the resource.
        /// Request Path: /subscriptions/{subscriptionId}/resourceGroups/{resourceGroupName}/providers/Microsoft.Compute/hostGroups/{hostGroupName}/hosts/{hostName}
        /// Operation Id: DedicatedHosts_Get
        /// </summary>
        /// <param name="key"> The key for the tag. </param>
        /// <param name="cancellationToken"> The cancellation token to use. </param>
        /// <exception cref="ArgumentNullException"> <paramref name="key"/> is null. </exception>
        public virtual Response<DedicatedHost> RemoveTag(string key, CancellationToken cancellationToken = default)
        {
            Argument.AssertNotNull(key, nameof(key));

            using var scope = _dedicatedHostClientDiagnostics.CreateScope("DedicatedHost.RemoveTag");
            scope.Start();
            try
            {
                var originalTags = TagResource.Get(cancellationToken);
                originalTags.Value.Data.TagValues.Remove(key);
                TagResource.CreateOrUpdate(true, originalTags.Value.Data, cancellationToken: cancellationToken);
                var originalResponse = _dedicatedHostRestClient.Get(Id.SubscriptionId, Id.ResourceGroupName, Id.Parent.Name, Id.Name, cancellationToken);
                return Response.FromValue(new DedicatedHost(Client, originalResponse.Value), originalResponse.GetRawResponse());
            }
            catch (Exception e)
            {
                scope.Failed(e);
                throw;
            }
        }
    }
}<|MERGE_RESOLUTION|>--- conflicted
+++ resolved
@@ -90,7 +90,7 @@
         /// Operation Id: DedicatedHosts_Get
         /// </summary>
         /// <param name="cancellationToken"> The cancellation token to use. </param>
-        public virtual async Task<Response<DedicatedHost>> GetAsync(CancellationToken cancellationToken = default)
+        public async virtual Task<Response<DedicatedHost>> GetAsync(CancellationToken cancellationToken = default)
         {
             using var scope = _dedicatedHostClientDiagnostics.CreateScope("DedicatedHost.Get");
             scope.Start();
@@ -98,7 +98,7 @@
             {
                 var response = await _dedicatedHostRestClient.GetAsync(Id.SubscriptionId, Id.ResourceGroupName, Id.Parent.Name, Id.Name, cancellationToken).ConfigureAwait(false);
                 if (response.Value == null)
-                    throw new RequestFailedException(response.GetRawResponse());
+                    throw await _dedicatedHostClientDiagnostics.CreateRequestFailedExceptionAsync(response.GetRawResponse()).ConfigureAwait(false);
                 return Response.FromValue(new DedicatedHost(Client, response.Value), response.GetRawResponse());
             }
             catch (Exception e)
@@ -122,7 +122,7 @@
             {
                 var response = _dedicatedHostRestClient.Get(Id.SubscriptionId, Id.ResourceGroupName, Id.Parent.Name, Id.Name, cancellationToken);
                 if (response.Value == null)
-                    throw new RequestFailedException(response.GetRawResponse());
+                    throw _dedicatedHostClientDiagnostics.CreateRequestFailedException(response.GetRawResponse());
                 return Response.FromValue(new DedicatedHost(Client, response.Value), response.GetRawResponse());
             }
             catch (Exception e)
@@ -139,7 +139,7 @@
         /// </summary>
         /// <param name="waitForCompletion"> Waits for the completion of the long running operations. </param>
         /// <param name="cancellationToken"> The cancellation token to use. </param>
-        public virtual async Task<ArmOperation> DeleteAsync(bool waitForCompletion, CancellationToken cancellationToken = default)
+        public async virtual Task<ArmOperation> DeleteAsync(bool waitForCompletion, CancellationToken cancellationToken = default)
         {
             using var scope = _dedicatedHostClientDiagnostics.CreateScope("DedicatedHost.Delete");
             scope.Start();
@@ -192,13 +192,8 @@
         /// <param name="waitForCompletion"> Waits for the completion of the long running operations. </param>
         /// <param name="data"> Parameters supplied to the Update Dedicated Host operation. </param>
         /// <param name="cancellationToken"> The cancellation token to use. </param>
-<<<<<<< HEAD
-        /// <exception cref="ArgumentNullException"> <paramref name="options"/> is null. </exception>
-        public virtual async Task<ArmOperation<DedicatedHost>> UpdateAsync(bool waitForCompletion, DedicatedHostUpdateOptions options, CancellationToken cancellationToken = default)
-=======
         /// <exception cref="ArgumentNullException"> <paramref name="data"/> is null. </exception>
         public async virtual Task<ArmOperation<DedicatedHost>> UpdateAsync(bool waitForCompletion, PatchableDedicatedHostData data, CancellationToken cancellationToken = default)
->>>>>>> fea3b3d3
         {
             Argument.AssertNotNull(data, nameof(data));
 
@@ -258,7 +253,7 @@
         /// <param name="value"> The value for the tag. </param>
         /// <param name="cancellationToken"> The cancellation token to use. </param>
         /// <exception cref="ArgumentNullException"> <paramref name="key"/> or <paramref name="value"/> is null. </exception>
-        public virtual async Task<Response<DedicatedHost>> AddTagAsync(string key, string value, CancellationToken cancellationToken = default)
+        public async virtual Task<Response<DedicatedHost>> AddTagAsync(string key, string value, CancellationToken cancellationToken = default)
         {
             Argument.AssertNotNull(key, nameof(key));
             Argument.AssertNotNull(value, nameof(value));
@@ -319,7 +314,7 @@
         /// <param name="tags"> The set of tags to use as replacement. </param>
         /// <param name="cancellationToken"> The cancellation token to use. </param>
         /// <exception cref="ArgumentNullException"> <paramref name="tags"/> is null. </exception>
-        public virtual async Task<Response<DedicatedHost>> SetTagsAsync(IDictionary<string, string> tags, CancellationToken cancellationToken = default)
+        public async virtual Task<Response<DedicatedHost>> SetTagsAsync(IDictionary<string, string> tags, CancellationToken cancellationToken = default)
         {
             Argument.AssertNotNull(tags, nameof(tags));
 
@@ -379,7 +374,7 @@
         /// <param name="key"> The key for the tag. </param>
         /// <param name="cancellationToken"> The cancellation token to use. </param>
         /// <exception cref="ArgumentNullException"> <paramref name="key"/> is null. </exception>
-        public virtual async Task<Response<DedicatedHost>> RemoveTagAsync(string key, CancellationToken cancellationToken = default)
+        public async virtual Task<Response<DedicatedHost>> RemoveTagAsync(string key, CancellationToken cancellationToken = default)
         {
             Argument.AssertNotNull(key, nameof(key));
 
