// Copyright (c) Microsoft Corporation. All rights reserved.
// Licensed under the MIT License.

// <auto-generated/>

#nullable disable

using System;
<<<<<<< HEAD
=======
using System.Collections;
using System.Collections.Generic;
>>>>>>> a1b655c6
using System.Linq;
using System.Threading;
using System.Threading.Tasks;
using Azure;
using Azure.Core;
using Azure.Core.Pipeline;
using Azure.ResourceManager;
using Azure.ResourceManager.Core;
using Azure.ResourceManager.Resources;

namespace Azure.ResourceManager.Sample
{
    /// <summary> A class representing collection of VirtualMachineExtensionImage and their operations over its parent. </summary>
    public partial class VirtualMachineExtensionImageCollection : ArmCollection, IEnumerable<VirtualMachineExtensionImage>
    {
        private readonly ClientDiagnostics _clientDiagnostics;
        private readonly VirtualMachineExtensionImagesRestOperations _virtualMachineExtensionImagesRestClient;
        private readonly string _location;
        private readonly string _publisherName;

        /// <summary> Initializes a new instance of the <see cref="VirtualMachineExtensionImageCollection"/> class for mocking. </summary>
        protected VirtualMachineExtensionImageCollection()
        {
        }

        /// <summary> Initializes a new instance of VirtualMachineExtensionImageCollection class. </summary>
        /// <param name="parent"> The resource representing the parent resource. </param>
        /// <param name="location"> The name of a supported Azure region. </param>
        /// <param name="publisherName"> The String to use. </param>
        internal VirtualMachineExtensionImageCollection(ArmResource parent, string location, string publisherName) : base(parent)
        {
            _clientDiagnostics = new ClientDiagnostics(ClientOptions);
            _virtualMachineExtensionImagesRestClient = new VirtualMachineExtensionImagesRestOperations(_clientDiagnostics, Pipeline, ClientOptions, BaseUri);
            _location = location;
            _publisherName = publisherName;
        }

        /// <summary> Gets the valid resource type for this object. </summary>
        protected override ResourceType ValidResourceType => Subscription.ResourceType;

        // Collection level operations.

        /// RequestPath: /subscriptions/{subscriptionId}/providers/Microsoft.Compute/locations/{location}/publishers/{publisherName}/artifacttypes/vmextension/types/{type}/versions/{version}
        /// ContextualPath: /subscriptions/{subscriptionId}
        /// OperationId: VirtualMachineExtensionImages_Get
        /// <summary> Gets a virtual machine extension image. </summary>
        /// <param name="type"> The String to use. </param>
        /// <param name="version"> The String to use. </param>
        /// <param name="cancellationToken"> The cancellation token to use. </param>
        /// <exception cref="ArgumentNullException"> <paramref name="type"/> or <paramref name="version"/> is null. </exception>
        public virtual Response<VirtualMachineExtensionImage> Get(string type, string version, CancellationToken cancellationToken = default)
        {
            if (type == null)
            {
                throw new ArgumentNullException(nameof(type));
            }
            if (version == null)
            {
                throw new ArgumentNullException(nameof(version));
            }

            using var scope = _clientDiagnostics.CreateScope("VirtualMachineExtensionImageCollection.Get");
            scope.Start();
            try
            {
                var response = _virtualMachineExtensionImagesRestClient.Get(Id.SubscriptionId, _location, _publisherName, type, version, cancellationToken);
                if (response.Value == null)
                    throw _clientDiagnostics.CreateRequestFailedException(response.GetRawResponse());
                return Response.FromValue(new VirtualMachineExtensionImage(Parent, response.Value), response.GetRawResponse());
            }
            catch (Exception e)
            {
                scope.Failed(e);
                throw;
            }
        }

        /// RequestPath: /subscriptions/{subscriptionId}/providers/Microsoft.Compute/locations/{location}/publishers/{publisherName}/artifacttypes/vmextension/types/{type}/versions/{version}
        /// ContextualPath: /subscriptions/{subscriptionId}
        /// OperationId: VirtualMachineExtensionImages_Get
        /// <summary> Gets a virtual machine extension image. </summary>
        /// <param name="type"> The String to use. </param>
        /// <param name="version"> The String to use. </param>
        /// <param name="cancellationToken"> The cancellation token to use. </param>
        /// <exception cref="ArgumentNullException"> <paramref name="type"/> or <paramref name="version"/> is null. </exception>
        public async virtual Task<Response<VirtualMachineExtensionImage>> GetAsync(string type, string version, CancellationToken cancellationToken = default)
        {
            if (type == null)
            {
                throw new ArgumentNullException(nameof(type));
            }
            if (version == null)
            {
                throw new ArgumentNullException(nameof(version));
            }

            using var scope = _clientDiagnostics.CreateScope("VirtualMachineExtensionImageCollection.Get");
            scope.Start();
            try
            {
                var response = await _virtualMachineExtensionImagesRestClient.GetAsync(Id.SubscriptionId, _location, _publisherName, type, version, cancellationToken).ConfigureAwait(false);
                if (response.Value == null)
                    throw await _clientDiagnostics.CreateRequestFailedExceptionAsync(response.GetRawResponse()).ConfigureAwait(false);
                return Response.FromValue(new VirtualMachineExtensionImage(Parent, response.Value), response.GetRawResponse());
            }
            catch (Exception e)
            {
                scope.Failed(e);
                throw;
            }
        }

        /// <summary> Tries to get details for this resource from the service. </summary>
        /// <param name="type"> The String to use. </param>
        /// <param name="version"> The String to use. </param>
        /// <param name="cancellationToken"> The cancellation token to use. </param>
        /// <exception cref="ArgumentNullException"> <paramref name="type"/> or <paramref name="version"/> is null. </exception>
        public virtual Response<VirtualMachineExtensionImage> GetIfExists(string type, string version, CancellationToken cancellationToken = default)
        {
            if (type == null)
            {
                throw new ArgumentNullException(nameof(type));
            }
            if (version == null)
            {
                throw new ArgumentNullException(nameof(version));
            }

            using var scope = _clientDiagnostics.CreateScope("VirtualMachineExtensionImageCollection.GetIfExists");
            scope.Start();
            try
            {
                var response = _virtualMachineExtensionImagesRestClient.Get(Id.SubscriptionId, _location, _publisherName, type, version, cancellationToken: cancellationToken);
                return response.Value == null
                    ? Response.FromValue<VirtualMachineExtensionImage>(null, response.GetRawResponse())
                    : Response.FromValue(new VirtualMachineExtensionImage(this, response.Value), response.GetRawResponse());
            }
            catch (Exception e)
            {
                scope.Failed(e);
                throw;
            }
        }

        /// <summary> Tries to get details for this resource from the service. </summary>
        /// <param name="type"> The String to use. </param>
        /// <param name="version"> The String to use. </param>
        /// <param name="cancellationToken"> The cancellation token to use. </param>
        /// <exception cref="ArgumentNullException"> <paramref name="type"/> or <paramref name="version"/> is null. </exception>
        public async virtual Task<Response<VirtualMachineExtensionImage>> GetIfExistsAsync(string type, string version, CancellationToken cancellationToken = default)
        {
            if (type == null)
            {
                throw new ArgumentNullException(nameof(type));
            }
            if (version == null)
            {
                throw new ArgumentNullException(nameof(version));
            }

            using var scope = _clientDiagnostics.CreateScope("VirtualMachineExtensionImageCollection.GetIfExistsAsync");
            scope.Start();
            try
            {
                var response = await _virtualMachineExtensionImagesRestClient.GetAsync(Id.SubscriptionId, _location, _publisherName, type, version, cancellationToken: cancellationToken).ConfigureAwait(false);
                return response.Value == null
                    ? Response.FromValue<VirtualMachineExtensionImage>(null, response.GetRawResponse())
                    : Response.FromValue(new VirtualMachineExtensionImage(this, response.Value), response.GetRawResponse());
            }
            catch (Exception e)
            {
                scope.Failed(e);
                throw;
            }
        }

        /// <summary> Tries to get details for this resource from the service. </summary>
        /// <param name="type"> The String to use. </param>
        /// <param name="version"> The String to use. </param>
        /// <param name="cancellationToken"> The cancellation token to use. </param>
        /// <exception cref="ArgumentNullException"> <paramref name="type"/> or <paramref name="version"/> is null. </exception>
        public virtual Response<bool> Exists(string type, string version, CancellationToken cancellationToken = default)
        {
            if (type == null)
            {
                throw new ArgumentNullException(nameof(type));
            }
            if (version == null)
            {
                throw new ArgumentNullException(nameof(version));
            }

            using var scope = _clientDiagnostics.CreateScope("VirtualMachineExtensionImageCollection.Exists");
            scope.Start();
            try
            {
                var response = GetIfExists(type, version, cancellationToken: cancellationToken);
                return Response.FromValue(response.Value != null, response.GetRawResponse());
            }
            catch (Exception e)
            {
                scope.Failed(e);
                throw;
            }
        }

        /// <summary> Tries to get details for this resource from the service. </summary>
        /// <param name="type"> The String to use. </param>
        /// <param name="version"> The String to use. </param>
        /// <param name="cancellationToken"> The cancellation token to use. </param>
        /// <exception cref="ArgumentNullException"> <paramref name="type"/> or <paramref name="version"/> is null. </exception>
        public async virtual Task<Response<bool>> ExistsAsync(string type, string version, CancellationToken cancellationToken = default)
        {
            if (type == null)
            {
                throw new ArgumentNullException(nameof(type));
            }
            if (version == null)
            {
                throw new ArgumentNullException(nameof(version));
            }

            using var scope = _clientDiagnostics.CreateScope("VirtualMachineExtensionImageCollection.ExistsAsync");
            scope.Start();
            try
            {
                var response = await GetIfExistsAsync(type, version, cancellationToken: cancellationToken).ConfigureAwait(false);
                return Response.FromValue(response.Value != null, response.GetRawResponse());
            }
            catch (Exception e)
            {
                scope.Failed(e);
                throw;
            }
        }

        /// RequestPath: /subscriptions/{subscriptionId}/providers/Microsoft.Compute/locations/{location}/publishers/{publisherName}/artifacttypes/vmextension/types
        /// ContextualPath: /subscriptions/{subscriptionId}
        /// OperationId: VirtualMachineExtensionImages_ListTypes
        /// <summary> Gets a list of virtual machine extension image types. </summary>
        /// <param name="cancellationToken"> The cancellation token to use. </param>
<<<<<<< HEAD
        /// <exception cref="ArgumentNullException"> <paramref name="location"/> or <paramref name="publisherName"/> is null. </exception>
        /// <returns> A collection of <see cref="VirtualMachineExtensionImage" /> that may take multiple service requests to iterate over. </returns>
        public virtual Pageable<VirtualMachineExtensionImage> GetAll(string location, string publisherName, CancellationToken cancellationToken = default)
        {
            if (location == null)
            {
                throw new ArgumentNullException(nameof(location));
            }
            if (publisherName == null)
            {
                throw new ArgumentNullException(nameof(publisherName));
            }

            Page<VirtualMachineExtensionImage> FirstPageFunc(int? pageSizeHint)
            {
                using var scope = _clientDiagnostics.CreateScope("VirtualMachineExtensionImageCollection.GetAll");
                scope.Start();
                try
                {
                    var response = _virtualMachineExtensionImagesRestClient.ListTypes(Id.SubscriptionId, location, publisherName, cancellationToken: cancellationToken);
                    return Page.FromValues(response.Value.Select(value => new VirtualMachineExtensionImage(Parent, value)), null, response.GetRawResponse());
                }
                catch (Exception e)
                {
                    scope.Failed(e);
                    throw;
                }
            }
            return PageableHelpers.CreateEnumerable(FirstPageFunc, null);
=======
        public virtual Response<IReadOnlyList<VirtualMachineExtensionImage>> GetAll(CancellationToken cancellationToken = default)
        {
            using var scope = _clientDiagnostics.CreateScope("VirtualMachineExtensionImageCollection.GetAll");
            scope.Start();
            try
            {
                var response = _virtualMachineExtensionImagesRestClient.ListTypes(Id.SubscriptionId, _location, _publisherName, cancellationToken);
                return Response.FromValue(response.Value.Select(value => new VirtualMachineExtensionImage(Parent, value)).ToArray() as IReadOnlyList<VirtualMachineExtensionImage>, response.GetRawResponse());
            }
            catch (Exception e)
            {
                scope.Failed(e);
                throw;
            }
>>>>>>> a1b655c6
        }

        /// RequestPath: /subscriptions/{subscriptionId}/providers/Microsoft.Compute/locations/{location}/publishers/{publisherName}/artifacttypes/vmextension/types
        /// ContextualPath: /subscriptions/{subscriptionId}
        /// OperationId: VirtualMachineExtensionImages_ListTypes
        /// <summary> Gets a list of virtual machine extension image types. </summary>
        /// <param name="cancellationToken"> The cancellation token to use. </param>
<<<<<<< HEAD
        /// <exception cref="ArgumentNullException"> <paramref name="location"/> or <paramref name="publisherName"/> is null. </exception>
        /// <returns> An async collection of <see cref="VirtualMachineExtensionImage" /> that may take multiple service requests to iterate over. </returns>
        public virtual AsyncPageable<VirtualMachineExtensionImage> GetAllAsync(string location, string publisherName, CancellationToken cancellationToken = default)
        {
            if (location == null)
            {
                throw new ArgumentNullException(nameof(location));
            }
            if (publisherName == null)
            {
                throw new ArgumentNullException(nameof(publisherName));
            }

            async Task<Page<VirtualMachineExtensionImage>> FirstPageFunc(int? pageSizeHint)
            {
                using var scope = _clientDiagnostics.CreateScope("VirtualMachineExtensionImageCollection.GetAll");
                scope.Start();
                try
                {
                    var response = await _virtualMachineExtensionImagesRestClient.ListTypesAsync(Id.SubscriptionId, location, publisherName, cancellationToken: cancellationToken).ConfigureAwait(false);
                    return Page.FromValues(response.Value.Select(value => new VirtualMachineExtensionImage(Parent, value)), null, response.GetRawResponse());
                }
                catch (Exception e)
                {
                    scope.Failed(e);
                    throw;
                }
            }
            return PageableHelpers.CreateAsyncEnumerable(FirstPageFunc, null);
=======
        public async virtual Task<Response<IReadOnlyList<VirtualMachineExtensionImage>>> GetAllAsync(CancellationToken cancellationToken = default)
        {
            using var scope = _clientDiagnostics.CreateScope("VirtualMachineExtensionImageCollection.GetAll");
            scope.Start();
            try
            {
                var response = await _virtualMachineExtensionImagesRestClient.ListTypesAsync(Id.SubscriptionId, _location, _publisherName, cancellationToken).ConfigureAwait(false);
                return Response.FromValue(response.Value.Select(value => new VirtualMachineExtensionImage(Parent, value)).ToArray() as IReadOnlyList<VirtualMachineExtensionImage>, response.GetRawResponse());
            }
            catch (Exception e)
            {
                scope.Failed(e);
                throw;
            }
>>>>>>> a1b655c6
        }

        /// RequestPath: /subscriptions/{subscriptionId}/providers/Microsoft.Compute/locations/{location}/publishers/{publisherName}/artifacttypes/vmextension/types/{type}/versions
        /// ContextualPath: /subscriptions/{subscriptionId}
        /// OperationId: VirtualMachineExtensionImages_ListVersions
        /// <summary> Gets a list of virtual machine extension image versions. </summary>
        /// <param name="type"> The String to use. </param>
        /// <param name="filter"> The filter to apply on the operation. </param>
        /// <param name="top"> The Integer to use. </param>
        /// <param name="orderby"> The String to use. </param>
        /// <param name="cancellationToken"> The cancellation token to use. </param>
<<<<<<< HEAD
        /// <exception cref="ArgumentNullException"> <paramref name="location"/>, <paramref name="publisherName"/>, or <paramref name="type"/> is null. </exception>
        /// <returns> A collection of <see cref="VirtualMachineExtensionImage" /> that may take multiple service requests to iterate over. </returns>
        public virtual Pageable<VirtualMachineExtensionImage> GetAll(string location, string publisherName, string type, string filter = null, int? top = null, string orderby = null, CancellationToken cancellationToken = default)
=======
        /// <exception cref="ArgumentNullException"> <paramref name="type"/> is null. </exception>
        public virtual Response<IReadOnlyList<VirtualMachineExtensionImage>> GetAll(string type, string filter = null, int? top = null, string orderby = null, CancellationToken cancellationToken = default)
>>>>>>> a1b655c6
        {
            if (type == null)
            {
                throw new ArgumentNullException(nameof(type));
            }

<<<<<<< HEAD
            Page<VirtualMachineExtensionImage> FirstPageFunc(int? pageSizeHint)
            {
                using var scope = _clientDiagnostics.CreateScope("VirtualMachineExtensionImageCollection.GetAll");
                scope.Start();
                try
                {
                    var response = _virtualMachineExtensionImagesRestClient.ListVersions(Id.SubscriptionId, location, publisherName, type, filter, top, orderby, cancellationToken: cancellationToken);
                    return Page.FromValues(response.Value.Select(value => new VirtualMachineExtensionImage(Parent, value)), null, response.GetRawResponse());
                }
                catch (Exception e)
                {
                    scope.Failed(e);
                    throw;
                }
            }
            return PageableHelpers.CreateEnumerable(FirstPageFunc, null);
=======
            using var scope = _clientDiagnostics.CreateScope("VirtualMachineExtensionImageCollection.GetAll");
            scope.Start();
            try
            {
                var response = _virtualMachineExtensionImagesRestClient.ListVersions(Id.SubscriptionId, _location, _publisherName, type, filter, top, orderby, cancellationToken);
                return Response.FromValue(response.Value.Select(value => new VirtualMachineExtensionImage(Parent, value)).ToArray() as IReadOnlyList<VirtualMachineExtensionImage>, response.GetRawResponse());
            }
            catch (Exception e)
            {
                scope.Failed(e);
                throw;
            }
>>>>>>> a1b655c6
        }

        /// RequestPath: /subscriptions/{subscriptionId}/providers/Microsoft.Compute/locations/{location}/publishers/{publisherName}/artifacttypes/vmextension/types/{type}/versions
        /// ContextualPath: /subscriptions/{subscriptionId}
        /// OperationId: VirtualMachineExtensionImages_ListVersions
        /// <summary> Gets a list of virtual machine extension image versions. </summary>
        /// <param name="type"> The String to use. </param>
        /// <param name="filter"> The filter to apply on the operation. </param>
        /// <param name="top"> The Integer to use. </param>
        /// <param name="orderby"> The String to use. </param>
        /// <param name="cancellationToken"> The cancellation token to use. </param>
<<<<<<< HEAD
        /// <exception cref="ArgumentNullException"> <paramref name="location"/>, <paramref name="publisherName"/>, or <paramref name="type"/> is null. </exception>
        /// <returns> An async collection of <see cref="VirtualMachineExtensionImage" /> that may take multiple service requests to iterate over. </returns>
        public virtual AsyncPageable<VirtualMachineExtensionImage> GetAllAsync(string location, string publisherName, string type, string filter = null, int? top = null, string orderby = null, CancellationToken cancellationToken = default)
=======
        /// <exception cref="ArgumentNullException"> <paramref name="type"/> is null. </exception>
        public async virtual Task<Response<IReadOnlyList<VirtualMachineExtensionImage>>> GetAllAsync(string type, string filter = null, int? top = null, string orderby = null, CancellationToken cancellationToken = default)
>>>>>>> a1b655c6
        {
            if (type == null)
            {
                throw new ArgumentNullException(nameof(type));
            }

<<<<<<< HEAD
            async Task<Page<VirtualMachineExtensionImage>> FirstPageFunc(int? pageSizeHint)
            {
                using var scope = _clientDiagnostics.CreateScope("VirtualMachineExtensionImageCollection.GetAll");
                scope.Start();
                try
                {
                    var response = await _virtualMachineExtensionImagesRestClient.ListVersionsAsync(Id.SubscriptionId, location, publisherName, type, filter, top, orderby, cancellationToken: cancellationToken).ConfigureAwait(false);
                    return Page.FromValues(response.Value.Select(value => new VirtualMachineExtensionImage(Parent, value)), null, response.GetRawResponse());
                }
                catch (Exception e)
                {
                    scope.Failed(e);
                    throw;
                }
            }
            return PageableHelpers.CreateAsyncEnumerable(FirstPageFunc, null);
=======
            using var scope = _clientDiagnostics.CreateScope("VirtualMachineExtensionImageCollection.GetAll");
            scope.Start();
            try
            {
                var response = await _virtualMachineExtensionImagesRestClient.ListVersionsAsync(Id.SubscriptionId, _location, _publisherName, type, filter, top, orderby, cancellationToken).ConfigureAwait(false);
                return Response.FromValue(response.Value.Select(value => new VirtualMachineExtensionImage(Parent, value)).ToArray() as IReadOnlyList<VirtualMachineExtensionImage>, response.GetRawResponse());
            }
            catch (Exception e)
            {
                scope.Failed(e);
                throw;
            }
>>>>>>> a1b655c6
        }

        /// <summary> Filters the list of <see cref="VirtualMachineExtensionImage" /> for this subscription represented as generic resources. </summary>
        /// <param name="nameFilter"> The filter used in this operation. </param>
        /// <param name="expand"> Comma-separated list of additional properties to be included in the response. Valid values include `createdTime`, `changedTime` and `provisioningState`. </param>
        /// <param name="top"> The number of results to return. </param>
        /// <param name="cancellationToken"> A token to allow the caller to cancel the call to the service. The default value is <see cref="CancellationToken.None" />. </param>
        /// <returns> A collection of resource that may take multiple service requests to iterate over. </returns>
        public virtual Pageable<GenericResource> GetAllAsGenericResources(string nameFilter, string expand = null, int? top = null, CancellationToken cancellationToken = default)
        {
            using var scope = _clientDiagnostics.CreateScope("VirtualMachineExtensionImageCollection.GetAllAsGenericResources");
            scope.Start();
            try
            {
                var filters = new ResourceFilterCollection(VirtualMachineExtensionImage.ResourceType);
                filters.SubstringFilter = nameFilter;
                return ResourceListOperations.GetAtContext(Parent as Subscription, filters, expand, top, cancellationToken);
            }
            catch (Exception e)
            {
                scope.Failed(e);
                throw;
            }
        }

        /// <summary> Filters the list of <see cref="VirtualMachineExtensionImage" /> for this subscription represented as generic resources. </summary>
        /// <param name="nameFilter"> The filter used in this operation. </param>
        /// <param name="expand"> Comma-separated list of additional properties to be included in the response. Valid values include `createdTime`, `changedTime` and `provisioningState`. </param>
        /// <param name="top"> The number of results to return. </param>
        /// <param name="cancellationToken"> A token to allow the caller to cancel the call to the service. The default value is <see cref="CancellationToken.None" />. </param>
        /// <returns> An async collection of resource that may take multiple service requests to iterate over. </returns>
        public virtual AsyncPageable<GenericResource> GetAllAsGenericResourcesAsync(string nameFilter, string expand = null, int? top = null, CancellationToken cancellationToken = default)
        {
            using var scope = _clientDiagnostics.CreateScope("VirtualMachineExtensionImageCollection.GetAllAsGenericResources");
            scope.Start();
            try
            {
                var filters = new ResourceFilterCollection(VirtualMachineExtensionImage.ResourceType);
                filters.SubstringFilter = nameFilter;
                return ResourceListOperations.GetAtContextAsync(Parent as Subscription, filters, expand, top, cancellationToken);
            }
            catch (Exception e)
            {
                scope.Failed(e);
                throw;
            }
        }

        IEnumerator<VirtualMachineExtensionImage> IEnumerable<VirtualMachineExtensionImage>.GetEnumerator()
        {
            return GetAll().Value.GetEnumerator();
        }

        IEnumerator IEnumerable.GetEnumerator()
        {
            return GetAll().Value.GetEnumerator();
        }

        // Builders.
        // public ArmBuilder<Azure.ResourceManager.ResourceIdentifier, VirtualMachineExtensionImage, VirtualMachineExtensionImageData> Construct() { }
    }
}<|MERGE_RESOLUTION|>--- conflicted
+++ resolved
@@ -6,11 +6,8 @@
 #nullable disable
 
 using System;
-<<<<<<< HEAD
-=======
 using System.Collections;
 using System.Collections.Generic;
->>>>>>> a1b655c6
 using System.Linq;
 using System.Threading;
 using System.Threading.Tasks;
@@ -24,7 +21,7 @@
 namespace Azure.ResourceManager.Sample
 {
     /// <summary> A class representing collection of VirtualMachineExtensionImage and their operations over its parent. </summary>
-    public partial class VirtualMachineExtensionImageCollection : ArmCollection, IEnumerable<VirtualMachineExtensionImage>
+    public partial class VirtualMachineExtensionImageCollection : ArmCollection, IEnumerable<VirtualMachineExtensionImage>, IAsyncEnumerable<VirtualMachineExtensionImage>
     {
         private readonly ClientDiagnostics _clientDiagnostics;
         private readonly VirtualMachineExtensionImagesRestOperations _virtualMachineExtensionImagesRestClient;
@@ -252,27 +249,16 @@
         /// OperationId: VirtualMachineExtensionImages_ListTypes
         /// <summary> Gets a list of virtual machine extension image types. </summary>
         /// <param name="cancellationToken"> The cancellation token to use. </param>
-<<<<<<< HEAD
-        /// <exception cref="ArgumentNullException"> <paramref name="location"/> or <paramref name="publisherName"/> is null. </exception>
         /// <returns> A collection of <see cref="VirtualMachineExtensionImage" /> that may take multiple service requests to iterate over. </returns>
-        public virtual Pageable<VirtualMachineExtensionImage> GetAll(string location, string publisherName, CancellationToken cancellationToken = default)
-        {
-            if (location == null)
-            {
-                throw new ArgumentNullException(nameof(location));
-            }
-            if (publisherName == null)
-            {
-                throw new ArgumentNullException(nameof(publisherName));
-            }
-
+        public virtual Pageable<VirtualMachineExtensionImage> GetAll(CancellationToken cancellationToken = default)
+        {
             Page<VirtualMachineExtensionImage> FirstPageFunc(int? pageSizeHint)
             {
                 using var scope = _clientDiagnostics.CreateScope("VirtualMachineExtensionImageCollection.GetAll");
                 scope.Start();
                 try
                 {
-                    var response = _virtualMachineExtensionImagesRestClient.ListTypes(Id.SubscriptionId, location, publisherName, cancellationToken: cancellationToken);
+                    var response = _virtualMachineExtensionImagesRestClient.ListTypes(Id.SubscriptionId, _location, _publisherName, cancellationToken: cancellationToken);
                     return Page.FromValues(response.Value.Select(value => new VirtualMachineExtensionImage(Parent, value)), null, response.GetRawResponse());
                 }
                 catch (Exception e)
@@ -282,22 +268,6 @@
                 }
             }
             return PageableHelpers.CreateEnumerable(FirstPageFunc, null);
-=======
-        public virtual Response<IReadOnlyList<VirtualMachineExtensionImage>> GetAll(CancellationToken cancellationToken = default)
-        {
-            using var scope = _clientDiagnostics.CreateScope("VirtualMachineExtensionImageCollection.GetAll");
-            scope.Start();
-            try
-            {
-                var response = _virtualMachineExtensionImagesRestClient.ListTypes(Id.SubscriptionId, _location, _publisherName, cancellationToken);
-                return Response.FromValue(response.Value.Select(value => new VirtualMachineExtensionImage(Parent, value)).ToArray() as IReadOnlyList<VirtualMachineExtensionImage>, response.GetRawResponse());
-            }
-            catch (Exception e)
-            {
-                scope.Failed(e);
-                throw;
-            }
->>>>>>> a1b655c6
         }
 
         /// RequestPath: /subscriptions/{subscriptionId}/providers/Microsoft.Compute/locations/{location}/publishers/{publisherName}/artifacttypes/vmextension/types
@@ -305,27 +275,16 @@
         /// OperationId: VirtualMachineExtensionImages_ListTypes
         /// <summary> Gets a list of virtual machine extension image types. </summary>
         /// <param name="cancellationToken"> The cancellation token to use. </param>
-<<<<<<< HEAD
-        /// <exception cref="ArgumentNullException"> <paramref name="location"/> or <paramref name="publisherName"/> is null. </exception>
         /// <returns> An async collection of <see cref="VirtualMachineExtensionImage" /> that may take multiple service requests to iterate over. </returns>
-        public virtual AsyncPageable<VirtualMachineExtensionImage> GetAllAsync(string location, string publisherName, CancellationToken cancellationToken = default)
-        {
-            if (location == null)
-            {
-                throw new ArgumentNullException(nameof(location));
-            }
-            if (publisherName == null)
-            {
-                throw new ArgumentNullException(nameof(publisherName));
-            }
-
+        public virtual AsyncPageable<VirtualMachineExtensionImage> GetAllAsync(CancellationToken cancellationToken = default)
+        {
             async Task<Page<VirtualMachineExtensionImage>> FirstPageFunc(int? pageSizeHint)
             {
                 using var scope = _clientDiagnostics.CreateScope("VirtualMachineExtensionImageCollection.GetAll");
                 scope.Start();
                 try
                 {
-                    var response = await _virtualMachineExtensionImagesRestClient.ListTypesAsync(Id.SubscriptionId, location, publisherName, cancellationToken: cancellationToken).ConfigureAwait(false);
+                    var response = await _virtualMachineExtensionImagesRestClient.ListTypesAsync(Id.SubscriptionId, _location, _publisherName, cancellationToken: cancellationToken).ConfigureAwait(false);
                     return Page.FromValues(response.Value.Select(value => new VirtualMachineExtensionImage(Parent, value)), null, response.GetRawResponse());
                 }
                 catch (Exception e)
@@ -335,22 +294,6 @@
                 }
             }
             return PageableHelpers.CreateAsyncEnumerable(FirstPageFunc, null);
-=======
-        public async virtual Task<Response<IReadOnlyList<VirtualMachineExtensionImage>>> GetAllAsync(CancellationToken cancellationToken = default)
-        {
-            using var scope = _clientDiagnostics.CreateScope("VirtualMachineExtensionImageCollection.GetAll");
-            scope.Start();
-            try
-            {
-                var response = await _virtualMachineExtensionImagesRestClient.ListTypesAsync(Id.SubscriptionId, _location, _publisherName, cancellationToken).ConfigureAwait(false);
-                return Response.FromValue(response.Value.Select(value => new VirtualMachineExtensionImage(Parent, value)).ToArray() as IReadOnlyList<VirtualMachineExtensionImage>, response.GetRawResponse());
-            }
-            catch (Exception e)
-            {
-                scope.Failed(e);
-                throw;
-            }
->>>>>>> a1b655c6
         }
 
         /// RequestPath: /subscriptions/{subscriptionId}/providers/Microsoft.Compute/locations/{location}/publishers/{publisherName}/artifacttypes/vmextension/types/{type}/versions
@@ -362,28 +305,22 @@
         /// <param name="top"> The Integer to use. </param>
         /// <param name="orderby"> The String to use. </param>
         /// <param name="cancellationToken"> The cancellation token to use. </param>
-<<<<<<< HEAD
-        /// <exception cref="ArgumentNullException"> <paramref name="location"/>, <paramref name="publisherName"/>, or <paramref name="type"/> is null. </exception>
+        /// <exception cref="ArgumentNullException"> <paramref name="type"/> is null. </exception>
         /// <returns> A collection of <see cref="VirtualMachineExtensionImage" /> that may take multiple service requests to iterate over. </returns>
-        public virtual Pageable<VirtualMachineExtensionImage> GetAll(string location, string publisherName, string type, string filter = null, int? top = null, string orderby = null, CancellationToken cancellationToken = default)
-=======
-        /// <exception cref="ArgumentNullException"> <paramref name="type"/> is null. </exception>
-        public virtual Response<IReadOnlyList<VirtualMachineExtensionImage>> GetAll(string type, string filter = null, int? top = null, string orderby = null, CancellationToken cancellationToken = default)
->>>>>>> a1b655c6
-        {
-            if (type == null)
-            {
-                throw new ArgumentNullException(nameof(type));
-            }
-
-<<<<<<< HEAD
+        public virtual Pageable<VirtualMachineExtensionImage> GetAll(string type, string filter = null, int? top = null, string orderby = null, CancellationToken cancellationToken = default)
+        {
+            if (type == null)
+            {
+                throw new ArgumentNullException(nameof(type));
+            }
+
             Page<VirtualMachineExtensionImage> FirstPageFunc(int? pageSizeHint)
             {
                 using var scope = _clientDiagnostics.CreateScope("VirtualMachineExtensionImageCollection.GetAll");
                 scope.Start();
                 try
                 {
-                    var response = _virtualMachineExtensionImagesRestClient.ListVersions(Id.SubscriptionId, location, publisherName, type, filter, top, orderby, cancellationToken: cancellationToken);
+                    var response = _virtualMachineExtensionImagesRestClient.ListVersions(Id.SubscriptionId, _location, _publisherName, type, filter, top, orderby, cancellationToken: cancellationToken);
                     return Page.FromValues(response.Value.Select(value => new VirtualMachineExtensionImage(Parent, value)), null, response.GetRawResponse());
                 }
                 catch (Exception e)
@@ -393,20 +330,6 @@
                 }
             }
             return PageableHelpers.CreateEnumerable(FirstPageFunc, null);
-=======
-            using var scope = _clientDiagnostics.CreateScope("VirtualMachineExtensionImageCollection.GetAll");
-            scope.Start();
-            try
-            {
-                var response = _virtualMachineExtensionImagesRestClient.ListVersions(Id.SubscriptionId, _location, _publisherName, type, filter, top, orderby, cancellationToken);
-                return Response.FromValue(response.Value.Select(value => new VirtualMachineExtensionImage(Parent, value)).ToArray() as IReadOnlyList<VirtualMachineExtensionImage>, response.GetRawResponse());
-            }
-            catch (Exception e)
-            {
-                scope.Failed(e);
-                throw;
-            }
->>>>>>> a1b655c6
         }
 
         /// RequestPath: /subscriptions/{subscriptionId}/providers/Microsoft.Compute/locations/{location}/publishers/{publisherName}/artifacttypes/vmextension/types/{type}/versions
@@ -418,28 +341,22 @@
         /// <param name="top"> The Integer to use. </param>
         /// <param name="orderby"> The String to use. </param>
         /// <param name="cancellationToken"> The cancellation token to use. </param>
-<<<<<<< HEAD
-        /// <exception cref="ArgumentNullException"> <paramref name="location"/>, <paramref name="publisherName"/>, or <paramref name="type"/> is null. </exception>
+        /// <exception cref="ArgumentNullException"> <paramref name="type"/> is null. </exception>
         /// <returns> An async collection of <see cref="VirtualMachineExtensionImage" /> that may take multiple service requests to iterate over. </returns>
-        public virtual AsyncPageable<VirtualMachineExtensionImage> GetAllAsync(string location, string publisherName, string type, string filter = null, int? top = null, string orderby = null, CancellationToken cancellationToken = default)
-=======
-        /// <exception cref="ArgumentNullException"> <paramref name="type"/> is null. </exception>
-        public async virtual Task<Response<IReadOnlyList<VirtualMachineExtensionImage>>> GetAllAsync(string type, string filter = null, int? top = null, string orderby = null, CancellationToken cancellationToken = default)
->>>>>>> a1b655c6
-        {
-            if (type == null)
-            {
-                throw new ArgumentNullException(nameof(type));
-            }
-
-<<<<<<< HEAD
+        public virtual AsyncPageable<VirtualMachineExtensionImage> GetAllAsync(string type, string filter = null, int? top = null, string orderby = null, CancellationToken cancellationToken = default)
+        {
+            if (type == null)
+            {
+                throw new ArgumentNullException(nameof(type));
+            }
+
             async Task<Page<VirtualMachineExtensionImage>> FirstPageFunc(int? pageSizeHint)
             {
                 using var scope = _clientDiagnostics.CreateScope("VirtualMachineExtensionImageCollection.GetAll");
                 scope.Start();
                 try
                 {
-                    var response = await _virtualMachineExtensionImagesRestClient.ListVersionsAsync(Id.SubscriptionId, location, publisherName, type, filter, top, orderby, cancellationToken: cancellationToken).ConfigureAwait(false);
+                    var response = await _virtualMachineExtensionImagesRestClient.ListVersionsAsync(Id.SubscriptionId, _location, _publisherName, type, filter, top, orderby, cancellationToken: cancellationToken).ConfigureAwait(false);
                     return Page.FromValues(response.Value.Select(value => new VirtualMachineExtensionImage(Parent, value)), null, response.GetRawResponse());
                 }
                 catch (Exception e)
@@ -449,20 +366,6 @@
                 }
             }
             return PageableHelpers.CreateAsyncEnumerable(FirstPageFunc, null);
-=======
-            using var scope = _clientDiagnostics.CreateScope("VirtualMachineExtensionImageCollection.GetAll");
-            scope.Start();
-            try
-            {
-                var response = await _virtualMachineExtensionImagesRestClient.ListVersionsAsync(Id.SubscriptionId, _location, _publisherName, type, filter, top, orderby, cancellationToken).ConfigureAwait(false);
-                return Response.FromValue(response.Value.Select(value => new VirtualMachineExtensionImage(Parent, value)).ToArray() as IReadOnlyList<VirtualMachineExtensionImage>, response.GetRawResponse());
-            }
-            catch (Exception e)
-            {
-                scope.Failed(e);
-                throw;
-            }
->>>>>>> a1b655c6
         }
 
         /// <summary> Filters the list of <see cref="VirtualMachineExtensionImage" /> for this subscription represented as generic resources. </summary>
@@ -513,12 +416,17 @@
 
         IEnumerator<VirtualMachineExtensionImage> IEnumerable<VirtualMachineExtensionImage>.GetEnumerator()
         {
-            return GetAll().Value.GetEnumerator();
+            return GetAll().GetEnumerator();
         }
 
         IEnumerator IEnumerable.GetEnumerator()
         {
-            return GetAll().Value.GetEnumerator();
+            return GetAll().GetEnumerator();
+        }
+
+        IAsyncEnumerator<VirtualMachineExtensionImage> IAsyncEnumerable<VirtualMachineExtensionImage>.GetAsyncEnumerator(CancellationToken cancellationToken)
+        {
+            return GetAllAsync(cancellationToken: cancellationToken).GetAsyncEnumerator(cancellationToken);
         }
 
         // Builders.
