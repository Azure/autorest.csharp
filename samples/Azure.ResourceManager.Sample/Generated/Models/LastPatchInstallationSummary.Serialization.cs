// Copyright (c) Microsoft Corporation. All rights reserved.
// Licensed under the MIT License.

// <auto-generated/>

#nullable disable

using System;
using System.ClientModel.Primitives;
using System.Collections.Generic;
using System.Text;
using System.Text.Json;
using Azure.Core;
<<<<<<< HEAD
using Azure.ResourceManager;
=======
using Azure.ResourceManager.Sample;
>>>>>>> 98bcf762

namespace Azure.ResourceManager.Sample.Models
{
    public partial class LastPatchInstallationSummary : IUtf8JsonSerializable, IJsonModel<LastPatchInstallationSummary>
    {
        void IUtf8JsonSerializable.Write(Utf8JsonWriter writer) => ((IJsonModel<LastPatchInstallationSummary>)this).Write(writer, new ModelReaderWriterOptions("W"));

        void IJsonModel<LastPatchInstallationSummary>.Write(Utf8JsonWriter writer, ModelReaderWriterOptions options)
        {
            var format = options.Format == "W" ? ((IPersistableModel<LastPatchInstallationSummary>)this).GetFormatFromOptions(options) : options.Format;
            if (format != "J")
            {
                throw new FormatException($"The model {nameof(LastPatchInstallationSummary)} does not support '{format}' format.");
            }

            writer.WriteStartObject();
            if (options.Format != "W" && Optional.IsDefined(Status))
            {
                writer.WritePropertyName("status"u8);
                writer.WriteStringValue(Status.Value.ToString());
            }
            if (options.Format != "W" && Optional.IsDefined(InstallationActivityId))
            {
                writer.WritePropertyName("installationActivityId"u8);
                writer.WriteStringValue(InstallationActivityId);
            }
            if (options.Format != "W" && Optional.IsDefined(MaintenanceWindowExceeded))
            {
                writer.WritePropertyName("maintenanceWindowExceeded"u8);
                writer.WriteBooleanValue(MaintenanceWindowExceeded.Value);
            }
            if (options.Format != "W" && Optional.IsDefined(RebootStatus))
            {
                writer.WritePropertyName("rebootStatus"u8);
                writer.WriteStringValue(RebootStatus.Value.ToString());
            }
            if (options.Format != "W" && Optional.IsDefined(NotSelectedPatchCount))
            {
                writer.WritePropertyName("notSelectedPatchCount"u8);
                writer.WriteNumberValue(NotSelectedPatchCount.Value);
            }
            if (options.Format != "W" && Optional.IsDefined(ExcludedPatchCount))
            {
                writer.WritePropertyName("excludedPatchCount"u8);
                writer.WriteNumberValue(ExcludedPatchCount.Value);
            }
            if (options.Format != "W" && Optional.IsDefined(PendingPatchCount))
            {
                writer.WritePropertyName("pendingPatchCount"u8);
                writer.WriteNumberValue(PendingPatchCount.Value);
            }
            if (options.Format != "W" && Optional.IsDefined(InstalledPatchCount))
            {
                writer.WritePropertyName("installedPatchCount"u8);
                writer.WriteNumberValue(InstalledPatchCount.Value);
            }
            if (options.Format != "W" && Optional.IsDefined(FailedPatchCount))
            {
                writer.WritePropertyName("failedPatchCount"u8);
                writer.WriteNumberValue(FailedPatchCount.Value);
            }
            if (options.Format != "W" && Optional.IsDefined(StartOn))
            {
                writer.WritePropertyName("startTime"u8);
                writer.WriteStringValue(StartOn.Value, "O");
            }
            if (options.Format != "W" && Optional.IsDefined(LastModifiedOn))
            {
                writer.WritePropertyName("lastModifiedTime"u8);
                writer.WriteStringValue(LastModifiedOn.Value, "O");
            }
            if (options.Format != "W" && Optional.IsDefined(StartedBy))
            {
                writer.WritePropertyName("startedBy"u8);
                writer.WriteStringValue(StartedBy);
            }
            if (options.Format != "W" && Optional.IsDefined(Error))
            {
                writer.WritePropertyName("error"u8);
                writer.WriteObjectValue(Error);
            }
            if (options.Format != "W" && _serializedAdditionalRawData != null)
            {
                foreach (var item in _serializedAdditionalRawData)
                {
                    writer.WritePropertyName(item.Key);
#if NET6_0_OR_GREATER
				writer.WriteRawValue(item.Value);
#else
                    using (JsonDocument document = JsonDocument.Parse(item.Value))
                    {
                        JsonSerializer.Serialize(writer, document.RootElement);
                    }
#endif
                }
            }
            writer.WriteEndObject();
        }

        LastPatchInstallationSummary IJsonModel<LastPatchInstallationSummary>.Create(ref Utf8JsonReader reader, ModelReaderWriterOptions options)
        {
            var format = options.Format == "W" ? ((IPersistableModel<LastPatchInstallationSummary>)this).GetFormatFromOptions(options) : options.Format;
            if (format != "J")
            {
                throw new FormatException($"The model {nameof(LastPatchInstallationSummary)} does not support '{format}' format.");
            }

            using JsonDocument document = JsonDocument.ParseValue(ref reader);
            return DeserializeLastPatchInstallationSummary(document.RootElement, options);
        }

        internal static LastPatchInstallationSummary DeserializeLastPatchInstallationSummary(JsonElement element, ModelReaderWriterOptions options = null)
        {
            options ??= new ModelReaderWriterOptions("W");

            if (element.ValueKind == JsonValueKind.Null)
            {
                return null;
            }
            PatchOperationStatus? status = default;
            string installationActivityId = default;
            bool? maintenanceWindowExceeded = default;
            RebootStatus? rebootStatus = default;
            int? notSelectedPatchCount = default;
            int? excludedPatchCount = default;
            int? pendingPatchCount = default;
            int? installedPatchCount = default;
            int? failedPatchCount = default;
            DateTimeOffset? startTime = default;
            DateTimeOffset? lastModifiedTime = default;
            string startedBy = default;
            ApiError error = default;
            IDictionary<string, BinaryData> serializedAdditionalRawData = default;
            Dictionary<string, BinaryData> additionalPropertiesDictionary = new Dictionary<string, BinaryData>();
            foreach (var property in element.EnumerateObject())
            {
                if (property.NameEquals("status"u8))
                {
                    if (property.Value.ValueKind == JsonValueKind.Null)
                    {
                        continue;
                    }
                    status = new PatchOperationStatus(property.Value.GetString());
                    continue;
                }
                if (property.NameEquals("installationActivityId"u8))
                {
                    installationActivityId = property.Value.GetString();
                    continue;
                }
                if (property.NameEquals("maintenanceWindowExceeded"u8))
                {
                    if (property.Value.ValueKind == JsonValueKind.Null)
                    {
                        continue;
                    }
                    maintenanceWindowExceeded = property.Value.GetBoolean();
                    continue;
                }
                if (property.NameEquals("rebootStatus"u8))
                {
                    if (property.Value.ValueKind == JsonValueKind.Null)
                    {
                        continue;
                    }
                    rebootStatus = new RebootStatus(property.Value.GetString());
                    continue;
                }
                if (property.NameEquals("notSelectedPatchCount"u8))
                {
                    if (property.Value.ValueKind == JsonValueKind.Null)
                    {
                        continue;
                    }
                    notSelectedPatchCount = property.Value.GetInt32();
                    continue;
                }
                if (property.NameEquals("excludedPatchCount"u8))
                {
                    if (property.Value.ValueKind == JsonValueKind.Null)
                    {
                        continue;
                    }
                    excludedPatchCount = property.Value.GetInt32();
                    continue;
                }
                if (property.NameEquals("pendingPatchCount"u8))
                {
                    if (property.Value.ValueKind == JsonValueKind.Null)
                    {
                        continue;
                    }
                    pendingPatchCount = property.Value.GetInt32();
                    continue;
                }
                if (property.NameEquals("installedPatchCount"u8))
                {
                    if (property.Value.ValueKind == JsonValueKind.Null)
                    {
                        continue;
                    }
                    installedPatchCount = property.Value.GetInt32();
                    continue;
                }
                if (property.NameEquals("failedPatchCount"u8))
                {
                    if (property.Value.ValueKind == JsonValueKind.Null)
                    {
                        continue;
                    }
                    failedPatchCount = property.Value.GetInt32();
                    continue;
                }
                if (property.NameEquals("startTime"u8))
                {
                    if (property.Value.ValueKind == JsonValueKind.Null)
                    {
                        continue;
                    }
                    startTime = property.Value.GetDateTimeOffset("O");
                    continue;
                }
                if (property.NameEquals("lastModifiedTime"u8))
                {
                    if (property.Value.ValueKind == JsonValueKind.Null)
                    {
                        continue;
                    }
                    lastModifiedTime = property.Value.GetDateTimeOffset("O");
                    continue;
                }
                if (property.NameEquals("startedBy"u8))
                {
                    startedBy = property.Value.GetString();
                    continue;
                }
                if (property.NameEquals("error"u8))
                {
                    if (property.Value.ValueKind == JsonValueKind.Null)
                    {
                        continue;
                    }
                    error = ApiError.DeserializeApiError(property.Value, options);
                    continue;
                }
                if (options.Format != "W")
                {
                    additionalPropertiesDictionary.Add(property.Name, BinaryData.FromString(property.Value.GetRawText()));
                }
            }
            serializedAdditionalRawData = additionalPropertiesDictionary;
            return new LastPatchInstallationSummary(
                status,
                installationActivityId,
                maintenanceWindowExceeded,
                rebootStatus,
                notSelectedPatchCount,
                excludedPatchCount,
                pendingPatchCount,
                installedPatchCount,
                failedPatchCount,
                startTime,
                lastModifiedTime,
                startedBy,
                error,
                serializedAdditionalRawData);
        }

        private BinaryData SerializeBicep(ModelReaderWriterOptions options)
        {
            StringBuilder builder = new StringBuilder();
            BicepModelReaderWriterOptions bicepOptions = options as BicepModelReaderWriterOptions;
            IDictionary<string, string> propertyOverrides = null;
            bool hasObjectOverride = bicepOptions != null && bicepOptions.ParameterOverrides.TryGetValue(this, out propertyOverrides);
            bool hasPropertyOverride = false;
            string propertyOverride = null;

            builder.AppendLine("{");

            hasPropertyOverride = hasObjectOverride && propertyOverrides.TryGetValue(nameof(Status), out propertyOverride);
            if (Optional.IsDefined(Status) || hasPropertyOverride)
            {
                builder.Append("  status: ");
                if (hasPropertyOverride)
                {
                    builder.AppendLine($"{propertyOverride}");
                }
                else
                {
                    builder.AppendLine($"'{Status.Value.ToString()}'");
                }
            }

            hasPropertyOverride = hasObjectOverride && propertyOverrides.TryGetValue(nameof(InstallationActivityId), out propertyOverride);
            if (Optional.IsDefined(InstallationActivityId) || hasPropertyOverride)
            {
                builder.Append("  installationActivityId: ");
                if (hasPropertyOverride)
                {
                    builder.AppendLine($"{propertyOverride}");
                }
                else
                {
                    if (InstallationActivityId.Contains(Environment.NewLine))
                    {
                        builder.AppendLine("'''");
                        builder.AppendLine($"{InstallationActivityId}'''");
                    }
                    else
                    {
                        builder.AppendLine($"'{InstallationActivityId}'");
                    }
                }
            }

            hasPropertyOverride = hasObjectOverride && propertyOverrides.TryGetValue(nameof(MaintenanceWindowExceeded), out propertyOverride);
            if (Optional.IsDefined(MaintenanceWindowExceeded) || hasPropertyOverride)
            {
                builder.Append("  maintenanceWindowExceeded: ");
                if (hasPropertyOverride)
                {
                    builder.AppendLine($"{propertyOverride}");
                }
                else
                {
                    var boolValue = MaintenanceWindowExceeded.Value == true ? "true" : "false";
                    builder.AppendLine($"{boolValue}");
                }
            }

            hasPropertyOverride = hasObjectOverride && propertyOverrides.TryGetValue(nameof(RebootStatus), out propertyOverride);
            if (Optional.IsDefined(RebootStatus) || hasPropertyOverride)
            {
                builder.Append("  rebootStatus: ");
                if (hasPropertyOverride)
                {
                    builder.AppendLine($"{propertyOverride}");
                }
                else
                {
                    builder.AppendLine($"'{RebootStatus.Value.ToString()}'");
                }
            }

            hasPropertyOverride = hasObjectOverride && propertyOverrides.TryGetValue(nameof(NotSelectedPatchCount), out propertyOverride);
            if (Optional.IsDefined(NotSelectedPatchCount) || hasPropertyOverride)
            {
                builder.Append("  notSelectedPatchCount: ");
                if (hasPropertyOverride)
                {
                    builder.AppendLine($"{propertyOverride}");
                }
                else
                {
                    builder.AppendLine($"{NotSelectedPatchCount.Value}");
                }
            }

            hasPropertyOverride = hasObjectOverride && propertyOverrides.TryGetValue(nameof(ExcludedPatchCount), out propertyOverride);
            if (Optional.IsDefined(ExcludedPatchCount) || hasPropertyOverride)
            {
                builder.Append("  excludedPatchCount: ");
                if (hasPropertyOverride)
                {
                    builder.AppendLine($"{propertyOverride}");
                }
                else
                {
                    builder.AppendLine($"{ExcludedPatchCount.Value}");
                }
            }

            hasPropertyOverride = hasObjectOverride && propertyOverrides.TryGetValue(nameof(PendingPatchCount), out propertyOverride);
            if (Optional.IsDefined(PendingPatchCount) || hasPropertyOverride)
            {
                builder.Append("  pendingPatchCount: ");
                if (hasPropertyOverride)
                {
                    builder.AppendLine($"{propertyOverride}");
                }
                else
                {
                    builder.AppendLine($"{PendingPatchCount.Value}");
                }
            }

            hasPropertyOverride = hasObjectOverride && propertyOverrides.TryGetValue(nameof(InstalledPatchCount), out propertyOverride);
            if (Optional.IsDefined(InstalledPatchCount) || hasPropertyOverride)
            {
                builder.Append("  installedPatchCount: ");
                if (hasPropertyOverride)
                {
                    builder.AppendLine($"{propertyOverride}");
                }
                else
                {
                    builder.AppendLine($"{InstalledPatchCount.Value}");
                }
            }

            hasPropertyOverride = hasObjectOverride && propertyOverrides.TryGetValue(nameof(FailedPatchCount), out propertyOverride);
            if (Optional.IsDefined(FailedPatchCount) || hasPropertyOverride)
            {
                builder.Append("  failedPatchCount: ");
                if (hasPropertyOverride)
                {
                    builder.AppendLine($"{propertyOverride}");
                }
                else
                {
                    builder.AppendLine($"{FailedPatchCount.Value}");
                }
            }

            hasPropertyOverride = hasObjectOverride && propertyOverrides.TryGetValue(nameof(StartOn), out propertyOverride);
            if (Optional.IsDefined(StartOn) || hasPropertyOverride)
            {
                builder.Append("  startTime: ");
                if (hasPropertyOverride)
                {
                    builder.AppendLine($"{propertyOverride}");
                }
                else
                {
                    var formattedDateTimeString = TypeFormatters.ToString(StartOn.Value, "o");
                    builder.AppendLine($"'{formattedDateTimeString}'");
                }
            }

            hasPropertyOverride = hasObjectOverride && propertyOverrides.TryGetValue(nameof(LastModifiedOn), out propertyOverride);
            if (Optional.IsDefined(LastModifiedOn) || hasPropertyOverride)
            {
                builder.Append("  lastModifiedTime: ");
                if (hasPropertyOverride)
                {
                    builder.AppendLine($"{propertyOverride}");
                }
                else
                {
                    var formattedDateTimeString = TypeFormatters.ToString(LastModifiedOn.Value, "o");
                    builder.AppendLine($"'{formattedDateTimeString}'");
                }
            }

            hasPropertyOverride = hasObjectOverride && propertyOverrides.TryGetValue(nameof(StartedBy), out propertyOverride);
            if (Optional.IsDefined(StartedBy) || hasPropertyOverride)
            {
                builder.Append("  startedBy: ");
                if (hasPropertyOverride)
                {
                    builder.AppendLine($"{propertyOverride}");
                }
                else
                {
                    if (StartedBy.Contains(Environment.NewLine))
                    {
                        builder.AppendLine("'''");
                        builder.AppendLine($"{StartedBy}'''");
                    }
                    else
                    {
                        builder.AppendLine($"'{StartedBy}'");
                    }
                }
            }

            hasPropertyOverride = hasObjectOverride && propertyOverrides.TryGetValue(nameof(Error), out propertyOverride);
            if (Optional.IsDefined(Error) || hasPropertyOverride)
            {
                builder.Append("  error: ");
                if (hasPropertyOverride)
                {
                    builder.AppendLine($"{propertyOverride}");
                }
                else
                {
                    AppendChildObject(builder, Error, options, 2, false, "  error: ");
                }
            }

            builder.AppendLine("}");
            return BinaryData.FromString(builder.ToString());
        }

        private void AppendChildObject(StringBuilder stringBuilder, object childObject, ModelReaderWriterOptions options, int spaces, bool indentFirstLine, string formattedPropertyName)
        {
            string indent = new string(' ', spaces);
            int emptyObjectLength = 2 + spaces + Environment.NewLine.Length + Environment.NewLine.Length;
            int length = stringBuilder.Length;
            bool inMultilineString = false;

            BinaryData data = ModelReaderWriter.Write(childObject, options);
            string[] lines = data.ToString().Split(Environment.NewLine.ToCharArray(), StringSplitOptions.RemoveEmptyEntries);
            for (int i = 0; i < lines.Length; i++)
            {
                string line = lines[i];
                if (inMultilineString)
                {
                    if (line.Contains("'''"))
                    {
                        inMultilineString = false;
                    }
                    stringBuilder.AppendLine(line);
                    continue;
                }
                if (line.Contains("'''"))
                {
                    inMultilineString = true;
                    stringBuilder.AppendLine($"{indent}{line}");
                    continue;
                }
                if (i == 0 && !indentFirstLine)
                {
                    stringBuilder.AppendLine($"{line}");
                }
                else
                {
                    stringBuilder.AppendLine($"{indent}{line}");
                }
            }
            if (stringBuilder.Length == length + emptyObjectLength)
            {
                stringBuilder.Length = stringBuilder.Length - emptyObjectLength - formattedPropertyName.Length;
            }
        }

        BinaryData IPersistableModel<LastPatchInstallationSummary>.Write(ModelReaderWriterOptions options)
        {
            var format = options.Format == "W" ? ((IPersistableModel<LastPatchInstallationSummary>)this).GetFormatFromOptions(options) : options.Format;

            switch (format)
            {
                case "J":
                    return ModelReaderWriter.Write(this, options);
                case "bicep":
                    return SerializeBicep(options);
                default:
                    throw new FormatException($"The model {nameof(LastPatchInstallationSummary)} does not support '{options.Format}' format.");
            }
        }

        LastPatchInstallationSummary IPersistableModel<LastPatchInstallationSummary>.Create(BinaryData data, ModelReaderWriterOptions options)
        {
            var format = options.Format == "W" ? ((IPersistableModel<LastPatchInstallationSummary>)this).GetFormatFromOptions(options) : options.Format;

            switch (format)
            {
                case "J":
                    {
                        using JsonDocument document = JsonDocument.Parse(data);
                        return DeserializeLastPatchInstallationSummary(document.RootElement, options);
                    }
                case "bicep":
                    throw new InvalidOperationException("Bicep deserialization is not supported for this type.");
                default:
                    throw new FormatException($"The model {nameof(LastPatchInstallationSummary)} does not support '{options.Format}' format.");
            }
        }

        string IPersistableModel<LastPatchInstallationSummary>.GetFormatFromOptions(ModelReaderWriterOptions options) => "J";
    }
}<|MERGE_RESOLUTION|>--- conflicted
+++ resolved
@@ -11,11 +11,7 @@
 using System.Text;
 using System.Text.Json;
 using Azure.Core;
-<<<<<<< HEAD
-using Azure.ResourceManager;
-=======
 using Azure.ResourceManager.Sample;
->>>>>>> 98bcf762
 
 namespace Azure.ResourceManager.Sample.Models
 {
@@ -287,228 +283,115 @@
         private BinaryData SerializeBicep(ModelReaderWriterOptions options)
         {
             StringBuilder builder = new StringBuilder();
-            BicepModelReaderWriterOptions bicepOptions = options as BicepModelReaderWriterOptions;
-            IDictionary<string, string> propertyOverrides = null;
-            bool hasObjectOverride = bicepOptions != null && bicepOptions.ParameterOverrides.TryGetValue(this, out propertyOverrides);
-            bool hasPropertyOverride = false;
-            string propertyOverride = null;
-
             builder.AppendLine("{");
 
-            hasPropertyOverride = hasObjectOverride && propertyOverrides.TryGetValue(nameof(Status), out propertyOverride);
-            if (Optional.IsDefined(Status) || hasPropertyOverride)
-            {
-                builder.Append("  status: ");
-                if (hasPropertyOverride)
-                {
-                    builder.AppendLine($"{propertyOverride}");
+            if (Optional.IsDefined(Status))
+            {
+                builder.Append("  status:");
+                builder.AppendLine($" '{Status.Value.ToString()}'");
+            }
+
+            if (Optional.IsDefined(InstallationActivityId))
+            {
+                builder.Append("  installationActivityId:");
+                if (InstallationActivityId.Contains(Environment.NewLine))
+                {
+                    builder.AppendLine(" '''");
+                    builder.AppendLine($"{InstallationActivityId}'''");
                 }
                 else
                 {
-                    builder.AppendLine($"'{Status.Value.ToString()}'");
-                }
-            }
-
-            hasPropertyOverride = hasObjectOverride && propertyOverrides.TryGetValue(nameof(InstallationActivityId), out propertyOverride);
-            if (Optional.IsDefined(InstallationActivityId) || hasPropertyOverride)
-            {
-                builder.Append("  installationActivityId: ");
-                if (hasPropertyOverride)
-                {
-                    builder.AppendLine($"{propertyOverride}");
+                    builder.AppendLine($" '{InstallationActivityId}'");
+                }
+            }
+
+            if (Optional.IsDefined(MaintenanceWindowExceeded))
+            {
+                builder.Append("  maintenanceWindowExceeded:");
+                var boolValue = MaintenanceWindowExceeded.Value == true ? "true" : "false";
+                builder.AppendLine($" {boolValue}");
+            }
+
+            if (Optional.IsDefined(RebootStatus))
+            {
+                builder.Append("  rebootStatus:");
+                builder.AppendLine($" '{RebootStatus.Value.ToString()}'");
+            }
+
+            if (Optional.IsDefined(NotSelectedPatchCount))
+            {
+                builder.Append("  notSelectedPatchCount:");
+                builder.AppendLine($" {NotSelectedPatchCount.Value}");
+            }
+
+            if (Optional.IsDefined(ExcludedPatchCount))
+            {
+                builder.Append("  excludedPatchCount:");
+                builder.AppendLine($" {ExcludedPatchCount.Value}");
+            }
+
+            if (Optional.IsDefined(PendingPatchCount))
+            {
+                builder.Append("  pendingPatchCount:");
+                builder.AppendLine($" {PendingPatchCount.Value}");
+            }
+
+            if (Optional.IsDefined(InstalledPatchCount))
+            {
+                builder.Append("  installedPatchCount:");
+                builder.AppendLine($" {InstalledPatchCount.Value}");
+            }
+
+            if (Optional.IsDefined(FailedPatchCount))
+            {
+                builder.Append("  failedPatchCount:");
+                builder.AppendLine($" {FailedPatchCount.Value}");
+            }
+
+            if (Optional.IsDefined(StartOn))
+            {
+                builder.Append("  startTime:");
+                var formattedDateTimeString = TypeFormatters.ToString(StartOn.Value, "o");
+                builder.AppendLine($" '{formattedDateTimeString}'");
+            }
+
+            if (Optional.IsDefined(LastModifiedOn))
+            {
+                builder.Append("  lastModifiedTime:");
+                var formattedDateTimeString = TypeFormatters.ToString(LastModifiedOn.Value, "o");
+                builder.AppendLine($" '{formattedDateTimeString}'");
+            }
+
+            if (Optional.IsDefined(StartedBy))
+            {
+                builder.Append("  startedBy:");
+                if (StartedBy.Contains(Environment.NewLine))
+                {
+                    builder.AppendLine(" '''");
+                    builder.AppendLine($"{StartedBy}'''");
                 }
                 else
                 {
-                    if (InstallationActivityId.Contains(Environment.NewLine))
-                    {
-                        builder.AppendLine("'''");
-                        builder.AppendLine($"{InstallationActivityId}'''");
-                    }
-                    else
-                    {
-                        builder.AppendLine($"'{InstallationActivityId}'");
-                    }
-                }
-            }
-
-            hasPropertyOverride = hasObjectOverride && propertyOverrides.TryGetValue(nameof(MaintenanceWindowExceeded), out propertyOverride);
-            if (Optional.IsDefined(MaintenanceWindowExceeded) || hasPropertyOverride)
-            {
-                builder.Append("  maintenanceWindowExceeded: ");
-                if (hasPropertyOverride)
-                {
-                    builder.AppendLine($"{propertyOverride}");
-                }
-                else
-                {
-                    var boolValue = MaintenanceWindowExceeded.Value == true ? "true" : "false";
-                    builder.AppendLine($"{boolValue}");
-                }
-            }
-
-            hasPropertyOverride = hasObjectOverride && propertyOverrides.TryGetValue(nameof(RebootStatus), out propertyOverride);
-            if (Optional.IsDefined(RebootStatus) || hasPropertyOverride)
-            {
-                builder.Append("  rebootStatus: ");
-                if (hasPropertyOverride)
-                {
-                    builder.AppendLine($"{propertyOverride}");
-                }
-                else
-                {
-                    builder.AppendLine($"'{RebootStatus.Value.ToString()}'");
-                }
-            }
-
-            hasPropertyOverride = hasObjectOverride && propertyOverrides.TryGetValue(nameof(NotSelectedPatchCount), out propertyOverride);
-            if (Optional.IsDefined(NotSelectedPatchCount) || hasPropertyOverride)
-            {
-                builder.Append("  notSelectedPatchCount: ");
-                if (hasPropertyOverride)
-                {
-                    builder.AppendLine($"{propertyOverride}");
-                }
-                else
-                {
-                    builder.AppendLine($"{NotSelectedPatchCount.Value}");
-                }
-            }
-
-            hasPropertyOverride = hasObjectOverride && propertyOverrides.TryGetValue(nameof(ExcludedPatchCount), out propertyOverride);
-            if (Optional.IsDefined(ExcludedPatchCount) || hasPropertyOverride)
-            {
-                builder.Append("  excludedPatchCount: ");
-                if (hasPropertyOverride)
-                {
-                    builder.AppendLine($"{propertyOverride}");
-                }
-                else
-                {
-                    builder.AppendLine($"{ExcludedPatchCount.Value}");
-                }
-            }
-
-            hasPropertyOverride = hasObjectOverride && propertyOverrides.TryGetValue(nameof(PendingPatchCount), out propertyOverride);
-            if (Optional.IsDefined(PendingPatchCount) || hasPropertyOverride)
-            {
-                builder.Append("  pendingPatchCount: ");
-                if (hasPropertyOverride)
-                {
-                    builder.AppendLine($"{propertyOverride}");
-                }
-                else
-                {
-                    builder.AppendLine($"{PendingPatchCount.Value}");
-                }
-            }
-
-            hasPropertyOverride = hasObjectOverride && propertyOverrides.TryGetValue(nameof(InstalledPatchCount), out propertyOverride);
-            if (Optional.IsDefined(InstalledPatchCount) || hasPropertyOverride)
-            {
-                builder.Append("  installedPatchCount: ");
-                if (hasPropertyOverride)
-                {
-                    builder.AppendLine($"{propertyOverride}");
-                }
-                else
-                {
-                    builder.AppendLine($"{InstalledPatchCount.Value}");
-                }
-            }
-
-            hasPropertyOverride = hasObjectOverride && propertyOverrides.TryGetValue(nameof(FailedPatchCount), out propertyOverride);
-            if (Optional.IsDefined(FailedPatchCount) || hasPropertyOverride)
-            {
-                builder.Append("  failedPatchCount: ");
-                if (hasPropertyOverride)
-                {
-                    builder.AppendLine($"{propertyOverride}");
-                }
-                else
-                {
-                    builder.AppendLine($"{FailedPatchCount.Value}");
-                }
-            }
-
-            hasPropertyOverride = hasObjectOverride && propertyOverrides.TryGetValue(nameof(StartOn), out propertyOverride);
-            if (Optional.IsDefined(StartOn) || hasPropertyOverride)
-            {
-                builder.Append("  startTime: ");
-                if (hasPropertyOverride)
-                {
-                    builder.AppendLine($"{propertyOverride}");
-                }
-                else
-                {
-                    var formattedDateTimeString = TypeFormatters.ToString(StartOn.Value, "o");
-                    builder.AppendLine($"'{formattedDateTimeString}'");
-                }
-            }
-
-            hasPropertyOverride = hasObjectOverride && propertyOverrides.TryGetValue(nameof(LastModifiedOn), out propertyOverride);
-            if (Optional.IsDefined(LastModifiedOn) || hasPropertyOverride)
-            {
-                builder.Append("  lastModifiedTime: ");
-                if (hasPropertyOverride)
-                {
-                    builder.AppendLine($"{propertyOverride}");
-                }
-                else
-                {
-                    var formattedDateTimeString = TypeFormatters.ToString(LastModifiedOn.Value, "o");
-                    builder.AppendLine($"'{formattedDateTimeString}'");
-                }
-            }
-
-            hasPropertyOverride = hasObjectOverride && propertyOverrides.TryGetValue(nameof(StartedBy), out propertyOverride);
-            if (Optional.IsDefined(StartedBy) || hasPropertyOverride)
-            {
-                builder.Append("  startedBy: ");
-                if (hasPropertyOverride)
-                {
-                    builder.AppendLine($"{propertyOverride}");
-                }
-                else
-                {
-                    if (StartedBy.Contains(Environment.NewLine))
-                    {
-                        builder.AppendLine("'''");
-                        builder.AppendLine($"{StartedBy}'''");
-                    }
-                    else
-                    {
-                        builder.AppendLine($"'{StartedBy}'");
-                    }
-                }
-            }
-
-            hasPropertyOverride = hasObjectOverride && propertyOverrides.TryGetValue(nameof(Error), out propertyOverride);
-            if (Optional.IsDefined(Error) || hasPropertyOverride)
-            {
-                builder.Append("  error: ");
-                if (hasPropertyOverride)
-                {
-                    builder.AppendLine($"{propertyOverride}");
-                }
-                else
-                {
-                    AppendChildObject(builder, Error, options, 2, false, "  error: ");
-                }
+                    builder.AppendLine($" '{StartedBy}'");
+                }
+            }
+
+            if (Optional.IsDefined(Error))
+            {
+                builder.Append("  error:");
+                AppendChildObject(builder, Error, options, 2, false);
             }
 
             builder.AppendLine("}");
             return BinaryData.FromString(builder.ToString());
         }
 
-        private void AppendChildObject(StringBuilder stringBuilder, object childObject, ModelReaderWriterOptions options, int spaces, bool indentFirstLine, string formattedPropertyName)
+        private void AppendChildObject(StringBuilder stringBuilder, object childObject, ModelReaderWriterOptions options, int spaces, bool indentFirstLine)
         {
             string indent = new string(' ', spaces);
-            int emptyObjectLength = 2 + spaces + Environment.NewLine.Length + Environment.NewLine.Length;
-            int length = stringBuilder.Length;
-            bool inMultilineString = false;
-
             BinaryData data = ModelReaderWriter.Write(childObject, options);
             string[] lines = data.ToString().Split(Environment.NewLine.ToCharArray(), StringSplitOptions.RemoveEmptyEntries);
+            bool inMultilineString = false;
             for (int i = 0; i < lines.Length; i++)
             {
                 string line = lines[i];
@@ -529,16 +412,12 @@
                 }
                 if (i == 0 && !indentFirstLine)
                 {
-                    stringBuilder.AppendLine($"{line}");
+                    stringBuilder.AppendLine($" {line}");
                 }
                 else
                 {
                     stringBuilder.AppendLine($"{indent}{line}");
                 }
-            }
-            if (stringBuilder.Length == length + emptyObjectLength)
-            {
-                stringBuilder.Length = stringBuilder.Length - emptyObjectLength - formattedPropertyName.Length;
             }
         }
 
