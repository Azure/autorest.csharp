// Copyright (c) Microsoft Corporation. All rights reserved.
// Licensed under the MIT License.

// <auto-generated/>

#nullable disable

using System.Collections.Generic;
using System.Text.Json;
using Azure.Core;
using Azure.ResourceManager.Core;

namespace Azure.ResourceManager.Sample
{
    public partial class VirtualMachineScaleSetExtensionUpdate : IUtf8JsonSerializable
    {
        void IUtf8JsonSerializable.Write(Utf8JsonWriter writer)
        {
            writer.WriteStartObject();
            writer.WritePropertyName("id");
            writer.WriteStringValue(Id);
            writer.WritePropertyName("properties");
            writer.WriteStartObject();
            if (Optional.IsDefined(ForceUpdateTag))
            {
                writer.WritePropertyName("forceUpdateTag");
                writer.WriteStringValue(ForceUpdateTag);
            }
            if (Optional.IsDefined(Publisher))
            {
                writer.WritePropertyName("publisher");
                writer.WriteStringValue(Publisher);
            }
            if (Optional.IsDefined(TypePropertiesType))
            {
                writer.WritePropertyName("type");
                writer.WriteStringValue(TypePropertiesType);
            }
            if (Optional.IsDefined(TypeHandlerVersion))
            {
                writer.WritePropertyName("typeHandlerVersion");
                writer.WriteStringValue(TypeHandlerVersion);
            }
            if (Optional.IsDefined(AutoUpgradeMinorVersion))
            {
                writer.WritePropertyName("autoUpgradeMinorVersion");
                writer.WriteBooleanValue(AutoUpgradeMinorVersion.Value);
            }
            if (Optional.IsDefined(EnableAutomaticUpgrade))
            {
                writer.WritePropertyName("enableAutomaticUpgrade");
                writer.WriteBooleanValue(EnableAutomaticUpgrade.Value);
            }
            if (Optional.IsDefined(Settings))
            {
                writer.WritePropertyName("settings");
                writer.WriteObjectValue(Settings);
            }
            if (Optional.IsDefined(ProtectedSettings))
            {
                writer.WritePropertyName("protectedSettings");
                writer.WriteObjectValue(ProtectedSettings);
            }
            if (Optional.IsCollectionDefined(ProvisionAfterExtensions))
            {
                writer.WritePropertyName("provisionAfterExtensions");
                writer.WriteStartArray();
                foreach (var item in ProvisionAfterExtensions)
                {
                    writer.WriteStringValue(item);
                }
                writer.WriteEndArray();
            }
            writer.WriteEndObject();
            writer.WriteEndObject();
        }

        internal static VirtualMachineScaleSetExtensionUpdate DeserializeVirtualMachineScaleSetExtensionUpdate(JsonElement element)
        {
            Optional<string> name = default;
            Optional<string> type = default;
<<<<<<< HEAD
=======
            ResourceIdentifier id = default;
>>>>>>> 39d82763
            Optional<string> forceUpdateTag = default;
            Optional<string> publisher = default;
            Optional<string> type0 = default;
            Optional<string> typeHandlerVersion = default;
            Optional<bool> autoUpgradeMinorVersion = default;
            Optional<bool> enableAutomaticUpgrade = default;
            Optional<object> settings = default;
            Optional<object> protectedSettings = default;
            Optional<string> provisioningState = default;
            Optional<IList<string>> provisionAfterExtensions = default;
            foreach (var property in element.EnumerateObject())
            {
                if (property.NameEquals("name"))
                {
                    name = property.Value.GetString();
                    continue;
                }
                if (property.NameEquals("type"))
                {
                    type = property.Value.GetString();
                    continue;
                }
                if (property.NameEquals("properties"))
                {
                    if (property.Value.ValueKind == JsonValueKind.Null)
                    {
                        property.ThrowNonNullablePropertyIsNull();
                        continue;
                    }
                    foreach (var property0 in property.Value.EnumerateObject())
                    {
                        if (property0.NameEquals("forceUpdateTag"))
                        {
                            forceUpdateTag = property0.Value.GetString();
                            continue;
                        }
                        if (property0.NameEquals("publisher"))
                        {
                            publisher = property0.Value.GetString();
                            continue;
                        }
                        if (property0.NameEquals("type"))
                        {
                            type0 = property0.Value.GetString();
                            continue;
                        }
                        if (property0.NameEquals("typeHandlerVersion"))
                        {
                            typeHandlerVersion = property0.Value.GetString();
                            continue;
                        }
                        if (property0.NameEquals("autoUpgradeMinorVersion"))
                        {
                            if (property0.Value.ValueKind == JsonValueKind.Null)
                            {
                                property0.ThrowNonNullablePropertyIsNull();
                                continue;
                            }
                            autoUpgradeMinorVersion = property0.Value.GetBoolean();
                            continue;
                        }
                        if (property0.NameEquals("enableAutomaticUpgrade"))
                        {
                            if (property0.Value.ValueKind == JsonValueKind.Null)
                            {
                                property0.ThrowNonNullablePropertyIsNull();
                                continue;
                            }
                            enableAutomaticUpgrade = property0.Value.GetBoolean();
                            continue;
                        }
                        if (property0.NameEquals("settings"))
                        {
                            if (property0.Value.ValueKind == JsonValueKind.Null)
                            {
                                property0.ThrowNonNullablePropertyIsNull();
                                continue;
                            }
                            settings = property0.Value.GetObject();
                            continue;
                        }
                        if (property0.NameEquals("protectedSettings"))
                        {
                            if (property0.Value.ValueKind == JsonValueKind.Null)
                            {
                                property0.ThrowNonNullablePropertyIsNull();
                                continue;
                            }
                            protectedSettings = property0.Value.GetObject();
                            continue;
                        }
                        if (property0.NameEquals("provisioningState"))
                        {
                            provisioningState = property0.Value.GetString();
                            continue;
                        }
                        if (property0.NameEquals("provisionAfterExtensions"))
                        {
                            if (property0.Value.ValueKind == JsonValueKind.Null)
                            {
                                property0.ThrowNonNullablePropertyIsNull();
                                continue;
                            }
                            List<string> array = new List<string>();
                            foreach (var item in property0.Value.EnumerateArray())
                            {
                                array.Add(item.GetString());
                            }
                            provisionAfterExtensions = array;
                            continue;
                        }
                    }
                    continue;
                }
            }
<<<<<<< HEAD
            return new VirtualMachineScaleSetExtensionUpdate(name.Value, type.Value, forceUpdateTag.Value, publisher.Value, type0.Value, typeHandlerVersion.Value, Optional.ToNullable(autoUpgradeMinorVersion), Optional.ToNullable(enableAutomaticUpgrade), settings.Value, protectedSettings.Value, provisioningState.Value, Optional.ToList(provisionAfterExtensions));
=======
            return new VirtualMachineScaleSetExtensionUpdate(id, name.Value, type.Value, forceUpdateTag.Value, publisher.Value, type0.Value, typeHandlerVersion.Value, Optional.ToNullable(autoUpgradeMinorVersion), Optional.ToNullable(enableAutomaticUpgrade), settings.Value, protectedSettings.Value, provisioningState.Value, Optional.ToList(provisionAfterExtensions));
>>>>>>> 39d82763
        }
    }
}<|MERGE_RESOLUTION|>--- conflicted
+++ resolved
@@ -79,10 +79,7 @@
         {
             Optional<string> name = default;
             Optional<string> type = default;
-<<<<<<< HEAD
-=======
             ResourceIdentifier id = default;
->>>>>>> 39d82763
             Optional<string> forceUpdateTag = default;
             Optional<string> publisher = default;
             Optional<string> type0 = default;
@@ -105,6 +102,11 @@
                     type = property.Value.GetString();
                     continue;
                 }
+                if (property.NameEquals("id"))
+                {
+                    id = property.Value.GetString();
+                    continue;
+                }
                 if (property.NameEquals("properties"))
                 {
                     if (property.Value.ValueKind == JsonValueKind.Null)
@@ -198,11 +200,7 @@
                     continue;
                 }
             }
-<<<<<<< HEAD
-            return new VirtualMachineScaleSetExtensionUpdate(name.Value, type.Value, forceUpdateTag.Value, publisher.Value, type0.Value, typeHandlerVersion.Value, Optional.ToNullable(autoUpgradeMinorVersion), Optional.ToNullable(enableAutomaticUpgrade), settings.Value, protectedSettings.Value, provisioningState.Value, Optional.ToList(provisionAfterExtensions));
-=======
             return new VirtualMachineScaleSetExtensionUpdate(id, name.Value, type.Value, forceUpdateTag.Value, publisher.Value, type0.Value, typeHandlerVersion.Value, Optional.ToNullable(autoUpgradeMinorVersion), Optional.ToNullable(enableAutomaticUpgrade), settings.Value, protectedSettings.Value, provisioningState.Value, Optional.ToList(provisionAfterExtensions));
->>>>>>> 39d82763
         }
     }
 }