<?xml version="1.0" encoding="utf-8"?>
<doc>
  <members>
    <member name="GetResourceSetRuleAsync(RequestContext)">
      <example>
This sample shows how to call GetResourceSetRuleAsync and parse the result.
<code><![CDATA[
Uri endpoint = new Uri("<endpoint>");
TokenCredential credential = new DefaultAzureCredential();
PurviewAccountResourceSetRules client = new PurviewAccountsClient(endpoint, credential).GetResourceSetRulesClient();

Response response = await client.GetResourceSetRuleAsync(null);

JsonElement result = JsonDocument.Parse(response.ContentStream).RootElement;
Console.WriteLine(result.ToString());
]]></code>
This sample shows how to call GetResourceSetRuleAsync with all parameters and parse the result.
<code><![CDATA[
Uri endpoint = new Uri("<endpoint>");
TokenCredential credential = new DefaultAzureCredential();
PurviewAccountResourceSetRules client = new PurviewAccountsClient(endpoint, credential).GetResourceSetRulesClient();

Response response = await client.GetResourceSetRuleAsync(null);

JsonElement result = JsonDocument.Parse(response.ContentStream).RootElement;
Console.WriteLine(result.GetProperty("advancedResourceSet").GetProperty("modifiedAt").ToString());
Console.WriteLine(result.GetProperty("advancedResourceSet").GetProperty("resourceSetProcessing").ToString());
Console.WriteLine(result.GetProperty("name").ToString());
Console.WriteLine(result.GetProperty("pathPatternConfig").GetProperty("acceptedPatterns")[0].GetProperty("createdBy").ToString());
Console.WriteLine(result.GetProperty("pathPatternConfig").GetProperty("acceptedPatterns")[0].GetProperty("filterType").ToString());
Console.WriteLine(result.GetProperty("pathPatternConfig").GetProperty("acceptedPatterns")[0].GetProperty("lastUpdatedTimestamp").ToString());
Console.WriteLine(result.GetProperty("pathPatternConfig").GetProperty("acceptedPatterns")[0].GetProperty("modifiedBy").ToString());
Console.WriteLine(result.GetProperty("pathPatternConfig").GetProperty("acceptedPatterns")[0].GetProperty("name").ToString());
Console.WriteLine(result.GetProperty("pathPatternConfig").GetProperty("acceptedPatterns")[0].GetProperty("path").ToString());
Console.WriteLine(result.GetProperty("pathPatternConfig").GetProperty("complexReplacers")[0].GetProperty("createdBy").ToString());
Console.WriteLine(result.GetProperty("pathPatternConfig").GetProperty("complexReplacers")[0].GetProperty("description").ToString());
Console.WriteLine(result.GetProperty("pathPatternConfig").GetProperty("complexReplacers")[0].GetProperty("disabled").ToString());
Console.WriteLine(result.GetProperty("pathPatternConfig").GetProperty("complexReplacers")[0].GetProperty("disableRecursiveReplacerApplication").ToString());
Console.WriteLine(result.GetProperty("pathPatternConfig").GetProperty("complexReplacers")[0].GetProperty("lastUpdatedTimestamp").ToString());
Console.WriteLine(result.GetProperty("pathPatternConfig").GetProperty("complexReplacers")[0].GetProperty("modifiedBy").ToString());
Console.WriteLine(result.GetProperty("pathPatternConfig").GetProperty("complexReplacers")[0].GetProperty("name").ToString());
Console.WriteLine(result.GetProperty("pathPatternConfig").GetProperty("complexReplacers")[0].GetProperty("typeName").ToString());
Console.WriteLine(result.GetProperty("pathPatternConfig").GetProperty("createdBy").ToString());
Console.WriteLine(result.GetProperty("pathPatternConfig").GetProperty("enableDefaultPatterns").ToString());
Console.WriteLine(result.GetProperty("pathPatternConfig").GetProperty("lastUpdatedTimestamp").ToString());
Console.WriteLine(result.GetProperty("pathPatternConfig").GetProperty("modifiedBy").ToString());
Console.WriteLine(result.GetProperty("pathPatternConfig").GetProperty("normalizationRules")[0].GetProperty("description").ToString());
Console.WriteLine(result.GetProperty("pathPatternConfig").GetProperty("normalizationRules")[0].GetProperty("disabled").ToString());
Console.WriteLine(result.GetProperty("pathPatternConfig").GetProperty("normalizationRules")[0].GetProperty("dynamicReplacement").ToString());
Console.WriteLine(result.GetProperty("pathPatternConfig").GetProperty("normalizationRules")[0].GetProperty("entityTypes")[0].ToString());
Console.WriteLine(result.GetProperty("pathPatternConfig").GetProperty("normalizationRules")[0].GetProperty("lastUpdatedTimestamp").ToString());
Console.WriteLine(result.GetProperty("pathPatternConfig").GetProperty("normalizationRules")[0].GetProperty("name").ToString());
Console.WriteLine(result.GetProperty("pathPatternConfig").GetProperty("normalizationRules")[0].GetProperty("regex").GetProperty("maxDigits").ToString());
Console.WriteLine(result.GetProperty("pathPatternConfig").GetProperty("normalizationRules")[0].GetProperty("regex").GetProperty("maxLetters").ToString());
Console.WriteLine(result.GetProperty("pathPatternConfig").GetProperty("normalizationRules")[0].GetProperty("regex").GetProperty("minDashes").ToString());
Console.WriteLine(result.GetProperty("pathPatternConfig").GetProperty("normalizationRules")[0].GetProperty("regex").GetProperty("minDigits").ToString());
Console.WriteLine(result.GetProperty("pathPatternConfig").GetProperty("normalizationRules")[0].GetProperty("regex").GetProperty("minDigitsOrLetters").ToString());
Console.WriteLine(result.GetProperty("pathPatternConfig").GetProperty("normalizationRules")[0].GetProperty("regex").GetProperty("minDots").ToString());
Console.WriteLine(result.GetProperty("pathPatternConfig").GetProperty("normalizationRules")[0].GetProperty("regex").GetProperty("minHex").ToString());
Console.WriteLine(result.GetProperty("pathPatternConfig").GetProperty("normalizationRules")[0].GetProperty("regex").GetProperty("minLetters").ToString());
Console.WriteLine(result.GetProperty("pathPatternConfig").GetProperty("normalizationRules")[0].GetProperty("regex").GetProperty("minUnderscores").ToString());
Console.WriteLine(result.GetProperty("pathPatternConfig").GetProperty("normalizationRules")[0].GetProperty("regex").GetProperty("options").ToString());
Console.WriteLine(result.GetProperty("pathPatternConfig").GetProperty("normalizationRules")[0].GetProperty("regex").GetProperty("regexStr").ToString());
Console.WriteLine(result.GetProperty("pathPatternConfig").GetProperty("normalizationRules")[0].GetProperty("replaceWith").ToString());
Console.WriteLine(result.GetProperty("pathPatternConfig").GetProperty("normalizationRules")[0].GetProperty("version").ToString());
Console.WriteLine(result.GetProperty("pathPatternConfig").GetProperty("regexReplacers")[0].GetProperty("condition").ToString());
Console.WriteLine(result.GetProperty("pathPatternConfig").GetProperty("regexReplacers")[0].GetProperty("createdBy").ToString());
Console.WriteLine(result.GetProperty("pathPatternConfig").GetProperty("regexReplacers")[0].GetProperty("description").ToString());
Console.WriteLine(result.GetProperty("pathPatternConfig").GetProperty("regexReplacers")[0].GetProperty("disabled").ToString());
Console.WriteLine(result.GetProperty("pathPatternConfig").GetProperty("regexReplacers")[0].GetProperty("disableRecursiveReplacerApplication").ToString());
Console.WriteLine(result.GetProperty("pathPatternConfig").GetProperty("regexReplacers")[0].GetProperty("doNotReplaceRegex").GetProperty("maxDigits").ToString());
Console.WriteLine(result.GetProperty("pathPatternConfig").GetProperty("regexReplacers")[0].GetProperty("doNotReplaceRegex").GetProperty("maxLetters").ToString());
Console.WriteLine(result.GetProperty("pathPatternConfig").GetProperty("regexReplacers")[0].GetProperty("doNotReplaceRegex").GetProperty("minDashes").ToString());
Console.WriteLine(result.GetProperty("pathPatternConfig").GetProperty("regexReplacers")[0].GetProperty("doNotReplaceRegex").GetProperty("minDigits").ToString());
Console.WriteLine(result.GetProperty("pathPatternConfig").GetProperty("regexReplacers")[0].GetProperty("doNotReplaceRegex").GetProperty("minDigitsOrLetters").ToString());
Console.WriteLine(result.GetProperty("pathPatternConfig").GetProperty("regexReplacers")[0].GetProperty("doNotReplaceRegex").GetProperty("minDots").ToString());
Console.WriteLine(result.GetProperty("pathPatternConfig").GetProperty("regexReplacers")[0].GetProperty("doNotReplaceRegex").GetProperty("minHex").ToString());
Console.WriteLine(result.GetProperty("pathPatternConfig").GetProperty("regexReplacers")[0].GetProperty("doNotReplaceRegex").GetProperty("minLetters").ToString());
Console.WriteLine(result.GetProperty("pathPatternConfig").GetProperty("regexReplacers")[0].GetProperty("doNotReplaceRegex").GetProperty("minUnderscores").ToString());
Console.WriteLine(result.GetProperty("pathPatternConfig").GetProperty("regexReplacers")[0].GetProperty("doNotReplaceRegex").GetProperty("options").ToString());
Console.WriteLine(result.GetProperty("pathPatternConfig").GetProperty("regexReplacers")[0].GetProperty("doNotReplaceRegex").GetProperty("regexStr").ToString());
Console.WriteLine(result.GetProperty("pathPatternConfig").GetProperty("regexReplacers")[0].GetProperty("lastUpdatedTimestamp").ToString());
Console.WriteLine(result.GetProperty("pathPatternConfig").GetProperty("regexReplacers")[0].GetProperty("modifiedBy").ToString());
Console.WriteLine(result.GetProperty("pathPatternConfig").GetProperty("regexReplacers")[0].GetProperty("name").ToString());
Console.WriteLine(result.GetProperty("pathPatternConfig").GetProperty("regexReplacers")[0].GetProperty("regex").GetProperty("maxDigits").ToString());
Console.WriteLine(result.GetProperty("pathPatternConfig").GetProperty("regexReplacers")[0].GetProperty("regex").GetProperty("maxLetters").ToString());
Console.WriteLine(result.GetProperty("pathPatternConfig").GetProperty("regexReplacers")[0].GetProperty("regex").GetProperty("minDashes").ToString());
Console.WriteLine(result.GetProperty("pathPatternConfig").GetProperty("regexReplacers")[0].GetProperty("regex").GetProperty("minDigits").ToString());
Console.WriteLine(result.GetProperty("pathPatternConfig").GetProperty("regexReplacers")[0].GetProperty("regex").GetProperty("minDigitsOrLetters").ToString());
Console.WriteLine(result.GetProperty("pathPatternConfig").GetProperty("regexReplacers")[0].GetProperty("regex").GetProperty("minDots").ToString());
Console.WriteLine(result.GetProperty("pathPatternConfig").GetProperty("regexReplacers")[0].GetProperty("regex").GetProperty("minHex").ToString());
Console.WriteLine(result.GetProperty("pathPatternConfig").GetProperty("regexReplacers")[0].GetProperty("regex").GetProperty("minLetters").ToString());
Console.WriteLine(result.GetProperty("pathPatternConfig").GetProperty("regexReplacers")[0].GetProperty("regex").GetProperty("minUnderscores").ToString());
Console.WriteLine(result.GetProperty("pathPatternConfig").GetProperty("regexReplacers")[0].GetProperty("regex").GetProperty("options").ToString());
Console.WriteLine(result.GetProperty("pathPatternConfig").GetProperty("regexReplacers")[0].GetProperty("regex").GetProperty("regexStr").ToString());
Console.WriteLine(result.GetProperty("pathPatternConfig").GetProperty("regexReplacers")[0].GetProperty("replaceWith").ToString());
Console.WriteLine(result.GetProperty("pathPatternConfig").GetProperty("rejectedPatterns")[0].GetProperty("createdBy").ToString());
Console.WriteLine(result.GetProperty("pathPatternConfig").GetProperty("rejectedPatterns")[0].GetProperty("filterType").ToString());
Console.WriteLine(result.GetProperty("pathPatternConfig").GetProperty("rejectedPatterns")[0].GetProperty("lastUpdatedTimestamp").ToString());
Console.WriteLine(result.GetProperty("pathPatternConfig").GetProperty("rejectedPatterns")[0].GetProperty("modifiedBy").ToString());
Console.WriteLine(result.GetProperty("pathPatternConfig").GetProperty("rejectedPatterns")[0].GetProperty("name").ToString());
Console.WriteLine(result.GetProperty("pathPatternConfig").GetProperty("rejectedPatterns")[0].GetProperty("path").ToString());
Console.WriteLine(result.GetProperty("pathPatternConfig").GetProperty("scopedRules")[0].GetProperty("bindingUrl").ToString());
Console.WriteLine(result.GetProperty("pathPatternConfig").GetProperty("scopedRules")[0].GetProperty("rules")[0].GetProperty("displayName").ToString());
Console.WriteLine(result.GetProperty("pathPatternConfig").GetProperty("scopedRules")[0].GetProperty("rules")[0].GetProperty("isResourceSet").ToString());
Console.WriteLine(result.GetProperty("pathPatternConfig").GetProperty("scopedRules")[0].GetProperty("rules")[0].GetProperty("lastUpdatedTimestamp").ToString());
Console.WriteLine(result.GetProperty("pathPatternConfig").GetProperty("scopedRules")[0].GetProperty("rules")[0].GetProperty("name").ToString());
Console.WriteLine(result.GetProperty("pathPatternConfig").GetProperty("scopedRules")[0].GetProperty("rules")[0].GetProperty("qualifiedName").ToString());
Console.WriteLine(result.GetProperty("pathPatternConfig").GetProperty("scopedRules")[0].GetProperty("storeType").ToString());
Console.WriteLine(result.GetProperty("pathPatternConfig").GetProperty("version").ToString());
]]></code></example>
    </member>
    <member name="GetResourceSetRule(RequestContext)">
      <example>
This sample shows how to call GetResourceSetRule and parse the result.
<code><![CDATA[
Uri endpoint = new Uri("<endpoint>");
TokenCredential credential = new DefaultAzureCredential();
PurviewAccountResourceSetRules client = new PurviewAccountsClient(endpoint, credential).GetResourceSetRulesClient();

Response response = client.GetResourceSetRule(null);

JsonElement result = JsonDocument.Parse(response.ContentStream).RootElement;
Console.WriteLine(result.ToString());
]]></code>
This sample shows how to call GetResourceSetRule with all parameters and parse the result.
<code><![CDATA[
Uri endpoint = new Uri("<endpoint>");
TokenCredential credential = new DefaultAzureCredential();
PurviewAccountResourceSetRules client = new PurviewAccountsClient(endpoint, credential).GetResourceSetRulesClient();

Response response = client.GetResourceSetRule(null);

JsonElement result = JsonDocument.Parse(response.ContentStream).RootElement;
Console.WriteLine(result.GetProperty("advancedResourceSet").GetProperty("modifiedAt").ToString());
Console.WriteLine(result.GetProperty("advancedResourceSet").GetProperty("resourceSetProcessing").ToString());
Console.WriteLine(result.GetProperty("name").ToString());
Console.WriteLine(result.GetProperty("pathPatternConfig").GetProperty("acceptedPatterns")[0].GetProperty("createdBy").ToString());
Console.WriteLine(result.GetProperty("pathPatternConfig").GetProperty("acceptedPatterns")[0].GetProperty("filterType").ToString());
Console.WriteLine(result.GetProperty("pathPatternConfig").GetProperty("acceptedPatterns")[0].GetProperty("lastUpdatedTimestamp").ToString());
Console.WriteLine(result.GetProperty("pathPatternConfig").GetProperty("acceptedPatterns")[0].GetProperty("modifiedBy").ToString());
Console.WriteLine(result.GetProperty("pathPatternConfig").GetProperty("acceptedPatterns")[0].GetProperty("name").ToString());
Console.WriteLine(result.GetProperty("pathPatternConfig").GetProperty("acceptedPatterns")[0].GetProperty("path").ToString());
Console.WriteLine(result.GetProperty("pathPatternConfig").GetProperty("complexReplacers")[0].GetProperty("createdBy").ToString());
Console.WriteLine(result.GetProperty("pathPatternConfig").GetProperty("complexReplacers")[0].GetProperty("description").ToString());
Console.WriteLine(result.GetProperty("pathPatternConfig").GetProperty("complexReplacers")[0].GetProperty("disabled").ToString());
Console.WriteLine(result.GetProperty("pathPatternConfig").GetProperty("complexReplacers")[0].GetProperty("disableRecursiveReplacerApplication").ToString());
Console.WriteLine(result.GetProperty("pathPatternConfig").GetProperty("complexReplacers")[0].GetProperty("lastUpdatedTimestamp").ToString());
Console.WriteLine(result.GetProperty("pathPatternConfig").GetProperty("complexReplacers")[0].GetProperty("modifiedBy").ToString());
Console.WriteLine(result.GetProperty("pathPatternConfig").GetProperty("complexReplacers")[0].GetProperty("name").ToString());
Console.WriteLine(result.GetProperty("pathPatternConfig").GetProperty("complexReplacers")[0].GetProperty("typeName").ToString());
Console.WriteLine(result.GetProperty("pathPatternConfig").GetProperty("createdBy").ToString());
Console.WriteLine(result.GetProperty("pathPatternConfig").GetProperty("enableDefaultPatterns").ToString());
Console.WriteLine(result.GetProperty("pathPatternConfig").GetProperty("lastUpdatedTimestamp").ToString());
Console.WriteLine(result.GetProperty("pathPatternConfig").GetProperty("modifiedBy").ToString());
Console.WriteLine(result.GetProperty("pathPatternConfig").GetProperty("normalizationRules")[0].GetProperty("description").ToString());
Console.WriteLine(result.GetProperty("pathPatternConfig").GetProperty("normalizationRules")[0].GetProperty("disabled").ToString());
Console.WriteLine(result.GetProperty("pathPatternConfig").GetProperty("normalizationRules")[0].GetProperty("dynamicReplacement").ToString());
Console.WriteLine(result.GetProperty("pathPatternConfig").GetProperty("normalizationRules")[0].GetProperty("entityTypes")[0].ToString());
Console.WriteLine(result.GetProperty("pathPatternConfig").GetProperty("normalizationRules")[0].GetProperty("lastUpdatedTimestamp").ToString());
Console.WriteLine(result.GetProperty("pathPatternConfig").GetProperty("normalizationRules")[0].GetProperty("name").ToString());
Console.WriteLine(result.GetProperty("pathPatternConfig").GetProperty("normalizationRules")[0].GetProperty("regex").GetProperty("maxDigits").ToString());
Console.WriteLine(result.GetProperty("pathPatternConfig").GetProperty("normalizationRules")[0].GetProperty("regex").GetProperty("maxLetters").ToString());
Console.WriteLine(result.GetProperty("pathPatternConfig").GetProperty("normalizationRules")[0].GetProperty("regex").GetProperty("minDashes").ToString());
Console.WriteLine(result.GetProperty("pathPatternConfig").GetProperty("normalizationRules")[0].GetProperty("regex").GetProperty("minDigits").ToString());
Console.WriteLine(result.GetProperty("pathPatternConfig").GetProperty("normalizationRules")[0].GetProperty("regex").GetProperty("minDigitsOrLetters").ToString());
Console.WriteLine(result.GetProperty("pathPatternConfig").GetProperty("normalizationRules")[0].GetProperty("regex").GetProperty("minDots").ToString());
Console.WriteLine(result.GetProperty("pathPatternConfig").GetProperty("normalizationRules")[0].GetProperty("regex").GetProperty("minHex").ToString());
Console.WriteLine(result.GetProperty("pathPatternConfig").GetProperty("normalizationRules")[0].GetProperty("regex").GetProperty("minLetters").ToString());
Console.WriteLine(result.GetProperty("pathPatternConfig").GetProperty("normalizationRules")[0].GetProperty("regex").GetProperty("minUnderscores").ToString());
Console.WriteLine(result.GetProperty("pathPatternConfig").GetProperty("normalizationRules")[0].GetProperty("regex").GetProperty("options").ToString());
Console.WriteLine(result.GetProperty("pathPatternConfig").GetProperty("normalizationRules")[0].GetProperty("regex").GetProperty("regexStr").ToString());
Console.WriteLine(result.GetProperty("pathPatternConfig").GetProperty("normalizationRules")[0].GetProperty("replaceWith").ToString());
Console.WriteLine(result.GetProperty("pathPatternConfig").GetProperty("normalizationRules")[0].GetProperty("version").ToString());
Console.WriteLine(result.GetProperty("pathPatternConfig").GetProperty("regexReplacers")[0].GetProperty("condition").ToString());
Console.WriteLine(result.GetProperty("pathPatternConfig").GetProperty("regexReplacers")[0].GetProperty("createdBy").ToString());
Console.WriteLine(result.GetProperty("pathPatternConfig").GetProperty("regexReplacers")[0].GetProperty("description").ToString());
Console.WriteLine(result.GetProperty("pathPatternConfig").GetProperty("regexReplacers")[0].GetProperty("disabled").ToString());
Console.WriteLine(result.GetProperty("pathPatternConfig").GetProperty("regexReplacers")[0].GetProperty("disableRecursiveReplacerApplication").ToString());
Console.WriteLine(result.GetProperty("pathPatternConfig").GetProperty("regexReplacers")[0].GetProperty("doNotReplaceRegex").GetProperty("maxDigits").ToString());
Console.WriteLine(result.GetProperty("pathPatternConfig").GetProperty("regexReplacers")[0].GetProperty("doNotReplaceRegex").GetProperty("maxLetters").ToString());
Console.WriteLine(result.GetProperty("pathPatternConfig").GetProperty("regexReplacers")[0].GetProperty("doNotReplaceRegex").GetProperty("minDashes").ToString());
Console.WriteLine(result.GetProperty("pathPatternConfig").GetProperty("regexReplacers")[0].GetProperty("doNotReplaceRegex").GetProperty("minDigits").ToString());
Console.WriteLine(result.GetProperty("pathPatternConfig").GetProperty("regexReplacers")[0].GetProperty("doNotReplaceRegex").GetProperty("minDigitsOrLetters").ToString());
Console.WriteLine(result.GetProperty("pathPatternConfig").GetProperty("regexReplacers")[0].GetProperty("doNotReplaceRegex").GetProperty("minDots").ToString());
Console.WriteLine(result.GetProperty("pathPatternConfig").GetProperty("regexReplacers")[0].GetProperty("doNotReplaceRegex").GetProperty("minHex").ToString());
Console.WriteLine(result.GetProperty("pathPatternConfig").GetProperty("regexReplacers")[0].GetProperty("doNotReplaceRegex").GetProperty("minLetters").ToString());
Console.WriteLine(result.GetProperty("pathPatternConfig").GetProperty("regexReplacers")[0].GetProperty("doNotReplaceRegex").GetProperty("minUnderscores").ToString());
Console.WriteLine(result.GetProperty("pathPatternConfig").GetProperty("regexReplacers")[0].GetProperty("doNotReplaceRegex").GetProperty("options").ToString());
Console.WriteLine(result.GetProperty("pathPatternConfig").GetProperty("regexReplacers")[0].GetProperty("doNotReplaceRegex").GetProperty("regexStr").ToString());
Console.WriteLine(result.GetProperty("pathPatternConfig").GetProperty("regexReplacers")[0].GetProperty("lastUpdatedTimestamp").ToString());
Console.WriteLine(result.GetProperty("pathPatternConfig").GetProperty("regexReplacers")[0].GetProperty("modifiedBy").ToString());
Console.WriteLine(result.GetProperty("pathPatternConfig").GetProperty("regexReplacers")[0].GetProperty("name").ToString());
Console.WriteLine(result.GetProperty("pathPatternConfig").GetProperty("regexReplacers")[0].GetProperty("regex").GetProperty("maxDigits").ToString());
Console.WriteLine(result.GetProperty("pathPatternConfig").GetProperty("regexReplacers")[0].GetProperty("regex").GetProperty("maxLetters").ToString());
Console.WriteLine(result.GetProperty("pathPatternConfig").GetProperty("regexReplacers")[0].GetProperty("regex").GetProperty("minDashes").ToString());
Console.WriteLine(result.GetProperty("pathPatternConfig").GetProperty("regexReplacers")[0].GetProperty("regex").GetProperty("minDigits").ToString());
Console.WriteLine(result.GetProperty("pathPatternConfig").GetProperty("regexReplacers")[0].GetProperty("regex").GetProperty("minDigitsOrLetters").ToString());
Console.WriteLine(result.GetProperty("pathPatternConfig").GetProperty("regexReplacers")[0].GetProperty("regex").GetProperty("minDots").ToString());
Console.WriteLine(result.GetProperty("pathPatternConfig").GetProperty("regexReplacers")[0].GetProperty("regex").GetProperty("minHex").ToString());
Console.WriteLine(result.GetProperty("pathPatternConfig").GetProperty("regexReplacers")[0].GetProperty("regex").GetProperty("minLetters").ToString());
Console.WriteLine(result.GetProperty("pathPatternConfig").GetProperty("regexReplacers")[0].GetProperty("regex").GetProperty("minUnderscores").ToString());
Console.WriteLine(result.GetProperty("pathPatternConfig").GetProperty("regexReplacers")[0].GetProperty("regex").GetProperty("options").ToString());
Console.WriteLine(result.GetProperty("pathPatternConfig").GetProperty("regexReplacers")[0].GetProperty("regex").GetProperty("regexStr").ToString());
Console.WriteLine(result.GetProperty("pathPatternConfig").GetProperty("regexReplacers")[0].GetProperty("replaceWith").ToString());
Console.WriteLine(result.GetProperty("pathPatternConfig").GetProperty("rejectedPatterns")[0].GetProperty("createdBy").ToString());
Console.WriteLine(result.GetProperty("pathPatternConfig").GetProperty("rejectedPatterns")[0].GetProperty("filterType").ToString());
Console.WriteLine(result.GetProperty("pathPatternConfig").GetProperty("rejectedPatterns")[0].GetProperty("lastUpdatedTimestamp").ToString());
Console.WriteLine(result.GetProperty("pathPatternConfig").GetProperty("rejectedPatterns")[0].GetProperty("modifiedBy").ToString());
Console.WriteLine(result.GetProperty("pathPatternConfig").GetProperty("rejectedPatterns")[0].GetProperty("name").ToString());
Console.WriteLine(result.GetProperty("pathPatternConfig").GetProperty("rejectedPatterns")[0].GetProperty("path").ToString());
Console.WriteLine(result.GetProperty("pathPatternConfig").GetProperty("scopedRules")[0].GetProperty("bindingUrl").ToString());
Console.WriteLine(result.GetProperty("pathPatternConfig").GetProperty("scopedRules")[0].GetProperty("rules")[0].GetProperty("displayName").ToString());
Console.WriteLine(result.GetProperty("pathPatternConfig").GetProperty("scopedRules")[0].GetProperty("rules")[0].GetProperty("isResourceSet").ToString());
Console.WriteLine(result.GetProperty("pathPatternConfig").GetProperty("scopedRules")[0].GetProperty("rules")[0].GetProperty("lastUpdatedTimestamp").ToString());
Console.WriteLine(result.GetProperty("pathPatternConfig").GetProperty("scopedRules")[0].GetProperty("rules")[0].GetProperty("name").ToString());
Console.WriteLine(result.GetProperty("pathPatternConfig").GetProperty("scopedRules")[0].GetProperty("rules")[0].GetProperty("qualifiedName").ToString());
Console.WriteLine(result.GetProperty("pathPatternConfig").GetProperty("scopedRules")[0].GetProperty("storeType").ToString());
Console.WriteLine(result.GetProperty("pathPatternConfig").GetProperty("version").ToString());
]]></code></example>
    </member>
    <member name="CreateOrUpdateResourceSetRuleAsync(RequestContent,RequestContext)">
      <example>
This sample shows how to call CreateOrUpdateResourceSetRuleAsync and parse the result.
<code><![CDATA[
Uri endpoint = new Uri("<endpoint>");
TokenCredential credential = new DefaultAzureCredential();
PurviewAccountResourceSetRules client = new PurviewAccountsClient(endpoint, credential).GetResourceSetRulesClient();

RequestContent content = RequestContent.Create(new object());
Response response = await client.CreateOrUpdateResourceSetRuleAsync(content);

JsonElement result = JsonDocument.Parse(response.ContentStream).RootElement;
Console.WriteLine(result.ToString());
]]></code>
This sample shows how to call CreateOrUpdateResourceSetRuleAsync with all request content and parse the result.
<code><![CDATA[
Uri endpoint = new Uri("<endpoint>");
TokenCredential credential = new DefaultAzureCredential();
PurviewAccountResourceSetRules client = new PurviewAccountsClient(endpoint, credential).GetResourceSetRulesClient();

<<<<<<< HEAD
var data = new {
    advancedResourceSet = new {
        modifiedAt = "2022-05-10T14:14:57.0310000Z",
=======
RequestContent content = RequestContent.Create(new
{
    advancedResourceSet = new
    {
        modifiedAt = "2022-05-10T18:57:31.2311892Z",
>>>>>>> 712159bd
        resourceSetProcessing = "Default",
    },
    pathPatternConfig = new
    {
        acceptedPatterns = new List<object>()
        {
            new
            {
                createdBy = "<createdBy>",
                filterType = "Pattern",
                lastUpdatedTimestamp = 1234L,
                modifiedBy = "<modifiedBy>",
                name = "<name>",
                path = "<path>",
            }
        },
        complexReplacers = new List<object>()
        {
            new
            {
                createdBy = "<createdBy>",
                description = "<description>",
                disabled = true,
                disableRecursiveReplacerApplication = true,
                lastUpdatedTimestamp = 1234L,
                modifiedBy = "<modifiedBy>",
                name = "<name>",
                typeName = "<typeName>",
            }
        },
        createdBy = "<createdBy>",
        enableDefaultPatterns = true,
        lastUpdatedTimestamp = 1234L,
        modifiedBy = "<modifiedBy>",
        normalizationRules = new List<object>()
        {
            new
            {
                description = "<description>",
                disabled = true,
                dynamicReplacement = true,
                entityTypes = new List<object>()
                {
                    "<entityTypes>"
                },
                lastUpdatedTimestamp = 1234L,
                name = "<name>",
                regex = new
                {
                    maxDigits = 1234,
                    maxLetters = 1234,
                    minDashes = 1234,
                    minDigits = 1234,
                    minDigitsOrLetters = 1234,
                    minDots = 1234,
                    minHex = 1234,
                    minLetters = 1234,
                    minUnderscores = 1234,
                    options = 1234,
                    regexStr = "<regexStr>",
                },
                replaceWith = "<replaceWith>",
<<<<<<< HEAD
                version = 3.14d,
=======
                version = 123.45,
>>>>>>> 712159bd
            }
        },
        regexReplacers = new List<object>()
        {
            new
            {
                condition = "<condition>",
                createdBy = "<createdBy>",
                description = "<description>",
                disabled = true,
                disableRecursiveReplacerApplication = true,
                lastUpdatedTimestamp = 1234L,
                modifiedBy = "<modifiedBy>",
                name = "<name>",
                replaceWith = "<replaceWith>",
            }
        },
        rejectedPatterns = new List<object>()
        {
            null
        },
        scopedRules = new List<object>()
        {
            new
            {
                bindingUrl = "<bindingUrl>",
                rules = new List<object>()
                {
                    new
                    {
                        displayName = "<displayName>",
                        isResourceSet = true,
                        lastUpdatedTimestamp = 1234L,
                        name = "<name>",
                        qualifiedName = "<qualifiedName>",
                    }
                },
                storeType = "<storeType>",
            }
        },
        version = 1234,
    },
});
Response response = await client.CreateOrUpdateResourceSetRuleAsync(content);

JsonElement result = JsonDocument.Parse(response.ContentStream).RootElement;
Console.WriteLine(result.GetProperty("advancedResourceSet").GetProperty("modifiedAt").ToString());
Console.WriteLine(result.GetProperty("advancedResourceSet").GetProperty("resourceSetProcessing").ToString());
Console.WriteLine(result.GetProperty("name").ToString());
Console.WriteLine(result.GetProperty("pathPatternConfig").GetProperty("acceptedPatterns")[0].GetProperty("createdBy").ToString());
Console.WriteLine(result.GetProperty("pathPatternConfig").GetProperty("acceptedPatterns")[0].GetProperty("filterType").ToString());
Console.WriteLine(result.GetProperty("pathPatternConfig").GetProperty("acceptedPatterns")[0].GetProperty("lastUpdatedTimestamp").ToString());
Console.WriteLine(result.GetProperty("pathPatternConfig").GetProperty("acceptedPatterns")[0].GetProperty("modifiedBy").ToString());
Console.WriteLine(result.GetProperty("pathPatternConfig").GetProperty("acceptedPatterns")[0].GetProperty("name").ToString());
Console.WriteLine(result.GetProperty("pathPatternConfig").GetProperty("acceptedPatterns")[0].GetProperty("path").ToString());
Console.WriteLine(result.GetProperty("pathPatternConfig").GetProperty("complexReplacers")[0].GetProperty("createdBy").ToString());
Console.WriteLine(result.GetProperty("pathPatternConfig").GetProperty("complexReplacers")[0].GetProperty("description").ToString());
Console.WriteLine(result.GetProperty("pathPatternConfig").GetProperty("complexReplacers")[0].GetProperty("disabled").ToString());
Console.WriteLine(result.GetProperty("pathPatternConfig").GetProperty("complexReplacers")[0].GetProperty("disableRecursiveReplacerApplication").ToString());
Console.WriteLine(result.GetProperty("pathPatternConfig").GetProperty("complexReplacers")[0].GetProperty("lastUpdatedTimestamp").ToString());
Console.WriteLine(result.GetProperty("pathPatternConfig").GetProperty("complexReplacers")[0].GetProperty("modifiedBy").ToString());
Console.WriteLine(result.GetProperty("pathPatternConfig").GetProperty("complexReplacers")[0].GetProperty("name").ToString());
Console.WriteLine(result.GetProperty("pathPatternConfig").GetProperty("complexReplacers")[0].GetProperty("typeName").ToString());
Console.WriteLine(result.GetProperty("pathPatternConfig").GetProperty("createdBy").ToString());
Console.WriteLine(result.GetProperty("pathPatternConfig").GetProperty("enableDefaultPatterns").ToString());
Console.WriteLine(result.GetProperty("pathPatternConfig").GetProperty("lastUpdatedTimestamp").ToString());
Console.WriteLine(result.GetProperty("pathPatternConfig").GetProperty("modifiedBy").ToString());
Console.WriteLine(result.GetProperty("pathPatternConfig").GetProperty("normalizationRules")[0].GetProperty("description").ToString());
Console.WriteLine(result.GetProperty("pathPatternConfig").GetProperty("normalizationRules")[0].GetProperty("disabled").ToString());
Console.WriteLine(result.GetProperty("pathPatternConfig").GetProperty("normalizationRules")[0].GetProperty("dynamicReplacement").ToString());
Console.WriteLine(result.GetProperty("pathPatternConfig").GetProperty("normalizationRules")[0].GetProperty("entityTypes")[0].ToString());
Console.WriteLine(result.GetProperty("pathPatternConfig").GetProperty("normalizationRules")[0].GetProperty("lastUpdatedTimestamp").ToString());
Console.WriteLine(result.GetProperty("pathPatternConfig").GetProperty("normalizationRules")[0].GetProperty("name").ToString());
Console.WriteLine(result.GetProperty("pathPatternConfig").GetProperty("normalizationRules")[0].GetProperty("regex").GetProperty("maxDigits").ToString());
Console.WriteLine(result.GetProperty("pathPatternConfig").GetProperty("normalizationRules")[0].GetProperty("regex").GetProperty("maxLetters").ToString());
Console.WriteLine(result.GetProperty("pathPatternConfig").GetProperty("normalizationRules")[0].GetProperty("regex").GetProperty("minDashes").ToString());
Console.WriteLine(result.GetProperty("pathPatternConfig").GetProperty("normalizationRules")[0].GetProperty("regex").GetProperty("minDigits").ToString());
Console.WriteLine(result.GetProperty("pathPatternConfig").GetProperty("normalizationRules")[0].GetProperty("regex").GetProperty("minDigitsOrLetters").ToString());
Console.WriteLine(result.GetProperty("pathPatternConfig").GetProperty("normalizationRules")[0].GetProperty("regex").GetProperty("minDots").ToString());
Console.WriteLine(result.GetProperty("pathPatternConfig").GetProperty("normalizationRules")[0].GetProperty("regex").GetProperty("minHex").ToString());
Console.WriteLine(result.GetProperty("pathPatternConfig").GetProperty("normalizationRules")[0].GetProperty("regex").GetProperty("minLetters").ToString());
Console.WriteLine(result.GetProperty("pathPatternConfig").GetProperty("normalizationRules")[0].GetProperty("regex").GetProperty("minUnderscores").ToString());
Console.WriteLine(result.GetProperty("pathPatternConfig").GetProperty("normalizationRules")[0].GetProperty("regex").GetProperty("options").ToString());
Console.WriteLine(result.GetProperty("pathPatternConfig").GetProperty("normalizationRules")[0].GetProperty("regex").GetProperty("regexStr").ToString());
Console.WriteLine(result.GetProperty("pathPatternConfig").GetProperty("normalizationRules")[0].GetProperty("replaceWith").ToString());
Console.WriteLine(result.GetProperty("pathPatternConfig").GetProperty("normalizationRules")[0].GetProperty("version").ToString());
Console.WriteLine(result.GetProperty("pathPatternConfig").GetProperty("regexReplacers")[0].GetProperty("condition").ToString());
Console.WriteLine(result.GetProperty("pathPatternConfig").GetProperty("regexReplacers")[0].GetProperty("createdBy").ToString());
Console.WriteLine(result.GetProperty("pathPatternConfig").GetProperty("regexReplacers")[0].GetProperty("description").ToString());
Console.WriteLine(result.GetProperty("pathPatternConfig").GetProperty("regexReplacers")[0].GetProperty("disabled").ToString());
Console.WriteLine(result.GetProperty("pathPatternConfig").GetProperty("regexReplacers")[0].GetProperty("disableRecursiveReplacerApplication").ToString());
Console.WriteLine(result.GetProperty("pathPatternConfig").GetProperty("regexReplacers")[0].GetProperty("doNotReplaceRegex").GetProperty("maxDigits").ToString());
Console.WriteLine(result.GetProperty("pathPatternConfig").GetProperty("regexReplacers")[0].GetProperty("doNotReplaceRegex").GetProperty("maxLetters").ToString());
Console.WriteLine(result.GetProperty("pathPatternConfig").GetProperty("regexReplacers")[0].GetProperty("doNotReplaceRegex").GetProperty("minDashes").ToString());
Console.WriteLine(result.GetProperty("pathPatternConfig").GetProperty("regexReplacers")[0].GetProperty("doNotReplaceRegex").GetProperty("minDigits").ToString());
Console.WriteLine(result.GetProperty("pathPatternConfig").GetProperty("regexReplacers")[0].GetProperty("doNotReplaceRegex").GetProperty("minDigitsOrLetters").ToString());
Console.WriteLine(result.GetProperty("pathPatternConfig").GetProperty("regexReplacers")[0].GetProperty("doNotReplaceRegex").GetProperty("minDots").ToString());
Console.WriteLine(result.GetProperty("pathPatternConfig").GetProperty("regexReplacers")[0].GetProperty("doNotReplaceRegex").GetProperty("minHex").ToString());
Console.WriteLine(result.GetProperty("pathPatternConfig").GetProperty("regexReplacers")[0].GetProperty("doNotReplaceRegex").GetProperty("minLetters").ToString());
Console.WriteLine(result.GetProperty("pathPatternConfig").GetProperty("regexReplacers")[0].GetProperty("doNotReplaceRegex").GetProperty("minUnderscores").ToString());
Console.WriteLine(result.GetProperty("pathPatternConfig").GetProperty("regexReplacers")[0].GetProperty("doNotReplaceRegex").GetProperty("options").ToString());
Console.WriteLine(result.GetProperty("pathPatternConfig").GetProperty("regexReplacers")[0].GetProperty("doNotReplaceRegex").GetProperty("regexStr").ToString());
Console.WriteLine(result.GetProperty("pathPatternConfig").GetProperty("regexReplacers")[0].GetProperty("lastUpdatedTimestamp").ToString());
Console.WriteLine(result.GetProperty("pathPatternConfig").GetProperty("regexReplacers")[0].GetProperty("modifiedBy").ToString());
Console.WriteLine(result.GetProperty("pathPatternConfig").GetProperty("regexReplacers")[0].GetProperty("name").ToString());
Console.WriteLine(result.GetProperty("pathPatternConfig").GetProperty("regexReplacers")[0].GetProperty("regex").GetProperty("maxDigits").ToString());
Console.WriteLine(result.GetProperty("pathPatternConfig").GetProperty("regexReplacers")[0].GetProperty("regex").GetProperty("maxLetters").ToString());
Console.WriteLine(result.GetProperty("pathPatternConfig").GetProperty("regexReplacers")[0].GetProperty("regex").GetProperty("minDashes").ToString());
Console.WriteLine(result.GetProperty("pathPatternConfig").GetProperty("regexReplacers")[0].GetProperty("regex").GetProperty("minDigits").ToString());
Console.WriteLine(result.GetProperty("pathPatternConfig").GetProperty("regexReplacers")[0].GetProperty("regex").GetProperty("minDigitsOrLetters").ToString());
Console.WriteLine(result.GetProperty("pathPatternConfig").GetProperty("regexReplacers")[0].GetProperty("regex").GetProperty("minDots").ToString());
Console.WriteLine(result.GetProperty("pathPatternConfig").GetProperty("regexReplacers")[0].GetProperty("regex").GetProperty("minHex").ToString());
Console.WriteLine(result.GetProperty("pathPatternConfig").GetProperty("regexReplacers")[0].GetProperty("regex").GetProperty("minLetters").ToString());
Console.WriteLine(result.GetProperty("pathPatternConfig").GetProperty("regexReplacers")[0].GetProperty("regex").GetProperty("minUnderscores").ToString());
Console.WriteLine(result.GetProperty("pathPatternConfig").GetProperty("regexReplacers")[0].GetProperty("regex").GetProperty("options").ToString());
Console.WriteLine(result.GetProperty("pathPatternConfig").GetProperty("regexReplacers")[0].GetProperty("regex").GetProperty("regexStr").ToString());
Console.WriteLine(result.GetProperty("pathPatternConfig").GetProperty("regexReplacers")[0].GetProperty("replaceWith").ToString());
Console.WriteLine(result.GetProperty("pathPatternConfig").GetProperty("rejectedPatterns")[0].GetProperty("createdBy").ToString());
Console.WriteLine(result.GetProperty("pathPatternConfig").GetProperty("rejectedPatterns")[0].GetProperty("filterType").ToString());
Console.WriteLine(result.GetProperty("pathPatternConfig").GetProperty("rejectedPatterns")[0].GetProperty("lastUpdatedTimestamp").ToString());
Console.WriteLine(result.GetProperty("pathPatternConfig").GetProperty("rejectedPatterns")[0].GetProperty("modifiedBy").ToString());
Console.WriteLine(result.GetProperty("pathPatternConfig").GetProperty("rejectedPatterns")[0].GetProperty("name").ToString());
Console.WriteLine(result.GetProperty("pathPatternConfig").GetProperty("rejectedPatterns")[0].GetProperty("path").ToString());
Console.WriteLine(result.GetProperty("pathPatternConfig").GetProperty("scopedRules")[0].GetProperty("bindingUrl").ToString());
Console.WriteLine(result.GetProperty("pathPatternConfig").GetProperty("scopedRules")[0].GetProperty("rules")[0].GetProperty("displayName").ToString());
Console.WriteLine(result.GetProperty("pathPatternConfig").GetProperty("scopedRules")[0].GetProperty("rules")[0].GetProperty("isResourceSet").ToString());
Console.WriteLine(result.GetProperty("pathPatternConfig").GetProperty("scopedRules")[0].GetProperty("rules")[0].GetProperty("lastUpdatedTimestamp").ToString());
Console.WriteLine(result.GetProperty("pathPatternConfig").GetProperty("scopedRules")[0].GetProperty("rules")[0].GetProperty("name").ToString());
Console.WriteLine(result.GetProperty("pathPatternConfig").GetProperty("scopedRules")[0].GetProperty("rules")[0].GetProperty("qualifiedName").ToString());
Console.WriteLine(result.GetProperty("pathPatternConfig").GetProperty("scopedRules")[0].GetProperty("storeType").ToString());
Console.WriteLine(result.GetProperty("pathPatternConfig").GetProperty("version").ToString());
]]></code></example>
    </member>
    <member name="CreateOrUpdateResourceSetRule(RequestContent,RequestContext)">
      <example>
This sample shows how to call CreateOrUpdateResourceSetRule and parse the result.
<code><![CDATA[
Uri endpoint = new Uri("<endpoint>");
TokenCredential credential = new DefaultAzureCredential();
PurviewAccountResourceSetRules client = new PurviewAccountsClient(endpoint, credential).GetResourceSetRulesClient();

RequestContent content = RequestContent.Create(new object());
Response response = client.CreateOrUpdateResourceSetRule(content);

JsonElement result = JsonDocument.Parse(response.ContentStream).RootElement;
Console.WriteLine(result.ToString());
]]></code>
This sample shows how to call CreateOrUpdateResourceSetRule with all request content and parse the result.
<code><![CDATA[
Uri endpoint = new Uri("<endpoint>");
TokenCredential credential = new DefaultAzureCredential();
PurviewAccountResourceSetRules client = new PurviewAccountsClient(endpoint, credential).GetResourceSetRulesClient();

<<<<<<< HEAD
var data = new {
    advancedResourceSet = new {
        modifiedAt = "2022-05-10T14:14:57.0310000Z",
=======
RequestContent content = RequestContent.Create(new
{
    advancedResourceSet = new
    {
        modifiedAt = "2022-05-10T18:57:31.2311892Z",
>>>>>>> 712159bd
        resourceSetProcessing = "Default",
    },
    pathPatternConfig = new
    {
        acceptedPatterns = new List<object>()
        {
            new
            {
                createdBy = "<createdBy>",
                filterType = "Pattern",
                lastUpdatedTimestamp = 1234L,
                modifiedBy = "<modifiedBy>",
                name = "<name>",
                path = "<path>",
            }
        },
        complexReplacers = new List<object>()
        {
            new
            {
                createdBy = "<createdBy>",
                description = "<description>",
                disabled = true,
                disableRecursiveReplacerApplication = true,
                lastUpdatedTimestamp = 1234L,
                modifiedBy = "<modifiedBy>",
                name = "<name>",
                typeName = "<typeName>",
            }
        },
        createdBy = "<createdBy>",
        enableDefaultPatterns = true,
        lastUpdatedTimestamp = 1234L,
        modifiedBy = "<modifiedBy>",
        normalizationRules = new List<object>()
        {
            new
            {
                description = "<description>",
                disabled = true,
                dynamicReplacement = true,
                entityTypes = new List<object>()
                {
                    "<entityTypes>"
                },
                lastUpdatedTimestamp = 1234L,
                name = "<name>",
                regex = new
                {
                    maxDigits = 1234,
                    maxLetters = 1234,
                    minDashes = 1234,
                    minDigits = 1234,
                    minDigitsOrLetters = 1234,
                    minDots = 1234,
                    minHex = 1234,
                    minLetters = 1234,
                    minUnderscores = 1234,
                    options = 1234,
                    regexStr = "<regexStr>",
                },
                replaceWith = "<replaceWith>",
<<<<<<< HEAD
                version = 3.14d,
=======
                version = 123.45,
>>>>>>> 712159bd
            }
        },
        regexReplacers = new List<object>()
        {
            new
            {
                condition = "<condition>",
                createdBy = "<createdBy>",
                description = "<description>",
                disabled = true,
                disableRecursiveReplacerApplication = true,
                lastUpdatedTimestamp = 1234L,
                modifiedBy = "<modifiedBy>",
                name = "<name>",
                replaceWith = "<replaceWith>",
            }
        },
        rejectedPatterns = new List<object>()
        {
            null
        },
        scopedRules = new List<object>()
        {
            new
            {
                bindingUrl = "<bindingUrl>",
                rules = new List<object>()
                {
                    new
                    {
                        displayName = "<displayName>",
                        isResourceSet = true,
                        lastUpdatedTimestamp = 1234L,
                        name = "<name>",
                        qualifiedName = "<qualifiedName>",
                    }
                },
                storeType = "<storeType>",
            }
        },
        version = 1234,
    },
});
Response response = client.CreateOrUpdateResourceSetRule(content);

JsonElement result = JsonDocument.Parse(response.ContentStream).RootElement;
Console.WriteLine(result.GetProperty("advancedResourceSet").GetProperty("modifiedAt").ToString());
Console.WriteLine(result.GetProperty("advancedResourceSet").GetProperty("resourceSetProcessing").ToString());
Console.WriteLine(result.GetProperty("name").ToString());
Console.WriteLine(result.GetProperty("pathPatternConfig").GetProperty("acceptedPatterns")[0].GetProperty("createdBy").ToString());
Console.WriteLine(result.GetProperty("pathPatternConfig").GetProperty("acceptedPatterns")[0].GetProperty("filterType").ToString());
Console.WriteLine(result.GetProperty("pathPatternConfig").GetProperty("acceptedPatterns")[0].GetProperty("lastUpdatedTimestamp").ToString());
Console.WriteLine(result.GetProperty("pathPatternConfig").GetProperty("acceptedPatterns")[0].GetProperty("modifiedBy").ToString());
Console.WriteLine(result.GetProperty("pathPatternConfig").GetProperty("acceptedPatterns")[0].GetProperty("name").ToString());
Console.WriteLine(result.GetProperty("pathPatternConfig").GetProperty("acceptedPatterns")[0].GetProperty("path").ToString());
Console.WriteLine(result.GetProperty("pathPatternConfig").GetProperty("complexReplacers")[0].GetProperty("createdBy").ToString());
Console.WriteLine(result.GetProperty("pathPatternConfig").GetProperty("complexReplacers")[0].GetProperty("description").ToString());
Console.WriteLine(result.GetProperty("pathPatternConfig").GetProperty("complexReplacers")[0].GetProperty("disabled").ToString());
Console.WriteLine(result.GetProperty("pathPatternConfig").GetProperty("complexReplacers")[0].GetProperty("disableRecursiveReplacerApplication").ToString());
Console.WriteLine(result.GetProperty("pathPatternConfig").GetProperty("complexReplacers")[0].GetProperty("lastUpdatedTimestamp").ToString());
Console.WriteLine(result.GetProperty("pathPatternConfig").GetProperty("complexReplacers")[0].GetProperty("modifiedBy").ToString());
Console.WriteLine(result.GetProperty("pathPatternConfig").GetProperty("complexReplacers")[0].GetProperty("name").ToString());
Console.WriteLine(result.GetProperty("pathPatternConfig").GetProperty("complexReplacers")[0].GetProperty("typeName").ToString());
Console.WriteLine(result.GetProperty("pathPatternConfig").GetProperty("createdBy").ToString());
Console.WriteLine(result.GetProperty("pathPatternConfig").GetProperty("enableDefaultPatterns").ToString());
Console.WriteLine(result.GetProperty("pathPatternConfig").GetProperty("lastUpdatedTimestamp").ToString());
Console.WriteLine(result.GetProperty("pathPatternConfig").GetProperty("modifiedBy").ToString());
Console.WriteLine(result.GetProperty("pathPatternConfig").GetProperty("normalizationRules")[0].GetProperty("description").ToString());
Console.WriteLine(result.GetProperty("pathPatternConfig").GetProperty("normalizationRules")[0].GetProperty("disabled").ToString());
Console.WriteLine(result.GetProperty("pathPatternConfig").GetProperty("normalizationRules")[0].GetProperty("dynamicReplacement").ToString());
Console.WriteLine(result.GetProperty("pathPatternConfig").GetProperty("normalizationRules")[0].GetProperty("entityTypes")[0].ToString());
Console.WriteLine(result.GetProperty("pathPatternConfig").GetProperty("normalizationRules")[0].GetProperty("lastUpdatedTimestamp").ToString());
Console.WriteLine(result.GetProperty("pathPatternConfig").GetProperty("normalizationRules")[0].GetProperty("name").ToString());
Console.WriteLine(result.GetProperty("pathPatternConfig").GetProperty("normalizationRules")[0].GetProperty("regex").GetProperty("maxDigits").ToString());
Console.WriteLine(result.GetProperty("pathPatternConfig").GetProperty("normalizationRules")[0].GetProperty("regex").GetProperty("maxLetters").ToString());
Console.WriteLine(result.GetProperty("pathPatternConfig").GetProperty("normalizationRules")[0].GetProperty("regex").GetProperty("minDashes").ToString());
Console.WriteLine(result.GetProperty("pathPatternConfig").GetProperty("normalizationRules")[0].GetProperty("regex").GetProperty("minDigits").ToString());
Console.WriteLine(result.GetProperty("pathPatternConfig").GetProperty("normalizationRules")[0].GetProperty("regex").GetProperty("minDigitsOrLetters").ToString());
Console.WriteLine(result.GetProperty("pathPatternConfig").GetProperty("normalizationRules")[0].GetProperty("regex").GetProperty("minDots").ToString());
Console.WriteLine(result.GetProperty("pathPatternConfig").GetProperty("normalizationRules")[0].GetProperty("regex").GetProperty("minHex").ToString());
Console.WriteLine(result.GetProperty("pathPatternConfig").GetProperty("normalizationRules")[0].GetProperty("regex").GetProperty("minLetters").ToString());
Console.WriteLine(result.GetProperty("pathPatternConfig").GetProperty("normalizationRules")[0].GetProperty("regex").GetProperty("minUnderscores").ToString());
Console.WriteLine(result.GetProperty("pathPatternConfig").GetProperty("normalizationRules")[0].GetProperty("regex").GetProperty("options").ToString());
Console.WriteLine(result.GetProperty("pathPatternConfig").GetProperty("normalizationRules")[0].GetProperty("regex").GetProperty("regexStr").ToString());
Console.WriteLine(result.GetProperty("pathPatternConfig").GetProperty("normalizationRules")[0].GetProperty("replaceWith").ToString());
Console.WriteLine(result.GetProperty("pathPatternConfig").GetProperty("normalizationRules")[0].GetProperty("version").ToString());
Console.WriteLine(result.GetProperty("pathPatternConfig").GetProperty("regexReplacers")[0].GetProperty("condition").ToString());
Console.WriteLine(result.GetProperty("pathPatternConfig").GetProperty("regexReplacers")[0].GetProperty("createdBy").ToString());
Console.WriteLine(result.GetProperty("pathPatternConfig").GetProperty("regexReplacers")[0].GetProperty("description").ToString());
Console.WriteLine(result.GetProperty("pathPatternConfig").GetProperty("regexReplacers")[0].GetProperty("disabled").ToString());
Console.WriteLine(result.GetProperty("pathPatternConfig").GetProperty("regexReplacers")[0].GetProperty("disableRecursiveReplacerApplication").ToString());
Console.WriteLine(result.GetProperty("pathPatternConfig").GetProperty("regexReplacers")[0].GetProperty("doNotReplaceRegex").GetProperty("maxDigits").ToString());
Console.WriteLine(result.GetProperty("pathPatternConfig").GetProperty("regexReplacers")[0].GetProperty("doNotReplaceRegex").GetProperty("maxLetters").ToString());
Console.WriteLine(result.GetProperty("pathPatternConfig").GetProperty("regexReplacers")[0].GetProperty("doNotReplaceRegex").GetProperty("minDashes").ToString());
Console.WriteLine(result.GetProperty("pathPatternConfig").GetProperty("regexReplacers")[0].GetProperty("doNotReplaceRegex").GetProperty("minDigits").ToString());
Console.WriteLine(result.GetProperty("pathPatternConfig").GetProperty("regexReplacers")[0].GetProperty("doNotReplaceRegex").GetProperty("minDigitsOrLetters").ToString());
Console.WriteLine(result.GetProperty("pathPatternConfig").GetProperty("regexReplacers")[0].GetProperty("doNotReplaceRegex").GetProperty("minDots").ToString());
Console.WriteLine(result.GetProperty("pathPatternConfig").GetProperty("regexReplacers")[0].GetProperty("doNotReplaceRegex").GetProperty("minHex").ToString());
Console.WriteLine(result.GetProperty("pathPatternConfig").GetProperty("regexReplacers")[0].GetProperty("doNotReplaceRegex").GetProperty("minLetters").ToString());
Console.WriteLine(result.GetProperty("pathPatternConfig").GetProperty("regexReplacers")[0].GetProperty("doNotReplaceRegex").GetProperty("minUnderscores").ToString());
Console.WriteLine(result.GetProperty("pathPatternConfig").GetProperty("regexReplacers")[0].GetProperty("doNotReplaceRegex").GetProperty("options").ToString());
Console.WriteLine(result.GetProperty("pathPatternConfig").GetProperty("regexReplacers")[0].GetProperty("doNotReplaceRegex").GetProperty("regexStr").ToString());
Console.WriteLine(result.GetProperty("pathPatternConfig").GetProperty("regexReplacers")[0].GetProperty("lastUpdatedTimestamp").ToString());
Console.WriteLine(result.GetProperty("pathPatternConfig").GetProperty("regexReplacers")[0].GetProperty("modifiedBy").ToString());
Console.WriteLine(result.GetProperty("pathPatternConfig").GetProperty("regexReplacers")[0].GetProperty("name").ToString());
Console.WriteLine(result.GetProperty("pathPatternConfig").GetProperty("regexReplacers")[0].GetProperty("regex").GetProperty("maxDigits").ToString());
Console.WriteLine(result.GetProperty("pathPatternConfig").GetProperty("regexReplacers")[0].GetProperty("regex").GetProperty("maxLetters").ToString());
Console.WriteLine(result.GetProperty("pathPatternConfig").GetProperty("regexReplacers")[0].GetProperty("regex").GetProperty("minDashes").ToString());
Console.WriteLine(result.GetProperty("pathPatternConfig").GetProperty("regexReplacers")[0].GetProperty("regex").GetProperty("minDigits").ToString());
Console.WriteLine(result.GetProperty("pathPatternConfig").GetProperty("regexReplacers")[0].GetProperty("regex").GetProperty("minDigitsOrLetters").ToString());
Console.WriteLine(result.GetProperty("pathPatternConfig").GetProperty("regexReplacers")[0].GetProperty("regex").GetProperty("minDots").ToString());
Console.WriteLine(result.GetProperty("pathPatternConfig").GetProperty("regexReplacers")[0].GetProperty("regex").GetProperty("minHex").ToString());
Console.WriteLine(result.GetProperty("pathPatternConfig").GetProperty("regexReplacers")[0].GetProperty("regex").GetProperty("minLetters").ToString());
Console.WriteLine(result.GetProperty("pathPatternConfig").GetProperty("regexReplacers")[0].GetProperty("regex").GetProperty("minUnderscores").ToString());
Console.WriteLine(result.GetProperty("pathPatternConfig").GetProperty("regexReplacers")[0].GetProperty("regex").GetProperty("options").ToString());
Console.WriteLine(result.GetProperty("pathPatternConfig").GetProperty("regexReplacers")[0].GetProperty("regex").GetProperty("regexStr").ToString());
Console.WriteLine(result.GetProperty("pathPatternConfig").GetProperty("regexReplacers")[0].GetProperty("replaceWith").ToString());
Console.WriteLine(result.GetProperty("pathPatternConfig").GetProperty("rejectedPatterns")[0].GetProperty("createdBy").ToString());
Console.WriteLine(result.GetProperty("pathPatternConfig").GetProperty("rejectedPatterns")[0].GetProperty("filterType").ToString());
Console.WriteLine(result.GetProperty("pathPatternConfig").GetProperty("rejectedPatterns")[0].GetProperty("lastUpdatedTimestamp").ToString());
Console.WriteLine(result.GetProperty("pathPatternConfig").GetProperty("rejectedPatterns")[0].GetProperty("modifiedBy").ToString());
Console.WriteLine(result.GetProperty("pathPatternConfig").GetProperty("rejectedPatterns")[0].GetProperty("name").ToString());
Console.WriteLine(result.GetProperty("pathPatternConfig").GetProperty("rejectedPatterns")[0].GetProperty("path").ToString());
Console.WriteLine(result.GetProperty("pathPatternConfig").GetProperty("scopedRules")[0].GetProperty("bindingUrl").ToString());
Console.WriteLine(result.GetProperty("pathPatternConfig").GetProperty("scopedRules")[0].GetProperty("rules")[0].GetProperty("displayName").ToString());
Console.WriteLine(result.GetProperty("pathPatternConfig").GetProperty("scopedRules")[0].GetProperty("rules")[0].GetProperty("isResourceSet").ToString());
Console.WriteLine(result.GetProperty("pathPatternConfig").GetProperty("scopedRules")[0].GetProperty("rules")[0].GetProperty("lastUpdatedTimestamp").ToString());
Console.WriteLine(result.GetProperty("pathPatternConfig").GetProperty("scopedRules")[0].GetProperty("rules")[0].GetProperty("name").ToString());
Console.WriteLine(result.GetProperty("pathPatternConfig").GetProperty("scopedRules")[0].GetProperty("rules")[0].GetProperty("qualifiedName").ToString());
Console.WriteLine(result.GetProperty("pathPatternConfig").GetProperty("scopedRules")[0].GetProperty("storeType").ToString());
Console.WriteLine(result.GetProperty("pathPatternConfig").GetProperty("version").ToString());
]]></code></example>
    </member>
    <member name="DeleteResourceSetRuleAsync(RequestContext)">
      <example>
This sample shows how to call DeleteResourceSetRuleAsync.
<code><![CDATA[
Uri endpoint = new Uri("<endpoint>");
TokenCredential credential = new DefaultAzureCredential();
PurviewAccountResourceSetRules client = new PurviewAccountsClient(endpoint, credential).GetResourceSetRulesClient();

Response response = await client.DeleteResourceSetRuleAsync();
Console.WriteLine(response.Status);
]]></code>
This sample shows how to call DeleteResourceSetRuleAsync with all request content.
<code><![CDATA[
Uri endpoint = new Uri("<endpoint>");
TokenCredential credential = new DefaultAzureCredential();
PurviewAccountResourceSetRules client = new PurviewAccountsClient(endpoint, credential).GetResourceSetRulesClient();

Response response = await client.DeleteResourceSetRuleAsync();
Console.WriteLine(response.Status);
]]></code></example>
    </member>
    <member name="DeleteResourceSetRule(RequestContext)">
      <example>
This sample shows how to call DeleteResourceSetRule.
<code><![CDATA[
Uri endpoint = new Uri("<endpoint>");
TokenCredential credential = new DefaultAzureCredential();
PurviewAccountResourceSetRules client = new PurviewAccountsClient(endpoint, credential).GetResourceSetRulesClient();

Response response = client.DeleteResourceSetRule();
Console.WriteLine(response.Status);
]]></code>
This sample shows how to call DeleteResourceSetRule with all request content.
<code><![CDATA[
Uri endpoint = new Uri("<endpoint>");
TokenCredential credential = new DefaultAzureCredential();
PurviewAccountResourceSetRules client = new PurviewAccountsClient(endpoint, credential).GetResourceSetRulesClient();

Response response = client.DeleteResourceSetRule();
Console.WriteLine(response.Status);
]]></code></example>
    </member>
  </members>
</doc><|MERGE_RESOLUTION|>--- conflicted
+++ resolved
@@ -239,17 +239,11 @@
 TokenCredential credential = new DefaultAzureCredential();
 PurviewAccountResourceSetRules client = new PurviewAccountsClient(endpoint, credential).GetResourceSetRulesClient();
 
-<<<<<<< HEAD
-var data = new {
-    advancedResourceSet = new {
-        modifiedAt = "2022-05-10T14:14:57.0310000Z",
-=======
 RequestContent content = RequestContent.Create(new
 {
     advancedResourceSet = new
     {
         modifiedAt = "2022-05-10T18:57:31.2311892Z",
->>>>>>> 712159bd
         resourceSetProcessing = "Default",
     },
     pathPatternConfig = new
@@ -312,11 +306,7 @@
                     regexStr = "<regexStr>",
                 },
                 replaceWith = "<replaceWith>",
-<<<<<<< HEAD
-                version = 3.14d,
-=======
                 version = 123.45,
->>>>>>> 712159bd
             }
         },
         regexReplacers = new List<object>()
@@ -470,17 +460,11 @@
 TokenCredential credential = new DefaultAzureCredential();
 PurviewAccountResourceSetRules client = new PurviewAccountsClient(endpoint, credential).GetResourceSetRulesClient();
 
-<<<<<<< HEAD
-var data = new {
-    advancedResourceSet = new {
-        modifiedAt = "2022-05-10T14:14:57.0310000Z",
-=======
 RequestContent content = RequestContent.Create(new
 {
     advancedResourceSet = new
     {
         modifiedAt = "2022-05-10T18:57:31.2311892Z",
->>>>>>> 712159bd
         resourceSetProcessing = "Default",
     },
     pathPatternConfig = new
@@ -543,11 +527,7 @@
                     regexStr = "<regexStr>",
                 },
                 replaceWith = "<replaceWith>",
-<<<<<<< HEAD
-                version = 3.14d,
-=======
                 version = 123.45,
->>>>>>> 712159bd
             }
         },
         regexReplacers = new List<object>()
