--- conflicted
+++ resolved
@@ -11,11 +11,7 @@
     public partial class TrainRequest
     {
         /// <summary> Initializes a new instance of TrainRequest. </summary>
-<<<<<<< HEAD
-        internal TrainRequest()
-=======
         public TrainRequest()
->>>>>>> 1d02b9c5
         {
         }
 
