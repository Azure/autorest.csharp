--- conflicted
+++ resolved
@@ -1,2479 +1,2475 @@
-﻿// Copyright (c) Microsoft Corporation. All rights reserved.
-// Licensed under the MIT License. See License.txt in the project root for license information.
-// 
-
-using System;
-using System.Collections.Generic;
-using System.Globalization;
-using System.IO;
-using System.Linq;
-using System.Net;
-using System.Net.Http;
-using System.Text;
-using System.Threading;
-using System.Threading.Tasks;
-using AutoRest.CSharp.Tests.Utilities;
-using Fixtures.AcceptanceTestsBodyArray;
-using Fixtures.AcceptanceTestsBodyBoolean;
-using Fixtures.AcceptanceTestsBodyByte;
-using Fixtures.AcceptanceTestsBodyComplex;
-using Fixtures.AcceptanceTestsBodyComplex.Models;
-using Fixtures.AcceptanceTestsBodyDate;
-using Fixtures.AcceptanceTestsBodyDateTime;
-using Fixtures.AcceptanceTestsBodyDateTimeRfc1123;
-using Fixtures.AcceptanceTestsBodyDictionary;
-using Fixtures.AcceptanceTestsBodyDictionary.Models;
-using Fixtures.AcceptanceTestsBodyDuration;
-using Fixtures.AcceptanceTestsBodyFile;
-using Fixtures.AcceptanceTestsBodyFormData;
-using Fixtures.AcceptanceTestsBodyInteger;
-using Fixtures.AcceptanceTestsBodyNumber;
-using Fixtures.AcceptanceTestsBodyString;
-using Fixtures.AcceptanceTestsBodyString.Models;
-using Fixtures.AcceptanceTestsCompositeBoolIntClient;
-using Fixtures.AcceptanceTestsCustomBaseUri;
-using Fixtures.AcceptanceTestsCustomBaseUriMoreOptions;
-using Fixtures.AcceptanceTestsExtensibleEnums;
-using Fixtures.AcceptanceTestsExtensibleEnums.Models;
-using Fixtures.AcceptanceTestsHeader;
-using Fixtures.AcceptanceTestsHeader.Models;
-using Fixtures.AcceptanceTestsHttp;
-using Fixtures.AcceptanceTestsHttp.Models;
-using Fixtures.AcceptanceTestsModelFlattening;
-using Fixtures.AcceptanceTestsModelFlattening.Models;
-using Fixtures.AcceptanceTestsReport;
-using Fixtures.AcceptanceTestsRequiredOptional;
-using Fixtures.AcceptanceTestsUrl;
-using Fixtures.AcceptanceTestsUrl.Models;
-using Fixtures.AcceptanceTestsUrlMultiCollectionFormat;
-using Fixtures.AcceptanceTestsValidation;
-using Fixtures.AcceptanceTestsValidation.Models;
-using Fixtures.InternalCtors;
-using Fixtures.PetstoreV2;
-using Microsoft.Extensions.Logging;
-using Microsoft.Rest;
-using Microsoft.Rest.Serialization;
-using Newtonsoft.Json;
-using Xunit;
-using Error = Fixtures.AcceptanceTestsHttp.Models.Error;
-using ErrorException = Fixtures.AcceptanceTestsHttp.Models.ErrorException;
-using SwaggerPetstoreV2Extensions = Fixtures.PetstoreV2AllSync.SwaggerPetstoreV2Extensions;
-using System.Net.Http.Headers;
-using System.Reflection;
-
-namespace AutoRest.CSharp.Tests
-{
-    [Collection("AutoRest Tests")]
-    [TestCaseOrderer("AutoRest.CSharp.Tests.AcceptanceTestOrderer",
-        "AutoRest.Generator.CSharp.Tests")]
-    public class AcceptanceTests : IClassFixture<ServiceController>, IDisposable
-    {
-        private static readonly TestTracingInterceptor _interceptor;
-        private readonly string dummyFile;
-
-        static AcceptanceTests()
-        {
-            _interceptor = new TestTracingInterceptor();
-            ServiceClientTracing.AddTracingInterceptor(_interceptor);
-        }
-
-        public AcceptanceTests(ServiceController data)
-        {
-            Fixture = data;
-            Fixture.TearDown = EnsureTestCoverage;
-            ServiceClientTracing.IsEnabled = false;
-            dummyFile = Path.GetTempFileName();
-            File.WriteAllText(dummyFile, "Test file");
-        }
-
-        public ServiceController Fixture { get; set; }
-
-        private static string ExpectedPath(string file)
-        {
-            return Path.Combine("Expected", "AcceptanceTests", file);
-        }
-
-        private static string SwaggerPath(string file)
-        {
-            return Path.Combine("Swagger", file);
-        }
-
-        [Fact]
-        public void ValidationTests()
-        {
-            var client = new AutoRestValidationTest(Fixture.Uri);
-            client.SubscriptionId = "abc123";
-            client.ApiVersion = "12-34-5678";
-            var exception = Assert.Throws<ValidationException>(() => client.ValidationOfMethodParameters("1", 100));
-            Assert.Equal(ValidationRules.MinLength, exception.Rule);
-            Assert.Equal("resourceGroupName", exception.Target);
-            exception = Assert.Throws<ValidationException>(() => client.ValidationOfMethodParameters("1234567890A", 100));
-            Assert.Equal(ValidationRules.MaxLength, exception.Rule);
-            Assert.Equal("resourceGroupName", exception.Target);
-            exception = Assert.Throws<ValidationException>(() => client.ValidationOfMethodParameters("!@#$", 100));
-            Assert.Equal(ValidationRules.Pattern, exception.Rule);
-            Assert.Equal("resourceGroupName", exception.Target);
-            exception = Assert.Throws<ValidationException>(() => client.ValidationOfMethodParameters("123", 105));
-            Assert.Equal(ValidationRules.MultipleOf, exception.Rule);
-            Assert.Equal("id", exception.Target);
-            exception = Assert.Throws<ValidationException>(() => client.ValidationOfMethodParameters("123", 0));
-            Assert.Equal(ValidationRules.InclusiveMinimum, exception.Rule);
-            Assert.Equal("id", exception.Target);
-            exception = Assert.Throws<ValidationException>(() => client.ValidationOfMethodParameters("123", 2000));
-            Assert.Equal(ValidationRules.InclusiveMaximum, exception.Rule);
-            Assert.Equal("id", exception.Target);
-
-            exception = Assert.Throws<ValidationException>(() => client.ValidationOfBody("123", 150, new Product
-            {
-                Capacity = 0
-            }));
-            Assert.Equal(ValidationRules.ExclusiveMinimum, exception.Rule);
-            Assert.Equal("Capacity", exception.Target);
-            exception = Assert.Throws<ValidationException>(() => client.ValidationOfBody("123", 150, new Product
-            {
-                Capacity = 100
-            }));
-            Assert.Equal(ValidationRules.ExclusiveMaximum, exception.Rule);
-            Assert.Equal("Capacity", exception.Target);
-            exception = Assert.Throws<ValidationException>(() => client.ValidationOfBody("123", 150, new Product
-            {
-                DisplayNames = new List<string>
-                {
-                    "item1",
-                    "item2",
-                    "item3",
-                    "item4",
-                    "item5",
-                    "item6",
-                    "item7"
-                }
-            }));
-            Assert.Equal(ValidationRules.MaxItems, exception.Rule);
-            Assert.Equal("DisplayNames", exception.Target);
-
-            var client2 = new AutoRestValidationTest(Fixture.Uri);
-            client2.SubscriptionId = "abc123";
-            client2.ApiVersion = "abc";
-            exception = Assert.Throws<ValidationException>(() => client2.ValidationOfMethodParameters("123", 150));
-            Assert.Equal(ValidationRules.Pattern, exception.Rule);
-            Assert.Equal("ApiVersion", exception.Target);
-        }
-
-        [Fact]
-        public void ConstantValuesTests()
-        {
-            var client = new AutoRestValidationTest(Fixture.Uri);
-            client.SubscriptionId = "abc123";
-            client.ApiVersion = "12-34-5678";
-            client.GetWithConstantInPath();
-            var product = client.PostWithConstantInBody(new Product());
-            Assert.NotNull(product);
-        }
-
-        [Fact]
-        public void ConstructorWithCredentialsTests()
-        {
-            var client = new SwaggerPetstoreV2(new TokenCredentials("123"));
-            client.Dispose();
-        }
-
-        [Fact]
-        public void BoolTests()
-        {
-            var client = new AutoRestBoolTestService(Fixture.Uri);
-            Assert.False(client.BoolModel.GetFalse());
-            Assert.True(client.BoolModel.GetTrue());
-            client.BoolModel.PutTrue();
-            client.BoolModel.PutFalse();
-            client.BoolModel.GetNull();
-            Assert.Throws<SerializationException>(() => client.BoolModel.GetInvalid());
-        }
-
-        [Fact]
-        public void IntegerTests()
-        {
-            var client = new AutoRestIntegerTestService(Fixture.Uri);
-            client.IntModel.PutMax32(int.MaxValue);
-            client.IntModel.PutMin32(int.MinValue);
-            client.IntModel.PutMax64(long.MaxValue);
-            client.IntModel.PutMin64(long.MinValue);
-            client.IntModel.PutUnixTimeDate(new DateTime(2016, 4, 13, 0, 0, 0));
-            client.IntModel.GetNull();
-            Assert.Throws<SerializationException>(() => client.IntModel.GetInvalid());
-            Assert.Throws<SerializationException>(() => client.IntModel.GetOverflowInt32());
-            Assert.Throws<SerializationException>(() => client.IntModel.GetOverflowInt64());
-            Assert.Throws<SerializationException>(() => client.IntModel.GetUnderflowInt32());
-            Assert.Throws<SerializationException>(() => client.IntModel.GetUnderflowInt64());
-            Assert.Throws<SerializationException>(() => client.IntModel.GetInvalidUnixTime());
-            Assert.Null(client.IntModel.GetNullUnixTime());
-            Assert.Equal(new DateTime(2016, 4, 13, 0, 0, 0), client.IntModel.GetUnixTime());
-        }
-
-        [Fact]
-        public void CompositeBoolIntTests()
-        {
-            var client = new CompositeBoolInt(Fixture.Uri);
-            Assert.False(client.BoolModel.GetFalse());
-            Assert.True(client.BoolModel.GetTrue());
-            client.BoolModel.PutTrue();
-            client.BoolModel.PutFalse();
-            client.BoolModel.GetNull();
-            Assert.Throws<SerializationException>(() => client.BoolModel.GetInvalid());
-
-            client.IntModel.PutMax32(int.MaxValue);
-            client.IntModel.PutMin32(int.MinValue);
-            client.IntModel.PutMax64(long.MaxValue);
-            client.IntModel.PutMin64(long.MinValue);
-            client.IntModel.GetNull();
-            Assert.Throws<SerializationException>(() => client.IntModel.GetInvalid());
-            Assert.Throws<SerializationException>(() => client.IntModel.GetOverflowInt32());
-            Assert.Throws<SerializationException>(() => client.IntModel.GetOverflowInt64());
-            Assert.Throws<SerializationException>(() => client.IntModel.GetUnderflowInt32());
-            Assert.Throws<SerializationException>(() => client.IntModel.GetUnderflowInt64());
-        }
-
-        [Fact]
-        public void NumberTests()
-        {
-            var client = new AutoRestNumberTestService(Fixture.Uri);
-            client.Number.PutBigFloat(3.402823e+20);
-            client.Number.PutSmallFloat(3.402823e-20);
-            client.Number.PutBigDouble(2.5976931e+101);
-            client.Number.PutSmallDouble(2.5976931e-101);
-            client.Number.PutBigDoubleNegativeDecimal();
-            client.Number.PutBigDoublePositiveDecimal();
-            client.Number.GetNull();
-            Assert.Equal(3.402823e+20, client.Number.GetBigFloat());
-            Assert.Equal(3.402823e-20, client.Number.GetSmallFloat());
-            Assert.Equal(2.5976931e+101, client.Number.GetBigDouble());
-            Assert.Equal(2.5976931e-101, client.Number.GetSmallDouble());
-            Assert.Equal(-99999999.99, client.Number.GetBigDoubleNegativeDecimal());
-            Assert.Equal(99999999.99, client.Number.GetBigDoublePositiveDecimal());
-            Assert.Throws<SerializationException>(() => client.Number.GetInvalidDouble());
-            Assert.Throws<SerializationException>(() => client.Number.GetInvalidFloat());
-        }
-
-        [Fact]
-        public void StringTests()
-        {
-            using (var client = new AutoRestSwaggerBATService(Fixture.Uri))
-            {
-                Assert.Null(client.StringModel.GetNull());
-                client.StringModel.PutNull(null);
-                Assert.Equal(string.Empty, client.StringModel.GetEmpty());
-                client.StringModel.PutEmpty();
-                Assert.Equal("啊齄丂狛狜隣郎隣兀﨩ˊ〞〡￤℡㈱‐ー﹡﹢﹫、〓ⅰⅹ⒈€㈠㈩ⅠⅫ！￣ぁんァヶΑ︴АЯаяāɡㄅㄩ─╋︵﹄︻︱︳︴ⅰⅹɑɡ〇〾⿻⺁䜣€",
-                    client.StringModel.GetMbcs());
-                // client.StringModel.PutMbcs(); // TODO: reenable once targetting more recent test server
-                Assert.Equal("    Now is the time for all good men to come to the aid of their country    ",
-                    client.StringModel.GetWhitespace());
-                client.StringModel.PutWhitespace();
-                Assert.Null(client.StringModel.GetNotProvided());
-                Assert.Equal(Colors.Redcolor, client.EnumModel.GetNotExpandable());
-                client.EnumModel.PutNotExpandable(Colors.Redcolor);
-
-                Assert.Equal(Colors.Redcolor, client.EnumModel.GetReferenced());
-                client.EnumModel.PutReferenced(Colors.Redcolor);
-                Assert.Equal(RefColorConstant.ColorConstant, "green-color");
-                Assert.Equal("Sample String", client.EnumModel.GetReferencedConstant().Field1);
-                client.EnumModel.PutReferencedConstant();
-
-                var base64UrlEncodedString = client.StringModel.GetBase64UrlEncoded();
-                var base64EncodedString = client.StringModel.GetBase64Encoded();
-                Assert.Equal(Encoding.UTF8.GetString(base64UrlEncodedString),
-                    "a string that gets encoded with base64url");
-                Assert.Equal(Encoding.UTF8.GetString(base64EncodedString), "a string that gets encoded with base64");
-                Assert.Null(client.StringModel.GetNullBase64UrlEncoded());
-                client.StringModel.PutBase64UrlEncoded(
-                    Encoding.UTF8.GetBytes("a string that gets encoded with base64url"));
-            }
-        }
-
-        [Fact]
-        public void ByteTests()
-        {
-            using (var client = new AutoRestSwaggerBATByteService(Fixture.Uri))
-            {
-                var bytes = new byte[] {0x0FF, 0x0FE, 0x0FD, 0x0FC, 0x0FB, 0x0FA, 0x0F9, 0x0F8, 0x0F7, 0x0F6};
-                client.ByteModel.PutNonAscii(bytes);
-                Assert.Equal(bytes, client.ByteModel.GetNonAscii());
-                Assert.Null(client.ByteModel.GetNull());
-                Assert.Empty(client.ByteModel.GetEmpty());
-                Assert.Throws<FormatException>(() => client.ByteModel.GetInvalid());
-            }
-        }
-
-        [Fact]
-        public void FileTests()
-        {
-            using (var client = new AutoRestSwaggerBATFileService(Fixture.Uri))
-            {
-                using (var stream = client.Files.GetFile())
-                using (var ms = new MemoryStream())
-                {
-                    stream.CopyTo(ms);
-                    Assert.Equal(8725, ms.Length);
-                }
-
-                using (var emptyStream = client.Files.GetEmptyFile())
-                using (var ms = new MemoryStream())
-                {
-                    emptyStream.CopyTo(ms);
-                    Assert.Equal(0, ms.Length);
-                }
-
-                using (var largeFileStream = client.Files.GetFileLarge())
-                {
-                    //Read the stream into memory a bit at a time to avoid OOM
-                    var bytesRead = 0;
-                    long totalBytesRead = 0;
-                    var buffer = new byte[1024*1024];
-                    while ((bytesRead = largeFileStream.Read(buffer, 0, buffer.Length)) > 0)
-                    {
-                        totalBytesRead += bytesRead;
-                    }
-                    Assert.Equal(3000L*1024*1024, totalBytesRead);
-                }
-            }
-        }
-
-        [Fact(Skip = "Travis: Cannot access a closed Stream.")]
-        public void FormDataFileUploadStreamTests()
-        {
-            using (var client = new AutoRestSwaggerBATFormDataService(Fixture.Uri))
-            {
-                const string testString = "Upload file test case";
-                var testBytes = new UnicodeEncoding().GetBytes(testString);
-                using (Stream memStream = new MemoryStream(100))
-                {
-                    memStream.Write(testBytes, 0, testBytes.Length);
-                    memStream.Seek(0, SeekOrigin.Begin);
-                    using (
-                        var reader = new StreamReader(client.Formdata.UploadFile(memStream, "UploadFile.txt"),
-                            Encoding.Unicode))
-                    {
-                        var actual = reader.ReadToEnd();
-                        Assert.Equal(testString, actual);
-                    }
-                }
-            }
-        }
-
-        [Fact(Skip = "Travis: Cannot access a closed Stream.")]
-        public void FormDataFileUploadFileStreamTests()
-        {
-            using (var client = new AutoRestSwaggerBATFormDataService(Fixture.Uri))
-            {
-                var testString = "Upload file test case";
-                var testBytes = new UnicodeEncoding().GetBytes(testString);
-                using (var fileStream = File.OpenRead(dummyFile))
-                using (var serverStream = new StreamReader(client.Formdata.UploadFile(fileStream, dummyFile)))
-                {
-                    Assert.Equal(File.ReadAllText(dummyFile), serverStream.ReadToEnd());
-                }
-            }
-        }
-
-        [Fact]
-        public void BodyFileUploadTests()
-        {
-            using (var client = new AutoRestSwaggerBATFormDataService(Fixture.Uri))
-            {
-                const string testString = "Upload file test case";
-                var testBytes = new UnicodeEncoding().GetBytes(testString);
-                using (Stream memStream = new MemoryStream(100))
-                {
-                    memStream.Write(testBytes, 0, testBytes.Length);
-                    memStream.Seek(0, SeekOrigin.Begin);
-                    using (var reader = new StreamReader(client.Formdata.UploadFileViaBody(memStream), Encoding.Unicode)
-                        )
-                    {
-                        var actual = reader.ReadToEnd();
-                        Assert.Equal(testString, actual);
-                    }
-                }
-            }
-        }
-
-        [Fact]
-        public void DateTests()
-        {
-            using (var client = new AutoRestDateTestService(Fixture.Uri))
-            {
-                //We need to configure the Json.net serializer to only send date on the wire. This can be done
-                //by setting the {DateFormatString = "yyyy-MM-dd"} of the serializer. The tricky part is to
-                //do this only for parameters/properties of format "date" but not "date-time".
-                client.Date.PutMaxDate(DateTime.MaxValue);
-                client.Date.PutMinDate(DateTime.MinValue);
-                client.Date.GetMaxDate();
-                client.Date.GetMinDate();
-                client.Date.GetNull();
-                Assert.Throws<SerializationException>(() => client.Date.GetInvalidDate());
-                Assert.Throws<SerializationException>(() => client.Date.GetOverflowDate());
-                Assert.Throws<SerializationException>(() => client.Date.GetUnderflowDate());
-            }
-        }
-
-        [Fact]
-        public void ExtensibleEnumsTest()
-        {
-            using (var client = new PetStoreInc(Fixture.Uri))
-            {
-                // Valid enums test
-                Assert.Equal(client.Pet.GetByPetId("tommy").DaysOfWeek, DaysOfWeekExtensibleEnum.Monday);
-
-                // Valid enums test
-                Assert.Equal(client.Pet.GetByPetId("casper").DaysOfWeek, (DaysOfWeekExtensibleEnum)"Weekend");
-
-                // Valid enums test
-                Assert.Equal(client.Pet.GetByPetId("scooby").IntEnum, IntEnum.Two);
-
-                // Roundtripping enums test
-                var reqPet = new Fixtures.AcceptanceTestsExtensibleEnums.Models.Pet(IntEnum.Three, "Retriever", DaysOfWeekExtensibleEnum.Friday);
-                var respPet = client.Pet.AddPet(reqPet);
-                Assert.Equal(reqPet.DaysOfWeek, respPet.DaysOfWeek);
-                Assert.Equal(reqPet.IntEnum, respPet.IntEnum);
-            }
-        }
-
-        [Fact]
-        public void DateTimeTests()
-        {
-            using (var client = new AutoRestDateTimeTestService(Fixture.Uri))
-            {
-                client.Datetime.GetUtcLowercaseMaxDateTime();
-                client.Datetime.GetUtcUppercaseMaxDateTime();
-                client.Datetime.GetUtcMinDateTime();
-                client.Datetime.GetLocalNegativeOffsetMinDateTime();
-                //overflow-for-dotnet
-                Assert.Throws<SerializationException>(() => client.Datetime.GetLocalNegativeOffsetLowercaseMaxDateTime());
-                client.Datetime.GetLocalNegativeOffsetUppercaseMaxDateTime();
-                //underflow-for-dotnet
-                client.Datetime.GetLocalPositiveOffsetMinDateTime();
-                client.Datetime.GetLocalPositiveOffsetLowercaseMaxDateTime();
-                client.Datetime.GetLocalPositiveOffsetUppercaseMaxDateTime();
-                client.Datetime.GetNull();
-                client.Datetime.GetOverflow();
-                Assert.Throws<SerializationException>(() => client.Datetime.GetInvalid());
-                Assert.Throws<SerializationException>(() => client.Datetime.GetUnderflow());
-                //The following two calls fail as datetimeoffset are always sent as local time i.e (+00:00) and not Z
-                client.Datetime.PutUtcMaxDateTime(DateTime.MaxValue.ToUniversalTime());
-                client.Datetime.PutUtcMinDateTime(DateTime.Parse("0001-01-01T00:00:00Z",
-                    CultureInfo.InvariantCulture, DateTimeStyles.AdjustToUniversal));
-                //underflow-for-dotnet
-                client.Datetime.PutLocalPositiveOffsetMinDateTime(DateTime.Parse("0001-01-01T00:00:00+14:00",
-                    CultureInfo.InvariantCulture));
-                client.Datetime.PutLocalNegativeOffsetMinDateTime(DateTime.Parse("0001-01-01T00:00:00-14:00",
-                    CultureInfo.InvariantCulture));
-                //overflow-for-dotnet
-                Assert.Throws<FormatException>(
-                    () =>
-                        client.Datetime.PutLocalNegativeOffsetMaxDateTime(
-                            DateTime.Parse("9999-12-31T23:59:59.9999999-14:00",
-                                CultureInfo.InvariantCulture)));
-            }
-        }
-
-        [Fact]
-        public void DateTimeRfc1123Tests()
-        {
-            using (var client = new AutoRestRFC1123DateTimeTestService(Fixture.Uri))
-            {
-                Assert.Null(client.Datetimerfc1123.GetNull());
-                Assert.Throws<SerializationException>(() => client.Datetimerfc1123.GetInvalid());
-                Assert.Throws<SerializationException>(() => client.Datetimerfc1123.GetUnderflow());
-                Assert.Throws<SerializationException>(() => client.Datetimerfc1123.GetOverflow());
-                var d = client.Datetimerfc1123.GetUtcLowercaseMaxDateTime();
-                Assert.Equal(DateTimeKind.Utc, d.Value.Kind);
-
-                client.Datetimerfc1123.GetUtcUppercaseMaxDateTime();
-                client.Datetimerfc1123.GetUtcMinDateTime();
-
-                client.Datetimerfc1123.PutUtcMaxDateTime(DateTime.MaxValue.ToUniversalTime());
-                client.Datetimerfc1123.PutUtcMinDateTime(DateTime.Parse("0001-01-01T00:00:00Z",
-                    CultureInfo.InvariantCulture, DateTimeStyles.AdjustToUniversal));
-            }
-        }
-
-        [Fact]
-        public void DurationTests()
-        {
-            using (var client = new AutoRestDurationTestService(Fixture.Uri))
-            {
-                Assert.Null(client.Duration.GetNull());
-                Assert.Throws<FormatException>(() => client.Duration.GetInvalid());
-
-                client.Duration.GetPositiveDuration();
-                client.Duration.PutPositiveDuration(new TimeSpan(123, 22, 14, 12, 11));
-            }
-        }
-
-        [Fact]
-        public void ArrayTests()
-        {
-            using (var client =
-                new AutoRestSwaggerBATArrayService(Fixture.Uri))
-            {
-                Assert.Empty(client.Array.GetEmpty());
-                Assert.Null(client.Array.GetNull());
-                client.Array.PutEmpty(new List<string>());
-                Assert.True(new List<bool?> {true, false, false, true}.SequenceEqual(client.Array.GetBooleanTfft()));
-                client.Array.PutBooleanTfft(new List<bool?> {true, false, false, true});
-                Assert.True(new List<int?> {1, -1, 3, 300}.SequenceEqual(client.Array.GetIntegerValid()));
-                client.Array.PutIntegerValid(new List<int?> {1, -1, 3, 300});
-                Assert.True(new List<long?> {1L, -1, 3, 300}.SequenceEqual(client.Array.GetLongValid()));
-                client.Array.PutLongValid(new List<long?> {1, -1, 3, 300});
-                Assert.True(new List<double?> {0, -0.01, -1.2e20}.SequenceEqual(client.Array.GetFloatValid()));
-                client.Array.PutFloatValid(new List<double?> {0, -0.01, -1.2e20});
-                Assert.True(new List<double?> {0, -0.01, -1.2e20}.SequenceEqual(client.Array.GetDoubleValid()));
-                client.Array.PutDoubleValid(new List<double?> {0, -0.01, -1.2e20});
-                Assert.True(new List<string> {"foo1", "foo2", "foo3"}.SequenceEqual(client.Array.GetStringValid()));
-                client.Array.PutStringValid(new List<string> {"foo1", "foo2", "foo3"});
-                Assert.True(new List<string> {"foo", null, "foo2"}.SequenceEqual(client.Array.GetStringWithNull()));
-                Assert.True(new List<string> {"foo", "123", "foo2"}.SequenceEqual(client.Array.GetStringWithInvalid()));
-                var date1 = new DateTimeOffset(2000, 12, 01, 0, 0, 0, TimeSpan.Zero).UtcDateTime;
-                var date2 = new DateTimeOffset(1980, 1, 2, 0, 0, 0, TimeSpan.Zero).UtcDateTime;
-                var date3 = new DateTimeOffset(1492, 10, 12, 0, 0, 0, TimeSpan.Zero).UtcDateTime;
-                var datetime1 = new DateTimeOffset(2000, 12, 01, 0, 0, 1, TimeSpan.Zero).UtcDateTime;
-                var datetime2 = new DateTimeOffset(1980, 1, 2, 0, 11, 35, TimeSpan.Zero).UtcDateTime;
-                var datetime3 = new DateTimeOffset(1492, 10, 12, 10, 15, 1, TimeSpan.Zero).UtcDateTime;
-                var dateArray = client.Array.GetDateValid();
-                var duration1 = new TimeSpan(123, 22, 14, 12, 11);
-                var duration2 = new TimeSpan(5, 1, 0, 0, 0);
-
-                Assert.Equal(new List<DateTime?> {date1, date2, date3}, dateArray);
-                client.Array.PutDateValid(new List<DateTime?> {date1, date2, date3});
-                Assert.Equal(
-                    new List<DateTime?> {datetime1, datetime2, datetime3}, client.Array.GetDateTimeValid());
-                client.Array.PutDateTimeValid(new List<DateTime?> {datetime1, datetime2, datetime3});
-                dateArray = client.Array.GetDateTimeRfc1123Valid();
-                Assert.Equal(new List<DateTime?> {datetime1, datetime2, datetime3}, dateArray);
-                client.Array.PutDateTimeRfc1123Valid(dateArray);
-                Assert.Equal(new List<TimeSpan?> {duration1, duration2}, client.Array.GetDurationValid());
-                client.Array.PutDurationValid(new List<TimeSpan?> {duration1, duration2});
-                var bytes1 = new byte[] {0x0FF, 0x0FF, 0x0FF, 0x0FA};
-                var bytes2 = new byte[] {0x01, 0x02, 0x03};
-                var bytes3 = new byte[] {0x025, 0x029, 0x043};
-                var bytes4 = new byte[] {0x0AB, 0x0AC, 0x0AD};
-                client.Array.PutByteValid(new List<byte[]> {bytes1, bytes2, bytes3});
-                var bytesResult = client.Array.GetByteValid();
-                Assert.True(new List<byte[]> {bytes1, bytes2, bytes3}.SequenceEqual(bytesResult,
-                    new ByteArrayEqualityComparer()));
-                bytesResult = client.Array.GetByteInvalidNull();
-                Assert.True(new List<byte[]> {bytes4, null}.SequenceEqual(bytesResult, new ByteArrayEqualityComparer()));
-                var testProduct1 = new Fixtures.AcceptanceTestsBodyArray.Models.Product
-                {
-                    Integer = 1,
-                    StringProperty = "2"
-                };
-                var testProduct2 = new Fixtures.AcceptanceTestsBodyArray.Models.Product
-                {
-                    Integer = 3,
-                    StringProperty = "4"
-                };
-                var testProduct3 = new Fixtures.AcceptanceTestsBodyArray.Models.Product
-                {
-                    Integer = 5,
-                    StringProperty = "6"
-                };
-                var testList1 = new List<Fixtures.AcceptanceTestsBodyArray.Models.Product>
-                {
-                    testProduct1,
-                    testProduct2,
-                    testProduct3
-                };
-                Assert.Null(client.Array.GetComplexNull());
-                Assert.Empty(client.Array.GetComplexEmpty());
-                client.Array.PutComplexValid(testList1);
-                Assert.True(testList1.SequenceEqual(client.Array.GetComplexValid(), new ProductEqualityComparer()));
-                var listList = new List<IList<string>>
-                {
-                    new List<string> {"1", "2", "3"},
-                    new List<string> {"4", "5", "6"},
-                    new List<string> {"7", "8", "9"}
-                };
-
-                client.Array.PutArrayValid(listList);
-                Assert.True(listList.SequenceEqual(client.Array.GetArrayValid(), new ListEqualityComparer<string>()));
-                var listDictionary = new List<IDictionary<string, string>>
-                {
-                    new Dictionary<string, string> {{"1", "one"}, {"2", "two"}, {"3", "three"}},
-                    new Dictionary<string, string> {{"4", "four"}, {"5", "five"}, {"6", "six"}},
-                    new Dictionary<string, string> {{"7", "seven"}, {"8", "eight"}, {"9", "nine"}}
-                };
-                client.Array.PutDictionaryValid(listDictionary);
-                Assert.True(listDictionary.SequenceEqual(client.Array.GetDictionaryValid(),
-                    new DictionaryEqualityComparer<string>()));
-                Assert.Null(client.Array.GetComplexNull());
-                Assert.Empty(client.Array.GetComplexEmpty());
-                var productList2 = new List<Fixtures.AcceptanceTestsBodyArray.Models.Product>
-                {
-                    testProduct1,
-                    null,
-                    testProduct3
-                };
-                Assert.True(productList2.SequenceEqual(client.Array.GetComplexItemNull(), new ProductEqualityComparer()));
-                var productList3 = new List<Fixtures.AcceptanceTestsBodyArray.Models.Product>
-                {
-                    testProduct1,
-                    new Fixtures.AcceptanceTestsBodyArray.Models.Product(),
-                    testProduct3
-                };
-                var emptyComplex = client.Array.GetComplexItemEmpty();
-                Assert.True(productList3.SequenceEqual(emptyComplex, new ProductEqualityComparer()));
-                Assert.Null(client.Array.GetArrayNull());
-                Assert.Empty(client.Array.GetArrayEmpty());
-                var listList2 = new List<List<string>>
-                {
-                    new List<string> {"1", "2", "3"},
-                    null,
-                    new List<string> {"7", "8", "9"}
-                };
-                Assert.True(listList2.SequenceEqual(client.Array.GetArrayItemNull(), new ListEqualityComparer<string>()));
-                var listList3 = new List<List<string>>
-                {
-                    new List<string> {"1", "2", "3"},
-                    new List<string>(0),
-                    new List<string> {"7", "8", "9"}
-                };
-                Assert.True(listList3.SequenceEqual(client.Array.GetArrayItemEmpty(), new ListEqualityComparer<string>()));
-                Assert.Null(client.Array.GetDictionaryNull());
-                Assert.Empty(client.Array.GetDictionaryEmpty());
-                var listDictionary2 = new List<Dictionary<string, string>>
-                {
-                    new Dictionary<string, string> {{"1", "one"}, {"2", "two"}, {"3", "three"}},
-                    null,
-                    new Dictionary<string, string> {{"7", "seven"}, {"8", "eight"}, {"9", "nine"}}
-                };
-                Assert.True(listDictionary2.SequenceEqual(client.Array.GetDictionaryItemNull(),
-                    new DictionaryEqualityComparer<string>()));
-                var listDictionary3 = new List<Dictionary<string, string>>
-                {
-                    new Dictionary<string, string> {{"1", "one"}, {"2", "two"}, {"3", "three"}},
-                    new Dictionary<string, string>(0),
-                    new Dictionary<string, string> {{"7", "seven"}, {"8", "eight"}, {"9", "nine"}}
-                };
-                Assert.True(listDictionary3.SequenceEqual(client.Array.GetDictionaryItemEmpty(),
-                    new DictionaryEqualityComparer<string>()));
-
-                Assert.Null(client.Array.GetArrayNull());
-                Assert.Throws<SerializationException>(() => client.Array.GetInvalid());
-                Assert.True(client.Array.GetBooleanInvalidNull().SequenceEqual(new List<bool?> {true, null, false}));
-                Assert.Throws<SerializationException>(() => client.Array.GetBooleanInvalidString());
-                Assert.True(client.Array.GetIntInvalidNull().SequenceEqual(new List<int?> {1, null, 0}));
-                Assert.Throws<SerializationException>(() => client.Array.GetIntInvalidString());
-                Assert.True(client.Array.GetLongInvalidNull().SequenceEqual(new List<long?> {1, null, 0}));
-                Assert.Throws<SerializationException>(() => client.Array.GetLongInvalidString());
-                Assert.True(client.Array.GetFloatInvalidNull().SequenceEqual(new List<double?> {0.0, null, -1.2e20}));
-                Assert.Throws<SerializationException>(() => client.Array.GetFloatInvalidString());
-                Assert.True(client.Array.GetDoubleInvalidNull().SequenceEqual(new List<double?> {0.0, null, -1.2e20}));
-                Assert.Throws<SerializationException>(() => client.Array.GetDoubleInvalidString());
-                Assert.True(client.Array.GetStringWithInvalid().SequenceEqual(new List<string> {"foo", "123", "foo2"}));
-                var dateNullArray = client.Array.GetDateInvalidNull();
-                Assert.True(dateNullArray.SequenceEqual(new List<DateTime?>
-                {
-                    DateTime.Parse("2012-01-01",
-                        CultureInfo.InvariantCulture),
-                    null,
-                    DateTime.Parse("1776-07-04", CultureInfo.InvariantCulture)
-                }));
-                Assert.Throws<SerializationException>(() => client.Array.GetDateInvalidChars());
-                var dateTimeNullArray = client.Array.GetDateTimeInvalidNull();
-                Assert.True(dateTimeNullArray.SequenceEqual(new List<DateTime?>
-                {
-                    DateTime.Parse("2000-12-01t00:00:01z",
-                        CultureInfo.InvariantCulture).ToUniversalTime(),
-                    null
-                }));
-                Assert.Throws<SerializationException>(() => client.Array.GetDateTimeInvalidChars());
-
-                var guid1 = new Guid("6DCC7237-45FE-45C4-8A6B-3A8A3F625652");
-                var guid2 = new Guid("D1399005-30F7-40D6-8DA6-DD7C89AD34DB");
-                var guid3 = new Guid("F42F6AA1-A5BC-4DDF-907E-5F915DE43205");
-                Assert.Equal(new List<Guid?> {guid1, guid2, guid3}, client.Array.GetUuidValid());
-                client.Array.PutUuidValid(new List<Guid?> {guid1, guid2, guid3});
-                Assert.Throws<SerializationException>(() => client.Array.GetUuidInvalidChars());
-
-                var base64Url1 = Encoding.UTF8.GetBytes("a string that gets encoded with base64url");
-                var base64Url2 = Encoding.UTF8.GetBytes("test string");
-                var base64Url3 = Encoding.UTF8.GetBytes("Lorem ipsum");
-                Assert.Equal(new List<byte[]> {base64Url1, base64Url2, base64Url3}, client.Array.GetBase64Url());
-            }
-        }
-
-        [Fact]
-        public void DictionaryTests()
-        {
-            using (var client =
-                new AutoRestSwaggerBATdictionaryService(Fixture.Uri))
-            {
-                TestBasicDictionaryParsing(client);
-                TestDictionaryPrimitiveTypes(client);
-                TestDictionaryComposedTypes(client);
-            }
-        }
-
-        private static void TestDictionaryComposedTypes(AutoRestSwaggerBATdictionaryService client)
-        {
-            var testProduct1 = new Widget {Integer = 1, StringProperty = "2"};
-            var testProduct2 = new Widget {Integer = 3, StringProperty = "4"};
-            var testProduct3 = new Widget {Integer = 5, StringProperty = "6"};
-            var testDictionary1 = new Dictionary<string, Widget>
-            {
-                {"0", testProduct1},
-                {"1", testProduct2},
-                {"2", testProduct3}
-            };
-            // GET complex/null
-            Assert.Null(client.Dictionary.GetComplexNull());
-            // GET complex/empty
-            Assert.Empty(client.Dictionary.GetComplexEmpty());
-            // PUT complex/valid
-            client.Dictionary.PutComplexValid(testDictionary1);
-            // GET complex/valid
-            var complexResult = client.Dictionary.GetComplexValid();
-            foreach (var key in testDictionary1.Keys)
-            {
-                Assert.True(complexResult.ContainsKey(key));
-                Assert.Equal(testDictionary1[key], complexResult[key], new WidgetEqualityComparer());
-            }
-            var listDictionary = new Dictionary<string, IList<string>>
-            {
-                {"0", new List<string> {"1", "2", "3"}},
-                {"1", new List<string> {"4", "5", "6"}},
-                {"2", new List<string> {"7", "8", "9"}}
-            };
-            // PUT array/valid
-            client.Dictionary.PutArrayValid(listDictionary);
-            // GET array/valid
-            var arrayResult = client.Dictionary.GetArrayValid();
-            foreach (var key in listDictionary.Keys)
-            {
-                Assert.True(arrayResult.ContainsKey(key));
-                Assert.Equal(listDictionary[key], arrayResult[key], new ListEqualityComparer<string>());
-            }
-            var dictionaryDictionary = new Dictionary<string, IDictionary<string, string>>
-            {
-                {"0", new Dictionary<string, string> {{"1", "one"}, {"2", "two"}, {"3", "three"}}},
-                {"1", new Dictionary<string, string> {{"4", "four"}, {"5", "five"}, {"6", "six"}}},
-                {"2", new Dictionary<string, string> {{"7", "seven"}, {"8", "eight"}, {"9", "nine"}}}
-            };
-            // PUT dictionary/valid
-            client.Dictionary.PutDictionaryValid(dictionaryDictionary);
-            // GET dictionary/valid
-            var dictionaryResult = client.Dictionary.GetDictionaryValid();
-            foreach (var key in dictionaryDictionary.Keys)
-            {
-                Assert.True(dictionaryResult.ContainsKey(key));
-                Assert.Equal(dictionaryDictionary[key], dictionaryResult[key],
-                    new DictionaryEqualityComparer<string>());
-            }
-            // GET dictionary/null
-            Assert.Null(client.Dictionary.GetComplexNull());
-            // GET dictionary/empty
-            Assert.Empty(client.Dictionary.GetComplexEmpty());
-            var productDictionary2 = new Dictionary<string, Widget>
-            {
-                {"0", testProduct1},
-                {"1", null},
-                {"2", testProduct3}
-            };
-            // GET complex/itemnull
-            complexResult = client.Dictionary.GetComplexItemNull();
-            foreach (var key in productDictionary2.Keys)
-            {
-                Assert.True(complexResult.ContainsKey(key));
-                Assert.Equal(productDictionary2[key], complexResult[key], new WidgetEqualityComparer());
-            }
-            // GET complex/itemempty
-            var productList3 = new Dictionary<string, Widget>
-            {
-                {"0", testProduct1},
-                {"1", new Widget()},
-                {"2", testProduct3}
-            };
-            complexResult = client.Dictionary.GetComplexItemEmpty();
-            foreach (var key in productList3.Keys)
-            {
-                Assert.True(complexResult.ContainsKey(key));
-                Assert.Equal(productList3[key], complexResult[key], new WidgetEqualityComparer());
-            }
-            // GET array/null
-            Assert.Null(client.Dictionary.GetArrayNull());
-            // GET array/empty
-            Assert.Empty(client.Dictionary.GetArrayEmpty());
-            listDictionary = new Dictionary<string, IList<string>>
-            {
-                {"0", new List<string> {"1", "2", "3"}},
-                {"1", null},
-                {"2", new List<string> {"7", "8", "9"}}
-            };
-            // GET array/itemnull
-            arrayResult = client.Dictionary.GetArrayItemNull();
-            foreach (var key in listDictionary.Keys)
-            {
-                Assert.True(arrayResult.ContainsKey(key));
-                Assert.Equal(listDictionary[key], arrayResult[key], new ListEqualityComparer<string>());
-            }
-            listDictionary = new Dictionary<string, IList<string>>
-            {
-                {"0", new List<string> {"1", "2", "3"}},
-                {"1", new List<string>(0)},
-                {"2", new List<string> {"7", "8", "9"}}
-            };
-            // GET array/itemempty
-            arrayResult = client.Dictionary.GetArrayItemEmpty();
-            foreach (var key in listDictionary.Keys)
-            {
-                Assert.True(arrayResult.ContainsKey(key));
-                Assert.Equal(listDictionary[key], arrayResult[key], new ListEqualityComparer<string>());
-            }
-            // GET dictionary/null
-            Assert.Null(client.Dictionary.GetDictionaryNull());
-            // GET dictionary/empty
-            Assert.Empty(client.Dictionary.GetDictionaryEmpty());
-            dictionaryDictionary = new Dictionary<string, IDictionary<string, string>>
-            {
-                {"0", new Dictionary<string, string> {{"1", "one"}, {"2", "two"}, {"3", "three"}}},
-                {"1", null},
-                {"2", new Dictionary<string, string> {{"7", "seven"}, {"8", "eight"}, {"9", "nine"}}}
-            };
-            // GET dictionary/itemnull
-            dictionaryResult = client.Dictionary.GetDictionaryItemNull();
-            foreach (var key in dictionaryDictionary.Keys)
-            {
-                Assert.True(dictionaryResult.ContainsKey(key));
-                Assert.Equal(dictionaryDictionary[key], dictionaryResult[key],
-                    new DictionaryEqualityComparer<string>());
-            }
-            dictionaryDictionary = new Dictionary<string, IDictionary<string, string>>
-            {
-                {"0", new Dictionary<string, string> {{"1", "one"}, {"2", "two"}, {"3", "three"}}},
-                {"1", new Dictionary<string, string>(0)},
-                {"2", new Dictionary<string, string> {{"7", "seven"}, {"8", "eight"}, {"9", "nine"}}}
-            };
-            // GET dictionary/itemempty
-            dictionaryResult = client.Dictionary.GetDictionaryItemEmpty();
-            foreach (var key in dictionaryDictionary.Keys)
-            {
-                Assert.True(dictionaryResult.ContainsKey(key));
-                Assert.Equal(dictionaryDictionary[key], dictionaryResult[key],
-                    new DictionaryEqualityComparer<string>());
-            }
-        }
-
-        private static void TestDictionaryPrimitiveTypes(AutoRestSwaggerBATdictionaryService client)
-        {
-            var tfft = new Dictionary<string, bool?> {{"0", true}, {"1", false}, {"2", false}, {"3", true}};
-            // GET prim/boolean/tfft
-            Assert.Equal(tfft, client.Dictionary.GetBooleanTfft());
-            // PUT prim/boolean/tfft
-            client.Dictionary.PutBooleanTfft(tfft);
-            var invalidNullDict = new Dictionary<string, bool?>
-            {
-                {"0", true},
-                {"1", null},
-                {"2", false}
-            };
-
-            Assert.Equal(invalidNullDict, client.Dictionary.GetBooleanInvalidNull());
-            Assert.Throws<SerializationException>(() => client.Dictionary.GetBooleanInvalidString());
-            var intValid = new Dictionary<string, int?> {{"0", 1}, {"1", -1}, {"2", 3}, {"3", 300}};
-            // GET prim/integer/1.-1.3.300
-            Assert.Equal(intValid, client.Dictionary.GetIntegerValid());
-            // PUT prim/integer/1.-1.3.300
-            client.Dictionary.PutIntegerValid(intValid);
-            var intNullDict = new Dictionary<string, int?> {{"0", 1}, {"1", null}, {"2", 0}};
-            Assert.Equal(intNullDict, client.Dictionary.GetIntInvalidNull());
-            Assert.Throws<SerializationException>(() => client.Dictionary.GetIntInvalidString());
-
-            var longValid = new Dictionary<string, long?> {{"0", 1L}, {"1", -1}, {"2", 3}, {"3", 300}};
-            // GET prim/long/1.-1.3.300
-            Assert.Equal(longValid, client.Dictionary.GetLongValid());
-            // PUT prim/long/1.-1.3.300
-            client.Dictionary.PutLongValid(longValid);
-            var longNullDict = new Dictionary<string, long?> {{"0", 1}, {"1", null}, {"2", 0}};
-            Assert.Equal(longNullDict, client.Dictionary.GetLongInvalidNull());
-            Assert.Throws<SerializationException>(() => client.Dictionary.GetLongInvalidString());
-
-            var floatValid = new Dictionary<string, double?> {{"0", 0}, {"1", -0.01}, {"2", -1.2e20}};
-            // GET prim/float/0--0.01-1.2e20
-            Assert.Equal(floatValid, client.Dictionary.GetFloatValid());
-            // PUT prim/float/0--0.01-1.2e20
-            client.Dictionary.PutFloatValid(floatValid);
-            var floatNullDict = new Dictionary<string, double?> {{"0", 0.0}, {"1", null}, {"2", -1.2e20}};
-            Assert.Equal(floatNullDict, client.Dictionary.GetFloatInvalidNull());
-            Assert.Throws<SerializationException>(() => client.Dictionary.GetFloatInvalidString());
-            var doubleValid = new Dictionary<string, double?> {{"0", 0}, {"1", -0.01}, {"2", -1.2e20}};
-            // GET prim/double/0--0.01-1.2e20
-            Assert.Equal(doubleValid, client.Dictionary.GetDoubleValid());
-            // PUT prim/double/0--0.01-1.2e20
-            client.Dictionary.PutDoubleValid(doubleValid);
-            floatNullDict = new Dictionary<string, double?> {{"0", 0.0}, {"1", null}, {"2", -1.2e20}};
-            Assert.Equal(floatNullDict, client.Dictionary.GetDoubleInvalidNull());
-            Assert.Throws<SerializationException>(() => client.Dictionary.GetDoubleInvalidString());
-            var stringValid = new Dictionary<string, string> {{"0", "foo1"}, {"1", "foo2"}, {"2", "foo3"}};
-            // GET prim/string/foo1.foo2.foo3
-            Assert.Equal(stringValid, client.Dictionary.GetStringValid());
-            // PUT prim/string/foo1.foo2.foo3
-            client.Dictionary.PutStringValid(stringValid);
-            var stringNullDict = new Dictionary<string, string> {{"0", "foo"}, {"1", null}, {"2", "foo2"}};
-            var stringInvalidDict = new Dictionary<string, string> {{"0", "foo"}, {"1", "123"}, {"2", "foo2"}};
-            Assert.Equal(stringNullDict, client.Dictionary.GetStringWithNull());
-            Assert.Equal(stringInvalidDict, client.Dictionary.GetStringWithInvalid());
-            var date1 = new DateTimeOffset(2000, 12, 01, 0, 0, 0, TimeSpan.FromHours(0)).UtcDateTime;
-            var date2 = new DateTimeOffset(1980, 1, 2, 0, 0, 0, TimeSpan.FromHours(0)).UtcDateTime;
-            var date3 = new DateTimeOffset(1492, 10, 12, 0, 0, 0, TimeSpan.FromHours(0)).UtcDateTime;
-            var datetime1 = new DateTimeOffset(2000, 12, 01, 0, 0, 1, TimeSpan.Zero).UtcDateTime;
-            var datetime2 = new DateTimeOffset(1980, 1, 2, 0, 11, 35, TimeSpan.FromHours(1)).UtcDateTime;
-            var datetime3 = new DateTimeOffset(1492, 10, 12, 10, 15, 1, TimeSpan.FromHours(-8)).UtcDateTime;
-            var rfcDatetime1 = new DateTimeOffset(2000, 12, 01, 0, 0, 1, TimeSpan.Zero).UtcDateTime;
-            var rfcDatetime2 = new DateTimeOffset(1980, 1, 2, 0, 11, 35, TimeSpan.Zero).UtcDateTime;
-            var rfcDatetime3 = new DateTimeOffset(1492, 10, 12, 10, 15, 1, TimeSpan.Zero).UtcDateTime;
-            var duration1 = new TimeSpan(123, 22, 14, 12, 11);
-            var duration2 = new TimeSpan(5, 1, 0, 0, 0);
-
-            // GET prim/date/valid
-            var dateDictionary = client.Dictionary.GetDateValid();
-            Assert.Equal(new Dictionary<string, DateTime?> {{"0", date1}, {"1", date2}, {"2", date3}},
-                dateDictionary);
-            client.Dictionary.PutDateValid(new Dictionary<string, DateTime?>
-            {
-                {"0", date1},
-                {"1", date2},
-                {"2", date3}
-            });
-            var dateNullDict = new Dictionary<string, DateTime?>
-            {
-                {"0", new DateTime(2012, 1, 1, 0, 0, 0, DateTimeKind.Utc)},
-                {"1", null},
-                {"2", new DateTime(1776, 7, 4, 0, 0, 0, DateTimeKind.Utc)}
-            };
-            Assert.Equal(dateNullDict, client.Dictionary.GetDateInvalidNull());
-            Assert.Throws<SerializationException>(() => client.Dictionary.GetDateInvalidChars());
-            // GET prim/datetime/valid
-            Assert.Equal(new Dictionary<string, DateTime?> {{"0", datetime1}, {"1", datetime2}, {"2", datetime3}},
-                client.Dictionary.GetDateTimeValid());
-            client.Dictionary.PutDateTimeValid(new Dictionary<string, DateTime?>
-            {
-                {"0", datetime1},
-                {"1", datetime2},
-                {"2", datetime3}
-            });
-            var datetimeNullDict = new Dictionary<string, DateTime?>
-            {
-                {"0", new DateTime(2000, 12, 1, 0, 0, 1, DateTimeKind.Utc)},
-                {"1", null}
-            };
-            Assert.Equal(datetimeNullDict, client.Dictionary.GetDateTimeInvalidNull());
-            Assert.Throws<SerializationException>(() => client.Dictionary.GetDateTimeInvalidChars());
-            // GET prim/datetimerfc1123/valid
-            Assert.Equal(
-                new Dictionary<string, DateTime?> {{"0", rfcDatetime1}, {"1", rfcDatetime2}, {"2", rfcDatetime3}},
-                client.Dictionary.GetDateTimeRfc1123Valid());
-            client.Dictionary.PutDateTimeRfc1123Valid(new Dictionary<string, DateTime?>
-            {
-                {"0", rfcDatetime1},
-                {"1", rfcDatetime2},
-                {"2", rfcDatetime3}
-            });
-            // GET prim/duration/valid
-            Assert.Equal(new Dictionary<string, TimeSpan?> {{"0", duration1}, {"1", duration2}},
-                client.Dictionary.GetDurationValid());
-            client.Dictionary.PutDurationValid(new Dictionary<string, TimeSpan?>
-            {
-                {"0", duration1},
-                {"1", duration2}
-            });
-            var bytes1 = new byte[] {0x0FF, 0x0FF, 0x0FF, 0x0FA};
-            var bytes2 = new byte[] {0x01, 0x02, 0x03};
-            var bytes3 = new byte[] {0x025, 0x029, 0x043};
-            var bytes4 = new byte[] {0x0AB, 0x0AC, 0x0AD};
-            // PUT prim/byte/valid
-            var bytesValid = new Dictionary<string, byte[]> {{"0", bytes1}, {"1", bytes2}, {"2", bytes3}};
-            client.Dictionary.PutByteValid(bytesValid);
-            // GET prim/byte/valid
-            var bytesResult = client.Dictionary.GetByteValid();
-            foreach (var key in bytesValid.Keys)
-            {
-                Assert.True(bytesResult.ContainsKey(key));
-                Assert.Equal(bytesValid[key], bytesResult[key], new ByteArrayEqualityComparer());
-            }
-            // GET prim/byte/invalidnull
-            var bytesNull = new Dictionary<string, byte[]> {{"0", bytes4}, {"1", null}};
-            bytesResult = client.Dictionary.GetByteInvalidNull();
-            foreach (var key in bytesNull.Keys)
-            {
-                Assert.True(bytesResult.ContainsKey(key));
-                Assert.Equal(bytesNull[key], bytesResult[key], new ByteArrayEqualityComparer());
-            }
-            // GET prim/base64url/valid
-            var base64UrlString1 = Encoding.UTF8.GetBytes("a string that gets encoded with base64url");
-            var base64UrlString2 = Encoding.UTF8.GetBytes("test string");
-            var base64UrlString3 = Encoding.UTF8.GetBytes("Lorem ipsum");
-            var base64UrlStringValid = new Dictionary<string, byte[]>
-            {
-                {"0", base64UrlString1},
-                {"1", base64UrlString2},
-                {"2", base64UrlString3}
-            };
-            var base64UrlStringResult = client.Dictionary.GetBase64Url();
-            Assert.Equal(base64UrlStringValid, base64UrlStringResult);
-        }
-
-        private static void TestBasicDictionaryParsing(AutoRestSwaggerBATdictionaryService client)
-        {
-// GET empty
-            Assert.Empty(client.Dictionary.GetEmpty());
-            // PUT empty
-            client.Dictionary.PutEmpty(new Dictionary<string, string>());
-            // GET null
-            Assert.Null(client.Dictionary.GetNull());
-            // GET invalid
-            Assert.Throws<SerializationException>(() => client.Dictionary.GetInvalid());
-            // GET nullkey
-            Assert.Equal(new Dictionary<string, string> {{"null", "val1"}}, client.Dictionary.GetNullKey());
-            // GET nullvalue
-            Assert.Equal(new Dictionary<string, string> {{"key1", null}}, client.Dictionary.GetNullValue());
-            // GET keyemptyString
-            Assert.Equal(new Dictionary<string, string> {{"", "val1"}}, client.Dictionary.GetEmptyStringKey());
-        }
-
-        [Fact]
-        public void ComplexTests()
-        {
-            using (var client = new AutoRestComplexTestService(Fixture.Uri))
-            {
-                /* BASIC COMPLEX TYPE TESTS */
-                // GET basic/valid
-                var basicResult = client.Basic.GetValid();
-                Assert.Equal(2, basicResult.Id);
-                Assert.Equal("abc", basicResult.Name);
-                Assert.Equal(CMYKColors.YELLOW, basicResult.Color);
-                // PUT basic/valid
-                var basicRequest = new Basic {Id = 2, Name = "abc", Color = CMYKColors.Magenta};
-                client.Basic.PutValid(basicRequest);
-                // GET basic/empty
-                basicResult = client.Basic.GetEmpty();
-                Assert.Equal(null, basicResult.Id);
-                Assert.Equal(null, basicResult.Name);
-                // GET basic/null
-                client.Basic.GetNull();
-                Assert.Equal(null, basicResult.Id);
-                Assert.Equal(null, basicResult.Name);
-                // GET basic/notprovided
-                client.Basic.GetNotProvided();
-                Assert.Equal(null, basicResult.Id);
-                Assert.Equal(null, basicResult.Name);
-                // GET basic/invalid
-                Assert.Throws<SerializationException>(() => client.Basic.GetInvalid());
-
-                /* COMPLEX TYPE WITH PRIMITIVE PROPERTIES */
-                // GET primitive/integer
-                var intResult = client.Primitive.GetInt();
-                Assert.Equal(-1, intResult.Field1);
-                Assert.Equal(2, intResult.Field2);
-                // PUT primitive/integer
-                var intRequest = new IntWrapper {Field1 = -1, Field2 = 2};
-                client.Primitive.PutInt(intRequest);
-                // GET primitive/long
-                var longResult = client.Primitive.GetLong();
-                Assert.Equal(1099511627775, longResult.Field1);
-                Assert.Equal(-999511627788, longResult.Field2);
-                // PUT primitive/long
-                var longRequest = new LongWrapper {Field1 = 1099511627775, Field2 = -999511627788};
-                client.Primitive.PutLong(longRequest);
-                // GET primitive/float
-                var floatResult = client.Primitive.GetFloat();
-                Assert.Equal(1.05, floatResult.Field1);
-                Assert.Equal(-0.003, floatResult.Field2);
-                // PUT primitive/float
-                var floatRequest = new FloatWrapper {Field1 = 1.05, Field2 = -0.003};
-                client.Primitive.PutFloat(floatRequest);
-                // GET primitive/double
-                var doubleResult = client.Primitive.GetDouble();
-                Assert.Equal(3e-100, doubleResult.Field1);
-                Assert.Equal(-0.000000000000000000000000000000000000000000000000000000005,
-                    doubleResult.Field56ZerosAfterTheDotAndNegativeZeroBeforeDotAndThisIsALongFieldNameOnPurpose);
-                // PUT primitive/double
-                var doubleRequest = new DoubleWrapper
-                {
-                    Field1 = 3e-100,
-                    Field56ZerosAfterTheDotAndNegativeZeroBeforeDotAndThisIsALongFieldNameOnPurpose
-                        = -0.000000000000000000000000000000000000000000000000000000005
-                };
-                client.Primitive.PutDouble(doubleRequest);
-                // GET primitive/bool
-                var boolResult = client.Primitive.GetBool();
-                Assert.Equal(true, boolResult.FieldTrue);
-                Assert.Equal(false, boolResult.FieldFalse);
-                // PUT primitive/bool
-                var boolRequest = new BooleanWrapper {FieldFalse = false, FieldTrue = true};
-                client.Primitive.PutBool(boolRequest);
-                // GET primitive/string
-                var stringResult = client.Primitive.GetString();
-                Assert.Equal("goodrequest", stringResult.Field);
-                Assert.Equal("", stringResult.Empty);
-                Assert.Equal(null, stringResult.NullProperty);
-                // PUT primitive/string
-                var stringRequest = new StringWrapper {NullProperty = null, Empty = "", Field = "goodrequest"};
-                client.Primitive.PutString(stringRequest);
-                // GET primitive/date
-                client.Primitive.GetDate();
-                client.Primitive.PutDate(new DateWrapper
-                {
-                    Field = new DateTime(1, 1, 1, 0, 0, 0, 0, DateTimeKind.Utc),
-                    Leap = new DateTime(2016, 2, 29, 0, 0, 0, 0, DateTimeKind.Utc)
-                });
-                // GET primitive/datetime
-                var datetimeResult = client.Primitive.GetDateTime();
-                Assert.Equal(DateTime.MinValue, datetimeResult.Field);
-                client.Primitive.PutDateTime(new DatetimeWrapper
-                {
-                    Field = new DateTime(1, 1, 1, 0, 0, 0, 0, DateTimeKind.Utc),
-                    Now = new DateTime(2015, 05, 18, 18, 38, 0, DateTimeKind.Utc)
-                });
-                // GET primitive/datetimerfc1123
-                var datetimeRfc1123Result = client.Primitive.GetDateTimeRfc1123();
-                Assert.Equal(DateTime.MinValue, datetimeRfc1123Result.Field);
-                client.Primitive.PutDateTimeRfc1123(new Datetimerfc1123Wrapper
-                {
-                    Field = new DateTime(1, 1, 1, 0, 0, 0, 0, DateTimeKind.Utc),
-                    Now = new DateTime(2015, 05, 18, 11, 38, 0, DateTimeKind.Utc)
-                });
-                //GET primitive/duration
-                var expectedDuration = new TimeSpan(123, 22, 14, 12, 11);
-                var durationResult = client.Primitive.GetDuration();
-                Assert.Equal(expectedDuration, durationResult.Field);
-                client.Primitive.PutDuration(expectedDuration);
-
-                // GET primitive/byte
-                var byteResult = client.Primitive.GetByte();
-                var bytes = new byte[] {0x0FF, 0x0FE, 0x0FD, 0x0FC, 0x000, 0x0FA, 0x0F9, 0x0F8, 0x0F7, 0x0F6};
-                Assert.Equal(bytes, byteResult.Field);
-                // PUT primitive/byte
-                client.Primitive.PutByte(bytes);
-
-                /* COMPLEX TYPE WITH ARRAY PROPERTIES */
-                // GET array/valid
-                var arrayResult = client.Array.GetValid();
-                Assert.Equal(5, arrayResult.Array.Count);
-                var arrayValue = new List<string>
-                {
-                    "1, 2, 3, 4",
-                    "",
-                    null,
-                    "&S#$(*Y",
-                    "The quick brown fox jumps over the lazy dog"
-                };
-                for (var i = 0; i < 5; i++)
-                {
-                    Assert.Equal(arrayValue[i], arrayResult.Array[i]);
-                }
-                // PUT array/valid
-                client.Array.PutValid(arrayValue);
-                // GET array/empty
-                arrayResult = client.Array.GetEmpty();
-                Assert.Equal(0, arrayResult.Array.Count);
-                // PUT array/empty
-                arrayValue.Clear();
-                client.Array.PutEmpty(arrayValue);
-                // Get array/notprovided
-                arrayResult = client.Array.GetNotProvided();
-                Assert.Null(arrayResult.Array);
-
-                /* COMPLEX TYPE WITH DICTIONARY PROPERTIES */
-                // GET dictionary/valid
-                var dictionaryResult = client.Dictionary.GetValid();
-                Assert.Equal(5, dictionaryResult.DefaultProgram.Count);
-                var dictionaryValue = new Dictionary<string, string>
-                {
-                    {"txt", "notepad"},
-                    {"bmp", "mspaint"},
-                    {"xls", "excel"},
-                    {"exe", ""},
-                    {"", null}
-                };
-                Assert.Equal(dictionaryValue, dictionaryResult.DefaultProgram);
-                // PUT dictionary/valid
-                client.Dictionary.PutValid(dictionaryValue);
-                // GET dictionary/empty
-                dictionaryResult = client.Dictionary.GetEmpty();
-                Assert.Equal(0, dictionaryResult.DefaultProgram.Count);
-                // PUT dictionary/empty
-                client.Dictionary.PutEmpty(new Dictionary<string, string>());
-                // GET dictionary/null
-                Assert.Null(client.Dictionary.GetNull().DefaultProgram);
-                // GET dictionary/notprovided
-                Assert.Null(client.Dictionary.GetNotProvided().DefaultProgram);
-
-                /* COMPLEX TYPES THAT INVOLVE INHERITANCE */
-                // GET inheritance/valid
-                var inheritanceResult = client.Inheritance.GetValid();
-                Assert.Equal(2, inheritanceResult.Id);
-                Assert.Equal("Siameeee", inheritanceResult.Name);
-                Assert.Equal(-1, inheritanceResult.Hates[1].Id);
-                Assert.Equal("Tomato", inheritanceResult.Hates[1].Name);
-                // PUT inheritance/valid
-                var inheritanceRequest = new Siamese
-                {
-                    Id = 2,
-                    Name = "Siameeee",
-                    Color = "green",
-                    Breed = "persian",
-                    Hates = new List<Dog>
-                    {
-                        new Dog {Id = 1, Name = "Potato", Food = "tomato"},
-                        new Dog {Id = -1, Name = "Tomato", Food = "french fries"}
-                    }
-                };
-                client.Inheritance.PutValid(inheritanceRequest);
-
-                /* COMPLEX TYPES THAT INVOLVE POLYMORPHISM */
-                // GET polymorphism/valid
-                var polymorphismResult = client.Polymorphism.GetValid() as Salmon;
-                Assert.NotNull(polymorphismResult);
-                Assert.Equal("alaska", polymorphismResult.Location);
-                Assert.Equal(3, polymorphismResult.Siblings.Count);
-                Assert.IsType(typeof(Shark), polymorphismResult.Siblings[0]);
-                Assert.IsType(typeof(Sawshark), polymorphismResult.Siblings[1]);
-                Assert.IsType(typeof(Goblinshark), polymorphismResult.Siblings[2]);
-                Assert.Equal(6, ((Shark) polymorphismResult.Siblings[0]).Age);
-                Assert.Equal(105, ((Sawshark) polymorphismResult.Siblings[1]).Age);
-                Assert.Equal(1, ((Goblinshark) polymorphismResult.Siblings[2]).Age);
-                // PUT polymorphism/valid
-                var polymorphismRequest = new Salmon
-                {
-                    Iswild = true,
-                    Length = 1,
-                    Location = "alaska",
-                    Species = "king",
-                    Siblings = new List<Fish>
-                    {
-                        new Shark
-                        {
-                            Age = 6,
-                            Length = 20,
-                            Species = "predator",
-                            Birthday = new DateTime(2012, 1, 5, 1, 0, 0, DateTimeKind.Utc)
-                        },
-                        new Sawshark
-                        {
-                            Age = 105,
-                            Length = 10,
-                            Species = "dangerous",
-                            Birthday = new DateTime(1900, 1, 5, 1, 0, 0, DateTimeKind.Utc),
-                            Picture = new byte[] {255, 255, 255, 255, 254}
-                        },
-                        new Goblinshark
-                        {
-                            Age = 1,
-                            Length = 30,
-                            Species = "scary",
-                            Birthday = new DateTime(2015, 8, 8, 0, 0, 0, DateTimeKind.Utc),
-                            Jawsize = 5
-                        }
-                    }
-                };
-                client.Polymorphism.PutValid(polymorphismRequest);
-
-                /* COMPLEX TYPES THAT INVOLVE RECURSIVE REFERENCE */
-                // GET polymorphicrecursive/valid
-                var recursiveResult = client.Polymorphicrecursive.GetValid();
-                Assert.True(recursiveResult is Salmon);
-                Assert.True(recursiveResult.Siblings[0] is Shark);
-                Assert.True(recursiveResult.Siblings[0].Siblings[0] is Salmon);
-                Assert.Equal("atlantic", ((Salmon) recursiveResult.Siblings[0].Siblings[0]).Location);
-                // PUT polymorphicrecursive/valid
-                var recursiveRequest = new Salmon
-                {
-                    Iswild = true,
-                    Length = 1,
-                    Species = "king",
-                    Location = "alaska",
-                    Siblings = new List<Fish>
-                    {
-                        new Shark
-                        {
-                            Age = 6,
-                            Length = 20,
-                            Species = "predator",
-                            Siblings = new List<Fish>
-                            {
-                                new Salmon
-                                {
-                                    Iswild = true,
-                                    Length = 2,
-                                    Location = "atlantic",
-                                    Species = "coho",
-                                    Siblings = new List<Fish>
-                                    {
-                                        new Shark
-                                        {
-                                            Age = 6,
-                                            Length = 20,
-                                            Species = "predator",
-                                            Birthday = new DateTime(2012, 1, 5, 1, 0, 0, DateTimeKind.Utc)
-                                        },
-                                        new Sawshark
-                                        {
-                                            Age = 105,
-                                            Length = 10,
-                                            Species = "dangerous",
-                                            Birthday = new DateTime(1900, 1, 5, 1, 0, 0, DateTimeKind.Utc),
-                                            Picture = new byte[] {255, 255, 255, 255, 254}
-                                        }
-                                    }
-                                },
-                                new Sawshark
-                                {
-                                    Age = 105,
-                                    Length = 10,
-                                    Species = "dangerous",
-                                    Siblings = new List<Fish>(),
-                                    Birthday = new DateTime(1900, 1, 5, 1, 0, 0, DateTimeKind.Utc),
-                                    Picture = new byte[] {255, 255, 255, 255, 254}
-                                }
-                            },
-                            Birthday = new DateTime(2012, 1, 5, 1, 0, 0, DateTimeKind.Utc)
-                        },
-                        new Sawshark
-                        {
-                            Age = 105,
-                            Length = 10,
-                            Species = "dangerous",
-                            Siblings = new List<Fish>(),
-                            Birthday = new DateTime(1900, 1, 5, 1, 0, 0, DateTimeKind.Utc),
-                            Picture = new byte[] {255, 255, 255, 255, 254}
-                        }
-                    }
-                };
-                client.Polymorphicrecursive.PutValid(recursiveRequest);
-
-                /* COMPLEX TYPE WITH READ ONLY PROPERTIES TESTS */
-                // PUT /readonlyproperty/valid
-                var o = client.Readonlyproperty.GetValid();
-                client.Readonlyproperty.PutValid(2);
-            }
-        }
-
-        [Fact]
-        public void UrlPathTests()
-        {
-            using (var client = new AutoRestUrlTestService(Fixture.Uri))
-            {
-                client.Paths.ByteEmpty();
-                Assert.Throws<ValidationException>(() => client.Paths.ByteNull(null));
-                client.Paths.ByteMultiByte(Encoding.UTF8.GetBytes("啊齄丂狛狜隣郎隣兀﨩"));
-                // appropriately disallowed:client.Paths.DateNull(null);
-                // appropriately disallowed: client.Paths.DateTimeNull(null);
-                client.Paths.DateTimeValid();
-                client.Paths.DateValid();
-                client.Paths.DoubleDecimalNegative();
-                client.Paths.DoubleDecimalPositive();
-                client.Paths.FloatScientificNegative();
-                client.Paths.FloatScientificPositive();
-                client.Paths.GetBooleanFalse();
-                client.Paths.GetBooleanTrue();
-                client.Paths.GetIntNegativeOneMillion();
-                client.Paths.GetIntOneMillion();
-                client.Paths.GetNegativeTenBillion();
-                client.Paths.GetTenBillion();
-                client.Paths.StringEmpty();
-                Assert.Throws<ValidationException>(() => client.Paths.StringNull(null));
-                client.Paths.StringUrlEncoded();
-                client.Paths.EnumValid(UriColor.Greencolor);
-                client.Paths.Base64Url(Encoding.UTF8.GetBytes("lorem"));
-                var testArray = new List<string> {"ArrayPath1", @"begin!*'();:@ &=+$,/?#[]end", null, ""};
-                client.Paths.ArrayCsvInPath(testArray);
-                client.Paths.UnixTimeUrl(new DateTime(2016, 4, 13, 0, 0, 0));
-            }
-        }
-
-        [Fact(Skip = "TEMP")]
-        public void HeaderTests()
-        {
-            using (var client = new AutoRestSwaggerBATHeaderService(Fixture.Uri))
-            {
-                //Set ProductInfoHeaderValue
-                // Now by default, ServiceClient will add additional information to UserAgents for telemetry purpose (e.g. OS Info, FxVersion etc)
-                client.SetUserAgent(this.GetType().FullName);
-
-                // Check the UserAgent ProductInfoHeaderValue
-                ProductInfoHeaderValue defaultProduct = client.UserAgent.Where<ProductInfoHeaderValue>(c => c.Product.Name.Equals(this.GetType().FullName)).FirstOrDefault<ProductInfoHeaderValue>();
-                Assert.Equal("1.5.0.1", defaultProduct.Product.Version);
-
-                // POST param/prim/integer
-                client.Header.ParamInteger("positive", 1);
-                client.Header.ParamInteger("negative", -2);
-
-                // POST response/prim/integer
-                var responseInteger = client.Header.ResponseIntegerWithHttpMessagesAsync("positive").Result;
-                Assert.Equal(1, int.Parse(responseInteger.Response.Headers.GetValues("value").FirstOrDefault(),
-                    CultureInfo.InvariantCulture));
-                Assert.Equal(1, responseInteger.Headers.Value);
-
-                responseInteger = client.Header.ResponseIntegerWithHttpMessagesAsync("negative").Result;
-                Assert.Equal(-2, int.Parse(responseInteger.Response.Headers.GetValues("value").FirstOrDefault(),
-                    CultureInfo.InvariantCulture));
-                Assert.Equal(-2, responseInteger.Headers.Value);
-
-                // POST param/prim/long
-                client.Header.ParamLong("positive", 105);
-                client.Header.ParamLong("negative", -2);
-
-                // POST response/prim/long
-                var responseLong = client.Header.ResponseLongWithHttpMessagesAsync("positive").Result;
-                Assert.Equal(105, long.Parse(responseLong.Response.Headers.GetValues("value").FirstOrDefault(),
-                    CultureInfo.InvariantCulture));
-                Assert.Equal(105, responseLong.Headers.Value);
-
-                responseLong = client.Header.ResponseLongWithHttpMessagesAsync("negative").Result;
-                Assert.Equal(-2, long.Parse(responseLong.Response.Headers.GetValues("value").FirstOrDefault(),
-                    CultureInfo.InvariantCulture));
-                Assert.Equal(-2, responseLong.Headers.Value);
-
-                // POST param/prim/float
-                client.Header.ParamFloat("positive", 0.07);
-                client.Header.ParamFloat("negative", -3.0);
-
-                // POST response/prim/float
-                var responseFloat = client.Header.ResponseFloatWithHttpMessagesAsync("positive").Result;
-                Assert.True(Math.Abs(0.07 -
-                                     float.Parse(responseFloat.Response.Headers.GetValues("value").FirstOrDefault(),
-                                         CultureInfo.InvariantCulture)) < 0.00001);
-                Assert.True(Math.Abs(0.07 - responseFloat.Headers.Value.Value) < 0.00001);
-
-                responseFloat = client.Header.ResponseFloatWithHttpMessagesAsync("negative").Result;
-                Assert.True(Math.Abs(-3 -
-                                     float.Parse(responseFloat.Response.Headers.GetValues("value").FirstOrDefault(),
-                                         CultureInfo.InvariantCulture)) < 0.00001);
-                Assert.True(Math.Abs(-3 - responseFloat.Headers.Value.Value) < 0.00001);
-
-                // POST param/prim/double
-                client.Header.ParamDouble("positive", 7e120);
-                client.Header.ParamDouble("negative", -3.0);
-
-                // POST response/prim/double
-                var responseDouble = client.Header.ResponseDoubleWithHttpMessagesAsync("positive").Result;
-                Assert.Equal(7e120, double.Parse(responseDouble.Response.Headers.GetValues("value").FirstOrDefault(),
-                    CultureInfo.InvariantCulture));
-                Assert.Equal(7e120, responseDouble.Headers.Value);
-
-                responseDouble = client.Header.ResponseDoubleWithHttpMessagesAsync("negative").Result;
-                Assert.Equal(-3, double.Parse(responseDouble.Response.Headers.GetValues("value").FirstOrDefault(),
-                    CultureInfo.InvariantCulture));
-                Assert.Equal(-3, responseDouble.Headers.Value);
-
-                // POST param/prim/bool
-                client.Header.ParamBool("true", true);
-                client.Header.ParamBool("false", false);
-
-                // POST response/prim/bool
-                var responseBool = client.Header.ResponseBoolWithHttpMessagesAsync("true").Result;
-                Assert.Equal(true, bool.Parse(responseBool.Response.Headers.GetValues("value").FirstOrDefault()));
-                Assert.Equal(true, responseBool.Headers.Value);
-
-                responseBool = client.Header.ResponseBoolWithHttpMessagesAsync("false").Result;
-                Assert.Equal(false, bool.Parse(responseBool.Response.Headers.GetValues("value").FirstOrDefault()));
-                Assert.Equal(false, responseBool.Headers.Value);
-
-                // POST param/prim/string
-                client.Header.ParamString("valid", "The quick brown fox jumps over the lazy dog");
-                client.Header.ParamString("null", null);
-                client.Header.ParamString("empty", "");
-
-                // POST response/prim/string
-                var responseString = client.Header.ResponseStringWithHttpMessagesAsync("valid").Result;
-                Assert.Equal("The quick brown fox jumps over the lazy dog",
-                    responseString.Response.Headers.GetValues("value").FirstOrDefault());
-                Assert.Equal("The quick brown fox jumps over the lazy dog", responseString.Headers.Value);
-
-                responseString = client.Header.ResponseStringWithHttpMessagesAsync("null").Result;
-                Assert.Equal("null", responseString.Response.Headers.GetValues("value").FirstOrDefault());
-                Assert.Equal("null", responseString.Headers.Value);
-
-                responseString = client.Header.ResponseStringWithHttpMessagesAsync("empty").Result;
-                Assert.Equal("", responseString.Response.Headers.GetValues("value").FirstOrDefault());
-                Assert.Equal("", responseString.Headers.Value);
-
-                // POST param/prim/enum
-                client.Header.ParamEnum("valid", GreyscaleColors.GREY);
-                client.Header.ParamEnum("null", null);
-
-                // POST response/prim/enum
-                var responseEnum = client.Header.ResponseEnumWithHttpMessagesAsync("valid").Result;
-                Assert.Equal("GREY", responseEnum.Response.Headers.GetValues("value").FirstOrDefault());
-                Assert.Equal(GreyscaleColors.GREY, responseEnum.Headers.Value);
-
-                responseEnum = client.Header.ResponseEnumWithHttpMessagesAsync("null").Result;
-
-                Assert.Equal("", responseEnum.Response.Headers.GetValues("value").FirstOrDefault());
-                Assert.Equal(null, responseEnum.Headers.Value);
-
-                // POST param/prim/date
-                client.Header.ParamDate("valid", new DateTime(2010, 1, 1, 0, 0, 0, DateTimeKind.Utc));
-                client.Header.ParamDate("min", DateTime.MinValue);
-
-                // POST response/prim/date
-                var responseDate = client.Header.ResponseDateWithHttpMessagesAsync("valid").Result;
-                Assert.Equal(new DateTimeOffset(new DateTime(2010, 1, 1, 0, 0, 0, DateTimeKind.Local)),
-                    JsonConvert.DeserializeObject<DateTimeOffset>(
-                        "\"" + responseDate.Response.Headers.GetValues("value").FirstOrDefault() + "\""));
-                Assert.Equal(new DateTime(2010, 1, 1, 0, 0, 0, DateTimeKind.Local), responseDate.Headers.Value);
-
-                responseDate = client.Header.ResponseDateWithHttpMessagesAsync("min").Result;
-                Assert.Equal(DateTime.MinValue,
-                    JsonConvert.DeserializeObject<DateTime>(
-                        "\"" + responseDate.Response.Headers.GetValues("value").FirstOrDefault() + "\""));
-                Assert.Equal(DateTime.MinValue, responseDate.Headers.Value);
-
-                // POST param/prim/datetime
-                client.Header.ParamDatetime("valid", new DateTime(2010, 1, 1, 12, 34, 56, DateTimeKind.Utc));
-                client.Header.ParamDatetime("min", DateTime.MinValue);
-
-                // POST response/prim/datetime
-                var responseDateTime = client.Header.ResponseDatetimeWithHttpMessagesAsync("valid").Result;
-                Assert.Equal(new DateTimeOffset(new DateTime(2010, 1, 1, 12, 34, 56, DateTimeKind.Utc)),
-                    JsonConvert.DeserializeObject<DateTimeOffset>(
-                        "\"" + responseDateTime.Response.Headers.GetValues("value").FirstOrDefault() + "\""));
-                Assert.Equal(new DateTime(2010, 1, 1, 12, 34, 56, DateTimeKind.Utc), responseDateTime.Headers.Value);
-
-                responseDateTime = client.Header.ResponseDatetimeWithHttpMessagesAsync("min").Result;
-                Assert.Equal(DateTimeOffset.MinValue,
-                    JsonConvert.DeserializeObject<DateTimeOffset>(
-                        "\"" + responseDateTime.Response.Headers.GetValues("value").FirstOrDefault() + "\""));
-                Assert.Equal(DateTime.MinValue, responseDateTime.Headers.Value);
-
-                // POST param/prim/datetimerfc1123
-                client.Header.ParamDatetimeRfc1123("valid", new DateTime(2010, 1, 1, 12, 34, 56, DateTimeKind.Utc));
-                client.Header.ParamDatetimeRfc1123("min", DateTime.MinValue);
-
-                //POST response/prim/datetimerfc1123
-                var responseDateTimeRfc1123 = client.Header.ResponseDatetimeRfc1123WithHttpMessagesAsync("valid").Result;
-                Assert.Equal(new DateTimeOffset(new DateTime(2010, 1, 1, 12, 34, 56, DateTimeKind.Utc)),
-                    JsonConvert.DeserializeObject<DateTimeOffset>(
-                        "\"" + responseDateTimeRfc1123.Response.Headers.GetValues("value").FirstOrDefault() + "\""));
-                Assert.Equal(new DateTime(2010, 1, 1, 12, 34, 56, DateTimeKind.Utc),
-                    responseDateTimeRfc1123.Headers.Value);
-                Assert.Equal(DateTimeKind.Utc, responseDateTimeRfc1123.Headers.Value.Value.Kind);
-
-                responseDateTimeRfc1123 = client.Header.ResponseDatetimeRfc1123WithHttpMessagesAsync("min").Result;
-                Assert.Equal(DateTimeOffset.MinValue,
-                    JsonConvert.DeserializeObject<DateTimeOffset>(
-                        "\"" + responseDateTimeRfc1123.Response.Headers.GetValues("value").FirstOrDefault() + "\""));
-                Assert.Equal(DateTime.MinValue,
-                    responseDateTimeRfc1123.Headers.Value);
-                Assert.Equal(DateTimeKind.Utc, responseDateTimeRfc1123.Headers.Value.Value.Kind);
-
-                // POST param/prim/duration
-                client.Header.ParamDuration("valid", new TimeSpan(123, 22, 14, 12, 11));
-
-                // POST response/prim/duration
-                var responseDuration = client.Header.ResponseDurationWithHttpMessagesAsync("valid").Result;
-                Assert.Equal(new TimeSpan(123, 22, 14, 12, 11),
-                    JsonConvert.DeserializeObject<TimeSpan?>(
-                        "\"" + responseDuration.Response.Headers.GetValues("value").FirstOrDefault() + "\"",
-                        new Iso8601TimeSpanConverter()));
-                Assert.Equal(new TimeSpan(123, 22, 14, 12, 11),
-                    responseDuration.Headers.Value);
-
-                // POST param/prim/string
-                client.Header.ParamByte("valid", Encoding.UTF8.GetBytes("啊齄丂狛狜隣郎隣兀﨩"));
-
-                // POST response/prim/byte
-                var responseByte = client.Header.ResponseByteWithHttpMessagesAsync("valid").Result;
-                Assert.Equal(Encoding.UTF8.GetBytes("啊齄丂狛狜隣郎隣兀﨩"),
-                    JsonConvert.DeserializeObject<byte[]>(
-                        "\"" + responseByte.Response.Headers.GetValues("value").FirstOrDefault() + "\""));
-                Assert.Equal(Encoding.UTF8.GetBytes("啊齄丂狛狜隣郎隣兀﨩"),
-                    responseByte.Headers.Value);
-
-                // POST param/existingkey
-                client.Header.ParamExistingKey("overwrite");
-
-                // POST response/existingkey
-                var responseExistingKey = client.Header.ResponseExistingKeyWithHttpMessagesAsync().Result;
-                Assert.Equal("overwrite", responseExistingKey.Response.Headers.GetValues("User-Agent").FirstOrDefault());
-                Assert.Equal("overwrite", responseExistingKey.Headers.UserAgent);
-
-                // POST param/existingkey
-                client.Header.ParamProtectedKey("text/html"); // Content-Type header ignored by default now (according to spec.)
-
-                // POST response/protectedkey
-                var responseProtectedKey = client.Header.ResponseProtectedKeyWithHttpMessagesAsync().Result;
-                Assert.False(responseProtectedKey.Response.Headers.Any(header => header.Key == "Content-Type"));
-
-                var customHeader = new Dictionary<string, List<string>>
-                {
-                    {
-                        "x-ms-client-request-id", new List<string> {"9C4D50EE-2D56-4CD3-8152-34347DC9F2B0"}
-                    }
-                };
-
-                Assert.Equal(HttpStatusCode.OK,
-                    client.Header.CustomRequestIdWithHttpMessagesAsync(customHeader).Result.Response.StatusCode);
-            }
-        }
-
-        [Fact]
-        public void UrlQueryTests()
-        {
-            using (var client = new AutoRestUrlTestService(Fixture.Uri))
-            {
-                client.Queries.ByteEmpty();
-                client.Queries.ByteMultiByte(Encoding.UTF8.GetBytes("啊齄丂狛狜隣郎隣兀﨩"));
-                client.Queries.ByteNull();
-                client.Queries.DateNull();
-                client.Queries.DateTimeNull();
-                client.Queries.DateTimeValid();
-                client.Queries.DateValid();
-                client.Queries.DoubleNull();
-                client.Queries.DoubleDecimalNegative();
-                client.Queries.DoubleDecimalPositive();
-                client.Queries.FloatScientificNegative();
-                client.Queries.FloatScientificPositive();
-                client.Queries.FloatNull();
-                client.Queries.GetBooleanFalse();
-                client.Queries.GetBooleanTrue();
-                client.Queries.GetBooleanNull();
-                client.Queries.GetIntNegativeOneMillion();
-                client.Queries.GetIntOneMillion();
-                client.Queries.GetIntNull();
-                client.Queries.GetNegativeTenBillion();
-                client.Queries.GetTenBillion();
-                client.Queries.GetLongNull();
-                client.Queries.StringEmpty();
-                client.Queries.StringNull();
-                client.Queries.StringUrlEncoded();
-                client.Queries.EnumValid(UriColor.Greencolor);
-                client.Queries.EnumNull();
-                client.Queries.ArrayStringCsvEmpty(new List<string>(0));
-                client.Queries.ArrayStringCsvNull();
-                var testArray = new List<string> {"ArrayQuery1", @"begin!*'();:@ &=+$,/?#[]end", null, ""};
-                client.Queries.ArrayStringCsvValid(testArray);
-                client.Queries.ArrayStringPipesValid(testArray);
-                client.Queries.ArrayStringSsvValid(testArray);
-                client.Queries.ArrayStringTsvValid(testArray);
-            }
-        }
-
-        [Fact]
-        public void UrlQueryMultiCollectionFormatTests()
-        {
-            using (var client = new AutoRestUrlMutliCollectionFormatTestService(Fixture.Uri))
-            {
-                client.Queries.ArrayStringMultiEmpty(new List<string>(0));
-                client.Queries.ArrayStringMultiNull();
-                var testArray = new List<string> { "ArrayQuery1", @"begin!*'();:@ &=+$,/?#[]end", null, "" };
-                client.Queries.ArrayStringMultiValid(testArray);
-            }
-        }
-        [Fact]
-        public void UrlMixedTests()
-        {
-            using (var client = new AutoRestUrlTestService(Fixture.Uri))
-            {
-                client.GlobalStringPath = "globalStringPath";
-                client.GlobalStringQuery = "globalStringQuery";
-                client.PathItems.GetAllWithValues("localStringPath", "pathItemStringPath",
-                    "localStringQuery", "pathItemStringQuery");
-                client.GlobalStringQuery = null;
-                client.PathItems.GetGlobalAndLocalQueryNull("localStringPath", "pathItemStringPath",
-                    null, "pathItemStringQuery");
-                client.PathItems.GetGlobalQueryNull("localStringPath", "pathItemStringPath",
-                    "localStringQuery", "pathItemStringQuery");
-                client.GlobalStringQuery = "globalStringQuery";
-                client.PathItems.GetLocalPathItemQueryNull("localStringPath", "pathItemStringPath",
-                    null, null);
-            }
-        }
-
-        [Fact]
-        public void HttpInfrastructureTests()
-        {
-            using (var client = new AutoRestHttpInfrastructureTestService(Fixture.Uri))
-            {
-                TestSuccessStatusCodes(client);
-                TestRedirectStatusCodes(client);
-                TestClientErrorStatusCodes(client);
-                TestServerErrorStatusCodes(client);
-                TestResponseModeling(client);
-            }
-        }
-
-        private static void TestResponseModeling(AutoRestHttpInfrastructureTestService client)
-        {
-            Assert.Equal<string>("200", client.MultipleResponses.Get200Model204NoModelDefaultError200Valid().StatusCode);
-            EnsureThrowsWithStatusCode(HttpStatusCode.Created,
-                () => client.MultipleResponses.Get200Model204NoModelDefaultError201Invalid());
-            EnsureThrowsWithStatusCode(HttpStatusCode.Accepted,
-                () => client.MultipleResponses.Get200Model204NoModelDefaultError202None());
-            Assert.Null(client.MultipleResponses.Get200Model204NoModelDefaultError204Valid());
-            EnsureThrowsWithStatusCodeAndError(HttpStatusCode.BadRequest,
-                () => client.MultipleResponses.Get200Model204NoModelDefaultError400Valid(), "client error");
-            Assert.Equal("200", client.MultipleResponses.Get200Model201ModelDefaultError200Valid().StatusCode);
-            var bModel = client.MultipleResponses.Get200Model201ModelDefaultError201Valid() as B;
-            Assert.NotNull(bModel);
-            Assert.Equal(bModel.StatusCode, "201");
-            Assert.Equal(bModel.TextStatusCode, "Created");
-            EnsureThrowsWithStatusCodeAndError(HttpStatusCode.BadRequest,
-                () => client.MultipleResponses.Get200Model201ModelDefaultError400Valid(), "client error");
-            var aModel = client.MultipleResponses.Get200ModelA201ModelC404ModelDDefaultError200Valid() as A;
-            Assert.NotNull(aModel);
-            Assert.Equal("200", aModel.StatusCode);
-            var cModel = client.MultipleResponses.Get200ModelA201ModelC404ModelDDefaultError201Valid() as C;
-            Assert.NotNull(cModel);
-            Assert.Equal("201", cModel.HttpCode);
-            var dModel = client.MultipleResponses.Get200ModelA201ModelC404ModelDDefaultError404Valid() as D;
-            Assert.NotNull(dModel);
-            Assert.Equal("404", dModel.HttpStatusCode);
-            EnsureThrowsWithStatusCodeAndError(HttpStatusCode.BadRequest,
-                () => client.MultipleResponses.Get200ModelA201ModelC404ModelDDefaultError400Valid(), "client error");
-            client.MultipleResponses.Get202None204NoneDefaultError202None();
-            client.MultipleResponses.Get202None204NoneDefaultError204None();
-            EnsureThrowsWithStatusCodeAndError(HttpStatusCode.BadRequest,
-                () => client.MultipleResponses.Get202None204NoneDefaultError400Valid(), "client error");
-            client.MultipleResponses.Get202None204NoneDefaultNone202Invalid();
-            client.MultipleResponses.Get202None204NoneDefaultNone204None();
-            EnsureThrowsWithStatusCode(HttpStatusCode.BadRequest,
-                () => client.MultipleResponses.Get202None204NoneDefaultNone400None());
-            EnsureThrowsWithStatusCode(HttpStatusCode.BadRequest,
-                () => client.MultipleResponses.Get202None204NoneDefaultNone400Invalid());
-            Assert.Equal("200", client.MultipleResponses.GetDefaultModelA200Valid().StatusCode);
-            Assert.Null(client.MultipleResponses.GetDefaultModelA200None());
-            client.MultipleResponses.GetDefaultModelA200Valid();
-            client.MultipleResponses.GetDefaultModelA200None();
-            EnsureThrowsWithErrorModel<A>(HttpStatusCode.BadRequest,
-                () => client.MultipleResponses.GetDefaultModelA400Valid(), e => Assert.Equal("400", e.StatusCode));
-            EnsureThrowsWithErrorModel<A>(HttpStatusCode.BadRequest,
-                () => client.MultipleResponses.GetDefaultModelA400None(), Assert.Null);
-            client.MultipleResponses.GetDefaultNone200Invalid();
-            client.MultipleResponses.GetDefaultNone200None();
-            EnsureThrowsWithStatusCode(HttpStatusCode.BadRequest, client.MultipleResponses.GetDefaultNone400Invalid);
-            EnsureThrowsWithStatusCode(HttpStatusCode.BadRequest, client.MultipleResponses.GetDefaultNone400None);
-            Assert.Null(client.MultipleResponses.Get200ModelA200None());
-            Assert.Equal("200", client.MultipleResponses.Get200ModelA200Valid().StatusCode);
-            Assert.Null(client.MultipleResponses.Get200ModelA200Invalid().StatusCode);
-            EnsureThrowsWithStatusCode(HttpStatusCode.BadRequest, () => client.MultipleResponses.Get200ModelA400None());
-            EnsureThrowsWithStatusCode(HttpStatusCode.BadRequest, () => client.MultipleResponses.Get200ModelA400Valid());
-            EnsureThrowsWithStatusCode(HttpStatusCode.BadRequest,
-                () => client.MultipleResponses.Get200ModelA400Invalid());
-            EnsureThrowsWithStatusCode(HttpStatusCode.Accepted, () => client.MultipleResponses.Get200ModelA202Valid());
-        }
-
-        private static void TestServerErrorStatusCodes(AutoRestHttpInfrastructureTestService client)
-        {
-            EnsureThrowsWithStatusCode(HttpStatusCode.NotImplemented, () => client.HttpServerFailure.Head501());
-            EnsureThrowsWithStatusCode(HttpStatusCode.NotImplemented, () => client.HttpServerFailure.Get501());
-            EnsureThrowsWithStatusCode(HttpStatusCode.HttpVersionNotSupported,
-                () => client.HttpServerFailure.Post505(true));
-            EnsureThrowsWithStatusCode(HttpStatusCode.HttpVersionNotSupported,
-                () => client.HttpServerFailure.Delete505(true));
-            client.HttpRetry.Head408();
-            //TODO: Retry logic is flakey on Unix under DNX
-            client.HttpRetry.Get502();
-            client.HttpRetry.Get502();
-            client.HttpRetry.Put500(true);
-            //TODO, 4042586: Support options operations in swagger modeler
-            //client.HttpRetry.Options429();
-            client.HttpRetry.Patch500(true);
-            client.HttpRetry.Post503(true);
-            client.HttpRetry.Delete503(true);
-            client.HttpRetry.Put504(true);
-            client.HttpRetry.Patch504(true);
-        }
-
-        private static void TestClientErrorStatusCodes(AutoRestHttpInfrastructureTestService client)
-        {
-            EnsureThrowsWithStatusCode(HttpStatusCode.BadRequest, () => client.HttpClientFailure.Head400());
-            EnsureThrowsWithStatusCode(HttpStatusCode.BadRequest, () => client.HttpClientFailure.Get400());
-            //TODO, 4042586: Support options operations in swagger modeler
-            //EnsureThrowsWithStatusCode(HttpStatusCode.BadRequest, () => client.HttpClientFailure.Options400());
-            EnsureThrowsWithStatusCode(HttpStatusCode.BadRequest, () => client.HttpClientFailure.Put400(true));
-            EnsureThrowsWithStatusCode(HttpStatusCode.BadRequest, () => client.HttpClientFailure.Patch400(true));
-            EnsureThrowsWithStatusCode(HttpStatusCode.BadRequest, () => client.HttpClientFailure.Post400(true));
-            EnsureThrowsWithStatusCode(HttpStatusCode.BadRequest, () => client.HttpClientFailure.Delete400(true));
-            EnsureThrowsWithStatusCode(HttpStatusCode.Unauthorized, () => client.HttpClientFailure.Head401());
-            EnsureThrowsWithStatusCode(HttpStatusCode.PaymentRequired, () => client.HttpClientFailure.Get402());
-            //TODO, 4042586: Support options operations in swagger modeler
-            //EnsureThrowsWithStatusCode(HttpStatusCode.Forbidden, () => client.HttpClientFailure.Options403());
-            EnsureThrowsWithStatusCode(HttpStatusCode.Forbidden, () => client.HttpClientFailure.Get403());
-            EnsureThrowsWithStatusCode(HttpStatusCode.NotFound, () => client.HttpClientFailure.Put404(true));
-            EnsureThrowsWithStatusCode(HttpStatusCode.MethodNotAllowed, () => client.HttpClientFailure.Patch405(true));
-            EnsureThrowsWithStatusCode(HttpStatusCode.NotAcceptable, () => client.HttpClientFailure.Post406(true));
-            EnsureThrowsWithStatusCode(HttpStatusCode.Conflict, () => client.HttpClientFailure.Put409(true));
-            EnsureThrowsWithStatusCode(HttpStatusCode.Gone, () => client.HttpClientFailure.Head410());
-            EnsureThrowsWithStatusCode(HttpStatusCode.LengthRequired, () => client.HttpClientFailure.Get411());
-            //TODO, 4042586: Support options operations in swagger modeler
-            //EnsureThrowsWithStatusCode(HttpStatusCode.PreconditionFailed, () => client.HttpClientFailure.Options412());
-            EnsureThrowsWithStatusCode(HttpStatusCode.PreconditionFailed, () => client.HttpClientFailure.Get412());
-            EnsureThrowsWithStatusCode(HttpStatusCode.RequestEntityTooLarge, () => client.HttpClientFailure.Put413(true));
-            EnsureThrowsWithStatusCode(HttpStatusCode.RequestUriTooLong, () => client.HttpClientFailure.Patch414(true));
-            EnsureThrowsWithStatusCode(HttpStatusCode.UnsupportedMediaType, () => client.HttpClientFailure.Post415(true));
-            EnsureThrowsWithStatusCode(HttpStatusCode.RequestedRangeNotSatisfiable,
-                () => client.HttpClientFailure.Get416());
-            EnsureThrowsWithStatusCode(HttpStatusCode.ExpectationFailed, () => client.HttpClientFailure.Delete417(true));
-            EnsureThrowsWithStatusCode((HttpStatusCode) 429, () => client.HttpClientFailure.Head429());
-        }
-
-        private static void TestRedirectStatusCodes(AutoRestHttpInfrastructureTestService client)
-        {
-            EnsureStatusCode(HttpStatusCode.OK, () => client.HttpRedirects.Head300WithHttpMessagesAsync());
-            EnsureStatusCode(HttpStatusCode.OK, () => client.HttpRedirects.Get300WithHttpMessagesAsync());
-            EnsureStatusCode(HttpStatusCode.OK, () => client.HttpRedirects.Head302WithHttpMessagesAsync());
-            EnsureStatusCode(HttpStatusCode.OK, () => client.HttpRedirects.Head301WithHttpMessagesAsync());
-            EnsureStatusCode(HttpStatusCode.OK, () => client.HttpRedirects.Get301WithHttpMessagesAsync());
-            //TODO, 4048201: http client incorrectly redirects non-get/head requests when receiving a 301 or 302 response
-            //EnsureStatusCode(HttpStatusCode.MovedPermanently, () => client.HttpRedirects.Put301WithHttpMessagesAsync(true));
-            EnsureStatusCode(HttpStatusCode.OK, () => client.HttpRedirects.Get302WithHttpMessagesAsync());
-            //TODO, 4048201: http client incorrectly redirects non-get/head requests when receiving a 301 or 302 response
-            // EnsureStatusCode(HttpStatusCode.Found, () => client.HttpRedirects.Patch302WithHttpMessagesAsync(true));
-            //TODO, Fix this test on PORTABLE
-            //EnsureStatusCode(HttpStatusCode.OK, () => client.HttpRedirects.Post303WithHttpMessagesAsync(true));
-            EnsureStatusCode(HttpStatusCode.OK, () => client.HttpRedirects.Head307WithHttpMessagesAsync());
-            EnsureStatusCode(HttpStatusCode.OK, () => client.HttpRedirects.Get307WithHttpMessagesAsync());
-            //TODO, 4042586: Support options operations in swagger modeler
-            //EnsureStatusCode(HttpStatusCode.OK, () => client.HttpRedirects.Options307WithHttpMessagesAsync());
-            EnsureStatusCode(HttpStatusCode.OK, () => client.HttpRedirects.Put307WithHttpMessagesAsync(true));
-            EnsureStatusCode(HttpStatusCode.OK, () => client.HttpRedirects.Post307WithHttpMessagesAsync(true));
-            EnsureStatusCode(HttpStatusCode.OK, () => client.HttpRedirects.Patch307WithHttpMessagesAsync(true));
-            EnsureStatusCode(HttpStatusCode.OK, () => client.HttpRedirects.Delete307WithHttpMessagesAsync(true));
-        }
-
-        private static void TestSuccessStatusCodes(AutoRestHttpInfrastructureTestService client)
-        {
-            var ex = Assert.Throws<ErrorException>(() => client.HttpFailure.GetEmptyError());
-            Assert.Equal("Operation returned an invalid status code 'BadRequest'", ex.Message);
-
-            var ex2 = Assert.Throws<HttpOperationException>(() => client.HttpFailure.GetNoModelError());
-            Assert.Equal("{\"message\":\"NoErrorModel\",\"status\":400}", ex2.Response.Content);
-
-            var ex3 = Assert.Throws<HttpOperationException>(() => client.HttpFailure.GetNoModelEmpty());
-            Assert.Equal(string.Empty, ex3.Response.Content);
-
-            client.HttpSuccess.Head200();
-            Assert.True(client.HttpSuccess.Get200());
-            client.HttpSuccess.Put200(true);
-            client.HttpSuccess.Post200(true);
-            client.HttpSuccess.Patch200(true);
-            client.HttpSuccess.Delete200(true);
-            //TODO, 4042586: Support options operations in swagger modeler
-            //Assert.True(client.HttpSuccess.Options200();
-            client.HttpSuccess.Put201(true);
-            client.HttpSuccess.Post201(true);
-            client.HttpSuccess.Put202(true);
-            client.HttpSuccess.Post202(true);
-            client.HttpSuccess.Patch202(true);
-            client.HttpSuccess.Delete202(true);
-            client.HttpSuccess.Head204();
-            client.HttpSuccess.Put204(true);
-            client.HttpSuccess.Post204(true);
-            client.HttpSuccess.Delete204(true);
-            client.HttpSuccess.Head404();
-            client.HttpSuccess.Patch204(true);
-        }
-
-        [Fact]
-        public void RequiredOptionalNegativeTests()
-        {
-            using (var client = new AutoRestRequiredOptionalTestService(Fixture.Uri))
-            {
-                Assert.Throws<ValidationException>(() =>
-                    client.ImplicitModel.GetRequiredPath(null));
-                Assert.Throws<ValidationException>(() =>
-                    client.ExplicitModel.PostRequiredStringHeader(null));
-                Assert.Throws<ValidationException>(() =>
-                    client.ExplicitModel.PostRequiredStringParameter(null));
-                Assert.Throws<ValidationException>(() =>
-                    client.ExplicitModel.PostRequiredStringProperty(null));
-                Assert.Throws<ValidationException>(() =>
-                    client.ExplicitModel.PostRequiredArrayHeader(null));
-                Assert.Throws<ValidationException>(() =>
-                    client.ExplicitModel.PostRequiredArrayParameter(null));
-                Assert.Throws<ValidationException>(() =>
-                    client.ExplicitModel.PostRequiredArrayProperty(null));
-                Assert.Throws<ValidationException>(() =>
-                    client.ExplicitModel.PostRequiredClassParameter(null));
-                Assert.Throws<ValidationException>(() =>
-                    client.ExplicitModel.PostRequiredClassProperty(null));
-                Assert.Throws<ValidationException>(() =>
-                    client.ImplicitModel.GetRequiredGlobalPath());
-                Assert.Throws<ValidationException>(() =>
-                    client.ImplicitModel.GetRequiredGlobalQuery());
-            }
-        }
-
-        [Fact]
-        public void InternalCtorTest()
-        {
-            var client = new InternalClient("foo", new Uri("http://test/"));
-            Assert.Equal("http://test/foo", client.BaseUri.AbsoluteUri);
-        }
-
-        [Fact]
-        public void UseDateTimeOffsetInModelTest()
-        {
-            var productType = typeof(Fixtures.DateTimeOffset.Models.Product);
-
-            //DateTime should be modeled as DateTimeOffset
-            Assert.Equal(typeof(DateTimeOffset?), productType.GetProperty("DateTime").PropertyType);
-            Assert.Equal(typeof(DateTimeOffset?),
-                productType.GetProperty("DateTimeArray").PropertyType.GetGenericArguments()[0]);
-
-            //Dates should be modeled as DateTime
-            Assert.Equal(typeof(DateTime?), productType.GetProperty("Date").PropertyType);
-            Assert.Equal(typeof(DateTime?), productType.GetProperty("DateArray").PropertyType.GetGenericArguments()[0]);
-        }
-
-        [Fact]
-        public void FormatUuidModeledAsGuidTest()
-        {
-            var productType = typeof(Fixtures.MirrorPrimitives.Models.Product);
-            Assert.Equal(typeof(Guid?), productType.GetProperty("Uuid").PropertyType);
-            Assert.Equal(typeof(IList<Guid?>), productType.GetProperty("UuidArray").PropertyType);
-        }
-
-        [Fact]
-        public void RequiredOptionalTests()
-        {
-            using (var client = new AutoRestRequiredOptionalTestService(Fixture.Uri))
-            {
-                Assert.Equal(HttpStatusCode.OK,
-                    client.ImplicitModel.PutOptionalQueryWithHttpMessagesAsync(null).Result.Response.StatusCode);
-                Assert.Equal(HttpStatusCode.OK,
-                    client.ImplicitModel.PutOptionalBodyWithHttpMessagesAsync(null).Result.Response.StatusCode);
-                Assert.Equal(HttpStatusCode.OK,
-                    client.ImplicitModel.PutOptionalHeaderWithHttpMessagesAsync(null).Result.Response.StatusCode);
-                // This is wrong! Global parameters not working...
-                Assert.Equal(HttpStatusCode.OK,
-                    client.ImplicitModel.GetOptionalGlobalQueryWithHttpMessagesAsync(null)
-                        .Result.Response.StatusCode);
-
-                Assert.Equal(HttpStatusCode.OK,
-                    client.ExplicitModel.PostOptionalIntegerParameterWithHttpMessagesAsync(null)
-                        .Result.Response.StatusCode);
-                Assert.Equal(HttpStatusCode.OK,
-                    client.ExplicitModel.PostOptionalIntegerPropertyWithHttpMessagesAsync(null)
-                        .Result.Response.StatusCode);
-                Assert.Equal(HttpStatusCode.OK,
-                    client.ExplicitModel.PostOptionalIntegerHeaderWithHttpMessagesAsync(null)
-                        .Result.Response.StatusCode);
-                Assert.Equal(HttpStatusCode.OK,
-                    client.ExplicitModel.PostOptionalStringParameterWithHttpMessagesAsync(null)
-                        .Result.Response.StatusCode);
-                Assert.Equal(HttpStatusCode.OK,
-                    client.ExplicitModel.PostOptionalStringPropertyWithHttpMessagesAsync(null)
-                        .Result.Response.StatusCode);
-                Assert.Equal(HttpStatusCode.OK,
-                    client.ExplicitModel.PostOptionalStringHeaderWithHttpMessagesAsync(null)
-                        .Result.Response.StatusCode);
-                Assert.Equal(HttpStatusCode.OK,
-                    client.ExplicitModel.PostOptionalClassParameterWithHttpMessagesAsync(null)
-                        .Result.Response.StatusCode);
-                Assert.Equal(HttpStatusCode.OK,
-                    client.ExplicitModel.PostOptionalClassPropertyWithHttpMessagesAsync(null)
-                        .Result.Response.StatusCode);
-                Assert.Equal(HttpStatusCode.OK,
-                    client.ExplicitModel.PostOptionalArrayParameterWithHttpMessagesAsync(null)
-                        .Result.Response.StatusCode);
-                Assert.Equal(HttpStatusCode.OK,
-                    client.ExplicitModel.PostOptionalArrayPropertyWithHttpMessagesAsync(null)
-                        .Result.Response.StatusCode);
-                Assert.Equal(HttpStatusCode.OK,
-                    client.ExplicitModel.PostOptionalArrayHeaderWithHttpMessagesAsync(null)
-                        .Result.Response.StatusCode);
-            }
-        }
-
-        [Fact]
-        public void CustomBaseUriTests()
-        {
-            using (var client = new AutoRestParameterizedHostTestClient())
-            {
-                // small modification to the "host" portion to include the port and the '.'
-                client.Host = string.Format(CultureInfo.InvariantCulture, "{0}:{1}", client.Host, Fixture.Port);
-                Assert.Equal(HttpStatusCode.OK,
-                    client.Paths.GetEmptyWithHttpMessagesAsync("local").Result.Response.StatusCode);
-            }
-        }
-
-        [Fact]
-        public void CustomBaseUriMoreOptionsTests()
-        {
-            using (var client = new AutoRestParameterizedCustomHostTestClient())
-            {
-                client.SubscriptionId = "test12";
-                // small modification to the "host" portion to include the port and the '.'
-                client.DnsSuffix = string.Format(CultureInfo.InvariantCulture, "{0}:{1}", "host", Fixture.Port);
-                Assert.Equal(HttpStatusCode.OK,
-                    client.Paths.GetEmptyWithHttpMessagesAsync("http://lo", "cal", "key1").Result.Response.StatusCode);
-            }
-        }
-
-        [Fact]
-        public void CustomBaseUriNegativeTests()
-        {
-            using (var client = new AutoRestParameterizedHostTestClient())
-            {
-                // use a bad acct name
-                Assert.Throws<HttpRequestException>(() =>
-                    client.Paths.GetEmpty("bad"));
-
-                // pass in null
-                Assert.Throws<ValidationException>(() => client.Paths.GetEmpty(null));
-
-                // set the global parameter incorrectly
-                client.Host = "badSuffix";
-                Assert.Throws<HttpRequestException>(() =>
-                    client.Paths.GetEmpty("local"));
-            }
-        }
-
-        [Fact]
-        public void ResourceFlatteningArrayTests()
-        {
-            using (var client = new AutoRestResourceFlatteningTestService(Fixture.Uri))
-            {
-                //Array
-                var result = client.GetArray();
-                Assert.Equal(3, result.Count);
-                // Resource 1
-                Assert.Equal("1", result[0].Id);
-                Assert.Equal("OK", result[0].ProvisioningStateValues);
-                Assert.Equal("Product1", result[0].Pname);
-                Assert.Equal("Flat", result[0].FlattenedProductType);
-                Assert.Equal("Building 44", result[0].Location);
-                Assert.Equal("Resource1", result[0].Name);
-                Assert.Equal("Succeeded", result[0].ProvisioningState);
-                Assert.Equal("Microsoft.Web/sites", result[0].Type);
-                Assert.Equal("value1", result[0].Tags["tag1"]);
-                Assert.Equal("value3", result[0].Tags["tag2"]);
-                // Resource 2
-                Assert.Equal("2", result[1].Id);
-                Assert.Equal("Resource2", result[1].Name);
-                Assert.Equal("Building 44", result[1].Location);
-                // Resource 3
-                Assert.Equal("3", result[2].Id);
-                Assert.Equal("Resource3", result[2].Name);
-
-                var resourceArray = new List<Resource>();
-                resourceArray.Add(new FlattenedProduct
-                {
-                    Location = "West US",
-                    Tags = new Dictionary<string, string>
-                    {
-                        {"tag1", "value1"},
-                        {"tag2", "value3"}
-                    }
-                });
-                resourceArray.Add(new FlattenedProduct
-                {
-                    Location = "Building 44"
-                });
-
-                client.PutArray(resourceArray);
-            }
-        }
-
-        [Fact]
-        public void ResourceFlatteningDictionaryTests()
-        {
-            using (var client = new AutoRestResourceFlatteningTestService(Fixture.Uri))
-            {
-                //Dictionary
-                var resultDictionary = client.GetDictionary();
-                Assert.Equal(3, resultDictionary.Count);
-                // Resource 1
-                Assert.Equal("1", resultDictionary["Product1"].Id);
-                Assert.Equal("OK", resultDictionary["Product1"].ProvisioningStateValues);
-                Assert.Equal("Product1", resultDictionary["Product1"].Pname);
-                Assert.Equal("Flat", resultDictionary["Product1"].FlattenedProductType);
-                Assert.Equal("Building 44", resultDictionary["Product1"].Location);
-                Assert.Equal("Resource1", resultDictionary["Product1"].Name);
-                Assert.Equal("Succeeded", resultDictionary["Product1"].ProvisioningState);
-                Assert.Equal("Microsoft.Web/sites", resultDictionary["Product1"].Type);
-                Assert.Equal("value1", resultDictionary["Product1"].Tags["tag1"]);
-                Assert.Equal("value3", resultDictionary["Product1"].Tags["tag2"]);
-                // Resource 2
-                Assert.Equal("2", resultDictionary["Product2"].Id);
-                Assert.Equal("Resource2", resultDictionary["Product2"].Name);
-                Assert.Equal("Building 44", resultDictionary["Product2"].Location);
-                // Resource 3
-                Assert.Equal("3", resultDictionary["Product3"].Id);
-                Assert.Equal("Resource3", resultDictionary["Product3"].Name);
-
-                var resourceDictionary = new Dictionary<string, FlattenedProduct>();
-                resourceDictionary.Add("Resource1", new FlattenedProduct
-                {
-                    Location = "West US",
-                    Tags = new Dictionary<string, string>
-                    {
-                        {"tag1", "value1"},
-                        {"tag2", "value3"}
-                    },
-                    Pname = "Product1",
-                    FlattenedProductType = "Flat"
-                });
-                resourceDictionary.Add("Resource2", new FlattenedProduct
-                {
-                    Location = "Building 44",
-                    Pname = "Product2",
-                    FlattenedProductType = "Flat"
-                });
-
-                client.PutDictionary(resourceDictionary);
-            }
-        }
-
-        [Fact]
-        public void ResourceFlatteningComplexObjectTests()
-        {
-            using (var client = new AutoRestResourceFlatteningTestService(Fixture.Uri))
-            {
-                //ResourceCollection
-                var resultResource = client.GetResourceCollection();
-
-                //Dictionaryofresources
-                Assert.Equal(3, resultResource.Dictionaryofresources.Count);
-                // Resource 1
-                Assert.Equal("1", resultResource.Dictionaryofresources["Product1"].Id);
-                Assert.Equal("OK", resultResource.Dictionaryofresources["Product1"].ProvisioningStateValues);
-                Assert.Equal("Product1", resultResource.Dictionaryofresources["Product1"].Pname);
-                Assert.Equal("Flat", resultResource.Dictionaryofresources["Product1"].FlattenedProductType);
-                Assert.Equal("Building 44", resultResource.Dictionaryofresources["Product1"].Location);
-                Assert.Equal("Resource1", resultResource.Dictionaryofresources["Product1"].Name);
-                Assert.Equal("Succeeded", resultResource.Dictionaryofresources["Product1"].ProvisioningState);
-                Assert.Equal("Microsoft.Web/sites", resultResource.Dictionaryofresources["Product1"].Type);
-                Assert.Equal("value1", resultResource.Dictionaryofresources["Product1"].Tags["tag1"]);
-                Assert.Equal("value3", resultResource.Dictionaryofresources["Product1"].Tags["tag2"]);
-                // Resource 2
-                Assert.Equal("2", resultResource.Dictionaryofresources["Product2"].Id);
-                Assert.Equal("Resource2", resultResource.Dictionaryofresources["Product2"].Name);
-                Assert.Equal("Building 44", resultResource.Dictionaryofresources["Product2"].Location);
-                // Resource 3
-                Assert.Equal("3", resultResource.Dictionaryofresources["Product3"].Id);
-                Assert.Equal("Resource3", resultResource.Dictionaryofresources["Product3"].Name);
-
-                //Arrayofresources
-                Assert.Equal(3, resultResource.Arrayofresources.Count);
-                // Resource 1
-                Assert.Equal("4", resultResource.Arrayofresources[0].Id);
-                Assert.Equal("OK", resultResource.Arrayofresources[0].ProvisioningStateValues);
-                Assert.Equal("Product4", resultResource.Arrayofresources[0].Pname);
-                Assert.Equal("Flat", resultResource.Arrayofresources[0].FlattenedProductType);
-                Assert.Equal("Building 44", resultResource.Arrayofresources[0].Location);
-                Assert.Equal("Resource4", resultResource.Arrayofresources[0].Name);
-                Assert.Equal("Succeeded", resultResource.Arrayofresources[0].ProvisioningState);
-                Assert.Equal("Microsoft.Web/sites", resultResource.Arrayofresources[0].Type);
-                Assert.Equal("value1", resultResource.Arrayofresources[0].Tags["tag1"]);
-                Assert.Equal("value3", resultResource.Arrayofresources[0].Tags["tag2"]);
-                // Resource 2
-                Assert.Equal("5", resultResource.Arrayofresources[1].Id);
-                Assert.Equal("Resource5", resultResource.Arrayofresources[1].Name);
-                Assert.Equal("Building 44", resultResource.Arrayofresources[1].Location);
-                // Resource 3
-                Assert.Equal("6", resultResource.Arrayofresources[2].Id);
-                Assert.Equal("Resource6", resultResource.Arrayofresources[2].Name);
-
-                //productresource
-                Assert.Equal("7", resultResource.Productresource.Id);
-                Assert.Equal("Resource7", resultResource.Productresource.Name);
-
-                var resourceDictionary = new Dictionary<string, FlattenedProduct>();
-                resourceDictionary.Add("Resource1", new FlattenedProduct
-                {
-                    Location = "West US",
-                    Tags = new Dictionary<string, string>
-                    {
-                        {"tag1", "value1"},
-                        {"tag2", "value3"}
-                    },
-                    Pname = "Product1",
-                    FlattenedProductType = "Flat"
-                });
-                resourceDictionary.Add("Resource2", new FlattenedProduct
-                {
-                    Location = "Building 44",
-                    Pname = "Product2",
-                    FlattenedProductType = "Flat"
-                });
-
-                var resourceComplexObject = new ResourceCollection
-                {
-                    Dictionaryofresources = resourceDictionary,
-                    Arrayofresources = new List<FlattenedProduct>
-                    {
-                        new FlattenedProduct
-                        {
-                            Location = "West US",
-                            Tags = new Dictionary<string, string>
-                            {
-                                {"tag1", "value1"},
-                                {"tag2", "value3"}
-                            },
-                            Pname = "Product1",
-                            FlattenedProductType = "Flat"
-                        },
-                        new FlattenedProduct
-                        {
-                            Location = "East US",
-                            Pname = "Product2",
-                            FlattenedProductType = "Flat"
-                        }
-                    },
-                    Productresource = new FlattenedProduct
-                    {
-                        Location = "India",
-                        Pname = "Azure",
-                        FlattenedProductType = "Flat"
-                    }
-                };
-                client.PutResourceCollection(resourceComplexObject);
-            }
-        }
-
-        [Fact]
-        public void ModelFlatteningSimpleTest()
-        {
-            using (var client = new AutoRestResourceFlatteningTestService(Fixture.Uri))
-            {
-                //Dictionary
-                var simpleProduct = new SimpleProduct
-                {
-                    Description = "product description",
-                    ProductId = "123",
-                    MaxProductDisplayName = "max name",
-                    Odatavalue = "http://foo",
-                    GenericValue = "https://generic"
-                };
-                var resultProduct = client.PutSimpleProduct(simpleProduct);
-                Assert.Equal(JsonConvert.SerializeObject(resultProduct), JsonConvert.SerializeObject(simpleProduct));
-            }
-        }
-
-        [Fact]
-        public void ModelFlatteningWithParameterFlatteningTest()
-        {
-            using (var client = new AutoRestResourceFlatteningTestService(Fixture.Uri))
-            {
-                //Dictionary
-                var simpleProduct = new SimpleProduct
-                {
-                    Description = "product description",
-                    ProductId = "123",
-                    MaxProductDisplayName = "max name",
-                    Odatavalue = "http://foo"
-                };
-                var resultProduct = client.PostFlattenedSimpleProduct("123", "max name", "product description", null,
-                    "http://foo");
-                Assert.Equal(JsonConvert.SerializeObject(resultProduct), JsonConvert.SerializeObject(simpleProduct));
-            }
-        }
-
-        [Fact]
-        public void ModelFlatteningWithGroupingTest()
-        {
-            using (var client = new AutoRestResourceFlatteningTestService(Fixture.Uri))
-            {
-                //Dictionary
-                var simpleProduct = new SimpleProduct
-                {
-                    Description = "product description",
-                    ProductId = "123",
-                    MaxProductDisplayName = "max name",
-                    Odatavalue = "http://foo"
-                };
-                var flattenParameterGroup = new FlattenParameterGroup
-                {
-                    Description = "product description",
-                    ProductId = "123",
-                    MaxProductDisplayName = "max name",
-                    Odatavalue = "http://foo",
-                    Name = "groupproduct"
-                };
-                var resultProduct = client.PutSimpleProductWithGrouping(flattenParameterGroup);
-                Assert.Equal(JsonConvert.SerializeObject(resultProduct), JsonConvert.SerializeObject(simpleProduct));
-            }
-        }
-
-        [Fact]
-        public void SyncMethodsValidation()
-        {
-            var petstoreWithAllSyncMethods = typeof(SwaggerPetstoreV2Extensions);
-            Assert.NotNull(petstoreWithAllSyncMethods.GetMethod("AddPet"));
-            Assert.NotNull(petstoreWithAllSyncMethods.GetMethod("AddPetWithHttpMessages"));
-
-            var petstoreWithNoSyncMethods = typeof(Fixtures.PetstoreV2NoSync.SwaggerPetstoreV2Extensions);
-            Assert.Null(petstoreWithNoSyncMethods.GetMethod("AddPet"));
-            Assert.Null(petstoreWithNoSyncMethods.GetMethod("AddPetWithHttpMessages"));
-
-            var petstoreWithEssentialSyncMethods = typeof(Fixtures.PetstoreV2.SwaggerPetstoreV2Extensions);
-            Assert.NotNull(petstoreWithEssentialSyncMethods.GetMethod("AddPet"));
-            Assert.Null(petstoreWithEssentialSyncMethods.GetMethod("AddPetWithHttpMessages"));
-        }
-
-        [Fact]
-        // Really, this test is more useful at compile time since this field is introduced by a partial and compilation
-        // will fail if the partials can't be merged.
-        public void SupportsPartialExceptionTest()
-        {
-            Assert.NotNull(ErrorException.StringFromPartial);
-        }
-
-        [Fact]
-        public async Task EnsureHiddenMethodsMissingTest()
-        {
-            // Confirm the method exists in body-complex, which hidden methods is based on
-            var knownMethod = typeof(Fixtures.AcceptanceTestsBodyComplex.IBasicOperations).GetMethod("PutValidWithHttpMessagesAsync");
-            // Make sure it is missing for hidden methods
-            var missingMethod = typeof(Fixtures.AcceptanceTestsHiddenMethods.IBasicOperations).GetMethod(knownMethod.Name);
-            Assert.Null(missingMethod);
-
-            // Use the facade method
-            using (var client = new Fixtures.AcceptanceTestsHiddenMethods.AutoRestComplexTestService(Fixture.Uri))
-            {
-                await client.Basic.PutValidAsync("abc", CMYKColors.Magenta, 2);
-            }
-        }
-
-        public void EnsureTestCoverage()
-        {
-            using (var client =
-                new AutoRestReportService(Fixture.Uri))
-            {
-                var factory = new LoggerFactory();
-                var logger = factory.CreateLogger<AcceptanceTests>();
-                factory.AddConsole();
-
-                var report = client.GetReport();
-                //TODO, 4048201: http client incorrectly redirects non-get/head requests when receiving a 301 or 302 response
-                var skipped = report.Where(p => p.Value == 0).Select(p => p.Key);
-                foreach (var item in skipped)
-                {
-                    logger.LogInformation(string.Format(CultureInfo.CurrentCulture, "SKIPPED {0}.", item));
-                }
-                // TODO: This is fudging some numbers. Fixing the actual problem is a priority.
-<<<<<<< HEAD
-                int totalTests = report.Count - 56;
-=======
-                int totalTests = report.Count - 55;
->>>>>>> 6eca933b
-                int executedTests = report.Values.Count(v => v > 0);
-
-                var nullValued = report.Where(p => p.Value == null).Select(p => p.Key);
-                foreach (var item in nullValued)
-                {
-                    logger.LogInformation(string.Format(CultureInfo.CurrentCulture, "MISSING: {0}", item));
-                }
-                Assert.Equal(totalTests, executedTests);
-            }
-        }
-
-        private static void EnsureStatusCode(HttpStatusCode expectedStatusCode,
-            Func<Task<HttpOperationResponse>> operation)
-        {
-            var response = operation().GetAwaiter().GetResult();
-            Assert.Equal(response.Response.StatusCode, expectedStatusCode);
-        }
-
-        private static void EnsureStatusCode<TBody, THeader>(HttpStatusCode expectedStatusCode,
-            Func<Task<HttpOperationResponse<TBody, THeader>>> operation)
-        {
-            var response = operation().GetAwaiter().GetResult();
-            Assert.Equal(response.Response.StatusCode, expectedStatusCode);
-        }
-
-        private static void EnsureStatusCode<THeader>(HttpStatusCode expectedStatusCode,
-            Func<Task<HttpOperationHeaderResponse<THeader>>> operation)
-        {
-            // Adding retry because of flakiness of TestServer on Travis runs
-            HttpRequestException ex = null;
-            for (var i = 0; i < 3; i++)
-            {
-                HttpOperationHeaderResponse<THeader> response;
-                try
-                {
-                    response = operation().GetAwaiter().GetResult();
-                }
-                catch (HttpRequestException x)
-                {
-                    Thread.Sleep(10);
-                    ex = x;
-                    continue;
-                }
-                Assert.Equal(response.Response.StatusCode, expectedStatusCode);
-                return;
-            }
-            Assert.True(
-                false,
-                string.Format("EnsureStatusCode for '{0}' failed 3 times in a row. Last failure message: {1}",
-                    expectedStatusCode, ex));
-        }
-
-        private static void EnsureThrowsWithStatusCode(HttpStatusCode expectedStatusCode,
-            Action operation, Action<Error> errorValidator = null)
-        {
-            EnsureThrowsWithErrorModel(expectedStatusCode, operation, errorValidator);
-        }
-
-
-        private static void EnsureThrowsWithErrorModel<T>(HttpStatusCode expectedStatusCode,
-            Action operation, Action<T> errorValidator = null) where T : class
-        {
-            try
-            {
-                operation();
-                throw new InvalidOperationException("Operation did not throw as expected");
-            }
-            catch (ErrorException exception)
-            {
-                Assert.Equal(expectedStatusCode, exception.Response.StatusCode);
-                if (errorValidator != null)
-                {
-                    errorValidator(exception.Body as T);
-                }
-            }
-            catch (MyException exception1)
-            {
-                Assert.Equal(expectedStatusCode, exception1.Response.StatusCode);
-                if (errorValidator != null)
-                {
-                    errorValidator(exception1.Body as T);
-                }
-            }
-            catch (HttpOperationException exception2)
-            {
-                Assert.Equal(expectedStatusCode, exception2.Response.StatusCode);
-                if (errorValidator != null)
-                {
-                    errorValidator(exception2.Body as T);
-                }
-            }
-        }
-
-        private static Action<Error> GetDefaultErrorValidator(int code, string message)
-        {
-            return e =>
-            {
-                Assert.Equal(code, e.Status);
-                Assert.Equal(message, e.Message);
-            };
-        }
-
-        private static void EnsureThrowsWithStatusCodeAndError(HttpStatusCode expectedStatusCode,
-            Action operation, string expectedMessage)
-        {
-            EnsureThrowsWithStatusCode(expectedStatusCode, operation,
-                GetDefaultErrorValidator((int) expectedStatusCode, expectedMessage));
-        }
-
-        public void Dispose()
-        {
-            if (File.Exists(dummyFile))
-            {
-                File.Delete(dummyFile);
-            }
-        }
-    }
-}
+﻿// Copyright (c) Microsoft Corporation. All rights reserved.
+// Licensed under the MIT License. See License.txt in the project root for license information.
+// 
+
+using System;
+using System.Collections.Generic;
+using System.Globalization;
+using System.IO;
+using System.Linq;
+using System.Net;
+using System.Net.Http;
+using System.Text;
+using System.Threading;
+using System.Threading.Tasks;
+using AutoRest.CSharp.Tests.Utilities;
+using Fixtures.AcceptanceTestsBodyArray;
+using Fixtures.AcceptanceTestsBodyBoolean;
+using Fixtures.AcceptanceTestsBodyByte;
+using Fixtures.AcceptanceTestsBodyComplex;
+using Fixtures.AcceptanceTestsBodyComplex.Models;
+using Fixtures.AcceptanceTestsBodyDate;
+using Fixtures.AcceptanceTestsBodyDateTime;
+using Fixtures.AcceptanceTestsBodyDateTimeRfc1123;
+using Fixtures.AcceptanceTestsBodyDictionary;
+using Fixtures.AcceptanceTestsBodyDictionary.Models;
+using Fixtures.AcceptanceTestsBodyDuration;
+using Fixtures.AcceptanceTestsBodyFile;
+using Fixtures.AcceptanceTestsBodyFormData;
+using Fixtures.AcceptanceTestsBodyInteger;
+using Fixtures.AcceptanceTestsBodyNumber;
+using Fixtures.AcceptanceTestsBodyString;
+using Fixtures.AcceptanceTestsBodyString.Models;
+using Fixtures.AcceptanceTestsCompositeBoolIntClient;
+using Fixtures.AcceptanceTestsCustomBaseUri;
+using Fixtures.AcceptanceTestsCustomBaseUriMoreOptions;
+using Fixtures.AcceptanceTestsExtensibleEnums;
+using Fixtures.AcceptanceTestsExtensibleEnums.Models;
+using Fixtures.AcceptanceTestsHeader;
+using Fixtures.AcceptanceTestsHeader.Models;
+using Fixtures.AcceptanceTestsHttp;
+using Fixtures.AcceptanceTestsHttp.Models;
+using Fixtures.AcceptanceTestsModelFlattening;
+using Fixtures.AcceptanceTestsModelFlattening.Models;
+using Fixtures.AcceptanceTestsReport;
+using Fixtures.AcceptanceTestsRequiredOptional;
+using Fixtures.AcceptanceTestsUrl;
+using Fixtures.AcceptanceTestsUrl.Models;
+using Fixtures.AcceptanceTestsUrlMultiCollectionFormat;
+using Fixtures.AcceptanceTestsValidation;
+using Fixtures.AcceptanceTestsValidation.Models;
+using Fixtures.InternalCtors;
+using Fixtures.PetstoreV2;
+using Microsoft.Extensions.Logging;
+using Microsoft.Rest;
+using Microsoft.Rest.Serialization;
+using Newtonsoft.Json;
+using Xunit;
+using Error = Fixtures.AcceptanceTestsHttp.Models.Error;
+using ErrorException = Fixtures.AcceptanceTestsHttp.Models.ErrorException;
+using SwaggerPetstoreV2Extensions = Fixtures.PetstoreV2AllSync.SwaggerPetstoreV2Extensions;
+using System.Net.Http.Headers;
+using System.Reflection;
+
+namespace AutoRest.CSharp.Tests
+{
+    [Collection("AutoRest Tests")]
+    [TestCaseOrderer("AutoRest.CSharp.Tests.AcceptanceTestOrderer",
+        "AutoRest.Generator.CSharp.Tests")]
+    public class AcceptanceTests : IClassFixture<ServiceController>, IDisposable
+    {
+        private static readonly TestTracingInterceptor _interceptor;
+        private readonly string dummyFile;
+
+        static AcceptanceTests()
+        {
+            _interceptor = new TestTracingInterceptor();
+            ServiceClientTracing.AddTracingInterceptor(_interceptor);
+        }
+
+        public AcceptanceTests(ServiceController data)
+        {
+            Fixture = data;
+            Fixture.TearDown = EnsureTestCoverage;
+            ServiceClientTracing.IsEnabled = false;
+            dummyFile = Path.GetTempFileName();
+            File.WriteAllText(dummyFile, "Test file");
+        }
+
+        public ServiceController Fixture { get; set; }
+
+        private static string ExpectedPath(string file)
+        {
+            return Path.Combine("Expected", "AcceptanceTests", file);
+        }
+
+        private static string SwaggerPath(string file)
+        {
+            return Path.Combine("Swagger", file);
+        }
+
+        [Fact]
+        public void ValidationTests()
+        {
+            var client = new AutoRestValidationTest(Fixture.Uri);
+            client.SubscriptionId = "abc123";
+            client.ApiVersion = "12-34-5678";
+            var exception = Assert.Throws<ValidationException>(() => client.ValidationOfMethodParameters("1", 100));
+            Assert.Equal(ValidationRules.MinLength, exception.Rule);
+            Assert.Equal("resourceGroupName", exception.Target);
+            exception = Assert.Throws<ValidationException>(() => client.ValidationOfMethodParameters("1234567890A", 100));
+            Assert.Equal(ValidationRules.MaxLength, exception.Rule);
+            Assert.Equal("resourceGroupName", exception.Target);
+            exception = Assert.Throws<ValidationException>(() => client.ValidationOfMethodParameters("!@#$", 100));
+            Assert.Equal(ValidationRules.Pattern, exception.Rule);
+            Assert.Equal("resourceGroupName", exception.Target);
+            exception = Assert.Throws<ValidationException>(() => client.ValidationOfMethodParameters("123", 105));
+            Assert.Equal(ValidationRules.MultipleOf, exception.Rule);
+            Assert.Equal("id", exception.Target);
+            exception = Assert.Throws<ValidationException>(() => client.ValidationOfMethodParameters("123", 0));
+            Assert.Equal(ValidationRules.InclusiveMinimum, exception.Rule);
+            Assert.Equal("id", exception.Target);
+            exception = Assert.Throws<ValidationException>(() => client.ValidationOfMethodParameters("123", 2000));
+            Assert.Equal(ValidationRules.InclusiveMaximum, exception.Rule);
+            Assert.Equal("id", exception.Target);
+
+            exception = Assert.Throws<ValidationException>(() => client.ValidationOfBody("123", 150, new Product
+            {
+                Capacity = 0
+            }));
+            Assert.Equal(ValidationRules.ExclusiveMinimum, exception.Rule);
+            Assert.Equal("Capacity", exception.Target);
+            exception = Assert.Throws<ValidationException>(() => client.ValidationOfBody("123", 150, new Product
+            {
+                Capacity = 100
+            }));
+            Assert.Equal(ValidationRules.ExclusiveMaximum, exception.Rule);
+            Assert.Equal("Capacity", exception.Target);
+            exception = Assert.Throws<ValidationException>(() => client.ValidationOfBody("123", 150, new Product
+            {
+                DisplayNames = new List<string>
+                {
+                    "item1",
+                    "item2",
+                    "item3",
+                    "item4",
+                    "item5",
+                    "item6",
+                    "item7"
+                }
+            }));
+            Assert.Equal(ValidationRules.MaxItems, exception.Rule);
+            Assert.Equal("DisplayNames", exception.Target);
+
+            var client2 = new AutoRestValidationTest(Fixture.Uri);
+            client2.SubscriptionId = "abc123";
+            client2.ApiVersion = "abc";
+            exception = Assert.Throws<ValidationException>(() => client2.ValidationOfMethodParameters("123", 150));
+            Assert.Equal(ValidationRules.Pattern, exception.Rule);
+            Assert.Equal("ApiVersion", exception.Target);
+        }
+
+        [Fact]
+        public void ConstantValuesTests()
+        {
+            var client = new AutoRestValidationTest(Fixture.Uri);
+            client.SubscriptionId = "abc123";
+            client.ApiVersion = "12-34-5678";
+            client.GetWithConstantInPath();
+            var product = client.PostWithConstantInBody(new Product());
+            Assert.NotNull(product);
+        }
+
+        [Fact]
+        public void ConstructorWithCredentialsTests()
+        {
+            var client = new SwaggerPetstoreV2(new TokenCredentials("123"));
+            client.Dispose();
+        }
+
+        [Fact]
+        public void BoolTests()
+        {
+            var client = new AutoRestBoolTestService(Fixture.Uri);
+            Assert.False(client.BoolModel.GetFalse());
+            Assert.True(client.BoolModel.GetTrue());
+            client.BoolModel.PutTrue();
+            client.BoolModel.PutFalse();
+            client.BoolModel.GetNull();
+            Assert.Throws<SerializationException>(() => client.BoolModel.GetInvalid());
+        }
+
+        [Fact]
+        public void IntegerTests()
+        {
+            var client = new AutoRestIntegerTestService(Fixture.Uri);
+            client.IntModel.PutMax32(int.MaxValue);
+            client.IntModel.PutMin32(int.MinValue);
+            client.IntModel.PutMax64(long.MaxValue);
+            client.IntModel.PutMin64(long.MinValue);
+            client.IntModel.PutUnixTimeDate(new DateTime(2016, 4, 13, 0, 0, 0));
+            client.IntModel.GetNull();
+            Assert.Throws<SerializationException>(() => client.IntModel.GetInvalid());
+            Assert.Throws<SerializationException>(() => client.IntModel.GetOverflowInt32());
+            Assert.Throws<SerializationException>(() => client.IntModel.GetOverflowInt64());
+            Assert.Throws<SerializationException>(() => client.IntModel.GetUnderflowInt32());
+            Assert.Throws<SerializationException>(() => client.IntModel.GetUnderflowInt64());
+            Assert.Throws<SerializationException>(() => client.IntModel.GetInvalidUnixTime());
+            Assert.Null(client.IntModel.GetNullUnixTime());
+            Assert.Equal(new DateTime(2016, 4, 13, 0, 0, 0), client.IntModel.GetUnixTime());
+        }
+
+        [Fact]
+        public void CompositeBoolIntTests()
+        {
+            var client = new CompositeBoolInt(Fixture.Uri);
+            Assert.False(client.BoolModel.GetFalse());
+            Assert.True(client.BoolModel.GetTrue());
+            client.BoolModel.PutTrue();
+            client.BoolModel.PutFalse();
+            client.BoolModel.GetNull();
+            Assert.Throws<SerializationException>(() => client.BoolModel.GetInvalid());
+
+            client.IntModel.PutMax32(int.MaxValue);
+            client.IntModel.PutMin32(int.MinValue);
+            client.IntModel.PutMax64(long.MaxValue);
+            client.IntModel.PutMin64(long.MinValue);
+            client.IntModel.GetNull();
+            Assert.Throws<SerializationException>(() => client.IntModel.GetInvalid());
+            Assert.Throws<SerializationException>(() => client.IntModel.GetOverflowInt32());
+            Assert.Throws<SerializationException>(() => client.IntModel.GetOverflowInt64());
+            Assert.Throws<SerializationException>(() => client.IntModel.GetUnderflowInt32());
+            Assert.Throws<SerializationException>(() => client.IntModel.GetUnderflowInt64());
+        }
+
+        [Fact]
+        public void NumberTests()
+        {
+            var client = new AutoRestNumberTestService(Fixture.Uri);
+            client.Number.PutBigFloat(3.402823e+20);
+            client.Number.PutSmallFloat(3.402823e-20);
+            client.Number.PutBigDouble(2.5976931e+101);
+            client.Number.PutSmallDouble(2.5976931e-101);
+            client.Number.PutBigDoubleNegativeDecimal();
+            client.Number.PutBigDoublePositiveDecimal();
+            client.Number.GetNull();
+            Assert.Equal(3.402823e+20, client.Number.GetBigFloat());
+            Assert.Equal(3.402823e-20, client.Number.GetSmallFloat());
+            Assert.Equal(2.5976931e+101, client.Number.GetBigDouble());
+            Assert.Equal(2.5976931e-101, client.Number.GetSmallDouble());
+            Assert.Equal(-99999999.99, client.Number.GetBigDoubleNegativeDecimal());
+            Assert.Equal(99999999.99, client.Number.GetBigDoublePositiveDecimal());
+            Assert.Throws<SerializationException>(() => client.Number.GetInvalidDouble());
+            Assert.Throws<SerializationException>(() => client.Number.GetInvalidFloat());
+        }
+
+        [Fact]
+        public void StringTests()
+        {
+            using (var client = new AutoRestSwaggerBATService(Fixture.Uri))
+            {
+                Assert.Null(client.StringModel.GetNull());
+                client.StringModel.PutNull(null);
+                Assert.Equal(string.Empty, client.StringModel.GetEmpty());
+                client.StringModel.PutEmpty();
+                Assert.Equal("啊齄丂狛狜隣郎隣兀﨩ˊ〞〡￤℡㈱‐ー﹡﹢﹫、〓ⅰⅹ⒈€㈠㈩ⅠⅫ！￣ぁんァヶΑ︴АЯаяāɡㄅㄩ─╋︵﹄︻︱︳︴ⅰⅹɑɡ〇〾⿻⺁䜣€",
+                    client.StringModel.GetMbcs());
+                // client.StringModel.PutMbcs(); // TODO: reenable once targetting more recent test server
+                Assert.Equal("    Now is the time for all good men to come to the aid of their country    ",
+                    client.StringModel.GetWhitespace());
+                client.StringModel.PutWhitespace();
+                Assert.Null(client.StringModel.GetNotProvided());
+                Assert.Equal(Colors.Redcolor, client.EnumModel.GetNotExpandable());
+                client.EnumModel.PutNotExpandable(Colors.Redcolor);
+
+                Assert.Equal(Colors.Redcolor, client.EnumModel.GetReferenced());
+                client.EnumModel.PutReferenced(Colors.Redcolor);
+                Assert.Equal(RefColorConstant.ColorConstant, "green-color");
+                Assert.Equal("Sample String", client.EnumModel.GetReferencedConstant().Field1);
+                client.EnumModel.PutReferencedConstant();
+
+                var base64UrlEncodedString = client.StringModel.GetBase64UrlEncoded();
+                var base64EncodedString = client.StringModel.GetBase64Encoded();
+                Assert.Equal(Encoding.UTF8.GetString(base64UrlEncodedString),
+                    "a string that gets encoded with base64url");
+                Assert.Equal(Encoding.UTF8.GetString(base64EncodedString), "a string that gets encoded with base64");
+                Assert.Null(client.StringModel.GetNullBase64UrlEncoded());
+                client.StringModel.PutBase64UrlEncoded(
+                    Encoding.UTF8.GetBytes("a string that gets encoded with base64url"));
+            }
+        }
+
+        [Fact]
+        public void ByteTests()
+        {
+            using (var client = new AutoRestSwaggerBATByteService(Fixture.Uri))
+            {
+                var bytes = new byte[] {0x0FF, 0x0FE, 0x0FD, 0x0FC, 0x0FB, 0x0FA, 0x0F9, 0x0F8, 0x0F7, 0x0F6};
+                client.ByteModel.PutNonAscii(bytes);
+                Assert.Equal(bytes, client.ByteModel.GetNonAscii());
+                Assert.Null(client.ByteModel.GetNull());
+                Assert.Empty(client.ByteModel.GetEmpty());
+                Assert.Throws<FormatException>(() => client.ByteModel.GetInvalid());
+            }
+        }
+
+        [Fact]
+        public void FileTests()
+        {
+            using (var client = new AutoRestSwaggerBATFileService(Fixture.Uri))
+            {
+                using (var stream = client.Files.GetFile())
+                using (var ms = new MemoryStream())
+                {
+                    stream.CopyTo(ms);
+                    Assert.Equal(8725, ms.Length);
+                }
+
+                using (var emptyStream = client.Files.GetEmptyFile())
+                using (var ms = new MemoryStream())
+                {
+                    emptyStream.CopyTo(ms);
+                    Assert.Equal(0, ms.Length);
+                }
+
+                using (var largeFileStream = client.Files.GetFileLarge())
+                {
+                    //Read the stream into memory a bit at a time to avoid OOM
+                    var bytesRead = 0;
+                    long totalBytesRead = 0;
+                    var buffer = new byte[1024*1024];
+                    while ((bytesRead = largeFileStream.Read(buffer, 0, buffer.Length)) > 0)
+                    {
+                        totalBytesRead += bytesRead;
+                    }
+                    Assert.Equal(3000L*1024*1024, totalBytesRead);
+                }
+            }
+        }
+
+        [Fact(Skip = "Travis: Cannot access a closed Stream.")]
+        public void FormDataFileUploadStreamTests()
+        {
+            using (var client = new AutoRestSwaggerBATFormDataService(Fixture.Uri))
+            {
+                const string testString = "Upload file test case";
+                var testBytes = new UnicodeEncoding().GetBytes(testString);
+                using (Stream memStream = new MemoryStream(100))
+                {
+                    memStream.Write(testBytes, 0, testBytes.Length);
+                    memStream.Seek(0, SeekOrigin.Begin);
+                    using (
+                        var reader = new StreamReader(client.Formdata.UploadFile(memStream, "UploadFile.txt"),
+                            Encoding.Unicode))
+                    {
+                        var actual = reader.ReadToEnd();
+                        Assert.Equal(testString, actual);
+                    }
+                }
+            }
+        }
+
+        [Fact(Skip = "Travis: Cannot access a closed Stream.")]
+        public void FormDataFileUploadFileStreamTests()
+        {
+            using (var client = new AutoRestSwaggerBATFormDataService(Fixture.Uri))
+            {
+                var testString = "Upload file test case";
+                var testBytes = new UnicodeEncoding().GetBytes(testString);
+                using (var fileStream = File.OpenRead(dummyFile))
+                using (var serverStream = new StreamReader(client.Formdata.UploadFile(fileStream, dummyFile)))
+                {
+                    Assert.Equal(File.ReadAllText(dummyFile), serverStream.ReadToEnd());
+                }
+            }
+        }
+
+        [Fact]
+        public void BodyFileUploadTests()
+        {
+            using (var client = new AutoRestSwaggerBATFormDataService(Fixture.Uri))
+            {
+                const string testString = "Upload file test case";
+                var testBytes = new UnicodeEncoding().GetBytes(testString);
+                using (Stream memStream = new MemoryStream(100))
+                {
+                    memStream.Write(testBytes, 0, testBytes.Length);
+                    memStream.Seek(0, SeekOrigin.Begin);
+                    using (var reader = new StreamReader(client.Formdata.UploadFileViaBody(memStream), Encoding.Unicode)
+                        )
+                    {
+                        var actual = reader.ReadToEnd();
+                        Assert.Equal(testString, actual);
+                    }
+                }
+            }
+        }
+
+        [Fact]
+        public void DateTests()
+        {
+            using (var client = new AutoRestDateTestService(Fixture.Uri))
+            {
+                //We need to configure the Json.net serializer to only send date on the wire. This can be done
+                //by setting the {DateFormatString = "yyyy-MM-dd"} of the serializer. The tricky part is to
+                //do this only for parameters/properties of format "date" but not "date-time".
+                client.Date.PutMaxDate(DateTime.MaxValue);
+                client.Date.PutMinDate(DateTime.MinValue);
+                client.Date.GetMaxDate();
+                client.Date.GetMinDate();
+                client.Date.GetNull();
+                Assert.Throws<SerializationException>(() => client.Date.GetInvalidDate());
+                Assert.Throws<SerializationException>(() => client.Date.GetOverflowDate());
+                Assert.Throws<SerializationException>(() => client.Date.GetUnderflowDate());
+            }
+        }
+
+        [Fact]
+        public void ExtensibleEnumsTest()
+        {
+            using (var client = new PetStoreInc(Fixture.Uri))
+            {
+                // Valid enums test
+                Assert.Equal(client.Pet.GetByPetId("tommy").DaysOfWeek, DaysOfWeekExtensibleEnum.Monday);
+
+                // Valid enums test
+                Assert.Equal(client.Pet.GetByPetId("casper").DaysOfWeek, (DaysOfWeekExtensibleEnum)"Weekend");
+
+                // Valid enums test
+                Assert.Equal(client.Pet.GetByPetId("scooby").IntEnum, IntEnum.Two);
+
+                // Roundtripping enums test
+                var reqPet = new Fixtures.AcceptanceTestsExtensibleEnums.Models.Pet(IntEnum.Three, "Retriever", DaysOfWeekExtensibleEnum.Friday);
+                var respPet = client.Pet.AddPet(reqPet);
+                Assert.Equal(reqPet.DaysOfWeek, respPet.DaysOfWeek);
+                Assert.Equal(reqPet.IntEnum, respPet.IntEnum);
+            }
+        }
+
+        [Fact]
+        public void DateTimeTests()
+        {
+            using (var client = new AutoRestDateTimeTestService(Fixture.Uri))
+            {
+                client.Datetime.GetUtcLowercaseMaxDateTime();
+                client.Datetime.GetUtcUppercaseMaxDateTime();
+                client.Datetime.GetUtcMinDateTime();
+                client.Datetime.GetLocalNegativeOffsetMinDateTime();
+                //overflow-for-dotnet
+                Assert.Throws<SerializationException>(() => client.Datetime.GetLocalNegativeOffsetLowercaseMaxDateTime());
+                client.Datetime.GetLocalNegativeOffsetUppercaseMaxDateTime();
+                //underflow-for-dotnet
+                client.Datetime.GetLocalPositiveOffsetMinDateTime();
+                client.Datetime.GetLocalPositiveOffsetLowercaseMaxDateTime();
+                client.Datetime.GetLocalPositiveOffsetUppercaseMaxDateTime();
+                client.Datetime.GetNull();
+                client.Datetime.GetOverflow();
+                Assert.Throws<SerializationException>(() => client.Datetime.GetInvalid());
+                Assert.Throws<SerializationException>(() => client.Datetime.GetUnderflow());
+                //The following two calls fail as datetimeoffset are always sent as local time i.e (+00:00) and not Z
+                client.Datetime.PutUtcMaxDateTime(DateTime.MaxValue.ToUniversalTime());
+                client.Datetime.PutUtcMinDateTime(DateTime.Parse("0001-01-01T00:00:00Z",
+                    CultureInfo.InvariantCulture, DateTimeStyles.AdjustToUniversal));
+                //underflow-for-dotnet
+                client.Datetime.PutLocalPositiveOffsetMinDateTime(DateTime.Parse("0001-01-01T00:00:00+14:00",
+                    CultureInfo.InvariantCulture));
+                client.Datetime.PutLocalNegativeOffsetMinDateTime(DateTime.Parse("0001-01-01T00:00:00-14:00",
+                    CultureInfo.InvariantCulture));
+                //overflow-for-dotnet
+                Assert.Throws<FormatException>(
+                    () =>
+                        client.Datetime.PutLocalNegativeOffsetMaxDateTime(
+                            DateTime.Parse("9999-12-31T23:59:59.9999999-14:00",
+                                CultureInfo.InvariantCulture)));
+            }
+        }
+
+        [Fact]
+        public void DateTimeRfc1123Tests()
+        {
+            using (var client = new AutoRestRFC1123DateTimeTestService(Fixture.Uri))
+            {
+                Assert.Null(client.Datetimerfc1123.GetNull());
+                Assert.Throws<SerializationException>(() => client.Datetimerfc1123.GetInvalid());
+                Assert.Throws<SerializationException>(() => client.Datetimerfc1123.GetUnderflow());
+                Assert.Throws<SerializationException>(() => client.Datetimerfc1123.GetOverflow());
+                var d = client.Datetimerfc1123.GetUtcLowercaseMaxDateTime();
+                Assert.Equal(DateTimeKind.Utc, d.Value.Kind);
+
+                client.Datetimerfc1123.GetUtcUppercaseMaxDateTime();
+                client.Datetimerfc1123.GetUtcMinDateTime();
+
+                client.Datetimerfc1123.PutUtcMaxDateTime(DateTime.MaxValue.ToUniversalTime());
+                client.Datetimerfc1123.PutUtcMinDateTime(DateTime.Parse("0001-01-01T00:00:00Z",
+                    CultureInfo.InvariantCulture, DateTimeStyles.AdjustToUniversal));
+            }
+        }
+
+        [Fact]
+        public void DurationTests()
+        {
+            using (var client = new AutoRestDurationTestService(Fixture.Uri))
+            {
+                Assert.Null(client.Duration.GetNull());
+                Assert.Throws<FormatException>(() => client.Duration.GetInvalid());
+
+                client.Duration.GetPositiveDuration();
+                client.Duration.PutPositiveDuration(new TimeSpan(123, 22, 14, 12, 11));
+            }
+        }
+
+        [Fact]
+        public void ArrayTests()
+        {
+            using (var client =
+                new AutoRestSwaggerBATArrayService(Fixture.Uri))
+            {
+                Assert.Empty(client.Array.GetEmpty());
+                Assert.Null(client.Array.GetNull());
+                client.Array.PutEmpty(new List<string>());
+                Assert.True(new List<bool?> {true, false, false, true}.SequenceEqual(client.Array.GetBooleanTfft()));
+                client.Array.PutBooleanTfft(new List<bool?> {true, false, false, true});
+                Assert.True(new List<int?> {1, -1, 3, 300}.SequenceEqual(client.Array.GetIntegerValid()));
+                client.Array.PutIntegerValid(new List<int?> {1, -1, 3, 300});
+                Assert.True(new List<long?> {1L, -1, 3, 300}.SequenceEqual(client.Array.GetLongValid()));
+                client.Array.PutLongValid(new List<long?> {1, -1, 3, 300});
+                Assert.True(new List<double?> {0, -0.01, -1.2e20}.SequenceEqual(client.Array.GetFloatValid()));
+                client.Array.PutFloatValid(new List<double?> {0, -0.01, -1.2e20});
+                Assert.True(new List<double?> {0, -0.01, -1.2e20}.SequenceEqual(client.Array.GetDoubleValid()));
+                client.Array.PutDoubleValid(new List<double?> {0, -0.01, -1.2e20});
+                Assert.True(new List<string> {"foo1", "foo2", "foo3"}.SequenceEqual(client.Array.GetStringValid()));
+                client.Array.PutStringValid(new List<string> {"foo1", "foo2", "foo3"});
+                Assert.True(new List<string> {"foo", null, "foo2"}.SequenceEqual(client.Array.GetStringWithNull()));
+                Assert.True(new List<string> {"foo", "123", "foo2"}.SequenceEqual(client.Array.GetStringWithInvalid()));
+                var date1 = new DateTimeOffset(2000, 12, 01, 0, 0, 0, TimeSpan.Zero).UtcDateTime;
+                var date2 = new DateTimeOffset(1980, 1, 2, 0, 0, 0, TimeSpan.Zero).UtcDateTime;
+                var date3 = new DateTimeOffset(1492, 10, 12, 0, 0, 0, TimeSpan.Zero).UtcDateTime;
+                var datetime1 = new DateTimeOffset(2000, 12, 01, 0, 0, 1, TimeSpan.Zero).UtcDateTime;
+                var datetime2 = new DateTimeOffset(1980, 1, 2, 0, 11, 35, TimeSpan.Zero).UtcDateTime;
+                var datetime3 = new DateTimeOffset(1492, 10, 12, 10, 15, 1, TimeSpan.Zero).UtcDateTime;
+                var dateArray = client.Array.GetDateValid();
+                var duration1 = new TimeSpan(123, 22, 14, 12, 11);
+                var duration2 = new TimeSpan(5, 1, 0, 0, 0);
+
+                Assert.Equal(new List<DateTime?> {date1, date2, date3}, dateArray);
+                client.Array.PutDateValid(new List<DateTime?> {date1, date2, date3});
+                Assert.Equal(
+                    new List<DateTime?> {datetime1, datetime2, datetime3}, client.Array.GetDateTimeValid());
+                client.Array.PutDateTimeValid(new List<DateTime?> {datetime1, datetime2, datetime3});
+                dateArray = client.Array.GetDateTimeRfc1123Valid();
+                Assert.Equal(new List<DateTime?> {datetime1, datetime2, datetime3}, dateArray);
+                client.Array.PutDateTimeRfc1123Valid(dateArray);
+                Assert.Equal(new List<TimeSpan?> {duration1, duration2}, client.Array.GetDurationValid());
+                client.Array.PutDurationValid(new List<TimeSpan?> {duration1, duration2});
+                var bytes1 = new byte[] {0x0FF, 0x0FF, 0x0FF, 0x0FA};
+                var bytes2 = new byte[] {0x01, 0x02, 0x03};
+                var bytes3 = new byte[] {0x025, 0x029, 0x043};
+                var bytes4 = new byte[] {0x0AB, 0x0AC, 0x0AD};
+                client.Array.PutByteValid(new List<byte[]> {bytes1, bytes2, bytes3});
+                var bytesResult = client.Array.GetByteValid();
+                Assert.True(new List<byte[]> {bytes1, bytes2, bytes3}.SequenceEqual(bytesResult,
+                    new ByteArrayEqualityComparer()));
+                bytesResult = client.Array.GetByteInvalidNull();
+                Assert.True(new List<byte[]> {bytes4, null}.SequenceEqual(bytesResult, new ByteArrayEqualityComparer()));
+                var testProduct1 = new Fixtures.AcceptanceTestsBodyArray.Models.Product
+                {
+                    Integer = 1,
+                    StringProperty = "2"
+                };
+                var testProduct2 = new Fixtures.AcceptanceTestsBodyArray.Models.Product
+                {
+                    Integer = 3,
+                    StringProperty = "4"
+                };
+                var testProduct3 = new Fixtures.AcceptanceTestsBodyArray.Models.Product
+                {
+                    Integer = 5,
+                    StringProperty = "6"
+                };
+                var testList1 = new List<Fixtures.AcceptanceTestsBodyArray.Models.Product>
+                {
+                    testProduct1,
+                    testProduct2,
+                    testProduct3
+                };
+                Assert.Null(client.Array.GetComplexNull());
+                Assert.Empty(client.Array.GetComplexEmpty());
+                client.Array.PutComplexValid(testList1);
+                Assert.True(testList1.SequenceEqual(client.Array.GetComplexValid(), new ProductEqualityComparer()));
+                var listList = new List<IList<string>>
+                {
+                    new List<string> {"1", "2", "3"},
+                    new List<string> {"4", "5", "6"},
+                    new List<string> {"7", "8", "9"}
+                };
+
+                client.Array.PutArrayValid(listList);
+                Assert.True(listList.SequenceEqual(client.Array.GetArrayValid(), new ListEqualityComparer<string>()));
+                var listDictionary = new List<IDictionary<string, string>>
+                {
+                    new Dictionary<string, string> {{"1", "one"}, {"2", "two"}, {"3", "three"}},
+                    new Dictionary<string, string> {{"4", "four"}, {"5", "five"}, {"6", "six"}},
+                    new Dictionary<string, string> {{"7", "seven"}, {"8", "eight"}, {"9", "nine"}}
+                };
+                client.Array.PutDictionaryValid(listDictionary);
+                Assert.True(listDictionary.SequenceEqual(client.Array.GetDictionaryValid(),
+                    new DictionaryEqualityComparer<string>()));
+                Assert.Null(client.Array.GetComplexNull());
+                Assert.Empty(client.Array.GetComplexEmpty());
+                var productList2 = new List<Fixtures.AcceptanceTestsBodyArray.Models.Product>
+                {
+                    testProduct1,
+                    null,
+                    testProduct3
+                };
+                Assert.True(productList2.SequenceEqual(client.Array.GetComplexItemNull(), new ProductEqualityComparer()));
+                var productList3 = new List<Fixtures.AcceptanceTestsBodyArray.Models.Product>
+                {
+                    testProduct1,
+                    new Fixtures.AcceptanceTestsBodyArray.Models.Product(),
+                    testProduct3
+                };
+                var emptyComplex = client.Array.GetComplexItemEmpty();
+                Assert.True(productList3.SequenceEqual(emptyComplex, new ProductEqualityComparer()));
+                Assert.Null(client.Array.GetArrayNull());
+                Assert.Empty(client.Array.GetArrayEmpty());
+                var listList2 = new List<List<string>>
+                {
+                    new List<string> {"1", "2", "3"},
+                    null,
+                    new List<string> {"7", "8", "9"}
+                };
+                Assert.True(listList2.SequenceEqual(client.Array.GetArrayItemNull(), new ListEqualityComparer<string>()));
+                var listList3 = new List<List<string>>
+                {
+                    new List<string> {"1", "2", "3"},
+                    new List<string>(0),
+                    new List<string> {"7", "8", "9"}
+                };
+                Assert.True(listList3.SequenceEqual(client.Array.GetArrayItemEmpty(), new ListEqualityComparer<string>()));
+                Assert.Null(client.Array.GetDictionaryNull());
+                Assert.Empty(client.Array.GetDictionaryEmpty());
+                var listDictionary2 = new List<Dictionary<string, string>>
+                {
+                    new Dictionary<string, string> {{"1", "one"}, {"2", "two"}, {"3", "three"}},
+                    null,
+                    new Dictionary<string, string> {{"7", "seven"}, {"8", "eight"}, {"9", "nine"}}
+                };
+                Assert.True(listDictionary2.SequenceEqual(client.Array.GetDictionaryItemNull(),
+                    new DictionaryEqualityComparer<string>()));
+                var listDictionary3 = new List<Dictionary<string, string>>
+                {
+                    new Dictionary<string, string> {{"1", "one"}, {"2", "two"}, {"3", "three"}},
+                    new Dictionary<string, string>(0),
+                    new Dictionary<string, string> {{"7", "seven"}, {"8", "eight"}, {"9", "nine"}}
+                };
+                Assert.True(listDictionary3.SequenceEqual(client.Array.GetDictionaryItemEmpty(),
+                    new DictionaryEqualityComparer<string>()));
+
+                Assert.Null(client.Array.GetArrayNull());
+                Assert.Throws<SerializationException>(() => client.Array.GetInvalid());
+                Assert.True(client.Array.GetBooleanInvalidNull().SequenceEqual(new List<bool?> {true, null, false}));
+                Assert.Throws<SerializationException>(() => client.Array.GetBooleanInvalidString());
+                Assert.True(client.Array.GetIntInvalidNull().SequenceEqual(new List<int?> {1, null, 0}));
+                Assert.Throws<SerializationException>(() => client.Array.GetIntInvalidString());
+                Assert.True(client.Array.GetLongInvalidNull().SequenceEqual(new List<long?> {1, null, 0}));
+                Assert.Throws<SerializationException>(() => client.Array.GetLongInvalidString());
+                Assert.True(client.Array.GetFloatInvalidNull().SequenceEqual(new List<double?> {0.0, null, -1.2e20}));
+                Assert.Throws<SerializationException>(() => client.Array.GetFloatInvalidString());
+                Assert.True(client.Array.GetDoubleInvalidNull().SequenceEqual(new List<double?> {0.0, null, -1.2e20}));
+                Assert.Throws<SerializationException>(() => client.Array.GetDoubleInvalidString());
+                Assert.True(client.Array.GetStringWithInvalid().SequenceEqual(new List<string> {"foo", "123", "foo2"}));
+                var dateNullArray = client.Array.GetDateInvalidNull();
+                Assert.True(dateNullArray.SequenceEqual(new List<DateTime?>
+                {
+                    DateTime.Parse("2012-01-01",
+                        CultureInfo.InvariantCulture),
+                    null,
+                    DateTime.Parse("1776-07-04", CultureInfo.InvariantCulture)
+                }));
+                Assert.Throws<SerializationException>(() => client.Array.GetDateInvalidChars());
+                var dateTimeNullArray = client.Array.GetDateTimeInvalidNull();
+                Assert.True(dateTimeNullArray.SequenceEqual(new List<DateTime?>
+                {
+                    DateTime.Parse("2000-12-01t00:00:01z",
+                        CultureInfo.InvariantCulture).ToUniversalTime(),
+                    null
+                }));
+                Assert.Throws<SerializationException>(() => client.Array.GetDateTimeInvalidChars());
+
+                var guid1 = new Guid("6DCC7237-45FE-45C4-8A6B-3A8A3F625652");
+                var guid2 = new Guid("D1399005-30F7-40D6-8DA6-DD7C89AD34DB");
+                var guid3 = new Guid("F42F6AA1-A5BC-4DDF-907E-5F915DE43205");
+                Assert.Equal(new List<Guid?> {guid1, guid2, guid3}, client.Array.GetUuidValid());
+                client.Array.PutUuidValid(new List<Guid?> {guid1, guid2, guid3});
+                Assert.Throws<SerializationException>(() => client.Array.GetUuidInvalidChars());
+
+                var base64Url1 = Encoding.UTF8.GetBytes("a string that gets encoded with base64url");
+                var base64Url2 = Encoding.UTF8.GetBytes("test string");
+                var base64Url3 = Encoding.UTF8.GetBytes("Lorem ipsum");
+                Assert.Equal(new List<byte[]> {base64Url1, base64Url2, base64Url3}, client.Array.GetBase64Url());
+            }
+        }
+
+        [Fact]
+        public void DictionaryTests()
+        {
+            using (var client =
+                new AutoRestSwaggerBATdictionaryService(Fixture.Uri))
+            {
+                TestBasicDictionaryParsing(client);
+                TestDictionaryPrimitiveTypes(client);
+                TestDictionaryComposedTypes(client);
+            }
+        }
+
+        private static void TestDictionaryComposedTypes(AutoRestSwaggerBATdictionaryService client)
+        {
+            var testProduct1 = new Widget {Integer = 1, StringProperty = "2"};
+            var testProduct2 = new Widget {Integer = 3, StringProperty = "4"};
+            var testProduct3 = new Widget {Integer = 5, StringProperty = "6"};
+            var testDictionary1 = new Dictionary<string, Widget>
+            {
+                {"0", testProduct1},
+                {"1", testProduct2},
+                {"2", testProduct3}
+            };
+            // GET complex/null
+            Assert.Null(client.Dictionary.GetComplexNull());
+            // GET complex/empty
+            Assert.Empty(client.Dictionary.GetComplexEmpty());
+            // PUT complex/valid
+            client.Dictionary.PutComplexValid(testDictionary1);
+            // GET complex/valid
+            var complexResult = client.Dictionary.GetComplexValid();
+            foreach (var key in testDictionary1.Keys)
+            {
+                Assert.True(complexResult.ContainsKey(key));
+                Assert.Equal(testDictionary1[key], complexResult[key], new WidgetEqualityComparer());
+            }
+            var listDictionary = new Dictionary<string, IList<string>>
+            {
+                {"0", new List<string> {"1", "2", "3"}},
+                {"1", new List<string> {"4", "5", "6"}},
+                {"2", new List<string> {"7", "8", "9"}}
+            };
+            // PUT array/valid
+            client.Dictionary.PutArrayValid(listDictionary);
+            // GET array/valid
+            var arrayResult = client.Dictionary.GetArrayValid();
+            foreach (var key in listDictionary.Keys)
+            {
+                Assert.True(arrayResult.ContainsKey(key));
+                Assert.Equal(listDictionary[key], arrayResult[key], new ListEqualityComparer<string>());
+            }
+            var dictionaryDictionary = new Dictionary<string, IDictionary<string, string>>
+            {
+                {"0", new Dictionary<string, string> {{"1", "one"}, {"2", "two"}, {"3", "three"}}},
+                {"1", new Dictionary<string, string> {{"4", "four"}, {"5", "five"}, {"6", "six"}}},
+                {"2", new Dictionary<string, string> {{"7", "seven"}, {"8", "eight"}, {"9", "nine"}}}
+            };
+            // PUT dictionary/valid
+            client.Dictionary.PutDictionaryValid(dictionaryDictionary);
+            // GET dictionary/valid
+            var dictionaryResult = client.Dictionary.GetDictionaryValid();
+            foreach (var key in dictionaryDictionary.Keys)
+            {
+                Assert.True(dictionaryResult.ContainsKey(key));
+                Assert.Equal(dictionaryDictionary[key], dictionaryResult[key],
+                    new DictionaryEqualityComparer<string>());
+            }
+            // GET dictionary/null
+            Assert.Null(client.Dictionary.GetComplexNull());
+            // GET dictionary/empty
+            Assert.Empty(client.Dictionary.GetComplexEmpty());
+            var productDictionary2 = new Dictionary<string, Widget>
+            {
+                {"0", testProduct1},
+                {"1", null},
+                {"2", testProduct3}
+            };
+            // GET complex/itemnull
+            complexResult = client.Dictionary.GetComplexItemNull();
+            foreach (var key in productDictionary2.Keys)
+            {
+                Assert.True(complexResult.ContainsKey(key));
+                Assert.Equal(productDictionary2[key], complexResult[key], new WidgetEqualityComparer());
+            }
+            // GET complex/itemempty
+            var productList3 = new Dictionary<string, Widget>
+            {
+                {"0", testProduct1},
+                {"1", new Widget()},
+                {"2", testProduct3}
+            };
+            complexResult = client.Dictionary.GetComplexItemEmpty();
+            foreach (var key in productList3.Keys)
+            {
+                Assert.True(complexResult.ContainsKey(key));
+                Assert.Equal(productList3[key], complexResult[key], new WidgetEqualityComparer());
+            }
+            // GET array/null
+            Assert.Null(client.Dictionary.GetArrayNull());
+            // GET array/empty
+            Assert.Empty(client.Dictionary.GetArrayEmpty());
+            listDictionary = new Dictionary<string, IList<string>>
+            {
+                {"0", new List<string> {"1", "2", "3"}},
+                {"1", null},
+                {"2", new List<string> {"7", "8", "9"}}
+            };
+            // GET array/itemnull
+            arrayResult = client.Dictionary.GetArrayItemNull();
+            foreach (var key in listDictionary.Keys)
+            {
+                Assert.True(arrayResult.ContainsKey(key));
+                Assert.Equal(listDictionary[key], arrayResult[key], new ListEqualityComparer<string>());
+            }
+            listDictionary = new Dictionary<string, IList<string>>
+            {
+                {"0", new List<string> {"1", "2", "3"}},
+                {"1", new List<string>(0)},
+                {"2", new List<string> {"7", "8", "9"}}
+            };
+            // GET array/itemempty
+            arrayResult = client.Dictionary.GetArrayItemEmpty();
+            foreach (var key in listDictionary.Keys)
+            {
+                Assert.True(arrayResult.ContainsKey(key));
+                Assert.Equal(listDictionary[key], arrayResult[key], new ListEqualityComparer<string>());
+            }
+            // GET dictionary/null
+            Assert.Null(client.Dictionary.GetDictionaryNull());
+            // GET dictionary/empty
+            Assert.Empty(client.Dictionary.GetDictionaryEmpty());
+            dictionaryDictionary = new Dictionary<string, IDictionary<string, string>>
+            {
+                {"0", new Dictionary<string, string> {{"1", "one"}, {"2", "two"}, {"3", "three"}}},
+                {"1", null},
+                {"2", new Dictionary<string, string> {{"7", "seven"}, {"8", "eight"}, {"9", "nine"}}}
+            };
+            // GET dictionary/itemnull
+            dictionaryResult = client.Dictionary.GetDictionaryItemNull();
+            foreach (var key in dictionaryDictionary.Keys)
+            {
+                Assert.True(dictionaryResult.ContainsKey(key));
+                Assert.Equal(dictionaryDictionary[key], dictionaryResult[key],
+                    new DictionaryEqualityComparer<string>());
+            }
+            dictionaryDictionary = new Dictionary<string, IDictionary<string, string>>
+            {
+                {"0", new Dictionary<string, string> {{"1", "one"}, {"2", "two"}, {"3", "three"}}},
+                {"1", new Dictionary<string, string>(0)},
+                {"2", new Dictionary<string, string> {{"7", "seven"}, {"8", "eight"}, {"9", "nine"}}}
+            };
+            // GET dictionary/itemempty
+            dictionaryResult = client.Dictionary.GetDictionaryItemEmpty();
+            foreach (var key in dictionaryDictionary.Keys)
+            {
+                Assert.True(dictionaryResult.ContainsKey(key));
+                Assert.Equal(dictionaryDictionary[key], dictionaryResult[key],
+                    new DictionaryEqualityComparer<string>());
+            }
+        }
+
+        private static void TestDictionaryPrimitiveTypes(AutoRestSwaggerBATdictionaryService client)
+        {
+            var tfft = new Dictionary<string, bool?> {{"0", true}, {"1", false}, {"2", false}, {"3", true}};
+            // GET prim/boolean/tfft
+            Assert.Equal(tfft, client.Dictionary.GetBooleanTfft());
+            // PUT prim/boolean/tfft
+            client.Dictionary.PutBooleanTfft(tfft);
+            var invalidNullDict = new Dictionary<string, bool?>
+            {
+                {"0", true},
+                {"1", null},
+                {"2", false}
+            };
+
+            Assert.Equal(invalidNullDict, client.Dictionary.GetBooleanInvalidNull());
+            Assert.Throws<SerializationException>(() => client.Dictionary.GetBooleanInvalidString());
+            var intValid = new Dictionary<string, int?> {{"0", 1}, {"1", -1}, {"2", 3}, {"3", 300}};
+            // GET prim/integer/1.-1.3.300
+            Assert.Equal(intValid, client.Dictionary.GetIntegerValid());
+            // PUT prim/integer/1.-1.3.300
+            client.Dictionary.PutIntegerValid(intValid);
+            var intNullDict = new Dictionary<string, int?> {{"0", 1}, {"1", null}, {"2", 0}};
+            Assert.Equal(intNullDict, client.Dictionary.GetIntInvalidNull());
+            Assert.Throws<SerializationException>(() => client.Dictionary.GetIntInvalidString());
+
+            var longValid = new Dictionary<string, long?> {{"0", 1L}, {"1", -1}, {"2", 3}, {"3", 300}};
+            // GET prim/long/1.-1.3.300
+            Assert.Equal(longValid, client.Dictionary.GetLongValid());
+            // PUT prim/long/1.-1.3.300
+            client.Dictionary.PutLongValid(longValid);
+            var longNullDict = new Dictionary<string, long?> {{"0", 1}, {"1", null}, {"2", 0}};
+            Assert.Equal(longNullDict, client.Dictionary.GetLongInvalidNull());
+            Assert.Throws<SerializationException>(() => client.Dictionary.GetLongInvalidString());
+
+            var floatValid = new Dictionary<string, double?> {{"0", 0}, {"1", -0.01}, {"2", -1.2e20}};
+            // GET prim/float/0--0.01-1.2e20
+            Assert.Equal(floatValid, client.Dictionary.GetFloatValid());
+            // PUT prim/float/0--0.01-1.2e20
+            client.Dictionary.PutFloatValid(floatValid);
+            var floatNullDict = new Dictionary<string, double?> {{"0", 0.0}, {"1", null}, {"2", -1.2e20}};
+            Assert.Equal(floatNullDict, client.Dictionary.GetFloatInvalidNull());
+            Assert.Throws<SerializationException>(() => client.Dictionary.GetFloatInvalidString());
+            var doubleValid = new Dictionary<string, double?> {{"0", 0}, {"1", -0.01}, {"2", -1.2e20}};
+            // GET prim/double/0--0.01-1.2e20
+            Assert.Equal(doubleValid, client.Dictionary.GetDoubleValid());
+            // PUT prim/double/0--0.01-1.2e20
+            client.Dictionary.PutDoubleValid(doubleValid);
+            floatNullDict = new Dictionary<string, double?> {{"0", 0.0}, {"1", null}, {"2", -1.2e20}};
+            Assert.Equal(floatNullDict, client.Dictionary.GetDoubleInvalidNull());
+            Assert.Throws<SerializationException>(() => client.Dictionary.GetDoubleInvalidString());
+            var stringValid = new Dictionary<string, string> {{"0", "foo1"}, {"1", "foo2"}, {"2", "foo3"}};
+            // GET prim/string/foo1.foo2.foo3
+            Assert.Equal(stringValid, client.Dictionary.GetStringValid());
+            // PUT prim/string/foo1.foo2.foo3
+            client.Dictionary.PutStringValid(stringValid);
+            var stringNullDict = new Dictionary<string, string> {{"0", "foo"}, {"1", null}, {"2", "foo2"}};
+            var stringInvalidDict = new Dictionary<string, string> {{"0", "foo"}, {"1", "123"}, {"2", "foo2"}};
+            Assert.Equal(stringNullDict, client.Dictionary.GetStringWithNull());
+            Assert.Equal(stringInvalidDict, client.Dictionary.GetStringWithInvalid());
+            var date1 = new DateTimeOffset(2000, 12, 01, 0, 0, 0, TimeSpan.FromHours(0)).UtcDateTime;
+            var date2 = new DateTimeOffset(1980, 1, 2, 0, 0, 0, TimeSpan.FromHours(0)).UtcDateTime;
+            var date3 = new DateTimeOffset(1492, 10, 12, 0, 0, 0, TimeSpan.FromHours(0)).UtcDateTime;
+            var datetime1 = new DateTimeOffset(2000, 12, 01, 0, 0, 1, TimeSpan.Zero).UtcDateTime;
+            var datetime2 = new DateTimeOffset(1980, 1, 2, 0, 11, 35, TimeSpan.FromHours(1)).UtcDateTime;
+            var datetime3 = new DateTimeOffset(1492, 10, 12, 10, 15, 1, TimeSpan.FromHours(-8)).UtcDateTime;
+            var rfcDatetime1 = new DateTimeOffset(2000, 12, 01, 0, 0, 1, TimeSpan.Zero).UtcDateTime;
+            var rfcDatetime2 = new DateTimeOffset(1980, 1, 2, 0, 11, 35, TimeSpan.Zero).UtcDateTime;
+            var rfcDatetime3 = new DateTimeOffset(1492, 10, 12, 10, 15, 1, TimeSpan.Zero).UtcDateTime;
+            var duration1 = new TimeSpan(123, 22, 14, 12, 11);
+            var duration2 = new TimeSpan(5, 1, 0, 0, 0);
+
+            // GET prim/date/valid
+            var dateDictionary = client.Dictionary.GetDateValid();
+            Assert.Equal(new Dictionary<string, DateTime?> {{"0", date1}, {"1", date2}, {"2", date3}},
+                dateDictionary);
+            client.Dictionary.PutDateValid(new Dictionary<string, DateTime?>
+            {
+                {"0", date1},
+                {"1", date2},
+                {"2", date3}
+            });
+            var dateNullDict = new Dictionary<string, DateTime?>
+            {
+                {"0", new DateTime(2012, 1, 1, 0, 0, 0, DateTimeKind.Utc)},
+                {"1", null},
+                {"2", new DateTime(1776, 7, 4, 0, 0, 0, DateTimeKind.Utc)}
+            };
+            Assert.Equal(dateNullDict, client.Dictionary.GetDateInvalidNull());
+            Assert.Throws<SerializationException>(() => client.Dictionary.GetDateInvalidChars());
+            // GET prim/datetime/valid
+            Assert.Equal(new Dictionary<string, DateTime?> {{"0", datetime1}, {"1", datetime2}, {"2", datetime3}},
+                client.Dictionary.GetDateTimeValid());
+            client.Dictionary.PutDateTimeValid(new Dictionary<string, DateTime?>
+            {
+                {"0", datetime1},
+                {"1", datetime2},
+                {"2", datetime3}
+            });
+            var datetimeNullDict = new Dictionary<string, DateTime?>
+            {
+                {"0", new DateTime(2000, 12, 1, 0, 0, 1, DateTimeKind.Utc)},
+                {"1", null}
+            };
+            Assert.Equal(datetimeNullDict, client.Dictionary.GetDateTimeInvalidNull());
+            Assert.Throws<SerializationException>(() => client.Dictionary.GetDateTimeInvalidChars());
+            // GET prim/datetimerfc1123/valid
+            Assert.Equal(
+                new Dictionary<string, DateTime?> {{"0", rfcDatetime1}, {"1", rfcDatetime2}, {"2", rfcDatetime3}},
+                client.Dictionary.GetDateTimeRfc1123Valid());
+            client.Dictionary.PutDateTimeRfc1123Valid(new Dictionary<string, DateTime?>
+            {
+                {"0", rfcDatetime1},
+                {"1", rfcDatetime2},
+                {"2", rfcDatetime3}
+            });
+            // GET prim/duration/valid
+            Assert.Equal(new Dictionary<string, TimeSpan?> {{"0", duration1}, {"1", duration2}},
+                client.Dictionary.GetDurationValid());
+            client.Dictionary.PutDurationValid(new Dictionary<string, TimeSpan?>
+            {
+                {"0", duration1},
+                {"1", duration2}
+            });
+            var bytes1 = new byte[] {0x0FF, 0x0FF, 0x0FF, 0x0FA};
+            var bytes2 = new byte[] {0x01, 0x02, 0x03};
+            var bytes3 = new byte[] {0x025, 0x029, 0x043};
+            var bytes4 = new byte[] {0x0AB, 0x0AC, 0x0AD};
+            // PUT prim/byte/valid
+            var bytesValid = new Dictionary<string, byte[]> {{"0", bytes1}, {"1", bytes2}, {"2", bytes3}};
+            client.Dictionary.PutByteValid(bytesValid);
+            // GET prim/byte/valid
+            var bytesResult = client.Dictionary.GetByteValid();
+            foreach (var key in bytesValid.Keys)
+            {
+                Assert.True(bytesResult.ContainsKey(key));
+                Assert.Equal(bytesValid[key], bytesResult[key], new ByteArrayEqualityComparer());
+            }
+            // GET prim/byte/invalidnull
+            var bytesNull = new Dictionary<string, byte[]> {{"0", bytes4}, {"1", null}};
+            bytesResult = client.Dictionary.GetByteInvalidNull();
+            foreach (var key in bytesNull.Keys)
+            {
+                Assert.True(bytesResult.ContainsKey(key));
+                Assert.Equal(bytesNull[key], bytesResult[key], new ByteArrayEqualityComparer());
+            }
+            // GET prim/base64url/valid
+            var base64UrlString1 = Encoding.UTF8.GetBytes("a string that gets encoded with base64url");
+            var base64UrlString2 = Encoding.UTF8.GetBytes("test string");
+            var base64UrlString3 = Encoding.UTF8.GetBytes("Lorem ipsum");
+            var base64UrlStringValid = new Dictionary<string, byte[]>
+            {
+                {"0", base64UrlString1},
+                {"1", base64UrlString2},
+                {"2", base64UrlString3}
+            };
+            var base64UrlStringResult = client.Dictionary.GetBase64Url();
+            Assert.Equal(base64UrlStringValid, base64UrlStringResult);
+        }
+
+        private static void TestBasicDictionaryParsing(AutoRestSwaggerBATdictionaryService client)
+        {
+// GET empty
+            Assert.Empty(client.Dictionary.GetEmpty());
+            // PUT empty
+            client.Dictionary.PutEmpty(new Dictionary<string, string>());
+            // GET null
+            Assert.Null(client.Dictionary.GetNull());
+            // GET invalid
+            Assert.Throws<SerializationException>(() => client.Dictionary.GetInvalid());
+            // GET nullkey
+            Assert.Equal(new Dictionary<string, string> {{"null", "val1"}}, client.Dictionary.GetNullKey());
+            // GET nullvalue
+            Assert.Equal(new Dictionary<string, string> {{"key1", null}}, client.Dictionary.GetNullValue());
+            // GET keyemptyString
+            Assert.Equal(new Dictionary<string, string> {{"", "val1"}}, client.Dictionary.GetEmptyStringKey());
+        }
+
+        [Fact]
+        public void ComplexTests()
+        {
+            using (var client = new AutoRestComplexTestService(Fixture.Uri))
+            {
+                /* BASIC COMPLEX TYPE TESTS */
+                // GET basic/valid
+                var basicResult = client.Basic.GetValid();
+                Assert.Equal(2, basicResult.Id);
+                Assert.Equal("abc", basicResult.Name);
+                Assert.Equal(CMYKColors.YELLOW, basicResult.Color);
+                // PUT basic/valid
+                var basicRequest = new Basic {Id = 2, Name = "abc", Color = CMYKColors.Magenta};
+                client.Basic.PutValid(basicRequest);
+                // GET basic/empty
+                basicResult = client.Basic.GetEmpty();
+                Assert.Equal(null, basicResult.Id);
+                Assert.Equal(null, basicResult.Name);
+                // GET basic/null
+                client.Basic.GetNull();
+                Assert.Equal(null, basicResult.Id);
+                Assert.Equal(null, basicResult.Name);
+                // GET basic/notprovided
+                client.Basic.GetNotProvided();
+                Assert.Equal(null, basicResult.Id);
+                Assert.Equal(null, basicResult.Name);
+                // GET basic/invalid
+                Assert.Throws<SerializationException>(() => client.Basic.GetInvalid());
+
+                /* COMPLEX TYPE WITH PRIMITIVE PROPERTIES */
+                // GET primitive/integer
+                var intResult = client.Primitive.GetInt();
+                Assert.Equal(-1, intResult.Field1);
+                Assert.Equal(2, intResult.Field2);
+                // PUT primitive/integer
+                var intRequest = new IntWrapper {Field1 = -1, Field2 = 2};
+                client.Primitive.PutInt(intRequest);
+                // GET primitive/long
+                var longResult = client.Primitive.GetLong();
+                Assert.Equal(1099511627775, longResult.Field1);
+                Assert.Equal(-999511627788, longResult.Field2);
+                // PUT primitive/long
+                var longRequest = new LongWrapper {Field1 = 1099511627775, Field2 = -999511627788};
+                client.Primitive.PutLong(longRequest);
+                // GET primitive/float
+                var floatResult = client.Primitive.GetFloat();
+                Assert.Equal(1.05, floatResult.Field1);
+                Assert.Equal(-0.003, floatResult.Field2);
+                // PUT primitive/float
+                var floatRequest = new FloatWrapper {Field1 = 1.05, Field2 = -0.003};
+                client.Primitive.PutFloat(floatRequest);
+                // GET primitive/double
+                var doubleResult = client.Primitive.GetDouble();
+                Assert.Equal(3e-100, doubleResult.Field1);
+                Assert.Equal(-0.000000000000000000000000000000000000000000000000000000005,
+                    doubleResult.Field56ZerosAfterTheDotAndNegativeZeroBeforeDotAndThisIsALongFieldNameOnPurpose);
+                // PUT primitive/double
+                var doubleRequest = new DoubleWrapper
+                {
+                    Field1 = 3e-100,
+                    Field56ZerosAfterTheDotAndNegativeZeroBeforeDotAndThisIsALongFieldNameOnPurpose
+                        = -0.000000000000000000000000000000000000000000000000000000005
+                };
+                client.Primitive.PutDouble(doubleRequest);
+                // GET primitive/bool
+                var boolResult = client.Primitive.GetBool();
+                Assert.Equal(true, boolResult.FieldTrue);
+                Assert.Equal(false, boolResult.FieldFalse);
+                // PUT primitive/bool
+                var boolRequest = new BooleanWrapper {FieldFalse = false, FieldTrue = true};
+                client.Primitive.PutBool(boolRequest);
+                // GET primitive/string
+                var stringResult = client.Primitive.GetString();
+                Assert.Equal("goodrequest", stringResult.Field);
+                Assert.Equal("", stringResult.Empty);
+                Assert.Equal(null, stringResult.NullProperty);
+                // PUT primitive/string
+                var stringRequest = new StringWrapper {NullProperty = null, Empty = "", Field = "goodrequest"};
+                client.Primitive.PutString(stringRequest);
+                // GET primitive/date
+                client.Primitive.GetDate();
+                client.Primitive.PutDate(new DateWrapper
+                {
+                    Field = new DateTime(1, 1, 1, 0, 0, 0, 0, DateTimeKind.Utc),
+                    Leap = new DateTime(2016, 2, 29, 0, 0, 0, 0, DateTimeKind.Utc)
+                });
+                // GET primitive/datetime
+                var datetimeResult = client.Primitive.GetDateTime();
+                Assert.Equal(DateTime.MinValue, datetimeResult.Field);
+                client.Primitive.PutDateTime(new DatetimeWrapper
+                {
+                    Field = new DateTime(1, 1, 1, 0, 0, 0, 0, DateTimeKind.Utc),
+                    Now = new DateTime(2015, 05, 18, 18, 38, 0, DateTimeKind.Utc)
+                });
+                // GET primitive/datetimerfc1123
+                var datetimeRfc1123Result = client.Primitive.GetDateTimeRfc1123();
+                Assert.Equal(DateTime.MinValue, datetimeRfc1123Result.Field);
+                client.Primitive.PutDateTimeRfc1123(new Datetimerfc1123Wrapper
+                {
+                    Field = new DateTime(1, 1, 1, 0, 0, 0, 0, DateTimeKind.Utc),
+                    Now = new DateTime(2015, 05, 18, 11, 38, 0, DateTimeKind.Utc)
+                });
+                //GET primitive/duration
+                var expectedDuration = new TimeSpan(123, 22, 14, 12, 11);
+                var durationResult = client.Primitive.GetDuration();
+                Assert.Equal(expectedDuration, durationResult.Field);
+                client.Primitive.PutDuration(expectedDuration);
+
+                // GET primitive/byte
+                var byteResult = client.Primitive.GetByte();
+                var bytes = new byte[] {0x0FF, 0x0FE, 0x0FD, 0x0FC, 0x000, 0x0FA, 0x0F9, 0x0F8, 0x0F7, 0x0F6};
+                Assert.Equal(bytes, byteResult.Field);
+                // PUT primitive/byte
+                client.Primitive.PutByte(bytes);
+
+                /* COMPLEX TYPE WITH ARRAY PROPERTIES */
+                // GET array/valid
+                var arrayResult = client.Array.GetValid();
+                Assert.Equal(5, arrayResult.Array.Count);
+                var arrayValue = new List<string>
+                {
+                    "1, 2, 3, 4",
+                    "",
+                    null,
+                    "&S#$(*Y",
+                    "The quick brown fox jumps over the lazy dog"
+                };
+                for (var i = 0; i < 5; i++)
+                {
+                    Assert.Equal(arrayValue[i], arrayResult.Array[i]);
+                }
+                // PUT array/valid
+                client.Array.PutValid(arrayValue);
+                // GET array/empty
+                arrayResult = client.Array.GetEmpty();
+                Assert.Equal(0, arrayResult.Array.Count);
+                // PUT array/empty
+                arrayValue.Clear();
+                client.Array.PutEmpty(arrayValue);
+                // Get array/notprovided
+                arrayResult = client.Array.GetNotProvided();
+                Assert.Null(arrayResult.Array);
+
+                /* COMPLEX TYPE WITH DICTIONARY PROPERTIES */
+                // GET dictionary/valid
+                var dictionaryResult = client.Dictionary.GetValid();
+                Assert.Equal(5, dictionaryResult.DefaultProgram.Count);
+                var dictionaryValue = new Dictionary<string, string>
+                {
+                    {"txt", "notepad"},
+                    {"bmp", "mspaint"},
+                    {"xls", "excel"},
+                    {"exe", ""},
+                    {"", null}
+                };
+                Assert.Equal(dictionaryValue, dictionaryResult.DefaultProgram);
+                // PUT dictionary/valid
+                client.Dictionary.PutValid(dictionaryValue);
+                // GET dictionary/empty
+                dictionaryResult = client.Dictionary.GetEmpty();
+                Assert.Equal(0, dictionaryResult.DefaultProgram.Count);
+                // PUT dictionary/empty
+                client.Dictionary.PutEmpty(new Dictionary<string, string>());
+                // GET dictionary/null
+                Assert.Null(client.Dictionary.GetNull().DefaultProgram);
+                // GET dictionary/notprovided
+                Assert.Null(client.Dictionary.GetNotProvided().DefaultProgram);
+
+                /* COMPLEX TYPES THAT INVOLVE INHERITANCE */
+                // GET inheritance/valid
+                var inheritanceResult = client.Inheritance.GetValid();
+                Assert.Equal(2, inheritanceResult.Id);
+                Assert.Equal("Siameeee", inheritanceResult.Name);
+                Assert.Equal(-1, inheritanceResult.Hates[1].Id);
+                Assert.Equal("Tomato", inheritanceResult.Hates[1].Name);
+                // PUT inheritance/valid
+                var inheritanceRequest = new Siamese
+                {
+                    Id = 2,
+                    Name = "Siameeee",
+                    Color = "green",
+                    Breed = "persian",
+                    Hates = new List<Dog>
+                    {
+                        new Dog {Id = 1, Name = "Potato", Food = "tomato"},
+                        new Dog {Id = -1, Name = "Tomato", Food = "french fries"}
+                    }
+                };
+                client.Inheritance.PutValid(inheritanceRequest);
+
+                /* COMPLEX TYPES THAT INVOLVE POLYMORPHISM */
+                // GET polymorphism/valid
+                var polymorphismResult = client.Polymorphism.GetValid() as Salmon;
+                Assert.NotNull(polymorphismResult);
+                Assert.Equal("alaska", polymorphismResult.Location);
+                Assert.Equal(3, polymorphismResult.Siblings.Count);
+                Assert.IsType(typeof(Shark), polymorphismResult.Siblings[0]);
+                Assert.IsType(typeof(Sawshark), polymorphismResult.Siblings[1]);
+                Assert.IsType(typeof(Goblinshark), polymorphismResult.Siblings[2]);
+                Assert.Equal(6, ((Shark) polymorphismResult.Siblings[0]).Age);
+                Assert.Equal(105, ((Sawshark) polymorphismResult.Siblings[1]).Age);
+                Assert.Equal(1, ((Goblinshark) polymorphismResult.Siblings[2]).Age);
+                // PUT polymorphism/valid
+                var polymorphismRequest = new Salmon
+                {
+                    Iswild = true,
+                    Length = 1,
+                    Location = "alaska",
+                    Species = "king",
+                    Siblings = new List<Fish>
+                    {
+                        new Shark
+                        {
+                            Age = 6,
+                            Length = 20,
+                            Species = "predator",
+                            Birthday = new DateTime(2012, 1, 5, 1, 0, 0, DateTimeKind.Utc)
+                        },
+                        new Sawshark
+                        {
+                            Age = 105,
+                            Length = 10,
+                            Species = "dangerous",
+                            Birthday = new DateTime(1900, 1, 5, 1, 0, 0, DateTimeKind.Utc),
+                            Picture = new byte[] {255, 255, 255, 255, 254}
+                        },
+                        new Goblinshark
+                        {
+                            Age = 1,
+                            Length = 30,
+                            Species = "scary",
+                            Birthday = new DateTime(2015, 8, 8, 0, 0, 0, DateTimeKind.Utc),
+                            Jawsize = 5
+                        }
+                    }
+                };
+                client.Polymorphism.PutValid(polymorphismRequest);
+
+                /* COMPLEX TYPES THAT INVOLVE RECURSIVE REFERENCE */
+                // GET polymorphicrecursive/valid
+                var recursiveResult = client.Polymorphicrecursive.GetValid();
+                Assert.True(recursiveResult is Salmon);
+                Assert.True(recursiveResult.Siblings[0] is Shark);
+                Assert.True(recursiveResult.Siblings[0].Siblings[0] is Salmon);
+                Assert.Equal("atlantic", ((Salmon) recursiveResult.Siblings[0].Siblings[0]).Location);
+                // PUT polymorphicrecursive/valid
+                var recursiveRequest = new Salmon
+                {
+                    Iswild = true,
+                    Length = 1,
+                    Species = "king",
+                    Location = "alaska",
+                    Siblings = new List<Fish>
+                    {
+                        new Shark
+                        {
+                            Age = 6,
+                            Length = 20,
+                            Species = "predator",
+                            Siblings = new List<Fish>
+                            {
+                                new Salmon
+                                {
+                                    Iswild = true,
+                                    Length = 2,
+                                    Location = "atlantic",
+                                    Species = "coho",
+                                    Siblings = new List<Fish>
+                                    {
+                                        new Shark
+                                        {
+                                            Age = 6,
+                                            Length = 20,
+                                            Species = "predator",
+                                            Birthday = new DateTime(2012, 1, 5, 1, 0, 0, DateTimeKind.Utc)
+                                        },
+                                        new Sawshark
+                                        {
+                                            Age = 105,
+                                            Length = 10,
+                                            Species = "dangerous",
+                                            Birthday = new DateTime(1900, 1, 5, 1, 0, 0, DateTimeKind.Utc),
+                                            Picture = new byte[] {255, 255, 255, 255, 254}
+                                        }
+                                    }
+                                },
+                                new Sawshark
+                                {
+                                    Age = 105,
+                                    Length = 10,
+                                    Species = "dangerous",
+                                    Siblings = new List<Fish>(),
+                                    Birthday = new DateTime(1900, 1, 5, 1, 0, 0, DateTimeKind.Utc),
+                                    Picture = new byte[] {255, 255, 255, 255, 254}
+                                }
+                            },
+                            Birthday = new DateTime(2012, 1, 5, 1, 0, 0, DateTimeKind.Utc)
+                        },
+                        new Sawshark
+                        {
+                            Age = 105,
+                            Length = 10,
+                            Species = "dangerous",
+                            Siblings = new List<Fish>(),
+                            Birthday = new DateTime(1900, 1, 5, 1, 0, 0, DateTimeKind.Utc),
+                            Picture = new byte[] {255, 255, 255, 255, 254}
+                        }
+                    }
+                };
+                client.Polymorphicrecursive.PutValid(recursiveRequest);
+
+                /* COMPLEX TYPE WITH READ ONLY PROPERTIES TESTS */
+                // PUT /readonlyproperty/valid
+                var o = client.Readonlyproperty.GetValid();
+                client.Readonlyproperty.PutValid(2);
+            }
+        }
+
+        [Fact]
+        public void UrlPathTests()
+        {
+            using (var client = new AutoRestUrlTestService(Fixture.Uri))
+            {
+                client.Paths.ByteEmpty();
+                Assert.Throws<ValidationException>(() => client.Paths.ByteNull(null));
+                client.Paths.ByteMultiByte(Encoding.UTF8.GetBytes("啊齄丂狛狜隣郎隣兀﨩"));
+                // appropriately disallowed:client.Paths.DateNull(null);
+                // appropriately disallowed: client.Paths.DateTimeNull(null);
+                client.Paths.DateTimeValid();
+                client.Paths.DateValid();
+                client.Paths.DoubleDecimalNegative();
+                client.Paths.DoubleDecimalPositive();
+                client.Paths.FloatScientificNegative();
+                client.Paths.FloatScientificPositive();
+                client.Paths.GetBooleanFalse();
+                client.Paths.GetBooleanTrue();
+                client.Paths.GetIntNegativeOneMillion();
+                client.Paths.GetIntOneMillion();
+                client.Paths.GetNegativeTenBillion();
+                client.Paths.GetTenBillion();
+                client.Paths.StringEmpty();
+                Assert.Throws<ValidationException>(() => client.Paths.StringNull(null));
+                client.Paths.StringUrlEncoded();
+                client.Paths.EnumValid(UriColor.Greencolor);
+                client.Paths.Base64Url(Encoding.UTF8.GetBytes("lorem"));
+                var testArray = new List<string> {"ArrayPath1", @"begin!*'();:@ &=+$,/?#[]end", null, ""};
+                client.Paths.ArrayCsvInPath(testArray);
+                client.Paths.UnixTimeUrl(new DateTime(2016, 4, 13, 0, 0, 0));
+            }
+        }
+
+        [Fact(Skip = "TEMP")]
+        public void HeaderTests()
+        {
+            using (var client = new AutoRestSwaggerBATHeaderService(Fixture.Uri))
+            {
+                //Set ProductInfoHeaderValue
+                // Now by default, ServiceClient will add additional information to UserAgents for telemetry purpose (e.g. OS Info, FxVersion etc)
+                client.SetUserAgent(this.GetType().FullName);
+
+                // Check the UserAgent ProductInfoHeaderValue
+                ProductInfoHeaderValue defaultProduct = client.UserAgent.Where<ProductInfoHeaderValue>(c => c.Product.Name.Equals(this.GetType().FullName)).FirstOrDefault<ProductInfoHeaderValue>();
+                Assert.Equal("1.5.0.1", defaultProduct.Product.Version);
+
+                // POST param/prim/integer
+                client.Header.ParamInteger("positive", 1);
+                client.Header.ParamInteger("negative", -2);
+
+                // POST response/prim/integer
+                var responseInteger = client.Header.ResponseIntegerWithHttpMessagesAsync("positive").Result;
+                Assert.Equal(1, int.Parse(responseInteger.Response.Headers.GetValues("value").FirstOrDefault(),
+                    CultureInfo.InvariantCulture));
+                Assert.Equal(1, responseInteger.Headers.Value);
+
+                responseInteger = client.Header.ResponseIntegerWithHttpMessagesAsync("negative").Result;
+                Assert.Equal(-2, int.Parse(responseInteger.Response.Headers.GetValues("value").FirstOrDefault(),
+                    CultureInfo.InvariantCulture));
+                Assert.Equal(-2, responseInteger.Headers.Value);
+
+                // POST param/prim/long
+                client.Header.ParamLong("positive", 105);
+                client.Header.ParamLong("negative", -2);
+
+                // POST response/prim/long
+                var responseLong = client.Header.ResponseLongWithHttpMessagesAsync("positive").Result;
+                Assert.Equal(105, long.Parse(responseLong.Response.Headers.GetValues("value").FirstOrDefault(),
+                    CultureInfo.InvariantCulture));
+                Assert.Equal(105, responseLong.Headers.Value);
+
+                responseLong = client.Header.ResponseLongWithHttpMessagesAsync("negative").Result;
+                Assert.Equal(-2, long.Parse(responseLong.Response.Headers.GetValues("value").FirstOrDefault(),
+                    CultureInfo.InvariantCulture));
+                Assert.Equal(-2, responseLong.Headers.Value);
+
+                // POST param/prim/float
+                client.Header.ParamFloat("positive", 0.07);
+                client.Header.ParamFloat("negative", -3.0);
+
+                // POST response/prim/float
+                var responseFloat = client.Header.ResponseFloatWithHttpMessagesAsync("positive").Result;
+                Assert.True(Math.Abs(0.07 -
+                                     float.Parse(responseFloat.Response.Headers.GetValues("value").FirstOrDefault(),
+                                         CultureInfo.InvariantCulture)) < 0.00001);
+                Assert.True(Math.Abs(0.07 - responseFloat.Headers.Value.Value) < 0.00001);
+
+                responseFloat = client.Header.ResponseFloatWithHttpMessagesAsync("negative").Result;
+                Assert.True(Math.Abs(-3 -
+                                     float.Parse(responseFloat.Response.Headers.GetValues("value").FirstOrDefault(),
+                                         CultureInfo.InvariantCulture)) < 0.00001);
+                Assert.True(Math.Abs(-3 - responseFloat.Headers.Value.Value) < 0.00001);
+
+                // POST param/prim/double
+                client.Header.ParamDouble("positive", 7e120);
+                client.Header.ParamDouble("negative", -3.0);
+
+                // POST response/prim/double
+                var responseDouble = client.Header.ResponseDoubleWithHttpMessagesAsync("positive").Result;
+                Assert.Equal(7e120, double.Parse(responseDouble.Response.Headers.GetValues("value").FirstOrDefault(),
+                    CultureInfo.InvariantCulture));
+                Assert.Equal(7e120, responseDouble.Headers.Value);
+
+                responseDouble = client.Header.ResponseDoubleWithHttpMessagesAsync("negative").Result;
+                Assert.Equal(-3, double.Parse(responseDouble.Response.Headers.GetValues("value").FirstOrDefault(),
+                    CultureInfo.InvariantCulture));
+                Assert.Equal(-3, responseDouble.Headers.Value);
+
+                // POST param/prim/bool
+                client.Header.ParamBool("true", true);
+                client.Header.ParamBool("false", false);
+
+                // POST response/prim/bool
+                var responseBool = client.Header.ResponseBoolWithHttpMessagesAsync("true").Result;
+                Assert.Equal(true, bool.Parse(responseBool.Response.Headers.GetValues("value").FirstOrDefault()));
+                Assert.Equal(true, responseBool.Headers.Value);
+
+                responseBool = client.Header.ResponseBoolWithHttpMessagesAsync("false").Result;
+                Assert.Equal(false, bool.Parse(responseBool.Response.Headers.GetValues("value").FirstOrDefault()));
+                Assert.Equal(false, responseBool.Headers.Value);
+
+                // POST param/prim/string
+                client.Header.ParamString("valid", "The quick brown fox jumps over the lazy dog");
+                client.Header.ParamString("null", null);
+                client.Header.ParamString("empty", "");
+
+                // POST response/prim/string
+                var responseString = client.Header.ResponseStringWithHttpMessagesAsync("valid").Result;
+                Assert.Equal("The quick brown fox jumps over the lazy dog",
+                    responseString.Response.Headers.GetValues("value").FirstOrDefault());
+                Assert.Equal("The quick brown fox jumps over the lazy dog", responseString.Headers.Value);
+
+                responseString = client.Header.ResponseStringWithHttpMessagesAsync("null").Result;
+                Assert.Equal("null", responseString.Response.Headers.GetValues("value").FirstOrDefault());
+                Assert.Equal("null", responseString.Headers.Value);
+
+                responseString = client.Header.ResponseStringWithHttpMessagesAsync("empty").Result;
+                Assert.Equal("", responseString.Response.Headers.GetValues("value").FirstOrDefault());
+                Assert.Equal("", responseString.Headers.Value);
+
+                // POST param/prim/enum
+                client.Header.ParamEnum("valid", GreyscaleColors.GREY);
+                client.Header.ParamEnum("null", null);
+
+                // POST response/prim/enum
+                var responseEnum = client.Header.ResponseEnumWithHttpMessagesAsync("valid").Result;
+                Assert.Equal("GREY", responseEnum.Response.Headers.GetValues("value").FirstOrDefault());
+                Assert.Equal(GreyscaleColors.GREY, responseEnum.Headers.Value);
+
+                responseEnum = client.Header.ResponseEnumWithHttpMessagesAsync("null").Result;
+
+                Assert.Equal("", responseEnum.Response.Headers.GetValues("value").FirstOrDefault());
+                Assert.Equal(null, responseEnum.Headers.Value);
+
+                // POST param/prim/date
+                client.Header.ParamDate("valid", new DateTime(2010, 1, 1, 0, 0, 0, DateTimeKind.Utc));
+                client.Header.ParamDate("min", DateTime.MinValue);
+
+                // POST response/prim/date
+                var responseDate = client.Header.ResponseDateWithHttpMessagesAsync("valid").Result;
+                Assert.Equal(new DateTimeOffset(new DateTime(2010, 1, 1, 0, 0, 0, DateTimeKind.Local)),
+                    JsonConvert.DeserializeObject<DateTimeOffset>(
+                        "\"" + responseDate.Response.Headers.GetValues("value").FirstOrDefault() + "\""));
+                Assert.Equal(new DateTime(2010, 1, 1, 0, 0, 0, DateTimeKind.Local), responseDate.Headers.Value);
+
+                responseDate = client.Header.ResponseDateWithHttpMessagesAsync("min").Result;
+                Assert.Equal(DateTime.MinValue,
+                    JsonConvert.DeserializeObject<DateTime>(
+                        "\"" + responseDate.Response.Headers.GetValues("value").FirstOrDefault() + "\""));
+                Assert.Equal(DateTime.MinValue, responseDate.Headers.Value);
+
+                // POST param/prim/datetime
+                client.Header.ParamDatetime("valid", new DateTime(2010, 1, 1, 12, 34, 56, DateTimeKind.Utc));
+                client.Header.ParamDatetime("min", DateTime.MinValue);
+
+                // POST response/prim/datetime
+                var responseDateTime = client.Header.ResponseDatetimeWithHttpMessagesAsync("valid").Result;
+                Assert.Equal(new DateTimeOffset(new DateTime(2010, 1, 1, 12, 34, 56, DateTimeKind.Utc)),
+                    JsonConvert.DeserializeObject<DateTimeOffset>(
+                        "\"" + responseDateTime.Response.Headers.GetValues("value").FirstOrDefault() + "\""));
+                Assert.Equal(new DateTime(2010, 1, 1, 12, 34, 56, DateTimeKind.Utc), responseDateTime.Headers.Value);
+
+                responseDateTime = client.Header.ResponseDatetimeWithHttpMessagesAsync("min").Result;
+                Assert.Equal(DateTimeOffset.MinValue,
+                    JsonConvert.DeserializeObject<DateTimeOffset>(
+                        "\"" + responseDateTime.Response.Headers.GetValues("value").FirstOrDefault() + "\""));
+                Assert.Equal(DateTime.MinValue, responseDateTime.Headers.Value);
+
+                // POST param/prim/datetimerfc1123
+                client.Header.ParamDatetimeRfc1123("valid", new DateTime(2010, 1, 1, 12, 34, 56, DateTimeKind.Utc));
+                client.Header.ParamDatetimeRfc1123("min", DateTime.MinValue);
+
+                //POST response/prim/datetimerfc1123
+                var responseDateTimeRfc1123 = client.Header.ResponseDatetimeRfc1123WithHttpMessagesAsync("valid").Result;
+                Assert.Equal(new DateTimeOffset(new DateTime(2010, 1, 1, 12, 34, 56, DateTimeKind.Utc)),
+                    JsonConvert.DeserializeObject<DateTimeOffset>(
+                        "\"" + responseDateTimeRfc1123.Response.Headers.GetValues("value").FirstOrDefault() + "\""));
+                Assert.Equal(new DateTime(2010, 1, 1, 12, 34, 56, DateTimeKind.Utc),
+                    responseDateTimeRfc1123.Headers.Value);
+                Assert.Equal(DateTimeKind.Utc, responseDateTimeRfc1123.Headers.Value.Value.Kind);
+
+                responseDateTimeRfc1123 = client.Header.ResponseDatetimeRfc1123WithHttpMessagesAsync("min").Result;
+                Assert.Equal(DateTimeOffset.MinValue,
+                    JsonConvert.DeserializeObject<DateTimeOffset>(
+                        "\"" + responseDateTimeRfc1123.Response.Headers.GetValues("value").FirstOrDefault() + "\""));
+                Assert.Equal(DateTime.MinValue,
+                    responseDateTimeRfc1123.Headers.Value);
+                Assert.Equal(DateTimeKind.Utc, responseDateTimeRfc1123.Headers.Value.Value.Kind);
+
+                // POST param/prim/duration
+                client.Header.ParamDuration("valid", new TimeSpan(123, 22, 14, 12, 11));
+
+                // POST response/prim/duration
+                var responseDuration = client.Header.ResponseDurationWithHttpMessagesAsync("valid").Result;
+                Assert.Equal(new TimeSpan(123, 22, 14, 12, 11),
+                    JsonConvert.DeserializeObject<TimeSpan?>(
+                        "\"" + responseDuration.Response.Headers.GetValues("value").FirstOrDefault() + "\"",
+                        new Iso8601TimeSpanConverter()));
+                Assert.Equal(new TimeSpan(123, 22, 14, 12, 11),
+                    responseDuration.Headers.Value);
+
+                // POST param/prim/string
+                client.Header.ParamByte("valid", Encoding.UTF8.GetBytes("啊齄丂狛狜隣郎隣兀﨩"));
+
+                // POST response/prim/byte
+                var responseByte = client.Header.ResponseByteWithHttpMessagesAsync("valid").Result;
+                Assert.Equal(Encoding.UTF8.GetBytes("啊齄丂狛狜隣郎隣兀﨩"),
+                    JsonConvert.DeserializeObject<byte[]>(
+                        "\"" + responseByte.Response.Headers.GetValues("value").FirstOrDefault() + "\""));
+                Assert.Equal(Encoding.UTF8.GetBytes("啊齄丂狛狜隣郎隣兀﨩"),
+                    responseByte.Headers.Value);
+
+                // POST param/existingkey
+                client.Header.ParamExistingKey("overwrite");
+
+                // POST response/existingkey
+                var responseExistingKey = client.Header.ResponseExistingKeyWithHttpMessagesAsync().Result;
+                Assert.Equal("overwrite", responseExistingKey.Response.Headers.GetValues("User-Agent").FirstOrDefault());
+                Assert.Equal("overwrite", responseExistingKey.Headers.UserAgent);
+
+                // POST param/existingkey
+                client.Header.ParamProtectedKey("text/html"); // Content-Type header ignored by default now (according to spec.)
+
+                // POST response/protectedkey
+                var responseProtectedKey = client.Header.ResponseProtectedKeyWithHttpMessagesAsync().Result;
+                Assert.False(responseProtectedKey.Response.Headers.Any(header => header.Key == "Content-Type"));
+
+                var customHeader = new Dictionary<string, List<string>>
+                {
+                    {
+                        "x-ms-client-request-id", new List<string> {"9C4D50EE-2D56-4CD3-8152-34347DC9F2B0"}
+                    }
+                };
+
+                Assert.Equal(HttpStatusCode.OK,
+                    client.Header.CustomRequestIdWithHttpMessagesAsync(customHeader).Result.Response.StatusCode);
+            }
+        }
+
+        [Fact]
+        public void UrlQueryTests()
+        {
+            using (var client = new AutoRestUrlTestService(Fixture.Uri))
+            {
+                client.Queries.ByteEmpty();
+                client.Queries.ByteMultiByte(Encoding.UTF8.GetBytes("啊齄丂狛狜隣郎隣兀﨩"));
+                client.Queries.ByteNull();
+                client.Queries.DateNull();
+                client.Queries.DateTimeNull();
+                client.Queries.DateTimeValid();
+                client.Queries.DateValid();
+                client.Queries.DoubleNull();
+                client.Queries.DoubleDecimalNegative();
+                client.Queries.DoubleDecimalPositive();
+                client.Queries.FloatScientificNegative();
+                client.Queries.FloatScientificPositive();
+                client.Queries.FloatNull();
+                client.Queries.GetBooleanFalse();
+                client.Queries.GetBooleanTrue();
+                client.Queries.GetBooleanNull();
+                client.Queries.GetIntNegativeOneMillion();
+                client.Queries.GetIntOneMillion();
+                client.Queries.GetIntNull();
+                client.Queries.GetNegativeTenBillion();
+                client.Queries.GetTenBillion();
+                client.Queries.GetLongNull();
+                client.Queries.StringEmpty();
+                client.Queries.StringNull();
+                client.Queries.StringUrlEncoded();
+                client.Queries.EnumValid(UriColor.Greencolor);
+                client.Queries.EnumNull();
+                client.Queries.ArrayStringCsvEmpty(new List<string>(0));
+                client.Queries.ArrayStringCsvNull();
+                var testArray = new List<string> {"ArrayQuery1", @"begin!*'();:@ &=+$,/?#[]end", null, ""};
+                client.Queries.ArrayStringCsvValid(testArray);
+                client.Queries.ArrayStringPipesValid(testArray);
+                client.Queries.ArrayStringSsvValid(testArray);
+                client.Queries.ArrayStringTsvValid(testArray);
+            }
+        }
+
+        [Fact]
+        public void UrlQueryMultiCollectionFormatTests()
+        {
+            using (var client = new AutoRestUrlMutliCollectionFormatTestService(Fixture.Uri))
+            {
+                client.Queries.ArrayStringMultiEmpty(new List<string>(0));
+                client.Queries.ArrayStringMultiNull();
+                var testArray = new List<string> { "ArrayQuery1", @"begin!*'();:@ &=+$,/?#[]end", null, "" };
+                client.Queries.ArrayStringMultiValid(testArray);
+            }
+        }
+        [Fact]
+        public void UrlMixedTests()
+        {
+            using (var client = new AutoRestUrlTestService(Fixture.Uri))
+            {
+                client.GlobalStringPath = "globalStringPath";
+                client.GlobalStringQuery = "globalStringQuery";
+                client.PathItems.GetAllWithValues("localStringPath", "pathItemStringPath",
+                    "localStringQuery", "pathItemStringQuery");
+                client.GlobalStringQuery = null;
+                client.PathItems.GetGlobalAndLocalQueryNull("localStringPath", "pathItemStringPath",
+                    null, "pathItemStringQuery");
+                client.PathItems.GetGlobalQueryNull("localStringPath", "pathItemStringPath",
+                    "localStringQuery", "pathItemStringQuery");
+                client.GlobalStringQuery = "globalStringQuery";
+                client.PathItems.GetLocalPathItemQueryNull("localStringPath", "pathItemStringPath",
+                    null, null);
+            }
+        }
+
+        [Fact]
+        public void HttpInfrastructureTests()
+        {
+            using (var client = new AutoRestHttpInfrastructureTestService(Fixture.Uri))
+            {
+                TestSuccessStatusCodes(client);
+                TestRedirectStatusCodes(client);
+                TestClientErrorStatusCodes(client);
+                TestServerErrorStatusCodes(client);
+                TestResponseModeling(client);
+            }
+        }
+
+        private static void TestResponseModeling(AutoRestHttpInfrastructureTestService client)
+        {
+            Assert.Equal<string>("200", client.MultipleResponses.Get200Model204NoModelDefaultError200Valid().StatusCode);
+            EnsureThrowsWithStatusCode(HttpStatusCode.Created,
+                () => client.MultipleResponses.Get200Model204NoModelDefaultError201Invalid());
+            EnsureThrowsWithStatusCode(HttpStatusCode.Accepted,
+                () => client.MultipleResponses.Get200Model204NoModelDefaultError202None());
+            Assert.Null(client.MultipleResponses.Get200Model204NoModelDefaultError204Valid());
+            EnsureThrowsWithStatusCodeAndError(HttpStatusCode.BadRequest,
+                () => client.MultipleResponses.Get200Model204NoModelDefaultError400Valid(), "client error");
+            Assert.Equal("200", client.MultipleResponses.Get200Model201ModelDefaultError200Valid().StatusCode);
+            var bModel = client.MultipleResponses.Get200Model201ModelDefaultError201Valid() as B;
+            Assert.NotNull(bModel);
+            Assert.Equal(bModel.StatusCode, "201");
+            Assert.Equal(bModel.TextStatusCode, "Created");
+            EnsureThrowsWithStatusCodeAndError(HttpStatusCode.BadRequest,
+                () => client.MultipleResponses.Get200Model201ModelDefaultError400Valid(), "client error");
+            var aModel = client.MultipleResponses.Get200ModelA201ModelC404ModelDDefaultError200Valid() as A;
+            Assert.NotNull(aModel);
+            Assert.Equal("200", aModel.StatusCode);
+            var cModel = client.MultipleResponses.Get200ModelA201ModelC404ModelDDefaultError201Valid() as C;
+            Assert.NotNull(cModel);
+            Assert.Equal("201", cModel.HttpCode);
+            var dModel = client.MultipleResponses.Get200ModelA201ModelC404ModelDDefaultError404Valid() as D;
+            Assert.NotNull(dModel);
+            Assert.Equal("404", dModel.HttpStatusCode);
+            EnsureThrowsWithStatusCodeAndError(HttpStatusCode.BadRequest,
+                () => client.MultipleResponses.Get200ModelA201ModelC404ModelDDefaultError400Valid(), "client error");
+            client.MultipleResponses.Get202None204NoneDefaultError202None();
+            client.MultipleResponses.Get202None204NoneDefaultError204None();
+            EnsureThrowsWithStatusCodeAndError(HttpStatusCode.BadRequest,
+                () => client.MultipleResponses.Get202None204NoneDefaultError400Valid(), "client error");
+            client.MultipleResponses.Get202None204NoneDefaultNone202Invalid();
+            client.MultipleResponses.Get202None204NoneDefaultNone204None();
+            EnsureThrowsWithStatusCode(HttpStatusCode.BadRequest,
+                () => client.MultipleResponses.Get202None204NoneDefaultNone400None());
+            EnsureThrowsWithStatusCode(HttpStatusCode.BadRequest,
+                () => client.MultipleResponses.Get202None204NoneDefaultNone400Invalid());
+            Assert.Equal("200", client.MultipleResponses.GetDefaultModelA200Valid().StatusCode);
+            Assert.Null(client.MultipleResponses.GetDefaultModelA200None());
+            client.MultipleResponses.GetDefaultModelA200Valid();
+            client.MultipleResponses.GetDefaultModelA200None();
+            EnsureThrowsWithErrorModel<A>(HttpStatusCode.BadRequest,
+                () => client.MultipleResponses.GetDefaultModelA400Valid(), e => Assert.Equal("400", e.StatusCode));
+            EnsureThrowsWithErrorModel<A>(HttpStatusCode.BadRequest,
+                () => client.MultipleResponses.GetDefaultModelA400None(), Assert.Null);
+            client.MultipleResponses.GetDefaultNone200Invalid();
+            client.MultipleResponses.GetDefaultNone200None();
+            EnsureThrowsWithStatusCode(HttpStatusCode.BadRequest, client.MultipleResponses.GetDefaultNone400Invalid);
+            EnsureThrowsWithStatusCode(HttpStatusCode.BadRequest, client.MultipleResponses.GetDefaultNone400None);
+            Assert.Null(client.MultipleResponses.Get200ModelA200None());
+            Assert.Equal("200", client.MultipleResponses.Get200ModelA200Valid().StatusCode);
+            Assert.Null(client.MultipleResponses.Get200ModelA200Invalid().StatusCode);
+            EnsureThrowsWithStatusCode(HttpStatusCode.BadRequest, () => client.MultipleResponses.Get200ModelA400None());
+            EnsureThrowsWithStatusCode(HttpStatusCode.BadRequest, () => client.MultipleResponses.Get200ModelA400Valid());
+            EnsureThrowsWithStatusCode(HttpStatusCode.BadRequest,
+                () => client.MultipleResponses.Get200ModelA400Invalid());
+            EnsureThrowsWithStatusCode(HttpStatusCode.Accepted, () => client.MultipleResponses.Get200ModelA202Valid());
+        }
+
+        private static void TestServerErrorStatusCodes(AutoRestHttpInfrastructureTestService client)
+        {
+            EnsureThrowsWithStatusCode(HttpStatusCode.NotImplemented, () => client.HttpServerFailure.Head501());
+            EnsureThrowsWithStatusCode(HttpStatusCode.NotImplemented, () => client.HttpServerFailure.Get501());
+            EnsureThrowsWithStatusCode(HttpStatusCode.HttpVersionNotSupported,
+                () => client.HttpServerFailure.Post505(true));
+            EnsureThrowsWithStatusCode(HttpStatusCode.HttpVersionNotSupported,
+                () => client.HttpServerFailure.Delete505(true));
+            client.HttpRetry.Head408();
+            //TODO: Retry logic is flakey on Unix under DNX
+            client.HttpRetry.Get502();
+            client.HttpRetry.Get502();
+            client.HttpRetry.Put500(true);
+            //TODO, 4042586: Support options operations in swagger modeler
+            //client.HttpRetry.Options429();
+            client.HttpRetry.Patch500(true);
+            client.HttpRetry.Post503(true);
+            client.HttpRetry.Delete503(true);
+            client.HttpRetry.Put504(true);
+            client.HttpRetry.Patch504(true);
+        }
+
+        private static void TestClientErrorStatusCodes(AutoRestHttpInfrastructureTestService client)
+        {
+            EnsureThrowsWithStatusCode(HttpStatusCode.BadRequest, () => client.HttpClientFailure.Head400());
+            EnsureThrowsWithStatusCode(HttpStatusCode.BadRequest, () => client.HttpClientFailure.Get400());
+            //TODO, 4042586: Support options operations in swagger modeler
+            //EnsureThrowsWithStatusCode(HttpStatusCode.BadRequest, () => client.HttpClientFailure.Options400());
+            EnsureThrowsWithStatusCode(HttpStatusCode.BadRequest, () => client.HttpClientFailure.Put400(true));
+            EnsureThrowsWithStatusCode(HttpStatusCode.BadRequest, () => client.HttpClientFailure.Patch400(true));
+            EnsureThrowsWithStatusCode(HttpStatusCode.BadRequest, () => client.HttpClientFailure.Post400(true));
+            EnsureThrowsWithStatusCode(HttpStatusCode.BadRequest, () => client.HttpClientFailure.Delete400(true));
+            EnsureThrowsWithStatusCode(HttpStatusCode.Unauthorized, () => client.HttpClientFailure.Head401());
+            EnsureThrowsWithStatusCode(HttpStatusCode.PaymentRequired, () => client.HttpClientFailure.Get402());
+            //TODO, 4042586: Support options operations in swagger modeler
+            //EnsureThrowsWithStatusCode(HttpStatusCode.Forbidden, () => client.HttpClientFailure.Options403());
+            EnsureThrowsWithStatusCode(HttpStatusCode.Forbidden, () => client.HttpClientFailure.Get403());
+            EnsureThrowsWithStatusCode(HttpStatusCode.NotFound, () => client.HttpClientFailure.Put404(true));
+            EnsureThrowsWithStatusCode(HttpStatusCode.MethodNotAllowed, () => client.HttpClientFailure.Patch405(true));
+            EnsureThrowsWithStatusCode(HttpStatusCode.NotAcceptable, () => client.HttpClientFailure.Post406(true));
+            EnsureThrowsWithStatusCode(HttpStatusCode.Conflict, () => client.HttpClientFailure.Put409(true));
+            EnsureThrowsWithStatusCode(HttpStatusCode.Gone, () => client.HttpClientFailure.Head410());
+            EnsureThrowsWithStatusCode(HttpStatusCode.LengthRequired, () => client.HttpClientFailure.Get411());
+            //TODO, 4042586: Support options operations in swagger modeler
+            //EnsureThrowsWithStatusCode(HttpStatusCode.PreconditionFailed, () => client.HttpClientFailure.Options412());
+            EnsureThrowsWithStatusCode(HttpStatusCode.PreconditionFailed, () => client.HttpClientFailure.Get412());
+            EnsureThrowsWithStatusCode(HttpStatusCode.RequestEntityTooLarge, () => client.HttpClientFailure.Put413(true));
+            EnsureThrowsWithStatusCode(HttpStatusCode.RequestUriTooLong, () => client.HttpClientFailure.Patch414(true));
+            EnsureThrowsWithStatusCode(HttpStatusCode.UnsupportedMediaType, () => client.HttpClientFailure.Post415(true));
+            EnsureThrowsWithStatusCode(HttpStatusCode.RequestedRangeNotSatisfiable,
+                () => client.HttpClientFailure.Get416());
+            EnsureThrowsWithStatusCode(HttpStatusCode.ExpectationFailed, () => client.HttpClientFailure.Delete417(true));
+            EnsureThrowsWithStatusCode((HttpStatusCode) 429, () => client.HttpClientFailure.Head429());
+        }
+
+        private static void TestRedirectStatusCodes(AutoRestHttpInfrastructureTestService client)
+        {
+            EnsureStatusCode(HttpStatusCode.OK, () => client.HttpRedirects.Head300WithHttpMessagesAsync());
+            EnsureStatusCode(HttpStatusCode.OK, () => client.HttpRedirects.Get300WithHttpMessagesAsync());
+            EnsureStatusCode(HttpStatusCode.OK, () => client.HttpRedirects.Head302WithHttpMessagesAsync());
+            EnsureStatusCode(HttpStatusCode.OK, () => client.HttpRedirects.Head301WithHttpMessagesAsync());
+            EnsureStatusCode(HttpStatusCode.OK, () => client.HttpRedirects.Get301WithHttpMessagesAsync());
+            //TODO, 4048201: http client incorrectly redirects non-get/head requests when receiving a 301 or 302 response
+            //EnsureStatusCode(HttpStatusCode.MovedPermanently, () => client.HttpRedirects.Put301WithHttpMessagesAsync(true));
+            EnsureStatusCode(HttpStatusCode.OK, () => client.HttpRedirects.Get302WithHttpMessagesAsync());
+            //TODO, 4048201: http client incorrectly redirects non-get/head requests when receiving a 301 or 302 response
+            // EnsureStatusCode(HttpStatusCode.Found, () => client.HttpRedirects.Patch302WithHttpMessagesAsync(true));
+            //TODO, Fix this test on PORTABLE
+            //EnsureStatusCode(HttpStatusCode.OK, () => client.HttpRedirects.Post303WithHttpMessagesAsync(true));
+            EnsureStatusCode(HttpStatusCode.OK, () => client.HttpRedirects.Head307WithHttpMessagesAsync());
+            EnsureStatusCode(HttpStatusCode.OK, () => client.HttpRedirects.Get307WithHttpMessagesAsync());
+            //TODO, 4042586: Support options operations in swagger modeler
+            //EnsureStatusCode(HttpStatusCode.OK, () => client.HttpRedirects.Options307WithHttpMessagesAsync());
+            EnsureStatusCode(HttpStatusCode.OK, () => client.HttpRedirects.Put307WithHttpMessagesAsync(true));
+            EnsureStatusCode(HttpStatusCode.OK, () => client.HttpRedirects.Post307WithHttpMessagesAsync(true));
+            EnsureStatusCode(HttpStatusCode.OK, () => client.HttpRedirects.Patch307WithHttpMessagesAsync(true));
+            EnsureStatusCode(HttpStatusCode.OK, () => client.HttpRedirects.Delete307WithHttpMessagesAsync(true));
+        }
+
+        private static void TestSuccessStatusCodes(AutoRestHttpInfrastructureTestService client)
+        {
+            var ex = Assert.Throws<ErrorException>(() => client.HttpFailure.GetEmptyError());
+            Assert.Equal("Operation returned an invalid status code 'BadRequest'", ex.Message);
+
+            var ex2 = Assert.Throws<HttpOperationException>(() => client.HttpFailure.GetNoModelError());
+            Assert.Equal("{\"message\":\"NoErrorModel\",\"status\":400}", ex2.Response.Content);
+
+            var ex3 = Assert.Throws<HttpOperationException>(() => client.HttpFailure.GetNoModelEmpty());
+            Assert.Equal(string.Empty, ex3.Response.Content);
+
+            client.HttpSuccess.Head200();
+            Assert.True(client.HttpSuccess.Get200());
+            client.HttpSuccess.Put200(true);
+            client.HttpSuccess.Post200(true);
+            client.HttpSuccess.Patch200(true);
+            client.HttpSuccess.Delete200(true);
+            //TODO, 4042586: Support options operations in swagger modeler
+            //Assert.True(client.HttpSuccess.Options200();
+            client.HttpSuccess.Put201(true);
+            client.HttpSuccess.Post201(true);
+            client.HttpSuccess.Put202(true);
+            client.HttpSuccess.Post202(true);
+            client.HttpSuccess.Patch202(true);
+            client.HttpSuccess.Delete202(true);
+            client.HttpSuccess.Head204();
+            client.HttpSuccess.Put204(true);
+            client.HttpSuccess.Post204(true);
+            client.HttpSuccess.Delete204(true);
+            client.HttpSuccess.Head404();
+            client.HttpSuccess.Patch204(true);
+        }
+
+        [Fact]
+        public void RequiredOptionalNegativeTests()
+        {
+            using (var client = new AutoRestRequiredOptionalTestService(Fixture.Uri))
+            {
+                Assert.Throws<ValidationException>(() =>
+                    client.ImplicitModel.GetRequiredPath(null));
+                Assert.Throws<ValidationException>(() =>
+                    client.ExplicitModel.PostRequiredStringHeader(null));
+                Assert.Throws<ValidationException>(() =>
+                    client.ExplicitModel.PostRequiredStringParameter(null));
+                Assert.Throws<ValidationException>(() =>
+                    client.ExplicitModel.PostRequiredStringProperty(null));
+                Assert.Throws<ValidationException>(() =>
+                    client.ExplicitModel.PostRequiredArrayHeader(null));
+                Assert.Throws<ValidationException>(() =>
+                    client.ExplicitModel.PostRequiredArrayParameter(null));
+                Assert.Throws<ValidationException>(() =>
+                    client.ExplicitModel.PostRequiredArrayProperty(null));
+                Assert.Throws<ValidationException>(() =>
+                    client.ExplicitModel.PostRequiredClassParameter(null));
+                Assert.Throws<ValidationException>(() =>
+                    client.ExplicitModel.PostRequiredClassProperty(null));
+                Assert.Throws<ValidationException>(() =>
+                    client.ImplicitModel.GetRequiredGlobalPath());
+                Assert.Throws<ValidationException>(() =>
+                    client.ImplicitModel.GetRequiredGlobalQuery());
+            }
+        }
+
+        [Fact]
+        public void InternalCtorTest()
+        {
+            var client = new InternalClient("foo", new Uri("http://test/"));
+            Assert.Equal("http://test/foo", client.BaseUri.AbsoluteUri);
+        }
+
+        [Fact]
+        public void UseDateTimeOffsetInModelTest()
+        {
+            var productType = typeof(Fixtures.DateTimeOffset.Models.Product);
+
+            //DateTime should be modeled as DateTimeOffset
+            Assert.Equal(typeof(DateTimeOffset?), productType.GetProperty("DateTime").PropertyType);
+            Assert.Equal(typeof(DateTimeOffset?),
+                productType.GetProperty("DateTimeArray").PropertyType.GetGenericArguments()[0]);
+
+            //Dates should be modeled as DateTime
+            Assert.Equal(typeof(DateTime?), productType.GetProperty("Date").PropertyType);
+            Assert.Equal(typeof(DateTime?), productType.GetProperty("DateArray").PropertyType.GetGenericArguments()[0]);
+        }
+
+        [Fact]
+        public void FormatUuidModeledAsGuidTest()
+        {
+            var productType = typeof(Fixtures.MirrorPrimitives.Models.Product);
+            Assert.Equal(typeof(Guid?), productType.GetProperty("Uuid").PropertyType);
+            Assert.Equal(typeof(IList<Guid?>), productType.GetProperty("UuidArray").PropertyType);
+        }
+
+        [Fact]
+        public void RequiredOptionalTests()
+        {
+            using (var client = new AutoRestRequiredOptionalTestService(Fixture.Uri))
+            {
+                Assert.Equal(HttpStatusCode.OK,
+                    client.ImplicitModel.PutOptionalQueryWithHttpMessagesAsync(null).Result.Response.StatusCode);
+                Assert.Equal(HttpStatusCode.OK,
+                    client.ImplicitModel.PutOptionalBodyWithHttpMessagesAsync(null).Result.Response.StatusCode);
+                Assert.Equal(HttpStatusCode.OK,
+                    client.ImplicitModel.PutOptionalHeaderWithHttpMessagesAsync(null).Result.Response.StatusCode);
+                // This is wrong! Global parameters not working...
+                Assert.Equal(HttpStatusCode.OK,
+                    client.ImplicitModel.GetOptionalGlobalQueryWithHttpMessagesAsync(null)
+                        .Result.Response.StatusCode);
+
+                Assert.Equal(HttpStatusCode.OK,
+                    client.ExplicitModel.PostOptionalIntegerParameterWithHttpMessagesAsync(null)
+                        .Result.Response.StatusCode);
+                Assert.Equal(HttpStatusCode.OK,
+                    client.ExplicitModel.PostOptionalIntegerPropertyWithHttpMessagesAsync(null)
+                        .Result.Response.StatusCode);
+                Assert.Equal(HttpStatusCode.OK,
+                    client.ExplicitModel.PostOptionalIntegerHeaderWithHttpMessagesAsync(null)
+                        .Result.Response.StatusCode);
+                Assert.Equal(HttpStatusCode.OK,
+                    client.ExplicitModel.PostOptionalStringParameterWithHttpMessagesAsync(null)
+                        .Result.Response.StatusCode);
+                Assert.Equal(HttpStatusCode.OK,
+                    client.ExplicitModel.PostOptionalStringPropertyWithHttpMessagesAsync(null)
+                        .Result.Response.StatusCode);
+                Assert.Equal(HttpStatusCode.OK,
+                    client.ExplicitModel.PostOptionalStringHeaderWithHttpMessagesAsync(null)
+                        .Result.Response.StatusCode);
+                Assert.Equal(HttpStatusCode.OK,
+                    client.ExplicitModel.PostOptionalClassParameterWithHttpMessagesAsync(null)
+                        .Result.Response.StatusCode);
+                Assert.Equal(HttpStatusCode.OK,
+                    client.ExplicitModel.PostOptionalClassPropertyWithHttpMessagesAsync(null)
+                        .Result.Response.StatusCode);
+                Assert.Equal(HttpStatusCode.OK,
+                    client.ExplicitModel.PostOptionalArrayParameterWithHttpMessagesAsync(null)
+                        .Result.Response.StatusCode);
+                Assert.Equal(HttpStatusCode.OK,
+                    client.ExplicitModel.PostOptionalArrayPropertyWithHttpMessagesAsync(null)
+                        .Result.Response.StatusCode);
+                Assert.Equal(HttpStatusCode.OK,
+                    client.ExplicitModel.PostOptionalArrayHeaderWithHttpMessagesAsync(null)
+                        .Result.Response.StatusCode);
+            }
+        }
+
+        [Fact]
+        public void CustomBaseUriTests()
+        {
+            using (var client = new AutoRestParameterizedHostTestClient())
+            {
+                // small modification to the "host" portion to include the port and the '.'
+                client.Host = string.Format(CultureInfo.InvariantCulture, "{0}:{1}", client.Host, Fixture.Port);
+                Assert.Equal(HttpStatusCode.OK,
+                    client.Paths.GetEmptyWithHttpMessagesAsync("local").Result.Response.StatusCode);
+            }
+        }
+
+        [Fact]
+        public void CustomBaseUriMoreOptionsTests()
+        {
+            using (var client = new AutoRestParameterizedCustomHostTestClient())
+            {
+                client.SubscriptionId = "test12";
+                // small modification to the "host" portion to include the port and the '.'
+                client.DnsSuffix = string.Format(CultureInfo.InvariantCulture, "{0}:{1}", "host", Fixture.Port);
+                Assert.Equal(HttpStatusCode.OK,
+                    client.Paths.GetEmptyWithHttpMessagesAsync("http://lo", "cal", "key1").Result.Response.StatusCode);
+            }
+        }
+
+        [Fact]
+        public void CustomBaseUriNegativeTests()
+        {
+            using (var client = new AutoRestParameterizedHostTestClient())
+            {
+                // use a bad acct name
+                Assert.Throws<HttpRequestException>(() =>
+                    client.Paths.GetEmpty("bad"));
+
+                // pass in null
+                Assert.Throws<ValidationException>(() => client.Paths.GetEmpty(null));
+
+                // set the global parameter incorrectly
+                client.Host = "badSuffix";
+                Assert.Throws<HttpRequestException>(() =>
+                    client.Paths.GetEmpty("local"));
+            }
+        }
+
+        [Fact]
+        public void ResourceFlatteningArrayTests()
+        {
+            using (var client = new AutoRestResourceFlatteningTestService(Fixture.Uri))
+            {
+                //Array
+                var result = client.GetArray();
+                Assert.Equal(3, result.Count);
+                // Resource 1
+                Assert.Equal("1", result[0].Id);
+                Assert.Equal("OK", result[0].ProvisioningStateValues);
+                Assert.Equal("Product1", result[0].Pname);
+                Assert.Equal("Flat", result[0].FlattenedProductType);
+                Assert.Equal("Building 44", result[0].Location);
+                Assert.Equal("Resource1", result[0].Name);
+                Assert.Equal("Succeeded", result[0].ProvisioningState);
+                Assert.Equal("Microsoft.Web/sites", result[0].Type);
+                Assert.Equal("value1", result[0].Tags["tag1"]);
+                Assert.Equal("value3", result[0].Tags["tag2"]);
+                // Resource 2
+                Assert.Equal("2", result[1].Id);
+                Assert.Equal("Resource2", result[1].Name);
+                Assert.Equal("Building 44", result[1].Location);
+                // Resource 3
+                Assert.Equal("3", result[2].Id);
+                Assert.Equal("Resource3", result[2].Name);
+
+                var resourceArray = new List<Resource>();
+                resourceArray.Add(new FlattenedProduct
+                {
+                    Location = "West US",
+                    Tags = new Dictionary<string, string>
+                    {
+                        {"tag1", "value1"},
+                        {"tag2", "value3"}
+                    }
+                });
+                resourceArray.Add(new FlattenedProduct
+                {
+                    Location = "Building 44"
+                });
+
+                client.PutArray(resourceArray);
+            }
+        }
+
+        [Fact]
+        public void ResourceFlatteningDictionaryTests()
+        {
+            using (var client = new AutoRestResourceFlatteningTestService(Fixture.Uri))
+            {
+                //Dictionary
+                var resultDictionary = client.GetDictionary();
+                Assert.Equal(3, resultDictionary.Count);
+                // Resource 1
+                Assert.Equal("1", resultDictionary["Product1"].Id);
+                Assert.Equal("OK", resultDictionary["Product1"].ProvisioningStateValues);
+                Assert.Equal("Product1", resultDictionary["Product1"].Pname);
+                Assert.Equal("Flat", resultDictionary["Product1"].FlattenedProductType);
+                Assert.Equal("Building 44", resultDictionary["Product1"].Location);
+                Assert.Equal("Resource1", resultDictionary["Product1"].Name);
+                Assert.Equal("Succeeded", resultDictionary["Product1"].ProvisioningState);
+                Assert.Equal("Microsoft.Web/sites", resultDictionary["Product1"].Type);
+                Assert.Equal("value1", resultDictionary["Product1"].Tags["tag1"]);
+                Assert.Equal("value3", resultDictionary["Product1"].Tags["tag2"]);
+                // Resource 2
+                Assert.Equal("2", resultDictionary["Product2"].Id);
+                Assert.Equal("Resource2", resultDictionary["Product2"].Name);
+                Assert.Equal("Building 44", resultDictionary["Product2"].Location);
+                // Resource 3
+                Assert.Equal("3", resultDictionary["Product3"].Id);
+                Assert.Equal("Resource3", resultDictionary["Product3"].Name);
+
+                var resourceDictionary = new Dictionary<string, FlattenedProduct>();
+                resourceDictionary.Add("Resource1", new FlattenedProduct
+                {
+                    Location = "West US",
+                    Tags = new Dictionary<string, string>
+                    {
+                        {"tag1", "value1"},
+                        {"tag2", "value3"}
+                    },
+                    Pname = "Product1",
+                    FlattenedProductType = "Flat"
+                });
+                resourceDictionary.Add("Resource2", new FlattenedProduct
+                {
+                    Location = "Building 44",
+                    Pname = "Product2",
+                    FlattenedProductType = "Flat"
+                });
+
+                client.PutDictionary(resourceDictionary);
+            }
+        }
+
+        [Fact]
+        public void ResourceFlatteningComplexObjectTests()
+        {
+            using (var client = new AutoRestResourceFlatteningTestService(Fixture.Uri))
+            {
+                //ResourceCollection
+                var resultResource = client.GetResourceCollection();
+
+                //Dictionaryofresources
+                Assert.Equal(3, resultResource.Dictionaryofresources.Count);
+                // Resource 1
+                Assert.Equal("1", resultResource.Dictionaryofresources["Product1"].Id);
+                Assert.Equal("OK", resultResource.Dictionaryofresources["Product1"].ProvisioningStateValues);
+                Assert.Equal("Product1", resultResource.Dictionaryofresources["Product1"].Pname);
+                Assert.Equal("Flat", resultResource.Dictionaryofresources["Product1"].FlattenedProductType);
+                Assert.Equal("Building 44", resultResource.Dictionaryofresources["Product1"].Location);
+                Assert.Equal("Resource1", resultResource.Dictionaryofresources["Product1"].Name);
+                Assert.Equal("Succeeded", resultResource.Dictionaryofresources["Product1"].ProvisioningState);
+                Assert.Equal("Microsoft.Web/sites", resultResource.Dictionaryofresources["Product1"].Type);
+                Assert.Equal("value1", resultResource.Dictionaryofresources["Product1"].Tags["tag1"]);
+                Assert.Equal("value3", resultResource.Dictionaryofresources["Product1"].Tags["tag2"]);
+                // Resource 2
+                Assert.Equal("2", resultResource.Dictionaryofresources["Product2"].Id);
+                Assert.Equal("Resource2", resultResource.Dictionaryofresources["Product2"].Name);
+                Assert.Equal("Building 44", resultResource.Dictionaryofresources["Product2"].Location);
+                // Resource 3
+                Assert.Equal("3", resultResource.Dictionaryofresources["Product3"].Id);
+                Assert.Equal("Resource3", resultResource.Dictionaryofresources["Product3"].Name);
+
+                //Arrayofresources
+                Assert.Equal(3, resultResource.Arrayofresources.Count);
+                // Resource 1
+                Assert.Equal("4", resultResource.Arrayofresources[0].Id);
+                Assert.Equal("OK", resultResource.Arrayofresources[0].ProvisioningStateValues);
+                Assert.Equal("Product4", resultResource.Arrayofresources[0].Pname);
+                Assert.Equal("Flat", resultResource.Arrayofresources[0].FlattenedProductType);
+                Assert.Equal("Building 44", resultResource.Arrayofresources[0].Location);
+                Assert.Equal("Resource4", resultResource.Arrayofresources[0].Name);
+                Assert.Equal("Succeeded", resultResource.Arrayofresources[0].ProvisioningState);
+                Assert.Equal("Microsoft.Web/sites", resultResource.Arrayofresources[0].Type);
+                Assert.Equal("value1", resultResource.Arrayofresources[0].Tags["tag1"]);
+                Assert.Equal("value3", resultResource.Arrayofresources[0].Tags["tag2"]);
+                // Resource 2
+                Assert.Equal("5", resultResource.Arrayofresources[1].Id);
+                Assert.Equal("Resource5", resultResource.Arrayofresources[1].Name);
+                Assert.Equal("Building 44", resultResource.Arrayofresources[1].Location);
+                // Resource 3
+                Assert.Equal("6", resultResource.Arrayofresources[2].Id);
+                Assert.Equal("Resource6", resultResource.Arrayofresources[2].Name);
+
+                //productresource
+                Assert.Equal("7", resultResource.Productresource.Id);
+                Assert.Equal("Resource7", resultResource.Productresource.Name);
+
+                var resourceDictionary = new Dictionary<string, FlattenedProduct>();
+                resourceDictionary.Add("Resource1", new FlattenedProduct
+                {
+                    Location = "West US",
+                    Tags = new Dictionary<string, string>
+                    {
+                        {"tag1", "value1"},
+                        {"tag2", "value3"}
+                    },
+                    Pname = "Product1",
+                    FlattenedProductType = "Flat"
+                });
+                resourceDictionary.Add("Resource2", new FlattenedProduct
+                {
+                    Location = "Building 44",
+                    Pname = "Product2",
+                    FlattenedProductType = "Flat"
+                });
+
+                var resourceComplexObject = new ResourceCollection
+                {
+                    Dictionaryofresources = resourceDictionary,
+                    Arrayofresources = new List<FlattenedProduct>
+                    {
+                        new FlattenedProduct
+                        {
+                            Location = "West US",
+                            Tags = new Dictionary<string, string>
+                            {
+                                {"tag1", "value1"},
+                                {"tag2", "value3"}
+                            },
+                            Pname = "Product1",
+                            FlattenedProductType = "Flat"
+                        },
+                        new FlattenedProduct
+                        {
+                            Location = "East US",
+                            Pname = "Product2",
+                            FlattenedProductType = "Flat"
+                        }
+                    },
+                    Productresource = new FlattenedProduct
+                    {
+                        Location = "India",
+                        Pname = "Azure",
+                        FlattenedProductType = "Flat"
+                    }
+                };
+                client.PutResourceCollection(resourceComplexObject);
+            }
+        }
+
+        [Fact]
+        public void ModelFlatteningSimpleTest()
+        {
+            using (var client = new AutoRestResourceFlatteningTestService(Fixture.Uri))
+            {
+                //Dictionary
+                var simpleProduct = new SimpleProduct
+                {
+                    Description = "product description",
+                    ProductId = "123",
+                    MaxProductDisplayName = "max name",
+                    Odatavalue = "http://foo",
+                    GenericValue = "https://generic"
+                };
+                var resultProduct = client.PutSimpleProduct(simpleProduct);
+                Assert.Equal(JsonConvert.SerializeObject(resultProduct), JsonConvert.SerializeObject(simpleProduct));
+            }
+        }
+
+        [Fact]
+        public void ModelFlatteningWithParameterFlatteningTest()
+        {
+            using (var client = new AutoRestResourceFlatteningTestService(Fixture.Uri))
+            {
+                //Dictionary
+                var simpleProduct = new SimpleProduct
+                {
+                    Description = "product description",
+                    ProductId = "123",
+                    MaxProductDisplayName = "max name",
+                    Odatavalue = "http://foo"
+                };
+                var resultProduct = client.PostFlattenedSimpleProduct("123", "max name", "product description", null,
+                    "http://foo");
+                Assert.Equal(JsonConvert.SerializeObject(resultProduct), JsonConvert.SerializeObject(simpleProduct));
+            }
+        }
+
+        [Fact]
+        public void ModelFlatteningWithGroupingTest()
+        {
+            using (var client = new AutoRestResourceFlatteningTestService(Fixture.Uri))
+            {
+                //Dictionary
+                var simpleProduct = new SimpleProduct
+                {
+                    Description = "product description",
+                    ProductId = "123",
+                    MaxProductDisplayName = "max name",
+                    Odatavalue = "http://foo"
+                };
+                var flattenParameterGroup = new FlattenParameterGroup
+                {
+                    Description = "product description",
+                    ProductId = "123",
+                    MaxProductDisplayName = "max name",
+                    Odatavalue = "http://foo",
+                    Name = "groupproduct"
+                };
+                var resultProduct = client.PutSimpleProductWithGrouping(flattenParameterGroup);
+                Assert.Equal(JsonConvert.SerializeObject(resultProduct), JsonConvert.SerializeObject(simpleProduct));
+            }
+        }
+
+        [Fact]
+        public void SyncMethodsValidation()
+        {
+            var petstoreWithAllSyncMethods = typeof(SwaggerPetstoreV2Extensions);
+            Assert.NotNull(petstoreWithAllSyncMethods.GetMethod("AddPet"));
+            Assert.NotNull(petstoreWithAllSyncMethods.GetMethod("AddPetWithHttpMessages"));
+
+            var petstoreWithNoSyncMethods = typeof(Fixtures.PetstoreV2NoSync.SwaggerPetstoreV2Extensions);
+            Assert.Null(petstoreWithNoSyncMethods.GetMethod("AddPet"));
+            Assert.Null(petstoreWithNoSyncMethods.GetMethod("AddPetWithHttpMessages"));
+
+            var petstoreWithEssentialSyncMethods = typeof(Fixtures.PetstoreV2.SwaggerPetstoreV2Extensions);
+            Assert.NotNull(petstoreWithEssentialSyncMethods.GetMethod("AddPet"));
+            Assert.Null(petstoreWithEssentialSyncMethods.GetMethod("AddPetWithHttpMessages"));
+        }
+
+        [Fact]
+        // Really, this test is more useful at compile time since this field is introduced by a partial and compilation
+        // will fail if the partials can't be merged.
+        public void SupportsPartialExceptionTest()
+        {
+            Assert.NotNull(ErrorException.StringFromPartial);
+        }
+
+        [Fact]
+        public async Task EnsureHiddenMethodsMissingTest()
+        {
+            // Confirm the method exists in body-complex, which hidden methods is based on
+            var knownMethod = typeof(Fixtures.AcceptanceTestsBodyComplex.IBasicOperations).GetMethod("PutValidWithHttpMessagesAsync");
+            // Make sure it is missing for hidden methods
+            var missingMethod = typeof(Fixtures.AcceptanceTestsHiddenMethods.IBasicOperations).GetMethod(knownMethod.Name);
+            Assert.Null(missingMethod);
+
+            // Use the facade method
+            using (var client = new Fixtures.AcceptanceTestsHiddenMethods.AutoRestComplexTestService(Fixture.Uri))
+            {
+                await client.Basic.PutValidAsync("abc", CMYKColors.Magenta, 2);
+            }
+        }
+
+        public void EnsureTestCoverage()
+        {
+            using (var client =
+                new AutoRestReportService(Fixture.Uri))
+            {
+                var factory = new LoggerFactory();
+                var logger = factory.CreateLogger<AcceptanceTests>();
+                factory.AddConsole();
+
+                var report = client.GetReport();
+                //TODO, 4048201: http client incorrectly redirects non-get/head requests when receiving a 301 or 302 response
+                var skipped = report.Where(p => p.Value == 0).Select(p => p.Key);
+                foreach (var item in skipped)
+                {
+                    logger.LogInformation(string.Format(CultureInfo.CurrentCulture, "SKIPPED {0}.", item));
+                }
+                // TODO: This is fudging some numbers. Fixing the actual problem is a priority.
+                int totalTests = report.Count - 55;
+                int executedTests = report.Values.Count(v => v > 0);
+
+                var nullValued = report.Where(p => p.Value == null).Select(p => p.Key);
+                foreach (var item in nullValued)
+                {
+                    logger.LogInformation(string.Format(CultureInfo.CurrentCulture, "MISSING: {0}", item));
+                }
+                Assert.Equal(totalTests, executedTests);
+            }
+        }
+
+        private static void EnsureStatusCode(HttpStatusCode expectedStatusCode,
+            Func<Task<HttpOperationResponse>> operation)
+        {
+            var response = operation().GetAwaiter().GetResult();
+            Assert.Equal(response.Response.StatusCode, expectedStatusCode);
+        }
+
+        private static void EnsureStatusCode<TBody, THeader>(HttpStatusCode expectedStatusCode,
+            Func<Task<HttpOperationResponse<TBody, THeader>>> operation)
+        {
+            var response = operation().GetAwaiter().GetResult();
+            Assert.Equal(response.Response.StatusCode, expectedStatusCode);
+        }
+
+        private static void EnsureStatusCode<THeader>(HttpStatusCode expectedStatusCode,
+            Func<Task<HttpOperationHeaderResponse<THeader>>> operation)
+        {
+            // Adding retry because of flakiness of TestServer on Travis runs
+            HttpRequestException ex = null;
+            for (var i = 0; i < 3; i++)
+            {
+                HttpOperationHeaderResponse<THeader> response;
+                try
+                {
+                    response = operation().GetAwaiter().GetResult();
+                }
+                catch (HttpRequestException x)
+                {
+                    Thread.Sleep(10);
+                    ex = x;
+                    continue;
+                }
+                Assert.Equal(response.Response.StatusCode, expectedStatusCode);
+                return;
+            }
+            Assert.True(
+                false,
+                string.Format("EnsureStatusCode for '{0}' failed 3 times in a row. Last failure message: {1}",
+                    expectedStatusCode, ex));
+        }
+
+        private static void EnsureThrowsWithStatusCode(HttpStatusCode expectedStatusCode,
+            Action operation, Action<Error> errorValidator = null)
+        {
+            EnsureThrowsWithErrorModel(expectedStatusCode, operation, errorValidator);
+        }
+
+
+        private static void EnsureThrowsWithErrorModel<T>(HttpStatusCode expectedStatusCode,
+            Action operation, Action<T> errorValidator = null) where T : class
+        {
+            try
+            {
+                operation();
+                throw new InvalidOperationException("Operation did not throw as expected");
+            }
+            catch (ErrorException exception)
+            {
+                Assert.Equal(expectedStatusCode, exception.Response.StatusCode);
+                if (errorValidator != null)
+                {
+                    errorValidator(exception.Body as T);
+                }
+            }
+            catch (MyException exception1)
+            {
+                Assert.Equal(expectedStatusCode, exception1.Response.StatusCode);
+                if (errorValidator != null)
+                {
+                    errorValidator(exception1.Body as T);
+                }
+            }
+            catch (HttpOperationException exception2)
+            {
+                Assert.Equal(expectedStatusCode, exception2.Response.StatusCode);
+                if (errorValidator != null)
+                {
+                    errorValidator(exception2.Body as T);
+                }
+            }
+        }
+
+        private static Action<Error> GetDefaultErrorValidator(int code, string message)
+        {
+            return e =>
+            {
+                Assert.Equal(code, e.Status);
+                Assert.Equal(message, e.Message);
+            };
+        }
+
+        private static void EnsureThrowsWithStatusCodeAndError(HttpStatusCode expectedStatusCode,
+            Action operation, string expectedMessage)
+        {
+            EnsureThrowsWithStatusCode(expectedStatusCode, operation,
+                GetDefaultErrorValidator((int) expectedStatusCode, expectedMessage));
+        }
+
+        public void Dispose()
+        {
+            if (File.Exists(dummyFile))
+            {
+                File.Delete(dummyFile);
+            }
+        }
+    }
+}