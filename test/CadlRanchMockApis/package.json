--- conflicted
+++ resolved
@@ -32,10 +32,6 @@
         "dist/**"
     ],
     "peerDependencies": {
-<<<<<<< HEAD
-        "@azure-tools/cadl-ranch-specs": "0.20.0"
-=======
         "@azure-tools/cadl-ranch-specs": "0.21.0"
->>>>>>> 712159bd
     }
 }