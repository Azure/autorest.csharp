{
 "$id": "0",
 "Name": "Serialization.EncodedName.Json",
 "ApiVersions": [],
 "Enums": [],
 "Models": [
  {
   "$id": "1",
   "Kind": "Model",
   "Name": "JsonEncodedNameModel",
   "Namespace": "Serialization.EncodedName.Json.Property",
   "IsNullable": false,
   "Usage": "RoundTrip",
   "Properties": [
    {
     "$id": "2",
     "Name": "defaultName",
     "SerializedName": "wireName",
     "Description": "Pass in true",
     "Type": {
<<<<<<< HEAD
      "$id": "3",
      "Kind": "Primitive",
      "Name": "Boolean",
=======
      "$id": "4",
      "Kind": "boolean",
>>>>>>> f4b8779e
      "IsNullable": false
     },
     "IsRequired": true,
     "IsReadOnly": false
    }
   ]
  }
 ],
 "Clients": [
  {
   "$id": "4",
   "Name": "JsonClient",
   "Description": "",
   "Operations": [],
   "Protocol": {
    "$id": "5"
   },
   "Creatable": true,
   "Parameters": [
    {
     "$id": "6",
     "Name": "host",
     "NameInRequest": "host",
     "Description": "TestServer endpoint",
     "Type": {
<<<<<<< HEAD
      "$id": "7",
      "Kind": "Primitive",
      "Name": "String",
=======
      "$id": "8",
      "Kind": "string",
>>>>>>> f4b8779e
      "IsNullable": false
     },
     "Location": "Uri",
     "IsApiVersion": false,
     "IsResourceParameter": false,
     "IsContentType": false,
     "IsRequired": true,
     "IsEndpoint": true,
     "SkipUrlEncoding": false,
     "Explode": false,
     "Kind": "Client",
     "DefaultValue": {
      "$id": "8",
      "Type": {
<<<<<<< HEAD
       "$id": "9",
       "Kind": "Primitive",
       "Name": "String",
=======
       "$id": "10",
       "Kind": "string",
>>>>>>> f4b8779e
       "IsNullable": false
      },
      "Value": "http://localhost:3000"
     }
    }
   ]
  },
  {
   "$id": "10",
   "Name": "Property",
   "Description": "",
   "Operations": [
    {
     "$id": "11",
     "Name": "send",
     "ResourceName": "Property",
     "Parameters": [
      {
       "$ref": "6"
      },
      {
       "$id": "12",
       "Name": "JsonEncodedNameModel",
       "NameInRequest": "JsonEncodedNameModel",
       "Type": {
        "$ref": "1"
       },
       "Location": "Body",
       "IsRequired": true,
       "IsApiVersion": false,
       "IsResourceParameter": false,
       "IsContentType": false,
       "IsEndpoint": false,
       "SkipUrlEncoding": false,
       "Explode": false,
       "Kind": "Method"
      },
      {
       "$id": "13",
       "Name": "contentType",
       "NameInRequest": "Content-Type",
       "Type": {
<<<<<<< HEAD
        "$id": "14",
        "Kind": "Primitive",
        "Name": "String",
=======
        "$id": "15",
        "Kind": "string",
>>>>>>> f4b8779e
        "IsNullable": false
       },
       "Location": "Header",
       "IsApiVersion": false,
       "IsResourceParameter": false,
       "IsContentType": true,
       "IsRequired": true,
       "IsEndpoint": false,
       "SkipUrlEncoding": false,
       "Explode": false,
       "Kind": "Constant",
       "DefaultValue": {
        "$id": "15",
        "Type": {
         "$ref": "14"
        },
        "Value": "application/json"
       }
      },
      {
       "$id": "16",
       "Name": "accept",
       "NameInRequest": "Accept",
       "Type": {
<<<<<<< HEAD
        "$id": "17",
        "Kind": "Primitive",
        "Name": "String",
=======
        "$id": "18",
        "Kind": "string",
>>>>>>> f4b8779e
        "IsNullable": false
       },
       "Location": "Header",
       "IsApiVersion": false,
       "IsResourceParameter": false,
       "IsContentType": false,
       "IsRequired": true,
       "IsEndpoint": false,
       "SkipUrlEncoding": false,
       "Explode": false,
       "Kind": "Constant",
       "DefaultValue": {
        "$id": "18",
        "Type": {
         "$ref": "17"
        },
        "Value": "application/json"
       }
      }
     ],
     "Responses": [
      {
       "$id": "19",
       "StatusCodes": [
        204
       ],
       "BodyMediaType": "Json",
       "Headers": [],
       "IsErrorResponse": false
      }
     ],
     "HttpMethod": "POST",
     "RequestBodyMediaType": "Json",
     "Uri": "{host}",
     "Path": "/serialization/encoded-name/json/property",
     "RequestMediaTypes": [
      "application/json"
     ],
     "BufferResponse": true,
     "GenerateProtocolMethod": true,
     "GenerateConvenienceMethod": true
    },
    {
     "$id": "20",
     "Name": "get",
     "ResourceName": "Property",
     "Parameters": [
      {
       "$ref": "6"
      },
      {
       "$id": "21",
       "Name": "accept",
       "NameInRequest": "Accept",
       "Type": {
<<<<<<< HEAD
        "$id": "22",
        "Kind": "Primitive",
        "Name": "String",
=======
        "$id": "23",
        "Kind": "string",
>>>>>>> f4b8779e
        "IsNullable": false
       },
       "Location": "Header",
       "IsApiVersion": false,
       "IsResourceParameter": false,
       "IsContentType": false,
       "IsRequired": true,
       "IsEndpoint": false,
       "SkipUrlEncoding": false,
       "Explode": false,
       "Kind": "Constant",
       "DefaultValue": {
        "$id": "23",
        "Type": {
         "$ref": "22"
        },
        "Value": "application/json"
       }
      }
     ],
     "Responses": [
      {
       "$id": "24",
       "StatusCodes": [
        200
       ],
       "BodyType": {
        "$ref": "1"
       },
       "BodyMediaType": "Json",
       "Headers": [],
       "IsErrorResponse": false,
       "ContentTypes": [
        "application/json"
       ]
      }
     ],
     "HttpMethod": "GET",
     "RequestBodyMediaType": "None",
     "Uri": "{host}",
     "Path": "/serialization/encoded-name/json/property",
     "BufferResponse": true,
     "GenerateProtocolMethod": true,
     "GenerateConvenienceMethod": true
    }
   ],
   "Protocol": {
    "$id": "25"
   },
   "Creatable": false,
   "Parent": "JsonClient",
   "Parameters": [
    {
     "$ref": "6"
    }
   ]
  }
 ]
}<|MERGE_RESOLUTION|>--- conflicted
+++ resolved
@@ -18,14 +18,8 @@
      "SerializedName": "wireName",
      "Description": "Pass in true",
      "Type": {
-<<<<<<< HEAD
       "$id": "3",
-      "Kind": "Primitive",
-      "Name": "Boolean",
-=======
-      "$id": "4",
       "Kind": "boolean",
->>>>>>> f4b8779e
       "IsNullable": false
      },
      "IsRequired": true,
@@ -51,14 +45,8 @@
      "NameInRequest": "host",
      "Description": "TestServer endpoint",
      "Type": {
-<<<<<<< HEAD
       "$id": "7",
-      "Kind": "Primitive",
-      "Name": "String",
-=======
-      "$id": "8",
       "Kind": "string",
->>>>>>> f4b8779e
       "IsNullable": false
      },
      "Location": "Uri",
@@ -73,14 +61,8 @@
      "DefaultValue": {
       "$id": "8",
       "Type": {
-<<<<<<< HEAD
        "$id": "9",
-       "Kind": "Primitive",
-       "Name": "String",
-=======
-       "$id": "10",
        "Kind": "string",
->>>>>>> f4b8779e
        "IsNullable": false
       },
       "Value": "http://localhost:3000"
@@ -123,14 +105,8 @@
        "Name": "contentType",
        "NameInRequest": "Content-Type",
        "Type": {
-<<<<<<< HEAD
         "$id": "14",
-        "Kind": "Primitive",
-        "Name": "String",
-=======
-        "$id": "15",
         "Kind": "string",
->>>>>>> f4b8779e
         "IsNullable": false
        },
        "Location": "Header",
@@ -155,14 +131,8 @@
        "Name": "accept",
        "NameInRequest": "Accept",
        "Type": {
-<<<<<<< HEAD
         "$id": "17",
-        "Kind": "Primitive",
-        "Name": "String",
-=======
-        "$id": "18",
         "Kind": "string",
->>>>>>> f4b8779e
         "IsNullable": false
        },
        "Location": "Header",
@@ -218,14 +188,8 @@
        "Name": "accept",
        "NameInRequest": "Accept",
        "Type": {
-<<<<<<< HEAD
         "$id": "22",
-        "Kind": "Primitive",
-        "Name": "String",
-=======
-        "$id": "23",
         "Kind": "string",
->>>>>>> f4b8779e
         "IsNullable": false
        },
        "Location": "Header",
