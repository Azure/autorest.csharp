--- conflicted
+++ resolved
@@ -77,14 +77,9 @@
      "Parameters": [
       {
        "$id": "13",
-<<<<<<< HEAD
        "Name": "endpoint",
        "NameInRequest": "endpoint",
        "Description": "Service host",
-=======
-       "Name": "body",
-       "NameInRequest": "body",
->>>>>>> f09b0deb
        "Type": {
         "$id": "14",
         "Kind": "string"
@@ -131,8 +126,8 @@
       },
       {
        "$id": "20",
-       "Name": "jsonEncodedNameModel",
-       "NameInRequest": "jsonEncodedNameModel",
+       "Name": "body",
+       "NameInRequest": "body",
        "Type": {
         "$ref": "2"
        },
