--- conflicted
+++ resolved
@@ -8,13 +8,8 @@
    "$id": "2",
    "Kind": "model",
    "Name": "JsonEncodedNameModel",
-<<<<<<< HEAD
-   "Namespace": "Serialization.EncodedName.Json.Property",
+   "CrossLanguageDefinitionId": "Serialization.EncodedName.Json.Property.JsonEncodedNameModel",
    "Usage": "Input,Output",
-=======
-   "CrossLanguageDefinitionId": "Serialization.EncodedName.Json.Property.JsonEncodedNameModel",
-   "Usage": "RoundTrip",
->>>>>>> 5f9dfa7e
    "Properties": [
     {
      "$id": "3",
