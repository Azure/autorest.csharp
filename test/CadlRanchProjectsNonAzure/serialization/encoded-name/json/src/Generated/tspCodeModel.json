--- conflicted
+++ resolved
@@ -9,12 +9,7 @@
    "Kind": "Model",
    "Name": "JsonEncodedNameModel",
    "Namespace": "Serialization.EncodedName.Json.Property",
-<<<<<<< HEAD
-   "IsNullable": false,
    "Usage": "Input,Output",
-=======
-   "Usage": "RoundTrip",
->>>>>>> 64632414
    "Properties": [
     {
      "$id": "3",
