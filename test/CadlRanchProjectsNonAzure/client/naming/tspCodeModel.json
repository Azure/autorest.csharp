--- conflicted
+++ resolved
@@ -256,48 +256,10 @@
      "Name": "clientName",
      "ResourceName": "Naming",
      "Accessibility": "public",
-<<<<<<< HEAD
      "Parameters": [],
      "Responses": [
       {
-       "$id": "26",
-=======
-     "Parameters": [
-      {
        "$id": "29",
-       "Name": "endpoint",
-       "NameInRequest": "endpoint",
-       "Type": {
-        "$id": "30",
-        "kind": "url",
-        "name": "url",
-        "crossLanguageDefinitionId": "TypeSpec.url"
-       },
-       "Location": "Uri",
-       "IsApiVersion": false,
-       "IsResourceParameter": false,
-       "IsContentType": false,
-       "IsRequired": true,
-       "IsEndpoint": true,
-       "SkipUrlEncoding": false,
-       "Explode": false,
-       "Kind": "Client",
-       "DefaultValue": {
-        "$id": "31",
-        "Type": {
-         "$id": "32",
-         "kind": "string",
-         "name": "string",
-         "crossLanguageDefinitionId": "TypeSpec.string"
-        },
-        "Value": "http://localhost:3000"
-       }
-      }
-     ],
-     "Responses": [
-      {
-       "$id": "33",
->>>>>>> 6835b74d
        "StatusCodes": [
         204
        ],
@@ -317,40 +279,21 @@
      "Decorators": []
     },
     {
-<<<<<<< HEAD
-     "$id": "27",
-=======
-     "$id": "34",
->>>>>>> 6835b74d
+     "$id": "30",
      "Name": "parameter",
      "ResourceName": "Naming",
      "Accessibility": "public",
      "Parameters": [
       {
-<<<<<<< HEAD
-       "$id": "28",
+       "$id": "31",
        "Name": "clientName",
        "NameInRequest": "defaultName",
        "Type": {
-        "$id": "29",
-        "Kind": "string",
-        "Name": "string",
-        "CrossLanguageDefinitionId": "TypeSpec.string",
-        "Decorators": []
-=======
-       "$ref": "29"
-      },
-      {
-       "$id": "35",
-       "Name": "clientName",
-       "NameInRequest": "defaultName",
-       "Type": {
-        "$id": "36",
+        "$id": "32",
         "kind": "string",
         "name": "string",
         "crossLanguageDefinitionId": "TypeSpec.string",
         "decorators": []
->>>>>>> 6835b74d
        },
        "Location": "Query",
        "IsApiVersion": false,
@@ -365,11 +308,7 @@
      ],
      "Responses": [
       {
-<<<<<<< HEAD
-       "$id": "30",
-=======
-       "$id": "37",
->>>>>>> 6835b74d
+       "$id": "33",
        "StatusCodes": [
         204
        ],
@@ -389,47 +328,25 @@
      "Decorators": []
     },
     {
-<<<<<<< HEAD
-     "$id": "31",
-=======
-     "$id": "38",
->>>>>>> 6835b74d
+     "$id": "34",
      "Name": "client",
      "ResourceName": "Property",
      "Accessibility": "public",
      "Parameters": [
       {
-<<<<<<< HEAD
-       "$id": "32",
-=======
-       "$ref": "29"
-      },
-      {
-       "$id": "39",
->>>>>>> 6835b74d
+       "$id": "35",
        "Name": "contentType",
        "NameInRequest": "Content-Type",
        "Description": "Body parameter's content type. Known values are application/json",
        "Type": {
-<<<<<<< HEAD
-        "$id": "33",
-        "Kind": "constant",
-        "ValueType": {
-         "$id": "34",
-         "Kind": "string",
-         "Name": "string",
-         "CrossLanguageDefinitionId": "TypeSpec.string",
-         "Decorators": []
-=======
-        "$id": "40",
+        "$id": "36",
         "kind": "constant",
         "valueType": {
-         "$id": "41",
+         "$id": "37",
          "kind": "string",
          "name": "string",
          "crossLanguageDefinitionId": "TypeSpec.string",
          "decorators": []
->>>>>>> 6835b74d
         },
         "value": "application/json",
         "decorators": []
@@ -445,11 +362,7 @@
        "SkipUrlEncoding": false
       },
       {
-<<<<<<< HEAD
-       "$id": "35",
-=======
-       "$id": "42",
->>>>>>> 6835b74d
+       "$id": "38",
        "Name": "body",
        "NameInRequest": "body",
        "Type": {
@@ -468,11 +381,7 @@
      ],
      "Responses": [
       {
-<<<<<<< HEAD
-       "$id": "36",
-=======
-       "$id": "43",
->>>>>>> 6835b74d
+       "$id": "39",
        "StatusCodes": [
         204
        ],
@@ -495,47 +404,25 @@
      "Decorators": []
     },
     {
-<<<<<<< HEAD
-     "$id": "37",
-=======
-     "$id": "44",
->>>>>>> 6835b74d
+     "$id": "40",
      "Name": "language",
      "ResourceName": "Property",
      "Accessibility": "public",
      "Parameters": [
       {
-<<<<<<< HEAD
-       "$id": "38",
-=======
-       "$ref": "29"
-      },
-      {
-       "$id": "45",
->>>>>>> 6835b74d
+       "$id": "41",
        "Name": "contentType",
        "NameInRequest": "Content-Type",
        "Description": "Body parameter's content type. Known values are application/json",
        "Type": {
-<<<<<<< HEAD
-        "$id": "39",
-        "Kind": "constant",
-        "ValueType": {
-         "$id": "40",
-         "Kind": "string",
-         "Name": "string",
-         "CrossLanguageDefinitionId": "TypeSpec.string",
-         "Decorators": []
-=======
-        "$id": "46",
+        "$id": "42",
         "kind": "constant",
         "valueType": {
-         "$id": "47",
+         "$id": "43",
          "kind": "string",
          "name": "string",
          "crossLanguageDefinitionId": "TypeSpec.string",
          "decorators": []
->>>>>>> 6835b74d
         },
         "value": "application/json",
         "decorators": []
@@ -551,11 +438,7 @@
        "SkipUrlEncoding": false
       },
       {
-<<<<<<< HEAD
-       "$id": "41",
-=======
-       "$id": "48",
->>>>>>> 6835b74d
+       "$id": "44",
        "Name": "body",
        "NameInRequest": "body",
        "Type": {
@@ -574,11 +457,7 @@
      ],
      "Responses": [
       {
-<<<<<<< HEAD
-       "$id": "42",
-=======
-       "$id": "49",
->>>>>>> 6835b74d
+       "$id": "45",
        "StatusCodes": [
         204
        ],
@@ -601,47 +480,25 @@
      "Decorators": []
     },
     {
-<<<<<<< HEAD
-     "$id": "43",
-=======
-     "$id": "50",
->>>>>>> 6835b74d
+     "$id": "46",
      "Name": "compatibleWithEncodedName",
      "ResourceName": "Property",
      "Accessibility": "public",
      "Parameters": [
       {
-<<<<<<< HEAD
-       "$id": "44",
-=======
-       "$ref": "29"
-      },
-      {
-       "$id": "51",
->>>>>>> 6835b74d
+       "$id": "47",
        "Name": "contentType",
        "NameInRequest": "Content-Type",
        "Description": "Body parameter's content type. Known values are application/json",
        "Type": {
-<<<<<<< HEAD
-        "$id": "45",
-        "Kind": "constant",
-        "ValueType": {
-         "$id": "46",
-         "Kind": "string",
-         "Name": "string",
-         "CrossLanguageDefinitionId": "TypeSpec.string",
-         "Decorators": []
-=======
-        "$id": "52",
+        "$id": "48",
         "kind": "constant",
         "valueType": {
-         "$id": "53",
+         "$id": "49",
          "kind": "string",
          "name": "string",
          "crossLanguageDefinitionId": "TypeSpec.string",
          "decorators": []
->>>>>>> 6835b74d
         },
         "value": "application/json",
         "decorators": []
@@ -657,11 +514,7 @@
        "SkipUrlEncoding": false
       },
       {
-<<<<<<< HEAD
-       "$id": "47",
-=======
-       "$id": "54",
->>>>>>> 6835b74d
+       "$id": "50",
        "Name": "body",
        "NameInRequest": "body",
        "Type": {
@@ -680,11 +533,7 @@
      ],
      "Responses": [
       {
-<<<<<<< HEAD
-       "$id": "48",
-=======
-       "$id": "55",
->>>>>>> 6835b74d
+       "$id": "51",
        "StatusCodes": [
         204
        ],
@@ -707,40 +556,21 @@
      "Decorators": []
     },
     {
-<<<<<<< HEAD
-     "$id": "49",
-=======
-     "$id": "56",
->>>>>>> 6835b74d
+     "$id": "52",
      "Name": "request",
      "ResourceName": "Header",
      "Accessibility": "public",
      "Parameters": [
       {
-<<<<<<< HEAD
-       "$id": "50",
+       "$id": "53",
        "Name": "clientName",
        "NameInRequest": "default-name",
        "Type": {
-        "$id": "51",
-        "Kind": "string",
-        "Name": "string",
-        "CrossLanguageDefinitionId": "TypeSpec.string",
-        "Decorators": []
-=======
-       "$ref": "29"
-      },
-      {
-       "$id": "57",
-       "Name": "clientName",
-       "NameInRequest": "default-name",
-       "Type": {
-        "$id": "58",
+        "$id": "54",
         "kind": "string",
         "name": "string",
         "crossLanguageDefinitionId": "TypeSpec.string",
         "decorators": []
->>>>>>> 6835b74d
        },
        "Location": "Header",
        "IsApiVersion": false,
@@ -755,11 +585,7 @@
      ],
      "Responses": [
       {
-<<<<<<< HEAD
-       "$id": "52",
-=======
-       "$id": "59",
->>>>>>> 6835b74d
+       "$id": "55",
        "StatusCodes": [
         204
        ],
@@ -779,56 +605,29 @@
      "Decorators": []
     },
     {
-<<<<<<< HEAD
-     "$id": "53",
+     "$id": "56",
      "Name": "response",
      "ResourceName": "Header",
      "Accessibility": "public",
      "Parameters": [],
      "Responses": [
       {
-       "$id": "54",
-=======
-     "$id": "60",
-     "Name": "response",
-     "ResourceName": "Header",
-     "Accessibility": "public",
-     "Parameters": [
-      {
-       "$ref": "29"
-      }
-     ],
-     "Responses": [
-      {
-       "$id": "61",
->>>>>>> 6835b74d
+       "$id": "57",
        "StatusCodes": [
         204
        ],
        "BodyMediaType": "Json",
        "Headers": [
         {
-<<<<<<< HEAD
-         "$id": "55",
+         "$id": "58",
          "Name": "default-name",
          "NameInResponse": "default-name",
          "Type": {
-          "$id": "56",
-          "Kind": "string",
-          "Name": "string",
-          "CrossLanguageDefinitionId": "TypeSpec.string",
-          "Decorators": []
-=======
-         "$id": "62",
-         "Name": "default-name",
-         "NameInResponse": "default-name",
-         "Type": {
-          "$id": "63",
+          "$id": "59",
           "kind": "string",
           "name": "string",
           "crossLanguageDefinitionId": "TypeSpec.string",
           "decorators": []
->>>>>>> 6835b74d
          }
         }
        ],
@@ -847,19 +646,18 @@
     }
    ],
    "Protocol": {
-<<<<<<< HEAD
-    "$id": "57"
+    "$id": "60"
    },
    "Parameters": [
     {
-     "$id": "58",
+     "$id": "61",
      "Name": "endpoint",
      "NameInRequest": "endpoint",
      "Type": {
-      "$id": "59",
-      "Kind": "url",
-      "Name": "url",
-      "CrossLanguageDefinitionId": "TypeSpec.url"
+      "$id": "62",
+      "kind": "url",
+      "name": "url",
+      "crossLanguageDefinitionId": "TypeSpec.url"
      },
      "Location": "Uri",
      "IsApiVersion": false,
@@ -871,22 +669,15 @@
      "Explode": false,
      "Kind": "Client",
      "DefaultValue": {
-      "$id": "60",
+      "$id": "63",
       "Type": {
-       "$id": "61",
-       "Kind": "string",
-       "Name": "string",
-       "CrossLanguageDefinitionId": "TypeSpec.string"
+       "$id": "64",
+       "kind": "string",
+       "name": "string",
+       "crossLanguageDefinitionId": "TypeSpec.string"
       },
       "Value": "http://localhost:3000"
      }
-=======
-    "$id": "64"
-   },
-   "Parameters": [
-    {
-     "$ref": "29"
->>>>>>> 6835b74d
     }
    ],
    "Decorators": []
@@ -902,64 +693,19 @@
      "Accessibility": "public",
      "Parameters": [
       {
-<<<<<<< HEAD
-       "$id": "64",
-=======
        "$id": "67",
-       "Name": "endpoint",
-       "NameInRequest": "endpoint",
-       "Type": {
-        "$id": "68",
-        "kind": "url",
-        "name": "url",
-        "crossLanguageDefinitionId": "TypeSpec.url"
-       },
-       "Location": "Uri",
-       "IsApiVersion": false,
-       "IsResourceParameter": false,
-       "IsContentType": false,
-       "IsRequired": true,
-       "IsEndpoint": true,
-       "SkipUrlEncoding": false,
-       "Explode": false,
-       "Kind": "Client",
-       "DefaultValue": {
-        "$id": "69",
-        "Type": {
-         "$id": "70",
-         "kind": "string",
-         "name": "string",
-         "crossLanguageDefinitionId": "TypeSpec.string"
-        },
-        "Value": "http://localhost:3000"
-       }
-      },
-      {
-       "$id": "71",
->>>>>>> 6835b74d
        "Name": "contentType",
        "NameInRequest": "Content-Type",
        "Description": "Body parameter's content type. Known values are application/json",
        "Type": {
-<<<<<<< HEAD
-        "$id": "65",
-        "Kind": "constant",
-        "ValueType": {
-         "$id": "66",
-         "Kind": "string",
-         "Name": "string",
-         "CrossLanguageDefinitionId": "TypeSpec.string",
-         "Decorators": []
-=======
-        "$id": "72",
+        "$id": "68",
         "kind": "constant",
         "valueType": {
-         "$id": "73",
+         "$id": "69",
          "kind": "string",
          "name": "string",
          "crossLanguageDefinitionId": "TypeSpec.string",
          "decorators": []
->>>>>>> 6835b74d
         },
         "value": "application/json",
         "decorators": []
@@ -975,11 +721,7 @@
        "SkipUrlEncoding": false
       },
       {
-<<<<<<< HEAD
-       "$id": "67",
-=======
-       "$id": "74",
->>>>>>> 6835b74d
+       "$id": "70",
        "Name": "body",
        "NameInRequest": "body",
        "Type": {
@@ -998,11 +740,7 @@
      ],
      "Responses": [
       {
-<<<<<<< HEAD
-       "$id": "68",
-=======
-       "$id": "75",
->>>>>>> 6835b74d
+       "$id": "71",
        "StatusCodes": [
         204
        ],
@@ -1025,47 +763,25 @@
      "Decorators": []
     },
     {
-<<<<<<< HEAD
-     "$id": "69",
-=======
-     "$id": "76",
->>>>>>> 6835b74d
+     "$id": "72",
      "Name": "language",
      "ResourceName": "Model",
      "Accessibility": "public",
      "Parameters": [
       {
-<<<<<<< HEAD
-       "$id": "70",
-=======
-       "$ref": "67"
-      },
-      {
-       "$id": "77",
->>>>>>> 6835b74d
+       "$id": "73",
        "Name": "contentType",
        "NameInRequest": "Content-Type",
        "Description": "Body parameter's content type. Known values are application/json",
        "Type": {
-<<<<<<< HEAD
-        "$id": "71",
-        "Kind": "constant",
-        "ValueType": {
-         "$id": "72",
-         "Kind": "string",
-         "Name": "string",
-         "CrossLanguageDefinitionId": "TypeSpec.string",
-         "Decorators": []
-=======
-        "$id": "78",
+        "$id": "74",
         "kind": "constant",
         "valueType": {
-         "$id": "79",
+         "$id": "75",
          "kind": "string",
          "name": "string",
          "crossLanguageDefinitionId": "TypeSpec.string",
          "decorators": []
->>>>>>> 6835b74d
         },
         "value": "application/json",
         "decorators": []
@@ -1081,11 +797,7 @@
        "SkipUrlEncoding": false
       },
       {
-<<<<<<< HEAD
-       "$id": "73",
-=======
-       "$id": "80",
->>>>>>> 6835b74d
+       "$id": "76",
        "Name": "body",
        "NameInRequest": "body",
        "Type": {
@@ -1104,11 +816,7 @@
      ],
      "Responses": [
       {
-<<<<<<< HEAD
-       "$id": "74",
-=======
-       "$id": "81",
->>>>>>> 6835b74d
+       "$id": "77",
        "StatusCodes": [
         204
        ],
@@ -1132,24 +840,19 @@
     }
    ],
    "Protocol": {
-<<<<<<< HEAD
-    "$id": "75"
-=======
-    "$id": "82"
->>>>>>> 6835b74d
+    "$id": "78"
    },
    "Parent": "NamingClient",
    "Parameters": [
     {
-<<<<<<< HEAD
-     "$id": "76",
+     "$id": "79",
      "Name": "endpoint",
      "NameInRequest": "endpoint",
      "Type": {
-      "$id": "77",
-      "Kind": "url",
-      "Name": "url",
-      "CrossLanguageDefinitionId": "TypeSpec.url"
+      "$id": "80",
+      "kind": "url",
+      "name": "url",
+      "crossLanguageDefinitionId": "TypeSpec.url"
      },
      "Location": "Uri",
      "IsApiVersion": false,
@@ -1161,18 +864,15 @@
      "Explode": false,
      "Kind": "Client",
      "DefaultValue": {
-      "$id": "78",
+      "$id": "81",
       "Type": {
-       "$id": "79",
-       "Kind": "string",
-       "Name": "string",
-       "CrossLanguageDefinitionId": "TypeSpec.string"
+       "$id": "82",
+       "kind": "string",
+       "name": "string",
+       "crossLanguageDefinitionId": "TypeSpec.string"
       },
       "Value": "http://localhost:3000"
      }
-=======
-     "$ref": "67"
->>>>>>> 6835b74d
     }
    ],
    "Decorators": []
@@ -1188,64 +888,19 @@
      "Accessibility": "public",
      "Parameters": [
       {
-<<<<<<< HEAD
-       "$id": "82",
-=======
        "$id": "85",
-       "Name": "endpoint",
-       "NameInRequest": "endpoint",
-       "Type": {
-        "$id": "86",
-        "kind": "url",
-        "name": "url",
-        "crossLanguageDefinitionId": "TypeSpec.url"
-       },
-       "Location": "Uri",
-       "IsApiVersion": false,
-       "IsResourceParameter": false,
-       "IsContentType": false,
-       "IsRequired": true,
-       "IsEndpoint": true,
-       "SkipUrlEncoding": false,
-       "Explode": false,
-       "Kind": "Client",
-       "DefaultValue": {
-        "$id": "87",
-        "Type": {
-         "$id": "88",
-         "kind": "string",
-         "name": "string",
-         "crossLanguageDefinitionId": "TypeSpec.string"
-        },
-        "Value": "http://localhost:3000"
-       }
-      },
-      {
-       "$id": "89",
->>>>>>> 6835b74d
        "Name": "contentType",
        "NameInRequest": "Content-Type",
        "Description": "Body parameter's content type. Known values are application/json",
        "Type": {
-<<<<<<< HEAD
-        "$id": "83",
-        "Kind": "constant",
-        "ValueType": {
-         "$id": "84",
-         "Kind": "string",
-         "Name": "string",
-         "CrossLanguageDefinitionId": "TypeSpec.string",
-         "Decorators": []
-=======
-        "$id": "90",
+        "$id": "86",
         "kind": "constant",
         "valueType": {
-         "$id": "91",
+         "$id": "87",
          "kind": "string",
          "name": "string",
          "crossLanguageDefinitionId": "TypeSpec.string",
          "decorators": []
->>>>>>> 6835b74d
         },
         "value": "application/json",
         "decorators": []
@@ -1261,11 +916,7 @@
        "SkipUrlEncoding": false
       },
       {
-<<<<<<< HEAD
-       "$id": "85",
-=======
-       "$id": "92",
->>>>>>> 6835b74d
+       "$id": "88",
        "Name": "body",
        "NameInRequest": "body",
        "Type": {
@@ -1284,11 +935,7 @@
      ],
      "Responses": [
       {
-<<<<<<< HEAD
-       "$id": "86",
-=======
-       "$id": "93",
->>>>>>> 6835b74d
+       "$id": "89",
        "StatusCodes": [
         204
        ],
@@ -1311,47 +958,25 @@
      "Decorators": []
     },
     {
-<<<<<<< HEAD
-     "$id": "87",
-=======
-     "$id": "94",
->>>>>>> 6835b74d
+     "$id": "90",
      "Name": "unionEnumMemberName",
      "ResourceName": "UnionEnum",
      "Accessibility": "public",
      "Parameters": [
       {
-<<<<<<< HEAD
-       "$id": "88",
-=======
-       "$ref": "85"
-      },
-      {
-       "$id": "95",
->>>>>>> 6835b74d
+       "$id": "91",
        "Name": "contentType",
        "NameInRequest": "Content-Type",
        "Description": "Body parameter's content type. Known values are application/json",
        "Type": {
-<<<<<<< HEAD
-        "$id": "89",
-        "Kind": "constant",
-        "ValueType": {
-         "$id": "90",
-         "Kind": "string",
-         "Name": "string",
-         "CrossLanguageDefinitionId": "TypeSpec.string",
-         "Decorators": []
-=======
-        "$id": "96",
+        "$id": "92",
         "kind": "constant",
         "valueType": {
-         "$id": "97",
+         "$id": "93",
          "kind": "string",
          "name": "string",
          "crossLanguageDefinitionId": "TypeSpec.string",
          "decorators": []
->>>>>>> 6835b74d
         },
         "value": "application/json",
         "decorators": []
@@ -1367,11 +992,7 @@
        "SkipUrlEncoding": false
       },
       {
-<<<<<<< HEAD
-       "$id": "91",
-=======
-       "$id": "98",
->>>>>>> 6835b74d
+       "$id": "94",
        "Name": "body",
        "NameInRequest": "body",
        "Type": {
@@ -1390,11 +1011,7 @@
      ],
      "Responses": [
       {
-<<<<<<< HEAD
-       "$id": "92",
-=======
-       "$id": "99",
->>>>>>> 6835b74d
+       "$id": "95",
        "StatusCodes": [
         204
        ],
@@ -1418,24 +1035,19 @@
     }
    ],
    "Protocol": {
-<<<<<<< HEAD
-    "$id": "93"
-=======
-    "$id": "100"
->>>>>>> 6835b74d
+    "$id": "96"
    },
    "Parent": "NamingClient",
    "Parameters": [
     {
-<<<<<<< HEAD
-     "$id": "94",
+     "$id": "97",
      "Name": "endpoint",
      "NameInRequest": "endpoint",
      "Type": {
-      "$id": "95",
-      "Kind": "url",
-      "Name": "url",
-      "CrossLanguageDefinitionId": "TypeSpec.url"
+      "$id": "98",
+      "kind": "url",
+      "name": "url",
+      "crossLanguageDefinitionId": "TypeSpec.url"
      },
      "Location": "Uri",
      "IsApiVersion": false,
@@ -1447,18 +1059,15 @@
      "Explode": false,
      "Kind": "Client",
      "DefaultValue": {
-      "$id": "96",
+      "$id": "99",
       "Type": {
-       "$id": "97",
-       "Kind": "string",
-       "Name": "string",
-       "CrossLanguageDefinitionId": "TypeSpec.string"
+       "$id": "100",
+       "kind": "string",
+       "name": "string",
+       "crossLanguageDefinitionId": "TypeSpec.string"
       },
       "Value": "http://localhost:3000"
      }
-=======
-     "$ref": "85"
->>>>>>> 6835b74d
     }
    ],
    "Decorators": []
