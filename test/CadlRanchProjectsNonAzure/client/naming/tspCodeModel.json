--- conflicted
+++ resolved
@@ -256,43 +256,7 @@
      "Name": "clientName",
      "ResourceName": "Naming",
      "Accessibility": "public",
-<<<<<<< HEAD
      "Parameters": [],
-=======
-     "Parameters": [
-      {
-       "$id": "29",
-       "Name": "endpoint",
-       "NameInRequest": "endpoint",
-       "Description": "Service host",
-       "Type": {
-        "$id": "30",
-        "kind": "url",
-        "name": "url",
-        "crossLanguageDefinitionId": "TypeSpec.url"
-       },
-       "Location": "Uri",
-       "IsApiVersion": false,
-       "IsResourceParameter": false,
-       "IsContentType": false,
-       "IsRequired": true,
-       "IsEndpoint": true,
-       "SkipUrlEncoding": false,
-       "Explode": false,
-       "Kind": "Client",
-       "DefaultValue": {
-        "$id": "31",
-        "Type": {
-         "$id": "32",
-         "kind": "string",
-         "name": "string",
-         "crossLanguageDefinitionId": "TypeSpec.string"
-        },
-        "Value": "http://localhost:3000"
-       }
-      }
-     ],
->>>>>>> fb93e005
      "Responses": [
       {
        "$id": "29",
@@ -689,6 +653,7 @@
      "$id": "61",
      "Name": "endpoint",
      "NameInRequest": "endpoint",
+     "Description": "Service host",
      "Type": {
       "$id": "62",
       "kind": "url",
@@ -730,40 +695,6 @@
      "Parameters": [
       {
        "$id": "67",
-<<<<<<< HEAD
-=======
-       "Name": "endpoint",
-       "NameInRequest": "endpoint",
-       "Description": "Service host",
-       "Type": {
-        "$id": "68",
-        "kind": "url",
-        "name": "url",
-        "crossLanguageDefinitionId": "TypeSpec.url"
-       },
-       "Location": "Uri",
-       "IsApiVersion": false,
-       "IsResourceParameter": false,
-       "IsContentType": false,
-       "IsRequired": true,
-       "IsEndpoint": true,
-       "SkipUrlEncoding": false,
-       "Explode": false,
-       "Kind": "Client",
-       "DefaultValue": {
-        "$id": "69",
-        "Type": {
-         "$id": "70",
-         "kind": "string",
-         "name": "string",
-         "crossLanguageDefinitionId": "TypeSpec.string"
-        },
-        "Value": "http://localhost:3000"
-       }
-      },
-      {
-       "$id": "71",
->>>>>>> fb93e005
        "Name": "contentType",
        "NameInRequest": "Content-Type",
        "Description": "Body parameter's content type. Known values are application/json",
@@ -918,6 +849,7 @@
      "$id": "79",
      "Name": "endpoint",
      "NameInRequest": "endpoint",
+     "Description": "Service host",
      "Type": {
       "$id": "80",
       "kind": "url",
@@ -959,40 +891,6 @@
      "Parameters": [
       {
        "$id": "85",
-<<<<<<< HEAD
-=======
-       "Name": "endpoint",
-       "NameInRequest": "endpoint",
-       "Description": "Service host",
-       "Type": {
-        "$id": "86",
-        "kind": "url",
-        "name": "url",
-        "crossLanguageDefinitionId": "TypeSpec.url"
-       },
-       "Location": "Uri",
-       "IsApiVersion": false,
-       "IsResourceParameter": false,
-       "IsContentType": false,
-       "IsRequired": true,
-       "IsEndpoint": true,
-       "SkipUrlEncoding": false,
-       "Explode": false,
-       "Kind": "Client",
-       "DefaultValue": {
-        "$id": "87",
-        "Type": {
-         "$id": "88",
-         "kind": "string",
-         "name": "string",
-         "crossLanguageDefinitionId": "TypeSpec.string"
-        },
-        "Value": "http://localhost:3000"
-       }
-      },
-      {
-       "$id": "89",
->>>>>>> fb93e005
        "Name": "contentType",
        "NameInRequest": "Content-Type",
        "Description": "Body parameter's content type. Known values are application/json",
@@ -1147,6 +1045,7 @@
      "$id": "97",
      "Name": "endpoint",
      "NameInRequest": "endpoint",
+     "Description": "Service host",
      "Type": {
       "$id": "98",
       "kind": "url",
