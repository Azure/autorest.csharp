--- conflicted
+++ resolved
@@ -570,19 +570,10 @@
      "Accessibility": "public",
      "Parameters": [
       {
-<<<<<<< HEAD
        "$id": "64",
        "Name": "endpoint",
        "NameInRequest": "endpoint",
        "Description": "Service host",
-=======
-       "$ref": "26"
-      },
-      {
-       "$id": "85",
-       "Name": "body",
-       "NameInRequest": "body",
->>>>>>> f09b0deb
        "Type": {
         "$id": "65",
         "Kind": "string"
@@ -629,8 +620,8 @@
       },
       {
        "$id": "71",
-       "Name": "clientModel",
-       "NameInRequest": "clientModel",
+       "Name": "body",
+       "NameInRequest": "body",
        "Type": {
         "$ref": "18"
        },
@@ -672,28 +663,7 @@
      "Accessibility": "public",
      "Parameters": [
       {
-<<<<<<< HEAD
        "$ref": "64"
-=======
-       "$ref": "26"
-      },
-      {
-       "$id": "94",
-       "Name": "body",
-       "NameInRequest": "body",
-       "Type": {
-        "$ref": "21"
-       },
-       "Location": "Body",
-       "IsRequired": true,
-       "IsApiVersion": false,
-       "IsResourceParameter": false,
-       "IsContentType": false,
-       "IsEndpoint": false,
-       "SkipUrlEncoding": false,
-       "Explode": false,
-       "Kind": "Method"
->>>>>>> f09b0deb
       },
       {
        "$id": "74",
@@ -719,8 +689,8 @@
       },
       {
        "$id": "77",
-       "Name": "csModel",
-       "NameInRequest": "csModel",
+       "Name": "body",
+       "NameInRequest": "body",
        "Type": {
         "$ref": "21"
        },
