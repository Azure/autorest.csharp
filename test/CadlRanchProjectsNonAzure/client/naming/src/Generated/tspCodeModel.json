{
 "$id": "1",
 "Name": "Client.Naming",
 "ApiVersions": [],
 "Enums": [
  {
   "$id": "2",
   "Kind": "enum",
   "Name": "ClientExtensibleEnum",
   "CrossLanguageDefinitionId": "Client.Naming.UnionEnum.ServerExtensibleEnum",
   "ValueType": {
    "$id": "3",
    "Kind": "string",
    "Name": "string",
    "CrossLanguageDefinitionId": "TypeSpec.string"
   },
   "Values": [
    {
     "$id": "4",
     "Name": "EnumValue1",
     "Value": "value1"
    }
   ],
   "IsExtensible": true,
   "Usage": "Input"
  },
  {
   "$id": "5",
   "Kind": "enum",
   "Name": "ExtensibleEnum",
   "CrossLanguageDefinitionId": "Client.Naming.UnionEnum.ExtensibleEnum",
   "ValueType": {
    "$id": "6",
    "Kind": "string",
    "Name": "string",
    "CrossLanguageDefinitionId": "TypeSpec.string"
   },
   "Values": [
    {
     "$id": "7",
     "Name": "ClientEnumValue1",
     "Value": "value1"
    },
    {
     "$id": "8",
     "Name": "ClientEnumValue2",
     "Value": "value2"
    }
   ],
   "IsExtensible": true,
   "Usage": "Input"
  }
 ],
 "Models": [
  {
   "$id": "9",
   "Kind": "model",
   "Name": "ClientNameModel",
   "CrossLanguageDefinitionId": "Client.Naming.Property.ClientNameModel",
   "Usage": "Input",
   "Properties": [
    {
     "$id": "10",
     "Name": "clientName",
     "SerializedName": "defaultName",
     "Description": "Pass in true",
     "Type": {
      "$id": "11",
      "Kind": "boolean",
      "Name": "boolean",
      "CrossLanguageDefinitionId": "TypeSpec.boolean"
     },
     "IsRequired": true,
     "IsReadOnly": false
    }
   ]
  },
  {
   "$id": "12",
   "Kind": "model",
   "Name": "LanguageClientNameModel",
   "CrossLanguageDefinitionId": "Client.Naming.Property.LanguageClientNameModel",
   "Usage": "Input",
   "Properties": [
    {
     "$id": "13",
     "Name": "CSName",
     "SerializedName": "defaultName",
     "Description": "Pass in true",
     "Type": {
      "$id": "14",
      "Kind": "boolean",
      "Name": "boolean",
      "CrossLanguageDefinitionId": "TypeSpec.boolean"
     },
     "IsRequired": true,
     "IsReadOnly": false
    }
   ]
  },
  {
   "$id": "15",
   "Kind": "model",
   "Name": "ClientNameAndJsonEncodedNameModel",
   "CrossLanguageDefinitionId": "Client.Naming.Property.ClientNameAndJsonEncodedNameModel",
   "Usage": "Input",
   "Properties": [
    {
     "$id": "16",
     "Name": "clientName",
     "SerializedName": "wireName",
     "Description": "Pass in true",
     "Type": {
      "$id": "17",
      "Kind": "boolean",
      "Name": "boolean",
      "CrossLanguageDefinitionId": "TypeSpec.boolean"
     },
     "IsRequired": true,
     "IsReadOnly": false
    }
   ]
  },
  {
   "$id": "18",
   "Kind": "model",
   "Name": "ClientModel",
   "CrossLanguageDefinitionId": "Client.Naming.Model.ModelWithClientClientName",
   "Usage": "Input",
   "Properties": [
    {
     "$id": "19",
     "Name": "defaultName",
     "SerializedName": "defaultName",
     "Description": "Pass in true",
     "Type": {
      "$id": "20",
      "Kind": "boolean",
      "Name": "boolean",
      "CrossLanguageDefinitionId": "TypeSpec.boolean"
     },
     "IsRequired": true,
     "IsReadOnly": false
    }
   ]
  },
  {
   "$id": "21",
   "Kind": "model",
   "Name": "CSModel",
   "CrossLanguageDefinitionId": "Client.Naming.Model.ModelWithLanguageClientName",
   "Usage": "Input",
   "Properties": [
    {
     "$id": "22",
     "Name": "defaultName",
     "SerializedName": "defaultName",
     "Description": "Pass in true",
     "Type": {
      "$id": "23",
      "Kind": "boolean",
      "Name": "boolean",
      "CrossLanguageDefinitionId": "TypeSpec.boolean"
     },
     "IsRequired": true,
     "IsReadOnly": false
    }
   ]
  }
 ],
 "Clients": [
  {
   "$id": "24",
   "Name": "NamingClient",
   "Description": "Describe changing names of types in a client with `@clientName`",
   "Operations": [
    {
     "$id": "25",
     "Name": "clientName",
     "ResourceName": "Naming",
     "Accessibility": "public",
     "Parameters": [
      {
       "$id": "26",
       "Name": "host",
       "NameInRequest": "host",
       "Description": "TestServer endpoint",
       "Type": {
        "$id": "27",
<<<<<<< HEAD
        "Kind": "string",
        "Name": "string",
        "CrossLanguageDefinitionId": ""
=======
        "Kind": "string"
>>>>>>> d4a5bea0
       },
       "Location": "Uri",
       "IsApiVersion": false,
       "IsResourceParameter": false,
       "IsContentType": false,
       "IsRequired": true,
       "IsEndpoint": true,
       "SkipUrlEncoding": false,
       "Explode": false,
       "Kind": "Client",
       "DefaultValue": {
        "$id": "28",
        "Type": {
         "$id": "29",
<<<<<<< HEAD
         "Kind": "string",
         "Name": "string",
         "CrossLanguageDefinitionId": ""
=======
         "Kind": "string"
>>>>>>> d4a5bea0
        },
        "Value": "http://localhost:3000"
       }
      },
      {
       "$id": "30",
       "Name": "accept",
       "NameInRequest": "Accept",
       "Type": {
        "$id": "31",
        "Kind": "string",
        "Name": "string",
        "CrossLanguageDefinitionId": ""
       },
       "Location": "Header",
       "IsApiVersion": false,
       "IsResourceParameter": false,
       "IsContentType": false,
       "IsRequired": true,
       "IsEndpoint": false,
       "SkipUrlEncoding": false,
       "Explode": false,
       "Kind": "Constant",
       "DefaultValue": {
        "$id": "32",
        "Type": {
         "$ref": "31"
        },
        "Value": "application/json"
       }
      }
     ],
     "Responses": [
      {
       "$id": "33",
       "StatusCodes": [
        204
       ],
       "BodyMediaType": "Json",
       "Headers": [],
       "IsErrorResponse": false
      }
     ],
     "HttpMethod": "POST",
     "RequestBodyMediaType": "None",
     "Uri": "{host}",
     "Path": "/client/naming/operation",
     "BufferResponse": true,
     "GenerateProtocolMethod": true,
     "GenerateConvenienceMethod": true
    },
    {
     "$id": "34",
     "Name": "parameter",
     "ResourceName": "Naming",
     "Accessibility": "public",
     "Parameters": [
      {
       "$ref": "26"
      },
      {
       "$id": "35",
       "Name": "clientName",
       "NameInRequest": "defaultName",
       "Type": {
        "$id": "36",
        "Kind": "string",
        "Name": "string",
        "CrossLanguageDefinitionId": "TypeSpec.string"
       },
       "Location": "Query",
       "IsRequired": true,
       "IsApiVersion": false,
       "IsResourceParameter": false,
       "IsContentType": false,
       "IsEndpoint": false,
       "SkipUrlEncoding": false,
       "Explode": false,
       "Kind": "Method"
      },
      {
       "$id": "37",
       "Name": "accept",
       "NameInRequest": "Accept",
       "Type": {
        "$id": "38",
        "Kind": "string",
        "Name": "string",
        "CrossLanguageDefinitionId": ""
       },
       "Location": "Header",
       "IsApiVersion": false,
       "IsResourceParameter": false,
       "IsContentType": false,
       "IsRequired": true,
       "IsEndpoint": false,
       "SkipUrlEncoding": false,
       "Explode": false,
       "Kind": "Constant",
       "DefaultValue": {
        "$id": "39",
        "Type": {
         "$ref": "38"
        },
        "Value": "application/json"
       }
      }
     ],
     "Responses": [
      {
       "$id": "40",
       "StatusCodes": [
        204
       ],
       "BodyMediaType": "Json",
       "Headers": [],
       "IsErrorResponse": false
      }
     ],
     "HttpMethod": "POST",
     "RequestBodyMediaType": "None",
     "Uri": "{host}",
     "Path": "/client/naming/parameter",
     "BufferResponse": true,
     "GenerateProtocolMethod": true,
     "GenerateConvenienceMethod": true
    },
    {
     "$id": "41",
     "Name": "client",
     "ResourceName": "Property",
     "Accessibility": "public",
     "Parameters": [
      {
       "$ref": "26"
      },
      {
       "$id": "42",
       "Name": "ClientNameModel",
       "NameInRequest": "ClientNameModel",
       "Type": {
        "$ref": "9"
       },
       "Location": "Body",
       "IsRequired": true,
       "IsApiVersion": false,
       "IsResourceParameter": false,
       "IsContentType": false,
       "IsEndpoint": false,
       "SkipUrlEncoding": false,
       "Explode": false,
       "Kind": "Method"
      },
      {
       "$id": "43",
       "Name": "contentType",
       "NameInRequest": "Content-Type",
       "Type": {
        "$id": "44",
        "Kind": "string",
        "Name": "string",
        "CrossLanguageDefinitionId": ""
       },
       "Location": "Header",
       "IsApiVersion": false,
       "IsResourceParameter": false,
       "IsContentType": true,
       "IsRequired": true,
       "IsEndpoint": false,
       "SkipUrlEncoding": false,
       "Explode": false,
       "Kind": "Constant",
       "DefaultValue": {
        "$id": "45",
        "Type": {
         "$ref": "44"
        },
        "Value": "application/json"
       }
      },
      {
       "$id": "46",
       "Name": "accept",
       "NameInRequest": "Accept",
       "Type": {
        "$id": "47",
        "Kind": "string",
        "Name": "string",
        "CrossLanguageDefinitionId": ""
       },
       "Location": "Header",
       "IsApiVersion": false,
       "IsResourceParameter": false,
       "IsContentType": false,
       "IsRequired": true,
       "IsEndpoint": false,
       "SkipUrlEncoding": false,
       "Explode": false,
       "Kind": "Constant",
       "DefaultValue": {
        "$id": "48",
        "Type": {
         "$ref": "47"
        },
        "Value": "application/json"
       }
      }
     ],
     "Responses": [
      {
       "$id": "49",
       "StatusCodes": [
        204
       ],
       "BodyMediaType": "Json",
       "Headers": [],
       "IsErrorResponse": false
      }
     ],
     "HttpMethod": "POST",
     "RequestBodyMediaType": "Json",
     "Uri": "{host}",
     "Path": "/client/naming/property/client",
     "RequestMediaTypes": [
      "application/json"
     ],
     "BufferResponse": true,
     "GenerateProtocolMethod": true,
     "GenerateConvenienceMethod": true
    },
    {
     "$id": "50",
     "Name": "language",
     "ResourceName": "Property",
     "Accessibility": "public",
     "Parameters": [
      {
       "$ref": "26"
      },
      {
       "$id": "51",
       "Name": "LanguageClientNameModel",
       "NameInRequest": "LanguageClientNameModel",
       "Type": {
        "$ref": "12"
       },
       "Location": "Body",
       "IsRequired": true,
       "IsApiVersion": false,
       "IsResourceParameter": false,
       "IsContentType": false,
       "IsEndpoint": false,
       "SkipUrlEncoding": false,
       "Explode": false,
       "Kind": "Method"
      },
      {
       "$id": "52",
       "Name": "contentType",
       "NameInRequest": "Content-Type",
       "Type": {
        "$id": "53",
        "Kind": "string",
        "Name": "string",
        "CrossLanguageDefinitionId": ""
       },
       "Location": "Header",
       "IsApiVersion": false,
       "IsResourceParameter": false,
       "IsContentType": true,
       "IsRequired": true,
       "IsEndpoint": false,
       "SkipUrlEncoding": false,
       "Explode": false,
       "Kind": "Constant",
       "DefaultValue": {
        "$id": "54",
        "Type": {
         "$ref": "53"
        },
        "Value": "application/json"
       }
      },
      {
       "$id": "55",
       "Name": "accept",
       "NameInRequest": "Accept",
       "Type": {
        "$id": "56",
        "Kind": "string",
        "Name": "string",
        "CrossLanguageDefinitionId": ""
       },
       "Location": "Header",
       "IsApiVersion": false,
       "IsResourceParameter": false,
       "IsContentType": false,
       "IsRequired": true,
       "IsEndpoint": false,
       "SkipUrlEncoding": false,
       "Explode": false,
       "Kind": "Constant",
       "DefaultValue": {
        "$id": "57",
        "Type": {
         "$ref": "56"
        },
        "Value": "application/json"
       }
      }
     ],
     "Responses": [
      {
       "$id": "58",
       "StatusCodes": [
        204
       ],
       "BodyMediaType": "Json",
       "Headers": [],
       "IsErrorResponse": false
      }
     ],
     "HttpMethod": "POST",
     "RequestBodyMediaType": "Json",
     "Uri": "{host}",
     "Path": "/client/naming/property/language",
     "RequestMediaTypes": [
      "application/json"
     ],
     "BufferResponse": true,
     "GenerateProtocolMethod": true,
     "GenerateConvenienceMethod": true
    },
    {
     "$id": "59",
     "Name": "compatibleWithEncodedName",
     "ResourceName": "Property",
     "Accessibility": "public",
     "Parameters": [
      {
       "$ref": "26"
      },
      {
       "$id": "60",
       "Name": "ClientNameAndJsonEncodedNameModel",
       "NameInRequest": "ClientNameAndJsonEncodedNameModel",
       "Type": {
        "$ref": "15"
       },
       "Location": "Body",
       "IsRequired": true,
       "IsApiVersion": false,
       "IsResourceParameter": false,
       "IsContentType": false,
       "IsEndpoint": false,
       "SkipUrlEncoding": false,
       "Explode": false,
       "Kind": "Method"
      },
      {
       "$id": "61",
       "Name": "contentType",
       "NameInRequest": "Content-Type",
       "Type": {
        "$id": "62",
        "Kind": "string",
        "Name": "string",
        "CrossLanguageDefinitionId": ""
       },
       "Location": "Header",
       "IsApiVersion": false,
       "IsResourceParameter": false,
       "IsContentType": true,
       "IsRequired": true,
       "IsEndpoint": false,
       "SkipUrlEncoding": false,
       "Explode": false,
       "Kind": "Constant",
       "DefaultValue": {
        "$id": "63",
        "Type": {
         "$ref": "62"
        },
        "Value": "application/json"
       }
      },
      {
       "$id": "64",
       "Name": "accept",
       "NameInRequest": "Accept",
       "Type": {
        "$id": "65",
        "Kind": "string",
        "Name": "string",
        "CrossLanguageDefinitionId": ""
       },
       "Location": "Header",
       "IsApiVersion": false,
       "IsResourceParameter": false,
       "IsContentType": false,
       "IsRequired": true,
       "IsEndpoint": false,
       "SkipUrlEncoding": false,
       "Explode": false,
       "Kind": "Constant",
       "DefaultValue": {
        "$id": "66",
        "Type": {
         "$ref": "65"
        },
        "Value": "application/json"
       }
      }
     ],
     "Responses": [
      {
       "$id": "67",
       "StatusCodes": [
        204
       ],
       "BodyMediaType": "Json",
       "Headers": [],
       "IsErrorResponse": false
      }
     ],
     "HttpMethod": "POST",
     "RequestBodyMediaType": "Json",
     "Uri": "{host}",
     "Path": "/client/naming/property/compatible-with-encoded-name",
     "RequestMediaTypes": [
      "application/json"
     ],
     "BufferResponse": true,
     "GenerateProtocolMethod": true,
     "GenerateConvenienceMethod": true
    },
    {
     "$id": "68",
     "Name": "request",
     "ResourceName": "Header",
     "Accessibility": "public",
     "Parameters": [
      {
       "$ref": "26"
      },
      {
       "$id": "69",
       "Name": "clientName",
       "NameInRequest": "default-name",
       "Type": {
        "$id": "70",
        "Kind": "string",
        "Name": "string",
        "CrossLanguageDefinitionId": "TypeSpec.string"
       },
       "Location": "Header",
       "IsRequired": true,
       "IsApiVersion": false,
       "IsResourceParameter": false,
       "IsContentType": false,
       "IsEndpoint": false,
       "SkipUrlEncoding": false,
       "Explode": false,
       "Kind": "Method"
      },
      {
       "$id": "71",
       "Name": "accept",
       "NameInRequest": "Accept",
       "Type": {
        "$id": "72",
        "Kind": "string",
        "Name": "string",
        "CrossLanguageDefinitionId": ""
       },
       "Location": "Header",
       "IsApiVersion": false,
       "IsResourceParameter": false,
       "IsContentType": false,
       "IsRequired": true,
       "IsEndpoint": false,
       "SkipUrlEncoding": false,
       "Explode": false,
       "Kind": "Constant",
       "DefaultValue": {
        "$id": "73",
        "Type": {
         "$ref": "72"
        },
        "Value": "application/json"
       }
      }
     ],
     "Responses": [
      {
       "$id": "74",
       "StatusCodes": [
        204
       ],
       "BodyMediaType": "Json",
       "Headers": [],
       "IsErrorResponse": false
      }
     ],
     "HttpMethod": "POST",
     "RequestBodyMediaType": "None",
     "Uri": "{host}",
     "Path": "/client/naming/header",
     "BufferResponse": true,
     "GenerateProtocolMethod": true,
     "GenerateConvenienceMethod": true
    },
    {
     "$id": "75",
     "Name": "response",
     "ResourceName": "Header",
     "Accessibility": "public",
     "Parameters": [
      {
       "$ref": "26"
      },
      {
       "$id": "76",
       "Name": "accept",
       "NameInRequest": "Accept",
       "Type": {
        "$id": "77",
        "Kind": "string",
        "Name": "string",
        "CrossLanguageDefinitionId": ""
       },
       "Location": "Header",
       "IsApiVersion": false,
       "IsResourceParameter": false,
       "IsContentType": false,
       "IsRequired": true,
       "IsEndpoint": false,
       "SkipUrlEncoding": false,
       "Explode": false,
       "Kind": "Constant",
       "DefaultValue": {
        "$id": "78",
        "Type": {
         "$ref": "77"
        },
        "Value": "application/json"
       }
      }
     ],
     "Responses": [
      {
       "$id": "79",
       "StatusCodes": [
        204
       ],
       "BodyMediaType": "Json",
       "Headers": [
        {
         "$id": "80",
         "Name": "default-name",
         "NameInResponse": "default-name",
         "Description": "",
         "Type": {
          "$id": "81",
          "Kind": "string",
          "Name": "string",
          "CrossLanguageDefinitionId": "TypeSpec.string"
         }
        }
       ],
       "IsErrorResponse": false
      }
     ],
     "HttpMethod": "GET",
     "RequestBodyMediaType": "None",
     "Uri": "{host}",
     "Path": "/client/naming/header",
     "BufferResponse": true,
     "GenerateProtocolMethod": true,
     "GenerateConvenienceMethod": true
    }
   ],
   "Protocol": {
    "$id": "82"
   },
   "Parameters": [
    {
     "$ref": "26"
    }
   ]
  },
  {
   "$id": "83",
   "Name": "ClientModel",
   "Description": "",
   "Operations": [
    {
     "$id": "84",
     "Name": "client",
     "ResourceName": "Model",
     "Accessibility": "public",
     "Parameters": [
      {
       "$ref": "26"
      },
      {
       "$id": "85",
       "Name": "body",
       "NameInRequest": "body",
       "Type": {
        "$ref": "18"
       },
       "Location": "Body",
       "IsRequired": true,
       "IsApiVersion": false,
       "IsResourceParameter": false,
       "IsContentType": false,
       "IsEndpoint": false,
       "SkipUrlEncoding": false,
       "Explode": false,
       "Kind": "Method"
      },
      {
       "$id": "86",
       "Name": "contentType",
       "NameInRequest": "Content-Type",
       "Type": {
        "$id": "87",
        "Kind": "string",
        "Name": "string",
        "CrossLanguageDefinitionId": ""
       },
       "Location": "Header",
       "IsApiVersion": false,
       "IsResourceParameter": false,
       "IsContentType": true,
       "IsRequired": true,
       "IsEndpoint": false,
       "SkipUrlEncoding": false,
       "Explode": false,
       "Kind": "Constant",
       "DefaultValue": {
        "$id": "88",
        "Type": {
         "$ref": "87"
        },
        "Value": "application/json"
       }
      },
      {
       "$id": "89",
       "Name": "accept",
       "NameInRequest": "Accept",
       "Type": {
        "$id": "90",
        "Kind": "string",
        "Name": "string",
        "CrossLanguageDefinitionId": ""
       },
       "Location": "Header",
       "IsApiVersion": false,
       "IsResourceParameter": false,
       "IsContentType": false,
       "IsRequired": true,
       "IsEndpoint": false,
       "SkipUrlEncoding": false,
       "Explode": false,
       "Kind": "Constant",
       "DefaultValue": {
        "$id": "91",
        "Type": {
         "$ref": "90"
        },
        "Value": "application/json"
       }
      }
     ],
     "Responses": [
      {
       "$id": "92",
       "StatusCodes": [
        204
       ],
       "BodyMediaType": "Json",
       "Headers": [],
       "IsErrorResponse": false
      }
     ],
     "HttpMethod": "POST",
     "RequestBodyMediaType": "Json",
     "Uri": "{host}",
     "Path": "/client/naming/model/client",
     "RequestMediaTypes": [
      "application/json"
     ],
     "BufferResponse": true,
     "GenerateProtocolMethod": true,
     "GenerateConvenienceMethod": true
    },
    {
     "$id": "93",
     "Name": "language",
     "ResourceName": "Model",
     "Accessibility": "public",
     "Parameters": [
      {
       "$ref": "26"
      },
      {
       "$id": "94",
       "Name": "body",
       "NameInRequest": "body",
       "Type": {
        "$ref": "21"
       },
       "Location": "Body",
       "IsRequired": true,
       "IsApiVersion": false,
       "IsResourceParameter": false,
       "IsContentType": false,
       "IsEndpoint": false,
       "SkipUrlEncoding": false,
       "Explode": false,
       "Kind": "Method"
      },
      {
       "$id": "95",
       "Name": "contentType",
       "NameInRequest": "Content-Type",
       "Type": {
        "$id": "96",
        "Kind": "string",
        "Name": "string",
        "CrossLanguageDefinitionId": ""
       },
       "Location": "Header",
       "IsApiVersion": false,
       "IsResourceParameter": false,
       "IsContentType": true,
       "IsRequired": true,
       "IsEndpoint": false,
       "SkipUrlEncoding": false,
       "Explode": false,
       "Kind": "Constant",
       "DefaultValue": {
        "$id": "97",
        "Type": {
         "$ref": "96"
        },
        "Value": "application/json"
       }
      },
      {
       "$id": "98",
       "Name": "accept",
       "NameInRequest": "Accept",
       "Type": {
        "$id": "99",
        "Kind": "string",
        "Name": "string",
        "CrossLanguageDefinitionId": ""
       },
       "Location": "Header",
       "IsApiVersion": false,
       "IsResourceParameter": false,
       "IsContentType": false,
       "IsRequired": true,
       "IsEndpoint": false,
       "SkipUrlEncoding": false,
       "Explode": false,
       "Kind": "Constant",
       "DefaultValue": {
        "$id": "100",
        "Type": {
         "$ref": "99"
        },
        "Value": "application/json"
       }
      }
     ],
     "Responses": [
      {
       "$id": "101",
       "StatusCodes": [
        204
       ],
       "BodyMediaType": "Json",
       "Headers": [],
       "IsErrorResponse": false
      }
     ],
     "HttpMethod": "POST",
     "RequestBodyMediaType": "Json",
     "Uri": "{host}",
     "Path": "/client/naming/model/language",
     "RequestMediaTypes": [
      "application/json"
     ],
     "BufferResponse": true,
     "GenerateProtocolMethod": true,
     "GenerateConvenienceMethod": true
    }
   ],
   "Protocol": {
    "$id": "102"
   },
   "Parent": "NamingClient",
   "Parameters": [
    {
     "$ref": "26"
    }
   ]
  },
  {
   "$id": "103",
   "Name": "UnionEnum",
   "Description": "",
   "Operations": [
    {
     "$id": "104",
     "Name": "unionEnumName",
     "ResourceName": "UnionEnum",
     "Accessibility": "public",
     "Parameters": [
      {
       "$ref": "26"
      },
      {
       "$id": "105",
       "Name": "body",
       "NameInRequest": "body",
       "Type": {
        "$ref": "2"
       },
       "Location": "Body",
       "IsRequired": true,
       "IsApiVersion": false,
       "IsResourceParameter": false,
       "IsContentType": false,
       "IsEndpoint": false,
       "SkipUrlEncoding": false,
       "Explode": false,
       "Kind": "Method"
      },
      {
       "$id": "106",
       "Name": "contentType",
       "NameInRequest": "Content-Type",
       "Type": {
        "$id": "107",
        "Kind": "string",
        "Name": "string",
        "CrossLanguageDefinitionId": ""
       },
       "Location": "Header",
       "IsApiVersion": false,
       "IsResourceParameter": false,
       "IsContentType": true,
       "IsRequired": true,
       "IsEndpoint": false,
       "SkipUrlEncoding": false,
       "Explode": false,
       "Kind": "Constant",
       "DefaultValue": {
        "$id": "108",
        "Type": {
         "$ref": "107"
        },
        "Value": "application/json"
       }
      },
      {
       "$id": "109",
       "Name": "accept",
       "NameInRequest": "Accept",
       "Type": {
        "$id": "110",
        "Kind": "string",
        "Name": "string",
        "CrossLanguageDefinitionId": ""
       },
       "Location": "Header",
       "IsApiVersion": false,
       "IsResourceParameter": false,
       "IsContentType": false,
       "IsRequired": true,
       "IsEndpoint": false,
       "SkipUrlEncoding": false,
       "Explode": false,
       "Kind": "Constant",
       "DefaultValue": {
        "$id": "111",
        "Type": {
         "$ref": "110"
        },
        "Value": "application/json"
       }
      }
     ],
     "Responses": [
      {
       "$id": "112",
       "StatusCodes": [
        204
       ],
       "BodyMediaType": "Json",
       "Headers": [],
       "IsErrorResponse": false
      }
     ],
     "HttpMethod": "POST",
     "RequestBodyMediaType": "None",
     "Uri": "{host}",
     "Path": "/client/naming/union-enum/union-enum-name",
     "RequestMediaTypes": [
      "application/json"
     ],
     "BufferResponse": true,
     "GenerateProtocolMethod": true,
     "GenerateConvenienceMethod": true
    },
    {
     "$id": "113",
     "Name": "unionEnumMemberName",
     "ResourceName": "UnionEnum",
     "Accessibility": "public",
     "Parameters": [
      {
       "$ref": "26"
      },
      {
       "$id": "114",
       "Name": "body",
       "NameInRequest": "body",
       "Type": {
        "$ref": "5"
       },
       "Location": "Body",
       "IsRequired": true,
       "IsApiVersion": false,
       "IsResourceParameter": false,
       "IsContentType": false,
       "IsEndpoint": false,
       "SkipUrlEncoding": false,
       "Explode": false,
       "Kind": "Method"
      },
      {
       "$id": "115",
       "Name": "contentType",
       "NameInRequest": "Content-Type",
       "Type": {
        "$id": "116",
        "Kind": "string",
        "Name": "string",
        "CrossLanguageDefinitionId": ""
       },
       "Location": "Header",
       "IsApiVersion": false,
       "IsResourceParameter": false,
       "IsContentType": true,
       "IsRequired": true,
       "IsEndpoint": false,
       "SkipUrlEncoding": false,
       "Explode": false,
       "Kind": "Constant",
       "DefaultValue": {
        "$id": "117",
        "Type": {
         "$ref": "116"
        },
        "Value": "application/json"
       }
      },
      {
       "$id": "118",
       "Name": "accept",
       "NameInRequest": "Accept",
       "Type": {
        "$id": "119",
        "Kind": "string",
        "Name": "string",
        "CrossLanguageDefinitionId": ""
       },
       "Location": "Header",
       "IsApiVersion": false,
       "IsResourceParameter": false,
       "IsContentType": false,
       "IsRequired": true,
       "IsEndpoint": false,
       "SkipUrlEncoding": false,
       "Explode": false,
       "Kind": "Constant",
       "DefaultValue": {
        "$id": "120",
        "Type": {
         "$ref": "119"
        },
        "Value": "application/json"
       }
      }
     ],
     "Responses": [
      {
       "$id": "121",
       "StatusCodes": [
        204
       ],
       "BodyMediaType": "Json",
       "Headers": [],
       "IsErrorResponse": false
      }
     ],
     "HttpMethod": "POST",
     "RequestBodyMediaType": "None",
     "Uri": "{host}",
     "Path": "/client/naming/union-enum/union-enum-member-name",
     "RequestMediaTypes": [
      "application/json"
     ],
     "BufferResponse": true,
     "GenerateProtocolMethod": true,
     "GenerateConvenienceMethod": true
    }
   ],
   "Protocol": {
    "$id": "122"
   },
   "Parent": "NamingClient",
   "Parameters": [
    {
     "$ref": "26"
    }
   ]
  }
 ]
}<|MERGE_RESOLUTION|>--- conflicted
+++ resolved
@@ -187,13 +187,9 @@
        "Description": "TestServer endpoint",
        "Type": {
         "$id": "27",
-<<<<<<< HEAD
-        "Kind": "string",
-        "Name": "string",
-        "CrossLanguageDefinitionId": ""
-=======
-        "Kind": "string"
->>>>>>> d4a5bea0
+        "Kind": "string",
+        "Name": "string",
+        "CrossLanguageDefinitionId": "TypeSpec.string"
        },
        "Location": "Uri",
        "IsApiVersion": false,
@@ -208,13 +204,9 @@
         "$id": "28",
         "Type": {
          "$id": "29",
-<<<<<<< HEAD
          "Kind": "string",
          "Name": "string",
-         "CrossLanguageDefinitionId": ""
-=======
-         "Kind": "string"
->>>>>>> d4a5bea0
+         "CrossLanguageDefinitionId": "TypeSpec.string"
         },
         "Value": "http://localhost:3000"
        }
