{
 "$id": "1",
 "Name": "Client.Naming",
 "ApiVersions": [],
 "Enums": [
  {
   "$id": "2",
   "Kind": "enum",
   "Name": "ClientExtensibleEnum",
   "ValueType": {
    "$id": "3",
    "Kind": "string",
    "IsNullable": false
   },
   "Values": [
    {
     "$id": "4",
     "Name": "EnumValue1",
     "Value": "value1"
    }
   ],
   "Namespace": "Client.Naming.UnionEnum",
   "IsExtensible": true,
   "Usage": "Input"
  },
  {
   "$id": "5",
   "Kind": "enum",
   "Name": "ExtensibleEnum",
   "ValueType": {
    "$id": "6",
    "Kind": "string",
    "IsNullable": false
   },
   "Values": [
    {
     "$id": "7",
     "Name": "ClientEnumValue1",
     "Value": "value1"
    },
    {
     "$id": "8",
     "Name": "ClientEnumValue2",
     "Value": "value2"
    }
   ],
   "Namespace": "Client.Naming.UnionEnum",
   "IsExtensible": true,
   "Usage": "Input"
  }
 ],
 "Models": [
  {
   "$id": "9",
   "Kind": "Model",
   "Name": "ClientNameModel",
   "Namespace": "Client.Naming.Property",
   "Usage": "Input",
   "Properties": [
    {
     "$id": "10",
     "Name": "clientName",
     "SerializedName": "defaultName",
     "Description": "Pass in true",
     "Type": {
<<<<<<< HEAD
      "$id": "9",
      "Kind": "Primitive",
      "Name": "Boolean"
=======
      "$id": "11",
      "Kind": "boolean",
      "IsNullable": false
>>>>>>> 9b8a321f
     },
     "IsRequired": true,
     "IsReadOnly": false
    }
   ]
  },
  {
   "$id": "12",
   "Kind": "Model",
   "Name": "LanguageClientNameModel",
   "Namespace": "Client.Naming.Property",
   "Usage": "Input",
   "Properties": [
    {
     "$id": "13",
     "Name": "CSName",
     "SerializedName": "defaultName",
     "Description": "Pass in true",
     "Type": {
<<<<<<< HEAD
      "$id": "12",
      "Kind": "Primitive",
      "Name": "Boolean"
=======
      "$id": "14",
      "Kind": "boolean",
      "IsNullable": false
>>>>>>> 9b8a321f
     },
     "IsRequired": true,
     "IsReadOnly": false
    }
   ]
  },
  {
   "$id": "15",
   "Kind": "Model",
   "Name": "ClientNameAndJsonEncodedNameModel",
   "Namespace": "Client.Naming.Property",
   "Usage": "Input",
   "Properties": [
    {
     "$id": "16",
     "Name": "clientName",
     "SerializedName": "wireName",
     "Description": "Pass in true",
     "Type": {
<<<<<<< HEAD
      "$id": "15",
      "Kind": "Primitive",
      "Name": "Boolean"
=======
      "$id": "17",
      "Kind": "boolean",
      "IsNullable": false
>>>>>>> 9b8a321f
     },
     "IsRequired": true,
     "IsReadOnly": false
    }
   ]
  },
  {
   "$id": "18",
   "Kind": "Model",
   "Name": "ClientModel",
   "Namespace": "Client.Naming.Model",
   "Usage": "Input",
   "Properties": [
    {
     "$id": "19",
     "Name": "defaultName",
     "SerializedName": "defaultName",
     "Description": "Pass in true",
     "Type": {
<<<<<<< HEAD
      "$id": "18",
      "Kind": "Primitive",
      "Name": "Boolean"
=======
      "$id": "20",
      "Kind": "boolean",
      "IsNullable": false
>>>>>>> 9b8a321f
     },
     "IsRequired": true,
     "IsReadOnly": false
    }
   ]
  },
  {
   "$id": "21",
   "Kind": "Model",
   "Name": "CSModel",
   "Namespace": "Client.Naming.Model",
   "Usage": "Input",
   "Properties": [
    {
     "$id": "22",
     "Name": "defaultName",
     "SerializedName": "defaultName",
     "Description": "Pass in true",
     "Type": {
<<<<<<< HEAD
      "$id": "21",
      "Kind": "Primitive",
      "Name": "Boolean"
=======
      "$id": "23",
      "Kind": "boolean",
      "IsNullable": false
>>>>>>> 9b8a321f
     },
     "IsRequired": true,
     "IsReadOnly": false
    }
   ]
  }
 ],
 "Clients": [
  {
   "$id": "24",
   "Name": "NamingClient",
   "Description": "Describe changing names of types in a client with `@clientName`",
   "Operations": [
    {
     "$id": "25",
     "Name": "clientName",
     "ResourceName": "Naming",
     "Accessibility": "public",
     "Parameters": [
      {
       "$id": "26",
       "Name": "host",
       "NameInRequest": "host",
       "Description": "TestServer endpoint",
       "Type": {
        "$id": "27",
        "Kind": "string",
        "IsNullable": false
       },
       "Location": "Uri",
       "IsApiVersion": false,
       "IsResourceParameter": false,
       "IsContentType": false,
       "IsRequired": true,
       "IsEndpoint": true,
       "SkipUrlEncoding": false,
       "Explode": false,
       "Kind": "Client",
       "DefaultValue": {
        "$id": "28",
        "Type": {
         "$id": "29",
         "Kind": "string",
         "IsNullable": false
        },
        "Value": "http://localhost:3000"
       }
      },
      {
       "$id": "30",
       "Name": "accept",
       "NameInRequest": "Accept",
       "Type": {
        "$id": "31",
        "Kind": "string",
        "IsNullable": false
       },
       "Location": "Header",
       "IsApiVersion": false,
       "IsResourceParameter": false,
       "IsContentType": false,
       "IsRequired": true,
       "IsEndpoint": false,
       "SkipUrlEncoding": false,
       "Explode": false,
       "Kind": "Constant",
       "DefaultValue": {
        "$id": "32",
        "Type": {
         "$ref": "31"
        },
        "Value": "application/json"
       }
      }
     ],
     "Responses": [
      {
       "$id": "33",
       "StatusCodes": [
        204
       ],
       "BodyMediaType": "Json",
       "Headers": [],
       "IsErrorResponse": false
      }
     ],
     "HttpMethod": "POST",
     "RequestBodyMediaType": "None",
     "Uri": "{host}",
     "Path": "/client/naming/operation",
     "BufferResponse": true,
     "GenerateProtocolMethod": true,
     "GenerateConvenienceMethod": true
    },
    {
     "$id": "34",
     "Name": "parameter",
     "ResourceName": "Naming",
     "Accessibility": "public",
     "Parameters": [
      {
       "$ref": "26"
      },
      {
       "$id": "35",
       "Name": "clientName",
       "NameInRequest": "defaultName",
       "Type": {
<<<<<<< HEAD
        "$id": "34",
        "Kind": "Primitive",
        "Name": "String"
=======
        "$id": "36",
        "Kind": "string",
        "IsNullable": false
>>>>>>> 9b8a321f
       },
       "Location": "Query",
       "IsRequired": true,
       "IsApiVersion": false,
       "IsResourceParameter": false,
       "IsContentType": false,
       "IsEndpoint": false,
       "SkipUrlEncoding": false,
       "Explode": false,
       "Kind": "Method"
      },
      {
       "$id": "37",
       "Name": "accept",
       "NameInRequest": "Accept",
       "Type": {
        "$id": "38",
        "Kind": "string",
        "IsNullable": false
       },
       "Location": "Header",
       "IsApiVersion": false,
       "IsResourceParameter": false,
       "IsContentType": false,
       "IsRequired": true,
       "IsEndpoint": false,
       "SkipUrlEncoding": false,
       "Explode": false,
       "Kind": "Constant",
       "DefaultValue": {
        "$id": "39",
        "Type": {
         "$ref": "38"
        },
        "Value": "application/json"
       }
      }
     ],
     "Responses": [
      {
       "$id": "40",
       "StatusCodes": [
        204
       ],
       "BodyMediaType": "Json",
       "Headers": [],
       "IsErrorResponse": false
      }
     ],
     "HttpMethod": "POST",
     "RequestBodyMediaType": "None",
     "Uri": "{host}",
     "Path": "/client/naming/parameter",
     "BufferResponse": true,
     "GenerateProtocolMethod": true,
     "GenerateConvenienceMethod": true
    },
    {
     "$id": "41",
     "Name": "client",
     "ResourceName": "Property",
     "Accessibility": "public",
     "Parameters": [
      {
       "$ref": "26"
      },
      {
       "$id": "42",
       "Name": "ClientNameModel",
       "NameInRequest": "ClientNameModel",
       "Type": {
        "$ref": "9"
       },
       "Location": "Body",
       "IsRequired": true,
       "IsApiVersion": false,
       "IsResourceParameter": false,
       "IsContentType": false,
       "IsEndpoint": false,
       "SkipUrlEncoding": false,
       "Explode": false,
       "Kind": "Method"
      },
      {
       "$id": "43",
       "Name": "contentType",
       "NameInRequest": "Content-Type",
       "Type": {
        "$id": "44",
        "Kind": "string",
        "IsNullable": false
       },
       "Location": "Header",
       "IsApiVersion": false,
       "IsResourceParameter": false,
       "IsContentType": true,
       "IsRequired": true,
       "IsEndpoint": false,
       "SkipUrlEncoding": false,
       "Explode": false,
       "Kind": "Constant",
       "DefaultValue": {
        "$id": "45",
        "Type": {
         "$ref": "44"
        },
        "Value": "application/json"
       }
      },
      {
       "$id": "46",
       "Name": "accept",
       "NameInRequest": "Accept",
       "Type": {
        "$id": "47",
        "Kind": "string",
        "IsNullable": false
       },
       "Location": "Header",
       "IsApiVersion": false,
       "IsResourceParameter": false,
       "IsContentType": false,
       "IsRequired": true,
       "IsEndpoint": false,
       "SkipUrlEncoding": false,
       "Explode": false,
       "Kind": "Constant",
       "DefaultValue": {
        "$id": "48",
        "Type": {
         "$ref": "47"
        },
        "Value": "application/json"
       }
      }
     ],
     "Responses": [
      {
       "$id": "49",
       "StatusCodes": [
        204
       ],
       "BodyMediaType": "Json",
       "Headers": [],
       "IsErrorResponse": false
      }
     ],
     "HttpMethod": "POST",
     "RequestBodyMediaType": "Json",
     "Uri": "{host}",
     "Path": "/client/naming/property/client",
     "RequestMediaTypes": [
      "application/json"
     ],
     "BufferResponse": true,
     "GenerateProtocolMethod": true,
     "GenerateConvenienceMethod": true
    },
    {
     "$id": "50",
     "Name": "language",
     "ResourceName": "Property",
     "Accessibility": "public",
     "Parameters": [
      {
       "$ref": "26"
      },
      {
       "$id": "51",
       "Name": "LanguageClientNameModel",
       "NameInRequest": "LanguageClientNameModel",
       "Type": {
        "$ref": "12"
       },
       "Location": "Body",
       "IsRequired": true,
       "IsApiVersion": false,
       "IsResourceParameter": false,
       "IsContentType": false,
       "IsEndpoint": false,
       "SkipUrlEncoding": false,
       "Explode": false,
       "Kind": "Method"
      },
      {
       "$id": "52",
       "Name": "contentType",
       "NameInRequest": "Content-Type",
       "Type": {
        "$id": "53",
        "Kind": "string",
        "IsNullable": false
       },
       "Location": "Header",
       "IsApiVersion": false,
       "IsResourceParameter": false,
       "IsContentType": true,
       "IsRequired": true,
       "IsEndpoint": false,
       "SkipUrlEncoding": false,
       "Explode": false,
       "Kind": "Constant",
       "DefaultValue": {
        "$id": "54",
        "Type": {
         "$ref": "53"
        },
        "Value": "application/json"
       }
      },
      {
       "$id": "55",
       "Name": "accept",
       "NameInRequest": "Accept",
       "Type": {
        "$id": "56",
        "Kind": "string",
        "IsNullable": false
       },
       "Location": "Header",
       "IsApiVersion": false,
       "IsResourceParameter": false,
       "IsContentType": false,
       "IsRequired": true,
       "IsEndpoint": false,
       "SkipUrlEncoding": false,
       "Explode": false,
       "Kind": "Constant",
       "DefaultValue": {
        "$id": "57",
        "Type": {
         "$ref": "56"
        },
        "Value": "application/json"
       }
      }
     ],
     "Responses": [
      {
       "$id": "58",
       "StatusCodes": [
        204
       ],
       "BodyMediaType": "Json",
       "Headers": [],
       "IsErrorResponse": false
      }
     ],
     "HttpMethod": "POST",
     "RequestBodyMediaType": "Json",
     "Uri": "{host}",
     "Path": "/client/naming/property/language",
     "RequestMediaTypes": [
      "application/json"
     ],
     "BufferResponse": true,
     "GenerateProtocolMethod": true,
     "GenerateConvenienceMethod": true
    },
    {
     "$id": "59",
     "Name": "compatibleWithEncodedName",
     "ResourceName": "Property",
     "Accessibility": "public",
     "Parameters": [
      {
       "$ref": "26"
      },
      {
       "$id": "60",
       "Name": "ClientNameAndJsonEncodedNameModel",
       "NameInRequest": "ClientNameAndJsonEncodedNameModel",
       "Type": {
        "$ref": "15"
       },
       "Location": "Body",
       "IsRequired": true,
       "IsApiVersion": false,
       "IsResourceParameter": false,
       "IsContentType": false,
       "IsEndpoint": false,
       "SkipUrlEncoding": false,
       "Explode": false,
       "Kind": "Method"
      },
      {
       "$id": "61",
       "Name": "contentType",
       "NameInRequest": "Content-Type",
       "Type": {
        "$id": "62",
        "Kind": "string",
        "IsNullable": false
       },
       "Location": "Header",
       "IsApiVersion": false,
       "IsResourceParameter": false,
       "IsContentType": true,
       "IsRequired": true,
       "IsEndpoint": false,
       "SkipUrlEncoding": false,
       "Explode": false,
       "Kind": "Constant",
       "DefaultValue": {
        "$id": "63",
        "Type": {
         "$ref": "62"
        },
        "Value": "application/json"
       }
      },
      {
       "$id": "64",
       "Name": "accept",
       "NameInRequest": "Accept",
       "Type": {
        "$id": "65",
        "Kind": "string",
        "IsNullable": false
       },
       "Location": "Header",
       "IsApiVersion": false,
       "IsResourceParameter": false,
       "IsContentType": false,
       "IsRequired": true,
       "IsEndpoint": false,
       "SkipUrlEncoding": false,
       "Explode": false,
       "Kind": "Constant",
       "DefaultValue": {
        "$id": "66",
        "Type": {
         "$ref": "65"
        },
        "Value": "application/json"
       }
      }
     ],
     "Responses": [
      {
       "$id": "67",
       "StatusCodes": [
        204
       ],
       "BodyMediaType": "Json",
       "Headers": [],
       "IsErrorResponse": false
      }
     ],
     "HttpMethod": "POST",
     "RequestBodyMediaType": "Json",
     "Uri": "{host}",
     "Path": "/client/naming/property/compatible-with-encoded-name",
     "RequestMediaTypes": [
      "application/json"
     ],
     "BufferResponse": true,
     "GenerateProtocolMethod": true,
     "GenerateConvenienceMethod": true
    },
    {
     "$id": "68",
     "Name": "request",
     "ResourceName": "Header",
     "Accessibility": "public",
     "Parameters": [
      {
       "$ref": "26"
      },
      {
       "$id": "69",
       "Name": "clientName",
       "NameInRequest": "default-name",
       "Type": {
<<<<<<< HEAD
        "$id": "68",
        "Kind": "Primitive",
        "Name": "String"
=======
        "$id": "70",
        "Kind": "string",
        "IsNullable": false
>>>>>>> 9b8a321f
       },
       "Location": "Header",
       "IsRequired": true,
       "IsApiVersion": false,
       "IsResourceParameter": false,
       "IsContentType": false,
       "IsEndpoint": false,
       "SkipUrlEncoding": false,
       "Explode": false,
       "Kind": "Method"
      },
      {
       "$id": "71",
       "Name": "accept",
       "NameInRequest": "Accept",
       "Type": {
        "$id": "72",
        "Kind": "string",
        "IsNullable": false
       },
       "Location": "Header",
       "IsApiVersion": false,
       "IsResourceParameter": false,
       "IsContentType": false,
       "IsRequired": true,
       "IsEndpoint": false,
       "SkipUrlEncoding": false,
       "Explode": false,
       "Kind": "Constant",
       "DefaultValue": {
        "$id": "73",
        "Type": {
         "$ref": "72"
        },
        "Value": "application/json"
       }
      }
     ],
     "Responses": [
      {
       "$id": "74",
       "StatusCodes": [
        204
       ],
       "BodyMediaType": "Json",
       "Headers": [],
       "IsErrorResponse": false
      }
     ],
     "HttpMethod": "POST",
     "RequestBodyMediaType": "None",
     "Uri": "{host}",
     "Path": "/client/naming/header",
     "BufferResponse": true,
     "GenerateProtocolMethod": true,
     "GenerateConvenienceMethod": true
    },
    {
     "$id": "75",
     "Name": "response",
     "ResourceName": "Header",
     "Accessibility": "public",
     "Parameters": [
      {
       "$ref": "26"
      },
      {
       "$id": "76",
       "Name": "accept",
       "NameInRequest": "Accept",
       "Type": {
        "$id": "77",
        "Kind": "string",
        "IsNullable": false
       },
       "Location": "Header",
       "IsApiVersion": false,
       "IsResourceParameter": false,
       "IsContentType": false,
       "IsRequired": true,
       "IsEndpoint": false,
       "SkipUrlEncoding": false,
       "Explode": false,
       "Kind": "Constant",
       "DefaultValue": {
        "$id": "78",
        "Type": {
         "$ref": "77"
        },
        "Value": "application/json"
       }
      }
     ],
     "Responses": [
      {
       "$id": "79",
       "StatusCodes": [
        204
       ],
       "BodyMediaType": "Json",
       "Headers": [
        {
         "$id": "80",
         "Name": "default-name",
         "NameInResponse": "default-name",
         "Description": "",
         "Type": {
<<<<<<< HEAD
          "$id": "79",
          "Kind": "Primitive",
          "Name": "String"
=======
          "$id": "81",
          "Kind": "string",
          "IsNullable": false
>>>>>>> 9b8a321f
         }
        }
       ],
       "IsErrorResponse": false
      }
     ],
     "HttpMethod": "GET",
     "RequestBodyMediaType": "None",
     "Uri": "{host}",
     "Path": "/client/naming/header",
     "BufferResponse": true,
     "GenerateProtocolMethod": true,
     "GenerateConvenienceMethod": true
    }
   ],
   "Protocol": {
    "$id": "82"
   },
   "Creatable": true,
   "Parameters": [
    {
     "$ref": "26"
    }
   ]
  },
  {
   "$id": "83",
   "Name": "ClientModel",
   "Description": "",
   "Operations": [
    {
     "$id": "84",
     "Name": "client",
     "ResourceName": "Model",
     "Accessibility": "public",
     "Parameters": [
      {
       "$ref": "26"
      },
      {
       "$id": "85",
       "Name": "ClientModel",
       "NameInRequest": "ModelWithClientClientName",
       "Type": {
        "$ref": "18"
       },
       "Location": "Body",
       "IsRequired": true,
       "IsApiVersion": false,
       "IsResourceParameter": false,
       "IsContentType": false,
       "IsEndpoint": false,
       "SkipUrlEncoding": false,
       "Explode": false,
       "Kind": "Method"
      },
      {
       "$id": "86",
       "Name": "contentType",
       "NameInRequest": "Content-Type",
       "Type": {
        "$id": "87",
        "Kind": "string",
        "IsNullable": false
       },
       "Location": "Header",
       "IsApiVersion": false,
       "IsResourceParameter": false,
       "IsContentType": true,
       "IsRequired": true,
       "IsEndpoint": false,
       "SkipUrlEncoding": false,
       "Explode": false,
       "Kind": "Constant",
       "DefaultValue": {
        "$id": "88",
        "Type": {
         "$ref": "87"
        },
        "Value": "application/json"
       }
      },
      {
       "$id": "89",
       "Name": "accept",
       "NameInRequest": "Accept",
       "Type": {
        "$id": "90",
        "Kind": "string",
        "IsNullable": false
       },
       "Location": "Header",
       "IsApiVersion": false,
       "IsResourceParameter": false,
       "IsContentType": false,
       "IsRequired": true,
       "IsEndpoint": false,
       "SkipUrlEncoding": false,
       "Explode": false,
       "Kind": "Constant",
       "DefaultValue": {
        "$id": "91",
        "Type": {
         "$ref": "90"
        },
        "Value": "application/json"
       }
      }
     ],
     "Responses": [
      {
       "$id": "92",
       "StatusCodes": [
        204
       ],
       "BodyMediaType": "Json",
       "Headers": [],
       "IsErrorResponse": false
      }
     ],
     "HttpMethod": "POST",
     "RequestBodyMediaType": "Json",
     "Uri": "{host}",
     "Path": "/client/naming/model/client",
     "RequestMediaTypes": [
      "application/json"
     ],
     "BufferResponse": true,
     "GenerateProtocolMethod": true,
     "GenerateConvenienceMethod": true
    },
    {
     "$id": "93",
     "Name": "language",
     "ResourceName": "Model",
     "Accessibility": "public",
     "Parameters": [
      {
       "$ref": "26"
      },
      {
       "$id": "94",
       "Name": "CSModel",
       "NameInRequest": "ModelWithLanguageClientName",
       "Type": {
        "$ref": "21"
       },
       "Location": "Body",
       "IsRequired": true,
       "IsApiVersion": false,
       "IsResourceParameter": false,
       "IsContentType": false,
       "IsEndpoint": false,
       "SkipUrlEncoding": false,
       "Explode": false,
       "Kind": "Method"
      },
      {
       "$id": "95",
       "Name": "contentType",
       "NameInRequest": "Content-Type",
       "Type": {
        "$id": "96",
        "Kind": "string",
        "IsNullable": false
       },
       "Location": "Header",
       "IsApiVersion": false,
       "IsResourceParameter": false,
       "IsContentType": true,
       "IsRequired": true,
       "IsEndpoint": false,
       "SkipUrlEncoding": false,
       "Explode": false,
       "Kind": "Constant",
       "DefaultValue": {
        "$id": "97",
        "Type": {
         "$ref": "96"
        },
        "Value": "application/json"
       }
      },
      {
       "$id": "98",
       "Name": "accept",
       "NameInRequest": "Accept",
       "Type": {
        "$id": "99",
        "Kind": "string",
        "IsNullable": false
       },
       "Location": "Header",
       "IsApiVersion": false,
       "IsResourceParameter": false,
       "IsContentType": false,
       "IsRequired": true,
       "IsEndpoint": false,
       "SkipUrlEncoding": false,
       "Explode": false,
       "Kind": "Constant",
       "DefaultValue": {
        "$id": "100",
        "Type": {
         "$ref": "99"
        },
        "Value": "application/json"
       }
      }
     ],
     "Responses": [
      {
       "$id": "101",
       "StatusCodes": [
        204
       ],
       "BodyMediaType": "Json",
       "Headers": [],
       "IsErrorResponse": false
      }
     ],
     "HttpMethod": "POST",
     "RequestBodyMediaType": "Json",
     "Uri": "{host}",
     "Path": "/client/naming/model/language",
     "RequestMediaTypes": [
      "application/json"
     ],
     "BufferResponse": true,
     "GenerateProtocolMethod": true,
     "GenerateConvenienceMethod": true
    }
   ],
   "Protocol": {
    "$id": "102"
   },
   "Creatable": false,
   "Parent": "NamingClient",
   "Parameters": [
    {
     "$ref": "26"
    }
   ]
  },
  {
   "$id": "103",
   "Name": "UnionEnum",
   "Description": "",
   "Operations": [
    {
     "$id": "104",
     "Name": "unionEnumName",
     "ResourceName": "UnionEnum",
     "Accessibility": "public",
     "Parameters": [
      {
       "$ref": "26"
      },
      {
       "$id": "105",
       "Name": "body",
       "NameInRequest": "body",
       "Type": {
        "$ref": "2"
       },
       "Location": "Body",
       "IsRequired": true,
       "IsApiVersion": false,
       "IsResourceParameter": false,
       "IsContentType": false,
       "IsEndpoint": false,
       "SkipUrlEncoding": false,
       "Explode": false,
       "Kind": "Method"
      },
      {
       "$id": "106",
       "Name": "contentType",
       "NameInRequest": "Content-Type",
       "Type": {
        "$id": "107",
        "Kind": "string",
        "IsNullable": false
       },
       "Location": "Header",
       "IsApiVersion": false,
       "IsResourceParameter": false,
       "IsContentType": true,
       "IsRequired": true,
       "IsEndpoint": false,
       "SkipUrlEncoding": false,
       "Explode": false,
       "Kind": "Constant",
       "DefaultValue": {
        "$id": "108",
        "Type": {
         "$ref": "107"
        },
        "Value": "application/json"
       }
      },
      {
       "$id": "109",
       "Name": "accept",
       "NameInRequest": "Accept",
       "Type": {
        "$id": "110",
        "Kind": "string",
        "IsNullable": false
       },
       "Location": "Header",
       "IsApiVersion": false,
       "IsResourceParameter": false,
       "IsContentType": false,
       "IsRequired": true,
       "IsEndpoint": false,
       "SkipUrlEncoding": false,
       "Explode": false,
       "Kind": "Constant",
       "DefaultValue": {
        "$id": "111",
        "Type": {
         "$ref": "110"
        },
        "Value": "application/json"
       }
      }
     ],
     "Responses": [
      {
       "$id": "112",
       "StatusCodes": [
        204
       ],
       "BodyMediaType": "Json",
       "Headers": [],
       "IsErrorResponse": false
      }
     ],
     "HttpMethod": "POST",
     "RequestBodyMediaType": "None",
     "Uri": "{host}",
     "Path": "/client/naming/union-enum/union-enum-name",
     "RequestMediaTypes": [
      "application/json"
     ],
     "BufferResponse": true,
     "GenerateProtocolMethod": true,
     "GenerateConvenienceMethod": true
    },
    {
     "$id": "113",
     "Name": "unionEnumMemberName",
     "ResourceName": "UnionEnum",
     "Accessibility": "public",
     "Parameters": [
      {
       "$ref": "26"
      },
      {
       "$id": "114",
       "Name": "body",
       "NameInRequest": "body",
       "Type": {
        "$ref": "5"
       },
       "Location": "Body",
       "IsRequired": true,
       "IsApiVersion": false,
       "IsResourceParameter": false,
       "IsContentType": false,
       "IsEndpoint": false,
       "SkipUrlEncoding": false,
       "Explode": false,
       "Kind": "Method"
      },
      {
       "$id": "115",
       "Name": "contentType",
       "NameInRequest": "Content-Type",
       "Type": {
        "$id": "116",
        "Kind": "string",
        "IsNullable": false
       },
       "Location": "Header",
       "IsApiVersion": false,
       "IsResourceParameter": false,
       "IsContentType": true,
       "IsRequired": true,
       "IsEndpoint": false,
       "SkipUrlEncoding": false,
       "Explode": false,
       "Kind": "Constant",
       "DefaultValue": {
        "$id": "117",
        "Type": {
         "$ref": "116"
        },
        "Value": "application/json"
       }
      },
      {
       "$id": "118",
       "Name": "accept",
       "NameInRequest": "Accept",
       "Type": {
        "$id": "119",
        "Kind": "string",
        "IsNullable": false
       },
       "Location": "Header",
       "IsApiVersion": false,
       "IsResourceParameter": false,
       "IsContentType": false,
       "IsRequired": true,
       "IsEndpoint": false,
       "SkipUrlEncoding": false,
       "Explode": false,
       "Kind": "Constant",
       "DefaultValue": {
        "$id": "120",
        "Type": {
         "$ref": "119"
        },
        "Value": "application/json"
       }
      }
     ],
     "Responses": [
      {
       "$id": "121",
       "StatusCodes": [
        204
       ],
       "BodyMediaType": "Json",
       "Headers": [],
       "IsErrorResponse": false
      }
     ],
     "HttpMethod": "POST",
     "RequestBodyMediaType": "None",
     "Uri": "{host}",
     "Path": "/client/naming/union-enum/union-enum-member-name",
     "RequestMediaTypes": [
      "application/json"
     ],
     "BufferResponse": true,
     "GenerateProtocolMethod": true,
     "GenerateConvenienceMethod": true
    }
   ],
   "Protocol": {
    "$id": "122"
   },
   "Creatable": false,
   "Parent": "NamingClient",
   "Parameters": [
    {
     "$ref": "26"
    }
   ]
  }
 ]
}<|MERGE_RESOLUTION|>--- conflicted
+++ resolved
@@ -9,8 +9,7 @@
    "Name": "ClientExtensibleEnum",
    "ValueType": {
     "$id": "3",
-    "Kind": "string",
-    "IsNullable": false
+    "Kind": "string"
    },
    "Values": [
     {
@@ -29,8 +28,7 @@
    "Name": "ExtensibleEnum",
    "ValueType": {
     "$id": "6",
-    "Kind": "string",
-    "IsNullable": false
+    "Kind": "string"
    },
    "Values": [
     {
@@ -63,15 +61,8 @@
      "SerializedName": "defaultName",
      "Description": "Pass in true",
      "Type": {
-<<<<<<< HEAD
-      "$id": "9",
-      "Kind": "Primitive",
-      "Name": "Boolean"
-=======
       "$id": "11",
-      "Kind": "boolean",
-      "IsNullable": false
->>>>>>> 9b8a321f
+      "Kind": "boolean"
      },
      "IsRequired": true,
      "IsReadOnly": false
@@ -91,15 +82,8 @@
      "SerializedName": "defaultName",
      "Description": "Pass in true",
      "Type": {
-<<<<<<< HEAD
-      "$id": "12",
-      "Kind": "Primitive",
-      "Name": "Boolean"
-=======
       "$id": "14",
-      "Kind": "boolean",
-      "IsNullable": false
->>>>>>> 9b8a321f
+      "Kind": "boolean"
      },
      "IsRequired": true,
      "IsReadOnly": false
@@ -119,15 +103,8 @@
      "SerializedName": "wireName",
      "Description": "Pass in true",
      "Type": {
-<<<<<<< HEAD
-      "$id": "15",
-      "Kind": "Primitive",
-      "Name": "Boolean"
-=======
       "$id": "17",
-      "Kind": "boolean",
-      "IsNullable": false
->>>>>>> 9b8a321f
+      "Kind": "boolean"
      },
      "IsRequired": true,
      "IsReadOnly": false
@@ -147,15 +124,8 @@
      "SerializedName": "defaultName",
      "Description": "Pass in true",
      "Type": {
-<<<<<<< HEAD
-      "$id": "18",
-      "Kind": "Primitive",
-      "Name": "Boolean"
-=======
       "$id": "20",
-      "Kind": "boolean",
-      "IsNullable": false
->>>>>>> 9b8a321f
+      "Kind": "boolean"
      },
      "IsRequired": true,
      "IsReadOnly": false
@@ -175,15 +145,8 @@
      "SerializedName": "defaultName",
      "Description": "Pass in true",
      "Type": {
-<<<<<<< HEAD
-      "$id": "21",
-      "Kind": "Primitive",
-      "Name": "Boolean"
-=======
       "$id": "23",
-      "Kind": "boolean",
-      "IsNullable": false
->>>>>>> 9b8a321f
+      "Kind": "boolean"
      },
      "IsRequired": true,
      "IsReadOnly": false
@@ -292,15 +255,8 @@
        "Name": "clientName",
        "NameInRequest": "defaultName",
        "Type": {
-<<<<<<< HEAD
-        "$id": "34",
-        "Kind": "Primitive",
-        "Name": "String"
-=======
         "$id": "36",
-        "Kind": "string",
-        "IsNullable": false
->>>>>>> 9b8a321f
+        "Kind": "string"
        },
        "Location": "Query",
        "IsRequired": true,
@@ -675,15 +631,8 @@
        "Name": "clientName",
        "NameInRequest": "default-name",
        "Type": {
-<<<<<<< HEAD
-        "$id": "68",
-        "Kind": "Primitive",
-        "Name": "String"
-=======
         "$id": "70",
-        "Kind": "string",
-        "IsNullable": false
->>>>>>> 9b8a321f
+        "Kind": "string"
        },
        "Location": "Header",
        "IsRequired": true,
@@ -791,15 +740,8 @@
          "NameInResponse": "default-name",
          "Description": "",
          "Type": {
-<<<<<<< HEAD
-          "$id": "79",
-          "Kind": "Primitive",
-          "Name": "String"
-=======
           "$id": "81",
-          "Kind": "string",
-          "IsNullable": false
->>>>>>> 9b8a321f
+          "Kind": "string"
          }
         }
        ],
