--- conflicted
+++ resolved
@@ -319,19 +319,12 @@
            "$ref": "40"
           },
           {
-<<<<<<< HEAD
            "$id": "55",
            "Kind": "constant",
-=======
-           "$id": "80",
-           "Kind": "array",
-           "Name": "Array",
->>>>>>> f09b0deb
            "ValueType": {
             "$id": "56",
             "Kind": "string"
            },
-<<<<<<< HEAD
            "Value": "a"
           },
           {
@@ -341,9 +334,6 @@
           {
            "$id": "58",
            "Kind": "boolean"
-=======
-           "CrossLanguageDefinitionId": "TypeSpec.Array"
->>>>>>> f09b0deb
           }
          ]
         },
@@ -364,19 +354,12 @@
            "$ref": "40"
           },
           {
-<<<<<<< HEAD
            "$id": "61",
            "Kind": "constant",
-=======
-           "$id": "85",
-           "Kind": "array",
-           "Name": "Array",
->>>>>>> f09b0deb
            "ValueType": {
             "$id": "62",
             "Kind": "string"
            },
-<<<<<<< HEAD
            "Value": "a"
           },
           {
@@ -386,9 +369,6 @@
           {
            "$id": "64",
            "Kind": "boolean"
-=======
-           "CrossLanguageDefinitionId": "TypeSpec.Array"
->>>>>>> f09b0deb
           }
          ]
         },
@@ -403,6 +383,7 @@
         "Type": {
          "$id": "66",
          "Kind": "array",
+         "Name": "Array",
          "ValueType": {
           "$id": "67",
           "Kind": "union",
@@ -429,7 +410,8 @@
             "Kind": "boolean"
            }
           ]
-         }
+         },
+         "CrossLanguageDefinitionId": "TypeSpec.Array"
         },
         "IsRequired": true,
         "IsReadOnly": false
@@ -716,10 +698,12 @@
           {
            "$id": "121",
            "Kind": "array",
+           "Name": "Array",
            "ValueType": {
             "$id": "122",
             "Kind": "string"
-           }
+           },
+           "CrossLanguageDefinitionId": "TypeSpec.Array"
           }
          ]
         },
@@ -743,10 +727,12 @@
           {
            "$id": "126",
            "Kind": "array",
+           "Name": "Array",
            "ValueType": {
             "$id": "127",
             "Kind": "string"
-           }
+           },
+           "CrossLanguageDefinitionId": "TypeSpec.Array"
           }
          ]
         },
@@ -1086,49 +1072,7 @@
         "$ref": "40"
        },
        {
-<<<<<<< HEAD
         "$ref": "136"
-=======
-        "$id": "161",
-        "Name": "array",
-        "SerializedName": "array",
-        "Description": "This should be receive/send 4 element with Cat, \"a\", int, and boolean",
-        "Type": {
-         "$id": "162",
-         "Kind": "array",
-         "Name": "Array",
-         "ValueType": {
-          "$id": "163",
-          "Kind": "union",
-          "Name": "MixedTypesCasesModel",
-          "VariantTypes": [
-           {
-            "$ref": "58"
-           },
-           {
-            "$id": "164",
-            "Kind": "constant",
-            "ValueType": {
-             "$id": "165",
-             "Kind": "string"
-            },
-            "Value": "a"
-           },
-           {
-            "$id": "166",
-            "Kind": "int32"
-           },
-           {
-            "$id": "167",
-            "Kind": "boolean"
-           }
-          ]
-         },
-         "CrossLanguageDefinitionId": "TypeSpec.Array"
-        },
-        "IsRequired": true,
-        "IsReadOnly": false
->>>>>>> f09b0deb
        }
       ]
      },
