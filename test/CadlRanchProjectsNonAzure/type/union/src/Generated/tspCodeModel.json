--- conflicted
+++ resolved
@@ -5,21 +5,13 @@
  "Enums": [
   {
    "$id": "2",
-<<<<<<< HEAD
-   "Kind": "Enum",
+   "Kind": "enum",
    "Name": "GetResponseProp7",
-   "EnumValueType": "String",
-   "AllowedValues": [
-=======
-   "Kind": "enum",
-   "Name": "GetResponseProp5",
    "ValueType": {
     "$id": "3",
-    "Kind": "string",
-    "IsNullable": false
+    "Kind": "string"
    },
    "Values": [
->>>>>>> 9b8a321f
     {
      "$id": "4",
      "Name": "a",
@@ -41,23 +33,14 @@
    "Usage": "RoundTrip"
   },
   {
-<<<<<<< HEAD
-   "$id": "6",
-   "Kind": "Enum",
-   "Name": "GetResponseProp6",
-   "EnumValueType": "String",
-   "AllowedValues": [
-=======
    "$id": "7",
    "Kind": "enum",
-   "Name": "GetResponseProp4",
+   "Name": "GetResponseProp6",
    "ValueType": {
     "$id": "8",
-    "Kind": "string",
-    "IsNullable": false
+    "Kind": "string"
    },
    "Values": [
->>>>>>> 9b8a321f
     {
      "$id": "9",
      "Name": "b",
@@ -79,8 +62,7 @@
    "Name": "StringExtensibleNamedUnion",
    "ValueType": {
     "$id": "12",
-    "Kind": "string",
-    "IsNullable": false
+    "Kind": "string"
    },
    "Values": [
     {
@@ -99,23 +81,14 @@
    "Usage": "RoundTrip"
   },
   {
-<<<<<<< HEAD
-   "$id": "12",
-   "Kind": "Enum",
-   "Name": "GetResponseProp5",
-   "EnumValueType": "Int32",
-   "AllowedValues": [
-=======
    "$id": "15",
    "Kind": "enum",
-   "Name": "GetResponseProp3",
+   "Name": "GetResponseProp5",
    "ValueType": {
     "$id": "16",
-    "Kind": "int32",
-    "IsNullable": false
+    "Kind": "int32"
    },
    "Values": [
->>>>>>> 9b8a321f
     {
      "$id": "17",
      "Name": "1",
@@ -137,23 +110,14 @@
    "Usage": "RoundTrip"
   },
   {
-<<<<<<< HEAD
-   "$id": "16",
-   "Kind": "Enum",
-   "Name": "GetResponseProp4",
-   "EnumValueType": "Float32",
-   "AllowedValues": [
-=======
    "$id": "20",
    "Kind": "enum",
-   "Name": "GetResponseProp1",
+   "Name": "GetResponseProp4",
    "ValueType": {
     "$id": "21",
-    "Kind": "float32",
-    "IsNullable": false
+    "Kind": "float32"
    },
    "Values": [
->>>>>>> 9b8a321f
     {
      "$id": "22",
      "Name": "1.1",
@@ -180,8 +144,7 @@
    "Name": "EnumsOnlyCasesLr",
    "ValueType": {
     "$id": "26",
-    "Kind": "string",
-    "IsNullable": false
+    "Kind": "string"
    },
    "Values": [
     {
@@ -215,8 +178,7 @@
    "Name": "EnumsOnlyCasesUd",
    "ValueType": {
     "$id": "32",
-    "Kind": "string",
-    "IsNullable": false
+    "Kind": "string"
    },
    "Values": [
     {
@@ -466,15 +428,8 @@
           "SerializedName": "name",
           "Description": "",
           "Type": {
-<<<<<<< HEAD
-           "$id": "53",
-           "Kind": "Primitive",
-           "Name": "String"
-=======
            "$id": "60",
-           "Kind": "string",
-           "IsNullable": false
->>>>>>> 9b8a321f
+           "Kind": "string"
           },
           "IsRequired": true,
           "IsReadOnly": false
@@ -494,15 +449,8 @@
           "SerializedName": "bark",
           "Description": "",
           "Type": {
-<<<<<<< HEAD
-           "$id": "56",
-           "Kind": "Primitive",
-           "Name": "String"
-=======
            "$id": "63",
-           "Kind": "string",
-           "IsNullable": false
->>>>>>> 9b8a321f
+           "Kind": "string"
           },
           "IsRequired": true,
           "IsReadOnly": false
@@ -653,33 +601,17 @@
          "Name": "Union",
          "UnionItemTypes": [
           {
-<<<<<<< HEAD
-           "$id": "72",
-           "Kind": "Primitive",
-           "Name": "String"
-=======
            "$id": "79",
-           "Kind": "string",
-           "IsNullable": false
->>>>>>> 9b8a321f
+           "Kind": "string"
           },
           {
            "$id": "80",
            "Kind": "Array",
            "Name": "Array",
            "ElementType": {
-<<<<<<< HEAD
-            "$id": "74",
-            "Kind": "Primitive",
-            "Name": "String"
+            "$id": "81",
+            "Kind": "string"
            }
-=======
-            "$id": "81",
-            "Kind": "string",
-            "IsNullable": false
-           },
-           "IsNullable": false
->>>>>>> 9b8a321f
           }
          ]
         },
@@ -697,33 +629,17 @@
          "Name": "Union",
          "UnionItemTypes": [
           {
-<<<<<<< HEAD
-           "$id": "77",
-           "Kind": "Primitive",
-           "Name": "String"
-=======
            "$id": "84",
-           "Kind": "string",
-           "IsNullable": false
->>>>>>> 9b8a321f
+           "Kind": "string"
           },
           {
            "$id": "85",
            "Kind": "Array",
            "Name": "Array",
            "ElementType": {
-<<<<<<< HEAD
-            "$id": "79",
-            "Kind": "Primitive",
-            "Name": "String"
+            "$id": "86",
+            "Kind": "string"
            }
-=======
-            "$id": "86",
-            "Kind": "string",
-            "IsNullable": false
-           },
-           "IsNullable": false
->>>>>>> 9b8a321f
           }
          ]
         },
@@ -790,82 +706,38 @@
          "Name": "Union",
          "UnionItemTypes": [
           {
-<<<<<<< HEAD
-           "$id": "87",
-           "Kind": "Literal",
-           "Name": "Literal",
-           "LiteralValueType": {
-            "$id": "88",
-            "Kind": "Primitive",
-            "Name": "String"
-=======
            "$id": "94",
            "Kind": "constant",
            "ValueType": {
             "$id": "95",
-            "Kind": "string",
-            "IsNullable": false
->>>>>>> 9b8a321f
+            "Kind": "string"
            },
            "Value": "a"
           },
           {
-<<<<<<< HEAD
-           "$id": "89",
-           "Kind": "Literal",
-           "Name": "Literal",
-           "LiteralValueType": {
-            "$id": "90",
-            "Kind": "Primitive",
-            "Name": "Int32"
-=======
            "$id": "96",
            "Kind": "constant",
            "ValueType": {
             "$id": "97",
-            "Kind": "int32",
-            "IsNullable": false
->>>>>>> 9b8a321f
+            "Kind": "int32"
            },
            "Value": 2
           },
           {
-<<<<<<< HEAD
-           "$id": "91",
-           "Kind": "Literal",
-           "Name": "Literal",
-           "LiteralValueType": {
-            "$id": "92",
-            "Kind": "Primitive",
-            "Name": "Float32"
-=======
            "$id": "98",
            "Kind": "constant",
            "ValueType": {
             "$id": "99",
-            "Kind": "float32",
-            "IsNullable": false
->>>>>>> 9b8a321f
+            "Kind": "float32"
            },
            "Value": 3.3
           },
           {
-<<<<<<< HEAD
-           "$id": "93",
-           "Kind": "Literal",
-           "Name": "Literal",
-           "LiteralValueType": {
-            "$id": "94",
-            "Kind": "Primitive",
-            "Name": "Boolean"
-=======
            "$id": "100",
            "Kind": "constant",
            "ValueType": {
             "$id": "101",
-            "Kind": "boolean",
-            "IsNullable": false
->>>>>>> 9b8a321f
+            "Kind": "boolean"
            },
            "Value": true
           }
@@ -885,82 +757,38 @@
          "Name": "Union",
          "UnionItemTypes": [
           {
-<<<<<<< HEAD
-           "$id": "97",
-           "Kind": "Literal",
-           "Name": "Literal",
-           "LiteralValueType": {
-            "$id": "98",
-            "Kind": "Primitive",
-            "Name": "String"
-=======
            "$id": "104",
            "Kind": "constant",
            "ValueType": {
             "$id": "105",
-            "Kind": "string",
-            "IsNullable": false
->>>>>>> 9b8a321f
+            "Kind": "string"
            },
            "Value": "a"
           },
           {
-<<<<<<< HEAD
-           "$id": "99",
-           "Kind": "Literal",
-           "Name": "Literal",
-           "LiteralValueType": {
-            "$id": "100",
-            "Kind": "Primitive",
-            "Name": "Int32"
-=======
            "$id": "106",
            "Kind": "constant",
            "ValueType": {
             "$id": "107",
-            "Kind": "int32",
-            "IsNullable": false
->>>>>>> 9b8a321f
+            "Kind": "int32"
            },
            "Value": 2
           },
           {
-<<<<<<< HEAD
-           "$id": "101",
-           "Kind": "Literal",
-           "Name": "Literal",
-           "LiteralValueType": {
-            "$id": "102",
-            "Kind": "Primitive",
-            "Name": "Float32"
-=======
            "$id": "108",
            "Kind": "constant",
            "ValueType": {
             "$id": "109",
-            "Kind": "float32",
-            "IsNullable": false
->>>>>>> 9b8a321f
+            "Kind": "float32"
            },
            "Value": 3.3
           },
           {
-<<<<<<< HEAD
-           "$id": "103",
-           "Kind": "Literal",
-           "Name": "Literal",
-           "LiteralValueType": {
-            "$id": "104",
-            "Kind": "Primitive",
-            "Name": "Boolean"
-=======
            "$id": "110",
            "Kind": "constant",
            "ValueType": {
             "$id": "111",
-            "Kind": "boolean",
-            "IsNullable": false
->>>>>>> 9b8a321f
+            "Kind": "boolean"
            },
            "Value": true
           }
@@ -980,82 +808,38 @@
          "Name": "Union",
          "UnionItemTypes": [
           {
-<<<<<<< HEAD
-           "$id": "107",
-           "Kind": "Literal",
-           "Name": "Literal",
-           "LiteralValueType": {
-            "$id": "108",
-            "Kind": "Primitive",
-            "Name": "String"
-=======
            "$id": "114",
            "Kind": "constant",
            "ValueType": {
             "$id": "115",
-            "Kind": "string",
-            "IsNullable": false
->>>>>>> 9b8a321f
+            "Kind": "string"
            },
            "Value": "a"
           },
           {
-<<<<<<< HEAD
-           "$id": "109",
-           "Kind": "Literal",
-           "Name": "Literal",
-           "LiteralValueType": {
-            "$id": "110",
-            "Kind": "Primitive",
-            "Name": "Int32"
-=======
            "$id": "116",
            "Kind": "constant",
            "ValueType": {
             "$id": "117",
-            "Kind": "int32",
-            "IsNullable": false
->>>>>>> 9b8a321f
+            "Kind": "int32"
            },
            "Value": 2
           },
           {
-<<<<<<< HEAD
-           "$id": "111",
-           "Kind": "Literal",
-           "Name": "Literal",
-           "LiteralValueType": {
-            "$id": "112",
-            "Kind": "Primitive",
-            "Name": "Float32"
-=======
            "$id": "118",
            "Kind": "constant",
            "ValueType": {
             "$id": "119",
-            "Kind": "float32",
-            "IsNullable": false
->>>>>>> 9b8a321f
+            "Kind": "float32"
            },
            "Value": 3.3
           },
           {
-<<<<<<< HEAD
-           "$id": "113",
-           "Kind": "Literal",
-           "Name": "Literal",
-           "LiteralValueType": {
-            "$id": "114",
-            "Kind": "Primitive",
-            "Name": "Boolean"
-=======
            "$id": "120",
            "Kind": "constant",
            "ValueType": {
             "$id": "121",
-            "Kind": "boolean",
-            "IsNullable": false
->>>>>>> 9b8a321f
+            "Kind": "boolean"
            },
            "Value": true
           }
@@ -1075,82 +859,38 @@
          "Name": "Union",
          "UnionItemTypes": [
           {
-<<<<<<< HEAD
-           "$id": "117",
-           "Kind": "Literal",
-           "Name": "Literal",
-           "LiteralValueType": {
-            "$id": "118",
-            "Kind": "Primitive",
-            "Name": "String"
-=======
            "$id": "124",
            "Kind": "constant",
            "ValueType": {
             "$id": "125",
-            "Kind": "string",
-            "IsNullable": false
->>>>>>> 9b8a321f
+            "Kind": "string"
            },
            "Value": "a"
           },
           {
-<<<<<<< HEAD
-           "$id": "119",
-           "Kind": "Literal",
-           "Name": "Literal",
-           "LiteralValueType": {
-            "$id": "120",
-            "Kind": "Primitive",
-            "Name": "Int32"
-=======
            "$id": "126",
            "Kind": "constant",
            "ValueType": {
             "$id": "127",
-            "Kind": "int32",
-            "IsNullable": false
->>>>>>> 9b8a321f
+            "Kind": "int32"
            },
            "Value": 2
           },
           {
-<<<<<<< HEAD
-           "$id": "121",
-           "Kind": "Literal",
-           "Name": "Literal",
-           "LiteralValueType": {
-            "$id": "122",
-            "Kind": "Primitive",
-            "Name": "Float32"
-=======
            "$id": "128",
            "Kind": "constant",
            "ValueType": {
             "$id": "129",
-            "Kind": "float32",
-            "IsNullable": false
->>>>>>> 9b8a321f
+            "Kind": "float32"
            },
            "Value": 3.3
           },
           {
-<<<<<<< HEAD
-           "$id": "123",
-           "Kind": "Literal",
-           "Name": "Literal",
-           "LiteralValueType": {
-            "$id": "124",
-            "Kind": "Primitive",
-            "Name": "Boolean"
-=======
            "$id": "130",
            "Kind": "constant",
            "ValueType": {
             "$id": "131",
-            "Kind": "boolean",
-            "IsNullable": false
->>>>>>> 9b8a321f
+            "Kind": "boolean"
            },
            "Value": true
           }
@@ -1222,45 +962,21 @@
            "$ref": "58"
           },
           {
-<<<<<<< HEAD
-           "$id": "132",
-           "Kind": "Literal",
-           "Name": "Literal",
-           "LiteralValueType": {
-            "$id": "133",
-            "Kind": "Primitive",
-            "Name": "String"
-=======
            "$id": "139",
            "Kind": "constant",
            "ValueType": {
             "$id": "140",
-            "Kind": "string",
-            "IsNullable": false
->>>>>>> 9b8a321f
+            "Kind": "string"
            },
            "Value": "a"
           },
           {
-<<<<<<< HEAD
-           "$id": "134",
-           "Kind": "Primitive",
-           "Name": "Int32"
+           "$id": "141",
+           "Kind": "int32"
           },
           {
-           "$id": "135",
-           "Kind": "Primitive",
-           "Name": "Boolean"
-=======
-           "$id": "141",
-           "Kind": "int32",
-           "IsNullable": false
-          },
-          {
            "$id": "142",
-           "Kind": "boolean",
-           "IsNullable": false
->>>>>>> 9b8a321f
+           "Kind": "boolean"
           }
          ]
         },
@@ -1281,45 +997,21 @@
            "$ref": "58"
           },
           {
-<<<<<<< HEAD
-           "$id": "138",
-           "Kind": "Literal",
-           "Name": "Literal",
-           "LiteralValueType": {
-            "$id": "139",
-            "Kind": "Primitive",
-            "Name": "String"
-=======
            "$id": "145",
            "Kind": "constant",
            "ValueType": {
             "$id": "146",
-            "Kind": "string",
-            "IsNullable": false
->>>>>>> 9b8a321f
+            "Kind": "string"
            },
            "Value": "a"
           },
           {
-<<<<<<< HEAD
-           "$id": "140",
-           "Kind": "Primitive",
-           "Name": "Int32"
+           "$id": "147",
+           "Kind": "int32"
           },
           {
-           "$id": "141",
-           "Kind": "Primitive",
-           "Name": "Boolean"
-=======
-           "$id": "147",
-           "Kind": "int32",
-           "IsNullable": false
-          },
-          {
            "$id": "148",
-           "Kind": "boolean",
-           "IsNullable": false
->>>>>>> 9b8a321f
+           "Kind": "boolean"
           }
          ]
         },
@@ -1340,45 +1032,21 @@
            "$ref": "58"
           },
           {
-<<<<<<< HEAD
-           "$id": "144",
-           "Kind": "Literal",
-           "Name": "Literal",
-           "LiteralValueType": {
-            "$id": "145",
-            "Kind": "Primitive",
-            "Name": "String"
-=======
            "$id": "151",
            "Kind": "constant",
            "ValueType": {
             "$id": "152",
-            "Kind": "string",
-            "IsNullable": false
->>>>>>> 9b8a321f
+            "Kind": "string"
            },
            "Value": "a"
           },
           {
-<<<<<<< HEAD
-           "$id": "146",
-           "Kind": "Primitive",
-           "Name": "Int32"
+           "$id": "153",
+           "Kind": "int32"
           },
           {
-           "$id": "147",
-           "Kind": "Primitive",
-           "Name": "Boolean"
-=======
-           "$id": "153",
-           "Kind": "int32",
-           "IsNullable": false
-          },
-          {
            "$id": "154",
-           "Kind": "boolean",
-           "IsNullable": false
->>>>>>> 9b8a321f
+           "Kind": "boolean"
           }
          ]
         },
@@ -1399,45 +1067,21 @@
            "$ref": "58"
           },
           {
-<<<<<<< HEAD
-           "$id": "150",
-           "Kind": "Literal",
-           "Name": "Literal",
-           "LiteralValueType": {
-            "$id": "151",
-            "Kind": "Primitive",
-            "Name": "String"
-=======
            "$id": "157",
            "Kind": "constant",
            "ValueType": {
             "$id": "158",
-            "Kind": "string",
-            "IsNullable": false
->>>>>>> 9b8a321f
+            "Kind": "string"
            },
            "Value": "a"
           },
           {
-<<<<<<< HEAD
-           "$id": "152",
-           "Kind": "Primitive",
-           "Name": "Int32"
+           "$id": "159",
+           "Kind": "int32"
           },
           {
-           "$id": "153",
-           "Kind": "Primitive",
-           "Name": "Boolean"
-=======
-           "$id": "159",
-           "Kind": "int32",
-           "IsNullable": false
-          },
-          {
            "$id": "160",
-           "Kind": "boolean",
-           "IsNullable": false
->>>>>>> 9b8a321f
+           "Kind": "boolean"
           }
          ]
         },
@@ -1462,45 +1106,21 @@
             "$ref": "58"
            },
            {
-<<<<<<< HEAD
-            "$id": "157",
-            "Kind": "Literal",
-            "Name": "Literal",
-            "LiteralValueType": {
-             "$id": "158",
-             "Kind": "Primitive",
-             "Name": "String"
-=======
             "$id": "164",
             "Kind": "constant",
             "ValueType": {
              "$id": "165",
-             "Kind": "string",
-             "IsNullable": false
->>>>>>> 9b8a321f
+             "Kind": "string"
             },
             "Value": "a"
            },
            {
-<<<<<<< HEAD
-            "$id": "159",
-            "Kind": "Primitive",
-            "Name": "Int32"
-           },
-           {
-            "$id": "160",
-            "Kind": "Primitive",
-            "Name": "Boolean"
-=======
             "$id": "166",
-            "Kind": "int32",
-            "IsNullable": false
+            "Kind": "int32"
            },
            {
             "$id": "167",
-            "Kind": "boolean",
-            "IsNullable": false
->>>>>>> 9b8a321f
+            "Kind": "boolean"
            }
           ]
          }
