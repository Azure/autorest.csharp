--- conflicted
+++ resolved
@@ -138,7 +138,9 @@
         "$id": "21",
         "Type": {
          "$id": "22",
-         "Kind": "string"
+         "Kind": "string",
+         "Name": "string",
+         "CrossLanguageDefinitionId": "TypeSpec.string"
         },
         "Value": "http://localhost:3000"
        }
@@ -152,7 +154,9 @@
         "Kind": "constant",
         "ValueType": {
          "$id": "25",
-         "Kind": "string"
+         "Kind": "string",
+         "Name": "string",
+         "CrossLanguageDefinitionId": "TypeSpec.string"
         },
         "Value": "application/json"
        },
@@ -204,20 +208,15 @@
        "Name": "accept",
        "NameInRequest": "Accept",
        "Type": {
-<<<<<<< HEAD
-        "$id": "25",
-        "Kind": "string",
-        "Name": "string",
-        "CrossLanguageDefinitionId": "TypeSpec.string"
-=======
         "$id": "29",
         "Kind": "constant",
         "ValueType": {
          "$id": "30",
-         "Kind": "string"
+         "Kind": "string",
+         "Name": "string",
+         "CrossLanguageDefinitionId": "TypeSpec.string"
         },
         "Value": "application/json"
->>>>>>> cc743cb2
        },
        "Location": "Header",
        "IsApiVersion": false,
@@ -268,20 +267,15 @@
        "NameInRequest": "Content-Type",
        "Description": "Body parameter's content type. Known values are application/json",
        "Type": {
-<<<<<<< HEAD
-        "$id": "31",
-        "Kind": "string",
-        "Name": "string",
-        "CrossLanguageDefinitionId": "TypeSpec.string"
-=======
         "$id": "34",
         "Kind": "constant",
         "ValueType": {
          "$id": "35",
-         "Kind": "string"
+         "Kind": "string",
+         "Name": "string",
+         "CrossLanguageDefinitionId": "TypeSpec.string"
         },
         "Value": "application/json"
->>>>>>> cc743cb2
        },
        "Location": "Header",
        "IsApiVersion": false,
@@ -296,14 +290,7 @@
        "Name": "body",
        "NameInRequest": "body",
        "Type": {
-<<<<<<< HEAD
-        "$id": "34",
-        "Kind": "string",
-        "Name": "string",
-        "CrossLanguageDefinitionId": "TypeSpec.string"
-=======
         "$ref": "2"
->>>>>>> cc743cb2
        },
        "Location": "Body",
        "IsApiVersion": false,
@@ -352,18 +339,14 @@
        "Description": "Body parameter's content type. Known values are application/json",
        "Type": {
         "$id": "40",
-<<<<<<< HEAD
-        "Kind": "string",
-        "Name": "string",
-        "CrossLanguageDefinitionId": "TypeSpec.string"
-=======
         "Kind": "constant",
         "ValueType": {
          "$id": "41",
-         "Kind": "string"
+         "Kind": "string",
+         "Name": "string",
+         "CrossLanguageDefinitionId": "TypeSpec.string"
         },
         "Value": "application/json"
->>>>>>> cc743cb2
        },
        "Location": "Header",
        "IsApiVersion": false,
@@ -378,14 +361,7 @@
        "Name": "body",
        "NameInRequest": "body",
        "Type": {
-<<<<<<< HEAD
-        "$id": "43",
-        "Kind": "string",
-        "Name": "string",
-        "CrossLanguageDefinitionId": "TypeSpec.string"
-=======
         "$ref": "2"
->>>>>>> cc743cb2
        },
        "Location": "Body",
        "IsApiVersion": false,
