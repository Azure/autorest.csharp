--- conflicted
+++ resolved
@@ -58,12 +58,7 @@
    "Namespace": "Type.Enum.Extensible",
    "Description": "Days of the week",
    "IsExtensible": true,
-<<<<<<< HEAD
-   "IsNullable": false,
    "Usage": "Input,Output"
-=======
-   "Usage": "RoundTrip"
->>>>>>> 64632414
   }
  ],
  "Models": [],
