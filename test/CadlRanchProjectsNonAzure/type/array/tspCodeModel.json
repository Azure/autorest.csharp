{
 "$id": "1",
 "Name": "Type.Array",
 "ApiVersions": [],
 "Enums": [],
 "Models": [
  {
   "$id": "2",
   "kind": "model",
   "name": "InnerModel",
   "crossLanguageDefinitionId": "Type.Array.InnerModel",
   "usage": "Input,Output,Json",
   "description": "Array inner model",
   "decorators": [],
   "properties": [
    {
     "$id": "3",
     "kind": "property",
     "name": "property",
     "serializedName": "property",
     "description": "Required string property",
     "type": {
      "$id": "4",
      "kind": "string",
      "name": "string",
      "crossLanguageDefinitionId": "TypeSpec.string",
      "decorators": []
     },
     "optional": false,
     "readOnly": false,
     "discriminator": false,
     "flatten": false,
     "decorators": [],
     "crossLanguageDefinitionId": "Type.Array.InnerModel.property"
    },
    {
     "$id": "5",
     "kind": "property",
     "name": "children",
     "serializedName": "children",
     "type": {
      "$id": "6",
      "kind": "array",
      "name": "ArrayInnerModel",
      "valueType": {
       "$ref": "2"
      },
      "crossLanguageDefinitionId": "TypeSpec.Array",
      "decorators": []
     },
     "optional": true,
     "readOnly": false,
     "discriminator": false,
     "flatten": false,
     "decorators": [],
     "crossLanguageDefinitionId": "Type.Array.InnerModel.children"
    }
   ]
  }
 ],
 "Clients": [
  {
   "$id": "7",
   "Name": "ArrayClient",
   "Description": "Illustrates various types of arrays.",
   "Operations": [],
   "Protocol": {
    "$id": "8"
   },
   "Parameters": [
    {
     "$id": "9",
     "Name": "endpoint",
     "NameInRequest": "endpoint",
     "Description": "Service host",
     "Type": {
      "$id": "10",
      "kind": "url",
      "name": "url",
      "crossLanguageDefinitionId": "TypeSpec.url"
     },
     "Location": "Uri",
     "IsApiVersion": false,
     "IsResourceParameter": false,
     "IsContentType": false,
     "IsRequired": true,
     "IsEndpoint": true,
     "SkipUrlEncoding": false,
     "Explode": false,
     "Kind": "Client",
     "DefaultValue": {
      "$id": "11",
      "Type": {
       "$id": "12",
       "kind": "string",
       "name": "string",
       "crossLanguageDefinitionId": "TypeSpec.string"
      },
      "Value": "http://localhost:3000"
     }
    }
   ],
   "Decorators": []
  },
  {
   "$id": "13",
   "Name": "Int32Value",
   "Description": "Array of int32 values",
   "Operations": [
    {
     "$id": "14",
     "Name": "get",
     "ResourceName": "Int32Value",
     "Accessibility": "public",
     "Parameters": [
      {
       "$id": "15",
       "Name": "accept",
       "NameInRequest": "Accept",
       "Type": {
        "$id": "16",
        "kind": "constant",
        "valueType": {
         "$id": "17",
         "kind": "string",
         "name": "string",
         "crossLanguageDefinitionId": "TypeSpec.string",
         "decorators": []
        },
        "value": "application/json",
        "decorators": []
       },
       "Location": "Header",
       "IsApiVersion": false,
       "IsContentType": false,
       "IsEndpoint": false,
       "Explode": false,
       "IsRequired": true,
       "Kind": "Constant",
       "Decorators": [],
       "SkipUrlEncoding": false
      }
     ],
     "Responses": [
      {
       "$id": "18",
       "StatusCodes": [
        200
       ],
       "BodyType": {
        "$id": "19",
        "kind": "array",
        "name": "Array",
        "valueType": {
         "$id": "20",
         "kind": "int32",
         "name": "int32",
         "crossLanguageDefinitionId": "TypeSpec.int32",
         "decorators": []
        },
        "crossLanguageDefinitionId": "TypeSpec.Array",
        "decorators": []
       },
       "BodyMediaType": "Json",
       "Headers": [],
       "IsErrorResponse": false,
       "ContentTypes": [
        "application/json"
       ]
      }
     ],
     "HttpMethod": "GET",
     "RequestBodyMediaType": "None",
     "Uri": "{endpoint}",
     "Path": "/type/array/int32",
     "BufferResponse": true,
     "GenerateProtocolMethod": true,
     "GenerateConvenienceMethod": true,
     "CrossLanguageDefinitionId": "Type.Array.Int32Value.get",
     "Decorators": []
    },
    {
     "$id": "21",
     "Name": "put",
     "ResourceName": "Int32Value",
     "Accessibility": "public",
     "Parameters": [
      {
       "$id": "22",
       "Name": "contentType",
       "NameInRequest": "Content-Type",
       "Description": "Body parameter's content type. Known values are application/json",
       "Type": {
        "$id": "23",
        "kind": "constant",
        "valueType": {
         "$id": "24",
         "kind": "string",
         "name": "string",
         "crossLanguageDefinitionId": "TypeSpec.string",
         "decorators": []
        },
        "value": "application/json",
        "decorators": []
       },
       "Location": "Header",
       "IsApiVersion": false,
       "IsContentType": true,
       "IsEndpoint": false,
       "Explode": false,
       "IsRequired": true,
       "Kind": "Constant",
       "Decorators": [],
       "SkipUrlEncoding": false
      },
      {
       "$id": "25",
       "Name": "body",
       "NameInRequest": "body",
       "Type": {
        "$id": "26",
        "kind": "array",
        "name": "Array",
        "valueType": {
         "$id": "27",
         "kind": "int32",
         "name": "int32",
         "crossLanguageDefinitionId": "TypeSpec.int32",
         "decorators": []
        },
        "crossLanguageDefinitionId": "TypeSpec.Array",
        "decorators": []
       },
       "Location": "Body",
       "IsApiVersion": false,
       "IsContentType": false,
       "IsEndpoint": false,
       "Explode": false,
       "IsRequired": true,
       "Kind": "Method",
       "Decorators": [],
       "SkipUrlEncoding": false
      }
     ],
     "Responses": [
      {
       "$id": "28",
       "StatusCodes": [
        204
       ],
       "BodyMediaType": "Json",
       "Headers": [],
       "IsErrorResponse": false
      }
     ],
     "HttpMethod": "PUT",
     "RequestBodyMediaType": "None",
     "Uri": "{endpoint}",
     "Path": "/type/array/int32",
     "RequestMediaTypes": [
      "application/json"
     ],
     "BufferResponse": true,
     "GenerateProtocolMethod": true,
     "GenerateConvenienceMethod": true,
     "CrossLanguageDefinitionId": "Type.Array.Int32Value.put",
     "Decorators": []
    }
   ],
   "Protocol": {
    "$id": "29"
   },
   "Parent": "ArrayClient",
   "Parameters": [
    {
     "$id": "30",
     "Name": "endpoint",
     "NameInRequest": "endpoint",
     "Description": "Service host",
     "Type": {
      "$id": "31",
      "kind": "url",
      "name": "url",
      "crossLanguageDefinitionId": "TypeSpec.url"
     },
     "Location": "Uri",
     "IsApiVersion": false,
     "IsResourceParameter": false,
     "IsContentType": false,
     "IsRequired": true,
     "IsEndpoint": true,
     "SkipUrlEncoding": false,
     "Explode": false,
     "Kind": "Client",
     "DefaultValue": {
      "$id": "32",
      "Type": {
       "$id": "33",
       "kind": "string",
       "name": "string",
       "crossLanguageDefinitionId": "TypeSpec.string"
      },
      "Value": "http://localhost:3000"
     }
    }
   ],
   "Decorators": []
  },
  {
   "$id": "34",
   "Name": "Int64Value",
   "Description": "Array of int64 values",
   "Operations": [
    {
     "$id": "35",
     "Name": "get",
     "ResourceName": "Int64Value",
     "Accessibility": "public",
     "Parameters": [
      {
       "$id": "36",
       "Name": "accept",
       "NameInRequest": "Accept",
       "Type": {
        "$id": "37",
        "kind": "constant",
        "valueType": {
         "$id": "38",
         "kind": "string",
         "name": "string",
         "crossLanguageDefinitionId": "TypeSpec.string",
         "decorators": []
        },
        "value": "application/json",
        "decorators": []
       },
       "Location": "Header",
       "IsApiVersion": false,
       "IsContentType": false,
       "IsEndpoint": false,
       "Explode": false,
       "IsRequired": true,
       "Kind": "Constant",
       "Decorators": [],
       "SkipUrlEncoding": false
      }
     ],
     "Responses": [
      {
       "$id": "39",
       "StatusCodes": [
        200
       ],
       "BodyType": {
        "$id": "40",
        "kind": "array",
        "name": "Array",
        "valueType": {
         "$id": "41",
         "kind": "int64",
         "name": "int64",
         "crossLanguageDefinitionId": "TypeSpec.int64",
         "decorators": []
        },
        "crossLanguageDefinitionId": "TypeSpec.Array",
        "decorators": []
       },
       "BodyMediaType": "Json",
       "Headers": [],
       "IsErrorResponse": false,
       "ContentTypes": [
        "application/json"
       ]
      }
     ],
     "HttpMethod": "GET",
     "RequestBodyMediaType": "None",
     "Uri": "{endpoint}",
     "Path": "/type/array/int64",
     "BufferResponse": true,
     "GenerateProtocolMethod": true,
     "GenerateConvenienceMethod": true,
     "CrossLanguageDefinitionId": "Type.Array.Int64Value.get",
     "Decorators": []
    },
    {
     "$id": "42",
     "Name": "put",
     "ResourceName": "Int64Value",
     "Accessibility": "public",
     "Parameters": [
      {
       "$id": "43",
       "Name": "contentType",
       "NameInRequest": "Content-Type",
       "Description": "Body parameter's content type. Known values are application/json",
       "Type": {
        "$id": "44",
        "kind": "constant",
        "valueType": {
         "$id": "45",
         "kind": "string",
         "name": "string",
         "crossLanguageDefinitionId": "TypeSpec.string",
         "decorators": []
        },
        "value": "application/json",
        "decorators": []
       },
       "Location": "Header",
       "IsApiVersion": false,
       "IsContentType": true,
       "IsEndpoint": false,
       "Explode": false,
       "IsRequired": true,
       "Kind": "Constant",
       "Decorators": [],
       "SkipUrlEncoding": false
      },
      {
       "$id": "46",
       "Name": "body",
       "NameInRequest": "body",
       "Type": {
        "$id": "47",
        "kind": "array",
        "name": "Array",
        "valueType": {
         "$id": "48",
         "kind": "int64",
         "name": "int64",
         "crossLanguageDefinitionId": "TypeSpec.int64",
         "decorators": []
        },
        "crossLanguageDefinitionId": "TypeSpec.Array",
        "decorators": []
       },
       "Location": "Body",
       "IsApiVersion": false,
       "IsContentType": false,
       "IsEndpoint": false,
       "Explode": false,
       "IsRequired": true,
       "Kind": "Method",
       "Decorators": [],
       "SkipUrlEncoding": false
      }
     ],
     "Responses": [
      {
       "$id": "49",
       "StatusCodes": [
        204
       ],
       "BodyMediaType": "Json",
       "Headers": [],
       "IsErrorResponse": false
      }
     ],
     "HttpMethod": "PUT",
     "RequestBodyMediaType": "None",
     "Uri": "{endpoint}",
     "Path": "/type/array/int64",
     "RequestMediaTypes": [
      "application/json"
     ],
     "BufferResponse": true,
     "GenerateProtocolMethod": true,
     "GenerateConvenienceMethod": true,
     "CrossLanguageDefinitionId": "Type.Array.Int64Value.put",
     "Decorators": []
    }
   ],
   "Protocol": {
    "$id": "50"
   },
   "Parent": "ArrayClient",
   "Parameters": [
    {
     "$id": "51",
     "Name": "endpoint",
     "NameInRequest": "endpoint",
     "Description": "Service host",
     "Type": {
      "$id": "52",
      "kind": "url",
      "name": "url",
      "crossLanguageDefinitionId": "TypeSpec.url"
     },
     "Location": "Uri",
     "IsApiVersion": false,
     "IsResourceParameter": false,
     "IsContentType": false,
     "IsRequired": true,
     "IsEndpoint": true,
     "SkipUrlEncoding": false,
     "Explode": false,
     "Kind": "Client",
     "DefaultValue": {
      "$id": "53",
      "Type": {
       "$id": "54",
       "kind": "string",
       "name": "string",
       "crossLanguageDefinitionId": "TypeSpec.string"
      },
      "Value": "http://localhost:3000"
     }
    }
   ],
   "Decorators": []
  },
  {
   "$id": "55",
   "Name": "BooleanValue",
   "Description": "Array of boolean values",
   "Operations": [
    {
     "$id": "56",
     "Name": "get",
     "ResourceName": "BooleanValue",
     "Accessibility": "public",
     "Parameters": [
      {
       "$id": "57",
       "Name": "accept",
       "NameInRequest": "Accept",
       "Type": {
        "$id": "58",
        "kind": "constant",
        "valueType": {
         "$id": "59",
         "kind": "string",
         "name": "string",
         "crossLanguageDefinitionId": "TypeSpec.string",
         "decorators": []
        },
        "value": "application/json",
        "decorators": []
       },
       "Location": "Header",
       "IsApiVersion": false,
       "IsContentType": false,
       "IsEndpoint": false,
       "Explode": false,
       "IsRequired": true,
       "Kind": "Constant",
       "Decorators": [],
       "SkipUrlEncoding": false
      }
     ],
     "Responses": [
      {
       "$id": "60",
       "StatusCodes": [
        200
       ],
       "BodyType": {
        "$id": "61",
        "kind": "array",
        "name": "Array",
        "valueType": {
         "$id": "62",
         "kind": "boolean",
         "name": "boolean",
         "crossLanguageDefinitionId": "TypeSpec.boolean",
         "decorators": []
        },
        "crossLanguageDefinitionId": "TypeSpec.Array",
        "decorators": []
       },
       "BodyMediaType": "Json",
       "Headers": [],
       "IsErrorResponse": false,
       "ContentTypes": [
        "application/json"
       ]
      }
     ],
     "HttpMethod": "GET",
     "RequestBodyMediaType": "None",
     "Uri": "{endpoint}",
     "Path": "/type/array/boolean",
     "BufferResponse": true,
     "GenerateProtocolMethod": true,
     "GenerateConvenienceMethod": true,
     "CrossLanguageDefinitionId": "Type.Array.BooleanValue.get",
     "Decorators": []
    },
    {
     "$id": "63",
     "Name": "put",
     "ResourceName": "BooleanValue",
     "Accessibility": "public",
     "Parameters": [
      {
       "$id": "64",
       "Name": "contentType",
       "NameInRequest": "Content-Type",
       "Description": "Body parameter's content type. Known values are application/json",
       "Type": {
        "$id": "65",
        "kind": "constant",
        "valueType": {
         "$id": "66",
         "kind": "string",
         "name": "string",
         "crossLanguageDefinitionId": "TypeSpec.string",
         "decorators": []
        },
        "value": "application/json",
        "decorators": []
       },
       "Location": "Header",
       "IsApiVersion": false,
       "IsContentType": true,
       "IsEndpoint": false,
       "Explode": false,
       "IsRequired": true,
       "Kind": "Constant",
       "Decorators": [],
       "SkipUrlEncoding": false
      },
      {
       "$id": "67",
       "Name": "body",
       "NameInRequest": "body",
       "Type": {
        "$id": "68",
        "kind": "array",
        "name": "Array",
        "valueType": {
         "$id": "69",
         "kind": "boolean",
         "name": "boolean",
         "crossLanguageDefinitionId": "TypeSpec.boolean",
         "decorators": []
        },
        "crossLanguageDefinitionId": "TypeSpec.Array",
        "decorators": []
       },
       "Location": "Body",
       "IsApiVersion": false,
       "IsContentType": false,
       "IsEndpoint": false,
       "Explode": false,
       "IsRequired": true,
       "Kind": "Method",
       "Decorators": [],
       "SkipUrlEncoding": false
      }
     ],
     "Responses": [
      {
       "$id": "70",
       "StatusCodes": [
        204
       ],
       "BodyMediaType": "Json",
       "Headers": [],
       "IsErrorResponse": false
      }
     ],
     "HttpMethod": "PUT",
     "RequestBodyMediaType": "None",
     "Uri": "{endpoint}",
     "Path": "/type/array/boolean",
     "RequestMediaTypes": [
      "application/json"
     ],
     "BufferResponse": true,
     "GenerateProtocolMethod": true,
     "GenerateConvenienceMethod": true,
     "CrossLanguageDefinitionId": "Type.Array.BooleanValue.put",
     "Decorators": []
    }
   ],
   "Protocol": {
    "$id": "71"
   },
   "Parent": "ArrayClient",
   "Parameters": [
    {
     "$id": "72",
     "Name": "endpoint",
     "NameInRequest": "endpoint",
     "Description": "Service host",
     "Type": {
      "$id": "73",
      "kind": "url",
      "name": "url",
      "crossLanguageDefinitionId": "TypeSpec.url"
     },
     "Location": "Uri",
     "IsApiVersion": false,
     "IsResourceParameter": false,
     "IsContentType": false,
     "IsRequired": true,
     "IsEndpoint": true,
     "SkipUrlEncoding": false,
     "Explode": false,
     "Kind": "Client",
     "DefaultValue": {
      "$id": "74",
      "Type": {
       "$id": "75",
       "kind": "string",
       "name": "string",
       "crossLanguageDefinitionId": "TypeSpec.string"
      },
      "Value": "http://localhost:3000"
     }
    }
   ],
   "Decorators": []
  },
  {
   "$id": "76",
   "Name": "StringValue",
   "Description": "Array of string values",
   "Operations": [
    {
     "$id": "77",
     "Name": "get",
     "ResourceName": "StringValue",
     "Accessibility": "public",
     "Parameters": [
      {
       "$id": "78",
       "Name": "accept",
       "NameInRequest": "Accept",
       "Type": {
        "$id": "79",
        "kind": "constant",
        "valueType": {
         "$id": "80",
         "kind": "string",
         "name": "string",
         "crossLanguageDefinitionId": "TypeSpec.string",
         "decorators": []
        },
        "value": "application/json",
        "decorators": []
       },
       "Location": "Header",
       "IsApiVersion": false,
       "IsContentType": false,
       "IsEndpoint": false,
       "Explode": false,
       "IsRequired": true,
       "Kind": "Constant",
       "Decorators": [],
       "SkipUrlEncoding": false
      }
     ],
     "Responses": [
      {
       "$id": "81",
       "StatusCodes": [
        200
       ],
       "BodyType": {
        "$id": "82",
        "kind": "array",
        "name": "Array",
        "valueType": {
         "$id": "83",
         "kind": "string",
         "name": "string",
         "crossLanguageDefinitionId": "TypeSpec.string",
         "decorators": []
        },
        "crossLanguageDefinitionId": "TypeSpec.Array",
        "decorators": []
       },
       "BodyMediaType": "Json",
       "Headers": [],
       "IsErrorResponse": false,
       "ContentTypes": [
        "application/json"
       ]
      }
     ],
     "HttpMethod": "GET",
     "RequestBodyMediaType": "None",
     "Uri": "{endpoint}",
     "Path": "/type/array/string",
     "BufferResponse": true,
     "GenerateProtocolMethod": true,
     "GenerateConvenienceMethod": true,
     "CrossLanguageDefinitionId": "Type.Array.StringValue.get",
     "Decorators": []
    },
    {
     "$id": "84",
     "Name": "put",
     "ResourceName": "StringValue",
     "Accessibility": "public",
     "Parameters": [
      {
       "$id": "85",
       "Name": "contentType",
       "NameInRequest": "Content-Type",
       "Description": "Body parameter's content type. Known values are application/json",
       "Type": {
        "$id": "86",
        "kind": "constant",
        "valueType": {
         "$id": "87",
         "kind": "string",
         "name": "string",
         "crossLanguageDefinitionId": "TypeSpec.string",
         "decorators": []
        },
        "value": "application/json",
        "decorators": []
       },
       "Location": "Header",
       "IsApiVersion": false,
       "IsContentType": true,
       "IsEndpoint": false,
       "Explode": false,
       "IsRequired": true,
       "Kind": "Constant",
       "Decorators": [],
       "SkipUrlEncoding": false
      },
      {
       "$id": "88",
       "Name": "body",
       "NameInRequest": "body",
       "Type": {
        "$id": "89",
        "kind": "array",
        "name": "Array",
        "valueType": {
         "$id": "90",
         "kind": "string",
         "name": "string",
         "crossLanguageDefinitionId": "TypeSpec.string",
         "decorators": []
        },
        "crossLanguageDefinitionId": "TypeSpec.Array",
        "decorators": []
       },
       "Location": "Body",
       "IsApiVersion": false,
       "IsContentType": false,
       "IsEndpoint": false,
       "Explode": false,
       "IsRequired": true,
       "Kind": "Method",
       "Decorators": [],
       "SkipUrlEncoding": false
      }
     ],
     "Responses": [
      {
       "$id": "91",
       "StatusCodes": [
        204
       ],
       "BodyMediaType": "Json",
       "Headers": [],
       "IsErrorResponse": false
      }
     ],
     "HttpMethod": "PUT",
     "RequestBodyMediaType": "None",
     "Uri": "{endpoint}",
     "Path": "/type/array/string",
     "RequestMediaTypes": [
      "application/json"
     ],
     "BufferResponse": true,
     "GenerateProtocolMethod": true,
     "GenerateConvenienceMethod": true,
     "CrossLanguageDefinitionId": "Type.Array.StringValue.put",
     "Decorators": []
    }
   ],
   "Protocol": {
    "$id": "92"
   },
   "Parent": "ArrayClient",
   "Parameters": [
    {
     "$id": "93",
     "Name": "endpoint",
     "NameInRequest": "endpoint",
     "Description": "Service host",
     "Type": {
      "$id": "94",
      "kind": "url",
      "name": "url",
      "crossLanguageDefinitionId": "TypeSpec.url"
     },
     "Location": "Uri",
     "IsApiVersion": false,
     "IsResourceParameter": false,
     "IsContentType": false,
     "IsRequired": true,
     "IsEndpoint": true,
     "SkipUrlEncoding": false,
     "Explode": false,
     "Kind": "Client",
     "DefaultValue": {
      "$id": "95",
      "Type": {
       "$id": "96",
       "kind": "string",
       "name": "string",
       "crossLanguageDefinitionId": "TypeSpec.string"
      },
      "Value": "http://localhost:3000"
     }
    }
   ],
   "Decorators": []
  },
  {
   "$id": "97",
   "Name": "Float32Value",
   "Description": "Array of float values",
   "Operations": [
    {
     "$id": "98",
     "Name": "get",
     "ResourceName": "Float32Value",
     "Accessibility": "public",
     "Parameters": [
      {
       "$id": "99",
       "Name": "accept",
       "NameInRequest": "Accept",
       "Type": {
        "$id": "100",
        "kind": "constant",
        "valueType": {
         "$id": "101",
         "kind": "string",
         "name": "string",
         "crossLanguageDefinitionId": "TypeSpec.string",
         "decorators": []
        },
        "value": "application/json",
        "decorators": []
       },
       "Location": "Header",
       "IsApiVersion": false,
       "IsContentType": false,
       "IsEndpoint": false,
       "Explode": false,
       "IsRequired": true,
       "Kind": "Constant",
       "Decorators": [],
       "SkipUrlEncoding": false
      }
     ],
     "Responses": [
      {
       "$id": "102",
       "StatusCodes": [
        200
       ],
       "BodyType": {
        "$id": "103",
        "kind": "array",
        "name": "Array",
        "valueType": {
         "$id": "104",
         "kind": "float32",
         "name": "float32",
         "crossLanguageDefinitionId": "TypeSpec.float32",
         "decorators": []
        },
        "crossLanguageDefinitionId": "TypeSpec.Array",
        "decorators": []
       },
       "BodyMediaType": "Json",
       "Headers": [],
       "IsErrorResponse": false,
       "ContentTypes": [
        "application/json"
       ]
      }
     ],
     "HttpMethod": "GET",
     "RequestBodyMediaType": "None",
     "Uri": "{endpoint}",
     "Path": "/type/array/float32",
     "BufferResponse": true,
     "GenerateProtocolMethod": true,
     "GenerateConvenienceMethod": true,
     "CrossLanguageDefinitionId": "Type.Array.Float32Value.get",
     "Decorators": []
    },
    {
     "$id": "105",
     "Name": "put",
     "ResourceName": "Float32Value",
     "Accessibility": "public",
     "Parameters": [
      {
       "$id": "106",
       "Name": "contentType",
       "NameInRequest": "Content-Type",
       "Description": "Body parameter's content type. Known values are application/json",
       "Type": {
        "$id": "107",
        "kind": "constant",
        "valueType": {
         "$id": "108",
         "kind": "string",
         "name": "string",
         "crossLanguageDefinitionId": "TypeSpec.string",
         "decorators": []
        },
        "value": "application/json",
        "decorators": []
       },
       "Location": "Header",
       "IsApiVersion": false,
       "IsContentType": true,
       "IsEndpoint": false,
       "Explode": false,
       "IsRequired": true,
       "Kind": "Constant",
       "Decorators": [],
       "SkipUrlEncoding": false
      },
      {
       "$id": "109",
       "Name": "body",
       "NameInRequest": "body",
       "Type": {
        "$id": "110",
        "kind": "array",
        "name": "Array",
        "valueType": {
         "$id": "111",
         "kind": "float32",
         "name": "float32",
         "crossLanguageDefinitionId": "TypeSpec.float32",
         "decorators": []
        },
        "crossLanguageDefinitionId": "TypeSpec.Array",
        "decorators": []
       },
       "Location": "Body",
       "IsApiVersion": false,
       "IsContentType": false,
       "IsEndpoint": false,
       "Explode": false,
       "IsRequired": true,
       "Kind": "Method",
       "Decorators": [],
       "SkipUrlEncoding": false
      }
     ],
     "Responses": [
      {
       "$id": "112",
       "StatusCodes": [
        204
       ],
       "BodyMediaType": "Json",
       "Headers": [],
       "IsErrorResponse": false
      }
     ],
     "HttpMethod": "PUT",
     "RequestBodyMediaType": "None",
     "Uri": "{endpoint}",
     "Path": "/type/array/float32",
     "RequestMediaTypes": [
      "application/json"
     ],
     "BufferResponse": true,
     "GenerateProtocolMethod": true,
     "GenerateConvenienceMethod": true,
     "CrossLanguageDefinitionId": "Type.Array.Float32Value.put",
     "Decorators": []
    }
   ],
   "Protocol": {
    "$id": "113"
   },
   "Parent": "ArrayClient",
   "Parameters": [
    {
     "$id": "114",
     "Name": "endpoint",
     "NameInRequest": "endpoint",
     "Description": "Service host",
     "Type": {
      "$id": "115",
      "kind": "url",
      "name": "url",
      "crossLanguageDefinitionId": "TypeSpec.url"
     },
     "Location": "Uri",
     "IsApiVersion": false,
     "IsResourceParameter": false,
     "IsContentType": false,
     "IsRequired": true,
     "IsEndpoint": true,
     "SkipUrlEncoding": false,
     "Explode": false,
     "Kind": "Client",
     "DefaultValue": {
      "$id": "116",
      "Type": {
       "$id": "117",
       "kind": "string",
       "name": "string",
       "crossLanguageDefinitionId": "TypeSpec.string"
      },
      "Value": "http://localhost:3000"
     }
    }
   ],
   "Decorators": []
  },
  {
   "$id": "118",
   "Name": "DatetimeValue",
   "Description": "Array of datetime values",
   "Operations": [
    {
     "$id": "119",
     "Name": "get",
     "ResourceName": "DatetimeValue",
     "Accessibility": "public",
     "Parameters": [
      {
       "$id": "120",
       "Name": "accept",
       "NameInRequest": "Accept",
       "Type": {
        "$id": "121",
        "kind": "constant",
        "valueType": {
         "$id": "122",
         "kind": "string",
         "name": "string",
         "crossLanguageDefinitionId": "TypeSpec.string",
         "decorators": []
        },
        "value": "application/json",
        "decorators": []
       },
       "Location": "Header",
       "IsApiVersion": false,
       "IsContentType": false,
       "IsEndpoint": false,
       "Explode": false,
       "IsRequired": true,
       "Kind": "Constant",
       "Decorators": [],
       "SkipUrlEncoding": false
      }
     ],
     "Responses": [
      {
       "$id": "123",
       "StatusCodes": [
        200
       ],
       "BodyType": {
        "$id": "124",
        "kind": "array",
        "name": "Array",
        "valueType": {
         "$id": "125",
         "kind": "utcDateTime",
         "name": "utcDateTime",
         "encode": "rfc3339",
         "wireType": {
          "$id": "126",
          "kind": "string",
          "name": "string",
          "crossLanguageDefinitionId": "TypeSpec.string",
          "decorators": []
         },
         "crossLanguageDefinitionId": "TypeSpec.utcDateTime",
         "decorators": []
        },
        "crossLanguageDefinitionId": "TypeSpec.Array",
        "decorators": []
       },
       "BodyMediaType": "Json",
       "Headers": [],
       "IsErrorResponse": false,
       "ContentTypes": [
        "application/json"
       ]
      }
     ],
     "HttpMethod": "GET",
     "RequestBodyMediaType": "None",
     "Uri": "{endpoint}",
     "Path": "/type/array/datetime",
     "BufferResponse": true,
     "GenerateProtocolMethod": true,
     "GenerateConvenienceMethod": true,
     "CrossLanguageDefinitionId": "Type.Array.DatetimeValue.get",
     "Decorators": []
    },
    {
     "$id": "127",
     "Name": "put",
     "ResourceName": "DatetimeValue",
     "Accessibility": "public",
     "Parameters": [
      {
       "$id": "128",
       "Name": "contentType",
       "NameInRequest": "Content-Type",
       "Description": "Body parameter's content type. Known values are application/json",
       "Type": {
        "$id": "129",
        "kind": "constant",
        "valueType": {
         "$id": "130",
         "kind": "string",
         "name": "string",
         "crossLanguageDefinitionId": "TypeSpec.string",
         "decorators": []
        },
        "value": "application/json",
        "decorators": []
       },
       "Location": "Header",
       "IsApiVersion": false,
       "IsContentType": true,
       "IsEndpoint": false,
       "Explode": false,
       "IsRequired": true,
       "Kind": "Constant",
       "Decorators": [],
       "SkipUrlEncoding": false
      },
      {
       "$id": "131",
       "Name": "body",
       "NameInRequest": "body",
       "Type": {
        "$id": "132",
        "kind": "array",
        "name": "Array",
        "valueType": {
         "$id": "133",
         "kind": "utcDateTime",
         "name": "utcDateTime",
         "encode": "rfc3339",
         "wireType": {
          "$id": "134",
          "kind": "string",
          "name": "string",
          "crossLanguageDefinitionId": "TypeSpec.string",
          "decorators": []
         },
         "crossLanguageDefinitionId": "TypeSpec.utcDateTime",
         "decorators": []
        },
        "crossLanguageDefinitionId": "TypeSpec.Array",
        "decorators": []
       },
       "Location": "Body",
       "IsApiVersion": false,
       "IsContentType": false,
       "IsEndpoint": false,
       "Explode": false,
       "IsRequired": true,
       "Kind": "Method",
       "Decorators": [],
       "SkipUrlEncoding": false
      }
     ],
     "Responses": [
      {
       "$id": "135",
       "StatusCodes": [
        204
       ],
       "BodyMediaType": "Json",
       "Headers": [],
       "IsErrorResponse": false
      }
     ],
     "HttpMethod": "PUT",
     "RequestBodyMediaType": "None",
     "Uri": "{endpoint}",
     "Path": "/type/array/datetime",
     "RequestMediaTypes": [
      "application/json"
     ],
     "BufferResponse": true,
     "GenerateProtocolMethod": true,
     "GenerateConvenienceMethod": true,
     "CrossLanguageDefinitionId": "Type.Array.DatetimeValue.put",
     "Decorators": []
    }
   ],
   "Protocol": {
    "$id": "136"
   },
   "Parent": "ArrayClient",
   "Parameters": [
    {
     "$id": "137",
     "Name": "endpoint",
     "NameInRequest": "endpoint",
     "Description": "Service host",
     "Type": {
      "$id": "138",
      "kind": "url",
      "name": "url",
      "crossLanguageDefinitionId": "TypeSpec.url"
     },
     "Location": "Uri",
     "IsApiVersion": false,
     "IsResourceParameter": false,
     "IsContentType": false,
     "IsRequired": true,
     "IsEndpoint": true,
     "SkipUrlEncoding": false,
     "Explode": false,
     "Kind": "Client",
     "DefaultValue": {
      "$id": "139",
      "Type": {
       "$id": "140",
       "kind": "string",
       "name": "string",
       "crossLanguageDefinitionId": "TypeSpec.string"
      },
      "Value": "http://localhost:3000"
     }
    }
   ],
   "Decorators": []
  },
  {
   "$id": "141",
   "Name": "DurationValue",
   "Description": "Array of duration values",
   "Operations": [
    {
     "$id": "142",
     "Name": "get",
     "ResourceName": "DurationValue",
     "Accessibility": "public",
     "Parameters": [
      {
       "$id": "143",
       "Name": "accept",
       "NameInRequest": "Accept",
       "Type": {
        "$id": "144",
        "kind": "constant",
        "valueType": {
         "$id": "145",
         "kind": "string",
         "name": "string",
         "crossLanguageDefinitionId": "TypeSpec.string",
         "decorators": []
        },
        "value": "application/json",
        "decorators": []
       },
       "Location": "Header",
       "IsApiVersion": false,
       "IsContentType": false,
       "IsEndpoint": false,
       "Explode": false,
       "IsRequired": true,
       "Kind": "Constant",
       "Decorators": [],
       "SkipUrlEncoding": false
      }
     ],
     "Responses": [
      {
       "$id": "146",
       "StatusCodes": [
        200
       ],
       "BodyType": {
        "$id": "147",
        "kind": "array",
        "name": "Array",
        "valueType": {
         "$id": "148",
         "kind": "duration",
         "name": "duration",
         "encode": "ISO8601",
         "wireType": {
          "$id": "149",
          "kind": "string",
          "name": "string",
          "crossLanguageDefinitionId": "TypeSpec.string",
          "decorators": []
         },
         "crossLanguageDefinitionId": "TypeSpec.duration",
         "decorators": []
        },
        "crossLanguageDefinitionId": "TypeSpec.Array",
        "decorators": []
       },
       "BodyMediaType": "Json",
       "Headers": [],
       "IsErrorResponse": false,
       "ContentTypes": [
        "application/json"
       ]
      }
     ],
     "HttpMethod": "GET",
     "RequestBodyMediaType": "None",
     "Uri": "{endpoint}",
     "Path": "/type/array/duration",
     "BufferResponse": true,
     "GenerateProtocolMethod": true,
     "GenerateConvenienceMethod": true,
     "CrossLanguageDefinitionId": "Type.Array.DurationValue.get",
     "Decorators": []
    },
    {
     "$id": "150",
     "Name": "put",
     "ResourceName": "DurationValue",
     "Accessibility": "public",
     "Parameters": [
      {
       "$id": "151",
       "Name": "contentType",
       "NameInRequest": "Content-Type",
       "Description": "Body parameter's content type. Known values are application/json",
       "Type": {
        "$id": "152",
        "kind": "constant",
        "valueType": {
         "$id": "153",
         "kind": "string",
         "name": "string",
         "crossLanguageDefinitionId": "TypeSpec.string",
         "decorators": []
        },
        "value": "application/json",
        "decorators": []
       },
       "Location": "Header",
       "IsApiVersion": false,
       "IsContentType": true,
       "IsEndpoint": false,
       "Explode": false,
       "IsRequired": true,
       "Kind": "Constant",
       "Decorators": [],
       "SkipUrlEncoding": false
      },
      {
       "$id": "154",
       "Name": "body",
       "NameInRequest": "body",
       "Type": {
        "$id": "155",
        "kind": "array",
        "name": "Array",
        "valueType": {
         "$id": "156",
         "kind": "duration",
         "name": "duration",
         "encode": "ISO8601",
         "wireType": {
          "$id": "157",
          "kind": "string",
          "name": "string",
          "crossLanguageDefinitionId": "TypeSpec.string",
          "decorators": []
         },
         "crossLanguageDefinitionId": "TypeSpec.duration",
         "decorators": []
        },
        "crossLanguageDefinitionId": "TypeSpec.Array",
        "decorators": []
       },
       "Location": "Body",
       "IsApiVersion": false,
       "IsContentType": false,
       "IsEndpoint": false,
       "Explode": false,
       "IsRequired": true,
       "Kind": "Method",
       "Decorators": [],
       "SkipUrlEncoding": false
      }
     ],
     "Responses": [
      {
       "$id": "158",
       "StatusCodes": [
        204
       ],
       "BodyMediaType": "Json",
       "Headers": [],
       "IsErrorResponse": false
      }
     ],
     "HttpMethod": "PUT",
     "RequestBodyMediaType": "None",
     "Uri": "{endpoint}",
     "Path": "/type/array/duration",
     "RequestMediaTypes": [
      "application/json"
     ],
     "BufferResponse": true,
     "GenerateProtocolMethod": true,
     "GenerateConvenienceMethod": true,
     "CrossLanguageDefinitionId": "Type.Array.DurationValue.put",
     "Decorators": []
    }
   ],
   "Protocol": {
    "$id": "159"
   },
   "Parent": "ArrayClient",
   "Parameters": [
    {
     "$id": "160",
     "Name": "endpoint",
     "NameInRequest": "endpoint",
     "Description": "Service host",
     "Type": {
      "$id": "161",
      "kind": "url",
      "name": "url",
      "crossLanguageDefinitionId": "TypeSpec.url"
     },
     "Location": "Uri",
     "IsApiVersion": false,
     "IsResourceParameter": false,
     "IsContentType": false,
     "IsRequired": true,
     "IsEndpoint": true,
     "SkipUrlEncoding": false,
     "Explode": false,
     "Kind": "Client",
     "DefaultValue": {
      "$id": "162",
      "Type": {
       "$id": "163",
       "kind": "string",
       "name": "string",
       "crossLanguageDefinitionId": "TypeSpec.string"
      },
      "Value": "http://localhost:3000"
     }
    }
   ],
   "Decorators": []
  },
  {
   "$id": "164",
   "Name": "UnknownValue",
   "Description": "Array of unknown values",
   "Operations": [
    {
     "$id": "165",
     "Name": "get",
     "ResourceName": "UnknownValue",
     "Accessibility": "public",
     "Parameters": [
      {
       "$id": "166",
       "Name": "accept",
       "NameInRequest": "Accept",
       "Type": {
        "$id": "167",
        "kind": "constant",
        "valueType": {
         "$id": "168",
         "kind": "string",
         "name": "string",
         "crossLanguageDefinitionId": "TypeSpec.string",
         "decorators": []
        },
        "value": "application/json",
        "decorators": []
       },
       "Location": "Header",
       "IsApiVersion": false,
       "IsContentType": false,
       "IsEndpoint": false,
       "Explode": false,
       "IsRequired": true,
       "Kind": "Constant",
       "Decorators": [],
       "SkipUrlEncoding": false
      }
     ],
     "Responses": [
      {
       "$id": "169",
       "StatusCodes": [
        200
       ],
       "BodyType": {
        "$id": "170",
        "kind": "array",
        "name": "Array",
        "valueType": {
         "$id": "171",
         "kind": "unknown",
         "name": "unknown",
         "crossLanguageDefinitionId": "",
         "decorators": []
        },
        "crossLanguageDefinitionId": "TypeSpec.Array",
        "decorators": []
       },
       "BodyMediaType": "Json",
       "Headers": [],
       "IsErrorResponse": false,
       "ContentTypes": [
        "application/json"
       ]
      }
     ],
     "HttpMethod": "GET",
     "RequestBodyMediaType": "None",
     "Uri": "{endpoint}",
     "Path": "/type/array/unknown",
     "BufferResponse": true,
     "GenerateProtocolMethod": true,
     "GenerateConvenienceMethod": true,
     "CrossLanguageDefinitionId": "Type.Array.UnknownValue.get",
     "Decorators": []
    },
    {
     "$id": "172",
     "Name": "put",
     "ResourceName": "UnknownValue",
     "Accessibility": "public",
     "Parameters": [
      {
       "$id": "173",
       "Name": "contentType",
       "NameInRequest": "Content-Type",
       "Description": "Body parameter's content type. Known values are application/json",
       "Type": {
        "$id": "174",
        "kind": "constant",
        "valueType": {
         "$id": "175",
         "kind": "string",
         "name": "string",
         "crossLanguageDefinitionId": "TypeSpec.string",
         "decorators": []
        },
        "value": "application/json",
        "decorators": []
       },
       "Location": "Header",
       "IsApiVersion": false,
       "IsContentType": true,
       "IsEndpoint": false,
       "Explode": false,
       "IsRequired": true,
       "Kind": "Constant",
       "Decorators": [],
       "SkipUrlEncoding": false
      },
      {
       "$id": "176",
       "Name": "body",
       "NameInRequest": "body",
       "Type": {
        "$id": "177",
        "kind": "array",
        "name": "Array",
        "valueType": {
         "$id": "178",
         "kind": "unknown",
         "name": "unknown",
         "crossLanguageDefinitionId": "",
         "decorators": []
        },
        "crossLanguageDefinitionId": "TypeSpec.Array",
        "decorators": []
       },
       "Location": "Body",
       "IsApiVersion": false,
       "IsContentType": false,
       "IsEndpoint": false,
       "Explode": false,
       "IsRequired": true,
       "Kind": "Method",
       "Decorators": [],
       "SkipUrlEncoding": false
      }
     ],
     "Responses": [
      {
       "$id": "179",
       "StatusCodes": [
        204
       ],
       "BodyMediaType": "Json",
       "Headers": [],
       "IsErrorResponse": false
      }
     ],
     "HttpMethod": "PUT",
     "RequestBodyMediaType": "None",
     "Uri": "{endpoint}",
     "Path": "/type/array/unknown",
     "RequestMediaTypes": [
      "application/json"
     ],
     "BufferResponse": true,
     "GenerateProtocolMethod": true,
     "GenerateConvenienceMethod": true,
     "CrossLanguageDefinitionId": "Type.Array.UnknownValue.put",
     "Decorators": []
    }
   ],
   "Protocol": {
    "$id": "180"
   },
   "Parent": "ArrayClient",
   "Parameters": [
    {
     "$id": "181",
     "Name": "endpoint",
     "NameInRequest": "endpoint",
     "Description": "Service host",
     "Type": {
      "$id": "182",
      "kind": "url",
      "name": "url",
      "crossLanguageDefinitionId": "TypeSpec.url"
     },
     "Location": "Uri",
     "IsApiVersion": false,
     "IsResourceParameter": false,
     "IsContentType": false,
     "IsRequired": true,
     "IsEndpoint": true,
     "SkipUrlEncoding": false,
     "Explode": false,
     "Kind": "Client",
     "DefaultValue": {
      "$id": "183",
      "Type": {
       "$id": "184",
       "kind": "string",
       "name": "string",
       "crossLanguageDefinitionId": "TypeSpec.string"
      },
      "Value": "http://localhost:3000"
     }
    }
   ],
   "Decorators": []
  },
  {
   "$id": "185",
   "Name": "ModelValue",
   "Description": "Array of model values",
   "Operations": [
    {
     "$id": "186",
     "Name": "get",
     "ResourceName": "ModelValue",
     "Accessibility": "public",
     "Parameters": [
      {
       "$id": "187",
       "Name": "accept",
       "NameInRequest": "Accept",
       "Type": {
        "$id": "188",
        "kind": "constant",
        "valueType": {
         "$id": "189",
         "kind": "string",
         "name": "string",
         "crossLanguageDefinitionId": "TypeSpec.string",
         "decorators": []
        },
        "value": "application/json",
        "decorators": []
       },
       "Location": "Header",
       "IsApiVersion": false,
       "IsContentType": false,
       "IsEndpoint": false,
       "Explode": false,
       "IsRequired": true,
       "Kind": "Constant",
       "Decorators": [],
       "SkipUrlEncoding": false
      }
     ],
     "Responses": [
      {
       "$id": "190",
       "StatusCodes": [
        200
       ],
       "BodyType": {
        "$id": "191",
        "kind": "array",
        "name": "ArrayInnerModel",
        "valueType": {
         "$ref": "2"
        },
        "crossLanguageDefinitionId": "TypeSpec.Array",
        "decorators": []
       },
       "BodyMediaType": "Json",
       "Headers": [],
       "IsErrorResponse": false,
       "ContentTypes": [
        "application/json"
       ]
      }
     ],
     "HttpMethod": "GET",
     "RequestBodyMediaType": "None",
     "Uri": "{endpoint}",
     "Path": "/type/array/model",
     "BufferResponse": true,
     "GenerateProtocolMethod": true,
     "GenerateConvenienceMethod": true,
     "CrossLanguageDefinitionId": "Type.Array.ModelValue.get",
     "Decorators": []
    },
    {
     "$id": "192",
     "Name": "put",
     "ResourceName": "ModelValue",
     "Accessibility": "public",
     "Parameters": [
      {
       "$id": "193",
       "Name": "contentType",
       "NameInRequest": "Content-Type",
       "Description": "Body parameter's content type. Known values are application/json",
       "Type": {
        "$id": "194",
        "kind": "constant",
        "valueType": {
         "$id": "195",
         "kind": "string",
         "name": "string",
         "crossLanguageDefinitionId": "TypeSpec.string",
         "decorators": []
        },
        "value": "application/json",
        "decorators": []
       },
       "Location": "Header",
       "IsApiVersion": false,
       "IsContentType": true,
       "IsEndpoint": false,
       "Explode": false,
       "IsRequired": true,
       "Kind": "Constant",
       "Decorators": [],
       "SkipUrlEncoding": false
      },
      {
       "$id": "196",
       "Name": "body",
       "NameInRequest": "body",
       "Type": {
        "$id": "197",
        "kind": "array",
        "name": "ArrayInnerModel",
        "valueType": {
         "$ref": "2"
        },
        "crossLanguageDefinitionId": "TypeSpec.Array",
        "decorators": []
       },
       "Location": "Body",
       "IsApiVersion": false,
       "IsContentType": false,
       "IsEndpoint": false,
       "Explode": false,
       "IsRequired": true,
       "Kind": "Method",
       "Decorators": [],
       "SkipUrlEncoding": false
      }
     ],
     "Responses": [
      {
       "$id": "198",
       "StatusCodes": [
        204
       ],
       "BodyMediaType": "Json",
       "Headers": [],
       "IsErrorResponse": false
      }
     ],
     "HttpMethod": "PUT",
     "RequestBodyMediaType": "None",
     "Uri": "{endpoint}",
     "Path": "/type/array/model",
     "RequestMediaTypes": [
      "application/json"
     ],
     "BufferResponse": true,
     "GenerateProtocolMethod": true,
     "GenerateConvenienceMethod": true,
     "CrossLanguageDefinitionId": "Type.Array.ModelValue.put",
     "Decorators": []
    }
   ],
   "Protocol": {
    "$id": "199"
   },
   "Parent": "ArrayClient",
   "Parameters": [
    {
     "$id": "200",
     "Name": "endpoint",
     "NameInRequest": "endpoint",
     "Description": "Service host",
     "Type": {
      "$id": "201",
      "kind": "url",
      "name": "url",
      "crossLanguageDefinitionId": "TypeSpec.url"
     },
     "Location": "Uri",
     "IsApiVersion": false,
     "IsResourceParameter": false,
     "IsContentType": false,
     "IsRequired": true,
     "IsEndpoint": true,
     "SkipUrlEncoding": false,
     "Explode": false,
     "Kind": "Client",
     "DefaultValue": {
      "$id": "202",
      "Type": {
       "$id": "203",
       "kind": "string",
       "name": "string",
       "crossLanguageDefinitionId": "TypeSpec.string"
      },
      "Value": "http://localhost:3000"
     }
    }
   ],
   "Decorators": []
  },
  {
   "$id": "204",
   "Name": "NullableFloatValue",
   "Description": "Array of nullable float values",
   "Operations": [
    {
     "$id": "205",
     "Name": "get",
     "ResourceName": "NullableFloatValue",
     "Accessibility": "public",
     "Parameters": [
      {
       "$id": "206",
       "Name": "accept",
       "NameInRequest": "Accept",
       "Type": {
        "$id": "207",
        "kind": "constant",
        "valueType": {
         "$id": "208",
         "kind": "string",
         "name": "string",
         "crossLanguageDefinitionId": "TypeSpec.string",
         "decorators": []
        },
        "value": "application/json",
        "decorators": []
       },
       "Location": "Header",
       "IsApiVersion": false,
       "IsContentType": false,
       "IsEndpoint": false,
       "Explode": false,
       "IsRequired": true,
       "Kind": "Constant",
       "Decorators": [],
       "SkipUrlEncoding": false
      }
     ],
     "Responses": [
      {
       "$id": "209",
       "StatusCodes": [
        200
       ],
       "BodyType": {
        "$id": "210",
        "kind": "array",
        "name": "Array",
        "valueType": {
         "$id": "211",
         "kind": "nullable",
         "type": {
          "$id": "212",
          "kind": "float32",
          "name": "float32",
          "crossLanguageDefinitionId": "TypeSpec.float32",
          "decorators": []
         }
        },
        "crossLanguageDefinitionId": "TypeSpec.Array",
        "decorators": []
       },
       "BodyMediaType": "Json",
       "Headers": [],
       "IsErrorResponse": false,
       "ContentTypes": [
        "application/json"
       ]
      }
     ],
     "HttpMethod": "GET",
     "RequestBodyMediaType": "None",
     "Uri": "{endpoint}",
     "Path": "/type/array/nullable-float",
     "BufferResponse": true,
     "GenerateProtocolMethod": true,
     "GenerateConvenienceMethod": true,
     "CrossLanguageDefinitionId": "Type.Array.NullableFloatValue.get",
     "Decorators": []
    },
    {
     "$id": "213",
     "Name": "put",
     "ResourceName": "NullableFloatValue",
     "Accessibility": "public",
     "Parameters": [
      {
       "$id": "214",
       "Name": "contentType",
       "NameInRequest": "Content-Type",
       "Description": "Body parameter's content type. Known values are application/json",
       "Type": {
        "$id": "215",
        "kind": "constant",
        "valueType": {
         "$id": "216",
         "kind": "string",
         "name": "string",
         "crossLanguageDefinitionId": "TypeSpec.string",
         "decorators": []
        },
        "value": "application/json",
        "decorators": []
       },
       "Location": "Header",
       "IsApiVersion": false,
       "IsContentType": true,
       "IsEndpoint": false,
       "Explode": false,
       "IsRequired": true,
       "Kind": "Constant",
       "Decorators": [],
       "SkipUrlEncoding": false
      },
      {
       "$id": "217",
       "Name": "body",
       "NameInRequest": "body",
       "Type": {
        "$id": "218",
        "kind": "array",
        "name": "Array",
        "valueType": {
<<<<<<< HEAD
         "$ref": "215"
=======
         "$id": "219",
         "kind": "nullable",
         "type": {
          "$id": "220",
          "kind": "float32",
          "name": "float32",
          "crossLanguageDefinitionId": "TypeSpec.float32",
          "decorators": []
         }
>>>>>>> 45c29eee
        },
        "crossLanguageDefinitionId": "TypeSpec.Array",
        "decorators": []
       },
       "Location": "Body",
       "IsApiVersion": false,
       "IsContentType": false,
       "IsEndpoint": false,
       "Explode": false,
       "IsRequired": true,
       "Kind": "Method",
       "Decorators": [],
       "SkipUrlEncoding": false
      }
     ],
     "Responses": [
      {
<<<<<<< HEAD
       "$id": "223",
=======
       "$id": "221",
>>>>>>> 45c29eee
       "StatusCodes": [
        204
       ],
       "BodyMediaType": "Json",
       "Headers": [],
       "IsErrorResponse": false
      }
     ],
     "HttpMethod": "PUT",
     "RequestBodyMediaType": "None",
     "Uri": "{endpoint}",
     "Path": "/type/array/nullable-float",
     "RequestMediaTypes": [
      "application/json"
     ],
     "BufferResponse": true,
     "GenerateProtocolMethod": true,
     "GenerateConvenienceMethod": true,
     "CrossLanguageDefinitionId": "Type.Array.NullableFloatValue.put",
     "Decorators": []
    }
   ],
   "Protocol": {
<<<<<<< HEAD
    "$id": "224"
=======
    "$id": "222"
>>>>>>> 45c29eee
   },
   "Parent": "ArrayClient",
   "Parameters": [
    {
     "$id": "223",
     "Name": "endpoint",
     "NameInRequest": "endpoint",
     "Description": "Service host",
     "Type": {
      "$id": "224",
      "kind": "url",
      "name": "url",
      "crossLanguageDefinitionId": "TypeSpec.url"
     },
     "Location": "Uri",
     "IsApiVersion": false,
     "IsResourceParameter": false,
     "IsContentType": false,
     "IsRequired": true,
     "IsEndpoint": true,
     "SkipUrlEncoding": false,
     "Explode": false,
     "Kind": "Client",
     "DefaultValue": {
      "$id": "225",
      "Type": {
       "$id": "226",
       "kind": "string",
       "name": "string",
       "crossLanguageDefinitionId": "TypeSpec.string"
      },
      "Value": "http://localhost:3000"
     }
    }
   ],
   "Decorators": []
  },
  {
   "$id": "225",
   "Name": "NullableInt32Value",
   "Description": "Array of nullable int32 values",
   "Operations": [
    {
     "$id": "226",
     "Name": "get",
     "ResourceName": "NullableInt32Value",
     "Accessibility": "public",
     "Parameters": [
      {
<<<<<<< HEAD
       "$id": "227",
       "Name": "endpoint",
       "NameInRequest": "endpoint",
       "Description": "Service host",
       "Type": {
        "$id": "228",
        "kind": "url",
        "name": "url",
        "crossLanguageDefinitionId": "TypeSpec.url"
       },
       "Location": "Uri",
       "IsApiVersion": false,
       "IsResourceParameter": false,
       "IsContentType": false,
       "IsRequired": true,
       "IsEndpoint": true,
       "SkipUrlEncoding": false,
       "Explode": false,
       "Kind": "Client",
       "DefaultValue": {
        "$id": "229",
        "Type": {
         "$id": "230",
         "kind": "string",
         "name": "string",
         "crossLanguageDefinitionId": "TypeSpec.string"
        },
        "Value": "http://localhost:3000"
       }
      },
      {
       "$id": "231",
       "Name": "accept",
       "NameInRequest": "Accept",
       "Type": {
        "$id": "232",
        "kind": "constant",
        "valueType": {
         "$id": "233",
=======
       "$id": "229",
       "Name": "accept",
       "NameInRequest": "Accept",
       "Type": {
        "$id": "230",
        "kind": "constant",
        "valueType": {
         "$id": "231",
>>>>>>> 45c29eee
         "kind": "string",
         "name": "string",
         "crossLanguageDefinitionId": "TypeSpec.string",
         "decorators": []
        },
        "value": "application/json",
        "decorators": []
       },
       "Location": "Header",
       "IsApiVersion": false,
       "IsContentType": false,
       "IsEndpoint": false,
       "Explode": false,
       "IsRequired": true,
       "Kind": "Constant",
       "Decorators": [],
       "SkipUrlEncoding": false
      }
     ],
     "Responses": [
      {
<<<<<<< HEAD
       "$id": "234",
=======
       "$id": "232",
>>>>>>> 45c29eee
       "StatusCodes": [
        200
       ],
       "BodyType": {
<<<<<<< HEAD
        "$id": "235",
        "kind": "array",
        "name": "Array",
        "valueType": {
         "$id": "236",
         "kind": "nullable",
         "type": {
          "$id": "237",
=======
        "$id": "233",
        "kind": "array",
        "name": "Array",
        "valueType": {
         "$id": "234",
         "kind": "nullable",
         "type": {
          "$id": "235",
>>>>>>> 45c29eee
          "kind": "int32",
          "name": "int32",
          "crossLanguageDefinitionId": "TypeSpec.int32",
          "decorators": []
         }
        },
        "crossLanguageDefinitionId": "TypeSpec.Array",
        "decorators": []
       },
       "BodyMediaType": "Json",
       "Headers": [],
       "IsErrorResponse": false,
       "ContentTypes": [
        "application/json"
       ]
      }
     ],
     "HttpMethod": "GET",
     "RequestBodyMediaType": "None",
     "Uri": "{endpoint}",
     "Path": "/type/array/nullable-int32",
     "BufferResponse": true,
     "GenerateProtocolMethod": true,
     "GenerateConvenienceMethod": true,
     "CrossLanguageDefinitionId": "Type.Array.NullableInt32Value.get",
     "Decorators": []
    },
    {
<<<<<<< HEAD
     "$id": "238",
=======
     "$id": "236",
>>>>>>> 45c29eee
     "Name": "put",
     "ResourceName": "NullableInt32Value",
     "Accessibility": "public",
     "Parameters": [
      {
<<<<<<< HEAD
       "$ref": "227"
      },
      {
       "$id": "239",
=======
       "$id": "237",
>>>>>>> 45c29eee
       "Name": "contentType",
       "NameInRequest": "Content-Type",
       "Description": "Body parameter's content type. Known values are application/json",
       "Type": {
<<<<<<< HEAD
        "$id": "240",
        "kind": "constant",
        "valueType": {
         "$id": "241",
=======
        "$id": "238",
        "kind": "constant",
        "valueType": {
         "$id": "239",
>>>>>>> 45c29eee
         "kind": "string",
         "name": "string",
         "crossLanguageDefinitionId": "TypeSpec.string",
         "decorators": []
        },
        "value": "application/json",
        "decorators": []
       },
       "Location": "Header",
       "IsApiVersion": false,
       "IsContentType": true,
       "IsEndpoint": false,
       "Explode": false,
       "IsRequired": true,
       "Kind": "Constant",
       "Decorators": [],
       "SkipUrlEncoding": false
      },
      {
<<<<<<< HEAD
       "$id": "242",
       "Name": "body",
       "NameInRequest": "body",
       "Type": {
        "$id": "243",
        "kind": "array",
        "name": "Array",
        "valueType": {
         "$ref": "236"
=======
       "$id": "240",
       "Name": "body",
       "NameInRequest": "body",
       "Type": {
        "$id": "241",
        "kind": "array",
        "name": "Array",
        "valueType": {
         "$id": "242",
         "kind": "nullable",
         "type": {
          "$id": "243",
          "kind": "int32",
          "name": "int32",
          "crossLanguageDefinitionId": "TypeSpec.int32",
          "decorators": []
         }
>>>>>>> 45c29eee
        },
        "crossLanguageDefinitionId": "TypeSpec.Array",
        "decorators": []
       },
       "Location": "Body",
       "IsApiVersion": false,
       "IsContentType": false,
       "IsEndpoint": false,
       "Explode": false,
       "IsRequired": true,
       "Kind": "Method",
       "Decorators": [],
       "SkipUrlEncoding": false
      }
     ],
     "Responses": [
      {
       "$id": "244",
       "StatusCodes": [
        204
       ],
       "BodyMediaType": "Json",
       "Headers": [],
       "IsErrorResponse": false
      }
     ],
     "HttpMethod": "PUT",
     "RequestBodyMediaType": "None",
     "Uri": "{endpoint}",
     "Path": "/type/array/nullable-int32",
     "RequestMediaTypes": [
      "application/json"
     ],
     "BufferResponse": true,
     "GenerateProtocolMethod": true,
     "GenerateConvenienceMethod": true,
     "CrossLanguageDefinitionId": "Type.Array.NullableInt32Value.put",
     "Decorators": []
    }
   ],
   "Protocol": {
    "$id": "245"
   },
   "Parent": "ArrayClient",
   "Parameters": [
    {
<<<<<<< HEAD
     "$ref": "227"
=======
     "$id": "246",
     "Name": "endpoint",
     "NameInRequest": "endpoint",
     "Description": "Service host",
     "Type": {
      "$id": "247",
      "kind": "url",
      "name": "url",
      "crossLanguageDefinitionId": "TypeSpec.url"
     },
     "Location": "Uri",
     "IsApiVersion": false,
     "IsResourceParameter": false,
     "IsContentType": false,
     "IsRequired": true,
     "IsEndpoint": true,
     "SkipUrlEncoding": false,
     "Explode": false,
     "Kind": "Client",
     "DefaultValue": {
      "$id": "248",
      "Type": {
       "$id": "249",
       "kind": "string",
       "name": "string",
       "crossLanguageDefinitionId": "TypeSpec.string"
      },
      "Value": "http://localhost:3000"
     }
>>>>>>> 45c29eee
    }
   ],
   "Decorators": []
  },
  {
   "$id": "246",
   "Name": "NullableBooleanValue",
   "Description": "Array of nullable boolean values",
   "Operations": [
    {
     "$id": "247",
     "Name": "get",
     "ResourceName": "NullableBooleanValue",
     "Accessibility": "public",
     "Parameters": [
      {
<<<<<<< HEAD
       "$id": "248",
       "Name": "endpoint",
       "NameInRequest": "endpoint",
       "Description": "Service host",
       "Type": {
        "$id": "249",
        "kind": "url",
        "name": "url",
        "crossLanguageDefinitionId": "TypeSpec.url"
       },
       "Location": "Uri",
       "IsApiVersion": false,
       "IsResourceParameter": false,
       "IsContentType": false,
       "IsRequired": true,
       "IsEndpoint": true,
       "SkipUrlEncoding": false,
       "Explode": false,
       "Kind": "Client",
       "DefaultValue": {
        "$id": "250",
        "Type": {
         "$id": "251",
         "kind": "string",
         "name": "string",
         "crossLanguageDefinitionId": "TypeSpec.string"
        },
        "Value": "http://localhost:3000"
       }
      },
      {
=======
>>>>>>> 45c29eee
       "$id": "252",
       "Name": "accept",
       "NameInRequest": "Accept",
       "Type": {
        "$id": "253",
        "kind": "constant",
        "valueType": {
         "$id": "254",
         "kind": "string",
         "name": "string",
         "crossLanguageDefinitionId": "TypeSpec.string",
         "decorators": []
        },
        "value": "application/json",
        "decorators": []
       },
       "Location": "Header",
       "IsApiVersion": false,
       "IsContentType": false,
       "IsEndpoint": false,
       "Explode": false,
       "IsRequired": true,
       "Kind": "Constant",
       "Decorators": [],
       "SkipUrlEncoding": false
      }
     ],
     "Responses": [
      {
       "$id": "255",
       "StatusCodes": [
        200
       ],
       "BodyType": {
        "$id": "256",
        "kind": "array",
        "name": "Array",
        "valueType": {
         "$id": "257",
         "kind": "nullable",
         "type": {
          "$id": "258",
          "kind": "boolean",
          "name": "boolean",
          "crossLanguageDefinitionId": "TypeSpec.boolean",
          "decorators": []
         }
        },
        "crossLanguageDefinitionId": "TypeSpec.Array",
        "decorators": []
       },
       "BodyMediaType": "Json",
       "Headers": [],
       "IsErrorResponse": false,
       "ContentTypes": [
        "application/json"
       ]
      }
     ],
     "HttpMethod": "GET",
     "RequestBodyMediaType": "None",
     "Uri": "{endpoint}",
     "Path": "/type/array/nullable-boolean",
     "BufferResponse": true,
     "GenerateProtocolMethod": true,
     "GenerateConvenienceMethod": true,
     "CrossLanguageDefinitionId": "Type.Array.NullableBooleanValue.get",
     "Decorators": []
    },
    {
     "$id": "259",
     "Name": "put",
     "ResourceName": "NullableBooleanValue",
     "Accessibility": "public",
     "Parameters": [
      {
<<<<<<< HEAD
       "$ref": "248"
      },
      {
=======
>>>>>>> 45c29eee
       "$id": "260",
       "Name": "contentType",
       "NameInRequest": "Content-Type",
       "Description": "Body parameter's content type. Known values are application/json",
       "Type": {
        "$id": "261",
        "kind": "constant",
        "valueType": {
         "$id": "262",
         "kind": "string",
         "name": "string",
         "crossLanguageDefinitionId": "TypeSpec.string",
         "decorators": []
        },
        "value": "application/json",
        "decorators": []
       },
       "Location": "Header",
       "IsApiVersion": false,
       "IsContentType": true,
       "IsEndpoint": false,
       "Explode": false,
       "IsRequired": true,
       "Kind": "Constant",
       "Decorators": [],
       "SkipUrlEncoding": false
      },
      {
       "$id": "263",
       "Name": "body",
       "NameInRequest": "body",
       "Type": {
        "$id": "264",
        "kind": "array",
        "name": "Array",
        "valueType": {
<<<<<<< HEAD
         "$ref": "257"
=======
         "$id": "265",
         "kind": "nullable",
         "type": {
          "$id": "266",
          "kind": "boolean",
          "name": "boolean",
          "crossLanguageDefinitionId": "TypeSpec.boolean",
          "decorators": []
         }
>>>>>>> 45c29eee
        },
        "crossLanguageDefinitionId": "TypeSpec.Array",
        "decorators": []
       },
       "Location": "Body",
       "IsApiVersion": false,
       "IsContentType": false,
       "IsEndpoint": false,
       "Explode": false,
       "IsRequired": true,
       "Kind": "Method",
       "Decorators": [],
       "SkipUrlEncoding": false
      }
     ],
     "Responses": [
      {
<<<<<<< HEAD
       "$id": "265",
=======
       "$id": "267",
>>>>>>> 45c29eee
       "StatusCodes": [
        204
       ],
       "BodyMediaType": "Json",
       "Headers": [],
       "IsErrorResponse": false
      }
     ],
     "HttpMethod": "PUT",
     "RequestBodyMediaType": "None",
     "Uri": "{endpoint}",
     "Path": "/type/array/nullable-boolean",
     "RequestMediaTypes": [
      "application/json"
     ],
     "BufferResponse": true,
     "GenerateProtocolMethod": true,
     "GenerateConvenienceMethod": true,
     "CrossLanguageDefinitionId": "Type.Array.NullableBooleanValue.put",
     "Decorators": []
    }
   ],
   "Protocol": {
<<<<<<< HEAD
    "$id": "266"
=======
    "$id": "268"
>>>>>>> 45c29eee
   },
   "Parent": "ArrayClient",
   "Parameters": [
    {
<<<<<<< HEAD
     "$ref": "248"
=======
     "$id": "269",
     "Name": "endpoint",
     "NameInRequest": "endpoint",
     "Description": "Service host",
     "Type": {
      "$id": "270",
      "kind": "url",
      "name": "url",
      "crossLanguageDefinitionId": "TypeSpec.url"
     },
     "Location": "Uri",
     "IsApiVersion": false,
     "IsResourceParameter": false,
     "IsContentType": false,
     "IsRequired": true,
     "IsEndpoint": true,
     "SkipUrlEncoding": false,
     "Explode": false,
     "Kind": "Client",
     "DefaultValue": {
      "$id": "271",
      "Type": {
       "$id": "272",
       "kind": "string",
       "name": "string",
       "crossLanguageDefinitionId": "TypeSpec.string"
      },
      "Value": "http://localhost:3000"
     }
>>>>>>> 45c29eee
    }
   ],
   "Decorators": []
  },
  {
   "$id": "267",
   "Name": "NullableStringValue",
   "Description": "Array of nullable string values",
   "Operations": [
    {
     "$id": "268",
     "Name": "get",
     "ResourceName": "NullableStringValue",
     "Accessibility": "public",
     "Parameters": [
      {
<<<<<<< HEAD
       "$id": "269",
       "Name": "endpoint",
       "NameInRequest": "endpoint",
       "Description": "Service host",
       "Type": {
        "$id": "270",
        "kind": "url",
        "name": "url",
        "crossLanguageDefinitionId": "TypeSpec.url"
       },
       "Location": "Uri",
       "IsApiVersion": false,
       "IsResourceParameter": false,
       "IsContentType": false,
       "IsRequired": true,
       "IsEndpoint": true,
       "SkipUrlEncoding": false,
       "Explode": false,
       "Kind": "Client",
       "DefaultValue": {
        "$id": "271",
        "Type": {
         "$id": "272",
         "kind": "string",
         "name": "string",
         "crossLanguageDefinitionId": "TypeSpec.string"
        },
        "Value": "http://localhost:3000"
       }
      },
      {
       "$id": "273",
       "Name": "accept",
       "NameInRequest": "Accept",
       "Type": {
        "$id": "274",
        "kind": "constant",
        "valueType": {
         "$id": "275",
=======
       "$id": "275",
       "Name": "accept",
       "NameInRequest": "Accept",
       "Type": {
        "$id": "276",
        "kind": "constant",
        "valueType": {
         "$id": "277",
>>>>>>> 45c29eee
         "kind": "string",
         "name": "string",
         "crossLanguageDefinitionId": "TypeSpec.string",
         "decorators": []
        },
        "value": "application/json",
        "decorators": []
       },
       "Location": "Header",
       "IsApiVersion": false,
       "IsContentType": false,
       "IsEndpoint": false,
       "Explode": false,
       "IsRequired": true,
       "Kind": "Constant",
       "Decorators": [],
       "SkipUrlEncoding": false
      }
     ],
     "Responses": [
      {
<<<<<<< HEAD
       "$id": "276",
=======
       "$id": "278",
>>>>>>> 45c29eee
       "StatusCodes": [
        200
       ],
       "BodyType": {
<<<<<<< HEAD
        "$id": "277",
        "kind": "array",
        "name": "Array",
        "valueType": {
         "$id": "278",
         "kind": "nullable",
         "type": {
          "$id": "279",
=======
        "$id": "279",
        "kind": "array",
        "name": "Array",
        "valueType": {
         "$id": "280",
         "kind": "nullable",
         "type": {
          "$id": "281",
>>>>>>> 45c29eee
          "kind": "string",
          "name": "string",
          "crossLanguageDefinitionId": "TypeSpec.string",
          "decorators": []
         }
        },
        "crossLanguageDefinitionId": "TypeSpec.Array",
        "decorators": []
       },
       "BodyMediaType": "Json",
       "Headers": [],
       "IsErrorResponse": false,
       "ContentTypes": [
        "application/json"
       ]
      }
     ],
     "HttpMethod": "GET",
     "RequestBodyMediaType": "None",
     "Uri": "{endpoint}",
     "Path": "/type/array/nullable-string",
     "BufferResponse": true,
     "GenerateProtocolMethod": true,
     "GenerateConvenienceMethod": true,
     "CrossLanguageDefinitionId": "Type.Array.NullableStringValue.get",
     "Decorators": []
    },
    {
<<<<<<< HEAD
     "$id": "280",
=======
     "$id": "282",
>>>>>>> 45c29eee
     "Name": "put",
     "ResourceName": "NullableStringValue",
     "Accessibility": "public",
     "Parameters": [
      {
<<<<<<< HEAD
       "$ref": "269"
      },
      {
       "$id": "281",
=======
       "$id": "283",
>>>>>>> 45c29eee
       "Name": "contentType",
       "NameInRequest": "Content-Type",
       "Description": "Body parameter's content type. Known values are application/json",
       "Type": {
<<<<<<< HEAD
        "$id": "282",
        "kind": "constant",
        "valueType": {
         "$id": "283",
=======
        "$id": "284",
        "kind": "constant",
        "valueType": {
         "$id": "285",
>>>>>>> 45c29eee
         "kind": "string",
         "name": "string",
         "crossLanguageDefinitionId": "TypeSpec.string",
         "decorators": []
        },
        "value": "application/json",
        "decorators": []
       },
       "Location": "Header",
       "IsApiVersion": false,
       "IsContentType": true,
       "IsEndpoint": false,
       "Explode": false,
       "IsRequired": true,
       "Kind": "Constant",
       "Decorators": [],
       "SkipUrlEncoding": false
      },
      {
<<<<<<< HEAD
       "$id": "284",
       "Name": "body",
       "NameInRequest": "body",
       "Type": {
        "$id": "285",
        "kind": "array",
        "name": "Array",
        "valueType": {
         "$ref": "278"
=======
       "$id": "286",
       "Name": "body",
       "NameInRequest": "body",
       "Type": {
        "$id": "287",
        "kind": "array",
        "name": "Array",
        "valueType": {
         "$id": "288",
         "kind": "nullable",
         "type": {
          "$id": "289",
          "kind": "string",
          "name": "string",
          "crossLanguageDefinitionId": "TypeSpec.string",
          "decorators": []
         }
>>>>>>> 45c29eee
        },
        "crossLanguageDefinitionId": "TypeSpec.Array",
        "decorators": []
       },
       "Location": "Body",
       "IsApiVersion": false,
       "IsContentType": false,
       "IsEndpoint": false,
       "Explode": false,
       "IsRequired": true,
       "Kind": "Method",
       "Decorators": [],
       "SkipUrlEncoding": false
      }
     ],
     "Responses": [
      {
<<<<<<< HEAD
       "$id": "286",
=======
       "$id": "290",
>>>>>>> 45c29eee
       "StatusCodes": [
        204
       ],
       "BodyMediaType": "Json",
       "Headers": [],
       "IsErrorResponse": false
      }
     ],
     "HttpMethod": "PUT",
     "RequestBodyMediaType": "None",
     "Uri": "{endpoint}",
     "Path": "/type/array/nullable-string",
     "RequestMediaTypes": [
      "application/json"
     ],
     "BufferResponse": true,
     "GenerateProtocolMethod": true,
     "GenerateConvenienceMethod": true,
     "CrossLanguageDefinitionId": "Type.Array.NullableStringValue.put",
     "Decorators": []
    }
   ],
   "Protocol": {
<<<<<<< HEAD
    "$id": "287"
=======
    "$id": "291"
>>>>>>> 45c29eee
   },
   "Parent": "ArrayClient",
   "Parameters": [
    {
<<<<<<< HEAD
     "$ref": "269"
=======
     "$id": "292",
     "Name": "endpoint",
     "NameInRequest": "endpoint",
     "Description": "Service host",
     "Type": {
      "$id": "293",
      "kind": "url",
      "name": "url",
      "crossLanguageDefinitionId": "TypeSpec.url"
     },
     "Location": "Uri",
     "IsApiVersion": false,
     "IsResourceParameter": false,
     "IsContentType": false,
     "IsRequired": true,
     "IsEndpoint": true,
     "SkipUrlEncoding": false,
     "Explode": false,
     "Kind": "Client",
     "DefaultValue": {
      "$id": "294",
      "Type": {
       "$id": "295",
       "kind": "string",
       "name": "string",
       "crossLanguageDefinitionId": "TypeSpec.string"
      },
      "Value": "http://localhost:3000"
     }
>>>>>>> 45c29eee
    }
   ],
   "Decorators": []
  },
  {
   "$id": "288",
   "Name": "NullableModelValue",
   "Description": "Array of nullable model values",
   "Operations": [
    {
     "$id": "289",
     "Name": "get",
     "ResourceName": "NullableModelValue",
     "Accessibility": "public",
     "Parameters": [
      {
<<<<<<< HEAD
       "$id": "290",
       "Name": "endpoint",
       "NameInRequest": "endpoint",
       "Description": "Service host",
       "Type": {
        "$id": "291",
        "kind": "url",
        "name": "url",
        "crossLanguageDefinitionId": "TypeSpec.url"
       },
       "Location": "Uri",
       "IsApiVersion": false,
       "IsResourceParameter": false,
       "IsContentType": false,
       "IsRequired": true,
       "IsEndpoint": true,
       "SkipUrlEncoding": false,
       "Explode": false,
       "Kind": "Client",
       "DefaultValue": {
        "$id": "292",
        "Type": {
         "$id": "293",
         "kind": "string",
         "name": "string",
         "crossLanguageDefinitionId": "TypeSpec.string"
        },
        "Value": "http://localhost:3000"
       }
      },
      {
       "$id": "294",
       "Name": "accept",
       "NameInRequest": "Accept",
       "Type": {
        "$id": "295",
        "kind": "constant",
        "valueType": {
         "$id": "296",
=======
       "$id": "298",
       "Name": "accept",
       "NameInRequest": "Accept",
       "Type": {
        "$id": "299",
        "kind": "constant",
        "valueType": {
         "$id": "300",
>>>>>>> 45c29eee
         "kind": "string",
         "name": "string",
         "crossLanguageDefinitionId": "TypeSpec.string",
         "decorators": []
        },
        "value": "application/json",
        "decorators": []
       },
       "Location": "Header",
       "IsApiVersion": false,
       "IsContentType": false,
       "IsEndpoint": false,
       "Explode": false,
       "IsRequired": true,
       "Kind": "Constant",
       "Decorators": [],
       "SkipUrlEncoding": false
      }
     ],
     "Responses": [
      {
<<<<<<< HEAD
       "$id": "297",
=======
       "$id": "301",
>>>>>>> 45c29eee
       "StatusCodes": [
        200
       ],
       "BodyType": {
<<<<<<< HEAD
        "$id": "298",
        "kind": "array",
        "name": "Array",
        "valueType": {
         "$id": "299",
=======
        "$id": "302",
        "kind": "array",
        "name": "Array",
        "valueType": {
         "$id": "303",
>>>>>>> 45c29eee
         "kind": "nullable",
         "type": {
          "$ref": "2"
         }
        },
        "crossLanguageDefinitionId": "TypeSpec.Array",
        "decorators": []
       },
       "BodyMediaType": "Json",
       "Headers": [],
       "IsErrorResponse": false,
       "ContentTypes": [
        "application/json"
       ]
      }
     ],
     "HttpMethod": "GET",
     "RequestBodyMediaType": "None",
     "Uri": "{endpoint}",
     "Path": "/type/array/nullable-model",
     "BufferResponse": true,
     "GenerateProtocolMethod": true,
     "GenerateConvenienceMethod": true,
     "CrossLanguageDefinitionId": "Type.Array.NullableModelValue.get",
     "Decorators": []
    },
    {
<<<<<<< HEAD
     "$id": "300",
=======
     "$id": "304",
>>>>>>> 45c29eee
     "Name": "put",
     "ResourceName": "NullableModelValue",
     "Accessibility": "public",
     "Parameters": [
      {
<<<<<<< HEAD
       "$ref": "290"
      },
      {
       "$id": "301",
=======
       "$id": "305",
>>>>>>> 45c29eee
       "Name": "contentType",
       "NameInRequest": "Content-Type",
       "Description": "Body parameter's content type. Known values are application/json",
       "Type": {
<<<<<<< HEAD
        "$id": "302",
        "kind": "constant",
        "valueType": {
         "$id": "303",
=======
        "$id": "306",
        "kind": "constant",
        "valueType": {
         "$id": "307",
>>>>>>> 45c29eee
         "kind": "string",
         "name": "string",
         "crossLanguageDefinitionId": "TypeSpec.string",
         "decorators": []
        },
        "value": "application/json",
        "decorators": []
       },
       "Location": "Header",
       "IsApiVersion": false,
       "IsContentType": true,
       "IsEndpoint": false,
       "Explode": false,
       "IsRequired": true,
       "Kind": "Constant",
       "Decorators": [],
       "SkipUrlEncoding": false
      },
      {
<<<<<<< HEAD
       "$id": "304",
       "Name": "body",
       "NameInRequest": "body",
       "Type": {
        "$id": "305",
        "kind": "array",
        "name": "Array",
        "valueType": {
         "$ref": "299"
=======
       "$id": "308",
       "Name": "body",
       "NameInRequest": "body",
       "Type": {
        "$id": "309",
        "kind": "array",
        "name": "Array",
        "valueType": {
         "$id": "310",
         "kind": "nullable",
         "type": {
          "$ref": "2"
         }
>>>>>>> 45c29eee
        },
        "crossLanguageDefinitionId": "TypeSpec.Array",
        "decorators": []
       },
       "Location": "Body",
       "IsApiVersion": false,
       "IsContentType": false,
       "IsEndpoint": false,
       "Explode": false,
       "IsRequired": true,
       "Kind": "Method",
       "Decorators": [],
       "SkipUrlEncoding": false
      }
     ],
     "Responses": [
      {
<<<<<<< HEAD
       "$id": "306",
=======
       "$id": "311",
>>>>>>> 45c29eee
       "StatusCodes": [
        204
       ],
       "BodyMediaType": "Json",
       "Headers": [],
       "IsErrorResponse": false
      }
     ],
     "HttpMethod": "PUT",
     "RequestBodyMediaType": "None",
     "Uri": "{endpoint}",
     "Path": "/type/array/nullable-model",
     "RequestMediaTypes": [
      "application/json"
     ],
     "BufferResponse": true,
     "GenerateProtocolMethod": true,
     "GenerateConvenienceMethod": true,
     "CrossLanguageDefinitionId": "Type.Array.NullableModelValue.put",
     "Decorators": []
    }
   ],
   "Protocol": {
<<<<<<< HEAD
    "$id": "307"
=======
    "$id": "312"
>>>>>>> 45c29eee
   },
   "Parent": "ArrayClient",
   "Parameters": [
    {
<<<<<<< HEAD
     "$ref": "290"
=======
     "$id": "313",
     "Name": "endpoint",
     "NameInRequest": "endpoint",
     "Description": "Service host",
     "Type": {
      "$id": "314",
      "kind": "url",
      "name": "url",
      "crossLanguageDefinitionId": "TypeSpec.url"
     },
     "Location": "Uri",
     "IsApiVersion": false,
     "IsResourceParameter": false,
     "IsContentType": false,
     "IsRequired": true,
     "IsEndpoint": true,
     "SkipUrlEncoding": false,
     "Explode": false,
     "Kind": "Client",
     "DefaultValue": {
      "$id": "315",
      "Type": {
       "$id": "316",
       "kind": "string",
       "name": "string",
       "crossLanguageDefinitionId": "TypeSpec.string"
      },
      "Value": "http://localhost:3000"
     }
>>>>>>> 45c29eee
    }
   ],
   "Decorators": []
  }
 ]
}<|MERGE_RESOLUTION|>--- conflicted
+++ resolved
@@ -2086,19 +2086,7 @@
         "kind": "array",
         "name": "Array",
         "valueType": {
-<<<<<<< HEAD
-         "$ref": "215"
-=======
-         "$id": "219",
-         "kind": "nullable",
-         "type": {
-          "$id": "220",
-          "kind": "float32",
-          "name": "float32",
-          "crossLanguageDefinitionId": "TypeSpec.float32",
-          "decorators": []
-         }
->>>>>>> 45c29eee
+         "$ref": "211"
         },
         "crossLanguageDefinitionId": "TypeSpec.Array",
         "decorators": []
@@ -2116,11 +2104,7 @@
      ],
      "Responses": [
       {
-<<<<<<< HEAD
-       "$id": "223",
-=======
-       "$id": "221",
->>>>>>> 45c29eee
+       "$id": "219",
        "StatusCodes": [
         204
        ],
@@ -2144,21 +2128,17 @@
     }
    ],
    "Protocol": {
-<<<<<<< HEAD
-    "$id": "224"
-=======
-    "$id": "222"
->>>>>>> 45c29eee
+    "$id": "220"
    },
    "Parent": "ArrayClient",
    "Parameters": [
     {
-     "$id": "223",
+     "$id": "221",
      "Name": "endpoint",
      "NameInRequest": "endpoint",
      "Description": "Service host",
      "Type": {
-      "$id": "224",
+      "$id": "222",
       "kind": "url",
       "name": "url",
       "crossLanguageDefinitionId": "TypeSpec.url"
@@ -2173,9 +2153,9 @@
      "Explode": false,
      "Kind": "Client",
      "DefaultValue": {
-      "$id": "225",
+      "$id": "223",
       "Type": {
-       "$id": "226",
+       "$id": "224",
        "kind": "string",
        "name": "string",
        "crossLanguageDefinitionId": "TypeSpec.string"
@@ -2198,56 +2178,14 @@
      "Accessibility": "public",
      "Parameters": [
       {
-<<<<<<< HEAD
        "$id": "227",
-       "Name": "endpoint",
-       "NameInRequest": "endpoint",
-       "Description": "Service host",
-       "Type": {
-        "$id": "228",
-        "kind": "url",
-        "name": "url",
-        "crossLanguageDefinitionId": "TypeSpec.url"
-       },
-       "Location": "Uri",
-       "IsApiVersion": false,
-       "IsResourceParameter": false,
-       "IsContentType": false,
-       "IsRequired": true,
-       "IsEndpoint": true,
-       "SkipUrlEncoding": false,
-       "Explode": false,
-       "Kind": "Client",
-       "DefaultValue": {
-        "$id": "229",
-        "Type": {
-         "$id": "230",
-         "kind": "string",
-         "name": "string",
-         "crossLanguageDefinitionId": "TypeSpec.string"
-        },
-        "Value": "http://localhost:3000"
-       }
-      },
-      {
-       "$id": "231",
        "Name": "accept",
        "NameInRequest": "Accept",
        "Type": {
-        "$id": "232",
+        "$id": "228",
         "kind": "constant",
         "valueType": {
-         "$id": "233",
-=======
-       "$id": "229",
-       "Name": "accept",
-       "NameInRequest": "Accept",
-       "Type": {
-        "$id": "230",
-        "kind": "constant",
-        "valueType": {
-         "$id": "231",
->>>>>>> 45c29eee
+         "$id": "229",
          "kind": "string",
          "name": "string",
          "crossLanguageDefinitionId": "TypeSpec.string",
@@ -2269,34 +2207,19 @@
      ],
      "Responses": [
       {
-<<<<<<< HEAD
-       "$id": "234",
-=======
-       "$id": "232",
->>>>>>> 45c29eee
+       "$id": "230",
        "StatusCodes": [
         200
        ],
        "BodyType": {
-<<<<<<< HEAD
-        "$id": "235",
+        "$id": "231",
         "kind": "array",
         "name": "Array",
         "valueType": {
-         "$id": "236",
+         "$id": "232",
          "kind": "nullable",
          "type": {
-          "$id": "237",
-=======
-        "$id": "233",
-        "kind": "array",
-        "name": "Array",
-        "valueType": {
-         "$id": "234",
-         "kind": "nullable",
-         "type": {
-          "$id": "235",
->>>>>>> 45c29eee
+          "$id": "233",
           "kind": "int32",
           "name": "int32",
           "crossLanguageDefinitionId": "TypeSpec.int32",
@@ -2325,39 +2248,21 @@
      "Decorators": []
     },
     {
-<<<<<<< HEAD
-     "$id": "238",
-=======
-     "$id": "236",
->>>>>>> 45c29eee
+     "$id": "234",
      "Name": "put",
      "ResourceName": "NullableInt32Value",
      "Accessibility": "public",
      "Parameters": [
       {
-<<<<<<< HEAD
-       "$ref": "227"
-      },
-      {
-       "$id": "239",
-=======
-       "$id": "237",
->>>>>>> 45c29eee
+       "$id": "235",
        "Name": "contentType",
        "NameInRequest": "Content-Type",
        "Description": "Body parameter's content type. Known values are application/json",
        "Type": {
-<<<<<<< HEAD
-        "$id": "240",
+        "$id": "236",
         "kind": "constant",
         "valueType": {
-         "$id": "241",
-=======
-        "$id": "238",
-        "kind": "constant",
-        "valueType": {
-         "$id": "239",
->>>>>>> 45c29eee
+         "$id": "237",
          "kind": "string",
          "name": "string",
          "crossLanguageDefinitionId": "TypeSpec.string",
@@ -2377,53 +2282,33 @@
        "SkipUrlEncoding": false
       },
       {
-<<<<<<< HEAD
-       "$id": "242",
+       "$id": "238",
        "Name": "body",
        "NameInRequest": "body",
        "Type": {
-        "$id": "243",
+        "$id": "239",
         "kind": "array",
         "name": "Array",
         "valueType": {
-         "$ref": "236"
-=======
+         "$ref": "232"
+        },
+        "crossLanguageDefinitionId": "TypeSpec.Array",
+        "decorators": []
+       },
+       "Location": "Body",
+       "IsApiVersion": false,
+       "IsContentType": false,
+       "IsEndpoint": false,
+       "Explode": false,
+       "IsRequired": true,
+       "Kind": "Method",
+       "Decorators": [],
+       "SkipUrlEncoding": false
+      }
+     ],
+     "Responses": [
+      {
        "$id": "240",
-       "Name": "body",
-       "NameInRequest": "body",
-       "Type": {
-        "$id": "241",
-        "kind": "array",
-        "name": "Array",
-        "valueType": {
-         "$id": "242",
-         "kind": "nullable",
-         "type": {
-          "$id": "243",
-          "kind": "int32",
-          "name": "int32",
-          "crossLanguageDefinitionId": "TypeSpec.int32",
-          "decorators": []
-         }
->>>>>>> 45c29eee
-        },
-        "crossLanguageDefinitionId": "TypeSpec.Array",
-        "decorators": []
-       },
-       "Location": "Body",
-       "IsApiVersion": false,
-       "IsContentType": false,
-       "IsEndpoint": false,
-       "Explode": false,
-       "IsRequired": true,
-       "Kind": "Method",
-       "Decorators": [],
-       "SkipUrlEncoding": false
-      }
-     ],
-     "Responses": [
-      {
-       "$id": "244",
        "StatusCodes": [
         204
        ],
@@ -2447,20 +2332,17 @@
     }
    ],
    "Protocol": {
-    "$id": "245"
+    "$id": "241"
    },
    "Parent": "ArrayClient",
    "Parameters": [
     {
-<<<<<<< HEAD
-     "$ref": "227"
-=======
-     "$id": "246",
+     "$id": "242",
      "Name": "endpoint",
      "NameInRequest": "endpoint",
      "Description": "Service host",
      "Type": {
-      "$id": "247",
+      "$id": "243",
       "kind": "url",
       "name": "url",
       "crossLanguageDefinitionId": "TypeSpec.url"
@@ -2475,16 +2357,15 @@
      "Explode": false,
      "Kind": "Client",
      "DefaultValue": {
-      "$id": "248",
+      "$id": "244",
       "Type": {
-       "$id": "249",
+       "$id": "245",
        "kind": "string",
        "name": "string",
        "crossLanguageDefinitionId": "TypeSpec.string"
       },
       "Value": "http://localhost:3000"
      }
->>>>>>> 45c29eee
     }
    ],
    "Decorators": []
@@ -2501,48 +2382,14 @@
      "Accessibility": "public",
      "Parameters": [
       {
-<<<<<<< HEAD
        "$id": "248",
-       "Name": "endpoint",
-       "NameInRequest": "endpoint",
-       "Description": "Service host",
-       "Type": {
-        "$id": "249",
-        "kind": "url",
-        "name": "url",
-        "crossLanguageDefinitionId": "TypeSpec.url"
-       },
-       "Location": "Uri",
-       "IsApiVersion": false,
-       "IsResourceParameter": false,
-       "IsContentType": false,
-       "IsRequired": true,
-       "IsEndpoint": true,
-       "SkipUrlEncoding": false,
-       "Explode": false,
-       "Kind": "Client",
-       "DefaultValue": {
-        "$id": "250",
-        "Type": {
-         "$id": "251",
-         "kind": "string",
-         "name": "string",
-         "crossLanguageDefinitionId": "TypeSpec.string"
-        },
-        "Value": "http://localhost:3000"
-       }
-      },
-      {
-=======
->>>>>>> 45c29eee
-       "$id": "252",
        "Name": "accept",
        "NameInRequest": "Accept",
        "Type": {
-        "$id": "253",
+        "$id": "249",
         "kind": "constant",
         "valueType": {
-         "$id": "254",
+         "$id": "250",
          "kind": "string",
          "name": "string",
          "crossLanguageDefinitionId": "TypeSpec.string",
@@ -2564,19 +2411,19 @@
      ],
      "Responses": [
       {
-       "$id": "255",
+       "$id": "251",
        "StatusCodes": [
         200
        ],
        "BodyType": {
-        "$id": "256",
+        "$id": "252",
         "kind": "array",
         "name": "Array",
         "valueType": {
-         "$id": "257",
+         "$id": "253",
          "kind": "nullable",
          "type": {
-          "$id": "258",
+          "$id": "254",
           "kind": "boolean",
           "name": "boolean",
           "crossLanguageDefinitionId": "TypeSpec.boolean",
@@ -2605,27 +2452,21 @@
      "Decorators": []
     },
     {
-     "$id": "259",
+     "$id": "255",
      "Name": "put",
      "ResourceName": "NullableBooleanValue",
      "Accessibility": "public",
      "Parameters": [
       {
-<<<<<<< HEAD
-       "$ref": "248"
-      },
-      {
-=======
->>>>>>> 45c29eee
-       "$id": "260",
+       "$id": "256",
        "Name": "contentType",
        "NameInRequest": "Content-Type",
        "Description": "Body parameter's content type. Known values are application/json",
        "Type": {
-        "$id": "261",
+        "$id": "257",
         "kind": "constant",
         "valueType": {
-         "$id": "262",
+         "$id": "258",
          "kind": "string",
          "name": "string",
          "crossLanguageDefinitionId": "TypeSpec.string",
@@ -2645,27 +2486,15 @@
        "SkipUrlEncoding": false
       },
       {
-       "$id": "263",
+       "$id": "259",
        "Name": "body",
        "NameInRequest": "body",
        "Type": {
-        "$id": "264",
+        "$id": "260",
         "kind": "array",
         "name": "Array",
         "valueType": {
-<<<<<<< HEAD
-         "$ref": "257"
-=======
-         "$id": "265",
-         "kind": "nullable",
-         "type": {
-          "$id": "266",
-          "kind": "boolean",
-          "name": "boolean",
-          "crossLanguageDefinitionId": "TypeSpec.boolean",
-          "decorators": []
-         }
->>>>>>> 45c29eee
+         "$ref": "253"
         },
         "crossLanguageDefinitionId": "TypeSpec.Array",
         "decorators": []
@@ -2683,11 +2512,7 @@
      ],
      "Responses": [
       {
-<<<<<<< HEAD
-       "$id": "265",
-=======
-       "$id": "267",
->>>>>>> 45c29eee
+       "$id": "261",
        "StatusCodes": [
         204
        ],
@@ -2711,24 +2536,17 @@
     }
    ],
    "Protocol": {
-<<<<<<< HEAD
-    "$id": "266"
-=======
-    "$id": "268"
->>>>>>> 45c29eee
+    "$id": "262"
    },
    "Parent": "ArrayClient",
    "Parameters": [
     {
-<<<<<<< HEAD
-     "$ref": "248"
-=======
-     "$id": "269",
+     "$id": "263",
      "Name": "endpoint",
      "NameInRequest": "endpoint",
      "Description": "Service host",
      "Type": {
-      "$id": "270",
+      "$id": "264",
       "kind": "url",
       "name": "url",
       "crossLanguageDefinitionId": "TypeSpec.url"
@@ -2743,16 +2561,15 @@
      "Explode": false,
      "Kind": "Client",
      "DefaultValue": {
-      "$id": "271",
+      "$id": "265",
       "Type": {
-       "$id": "272",
+       "$id": "266",
        "kind": "string",
        "name": "string",
        "crossLanguageDefinitionId": "TypeSpec.string"
       },
       "Value": "http://localhost:3000"
      }
->>>>>>> 45c29eee
     }
    ],
    "Decorators": []
@@ -2769,56 +2586,14 @@
      "Accessibility": "public",
      "Parameters": [
       {
-<<<<<<< HEAD
        "$id": "269",
-       "Name": "endpoint",
-       "NameInRequest": "endpoint",
-       "Description": "Service host",
-       "Type": {
-        "$id": "270",
-        "kind": "url",
-        "name": "url",
-        "crossLanguageDefinitionId": "TypeSpec.url"
-       },
-       "Location": "Uri",
-       "IsApiVersion": false,
-       "IsResourceParameter": false,
-       "IsContentType": false,
-       "IsRequired": true,
-       "IsEndpoint": true,
-       "SkipUrlEncoding": false,
-       "Explode": false,
-       "Kind": "Client",
-       "DefaultValue": {
-        "$id": "271",
-        "Type": {
-         "$id": "272",
-         "kind": "string",
-         "name": "string",
-         "crossLanguageDefinitionId": "TypeSpec.string"
-        },
-        "Value": "http://localhost:3000"
-       }
-      },
-      {
-       "$id": "273",
        "Name": "accept",
        "NameInRequest": "Accept",
        "Type": {
-        "$id": "274",
+        "$id": "270",
         "kind": "constant",
         "valueType": {
-         "$id": "275",
-=======
-       "$id": "275",
-       "Name": "accept",
-       "NameInRequest": "Accept",
-       "Type": {
-        "$id": "276",
-        "kind": "constant",
-        "valueType": {
-         "$id": "277",
->>>>>>> 45c29eee
+         "$id": "271",
          "kind": "string",
          "name": "string",
          "crossLanguageDefinitionId": "TypeSpec.string",
@@ -2840,34 +2615,19 @@
      ],
      "Responses": [
       {
-<<<<<<< HEAD
-       "$id": "276",
-=======
-       "$id": "278",
->>>>>>> 45c29eee
+       "$id": "272",
        "StatusCodes": [
         200
        ],
        "BodyType": {
-<<<<<<< HEAD
-        "$id": "277",
+        "$id": "273",
         "kind": "array",
         "name": "Array",
         "valueType": {
-         "$id": "278",
+         "$id": "274",
          "kind": "nullable",
          "type": {
-          "$id": "279",
-=======
-        "$id": "279",
-        "kind": "array",
-        "name": "Array",
-        "valueType": {
-         "$id": "280",
-         "kind": "nullable",
-         "type": {
-          "$id": "281",
->>>>>>> 45c29eee
+          "$id": "275",
           "kind": "string",
           "name": "string",
           "crossLanguageDefinitionId": "TypeSpec.string",
@@ -2896,39 +2656,21 @@
      "Decorators": []
     },
     {
-<<<<<<< HEAD
-     "$id": "280",
-=======
-     "$id": "282",
->>>>>>> 45c29eee
+     "$id": "276",
      "Name": "put",
      "ResourceName": "NullableStringValue",
      "Accessibility": "public",
      "Parameters": [
       {
-<<<<<<< HEAD
-       "$ref": "269"
-      },
-      {
-       "$id": "281",
-=======
-       "$id": "283",
->>>>>>> 45c29eee
+       "$id": "277",
        "Name": "contentType",
        "NameInRequest": "Content-Type",
        "Description": "Body parameter's content type. Known values are application/json",
        "Type": {
-<<<<<<< HEAD
-        "$id": "282",
+        "$id": "278",
         "kind": "constant",
         "valueType": {
-         "$id": "283",
-=======
-        "$id": "284",
-        "kind": "constant",
-        "valueType": {
-         "$id": "285",
->>>>>>> 45c29eee
+         "$id": "279",
          "kind": "string",
          "name": "string",
          "crossLanguageDefinitionId": "TypeSpec.string",
@@ -2948,35 +2690,15 @@
        "SkipUrlEncoding": false
       },
       {
-<<<<<<< HEAD
-       "$id": "284",
+       "$id": "280",
        "Name": "body",
        "NameInRequest": "body",
        "Type": {
-        "$id": "285",
+        "$id": "281",
         "kind": "array",
         "name": "Array",
         "valueType": {
-         "$ref": "278"
-=======
-       "$id": "286",
-       "Name": "body",
-       "NameInRequest": "body",
-       "Type": {
-        "$id": "287",
-        "kind": "array",
-        "name": "Array",
-        "valueType": {
-         "$id": "288",
-         "kind": "nullable",
-         "type": {
-          "$id": "289",
-          "kind": "string",
-          "name": "string",
-          "crossLanguageDefinitionId": "TypeSpec.string",
-          "decorators": []
-         }
->>>>>>> 45c29eee
+         "$ref": "274"
         },
         "crossLanguageDefinitionId": "TypeSpec.Array",
         "decorators": []
@@ -2994,11 +2716,7 @@
      ],
      "Responses": [
       {
-<<<<<<< HEAD
-       "$id": "286",
-=======
-       "$id": "290",
->>>>>>> 45c29eee
+       "$id": "282",
        "StatusCodes": [
         204
        ],
@@ -3022,24 +2740,17 @@
     }
    ],
    "Protocol": {
-<<<<<<< HEAD
-    "$id": "287"
-=======
-    "$id": "291"
->>>>>>> 45c29eee
+    "$id": "283"
    },
    "Parent": "ArrayClient",
    "Parameters": [
     {
-<<<<<<< HEAD
-     "$ref": "269"
-=======
-     "$id": "292",
+     "$id": "284",
      "Name": "endpoint",
      "NameInRequest": "endpoint",
      "Description": "Service host",
      "Type": {
-      "$id": "293",
+      "$id": "285",
       "kind": "url",
       "name": "url",
       "crossLanguageDefinitionId": "TypeSpec.url"
@@ -3054,16 +2765,15 @@
      "Explode": false,
      "Kind": "Client",
      "DefaultValue": {
-      "$id": "294",
+      "$id": "286",
       "Type": {
-       "$id": "295",
+       "$id": "287",
        "kind": "string",
        "name": "string",
        "crossLanguageDefinitionId": "TypeSpec.string"
       },
       "Value": "http://localhost:3000"
      }
->>>>>>> 45c29eee
     }
    ],
    "Decorators": []
@@ -3080,56 +2790,14 @@
      "Accessibility": "public",
      "Parameters": [
       {
-<<<<<<< HEAD
        "$id": "290",
-       "Name": "endpoint",
-       "NameInRequest": "endpoint",
-       "Description": "Service host",
-       "Type": {
-        "$id": "291",
-        "kind": "url",
-        "name": "url",
-        "crossLanguageDefinitionId": "TypeSpec.url"
-       },
-       "Location": "Uri",
-       "IsApiVersion": false,
-       "IsResourceParameter": false,
-       "IsContentType": false,
-       "IsRequired": true,
-       "IsEndpoint": true,
-       "SkipUrlEncoding": false,
-       "Explode": false,
-       "Kind": "Client",
-       "DefaultValue": {
-        "$id": "292",
-        "Type": {
-         "$id": "293",
-         "kind": "string",
-         "name": "string",
-         "crossLanguageDefinitionId": "TypeSpec.string"
-        },
-        "Value": "http://localhost:3000"
-       }
-      },
-      {
-       "$id": "294",
        "Name": "accept",
        "NameInRequest": "Accept",
        "Type": {
-        "$id": "295",
+        "$id": "291",
         "kind": "constant",
         "valueType": {
-         "$id": "296",
-=======
-       "$id": "298",
-       "Name": "accept",
-       "NameInRequest": "Accept",
-       "Type": {
-        "$id": "299",
-        "kind": "constant",
-        "valueType": {
-         "$id": "300",
->>>>>>> 45c29eee
+         "$id": "292",
          "kind": "string",
          "name": "string",
          "crossLanguageDefinitionId": "TypeSpec.string",
@@ -3151,28 +2819,16 @@
      ],
      "Responses": [
       {
-<<<<<<< HEAD
-       "$id": "297",
-=======
-       "$id": "301",
->>>>>>> 45c29eee
+       "$id": "293",
        "StatusCodes": [
         200
        ],
        "BodyType": {
-<<<<<<< HEAD
-        "$id": "298",
+        "$id": "294",
         "kind": "array",
         "name": "Array",
         "valueType": {
-         "$id": "299",
-=======
-        "$id": "302",
-        "kind": "array",
-        "name": "Array",
-        "valueType": {
-         "$id": "303",
->>>>>>> 45c29eee
+         "$id": "295",
          "kind": "nullable",
          "type": {
           "$ref": "2"
@@ -3200,39 +2856,21 @@
      "Decorators": []
     },
     {
-<<<<<<< HEAD
-     "$id": "300",
-=======
-     "$id": "304",
->>>>>>> 45c29eee
+     "$id": "296",
      "Name": "put",
      "ResourceName": "NullableModelValue",
      "Accessibility": "public",
      "Parameters": [
       {
-<<<<<<< HEAD
-       "$ref": "290"
-      },
-      {
-       "$id": "301",
-=======
-       "$id": "305",
->>>>>>> 45c29eee
+       "$id": "297",
        "Name": "contentType",
        "NameInRequest": "Content-Type",
        "Description": "Body parameter's content type. Known values are application/json",
        "Type": {
-<<<<<<< HEAD
-        "$id": "302",
+        "$id": "298",
         "kind": "constant",
         "valueType": {
-         "$id": "303",
-=======
-        "$id": "306",
-        "kind": "constant",
-        "valueType": {
-         "$id": "307",
->>>>>>> 45c29eee
+         "$id": "299",
          "kind": "string",
          "name": "string",
          "crossLanguageDefinitionId": "TypeSpec.string",
@@ -3252,31 +2890,15 @@
        "SkipUrlEncoding": false
       },
       {
-<<<<<<< HEAD
-       "$id": "304",
+       "$id": "300",
        "Name": "body",
        "NameInRequest": "body",
        "Type": {
-        "$id": "305",
+        "$id": "301",
         "kind": "array",
         "name": "Array",
         "valueType": {
-         "$ref": "299"
-=======
-       "$id": "308",
-       "Name": "body",
-       "NameInRequest": "body",
-       "Type": {
-        "$id": "309",
-        "kind": "array",
-        "name": "Array",
-        "valueType": {
-         "$id": "310",
-         "kind": "nullable",
-         "type": {
-          "$ref": "2"
-         }
->>>>>>> 45c29eee
+         "$ref": "295"
         },
         "crossLanguageDefinitionId": "TypeSpec.Array",
         "decorators": []
@@ -3294,11 +2916,7 @@
      ],
      "Responses": [
       {
-<<<<<<< HEAD
-       "$id": "306",
-=======
-       "$id": "311",
->>>>>>> 45c29eee
+       "$id": "302",
        "StatusCodes": [
         204
        ],
@@ -3322,24 +2940,17 @@
     }
    ],
    "Protocol": {
-<<<<<<< HEAD
-    "$id": "307"
-=======
-    "$id": "312"
->>>>>>> 45c29eee
+    "$id": "303"
    },
    "Parent": "ArrayClient",
    "Parameters": [
     {
-<<<<<<< HEAD
-     "$ref": "290"
-=======
-     "$id": "313",
+     "$id": "304",
      "Name": "endpoint",
      "NameInRequest": "endpoint",
      "Description": "Service host",
      "Type": {
-      "$id": "314",
+      "$id": "305",
       "kind": "url",
       "name": "url",
       "crossLanguageDefinitionId": "TypeSpec.url"
@@ -3354,16 +2965,15 @@
      "Explode": false,
      "Kind": "Client",
      "DefaultValue": {
-      "$id": "315",
+      "$id": "306",
       "Type": {
-       "$id": "316",
+       "$id": "307",
        "kind": "string",
        "name": "string",
        "crossLanguageDefinitionId": "TypeSpec.string"
       },
       "Value": "http://localhost:3000"
      }
->>>>>>> 45c29eee
     }
    ],
    "Decorators": []
