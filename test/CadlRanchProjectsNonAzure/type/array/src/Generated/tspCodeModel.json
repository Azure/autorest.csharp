{
 "$id": "1",
 "Name": "Type.Array",
 "ApiVersions": [],
 "Enums": [],
 "Models": [
  {
   "$id": "2",
   "Kind": "model",
   "Name": "InnerModel",
   "CrossLanguageDefinitionId": "Type.Array.InnerModel",
   "Usage": "RoundTrip",
   "Description": "Array inner model",
   "Properties": [
    {
     "$id": "3",
     "Name": "property",
     "SerializedName": "property",
     "Description": "Required string property",
     "Type": {
      "$id": "4",
      "Kind": "string",
      "Name": "string",
      "CrossLanguageDefinitionId": "TypeSpec.string"
     },
     "IsRequired": true,
     "IsReadOnly": false
    },
    {
     "$id": "5",
     "Name": "children",
     "SerializedName": "children",
     "Description": "",
     "Type": {
      "$id": "6",
      "Kind": "array",
      "Name": "ArrayInnerModel",
      "ValueType": {
       "$ref": "2"
      },
      "CrossLanguageDefinitionId": "TypeSpec.Array"
     },
     "IsRequired": false,
     "IsReadOnly": false
    }
   ]
  }
 ],
 "Clients": [
  {
   "$id": "7",
   "Name": "ArrayClient",
   "Description": "",
   "Operations": [],
   "Protocol": {
    "$id": "8"
   },
   "Parameters": [
    {
     "$id": "9",
     "Name": "host",
     "NameInRequest": "host",
     "Description": "TestServer endpoint",
     "Type": {
      "$id": "10",
<<<<<<< HEAD
      "Kind": "string",
      "Name": "string",
      "CrossLanguageDefinitionId": ""
=======
      "Kind": "string"
>>>>>>> d4a5bea0
     },
     "Location": "Uri",
     "IsApiVersion": false,
     "IsResourceParameter": false,
     "IsContentType": false,
     "IsRequired": true,
     "IsEndpoint": true,
     "SkipUrlEncoding": false,
     "Explode": false,
     "Kind": "Client",
     "DefaultValue": {
      "$id": "11",
      "Type": {
       "$id": "12",
<<<<<<< HEAD
       "Kind": "string",
       "Name": "string",
       "CrossLanguageDefinitionId": ""
=======
       "Kind": "string"
>>>>>>> d4a5bea0
      },
      "Value": "http://localhost:3000"
     }
    }
   ]
  },
  {
   "$id": "13",
   "Name": "Int32Value",
   "Description": "Array of int32 values",
   "Operations": [
    {
     "$id": "14",
     "Name": "get",
     "ResourceName": "Int32Value",
     "Accessibility": "public",
     "Parameters": [
      {
       "$ref": "9"
      },
      {
       "$id": "15",
       "Name": "accept",
       "NameInRequest": "Accept",
       "Type": {
        "$id": "16",
        "Kind": "string",
        "Name": "string",
        "CrossLanguageDefinitionId": ""
       },
       "Location": "Header",
       "IsApiVersion": false,
       "IsResourceParameter": false,
       "IsContentType": false,
       "IsRequired": true,
       "IsEndpoint": false,
       "SkipUrlEncoding": false,
       "Explode": false,
       "Kind": "Constant",
       "DefaultValue": {
        "$id": "17",
        "Type": {
         "$ref": "16"
        },
        "Value": "application/json"
       }
      }
     ],
     "Responses": [
      {
       "$id": "18",
       "StatusCodes": [
        200
       ],
       "BodyType": {
        "$id": "19",
        "Kind": "array",
        "Name": "Array",
        "ValueType": {
         "$id": "20",
<<<<<<< HEAD
         "Kind": "int32",
         "Name": "int32",
         "CrossLanguageDefinitionId": "TypeSpec.int32"
        }
=======
         "Kind": "int32"
        },
        "CrossLanguageDefinitionId": "TypeSpec.Array"
>>>>>>> d4a5bea0
       },
       "BodyMediaType": "Json",
       "Headers": [],
       "IsErrorResponse": false,
       "ContentTypes": [
        "application/json"
       ]
      }
     ],
     "HttpMethod": "GET",
     "RequestBodyMediaType": "None",
     "Uri": "{host}",
     "Path": "/type/array/int32",
     "BufferResponse": true,
     "GenerateProtocolMethod": true,
     "GenerateConvenienceMethod": true
    },
    {
     "$id": "21",
     "Name": "put",
     "ResourceName": "Int32Value",
     "Accessibility": "public",
     "Parameters": [
      {
       "$ref": "9"
      },
      {
       "$id": "22",
       "Name": "body",
       "NameInRequest": "body",
       "Type": {
        "$id": "23",
        "Kind": "array",
        "Name": "Array",
        "ValueType": {
         "$id": "24",
<<<<<<< HEAD
         "Kind": "int32",
         "Name": "int32",
         "CrossLanguageDefinitionId": "TypeSpec.int32"
        }
=======
         "Kind": "int32"
        },
        "CrossLanguageDefinitionId": "TypeSpec.Array"
>>>>>>> d4a5bea0
       },
       "Location": "Body",
       "IsRequired": true,
       "IsApiVersion": false,
       "IsResourceParameter": false,
       "IsContentType": false,
       "IsEndpoint": false,
       "SkipUrlEncoding": false,
       "Explode": false,
       "Kind": "Method"
      },
      {
       "$id": "25",
       "Name": "contentType",
       "NameInRequest": "Content-Type",
       "Type": {
        "$id": "26",
        "Kind": "string",
        "Name": "string",
        "CrossLanguageDefinitionId": ""
       },
       "Location": "Header",
       "IsApiVersion": false,
       "IsResourceParameter": false,
       "IsContentType": true,
       "IsRequired": true,
       "IsEndpoint": false,
       "SkipUrlEncoding": false,
       "Explode": false,
       "Kind": "Constant",
       "DefaultValue": {
        "$id": "27",
        "Type": {
         "$ref": "26"
        },
        "Value": "application/json"
       }
      },
      {
       "$id": "28",
       "Name": "accept",
       "NameInRequest": "Accept",
       "Type": {
        "$id": "29",
        "Kind": "string",
        "Name": "string",
        "CrossLanguageDefinitionId": ""
       },
       "Location": "Header",
       "IsApiVersion": false,
       "IsResourceParameter": false,
       "IsContentType": false,
       "IsRequired": true,
       "IsEndpoint": false,
       "SkipUrlEncoding": false,
       "Explode": false,
       "Kind": "Constant",
       "DefaultValue": {
        "$id": "30",
        "Type": {
         "$ref": "29"
        },
        "Value": "application/json"
       }
      }
     ],
     "Responses": [
      {
       "$id": "31",
       "StatusCodes": [
        204
       ],
       "BodyMediaType": "Json",
       "Headers": [],
       "IsErrorResponse": false
      }
     ],
     "HttpMethod": "PUT",
     "RequestBodyMediaType": "Json",
     "Uri": "{host}",
     "Path": "/type/array/int32",
     "RequestMediaTypes": [
      "application/json"
     ],
     "BufferResponse": true,
     "GenerateProtocolMethod": true,
     "GenerateConvenienceMethod": true
    }
   ],
   "Protocol": {
    "$id": "32"
   },
   "Parent": "ArrayClient",
   "Parameters": [
    {
     "$ref": "9"
    }
   ]
  },
  {
   "$id": "33",
   "Name": "Int64Value",
   "Description": "Array of int64 values",
   "Operations": [
    {
     "$id": "34",
     "Name": "get",
     "ResourceName": "Int64Value",
     "Accessibility": "public",
     "Parameters": [
      {
       "$ref": "9"
      },
      {
       "$id": "35",
       "Name": "accept",
       "NameInRequest": "Accept",
       "Type": {
        "$id": "36",
        "Kind": "string",
        "Name": "string",
        "CrossLanguageDefinitionId": ""
       },
       "Location": "Header",
       "IsApiVersion": false,
       "IsResourceParameter": false,
       "IsContentType": false,
       "IsRequired": true,
       "IsEndpoint": false,
       "SkipUrlEncoding": false,
       "Explode": false,
       "Kind": "Constant",
       "DefaultValue": {
        "$id": "37",
        "Type": {
         "$ref": "36"
        },
        "Value": "application/json"
       }
      }
     ],
     "Responses": [
      {
       "$id": "38",
       "StatusCodes": [
        200
       ],
       "BodyType": {
        "$id": "39",
        "Kind": "array",
        "Name": "Array",
        "ValueType": {
         "$id": "40",
<<<<<<< HEAD
         "Kind": "int64",
         "Name": "int64",
         "CrossLanguageDefinitionId": "TypeSpec.int64"
        }
=======
         "Kind": "int64"
        },
        "CrossLanguageDefinitionId": "TypeSpec.Array"
>>>>>>> d4a5bea0
       },
       "BodyMediaType": "Json",
       "Headers": [],
       "IsErrorResponse": false,
       "ContentTypes": [
        "application/json"
       ]
      }
     ],
     "HttpMethod": "GET",
     "RequestBodyMediaType": "None",
     "Uri": "{host}",
     "Path": "/type/array/int64",
     "BufferResponse": true,
     "GenerateProtocolMethod": true,
     "GenerateConvenienceMethod": true
    },
    {
     "$id": "41",
     "Name": "put",
     "ResourceName": "Int64Value",
     "Accessibility": "public",
     "Parameters": [
      {
       "$ref": "9"
      },
      {
       "$id": "42",
       "Name": "body",
       "NameInRequest": "body",
       "Type": {
        "$id": "43",
        "Kind": "array",
        "Name": "Array",
        "ValueType": {
         "$id": "44",
<<<<<<< HEAD
         "Kind": "int64",
         "Name": "int64",
         "CrossLanguageDefinitionId": "TypeSpec.int64"
        }
=======
         "Kind": "int64"
        },
        "CrossLanguageDefinitionId": "TypeSpec.Array"
>>>>>>> d4a5bea0
       },
       "Location": "Body",
       "IsRequired": true,
       "IsApiVersion": false,
       "IsResourceParameter": false,
       "IsContentType": false,
       "IsEndpoint": false,
       "SkipUrlEncoding": false,
       "Explode": false,
       "Kind": "Method"
      },
      {
       "$id": "45",
       "Name": "contentType",
       "NameInRequest": "Content-Type",
       "Type": {
        "$id": "46",
        "Kind": "string",
        "Name": "string",
        "CrossLanguageDefinitionId": ""
       },
       "Location": "Header",
       "IsApiVersion": false,
       "IsResourceParameter": false,
       "IsContentType": true,
       "IsRequired": true,
       "IsEndpoint": false,
       "SkipUrlEncoding": false,
       "Explode": false,
       "Kind": "Constant",
       "DefaultValue": {
        "$id": "47",
        "Type": {
         "$ref": "46"
        },
        "Value": "application/json"
       }
      },
      {
       "$id": "48",
       "Name": "accept",
       "NameInRequest": "Accept",
       "Type": {
        "$id": "49",
        "Kind": "string",
        "Name": "string",
        "CrossLanguageDefinitionId": ""
       },
       "Location": "Header",
       "IsApiVersion": false,
       "IsResourceParameter": false,
       "IsContentType": false,
       "IsRequired": true,
       "IsEndpoint": false,
       "SkipUrlEncoding": false,
       "Explode": false,
       "Kind": "Constant",
       "DefaultValue": {
        "$id": "50",
        "Type": {
         "$ref": "49"
        },
        "Value": "application/json"
       }
      }
     ],
     "Responses": [
      {
       "$id": "51",
       "StatusCodes": [
        204
       ],
       "BodyMediaType": "Json",
       "Headers": [],
       "IsErrorResponse": false
      }
     ],
     "HttpMethod": "PUT",
     "RequestBodyMediaType": "Json",
     "Uri": "{host}",
     "Path": "/type/array/int64",
     "RequestMediaTypes": [
      "application/json"
     ],
     "BufferResponse": true,
     "GenerateProtocolMethod": true,
     "GenerateConvenienceMethod": true
    }
   ],
   "Protocol": {
    "$id": "52"
   },
   "Parent": "ArrayClient",
   "Parameters": [
    {
     "$ref": "9"
    }
   ]
  },
  {
   "$id": "53",
   "Name": "BooleanValue",
   "Description": "Array of boolean values",
   "Operations": [
    {
     "$id": "54",
     "Name": "get",
     "ResourceName": "BooleanValue",
     "Accessibility": "public",
     "Parameters": [
      {
       "$ref": "9"
      },
      {
       "$id": "55",
       "Name": "accept",
       "NameInRequest": "Accept",
       "Type": {
        "$id": "56",
        "Kind": "string",
        "Name": "string",
        "CrossLanguageDefinitionId": ""
       },
       "Location": "Header",
       "IsApiVersion": false,
       "IsResourceParameter": false,
       "IsContentType": false,
       "IsRequired": true,
       "IsEndpoint": false,
       "SkipUrlEncoding": false,
       "Explode": false,
       "Kind": "Constant",
       "DefaultValue": {
        "$id": "57",
        "Type": {
         "$ref": "56"
        },
        "Value": "application/json"
       }
      }
     ],
     "Responses": [
      {
       "$id": "58",
       "StatusCodes": [
        200
       ],
       "BodyType": {
        "$id": "59",
        "Kind": "array",
        "Name": "Array",
        "ValueType": {
         "$id": "60",
<<<<<<< HEAD
         "Kind": "boolean",
         "Name": "boolean",
         "CrossLanguageDefinitionId": "TypeSpec.boolean"
        }
=======
         "Kind": "boolean"
        },
        "CrossLanguageDefinitionId": "TypeSpec.Array"
>>>>>>> d4a5bea0
       },
       "BodyMediaType": "Json",
       "Headers": [],
       "IsErrorResponse": false,
       "ContentTypes": [
        "application/json"
       ]
      }
     ],
     "HttpMethod": "GET",
     "RequestBodyMediaType": "None",
     "Uri": "{host}",
     "Path": "/type/array/boolean",
     "BufferResponse": true,
     "GenerateProtocolMethod": true,
     "GenerateConvenienceMethod": true
    },
    {
     "$id": "61",
     "Name": "put",
     "ResourceName": "BooleanValue",
     "Accessibility": "public",
     "Parameters": [
      {
       "$ref": "9"
      },
      {
       "$id": "62",
       "Name": "body",
       "NameInRequest": "body",
       "Type": {
        "$id": "63",
        "Kind": "array",
        "Name": "Array",
        "ValueType": {
         "$id": "64",
<<<<<<< HEAD
         "Kind": "boolean",
         "Name": "boolean",
         "CrossLanguageDefinitionId": "TypeSpec.boolean"
        }
=======
         "Kind": "boolean"
        },
        "CrossLanguageDefinitionId": "TypeSpec.Array"
>>>>>>> d4a5bea0
       },
       "Location": "Body",
       "IsRequired": true,
       "IsApiVersion": false,
       "IsResourceParameter": false,
       "IsContentType": false,
       "IsEndpoint": false,
       "SkipUrlEncoding": false,
       "Explode": false,
       "Kind": "Method"
      },
      {
       "$id": "65",
       "Name": "contentType",
       "NameInRequest": "Content-Type",
       "Type": {
        "$id": "66",
        "Kind": "string",
        "Name": "string",
        "CrossLanguageDefinitionId": ""
       },
       "Location": "Header",
       "IsApiVersion": false,
       "IsResourceParameter": false,
       "IsContentType": true,
       "IsRequired": true,
       "IsEndpoint": false,
       "SkipUrlEncoding": false,
       "Explode": false,
       "Kind": "Constant",
       "DefaultValue": {
        "$id": "67",
        "Type": {
         "$ref": "66"
        },
        "Value": "application/json"
       }
      },
      {
       "$id": "68",
       "Name": "accept",
       "NameInRequest": "Accept",
       "Type": {
        "$id": "69",
        "Kind": "string",
        "Name": "string",
        "CrossLanguageDefinitionId": ""
       },
       "Location": "Header",
       "IsApiVersion": false,
       "IsResourceParameter": false,
       "IsContentType": false,
       "IsRequired": true,
       "IsEndpoint": false,
       "SkipUrlEncoding": false,
       "Explode": false,
       "Kind": "Constant",
       "DefaultValue": {
        "$id": "70",
        "Type": {
         "$ref": "69"
        },
        "Value": "application/json"
       }
      }
     ],
     "Responses": [
      {
       "$id": "71",
       "StatusCodes": [
        204
       ],
       "BodyMediaType": "Json",
       "Headers": [],
       "IsErrorResponse": false
      }
     ],
     "HttpMethod": "PUT",
     "RequestBodyMediaType": "Json",
     "Uri": "{host}",
     "Path": "/type/array/boolean",
     "RequestMediaTypes": [
      "application/json"
     ],
     "BufferResponse": true,
     "GenerateProtocolMethod": true,
     "GenerateConvenienceMethod": true
    }
   ],
   "Protocol": {
    "$id": "72"
   },
   "Parent": "ArrayClient",
   "Parameters": [
    {
     "$ref": "9"
    }
   ]
  },
  {
   "$id": "73",
   "Name": "StringValue",
   "Description": "Array of string values",
   "Operations": [
    {
     "$id": "74",
     "Name": "get",
     "ResourceName": "StringValue",
     "Accessibility": "public",
     "Parameters": [
      {
       "$ref": "9"
      },
      {
       "$id": "75",
       "Name": "accept",
       "NameInRequest": "Accept",
       "Type": {
        "$id": "76",
        "Kind": "string",
        "Name": "string",
        "CrossLanguageDefinitionId": ""
       },
       "Location": "Header",
       "IsApiVersion": false,
       "IsResourceParameter": false,
       "IsContentType": false,
       "IsRequired": true,
       "IsEndpoint": false,
       "SkipUrlEncoding": false,
       "Explode": false,
       "Kind": "Constant",
       "DefaultValue": {
        "$id": "77",
        "Type": {
         "$ref": "76"
        },
        "Value": "application/json"
       }
      }
     ],
     "Responses": [
      {
       "$id": "78",
       "StatusCodes": [
        200
       ],
       "BodyType": {
        "$id": "79",
        "Kind": "array",
        "Name": "Array",
        "ValueType": {
         "$id": "80",
<<<<<<< HEAD
         "Kind": "string",
         "Name": "string",
         "CrossLanguageDefinitionId": "TypeSpec.string"
        }
=======
         "Kind": "string"
        },
        "CrossLanguageDefinitionId": "TypeSpec.Array"
>>>>>>> d4a5bea0
       },
       "BodyMediaType": "Json",
       "Headers": [],
       "IsErrorResponse": false,
       "ContentTypes": [
        "application/json"
       ]
      }
     ],
     "HttpMethod": "GET",
     "RequestBodyMediaType": "None",
     "Uri": "{host}",
     "Path": "/type/array/string",
     "BufferResponse": true,
     "GenerateProtocolMethod": true,
     "GenerateConvenienceMethod": true
    },
    {
     "$id": "81",
     "Name": "put",
     "ResourceName": "StringValue",
     "Accessibility": "public",
     "Parameters": [
      {
       "$ref": "9"
      },
      {
       "$id": "82",
       "Name": "body",
       "NameInRequest": "body",
       "Type": {
        "$id": "83",
        "Kind": "array",
        "Name": "Array",
        "ValueType": {
         "$id": "84",
<<<<<<< HEAD
         "Kind": "string",
         "Name": "string",
         "CrossLanguageDefinitionId": "TypeSpec.string"
        }
=======
         "Kind": "string"
        },
        "CrossLanguageDefinitionId": "TypeSpec.Array"
>>>>>>> d4a5bea0
       },
       "Location": "Body",
       "IsRequired": true,
       "IsApiVersion": false,
       "IsResourceParameter": false,
       "IsContentType": false,
       "IsEndpoint": false,
       "SkipUrlEncoding": false,
       "Explode": false,
       "Kind": "Method"
      },
      {
       "$id": "85",
       "Name": "contentType",
       "NameInRequest": "Content-Type",
       "Type": {
        "$id": "86",
        "Kind": "string",
        "Name": "string",
        "CrossLanguageDefinitionId": ""
       },
       "Location": "Header",
       "IsApiVersion": false,
       "IsResourceParameter": false,
       "IsContentType": true,
       "IsRequired": true,
       "IsEndpoint": false,
       "SkipUrlEncoding": false,
       "Explode": false,
       "Kind": "Constant",
       "DefaultValue": {
        "$id": "87",
        "Type": {
         "$ref": "86"
        },
        "Value": "application/json"
       }
      },
      {
       "$id": "88",
       "Name": "accept",
       "NameInRequest": "Accept",
       "Type": {
        "$id": "89",
        "Kind": "string",
        "Name": "string",
        "CrossLanguageDefinitionId": ""
       },
       "Location": "Header",
       "IsApiVersion": false,
       "IsResourceParameter": false,
       "IsContentType": false,
       "IsRequired": true,
       "IsEndpoint": false,
       "SkipUrlEncoding": false,
       "Explode": false,
       "Kind": "Constant",
       "DefaultValue": {
        "$id": "90",
        "Type": {
         "$ref": "89"
        },
        "Value": "application/json"
       }
      }
     ],
     "Responses": [
      {
       "$id": "91",
       "StatusCodes": [
        204
       ],
       "BodyMediaType": "Json",
       "Headers": [],
       "IsErrorResponse": false
      }
     ],
     "HttpMethod": "PUT",
     "RequestBodyMediaType": "Json",
     "Uri": "{host}",
     "Path": "/type/array/string",
     "RequestMediaTypes": [
      "application/json"
     ],
     "BufferResponse": true,
     "GenerateProtocolMethod": true,
     "GenerateConvenienceMethod": true
    }
   ],
   "Protocol": {
    "$id": "92"
   },
   "Parent": "ArrayClient",
   "Parameters": [
    {
     "$ref": "9"
    }
   ]
  },
  {
   "$id": "93",
   "Name": "Float32Value",
   "Description": "Array of float values",
   "Operations": [
    {
     "$id": "94",
     "Name": "get",
     "ResourceName": "Float32Value",
     "Accessibility": "public",
     "Parameters": [
      {
       "$ref": "9"
      },
      {
       "$id": "95",
       "Name": "accept",
       "NameInRequest": "Accept",
       "Type": {
        "$id": "96",
        "Kind": "string",
        "Name": "string",
        "CrossLanguageDefinitionId": ""
       },
       "Location": "Header",
       "IsApiVersion": false,
       "IsResourceParameter": false,
       "IsContentType": false,
       "IsRequired": true,
       "IsEndpoint": false,
       "SkipUrlEncoding": false,
       "Explode": false,
       "Kind": "Constant",
       "DefaultValue": {
        "$id": "97",
        "Type": {
         "$ref": "96"
        },
        "Value": "application/json"
       }
      }
     ],
     "Responses": [
      {
       "$id": "98",
       "StatusCodes": [
        200
       ],
       "BodyType": {
        "$id": "99",
        "Kind": "array",
        "Name": "Array",
        "ValueType": {
         "$id": "100",
<<<<<<< HEAD
         "Kind": "float32",
         "Name": "float32",
         "CrossLanguageDefinitionId": "TypeSpec.float32"
        }
=======
         "Kind": "float32"
        },
        "CrossLanguageDefinitionId": "TypeSpec.Array"
>>>>>>> d4a5bea0
       },
       "BodyMediaType": "Json",
       "Headers": [],
       "IsErrorResponse": false,
       "ContentTypes": [
        "application/json"
       ]
      }
     ],
     "HttpMethod": "GET",
     "RequestBodyMediaType": "None",
     "Uri": "{host}",
     "Path": "/type/array/float32",
     "BufferResponse": true,
     "GenerateProtocolMethod": true,
     "GenerateConvenienceMethod": true
    },
    {
     "$id": "101",
     "Name": "put",
     "ResourceName": "Float32Value",
     "Accessibility": "public",
     "Parameters": [
      {
       "$ref": "9"
      },
      {
       "$id": "102",
       "Name": "body",
       "NameInRequest": "body",
       "Type": {
        "$id": "103",
        "Kind": "array",
        "Name": "Array",
        "ValueType": {
         "$id": "104",
<<<<<<< HEAD
         "Kind": "float32",
         "Name": "float32",
         "CrossLanguageDefinitionId": "TypeSpec.float32"
        }
=======
         "Kind": "float32"
        },
        "CrossLanguageDefinitionId": "TypeSpec.Array"
>>>>>>> d4a5bea0
       },
       "Location": "Body",
       "IsRequired": true,
       "IsApiVersion": false,
       "IsResourceParameter": false,
       "IsContentType": false,
       "IsEndpoint": false,
       "SkipUrlEncoding": false,
       "Explode": false,
       "Kind": "Method"
      },
      {
       "$id": "105",
       "Name": "contentType",
       "NameInRequest": "Content-Type",
       "Type": {
        "$id": "106",
        "Kind": "string",
        "Name": "string",
        "CrossLanguageDefinitionId": ""
       },
       "Location": "Header",
       "IsApiVersion": false,
       "IsResourceParameter": false,
       "IsContentType": true,
       "IsRequired": true,
       "IsEndpoint": false,
       "SkipUrlEncoding": false,
       "Explode": false,
       "Kind": "Constant",
       "DefaultValue": {
        "$id": "107",
        "Type": {
         "$ref": "106"
        },
        "Value": "application/json"
       }
      },
      {
       "$id": "108",
       "Name": "accept",
       "NameInRequest": "Accept",
       "Type": {
        "$id": "109",
        "Kind": "string",
        "Name": "string",
        "CrossLanguageDefinitionId": ""
       },
       "Location": "Header",
       "IsApiVersion": false,
       "IsResourceParameter": false,
       "IsContentType": false,
       "IsRequired": true,
       "IsEndpoint": false,
       "SkipUrlEncoding": false,
       "Explode": false,
       "Kind": "Constant",
       "DefaultValue": {
        "$id": "110",
        "Type": {
         "$ref": "109"
        },
        "Value": "application/json"
       }
      }
     ],
     "Responses": [
      {
       "$id": "111",
       "StatusCodes": [
        204
       ],
       "BodyMediaType": "Json",
       "Headers": [],
       "IsErrorResponse": false
      }
     ],
     "HttpMethod": "PUT",
     "RequestBodyMediaType": "Json",
     "Uri": "{host}",
     "Path": "/type/array/float32",
     "RequestMediaTypes": [
      "application/json"
     ],
     "BufferResponse": true,
     "GenerateProtocolMethod": true,
     "GenerateConvenienceMethod": true
    }
   ],
   "Protocol": {
    "$id": "112"
   },
   "Parent": "ArrayClient",
   "Parameters": [
    {
     "$ref": "9"
    }
   ]
  },
  {
   "$id": "113",
   "Name": "DatetimeValue",
   "Description": "Array of datetime values",
   "Operations": [
    {
     "$id": "114",
     "Name": "get",
     "ResourceName": "DatetimeValue",
     "Accessibility": "public",
     "Parameters": [
      {
       "$ref": "9"
      },
      {
       "$id": "115",
       "Name": "accept",
       "NameInRequest": "Accept",
       "Type": {
        "$id": "116",
        "Kind": "string",
        "Name": "string",
        "CrossLanguageDefinitionId": ""
       },
       "Location": "Header",
       "IsApiVersion": false,
       "IsResourceParameter": false,
       "IsContentType": false,
       "IsRequired": true,
       "IsEndpoint": false,
       "SkipUrlEncoding": false,
       "Explode": false,
       "Kind": "Constant",
       "DefaultValue": {
        "$id": "117",
        "Type": {
         "$ref": "116"
        },
        "Value": "application/json"
       }
      }
     ],
     "Responses": [
      {
       "$id": "118",
       "StatusCodes": [
        200
       ],
       "BodyType": {
        "$id": "119",
        "Kind": "array",
        "Name": "Array",
        "ValueType": {
         "$id": "120",
         "Kind": "utcDateTime",
         "Name": "utcDateTime",
         "Encode": "rfc3339",
         "WireType": {
          "$id": "121",
<<<<<<< HEAD
          "Kind": "string",
          "Name": "string",
          "CrossLanguageDefinitionId": "TypeSpec.string"
         },
         "CrossLanguageDefinitionId": "TypeSpec.utcDateTime"
        }
=======
          "Kind": "string"
         }
        },
        "CrossLanguageDefinitionId": "TypeSpec.Array"
>>>>>>> d4a5bea0
       },
       "BodyMediaType": "Json",
       "Headers": [],
       "IsErrorResponse": false,
       "ContentTypes": [
        "application/json"
       ]
      }
     ],
     "HttpMethod": "GET",
     "RequestBodyMediaType": "None",
     "Uri": "{host}",
     "Path": "/type/array/datetime",
     "BufferResponse": true,
     "GenerateProtocolMethod": true,
     "GenerateConvenienceMethod": true
    },
    {
     "$id": "122",
     "Name": "put",
     "ResourceName": "DatetimeValue",
     "Accessibility": "public",
     "Parameters": [
      {
       "$ref": "9"
      },
      {
       "$id": "123",
       "Name": "body",
       "NameInRequest": "body",
       "Type": {
        "$id": "124",
        "Kind": "array",
        "Name": "Array",
        "ValueType": {
         "$id": "125",
         "Kind": "utcDateTime",
         "Name": "utcDateTime",
         "Encode": "rfc3339",
         "WireType": {
          "$id": "126",
<<<<<<< HEAD
          "Kind": "string",
          "Name": "string",
          "CrossLanguageDefinitionId": "TypeSpec.string"
         },
         "CrossLanguageDefinitionId": "TypeSpec.utcDateTime"
        }
=======
          "Kind": "string"
         }
        },
        "CrossLanguageDefinitionId": "TypeSpec.Array"
>>>>>>> d4a5bea0
       },
       "Location": "Body",
       "IsRequired": true,
       "IsApiVersion": false,
       "IsResourceParameter": false,
       "IsContentType": false,
       "IsEndpoint": false,
       "SkipUrlEncoding": false,
       "Explode": false,
       "Kind": "Method"
      },
      {
       "$id": "127",
       "Name": "contentType",
       "NameInRequest": "Content-Type",
       "Type": {
        "$id": "128",
        "Kind": "string",
        "Name": "string",
        "CrossLanguageDefinitionId": ""
       },
       "Location": "Header",
       "IsApiVersion": false,
       "IsResourceParameter": false,
       "IsContentType": true,
       "IsRequired": true,
       "IsEndpoint": false,
       "SkipUrlEncoding": false,
       "Explode": false,
       "Kind": "Constant",
       "DefaultValue": {
        "$id": "129",
        "Type": {
         "$ref": "128"
        },
        "Value": "application/json"
       }
      },
      {
       "$id": "130",
       "Name": "accept",
       "NameInRequest": "Accept",
       "Type": {
        "$id": "131",
        "Kind": "string",
        "Name": "string",
        "CrossLanguageDefinitionId": ""
       },
       "Location": "Header",
       "IsApiVersion": false,
       "IsResourceParameter": false,
       "IsContentType": false,
       "IsRequired": true,
       "IsEndpoint": false,
       "SkipUrlEncoding": false,
       "Explode": false,
       "Kind": "Constant",
       "DefaultValue": {
        "$id": "132",
        "Type": {
         "$ref": "131"
        },
        "Value": "application/json"
       }
      }
     ],
     "Responses": [
      {
       "$id": "133",
       "StatusCodes": [
        204
       ],
       "BodyMediaType": "Json",
       "Headers": [],
       "IsErrorResponse": false
      }
     ],
     "HttpMethod": "PUT",
     "RequestBodyMediaType": "Json",
     "Uri": "{host}",
     "Path": "/type/array/datetime",
     "RequestMediaTypes": [
      "application/json"
     ],
     "BufferResponse": true,
     "GenerateProtocolMethod": true,
     "GenerateConvenienceMethod": true
    }
   ],
   "Protocol": {
    "$id": "134"
   },
   "Parent": "ArrayClient",
   "Parameters": [
    {
     "$ref": "9"
    }
   ]
  },
  {
   "$id": "135",
   "Name": "DurationValue",
   "Description": "Array of duration values",
   "Operations": [
    {
     "$id": "136",
     "Name": "get",
     "ResourceName": "DurationValue",
     "Accessibility": "public",
     "Parameters": [
      {
       "$ref": "9"
      },
      {
       "$id": "137",
       "Name": "accept",
       "NameInRequest": "Accept",
       "Type": {
        "$id": "138",
        "Kind": "string",
        "Name": "string",
        "CrossLanguageDefinitionId": ""
       },
       "Location": "Header",
       "IsApiVersion": false,
       "IsResourceParameter": false,
       "IsContentType": false,
       "IsRequired": true,
       "IsEndpoint": false,
       "SkipUrlEncoding": false,
       "Explode": false,
       "Kind": "Constant",
       "DefaultValue": {
        "$id": "139",
        "Type": {
         "$ref": "138"
        },
        "Value": "application/json"
       }
      }
     ],
     "Responses": [
      {
       "$id": "140",
       "StatusCodes": [
        200
       ],
       "BodyType": {
        "$id": "141",
        "Kind": "array",
        "Name": "Array",
        "ValueType": {
         "$id": "142",
         "Kind": "duration",
         "Name": "duration",
         "Encode": "ISO8601",
         "WireType": {
          "$id": "143",
<<<<<<< HEAD
          "Kind": "string",
          "Name": "string",
          "CrossLanguageDefinitionId": "TypeSpec.string"
         },
         "CrossLanguageDefinitionId": "TypeSpec.duration"
        }
=======
          "Kind": "string"
         }
        },
        "CrossLanguageDefinitionId": "TypeSpec.Array"
>>>>>>> d4a5bea0
       },
       "BodyMediaType": "Json",
       "Headers": [],
       "IsErrorResponse": false,
       "ContentTypes": [
        "application/json"
       ]
      }
     ],
     "HttpMethod": "GET",
     "RequestBodyMediaType": "None",
     "Uri": "{host}",
     "Path": "/type/array/duration",
     "BufferResponse": true,
     "GenerateProtocolMethod": true,
     "GenerateConvenienceMethod": true
    },
    {
     "$id": "144",
     "Name": "put",
     "ResourceName": "DurationValue",
     "Accessibility": "public",
     "Parameters": [
      {
       "$ref": "9"
      },
      {
       "$id": "145",
       "Name": "body",
       "NameInRequest": "body",
       "Type": {
        "$id": "146",
        "Kind": "array",
        "Name": "Array",
        "ValueType": {
         "$id": "147",
         "Kind": "duration",
         "Name": "duration",
         "Encode": "ISO8601",
         "WireType": {
          "$id": "148",
<<<<<<< HEAD
          "Kind": "string",
          "Name": "string",
          "CrossLanguageDefinitionId": "TypeSpec.string"
         },
         "CrossLanguageDefinitionId": "TypeSpec.duration"
        }
=======
          "Kind": "string"
         }
        },
        "CrossLanguageDefinitionId": "TypeSpec.Array"
>>>>>>> d4a5bea0
       },
       "Location": "Body",
       "IsRequired": true,
       "IsApiVersion": false,
       "IsResourceParameter": false,
       "IsContentType": false,
       "IsEndpoint": false,
       "SkipUrlEncoding": false,
       "Explode": false,
       "Kind": "Method"
      },
      {
       "$id": "149",
       "Name": "contentType",
       "NameInRequest": "Content-Type",
       "Type": {
        "$id": "150",
        "Kind": "string",
        "Name": "string",
        "CrossLanguageDefinitionId": ""
       },
       "Location": "Header",
       "IsApiVersion": false,
       "IsResourceParameter": false,
       "IsContentType": true,
       "IsRequired": true,
       "IsEndpoint": false,
       "SkipUrlEncoding": false,
       "Explode": false,
       "Kind": "Constant",
       "DefaultValue": {
        "$id": "151",
        "Type": {
         "$ref": "150"
        },
        "Value": "application/json"
       }
      },
      {
       "$id": "152",
       "Name": "accept",
       "NameInRequest": "Accept",
       "Type": {
        "$id": "153",
        "Kind": "string",
        "Name": "string",
        "CrossLanguageDefinitionId": ""
       },
       "Location": "Header",
       "IsApiVersion": false,
       "IsResourceParameter": false,
       "IsContentType": false,
       "IsRequired": true,
       "IsEndpoint": false,
       "SkipUrlEncoding": false,
       "Explode": false,
       "Kind": "Constant",
       "DefaultValue": {
        "$id": "154",
        "Type": {
         "$ref": "153"
        },
        "Value": "application/json"
       }
      }
     ],
     "Responses": [
      {
       "$id": "155",
       "StatusCodes": [
        204
       ],
       "BodyMediaType": "Json",
       "Headers": [],
       "IsErrorResponse": false
      }
     ],
     "HttpMethod": "PUT",
     "RequestBodyMediaType": "Json",
     "Uri": "{host}",
     "Path": "/type/array/duration",
     "RequestMediaTypes": [
      "application/json"
     ],
     "BufferResponse": true,
     "GenerateProtocolMethod": true,
     "GenerateConvenienceMethod": true
    }
   ],
   "Protocol": {
    "$id": "156"
   },
   "Parent": "ArrayClient",
   "Parameters": [
    {
     "$ref": "9"
    }
   ]
  },
  {
   "$id": "157",
   "Name": "UnknownValue",
   "Description": "Array of unknown values",
   "Operations": [
    {
     "$id": "158",
     "Name": "get",
     "ResourceName": "UnknownValue",
     "Accessibility": "public",
     "Parameters": [
      {
       "$ref": "9"
      },
      {
       "$id": "159",
       "Name": "accept",
       "NameInRequest": "Accept",
       "Type": {
        "$id": "160",
        "Kind": "string",
        "Name": "string",
        "CrossLanguageDefinitionId": ""
       },
       "Location": "Header",
       "IsApiVersion": false,
       "IsResourceParameter": false,
       "IsContentType": false,
       "IsRequired": true,
       "IsEndpoint": false,
       "SkipUrlEncoding": false,
       "Explode": false,
       "Kind": "Constant",
       "DefaultValue": {
        "$id": "161",
        "Type": {
         "$ref": "160"
        },
        "Value": "application/json"
       }
      }
     ],
     "Responses": [
      {
       "$id": "162",
       "StatusCodes": [
        200
       ],
       "BodyType": {
        "$id": "163",
        "Kind": "array",
        "Name": "Array",
        "ValueType": {
         "$id": "164",
<<<<<<< HEAD
         "Kind": "any",
         "Name": "unknown",
         "CrossLanguageDefinitionId": ""
        }
=======
         "Kind": "any"
        },
        "CrossLanguageDefinitionId": "TypeSpec.Array"
>>>>>>> d4a5bea0
       },
       "BodyMediaType": "Json",
       "Headers": [],
       "IsErrorResponse": false,
       "ContentTypes": [
        "application/json"
       ]
      }
     ],
     "HttpMethod": "GET",
     "RequestBodyMediaType": "None",
     "Uri": "{host}",
     "Path": "/type/array/unknown",
     "BufferResponse": true,
     "GenerateProtocolMethod": true,
     "GenerateConvenienceMethod": true
    },
    {
     "$id": "165",
     "Name": "put",
     "ResourceName": "UnknownValue",
     "Accessibility": "public",
     "Parameters": [
      {
       "$ref": "9"
      },
      {
       "$id": "166",
       "Name": "body",
       "NameInRequest": "body",
       "Type": {
        "$id": "167",
        "Kind": "array",
        "Name": "Array",
        "ValueType": {
         "$id": "168",
<<<<<<< HEAD
         "Kind": "any",
         "Name": "unknown",
         "CrossLanguageDefinitionId": ""
        }
=======
         "Kind": "any"
        },
        "CrossLanguageDefinitionId": "TypeSpec.Array"
>>>>>>> d4a5bea0
       },
       "Location": "Body",
       "IsRequired": true,
       "IsApiVersion": false,
       "IsResourceParameter": false,
       "IsContentType": false,
       "IsEndpoint": false,
       "SkipUrlEncoding": false,
       "Explode": false,
       "Kind": "Method"
      },
      {
       "$id": "169",
       "Name": "contentType",
       "NameInRequest": "Content-Type",
       "Type": {
        "$id": "170",
        "Kind": "string",
        "Name": "string",
        "CrossLanguageDefinitionId": ""
       },
       "Location": "Header",
       "IsApiVersion": false,
       "IsResourceParameter": false,
       "IsContentType": true,
       "IsRequired": true,
       "IsEndpoint": false,
       "SkipUrlEncoding": false,
       "Explode": false,
       "Kind": "Constant",
       "DefaultValue": {
        "$id": "171",
        "Type": {
         "$ref": "170"
        },
        "Value": "application/json"
       }
      },
      {
       "$id": "172",
       "Name": "accept",
       "NameInRequest": "Accept",
       "Type": {
        "$id": "173",
        "Kind": "string",
        "Name": "string",
        "CrossLanguageDefinitionId": ""
       },
       "Location": "Header",
       "IsApiVersion": false,
       "IsResourceParameter": false,
       "IsContentType": false,
       "IsRequired": true,
       "IsEndpoint": false,
       "SkipUrlEncoding": false,
       "Explode": false,
       "Kind": "Constant",
       "DefaultValue": {
        "$id": "174",
        "Type": {
         "$ref": "173"
        },
        "Value": "application/json"
       }
      }
     ],
     "Responses": [
      {
       "$id": "175",
       "StatusCodes": [
        204
       ],
       "BodyMediaType": "Json",
       "Headers": [],
       "IsErrorResponse": false
      }
     ],
     "HttpMethod": "PUT",
     "RequestBodyMediaType": "Json",
     "Uri": "{host}",
     "Path": "/type/array/unknown",
     "RequestMediaTypes": [
      "application/json"
     ],
     "BufferResponse": true,
     "GenerateProtocolMethod": true,
     "GenerateConvenienceMethod": true
    }
   ],
   "Protocol": {
    "$id": "176"
   },
   "Parent": "ArrayClient",
   "Parameters": [
    {
     "$ref": "9"
    }
   ]
  },
  {
   "$id": "177",
   "Name": "ModelValue",
   "Description": "Array of model values",
   "Operations": [
    {
     "$id": "178",
     "Name": "get",
     "ResourceName": "ModelValue",
     "Accessibility": "public",
     "Parameters": [
      {
       "$ref": "9"
      },
      {
       "$id": "179",
       "Name": "accept",
       "NameInRequest": "Accept",
       "Type": {
        "$id": "180",
        "Kind": "string",
        "Name": "string",
        "CrossLanguageDefinitionId": ""
       },
       "Location": "Header",
       "IsApiVersion": false,
       "IsResourceParameter": false,
       "IsContentType": false,
       "IsRequired": true,
       "IsEndpoint": false,
       "SkipUrlEncoding": false,
       "Explode": false,
       "Kind": "Constant",
       "DefaultValue": {
        "$id": "181",
        "Type": {
         "$ref": "180"
        },
        "Value": "application/json"
       }
      }
     ],
     "Responses": [
      {
       "$id": "182",
       "StatusCodes": [
        200
       ],
       "BodyType": {
        "$id": "183",
        "Kind": "array",
        "Name": "ArrayInnerModel",
        "ValueType": {
         "$ref": "2"
        },
        "CrossLanguageDefinitionId": "TypeSpec.Array"
       },
       "BodyMediaType": "Json",
       "Headers": [],
       "IsErrorResponse": false,
       "ContentTypes": [
        "application/json"
       ]
      }
     ],
     "HttpMethod": "GET",
     "RequestBodyMediaType": "None",
     "Uri": "{host}",
     "Path": "/type/array/model",
     "BufferResponse": true,
     "GenerateProtocolMethod": true,
     "GenerateConvenienceMethod": true
    },
    {
     "$id": "184",
     "Name": "put",
     "ResourceName": "ModelValue",
     "Accessibility": "public",
     "Parameters": [
      {
       "$ref": "9"
      },
      {
       "$id": "185",
       "Name": "body",
       "NameInRequest": "body",
       "Type": {
        "$id": "186",
        "Kind": "array",
        "Name": "ArrayInnerModel",
        "ValueType": {
         "$ref": "2"
        },
        "CrossLanguageDefinitionId": "TypeSpec.Array"
       },
       "Location": "Body",
       "IsRequired": true,
       "IsApiVersion": false,
       "IsResourceParameter": false,
       "IsContentType": false,
       "IsEndpoint": false,
       "SkipUrlEncoding": false,
       "Explode": false,
       "Kind": "Method"
      },
      {
       "$id": "187",
       "Name": "contentType",
       "NameInRequest": "Content-Type",
       "Type": {
        "$id": "188",
        "Kind": "string",
        "Name": "string",
        "CrossLanguageDefinitionId": ""
       },
       "Location": "Header",
       "IsApiVersion": false,
       "IsResourceParameter": false,
       "IsContentType": true,
       "IsRequired": true,
       "IsEndpoint": false,
       "SkipUrlEncoding": false,
       "Explode": false,
       "Kind": "Constant",
       "DefaultValue": {
        "$id": "189",
        "Type": {
         "$ref": "188"
        },
        "Value": "application/json"
       }
      },
      {
       "$id": "190",
       "Name": "accept",
       "NameInRequest": "Accept",
       "Type": {
        "$id": "191",
        "Kind": "string",
        "Name": "string",
        "CrossLanguageDefinitionId": ""
       },
       "Location": "Header",
       "IsApiVersion": false,
       "IsResourceParameter": false,
       "IsContentType": false,
       "IsRequired": true,
       "IsEndpoint": false,
       "SkipUrlEncoding": false,
       "Explode": false,
       "Kind": "Constant",
       "DefaultValue": {
        "$id": "192",
        "Type": {
         "$ref": "191"
        },
        "Value": "application/json"
       }
      }
     ],
     "Responses": [
      {
       "$id": "193",
       "StatusCodes": [
        204
       ],
       "BodyMediaType": "Json",
       "Headers": [],
       "IsErrorResponse": false
      }
     ],
     "HttpMethod": "PUT",
     "RequestBodyMediaType": "Json",
     "Uri": "{host}",
     "Path": "/type/array/model",
     "RequestMediaTypes": [
      "application/json"
     ],
     "BufferResponse": true,
     "GenerateProtocolMethod": true,
     "GenerateConvenienceMethod": true
    }
   ],
   "Protocol": {
    "$id": "194"
   },
   "Parent": "ArrayClient",
   "Parameters": [
    {
     "$ref": "9"
    }
   ]
  },
  {
   "$id": "195",
   "Name": "NullableFloatValue",
   "Description": "Array of nullable float values",
   "Operations": [
    {
     "$id": "196",
     "Name": "get",
     "ResourceName": "NullableFloatValue",
     "Accessibility": "public",
     "Parameters": [
      {
       "$ref": "9"
      },
      {
       "$id": "197",
       "Name": "accept",
       "NameInRequest": "Accept",
       "Type": {
        "$id": "198",
        "Kind": "string",
        "Name": "string",
        "CrossLanguageDefinitionId": ""
       },
       "Location": "Header",
       "IsApiVersion": false,
       "IsResourceParameter": false,
       "IsContentType": false,
       "IsRequired": true,
       "IsEndpoint": false,
       "SkipUrlEncoding": false,
       "Explode": false,
       "Kind": "Constant",
       "DefaultValue": {
        "$id": "199",
        "Type": {
         "$ref": "198"
        },
        "Value": "application/json"
       }
      }
     ],
     "Responses": [
      {
       "$id": "200",
       "StatusCodes": [
        200
       ],
       "BodyType": {
        "$id": "201",
        "Kind": "array",
        "Name": "Array",
        "ValueType": {
         "$id": "202",
         "Kind": "nullable",
         "Type": {
          "$id": "203",
          "Kind": "float32",
          "Name": "float32",
          "CrossLanguageDefinitionId": "TypeSpec.float32"
         }
        },
        "CrossLanguageDefinitionId": "TypeSpec.Array"
       },
       "BodyMediaType": "Json",
       "Headers": [],
       "IsErrorResponse": false,
       "ContentTypes": [
        "application/json"
       ]
      }
     ],
     "HttpMethod": "GET",
     "RequestBodyMediaType": "None",
     "Uri": "{host}",
     "Path": "/type/array/nullable-float",
     "BufferResponse": true,
     "GenerateProtocolMethod": true,
     "GenerateConvenienceMethod": true
    },
    {
     "$id": "204",
     "Name": "put",
     "ResourceName": "NullableFloatValue",
     "Accessibility": "public",
     "Parameters": [
      {
       "$ref": "9"
      },
      {
       "$id": "205",
       "Name": "body",
       "NameInRequest": "body",
       "Type": {
        "$id": "206",
        "Kind": "array",
        "Name": "Array",
        "ValueType": {
         "$id": "207",
         "Kind": "nullable",
         "Type": {
          "$id": "208",
          "Kind": "float32",
          "Name": "float32",
          "CrossLanguageDefinitionId": "TypeSpec.float32"
         }
        },
        "CrossLanguageDefinitionId": "TypeSpec.Array"
       },
       "Location": "Body",
       "IsRequired": true,
       "IsApiVersion": false,
       "IsResourceParameter": false,
       "IsContentType": false,
       "IsEndpoint": false,
       "SkipUrlEncoding": false,
       "Explode": false,
       "Kind": "Method"
      },
      {
       "$id": "209",
       "Name": "contentType",
       "NameInRequest": "Content-Type",
       "Type": {
        "$id": "210",
        "Kind": "string",
        "Name": "string",
        "CrossLanguageDefinitionId": ""
       },
       "Location": "Header",
       "IsApiVersion": false,
       "IsResourceParameter": false,
       "IsContentType": true,
       "IsRequired": true,
       "IsEndpoint": false,
       "SkipUrlEncoding": false,
       "Explode": false,
       "Kind": "Constant",
       "DefaultValue": {
        "$id": "211",
        "Type": {
         "$ref": "210"
        },
        "Value": "application/json"
       }
      },
      {
       "$id": "212",
       "Name": "accept",
       "NameInRequest": "Accept",
       "Type": {
        "$id": "213",
        "Kind": "string",
        "Name": "string",
        "CrossLanguageDefinitionId": ""
       },
       "Location": "Header",
       "IsApiVersion": false,
       "IsResourceParameter": false,
       "IsContentType": false,
       "IsRequired": true,
       "IsEndpoint": false,
       "SkipUrlEncoding": false,
       "Explode": false,
       "Kind": "Constant",
       "DefaultValue": {
        "$id": "214",
        "Type": {
         "$ref": "213"
        },
        "Value": "application/json"
       }
      }
     ],
     "Responses": [
      {
       "$id": "215",
       "StatusCodes": [
        204
       ],
       "BodyMediaType": "Json",
       "Headers": [],
       "IsErrorResponse": false
      }
     ],
     "HttpMethod": "PUT",
     "RequestBodyMediaType": "Json",
     "Uri": "{host}",
     "Path": "/type/array/nullable-float",
     "RequestMediaTypes": [
      "application/json"
     ],
     "BufferResponse": true,
     "GenerateProtocolMethod": true,
     "GenerateConvenienceMethod": true
    }
   ],
   "Protocol": {
    "$id": "216"
   },
   "Parent": "ArrayClient",
   "Parameters": [
    {
     "$ref": "9"
    }
   ]
  },
  {
   "$id": "217",
   "Name": "NullableInt32Value",
   "Description": "Array of nullable int32 values",
   "Operations": [
    {
     "$id": "218",
     "Name": "get",
     "ResourceName": "NullableInt32Value",
     "Accessibility": "public",
     "Parameters": [
      {
       "$ref": "9"
      },
      {
       "$id": "219",
       "Name": "accept",
       "NameInRequest": "Accept",
       "Type": {
        "$id": "220",
        "Kind": "string",
        "Name": "string",
        "CrossLanguageDefinitionId": ""
       },
       "Location": "Header",
       "IsApiVersion": false,
       "IsResourceParameter": false,
       "IsContentType": false,
       "IsRequired": true,
       "IsEndpoint": false,
       "SkipUrlEncoding": false,
       "Explode": false,
       "Kind": "Constant",
       "DefaultValue": {
        "$id": "221",
        "Type": {
         "$ref": "220"
        },
        "Value": "application/json"
       }
      }
     ],
     "Responses": [
      {
       "$id": "222",
       "StatusCodes": [
        200
       ],
       "BodyType": {
        "$id": "223",
        "Kind": "array",
        "Name": "Array",
        "ValueType": {
         "$id": "224",
         "Kind": "nullable",
         "Type": {
          "$id": "225",
          "Kind": "int32",
          "Name": "int32",
          "CrossLanguageDefinitionId": "TypeSpec.int32"
         }
        },
        "CrossLanguageDefinitionId": "TypeSpec.Array"
       },
       "BodyMediaType": "Json",
       "Headers": [],
       "IsErrorResponse": false,
       "ContentTypes": [
        "application/json"
       ]
      }
     ],
     "HttpMethod": "GET",
     "RequestBodyMediaType": "None",
     "Uri": "{host}",
     "Path": "/type/array/nullable-int32",
     "BufferResponse": true,
     "GenerateProtocolMethod": true,
     "GenerateConvenienceMethod": true
    },
    {
     "$id": "226",
     "Name": "put",
     "ResourceName": "NullableInt32Value",
     "Accessibility": "public",
     "Parameters": [
      {
       "$ref": "9"
      },
      {
       "$id": "227",
       "Name": "body",
       "NameInRequest": "body",
       "Type": {
        "$id": "228",
        "Kind": "array",
        "Name": "Array",
        "ValueType": {
         "$id": "229",
         "Kind": "nullable",
         "Type": {
          "$id": "230",
          "Kind": "int32",
          "Name": "int32",
          "CrossLanguageDefinitionId": "TypeSpec.int32"
         }
        },
        "CrossLanguageDefinitionId": "TypeSpec.Array"
       },
       "Location": "Body",
       "IsRequired": true,
       "IsApiVersion": false,
       "IsResourceParameter": false,
       "IsContentType": false,
       "IsEndpoint": false,
       "SkipUrlEncoding": false,
       "Explode": false,
       "Kind": "Method"
      },
      {
       "$id": "231",
       "Name": "contentType",
       "NameInRequest": "Content-Type",
       "Type": {
        "$id": "232",
        "Kind": "string",
        "Name": "string",
        "CrossLanguageDefinitionId": ""
       },
       "Location": "Header",
       "IsApiVersion": false,
       "IsResourceParameter": false,
       "IsContentType": true,
       "IsRequired": true,
       "IsEndpoint": false,
       "SkipUrlEncoding": false,
       "Explode": false,
       "Kind": "Constant",
       "DefaultValue": {
        "$id": "233",
        "Type": {
         "$ref": "232"
        },
        "Value": "application/json"
       }
      },
      {
       "$id": "234",
       "Name": "accept",
       "NameInRequest": "Accept",
       "Type": {
        "$id": "235",
        "Kind": "string",
        "Name": "string",
        "CrossLanguageDefinitionId": ""
       },
       "Location": "Header",
       "IsApiVersion": false,
       "IsResourceParameter": false,
       "IsContentType": false,
       "IsRequired": true,
       "IsEndpoint": false,
       "SkipUrlEncoding": false,
       "Explode": false,
       "Kind": "Constant",
       "DefaultValue": {
        "$id": "236",
        "Type": {
         "$ref": "235"
        },
        "Value": "application/json"
       }
      }
     ],
     "Responses": [
      {
       "$id": "237",
       "StatusCodes": [
        204
       ],
       "BodyMediaType": "Json",
       "Headers": [],
       "IsErrorResponse": false
      }
     ],
     "HttpMethod": "PUT",
     "RequestBodyMediaType": "Json",
     "Uri": "{host}",
     "Path": "/type/array/nullable-int32",
     "RequestMediaTypes": [
      "application/json"
     ],
     "BufferResponse": true,
     "GenerateProtocolMethod": true,
     "GenerateConvenienceMethod": true
    }
   ],
   "Protocol": {
    "$id": "238"
   },
   "Parent": "ArrayClient",
   "Parameters": [
    {
     "$ref": "9"
    }
   ]
  },
  {
   "$id": "239",
   "Name": "NullableBooleanValue",
   "Description": "Array of nullable boolean values",
   "Operations": [
    {
     "$id": "240",
     "Name": "get",
     "ResourceName": "NullableBooleanValue",
     "Accessibility": "public",
     "Parameters": [
      {
       "$ref": "9"
      },
      {
       "$id": "241",
       "Name": "accept",
       "NameInRequest": "Accept",
       "Type": {
        "$id": "242",
        "Kind": "string",
        "Name": "string",
        "CrossLanguageDefinitionId": ""
       },
       "Location": "Header",
       "IsApiVersion": false,
       "IsResourceParameter": false,
       "IsContentType": false,
       "IsRequired": true,
       "IsEndpoint": false,
       "SkipUrlEncoding": false,
       "Explode": false,
       "Kind": "Constant",
       "DefaultValue": {
        "$id": "243",
        "Type": {
         "$ref": "242"
        },
        "Value": "application/json"
       }
      }
     ],
     "Responses": [
      {
       "$id": "244",
       "StatusCodes": [
        200
       ],
       "BodyType": {
        "$id": "245",
        "Kind": "array",
        "Name": "Array",
        "ValueType": {
         "$id": "246",
         "Kind": "nullable",
         "Type": {
          "$id": "247",
          "Kind": "boolean",
          "Name": "boolean",
          "CrossLanguageDefinitionId": "TypeSpec.boolean"
         }
        },
        "CrossLanguageDefinitionId": "TypeSpec.Array"
       },
       "BodyMediaType": "Json",
       "Headers": [],
       "IsErrorResponse": false,
       "ContentTypes": [
        "application/json"
       ]
      }
     ],
     "HttpMethod": "GET",
     "RequestBodyMediaType": "None",
     "Uri": "{host}",
     "Path": "/type/array/nullable-boolean",
     "BufferResponse": true,
     "GenerateProtocolMethod": true,
     "GenerateConvenienceMethod": true
    },
    {
     "$id": "248",
     "Name": "put",
     "ResourceName": "NullableBooleanValue",
     "Accessibility": "public",
     "Parameters": [
      {
       "$ref": "9"
      },
      {
       "$id": "249",
       "Name": "body",
       "NameInRequest": "body",
       "Type": {
        "$id": "250",
        "Kind": "array",
        "Name": "Array",
        "ValueType": {
         "$id": "251",
         "Kind": "nullable",
         "Type": {
          "$id": "252",
          "Kind": "boolean",
          "Name": "boolean",
          "CrossLanguageDefinitionId": "TypeSpec.boolean"
         }
        },
        "CrossLanguageDefinitionId": "TypeSpec.Array"
       },
       "Location": "Body",
       "IsRequired": true,
       "IsApiVersion": false,
       "IsResourceParameter": false,
       "IsContentType": false,
       "IsEndpoint": false,
       "SkipUrlEncoding": false,
       "Explode": false,
       "Kind": "Method"
      },
      {
       "$id": "253",
       "Name": "contentType",
       "NameInRequest": "Content-Type",
       "Type": {
        "$id": "254",
        "Kind": "string",
        "Name": "string",
        "CrossLanguageDefinitionId": ""
       },
       "Location": "Header",
       "IsApiVersion": false,
       "IsResourceParameter": false,
       "IsContentType": true,
       "IsRequired": true,
       "IsEndpoint": false,
       "SkipUrlEncoding": false,
       "Explode": false,
       "Kind": "Constant",
       "DefaultValue": {
        "$id": "255",
        "Type": {
         "$ref": "254"
        },
        "Value": "application/json"
       }
      },
      {
       "$id": "256",
       "Name": "accept",
       "NameInRequest": "Accept",
       "Type": {
        "$id": "257",
        "Kind": "string",
        "Name": "string",
        "CrossLanguageDefinitionId": ""
       },
       "Location": "Header",
       "IsApiVersion": false,
       "IsResourceParameter": false,
       "IsContentType": false,
       "IsRequired": true,
       "IsEndpoint": false,
       "SkipUrlEncoding": false,
       "Explode": false,
       "Kind": "Constant",
       "DefaultValue": {
        "$id": "258",
        "Type": {
         "$ref": "257"
        },
        "Value": "application/json"
       }
      }
     ],
     "Responses": [
      {
       "$id": "259",
       "StatusCodes": [
        204
       ],
       "BodyMediaType": "Json",
       "Headers": [],
       "IsErrorResponse": false
      }
     ],
     "HttpMethod": "PUT",
     "RequestBodyMediaType": "Json",
     "Uri": "{host}",
     "Path": "/type/array/nullable-boolean",
     "RequestMediaTypes": [
      "application/json"
     ],
     "BufferResponse": true,
     "GenerateProtocolMethod": true,
     "GenerateConvenienceMethod": true
    }
   ],
   "Protocol": {
    "$id": "260"
   },
   "Parent": "ArrayClient",
   "Parameters": [
    {
     "$ref": "9"
    }
   ]
  },
  {
   "$id": "261",
   "Name": "NullableStringValue",
   "Description": "Array of nullable string values",
   "Operations": [
    {
     "$id": "262",
     "Name": "get",
     "ResourceName": "NullableStringValue",
     "Accessibility": "public",
     "Parameters": [
      {
       "$ref": "9"
      },
      {
       "$id": "263",
       "Name": "accept",
       "NameInRequest": "Accept",
       "Type": {
        "$id": "264",
        "Kind": "string",
        "Name": "string",
        "CrossLanguageDefinitionId": ""
       },
       "Location": "Header",
       "IsApiVersion": false,
       "IsResourceParameter": false,
       "IsContentType": false,
       "IsRequired": true,
       "IsEndpoint": false,
       "SkipUrlEncoding": false,
       "Explode": false,
       "Kind": "Constant",
       "DefaultValue": {
        "$id": "265",
        "Type": {
         "$ref": "264"
        },
        "Value": "application/json"
       }
      }
     ],
     "Responses": [
      {
       "$id": "266",
       "StatusCodes": [
        200
       ],
       "BodyType": {
        "$id": "267",
        "Kind": "array",
        "Name": "Array",
        "ValueType": {
         "$id": "268",
         "Kind": "nullable",
         "Type": {
          "$id": "269",
          "Kind": "string",
          "Name": "string",
          "CrossLanguageDefinitionId": "TypeSpec.string"
         }
        },
        "CrossLanguageDefinitionId": "TypeSpec.Array"
       },
       "BodyMediaType": "Json",
       "Headers": [],
       "IsErrorResponse": false,
       "ContentTypes": [
        "application/json"
       ]
      }
     ],
     "HttpMethod": "GET",
     "RequestBodyMediaType": "None",
     "Uri": "{host}",
     "Path": "/type/array/nullable-string",
     "BufferResponse": true,
     "GenerateProtocolMethod": true,
     "GenerateConvenienceMethod": true
    },
    {
     "$id": "270",
     "Name": "put",
     "ResourceName": "NullableStringValue",
     "Accessibility": "public",
     "Parameters": [
      {
       "$ref": "9"
      },
      {
       "$id": "271",
       "Name": "body",
       "NameInRequest": "body",
       "Type": {
        "$id": "272",
        "Kind": "array",
        "Name": "Array",
        "ValueType": {
         "$id": "273",
         "Kind": "nullable",
         "Type": {
          "$id": "274",
          "Kind": "string",
          "Name": "string",
          "CrossLanguageDefinitionId": "TypeSpec.string"
         }
        },
        "CrossLanguageDefinitionId": "TypeSpec.Array"
       },
       "Location": "Body",
       "IsRequired": true,
       "IsApiVersion": false,
       "IsResourceParameter": false,
       "IsContentType": false,
       "IsEndpoint": false,
       "SkipUrlEncoding": false,
       "Explode": false,
       "Kind": "Method"
      },
      {
       "$id": "275",
       "Name": "contentType",
       "NameInRequest": "Content-Type",
       "Type": {
        "$id": "276",
        "Kind": "string",
        "Name": "string",
        "CrossLanguageDefinitionId": ""
       },
       "Location": "Header",
       "IsApiVersion": false,
       "IsResourceParameter": false,
       "IsContentType": true,
       "IsRequired": true,
       "IsEndpoint": false,
       "SkipUrlEncoding": false,
       "Explode": false,
       "Kind": "Constant",
       "DefaultValue": {
        "$id": "277",
        "Type": {
         "$ref": "276"
        },
        "Value": "application/json"
       }
      },
      {
       "$id": "278",
       "Name": "accept",
       "NameInRequest": "Accept",
       "Type": {
        "$id": "279",
        "Kind": "string",
        "Name": "string",
        "CrossLanguageDefinitionId": ""
       },
       "Location": "Header",
       "IsApiVersion": false,
       "IsResourceParameter": false,
       "IsContentType": false,
       "IsRequired": true,
       "IsEndpoint": false,
       "SkipUrlEncoding": false,
       "Explode": false,
       "Kind": "Constant",
       "DefaultValue": {
        "$id": "280",
        "Type": {
         "$ref": "279"
        },
        "Value": "application/json"
       }
      }
     ],
     "Responses": [
      {
       "$id": "281",
       "StatusCodes": [
        204
       ],
       "BodyMediaType": "Json",
       "Headers": [],
       "IsErrorResponse": false
      }
     ],
     "HttpMethod": "PUT",
     "RequestBodyMediaType": "Json",
     "Uri": "{host}",
     "Path": "/type/array/nullable-string",
     "RequestMediaTypes": [
      "application/json"
     ],
     "BufferResponse": true,
     "GenerateProtocolMethod": true,
     "GenerateConvenienceMethod": true
    }
   ],
   "Protocol": {
    "$id": "282"
   },
   "Parent": "ArrayClient",
   "Parameters": [
    {
     "$ref": "9"
    }
   ]
  },
  {
   "$id": "283",
   "Name": "NullableModelValue",
   "Description": "Array of nullable model values",
   "Operations": [
    {
     "$id": "284",
     "Name": "get",
     "ResourceName": "NullableModelValue",
     "Accessibility": "public",
     "Parameters": [
      {
       "$ref": "9"
      },
      {
       "$id": "285",
       "Name": "accept",
       "NameInRequest": "Accept",
       "Type": {
        "$id": "286",
        "Kind": "string",
        "Name": "string",
        "CrossLanguageDefinitionId": ""
       },
       "Location": "Header",
       "IsApiVersion": false,
       "IsResourceParameter": false,
       "IsContentType": false,
       "IsRequired": true,
       "IsEndpoint": false,
       "SkipUrlEncoding": false,
       "Explode": false,
       "Kind": "Constant",
       "DefaultValue": {
        "$id": "287",
        "Type": {
         "$ref": "286"
        },
        "Value": "application/json"
       }
      }
     ],
     "Responses": [
      {
       "$id": "288",
       "StatusCodes": [
        200
       ],
       "BodyType": {
        "$id": "289",
        "Kind": "array",
        "Name": "Array",
        "ValueType": {
         "$id": "290",
         "Kind": "nullable",
         "Type": {
          "$ref": "2"
         }
        },
        "CrossLanguageDefinitionId": "TypeSpec.Array"
       },
       "BodyMediaType": "Json",
       "Headers": [],
       "IsErrorResponse": false,
       "ContentTypes": [
        "application/json"
       ]
      }
     ],
     "HttpMethod": "GET",
     "RequestBodyMediaType": "None",
     "Uri": "{host}",
     "Path": "/type/array/nullable-model",
     "BufferResponse": true,
     "GenerateProtocolMethod": true,
     "GenerateConvenienceMethod": true
    },
    {
     "$id": "291",
     "Name": "put",
     "ResourceName": "NullableModelValue",
     "Accessibility": "public",
     "Parameters": [
      {
       "$ref": "9"
      },
      {
       "$id": "292",
       "Name": "body",
       "NameInRequest": "body",
       "Type": {
        "$id": "293",
        "Kind": "array",
        "Name": "Array",
        "ValueType": {
         "$id": "294",
         "Kind": "nullable",
         "Type": {
          "$ref": "2"
         }
        },
        "CrossLanguageDefinitionId": "TypeSpec.Array"
       },
       "Location": "Body",
       "IsRequired": true,
       "IsApiVersion": false,
       "IsResourceParameter": false,
       "IsContentType": false,
       "IsEndpoint": false,
       "SkipUrlEncoding": false,
       "Explode": false,
       "Kind": "Method"
      },
      {
       "$id": "295",
       "Name": "contentType",
       "NameInRequest": "Content-Type",
       "Type": {
        "$id": "296",
        "Kind": "string",
        "Name": "string",
        "CrossLanguageDefinitionId": ""
       },
       "Location": "Header",
       "IsApiVersion": false,
       "IsResourceParameter": false,
       "IsContentType": true,
       "IsRequired": true,
       "IsEndpoint": false,
       "SkipUrlEncoding": false,
       "Explode": false,
       "Kind": "Constant",
       "DefaultValue": {
        "$id": "297",
        "Type": {
         "$ref": "296"
        },
        "Value": "application/json"
       }
      },
      {
       "$id": "298",
       "Name": "accept",
       "NameInRequest": "Accept",
       "Type": {
        "$id": "299",
        "Kind": "string",
        "Name": "string",
        "CrossLanguageDefinitionId": ""
       },
       "Location": "Header",
       "IsApiVersion": false,
       "IsResourceParameter": false,
       "IsContentType": false,
       "IsRequired": true,
       "IsEndpoint": false,
       "SkipUrlEncoding": false,
       "Explode": false,
       "Kind": "Constant",
       "DefaultValue": {
        "$id": "300",
        "Type": {
         "$ref": "299"
        },
        "Value": "application/json"
       }
      }
     ],
     "Responses": [
      {
       "$id": "301",
       "StatusCodes": [
        204
       ],
       "BodyMediaType": "Json",
       "Headers": [],
       "IsErrorResponse": false
      }
     ],
     "HttpMethod": "PUT",
     "RequestBodyMediaType": "Json",
     "Uri": "{host}",
     "Path": "/type/array/nullable-model",
     "RequestMediaTypes": [
      "application/json"
     ],
     "BufferResponse": true,
     "GenerateProtocolMethod": true,
     "GenerateConvenienceMethod": true
    }
   ],
   "Protocol": {
    "$id": "302"
   },
   "Parent": "ArrayClient",
   "Parameters": [
    {
     "$ref": "9"
    }
   ]
  }
 ]
}<|MERGE_RESOLUTION|>--- conflicted
+++ resolved
@@ -63,13 +63,9 @@
      "Description": "TestServer endpoint",
      "Type": {
       "$id": "10",
-<<<<<<< HEAD
       "Kind": "string",
       "Name": "string",
-      "CrossLanguageDefinitionId": ""
-=======
-      "Kind": "string"
->>>>>>> d4a5bea0
+      "CrossLanguageDefinitionId": "TypeSpec.string"
      },
      "Location": "Uri",
      "IsApiVersion": false,
@@ -84,13 +80,9 @@
       "$id": "11",
       "Type": {
        "$id": "12",
-<<<<<<< HEAD
        "Kind": "string",
        "Name": "string",
-       "CrossLanguageDefinitionId": ""
-=======
-       "Kind": "string"
->>>>>>> d4a5bea0
+       "CrossLanguageDefinitionId": "TypeSpec.string"
       },
       "Value": "http://localhost:3000"
      }
@@ -151,16 +143,11 @@
         "Name": "Array",
         "ValueType": {
          "$id": "20",
-<<<<<<< HEAD
          "Kind": "int32",
          "Name": "int32",
          "CrossLanguageDefinitionId": "TypeSpec.int32"
-        }
-=======
-         "Kind": "int32"
         },
         "CrossLanguageDefinitionId": "TypeSpec.Array"
->>>>>>> d4a5bea0
        },
        "BodyMediaType": "Json",
        "Headers": [],
@@ -197,16 +184,11 @@
         "Name": "Array",
         "ValueType": {
          "$id": "24",
-<<<<<<< HEAD
          "Kind": "int32",
          "Name": "int32",
          "CrossLanguageDefinitionId": "TypeSpec.int32"
-        }
-=======
-         "Kind": "int32"
         },
         "CrossLanguageDefinitionId": "TypeSpec.Array"
->>>>>>> d4a5bea0
        },
        "Location": "Body",
        "IsRequired": true,
@@ -360,16 +342,11 @@
         "Name": "Array",
         "ValueType": {
          "$id": "40",
-<<<<<<< HEAD
          "Kind": "int64",
          "Name": "int64",
          "CrossLanguageDefinitionId": "TypeSpec.int64"
-        }
-=======
-         "Kind": "int64"
         },
         "CrossLanguageDefinitionId": "TypeSpec.Array"
->>>>>>> d4a5bea0
        },
        "BodyMediaType": "Json",
        "Headers": [],
@@ -406,16 +383,11 @@
         "Name": "Array",
         "ValueType": {
          "$id": "44",
-<<<<<<< HEAD
          "Kind": "int64",
          "Name": "int64",
          "CrossLanguageDefinitionId": "TypeSpec.int64"
-        }
-=======
-         "Kind": "int64"
         },
         "CrossLanguageDefinitionId": "TypeSpec.Array"
->>>>>>> d4a5bea0
        },
        "Location": "Body",
        "IsRequired": true,
@@ -569,16 +541,11 @@
         "Name": "Array",
         "ValueType": {
          "$id": "60",
-<<<<<<< HEAD
          "Kind": "boolean",
          "Name": "boolean",
          "CrossLanguageDefinitionId": "TypeSpec.boolean"
-        }
-=======
-         "Kind": "boolean"
         },
         "CrossLanguageDefinitionId": "TypeSpec.Array"
->>>>>>> d4a5bea0
        },
        "BodyMediaType": "Json",
        "Headers": [],
@@ -615,16 +582,11 @@
         "Name": "Array",
         "ValueType": {
          "$id": "64",
-<<<<<<< HEAD
          "Kind": "boolean",
          "Name": "boolean",
          "CrossLanguageDefinitionId": "TypeSpec.boolean"
-        }
-=======
-         "Kind": "boolean"
         },
         "CrossLanguageDefinitionId": "TypeSpec.Array"
->>>>>>> d4a5bea0
        },
        "Location": "Body",
        "IsRequired": true,
@@ -778,16 +740,11 @@
         "Name": "Array",
         "ValueType": {
          "$id": "80",
-<<<<<<< HEAD
          "Kind": "string",
          "Name": "string",
          "CrossLanguageDefinitionId": "TypeSpec.string"
-        }
-=======
-         "Kind": "string"
         },
         "CrossLanguageDefinitionId": "TypeSpec.Array"
->>>>>>> d4a5bea0
        },
        "BodyMediaType": "Json",
        "Headers": [],
@@ -824,16 +781,11 @@
         "Name": "Array",
         "ValueType": {
          "$id": "84",
-<<<<<<< HEAD
          "Kind": "string",
          "Name": "string",
          "CrossLanguageDefinitionId": "TypeSpec.string"
-        }
-=======
-         "Kind": "string"
         },
         "CrossLanguageDefinitionId": "TypeSpec.Array"
->>>>>>> d4a5bea0
        },
        "Location": "Body",
        "IsRequired": true,
@@ -987,16 +939,11 @@
         "Name": "Array",
         "ValueType": {
          "$id": "100",
-<<<<<<< HEAD
          "Kind": "float32",
          "Name": "float32",
          "CrossLanguageDefinitionId": "TypeSpec.float32"
-        }
-=======
-         "Kind": "float32"
         },
         "CrossLanguageDefinitionId": "TypeSpec.Array"
->>>>>>> d4a5bea0
        },
        "BodyMediaType": "Json",
        "Headers": [],
@@ -1033,16 +980,11 @@
         "Name": "Array",
         "ValueType": {
          "$id": "104",
-<<<<<<< HEAD
          "Kind": "float32",
          "Name": "float32",
          "CrossLanguageDefinitionId": "TypeSpec.float32"
-        }
-=======
-         "Kind": "float32"
         },
         "CrossLanguageDefinitionId": "TypeSpec.Array"
->>>>>>> d4a5bea0
        },
        "Location": "Body",
        "IsRequired": true,
@@ -1201,19 +1143,13 @@
          "Encode": "rfc3339",
          "WireType": {
           "$id": "121",
-<<<<<<< HEAD
           "Kind": "string",
           "Name": "string",
           "CrossLanguageDefinitionId": "TypeSpec.string"
          },
          "CrossLanguageDefinitionId": "TypeSpec.utcDateTime"
-        }
-=======
-          "Kind": "string"
-         }
         },
         "CrossLanguageDefinitionId": "TypeSpec.Array"
->>>>>>> d4a5bea0
        },
        "BodyMediaType": "Json",
        "Headers": [],
@@ -1255,19 +1191,13 @@
          "Encode": "rfc3339",
          "WireType": {
           "$id": "126",
-<<<<<<< HEAD
           "Kind": "string",
           "Name": "string",
           "CrossLanguageDefinitionId": "TypeSpec.string"
          },
          "CrossLanguageDefinitionId": "TypeSpec.utcDateTime"
-        }
-=======
-          "Kind": "string"
-         }
         },
         "CrossLanguageDefinitionId": "TypeSpec.Array"
->>>>>>> d4a5bea0
        },
        "Location": "Body",
        "IsRequired": true,
@@ -1426,19 +1356,13 @@
          "Encode": "ISO8601",
          "WireType": {
           "$id": "143",
-<<<<<<< HEAD
           "Kind": "string",
           "Name": "string",
           "CrossLanguageDefinitionId": "TypeSpec.string"
          },
          "CrossLanguageDefinitionId": "TypeSpec.duration"
-        }
-=======
-          "Kind": "string"
-         }
         },
         "CrossLanguageDefinitionId": "TypeSpec.Array"
->>>>>>> d4a5bea0
        },
        "BodyMediaType": "Json",
        "Headers": [],
@@ -1480,19 +1404,13 @@
          "Encode": "ISO8601",
          "WireType": {
           "$id": "148",
-<<<<<<< HEAD
           "Kind": "string",
           "Name": "string",
           "CrossLanguageDefinitionId": "TypeSpec.string"
          },
          "CrossLanguageDefinitionId": "TypeSpec.duration"
-        }
-=======
-          "Kind": "string"
-         }
         },
         "CrossLanguageDefinitionId": "TypeSpec.Array"
->>>>>>> d4a5bea0
        },
        "Location": "Body",
        "IsRequired": true,
@@ -1646,16 +1564,11 @@
         "Name": "Array",
         "ValueType": {
          "$id": "164",
-<<<<<<< HEAD
          "Kind": "any",
          "Name": "unknown",
          "CrossLanguageDefinitionId": ""
-        }
-=======
-         "Kind": "any"
         },
         "CrossLanguageDefinitionId": "TypeSpec.Array"
->>>>>>> d4a5bea0
        },
        "BodyMediaType": "Json",
        "Headers": [],
@@ -1692,16 +1605,11 @@
         "Name": "Array",
         "ValueType": {
          "$id": "168",
-<<<<<<< HEAD
          "Kind": "any",
          "Name": "unknown",
          "CrossLanguageDefinitionId": ""
-        }
-=======
-         "Kind": "any"
         },
         "CrossLanguageDefinitionId": "TypeSpec.Array"
->>>>>>> d4a5bea0
        },
        "Location": "Body",
        "IsRequired": true,
