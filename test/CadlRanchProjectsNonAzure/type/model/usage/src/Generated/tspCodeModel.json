{
 "$id": "1",
 "Name": "Type.Model.Usage",
 "ApiVersions": [],
 "Enums": [],
 "Models": [
  {
   "$id": "2",
   "Kind": "model",
   "Name": "InputRecord",
   "Namespace": "Type.Model.Usage",
   "Usage": "Input",
   "Description": "Record used in operation parameters",
   "Properties": [
    {
     "$id": "3",
     "Name": "requiredProp",
     "SerializedName": "requiredProp",
     "Description": "",
     "Type": {
      "$id": "4",
      "Kind": "string"
     },
     "IsRequired": true,
     "IsReadOnly": false
    }
   ]
  },
  {
   "$id": "5",
   "Kind": "model",
   "Name": "OutputRecord",
   "Namespace": "Type.Model.Usage",
   "Usage": "Output",
   "Description": "Record used in operation return type",
   "Properties": [
    {
     "$id": "6",
     "Name": "requiredProp",
     "SerializedName": "requiredProp",
     "Description": "",
     "Type": {
      "$id": "7",
      "Kind": "string"
     },
     "IsRequired": true,
     "IsReadOnly": false
    }
   ]
  },
  {
   "$id": "8",
   "Kind": "model",
   "Name": "InputOutputRecord",
   "Namespace": "Type.Model.Usage",
<<<<<<< HEAD
   "Description": "Record used both as operation parameter and return type",
   "Usage": "Input,Output",
=======
   "Usage": "RoundTrip",
   "Description": "Record used both as operation parameter and return type",
>>>>>>> 5c4fa027
   "Properties": [
    {
     "$id": "9",
     "Name": "requiredProp",
     "SerializedName": "requiredProp",
     "Description": "",
     "Type": {
      "$id": "10",
      "Kind": "string"
     },
     "IsRequired": true,
     "IsReadOnly": false
    }
   ]
  }
 ],
 "Clients": [
  {
   "$id": "11",
   "Name": "UsageClient",
   "Description": "Illustrates usage of Record in different places(Operation parameters, return type or both).",
   "Operations": [
    {
     "$id": "12",
     "Name": "input",
     "ResourceName": "Usage",
     "Accessibility": "public",
     "Parameters": [
      {
       "$id": "13",
       "Name": "host",
       "NameInRequest": "host",
       "Description": "TestServer endpoint",
       "Type": {
        "$id": "14",
        "Kind": "string",
        "IsNullable": false
       },
       "Location": "Uri",
       "IsApiVersion": false,
       "IsResourceParameter": false,
       "IsContentType": false,
       "IsRequired": true,
       "IsEndpoint": true,
       "SkipUrlEncoding": false,
       "Explode": false,
       "Kind": "Client",
       "DefaultValue": {
        "$id": "15",
        "Type": {
         "$id": "16",
         "Kind": "string",
         "IsNullable": false
        },
        "Value": "http://localhost:3000"
       }
      },
      {
       "$id": "17",
       "Name": "input",
       "NameInRequest": "input",
       "Type": {
        "$ref": "2"
       },
       "Location": "Body",
       "IsRequired": true,
       "IsApiVersion": false,
       "IsResourceParameter": false,
       "IsContentType": false,
       "IsEndpoint": false,
       "SkipUrlEncoding": false,
       "Explode": false,
       "Kind": "Method"
      },
      {
       "$id": "18",
       "Name": "contentType",
       "NameInRequest": "Content-Type",
       "Type": {
        "$id": "19",
        "Kind": "string",
        "IsNullable": false
       },
       "Location": "Header",
       "IsApiVersion": false,
       "IsResourceParameter": false,
       "IsContentType": true,
       "IsRequired": true,
       "IsEndpoint": false,
       "SkipUrlEncoding": false,
       "Explode": false,
       "Kind": "Constant",
       "DefaultValue": {
        "$id": "20",
        "Type": {
         "$ref": "19"
        },
        "Value": "application/json"
       }
      },
      {
       "$id": "21",
       "Name": "accept",
       "NameInRequest": "Accept",
       "Type": {
        "$id": "22",
        "Kind": "string",
        "IsNullable": false
       },
       "Location": "Header",
       "IsApiVersion": false,
       "IsResourceParameter": false,
       "IsContentType": false,
       "IsRequired": true,
       "IsEndpoint": false,
       "SkipUrlEncoding": false,
       "Explode": false,
       "Kind": "Constant",
       "DefaultValue": {
        "$id": "23",
        "Type": {
         "$ref": "22"
        },
        "Value": "application/json"
       }
      }
     ],
     "Responses": [
      {
       "$id": "24",
       "StatusCodes": [
        204
       ],
       "BodyMediaType": "Json",
       "Headers": [],
       "IsErrorResponse": false
      }
     ],
     "HttpMethod": "POST",
     "RequestBodyMediaType": "Json",
     "Uri": "{host}",
     "Path": "/type/model/usage/input",
     "RequestMediaTypes": [
      "application/json"
     ],
     "BufferResponse": true,
     "GenerateProtocolMethod": true,
     "GenerateConvenienceMethod": true
    },
    {
     "$id": "25",
     "Name": "output",
     "ResourceName": "Usage",
     "Accessibility": "public",
     "Parameters": [
      {
       "$ref": "13"
      },
      {
       "$id": "26",
       "Name": "accept",
       "NameInRequest": "Accept",
       "Type": {
        "$id": "27",
        "Kind": "string",
        "IsNullable": false
       },
       "Location": "Header",
       "IsApiVersion": false,
       "IsResourceParameter": false,
       "IsContentType": false,
       "IsRequired": true,
       "IsEndpoint": false,
       "SkipUrlEncoding": false,
       "Explode": false,
       "Kind": "Constant",
       "DefaultValue": {
        "$id": "28",
        "Type": {
         "$ref": "27"
        },
        "Value": "application/json"
       }
      }
     ],
     "Responses": [
      {
       "$id": "29",
       "StatusCodes": [
        200
       ],
       "BodyType": {
        "$ref": "5"
       },
       "BodyMediaType": "Json",
       "Headers": [],
       "IsErrorResponse": false,
       "ContentTypes": [
        "application/json"
       ]
      }
     ],
     "HttpMethod": "GET",
     "RequestBodyMediaType": "None",
     "Uri": "{host}",
     "Path": "/type/model/usage/output",
     "BufferResponse": true,
     "GenerateProtocolMethod": true,
     "GenerateConvenienceMethod": true
    },
    {
     "$id": "30",
     "Name": "inputAndOutput",
     "ResourceName": "Usage",
     "Accessibility": "public",
     "Parameters": [
      {
       "$ref": "13"
      },
      {
       "$id": "31",
       "Name": "body",
       "NameInRequest": "body",
       "Type": {
        "$ref": "8"
       },
       "Location": "Body",
       "IsRequired": true,
       "IsApiVersion": false,
       "IsResourceParameter": false,
       "IsContentType": false,
       "IsEndpoint": false,
       "SkipUrlEncoding": false,
       "Explode": false,
       "Kind": "Method"
      },
      {
       "$id": "32",
       "Name": "accept",
       "NameInRequest": "Accept",
       "Type": {
        "$id": "33",
        "Kind": "string",
        "IsNullable": false
       },
       "Location": "Header",
       "IsApiVersion": false,
       "IsResourceParameter": false,
       "IsContentType": false,
       "IsRequired": true,
       "IsEndpoint": false,
       "SkipUrlEncoding": false,
       "Explode": false,
       "Kind": "Constant",
       "DefaultValue": {
        "$id": "34",
        "Type": {
         "$ref": "33"
        },
        "Value": "application/json"
       }
      },
      {
       "$id": "35",
       "Name": "contentType",
       "NameInRequest": "Content-Type",
       "Type": {
        "$id": "36",
        "Kind": "string",
        "IsNullable": false
       },
       "Location": "Header",
       "IsApiVersion": false,
       "IsResourceParameter": false,
       "IsContentType": true,
       "IsRequired": true,
       "IsEndpoint": false,
       "SkipUrlEncoding": false,
       "Explode": false,
       "Kind": "Constant",
       "DefaultValue": {
        "$id": "37",
        "Type": {
         "$ref": "36"
        },
        "Value": "application/json"
       }
      }
     ],
     "Responses": [
      {
       "$id": "38",
       "StatusCodes": [
        200
       ],
       "BodyType": {
        "$ref": "8"
       },
       "BodyMediaType": "Json",
       "Headers": [],
       "IsErrorResponse": false,
       "ContentTypes": [
        "application/json"
       ]
      }
     ],
     "HttpMethod": "POST",
     "RequestBodyMediaType": "Json",
     "Uri": "{host}",
     "Path": "/type/model/usage/input-output",
     "RequestMediaTypes": [
      "application/json"
     ],
     "BufferResponse": true,
     "GenerateProtocolMethod": true,
     "GenerateConvenienceMethod": true
    }
   ],
   "Protocol": {
    "$id": "39"
   },
   "Creatable": true,
   "Parameters": [
    {
     "$ref": "13"
    }
   ]
  }
 ]
}<|MERGE_RESOLUTION|>--- conflicted
+++ resolved
@@ -53,13 +53,8 @@
    "Kind": "model",
    "Name": "InputOutputRecord",
    "Namespace": "Type.Model.Usage",
-<<<<<<< HEAD
+   "Usage": "Input,Output",
    "Description": "Record used both as operation parameter and return type",
-   "Usage": "Input,Output",
-=======
-   "Usage": "RoundTrip",
-   "Description": "Record used both as operation parameter and return type",
->>>>>>> 5c4fa027
    "Properties": [
     {
      "$id": "9",
