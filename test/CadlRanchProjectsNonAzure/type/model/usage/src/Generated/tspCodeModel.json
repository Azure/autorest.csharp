{
 "$id": "0",
 "Name": "Type.Model.Usage",
 "ApiVersions": [],
 "Enums": [],
 "Models": [
  {
   "$id": "1",
   "Kind": "Model",
   "Name": "InputRecord",
   "Namespace": "Type.Model.Usage",
   "Description": "Record used in operation parameters",
   "IsNullable": false,
   "Usage": "Input",
   "Properties": [
    {
     "$id": "2",
     "Name": "requiredProp",
     "SerializedName": "requiredProp",
     "Description": "",
     "Type": {
<<<<<<< HEAD
      "$id": "3",
      "Kind": "Primitive",
      "Name": "String",
=======
      "$id": "4",
      "Kind": "string",
>>>>>>> f4b8779e
      "IsNullable": false
     },
     "IsRequired": true,
     "IsReadOnly": false
    }
   ]
  },
  {
   "$id": "4",
   "Kind": "Model",
   "Name": "OutputRecord",
   "Namespace": "Type.Model.Usage",
   "Description": "Record used in operation return type",
   "IsNullable": false,
   "Usage": "Output",
   "Properties": [
    {
     "$id": "5",
     "Name": "requiredProp",
     "SerializedName": "requiredProp",
     "Description": "",
     "Type": {
<<<<<<< HEAD
      "$id": "6",
      "Kind": "Primitive",
      "Name": "String",
=======
      "$id": "7",
      "Kind": "string",
>>>>>>> f4b8779e
      "IsNullable": false
     },
     "IsRequired": true,
     "IsReadOnly": false
    }
   ]
  },
  {
   "$id": "7",
   "Kind": "Model",
   "Name": "InputOutputRecord",
   "Namespace": "Type.Model.Usage",
   "Description": "Record used both as operation parameter and return type",
   "IsNullable": false,
   "Usage": "RoundTrip",
   "Properties": [
    {
     "$id": "8",
     "Name": "requiredProp",
     "SerializedName": "requiredProp",
     "Description": "",
     "Type": {
<<<<<<< HEAD
      "$id": "9",
      "Kind": "Primitive",
      "Name": "String",
=======
      "$id": "10",
      "Kind": "string",
>>>>>>> f4b8779e
      "IsNullable": false
     },
     "IsRequired": true,
     "IsReadOnly": false
    }
   ]
  }
 ],
 "Clients": [
  {
   "$id": "10",
   "Name": "UsageClient",
   "Description": "Illustrates usage of Record in different places(Operation parameters, return type or both).",
   "Operations": [
    {
     "$id": "11",
     "Name": "input",
     "ResourceName": "Usage",
     "Parameters": [
      {
       "$id": "12",
       "Name": "host",
       "NameInRequest": "host",
       "Description": "TestServer endpoint",
       "Type": {
<<<<<<< HEAD
        "$id": "13",
        "Kind": "Primitive",
        "Name": "String",
=======
        "$id": "14",
        "Kind": "string",
>>>>>>> f4b8779e
        "IsNullable": false
       },
       "Location": "Uri",
       "IsApiVersion": false,
       "IsResourceParameter": false,
       "IsContentType": false,
       "IsRequired": true,
       "IsEndpoint": true,
       "SkipUrlEncoding": false,
       "Explode": false,
       "Kind": "Client",
       "DefaultValue": {
        "$id": "14",
        "Type": {
<<<<<<< HEAD
         "$id": "15",
         "Kind": "Primitive",
         "Name": "String",
=======
         "$id": "16",
         "Kind": "string",
>>>>>>> f4b8779e
         "IsNullable": false
        },
        "Value": "http://localhost:3000"
       }
      },
      {
       "$id": "16",
       "Name": "input",
       "NameInRequest": "input",
       "Type": {
        "$ref": "1"
       },
       "Location": "Body",
       "IsRequired": true,
       "IsApiVersion": false,
       "IsResourceParameter": false,
       "IsContentType": false,
       "IsEndpoint": false,
       "SkipUrlEncoding": false,
       "Explode": false,
       "Kind": "Method"
      },
      {
       "$id": "17",
       "Name": "contentType",
       "NameInRequest": "Content-Type",
       "Type": {
<<<<<<< HEAD
        "$id": "18",
        "Kind": "Primitive",
        "Name": "String",
=======
        "$id": "19",
        "Kind": "string",
>>>>>>> f4b8779e
        "IsNullable": false
       },
       "Location": "Header",
       "IsApiVersion": false,
       "IsResourceParameter": false,
       "IsContentType": true,
       "IsRequired": true,
       "IsEndpoint": false,
       "SkipUrlEncoding": false,
       "Explode": false,
       "Kind": "Constant",
       "DefaultValue": {
        "$id": "19",
        "Type": {
         "$ref": "18"
        },
        "Value": "application/json"
       }
      },
      {
       "$id": "20",
       "Name": "accept",
       "NameInRequest": "Accept",
       "Type": {
<<<<<<< HEAD
        "$id": "21",
        "Kind": "Primitive",
        "Name": "String",
=======
        "$id": "22",
        "Kind": "string",
>>>>>>> f4b8779e
        "IsNullable": false
       },
       "Location": "Header",
       "IsApiVersion": false,
       "IsResourceParameter": false,
       "IsContentType": false,
       "IsRequired": true,
       "IsEndpoint": false,
       "SkipUrlEncoding": false,
       "Explode": false,
       "Kind": "Constant",
       "DefaultValue": {
        "$id": "22",
        "Type": {
         "$ref": "21"
        },
        "Value": "application/json"
       }
      }
     ],
     "Responses": [
      {
       "$id": "23",
       "StatusCodes": [
        204
       ],
       "BodyMediaType": "Json",
       "Headers": [],
       "IsErrorResponse": false
      }
     ],
     "HttpMethod": "POST",
     "RequestBodyMediaType": "Json",
     "Uri": "{host}",
     "Path": "/type/model/usage/input",
     "RequestMediaTypes": [
      "application/json"
     ],
     "BufferResponse": true,
     "GenerateProtocolMethod": true,
     "GenerateConvenienceMethod": true
    },
    {
     "$id": "24",
     "Name": "output",
     "ResourceName": "Usage",
     "Parameters": [
      {
       "$ref": "12"
      },
      {
       "$id": "25",
       "Name": "accept",
       "NameInRequest": "Accept",
       "Type": {
<<<<<<< HEAD
        "$id": "26",
        "Kind": "Primitive",
        "Name": "String",
=======
        "$id": "27",
        "Kind": "string",
>>>>>>> f4b8779e
        "IsNullable": false
       },
       "Location": "Header",
       "IsApiVersion": false,
       "IsResourceParameter": false,
       "IsContentType": false,
       "IsRequired": true,
       "IsEndpoint": false,
       "SkipUrlEncoding": false,
       "Explode": false,
       "Kind": "Constant",
       "DefaultValue": {
        "$id": "27",
        "Type": {
         "$ref": "26"
        },
        "Value": "application/json"
       }
      }
     ],
     "Responses": [
      {
       "$id": "28",
       "StatusCodes": [
        200
       ],
       "BodyType": {
        "$ref": "4"
       },
       "BodyMediaType": "Json",
       "Headers": [],
       "IsErrorResponse": false,
       "ContentTypes": [
        "application/json"
       ]
      }
     ],
     "HttpMethod": "GET",
     "RequestBodyMediaType": "None",
     "Uri": "{host}",
     "Path": "/type/model/usage/output",
     "BufferResponse": true,
     "GenerateProtocolMethod": true,
     "GenerateConvenienceMethod": true
    },
    {
     "$id": "29",
     "Name": "inputAndOutput",
     "ResourceName": "Usage",
     "Parameters": [
      {
       "$ref": "12"
      },
      {
       "$id": "30",
       "Name": "body",
       "NameInRequest": "body",
       "Type": {
        "$ref": "7"
       },
       "Location": "Body",
       "IsRequired": true,
       "IsApiVersion": false,
       "IsResourceParameter": false,
       "IsContentType": false,
       "IsEndpoint": false,
       "SkipUrlEncoding": false,
       "Explode": false,
       "Kind": "Method"
      },
      {
       "$id": "31",
       "Name": "accept",
       "NameInRequest": "Accept",
       "Type": {
<<<<<<< HEAD
        "$id": "32",
        "Kind": "Primitive",
        "Name": "String",
=======
        "$id": "33",
        "Kind": "string",
>>>>>>> f4b8779e
        "IsNullable": false
       },
       "Location": "Header",
       "IsApiVersion": false,
       "IsResourceParameter": false,
       "IsContentType": false,
       "IsRequired": true,
       "IsEndpoint": false,
       "SkipUrlEncoding": false,
       "Explode": false,
       "Kind": "Constant",
       "DefaultValue": {
        "$id": "33",
        "Type": {
         "$ref": "32"
        },
        "Value": "application/json"
       }
      },
      {
       "$id": "34",
       "Name": "contentType",
       "NameInRequest": "Content-Type",
       "Type": {
<<<<<<< HEAD
        "$id": "35",
        "Kind": "Primitive",
        "Name": "String",
=======
        "$id": "36",
        "Kind": "string",
>>>>>>> f4b8779e
        "IsNullable": false
       },
       "Location": "Header",
       "IsApiVersion": false,
       "IsResourceParameter": false,
       "IsContentType": true,
       "IsRequired": true,
       "IsEndpoint": false,
       "SkipUrlEncoding": false,
       "Explode": false,
       "Kind": "Constant",
       "DefaultValue": {
        "$id": "36",
        "Type": {
         "$ref": "35"
        },
        "Value": "application/json"
       }
      }
     ],
     "Responses": [
      {
       "$id": "37",
       "StatusCodes": [
        200
       ],
       "BodyType": {
        "$ref": "7"
       },
       "BodyMediaType": "Json",
       "Headers": [],
       "IsErrorResponse": false,
       "ContentTypes": [
        "application/json"
       ]
      }
     ],
     "HttpMethod": "POST",
     "RequestBodyMediaType": "Json",
     "Uri": "{host}",
     "Path": "/type/model/usage/input-output",
     "RequestMediaTypes": [
      "application/json"
     ],
     "BufferResponse": true,
     "GenerateProtocolMethod": true,
     "GenerateConvenienceMethod": true
    }
   ],
   "Protocol": {
    "$id": "38"
   },
   "Creatable": true,
   "Parameters": [
    {
     "$ref": "12"
    }
   ]
  }
 ]
}<|MERGE_RESOLUTION|>--- conflicted
+++ resolved
@@ -19,14 +19,8 @@
      "SerializedName": "requiredProp",
      "Description": "",
      "Type": {
-<<<<<<< HEAD
       "$id": "3",
-      "Kind": "Primitive",
-      "Name": "String",
-=======
-      "$id": "4",
       "Kind": "string",
->>>>>>> f4b8779e
       "IsNullable": false
      },
      "IsRequired": true,
@@ -49,14 +43,8 @@
      "SerializedName": "requiredProp",
      "Description": "",
      "Type": {
-<<<<<<< HEAD
       "$id": "6",
-      "Kind": "Primitive",
-      "Name": "String",
-=======
-      "$id": "7",
       "Kind": "string",
->>>>>>> f4b8779e
       "IsNullable": false
      },
      "IsRequired": true,
@@ -79,14 +67,8 @@
      "SerializedName": "requiredProp",
      "Description": "",
      "Type": {
-<<<<<<< HEAD
       "$id": "9",
-      "Kind": "Primitive",
-      "Name": "String",
-=======
-      "$id": "10",
       "Kind": "string",
->>>>>>> f4b8779e
       "IsNullable": false
      },
      "IsRequired": true,
@@ -112,36 +94,24 @@
        "NameInRequest": "host",
        "Description": "TestServer endpoint",
        "Type": {
-<<<<<<< HEAD
         "$id": "13",
-        "Kind": "Primitive",
-        "Name": "String",
-=======
+        "Kind": "string",
+        "IsNullable": false
+       },
+       "Location": "Uri",
+       "IsApiVersion": false,
+       "IsResourceParameter": false,
+       "IsContentType": false,
+       "IsRequired": true,
+       "IsEndpoint": true,
+       "SkipUrlEncoding": false,
+       "Explode": false,
+       "Kind": "Client",
+       "DefaultValue": {
         "$id": "14",
-        "Kind": "string",
->>>>>>> f4b8779e
-        "IsNullable": false
-       },
-       "Location": "Uri",
-       "IsApiVersion": false,
-       "IsResourceParameter": false,
-       "IsContentType": false,
-       "IsRequired": true,
-       "IsEndpoint": true,
-       "SkipUrlEncoding": false,
-       "Explode": false,
-       "Kind": "Client",
-       "DefaultValue": {
-        "$id": "14",
-        "Type": {
-<<<<<<< HEAD
+        "Type": {
          "$id": "15",
-         "Kind": "Primitive",
-         "Name": "String",
-=======
-         "$id": "16",
          "Kind": "string",
->>>>>>> f4b8779e
          "IsNullable": false
         },
         "Value": "http://localhost:3000"
@@ -169,14 +139,8 @@
        "Name": "contentType",
        "NameInRequest": "Content-Type",
        "Type": {
-<<<<<<< HEAD
         "$id": "18",
-        "Kind": "Primitive",
-        "Name": "String",
-=======
-        "$id": "19",
-        "Kind": "string",
->>>>>>> f4b8779e
+        "Kind": "string",
         "IsNullable": false
        },
        "Location": "Header",
@@ -201,14 +165,8 @@
        "Name": "accept",
        "NameInRequest": "Accept",
        "Type": {
-<<<<<<< HEAD
         "$id": "21",
-        "Kind": "Primitive",
-        "Name": "String",
-=======
-        "$id": "22",
-        "Kind": "string",
->>>>>>> f4b8779e
+        "Kind": "string",
         "IsNullable": false
        },
        "Location": "Header",
@@ -264,14 +222,8 @@
        "Name": "accept",
        "NameInRequest": "Accept",
        "Type": {
-<<<<<<< HEAD
         "$id": "26",
-        "Kind": "Primitive",
-        "Name": "String",
-=======
-        "$id": "27",
-        "Kind": "string",
->>>>>>> f4b8779e
+        "Kind": "string",
         "IsNullable": false
        },
        "Location": "Header",
@@ -347,14 +299,8 @@
        "Name": "accept",
        "NameInRequest": "Accept",
        "Type": {
-<<<<<<< HEAD
         "$id": "32",
-        "Kind": "Primitive",
-        "Name": "String",
-=======
-        "$id": "33",
-        "Kind": "string",
->>>>>>> f4b8779e
+        "Kind": "string",
         "IsNullable": false
        },
        "Location": "Header",
@@ -379,14 +325,8 @@
        "Name": "contentType",
        "NameInRequest": "Content-Type",
        "Type": {
-<<<<<<< HEAD
         "$id": "35",
-        "Kind": "Primitive",
-        "Name": "String",
-=======
-        "$id": "36",
-        "Kind": "string",
->>>>>>> f4b8779e
+        "Kind": "string",
         "IsNullable": false
        },
        "Location": "Header",
