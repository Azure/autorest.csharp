--- conflicted
+++ resolved
@@ -19,13 +19,7 @@
      "Description": "",
      "Type": {
       "$id": "4",
-<<<<<<< HEAD
-      "Kind": "Primitive",
-      "Name": "String"
-=======
-      "Kind": "string",
-      "IsNullable": false
->>>>>>> 9b8a321f
+      "Kind": "string"
      },
      "IsRequired": true,
      "IsReadOnly": false
@@ -47,13 +41,7 @@
      "Description": "",
      "Type": {
       "$id": "7",
-<<<<<<< HEAD
-      "Kind": "Primitive",
-      "Name": "String"
-=======
-      "Kind": "string",
-      "IsNullable": false
->>>>>>> 9b8a321f
+      "Kind": "string"
      },
      "IsRequired": true,
      "IsReadOnly": false
@@ -75,13 +63,7 @@
      "Description": "",
      "Type": {
       "$id": "10",
-<<<<<<< HEAD
-      "Kind": "Primitive",
-      "Name": "String"
-=======
-      "Kind": "string",
-      "IsNullable": false
->>>>>>> 9b8a321f
+      "Kind": "string"
      },
      "IsRequired": true,
      "IsReadOnly": false
