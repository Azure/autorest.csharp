{
 "$id": "1",
 "Name": "Type.Model.Usage",
 "ApiVersions": [],
 "Enums": [],
 "Models": [
  {
   "$id": "2",
   "Kind": "model",
   "Name": "InputRecord",
   "CrossLanguageDefinitionId": "Type.Model.Usage.InputRecord",
   "Usage": "Input",
   "Description": "Record used in operation parameters",
   "Properties": [
    {
     "$id": "3",
     "Name": "requiredProp",
     "SerializedName": "requiredProp",
     "Description": "",
     "Type": {
      "$id": "4",
      "Kind": "string"
     },
     "IsRequired": true,
     "IsReadOnly": false
    }
   ]
  },
  {
   "$id": "5",
   "Kind": "model",
   "Name": "OutputRecord",
   "CrossLanguageDefinitionId": "Type.Model.Usage.OutputRecord",
   "Usage": "Output",
   "Description": "Record used in operation return type",
   "Properties": [
    {
     "$id": "6",
     "Name": "requiredProp",
     "SerializedName": "requiredProp",
     "Description": "",
     "Type": {
      "$id": "7",
      "Kind": "string"
     },
     "IsRequired": true,
     "IsReadOnly": false
    }
   ]
  },
  {
   "$id": "8",
   "Kind": "model",
   "Name": "InputOutputRecord",
<<<<<<< HEAD
   "Namespace": "Type.Model.Usage",
   "Usage": "Input,Output",
=======
   "CrossLanguageDefinitionId": "Type.Model.Usage.InputOutputRecord",
   "Usage": "RoundTrip",
>>>>>>> 5f9dfa7e
   "Description": "Record used both as operation parameter and return type",
   "Properties": [
    {
     "$id": "9",
     "Name": "requiredProp",
     "SerializedName": "requiredProp",
     "Description": "",
     "Type": {
      "$id": "10",
      "Kind": "string"
     },
     "IsRequired": true,
     "IsReadOnly": false
    }
   ]
  }
 ],
 "Clients": [
  {
   "$id": "11",
   "Name": "UsageClient",
   "Description": "Illustrates usage of Record in different places(Operation parameters, return type or both).",
   "Operations": [
    {
     "$id": "12",
     "Name": "input",
     "ResourceName": "Usage",
     "Accessibility": "public",
     "Parameters": [
      {
       "$id": "13",
       "Name": "host",
       "NameInRequest": "host",
       "Description": "TestServer endpoint",
       "Type": {
        "$id": "14",
        "Kind": "string",
        "IsNullable": false
       },
       "Location": "Uri",
       "IsApiVersion": false,
       "IsResourceParameter": false,
       "IsContentType": false,
       "IsRequired": true,
       "IsEndpoint": true,
       "SkipUrlEncoding": false,
       "Explode": false,
       "Kind": "Client",
       "DefaultValue": {
        "$id": "15",
        "Type": {
         "$id": "16",
         "Kind": "string",
         "IsNullable": false
        },
        "Value": "http://localhost:3000"
       }
      },
      {
       "$id": "17",
       "Name": "input",
       "NameInRequest": "input",
       "Type": {
        "$ref": "2"
       },
       "Location": "Body",
       "IsRequired": true,
       "IsApiVersion": false,
       "IsResourceParameter": false,
       "IsContentType": false,
       "IsEndpoint": false,
       "SkipUrlEncoding": false,
       "Explode": false,
       "Kind": "Method"
      },
      {
       "$id": "18",
       "Name": "contentType",
       "NameInRequest": "Content-Type",
       "Type": {
        "$id": "19",
        "Kind": "string",
        "IsNullable": false
       },
       "Location": "Header",
       "IsApiVersion": false,
       "IsResourceParameter": false,
       "IsContentType": true,
       "IsRequired": true,
       "IsEndpoint": false,
       "SkipUrlEncoding": false,
       "Explode": false,
       "Kind": "Constant",
       "DefaultValue": {
        "$id": "20",
        "Type": {
         "$ref": "19"
        },
        "Value": "application/json"
       }
      },
      {
       "$id": "21",
       "Name": "accept",
       "NameInRequest": "Accept",
       "Type": {
        "$id": "22",
        "Kind": "string",
        "IsNullable": false
       },
       "Location": "Header",
       "IsApiVersion": false,
       "IsResourceParameter": false,
       "IsContentType": false,
       "IsRequired": true,
       "IsEndpoint": false,
       "SkipUrlEncoding": false,
       "Explode": false,
       "Kind": "Constant",
       "DefaultValue": {
        "$id": "23",
        "Type": {
         "$ref": "22"
        },
        "Value": "application/json"
       }
      }
     ],
     "Responses": [
      {
       "$id": "24",
       "StatusCodes": [
        204
       ],
       "BodyMediaType": "Json",
       "Headers": [],
       "IsErrorResponse": false
      }
     ],
     "HttpMethod": "POST",
     "RequestBodyMediaType": "Json",
     "Uri": "{host}",
     "Path": "/type/model/usage/input",
     "RequestMediaTypes": [
      "application/json"
     ],
     "BufferResponse": true,
     "GenerateProtocolMethod": true,
     "GenerateConvenienceMethod": true
    },
    {
     "$id": "25",
     "Name": "output",
     "ResourceName": "Usage",
     "Accessibility": "public",
     "Parameters": [
      {
       "$ref": "13"
      },
      {
       "$id": "26",
       "Name": "accept",
       "NameInRequest": "Accept",
       "Type": {
        "$id": "27",
        "Kind": "string",
        "IsNullable": false
       },
       "Location": "Header",
       "IsApiVersion": false,
       "IsResourceParameter": false,
       "IsContentType": false,
       "IsRequired": true,
       "IsEndpoint": false,
       "SkipUrlEncoding": false,
       "Explode": false,
       "Kind": "Constant",
       "DefaultValue": {
        "$id": "28",
        "Type": {
         "$ref": "27"
        },
        "Value": "application/json"
       }
      }
     ],
     "Responses": [
      {
       "$id": "29",
       "StatusCodes": [
        200
       ],
       "BodyType": {
        "$ref": "5"
       },
       "BodyMediaType": "Json",
       "Headers": [],
       "IsErrorResponse": false,
       "ContentTypes": [
        "application/json"
       ]
      }
     ],
     "HttpMethod": "GET",
     "RequestBodyMediaType": "None",
     "Uri": "{host}",
     "Path": "/type/model/usage/output",
     "BufferResponse": true,
     "GenerateProtocolMethod": true,
     "GenerateConvenienceMethod": true
    },
    {
     "$id": "30",
     "Name": "inputAndOutput",
     "ResourceName": "Usage",
     "Accessibility": "public",
     "Parameters": [
      {
       "$ref": "13"
      },
      {
       "$id": "31",
       "Name": "body",
       "NameInRequest": "body",
       "Type": {
        "$ref": "8"
       },
       "Location": "Body",
       "IsRequired": true,
       "IsApiVersion": false,
       "IsResourceParameter": false,
       "IsContentType": false,
       "IsEndpoint": false,
       "SkipUrlEncoding": false,
       "Explode": false,
       "Kind": "Method"
      },
      {
       "$id": "32",
       "Name": "accept",
       "NameInRequest": "Accept",
       "Type": {
        "$id": "33",
        "Kind": "string",
        "IsNullable": false
       },
       "Location": "Header",
       "IsApiVersion": false,
       "IsResourceParameter": false,
       "IsContentType": false,
       "IsRequired": true,
       "IsEndpoint": false,
       "SkipUrlEncoding": false,
       "Explode": false,
       "Kind": "Constant",
       "DefaultValue": {
        "$id": "34",
        "Type": {
         "$ref": "33"
        },
        "Value": "application/json"
       }
      },
      {
       "$id": "35",
       "Name": "contentType",
       "NameInRequest": "Content-Type",
       "Type": {
        "$id": "36",
        "Kind": "string",
        "IsNullable": false
       },
       "Location": "Header",
       "IsApiVersion": false,
       "IsResourceParameter": false,
       "IsContentType": true,
       "IsRequired": true,
       "IsEndpoint": false,
       "SkipUrlEncoding": false,
       "Explode": false,
       "Kind": "Constant",
       "DefaultValue": {
        "$id": "37",
        "Type": {
         "$ref": "36"
        },
        "Value": "application/json"
       }
      }
     ],
     "Responses": [
      {
       "$id": "38",
       "StatusCodes": [
        200
       ],
       "BodyType": {
        "$ref": "8"
       },
       "BodyMediaType": "Json",
       "Headers": [],
       "IsErrorResponse": false,
       "ContentTypes": [
        "application/json"
       ]
      }
     ],
     "HttpMethod": "POST",
     "RequestBodyMediaType": "Json",
     "Uri": "{host}",
     "Path": "/type/model/usage/input-output",
     "RequestMediaTypes": [
      "application/json"
     ],
     "BufferResponse": true,
     "GenerateProtocolMethod": true,
     "GenerateConvenienceMethod": true
    }
   ],
   "Protocol": {
    "$id": "39"
   },
   "Creatable": true,
   "Parameters": [
    {
     "$ref": "13"
    }
   ]
  }
 ]
}<|MERGE_RESOLUTION|>--- conflicted
+++ resolved
@@ -52,13 +52,8 @@
    "$id": "8",
    "Kind": "model",
    "Name": "InputOutputRecord",
-<<<<<<< HEAD
-   "Namespace": "Type.Model.Usage",
+   "CrossLanguageDefinitionId": "Type.Model.Usage.InputOutputRecord",
    "Usage": "Input,Output",
-=======
-   "CrossLanguageDefinitionId": "Type.Model.Usage.InputOutputRecord",
-   "Usage": "RoundTrip",
->>>>>>> 5f9dfa7e
    "Description": "Record used both as operation parameter and return type",
    "Properties": [
     {
