--- conflicted
+++ resolved
@@ -259,18 +259,14 @@
        "NameInRequest": "Accept",
        "Type": {
         "$id": "33",
-<<<<<<< HEAD
-        "Kind": "string",
-        "Name": "string",
-        "CrossLanguageDefinitionId": "TypeSpec.string"
-=======
         "Kind": "constant",
         "ValueType": {
          "$id": "34",
-         "Kind": "string"
+         "Kind": "string",
+         "Name": "string",
+         "CrossLanguageDefinitionId": "TypeSpec.string"
         },
         "Value": "application/json"
->>>>>>> cc743cb2
        },
        "Location": "Header",
        "IsApiVersion": false,
@@ -322,20 +318,15 @@
        "NameInRequest": "Content-Type",
        "Description": "Body parameter's content type. Known values are application/json",
        "Type": {
-<<<<<<< HEAD
-        "$id": "39",
-        "Kind": "string",
-        "Name": "string",
-        "CrossLanguageDefinitionId": "TypeSpec.string"
-=======
         "$id": "38",
         "Kind": "constant",
         "ValueType": {
          "$id": "39",
-         "Kind": "string"
+         "Kind": "string",
+         "Name": "string",
+         "CrossLanguageDefinitionId": "TypeSpec.string"
         },
         "Value": "application/json"
->>>>>>> cc743cb2
        },
        "Location": "Header",
        "IsApiVersion": false,
@@ -351,14 +342,7 @@
        "NameInRequest": "input",
        "Description": "Dog to create",
        "Type": {
-<<<<<<< HEAD
-        "$id": "42",
-        "Kind": "string",
-        "Name": "string",
-        "CrossLanguageDefinitionId": "TypeSpec.string"
-=======
         "$ref": "8"
->>>>>>> cc743cb2
        },
        "Location": "Body",
        "IsApiVersion": false,
@@ -406,20 +390,15 @@
        "Name": "accept",
        "NameInRequest": "Accept",
        "Type": {
-<<<<<<< HEAD
-        "$id": "47",
-        "Kind": "string",
-        "Name": "string",
-        "CrossLanguageDefinitionId": "TypeSpec.string"
-=======
         "$id": "44",
         "Kind": "constant",
         "ValueType": {
          "$id": "45",
-         "Kind": "string"
+         "Kind": "string",
+         "Name": "string",
+         "CrossLanguageDefinitionId": "TypeSpec.string"
         },
         "Value": "application/json"
->>>>>>> cc743cb2
        },
        "Location": "Header",
        "IsApiVersion": false,
@@ -470,20 +449,15 @@
        "Name": "accept",
        "NameInRequest": "Accept",
        "Type": {
-<<<<<<< HEAD
-        "$id": "52",
-        "Kind": "string",
-        "Name": "string",
-        "CrossLanguageDefinitionId": "TypeSpec.string"
-=======
         "$id": "49",
         "Kind": "constant",
         "ValueType": {
          "$id": "50",
-         "Kind": "string"
+         "Kind": "string",
+         "Name": "string",
+         "CrossLanguageDefinitionId": "TypeSpec.string"
         },
         "Value": "application/json"
->>>>>>> cc743cb2
        },
        "Location": "Header",
        "IsApiVersion": false,
@@ -534,20 +508,15 @@
        "Name": "accept",
        "NameInRequest": "Accept",
        "Type": {
-<<<<<<< HEAD
-        "$id": "57",
-        "Kind": "string",
-        "Name": "string",
-        "CrossLanguageDefinitionId": "TypeSpec.string"
-=======
         "$id": "54",
         "Kind": "constant",
         "ValueType": {
          "$id": "55",
-         "Kind": "string"
+         "Kind": "string",
+         "Name": "string",
+         "CrossLanguageDefinitionId": "TypeSpec.string"
         },
         "Value": "application/json"
->>>>>>> cc743cb2
        },
        "Location": "Header",
        "IsApiVersion": false,
@@ -599,20 +568,15 @@
        "NameInRequest": "Content-Type",
        "Description": "Body parameter's content type. Known values are application/json",
        "Type": {
-<<<<<<< HEAD
-        "$id": "63",
-        "Kind": "string",
-        "Name": "string",
-        "CrossLanguageDefinitionId": "TypeSpec.string"
-=======
         "$id": "59",
         "Kind": "constant",
         "ValueType": {
          "$id": "60",
-         "Kind": "string"
+         "Kind": "string",
+         "Name": "string",
+         "CrossLanguageDefinitionId": "TypeSpec.string"
         },
         "Value": "application/json"
->>>>>>> cc743cb2
        },
        "Location": "Header",
        "IsApiVersion": false,
@@ -628,14 +592,7 @@
        "NameInRequest": "input",
        "Description": "Snake to create",
        "Type": {
-<<<<<<< HEAD
-        "$id": "66",
-        "Kind": "string",
-        "Name": "string",
-        "CrossLanguageDefinitionId": "TypeSpec.string"
-=======
         "$ref": "17"
->>>>>>> cc743cb2
        },
        "Location": "Body",
        "IsApiVersion": false,
@@ -683,20 +640,15 @@
        "Name": "accept",
        "NameInRequest": "Accept",
        "Type": {
-<<<<<<< HEAD
-        "$id": "71",
-        "Kind": "string",
-        "Name": "string",
-        "CrossLanguageDefinitionId": "TypeSpec.string"
-=======
         "$id": "65",
         "Kind": "constant",
         "ValueType": {
          "$id": "66",
-         "Kind": "string"
+         "Kind": "string",
+         "Name": "string",
+         "CrossLanguageDefinitionId": "TypeSpec.string"
         },
         "Value": "application/json"
->>>>>>> cc743cb2
        },
        "Location": "Header",
        "IsApiVersion": false,
@@ -747,20 +699,15 @@
        "Name": "accept",
        "NameInRequest": "Accept",
        "Type": {
-<<<<<<< HEAD
-        "$id": "76",
-        "Kind": "string",
-        "Name": "string",
-        "CrossLanguageDefinitionId": "TypeSpec.string"
-=======
         "$id": "70",
         "Kind": "constant",
         "ValueType": {
          "$id": "71",
-         "Kind": "string"
+         "Kind": "string",
+         "Name": "string",
+         "CrossLanguageDefinitionId": "TypeSpec.string"
         },
         "Value": "application/json"
->>>>>>> cc743cb2
        },
        "Location": "Header",
        "IsApiVersion": false,
