{
 "$id": "1",
 "Name": "Type.Model.Inheritance.EnumDiscriminator",
 "ApiVersions": [],
 "Enums": [
  {
   "$id": "2",
   "kind": "enum",
   "name": "DogKind",
   "crossLanguageDefinitionId": "Type.Model.Inheritance.EnumDiscriminator.DogKind",
   "valueType": {
    "$id": "3",
    "kind": "string",
    "name": "string",
    "crossLanguageDefinitionId": "TypeSpec.string",
    "decorators": []
   },
   "values": [
    {
     "$id": "4",
     "kind": "enumvalue",
     "name": "Golden",
     "value": "golden",
     "valueType": {
      "$id": "5",
      "kind": "string",
      "name": "string",
      "crossLanguageDefinitionId": "TypeSpec.string",
      "decorators": []
     },
     "enumType": {
      "$ref": "2"
     },
     "description": "Species golden",
     "decorators": []
    }
   ],
   "description": "extensible enum type for discriminator",
   "isFixed": false,
   "isFlags": false,
   "usage": "Input,Output,Json",
   "decorators": []
  },
  {
   "$id": "6",
   "kind": "enum",
   "name": "SnakeKind",
   "crossLanguageDefinitionId": "Type.Model.Inheritance.EnumDiscriminator.SnakeKind",
   "valueType": {
    "$id": "7",
    "kind": "string",
    "name": "string",
    "crossLanguageDefinitionId": "TypeSpec.string",
    "decorators": []
   },
   "values": [
    {
     "$id": "8",
     "kind": "enumvalue",
     "name": "Cobra",
     "value": "cobra",
     "valueType": {
      "$id": "9",
      "kind": "string",
      "name": "string",
      "crossLanguageDefinitionId": "TypeSpec.string",
      "decorators": []
     },
     "enumType": {
      "$ref": "6"
     },
     "description": "Species cobra",
     "decorators": []
    }
   ],
   "description": "fixed enum type for discriminator",
   "isFixed": true,
   "isFlags": false,
   "usage": "Input,Output,Json",
   "decorators": []
  }
 ],
 "Models": [
  {
   "$id": "10",
   "kind": "model",
   "name": "Dog",
   "crossLanguageDefinitionId": "Type.Model.Inheritance.EnumDiscriminator.Dog",
   "usage": "Input,Output,Json",
   "description": "Test extensible enum type for discriminator",
   "decorators": [],
   "discriminatorProperty": {
    "$id": "11",
    "kind": "property",
    "name": "kind",
    "serializedName": "kind",
    "description": "discriminator property",
    "type": {
     "$ref": "2"
    },
    "optional": false,
    "readOnly": false,
    "discriminator": true,
    "flatten": false,
    "decorators": [],
    "crossLanguageDefinitionId": "Type.Model.Inheritance.EnumDiscriminator.Dog.kind"
   },
   "properties": [
    {
     "$ref": "11"
    },
    {
     "$id": "12",
     "kind": "property",
     "name": "weight",
     "serializedName": "weight",
     "description": "Weight of the dog",
     "type": {
      "$id": "13",
      "kind": "int32",
      "name": "int32",
      "crossLanguageDefinitionId": "TypeSpec.int32",
      "decorators": []
     },
     "optional": false,
     "readOnly": false,
     "discriminator": false,
     "flatten": false,
     "decorators": [],
     "crossLanguageDefinitionId": "Type.Model.Inheritance.EnumDiscriminator.Dog.weight"
    }
   ],
   "discriminatedSubtypes": {
    "$id": "14",
    "golden": {
     "$id": "15",
     "kind": "model",
     "name": "Golden",
     "crossLanguageDefinitionId": "Type.Model.Inheritance.EnumDiscriminator.Golden",
     "usage": "Input,Output,Json",
     "description": "Golden dog model",
     "discriminatorValue": "golden",
     "decorators": [],
     "baseModel": {
      "$ref": "10"
     },
     "properties": [
      {
       "$id": "16",
       "kind": "property",
       "name": "kind",
       "serializedName": "kind",
       "description": "discriminator property",
       "type": {
        "$id": "17",
        "kind": "constant",
        "valueType": {
         "$id": "18",
         "kind": "string",
         "name": "string",
         "crossLanguageDefinitionId": "TypeSpec.string",
         "decorators": []
        },
        "value": "golden",
        "decorators": []
       },
       "optional": false,
       "readOnly": false,
       "discriminator": true,
       "flatten": false,
       "decorators": [],
       "crossLanguageDefinitionId": "Type.Model.Inheritance.EnumDiscriminator.Golden.kind"
      }
     ]
    }
   }
  },
  {
   "$ref": "15"
  },
  {
   "$id": "19",
   "kind": "model",
   "name": "Snake",
   "crossLanguageDefinitionId": "Type.Model.Inheritance.EnumDiscriminator.Snake",
   "usage": "Input,Output,Json",
   "description": "Test fixed enum type for discriminator",
   "decorators": [],
   "discriminatorProperty": {
    "$id": "20",
    "kind": "property",
    "name": "kind",
    "serializedName": "kind",
    "description": "discriminator property",
    "type": {
     "$ref": "6"
    },
    "optional": false,
    "readOnly": false,
    "discriminator": true,
    "flatten": false,
    "decorators": [],
    "crossLanguageDefinitionId": "Type.Model.Inheritance.EnumDiscriminator.Snake.kind"
   },
   "properties": [
    {
     "$ref": "20"
    },
    {
     "$id": "21",
     "kind": "property",
     "name": "length",
     "serializedName": "length",
     "description": "Length of the snake",
     "type": {
      "$id": "22",
      "kind": "int32",
      "name": "int32",
      "crossLanguageDefinitionId": "TypeSpec.int32",
      "decorators": []
     },
     "optional": false,
     "readOnly": false,
     "discriminator": false,
     "flatten": false,
     "decorators": [],
     "crossLanguageDefinitionId": "Type.Model.Inheritance.EnumDiscriminator.Snake.length"
    }
   ],
   "discriminatedSubtypes": {
    "$id": "23",
    "cobra": {
     "$id": "24",
     "kind": "model",
     "name": "Cobra",
     "crossLanguageDefinitionId": "Type.Model.Inheritance.EnumDiscriminator.Cobra",
     "usage": "Input,Output,Json",
     "description": "Cobra model",
     "discriminatorValue": "cobra",
     "decorators": [],
     "baseModel": {
      "$ref": "19"
     },
     "properties": [
      {
       "$id": "25",
       "kind": "property",
       "name": "kind",
       "serializedName": "kind",
       "description": "discriminator property",
       "type": {
        "$id": "26",
        "kind": "constant",
        "valueType": {
         "$id": "27",
         "kind": "string",
         "name": "string",
         "crossLanguageDefinitionId": "TypeSpec.string",
         "decorators": []
        },
        "value": "cobra",
        "decorators": []
       },
       "optional": false,
       "readOnly": false,
       "discriminator": true,
       "flatten": false,
       "decorators": [],
       "crossLanguageDefinitionId": "Type.Model.Inheritance.EnumDiscriminator.Cobra.kind"
      }
     ]
    }
   }
  },
  {
   "$ref": "24"
  }
 ],
 "Clients": [
  {
   "$id": "28",
   "Name": "EnumDiscriminatorClient",
   "Description": "Illustrates inheritance with enum discriminator.",
   "Operations": [
    {
     "$id": "29",
     "Name": "getExtensibleModel",
     "ResourceName": "EnumDiscriminator",
     "Description": "Receive model with extensible enum discriminator type.",
     "Accessibility": "public",
     "Parameters": [
      {
       "$id": "30",
<<<<<<< HEAD
=======
       "Name": "endpoint",
       "NameInRequest": "endpoint",
       "Description": "Service host",
       "Type": {
        "$id": "31",
        "kind": "url",
        "name": "url",
        "crossLanguageDefinitionId": "TypeSpec.url"
       },
       "Location": "Uri",
       "IsApiVersion": false,
       "IsResourceParameter": false,
       "IsContentType": false,
       "IsRequired": true,
       "IsEndpoint": true,
       "SkipUrlEncoding": false,
       "Explode": false,
       "Kind": "Client",
       "DefaultValue": {
        "$id": "32",
        "Type": {
         "$id": "33",
         "kind": "string",
         "name": "string",
         "crossLanguageDefinitionId": "TypeSpec.string"
        },
        "Value": "http://localhost:3000"
       }
      },
      {
       "$id": "34",
>>>>>>> fb93e005
       "Name": "accept",
       "NameInRequest": "Accept",
       "Type": {
        "$id": "31",
        "kind": "constant",
        "valueType": {
         "$id": "32",
         "kind": "string",
         "name": "string",
         "crossLanguageDefinitionId": "TypeSpec.string",
         "decorators": []
        },
        "value": "application/json",
        "decorators": []
       },
       "Location": "Header",
       "IsApiVersion": false,
       "IsContentType": false,
       "IsEndpoint": false,
       "Explode": false,
       "IsRequired": true,
       "Kind": "Constant",
       "Decorators": [],
       "SkipUrlEncoding": false
      }
     ],
     "Responses": [
      {
       "$id": "33",
       "StatusCodes": [
        200
       ],
       "BodyType": {
        "$ref": "10"
       },
       "BodyMediaType": "Json",
       "Headers": [],
       "IsErrorResponse": false,
       "ContentTypes": [
        "application/json"
       ]
      }
     ],
     "HttpMethod": "GET",
     "RequestBodyMediaType": "None",
     "Uri": "{endpoint}",
     "Path": "/type/model/inheritance/enum-discriminator/extensible-enum",
     "BufferResponse": true,
     "GenerateProtocolMethod": true,
     "GenerateConvenienceMethod": true,
     "CrossLanguageDefinitionId": "Type.Model.Inheritance.EnumDiscriminator.getExtensibleModel",
     "Decorators": []
    },
    {
     "$id": "34",
     "Name": "putExtensibleModel",
     "ResourceName": "EnumDiscriminator",
     "Description": "Send model with extensible enum discriminator type.",
     "Accessibility": "public",
     "Parameters": [
      {
       "$id": "35",
       "Name": "contentType",
       "NameInRequest": "Content-Type",
       "Description": "Body parameter's content type. Known values are application/json",
       "Type": {
        "$id": "36",
        "kind": "constant",
        "valueType": {
         "$id": "37",
         "kind": "string",
         "name": "string",
         "crossLanguageDefinitionId": "TypeSpec.string",
         "decorators": []
        },
        "value": "application/json",
        "decorators": []
       },
       "Location": "Header",
       "IsApiVersion": false,
       "IsContentType": true,
       "IsEndpoint": false,
       "Explode": false,
       "IsRequired": true,
       "Kind": "Constant",
       "Decorators": [],
       "SkipUrlEncoding": false
      },
      {
       "$id": "38",
       "Name": "input",
       "NameInRequest": "input",
       "Description": "Dog to create",
       "Type": {
        "$ref": "10"
       },
       "Location": "Body",
       "IsApiVersion": false,
       "IsContentType": false,
       "IsEndpoint": false,
       "Explode": false,
       "IsRequired": true,
       "Kind": "Method",
       "Decorators": [],
       "SkipUrlEncoding": false
      }
     ],
     "Responses": [
      {
       "$id": "39",
       "StatusCodes": [
        204
       ],
       "BodyMediaType": "Json",
       "Headers": [],
       "IsErrorResponse": false
      }
     ],
     "HttpMethod": "PUT",
     "RequestBodyMediaType": "Json",
     "Uri": "{endpoint}",
     "Path": "/type/model/inheritance/enum-discriminator/extensible-enum",
     "RequestMediaTypes": [
      "application/json"
     ],
     "BufferResponse": true,
     "GenerateProtocolMethod": true,
     "GenerateConvenienceMethod": true,
     "CrossLanguageDefinitionId": "Type.Model.Inheritance.EnumDiscriminator.putExtensibleModel",
     "Decorators": []
    },
    {
     "$id": "40",
     "Name": "getExtensibleModelMissingDiscriminator",
     "ResourceName": "EnumDiscriminator",
     "Description": "Get a model omitting the discriminator.",
     "Accessibility": "public",
     "Parameters": [
      {
       "$id": "41",
       "Name": "accept",
       "NameInRequest": "Accept",
       "Type": {
        "$id": "42",
        "kind": "constant",
        "valueType": {
         "$id": "43",
         "kind": "string",
         "name": "string",
         "crossLanguageDefinitionId": "TypeSpec.string",
         "decorators": []
        },
        "value": "application/json",
        "decorators": []
       },
       "Location": "Header",
       "IsApiVersion": false,
       "IsContentType": false,
       "IsEndpoint": false,
       "Explode": false,
       "IsRequired": true,
       "Kind": "Constant",
       "Decorators": [],
       "SkipUrlEncoding": false
      }
     ],
     "Responses": [
      {
       "$id": "44",
       "StatusCodes": [
        200
       ],
       "BodyType": {
        "$ref": "10"
       },
       "BodyMediaType": "Json",
       "Headers": [],
       "IsErrorResponse": false,
       "ContentTypes": [
        "application/json"
       ]
      }
     ],
     "HttpMethod": "GET",
     "RequestBodyMediaType": "None",
     "Uri": "{endpoint}",
     "Path": "/type/model/inheritance/enum-discriminator/extensible-enum/missingdiscriminator",
     "BufferResponse": true,
     "GenerateProtocolMethod": true,
     "GenerateConvenienceMethod": true,
     "CrossLanguageDefinitionId": "Type.Model.Inheritance.EnumDiscriminator.getExtensibleModelMissingDiscriminator",
     "Decorators": []
    },
    {
     "$id": "45",
     "Name": "getExtensibleModelWrongDiscriminator",
     "ResourceName": "EnumDiscriminator",
     "Description": "Get a model containing discriminator value never defined.",
     "Accessibility": "public",
     "Parameters": [
      {
       "$id": "46",
       "Name": "accept",
       "NameInRequest": "Accept",
       "Type": {
        "$id": "47",
        "kind": "constant",
        "valueType": {
         "$id": "48",
         "kind": "string",
         "name": "string",
         "crossLanguageDefinitionId": "TypeSpec.string",
         "decorators": []
        },
        "value": "application/json",
        "decorators": []
       },
       "Location": "Header",
       "IsApiVersion": false,
       "IsContentType": false,
       "IsEndpoint": false,
       "Explode": false,
       "IsRequired": true,
       "Kind": "Constant",
       "Decorators": [],
       "SkipUrlEncoding": false
      }
     ],
     "Responses": [
      {
       "$id": "49",
       "StatusCodes": [
        200
       ],
       "BodyType": {
        "$ref": "10"
       },
       "BodyMediaType": "Json",
       "Headers": [],
       "IsErrorResponse": false,
       "ContentTypes": [
        "application/json"
       ]
      }
     ],
     "HttpMethod": "GET",
     "RequestBodyMediaType": "None",
     "Uri": "{endpoint}",
     "Path": "/type/model/inheritance/enum-discriminator/extensible-enum/wrongdiscriminator",
     "BufferResponse": true,
     "GenerateProtocolMethod": true,
     "GenerateConvenienceMethod": true,
     "CrossLanguageDefinitionId": "Type.Model.Inheritance.EnumDiscriminator.getExtensibleModelWrongDiscriminator",
     "Decorators": []
    },
    {
     "$id": "50",
     "Name": "getFixedModel",
     "ResourceName": "EnumDiscriminator",
     "Description": "Receive model with fixed enum discriminator type.",
     "Accessibility": "public",
     "Parameters": [
      {
       "$id": "51",
       "Name": "accept",
       "NameInRequest": "Accept",
       "Type": {
        "$id": "52",
        "kind": "constant",
        "valueType": {
         "$id": "53",
         "kind": "string",
         "name": "string",
         "crossLanguageDefinitionId": "TypeSpec.string",
         "decorators": []
        },
        "value": "application/json",
        "decorators": []
       },
       "Location": "Header",
       "IsApiVersion": false,
       "IsContentType": false,
       "IsEndpoint": false,
       "Explode": false,
       "IsRequired": true,
       "Kind": "Constant",
       "Decorators": [],
       "SkipUrlEncoding": false
      }
     ],
     "Responses": [
      {
       "$id": "54",
       "StatusCodes": [
        200
       ],
       "BodyType": {
        "$ref": "19"
       },
       "BodyMediaType": "Json",
       "Headers": [],
       "IsErrorResponse": false,
       "ContentTypes": [
        "application/json"
       ]
      }
     ],
     "HttpMethod": "GET",
     "RequestBodyMediaType": "None",
     "Uri": "{endpoint}",
     "Path": "/type/model/inheritance/enum-discriminator/fixed-enum",
     "BufferResponse": true,
     "GenerateProtocolMethod": true,
     "GenerateConvenienceMethod": true,
     "CrossLanguageDefinitionId": "Type.Model.Inheritance.EnumDiscriminator.getFixedModel",
     "Decorators": []
    },
    {
     "$id": "55",
     "Name": "putFixedModel",
     "ResourceName": "EnumDiscriminator",
     "Description": "Send model with fixed enum discriminator type.",
     "Accessibility": "public",
     "Parameters": [
      {
       "$id": "56",
       "Name": "contentType",
       "NameInRequest": "Content-Type",
       "Description": "Body parameter's content type. Known values are application/json",
       "Type": {
        "$id": "57",
        "kind": "constant",
        "valueType": {
         "$id": "58",
         "kind": "string",
         "name": "string",
         "crossLanguageDefinitionId": "TypeSpec.string",
         "decorators": []
        },
        "value": "application/json",
        "decorators": []
       },
       "Location": "Header",
       "IsApiVersion": false,
       "IsContentType": true,
       "IsEndpoint": false,
       "Explode": false,
       "IsRequired": true,
       "Kind": "Constant",
       "Decorators": [],
       "SkipUrlEncoding": false
      },
      {
       "$id": "59",
       "Name": "input",
       "NameInRequest": "input",
       "Description": "Snake to create",
       "Type": {
        "$ref": "19"
       },
       "Location": "Body",
       "IsApiVersion": false,
       "IsContentType": false,
       "IsEndpoint": false,
       "Explode": false,
       "IsRequired": true,
       "Kind": "Method",
       "Decorators": [],
       "SkipUrlEncoding": false
      }
     ],
     "Responses": [
      {
       "$id": "60",
       "StatusCodes": [
        204
       ],
       "BodyMediaType": "Json",
       "Headers": [],
       "IsErrorResponse": false
      }
     ],
     "HttpMethod": "PUT",
     "RequestBodyMediaType": "Json",
     "Uri": "{endpoint}",
     "Path": "/type/model/inheritance/enum-discriminator/fixed-enum",
     "RequestMediaTypes": [
      "application/json"
     ],
     "BufferResponse": true,
     "GenerateProtocolMethod": true,
     "GenerateConvenienceMethod": true,
     "CrossLanguageDefinitionId": "Type.Model.Inheritance.EnumDiscriminator.putFixedModel",
     "Decorators": []
    },
    {
     "$id": "61",
     "Name": "getFixedModelMissingDiscriminator",
     "ResourceName": "EnumDiscriminator",
     "Description": "Get a model omitting the discriminator.",
     "Accessibility": "public",
     "Parameters": [
      {
       "$id": "62",
       "Name": "accept",
       "NameInRequest": "Accept",
       "Type": {
        "$id": "63",
        "kind": "constant",
        "valueType": {
         "$id": "64",
         "kind": "string",
         "name": "string",
         "crossLanguageDefinitionId": "TypeSpec.string",
         "decorators": []
        },
        "value": "application/json",
        "decorators": []
       },
       "Location": "Header",
       "IsApiVersion": false,
       "IsContentType": false,
       "IsEndpoint": false,
       "Explode": false,
       "IsRequired": true,
       "Kind": "Constant",
       "Decorators": [],
       "SkipUrlEncoding": false
      }
     ],
     "Responses": [
      {
       "$id": "65",
       "StatusCodes": [
        200
       ],
       "BodyType": {
        "$ref": "19"
       },
       "BodyMediaType": "Json",
       "Headers": [],
       "IsErrorResponse": false,
       "ContentTypes": [
        "application/json"
       ]
      }
     ],
     "HttpMethod": "GET",
     "RequestBodyMediaType": "None",
     "Uri": "{endpoint}",
     "Path": "/type/model/inheritance/enum-discriminator/fixed-enum/missingdiscriminator",
     "BufferResponse": true,
     "GenerateProtocolMethod": true,
     "GenerateConvenienceMethod": true,
     "CrossLanguageDefinitionId": "Type.Model.Inheritance.EnumDiscriminator.getFixedModelMissingDiscriminator",
     "Decorators": []
    },
    {
     "$id": "66",
     "Name": "getFixedModelWrongDiscriminator",
     "ResourceName": "EnumDiscriminator",
     "Description": "Get a model containing discriminator value never defined.",
     "Accessibility": "public",
     "Parameters": [
      {
       "$id": "67",
       "Name": "accept",
       "NameInRequest": "Accept",
       "Type": {
        "$id": "68",
        "kind": "constant",
        "valueType": {
         "$id": "69",
         "kind": "string",
         "name": "string",
         "crossLanguageDefinitionId": "TypeSpec.string",
         "decorators": []
        },
        "value": "application/json",
        "decorators": []
       },
       "Location": "Header",
       "IsApiVersion": false,
       "IsContentType": false,
       "IsEndpoint": false,
       "Explode": false,
       "IsRequired": true,
       "Kind": "Constant",
       "Decorators": [],
       "SkipUrlEncoding": false
      }
     ],
     "Responses": [
      {
       "$id": "70",
       "StatusCodes": [
        200
       ],
       "BodyType": {
        "$ref": "19"
       },
       "BodyMediaType": "Json",
       "Headers": [],
       "IsErrorResponse": false,
       "ContentTypes": [
        "application/json"
       ]
      }
     ],
     "HttpMethod": "GET",
     "RequestBodyMediaType": "None",
     "Uri": "{endpoint}",
     "Path": "/type/model/inheritance/enum-discriminator/fixed-enum/wrongdiscriminator",
     "BufferResponse": true,
     "GenerateProtocolMethod": true,
     "GenerateConvenienceMethod": true,
     "CrossLanguageDefinitionId": "Type.Model.Inheritance.EnumDiscriminator.getFixedModelWrongDiscriminator",
     "Decorators": []
    }
   ],
   "Protocol": {
    "$id": "71"
   },
   "Parameters": [
    {
     "$id": "72",
     "Name": "endpoint",
     "NameInRequest": "endpoint",
     "Type": {
      "$id": "73",
      "kind": "url",
      "name": "url",
      "crossLanguageDefinitionId": "TypeSpec.url"
     },
     "Location": "Uri",
     "IsApiVersion": false,
     "IsResourceParameter": false,
     "IsContentType": false,
     "IsRequired": true,
     "IsEndpoint": true,
     "SkipUrlEncoding": false,
     "Explode": false,
     "Kind": "Client",
     "DefaultValue": {
      "$id": "74",
      "Type": {
       "$id": "75",
       "kind": "string",
       "name": "string",
       "crossLanguageDefinitionId": "TypeSpec.string"
      },
      "Value": "http://localhost:3000"
     }
    }
   ],
   "Decorators": []
  }
 ]
}<|MERGE_RESOLUTION|>--- conflicted
+++ resolved
@@ -291,40 +291,6 @@
      "Parameters": [
       {
        "$id": "30",
-<<<<<<< HEAD
-=======
-       "Name": "endpoint",
-       "NameInRequest": "endpoint",
-       "Description": "Service host",
-       "Type": {
-        "$id": "31",
-        "kind": "url",
-        "name": "url",
-        "crossLanguageDefinitionId": "TypeSpec.url"
-       },
-       "Location": "Uri",
-       "IsApiVersion": false,
-       "IsResourceParameter": false,
-       "IsContentType": false,
-       "IsRequired": true,
-       "IsEndpoint": true,
-       "SkipUrlEncoding": false,
-       "Explode": false,
-       "Kind": "Client",
-       "DefaultValue": {
-        "$id": "32",
-        "Type": {
-         "$id": "33",
-         "kind": "string",
-         "name": "string",
-         "crossLanguageDefinitionId": "TypeSpec.string"
-        },
-        "Value": "http://localhost:3000"
-       }
-      },
-      {
-       "$id": "34",
->>>>>>> fb93e005
        "Name": "accept",
        "NameInRequest": "Accept",
        "Type": {
@@ -853,6 +819,7 @@
      "$id": "72",
      "Name": "endpoint",
      "NameInRequest": "endpoint",
+     "Description": "Service host",
      "Type": {
       "$id": "73",
       "kind": "url",
