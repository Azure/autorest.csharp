{
 "$id": "1",
 "Name": "Type.Model.Inheritance.EnumDiscriminator",
 "ApiVersions": [],
 "Enums": [
  {
   "$id": "2",
   "Kind": "enum",
   "Name": "DogKind",
   "CrossLanguageDefinitionId": "Type.Model.Inheritance.EnumDiscriminator.DogKind",
   "ValueType": {
    "$id": "3",
    "Kind": "string",
    "Name": "string",
    "CrossLanguageDefinitionId": "TypeSpec.string"
   },
   "Values": [
    {
     "$id": "4",
     "Name": "Golden",
     "Value": "golden",
     "Description": "Species golden"
    }
   ],
   "Description": "extensible enum type for discriminator",
   "IsExtensible": true,
   "Usage": "RoundTrip"
  },
  {
   "$id": "5",
   "Kind": "enum",
   "Name": "SnakeKind",
   "CrossLanguageDefinitionId": "Type.Model.Inheritance.EnumDiscriminator.SnakeKind",
   "ValueType": {
    "$id": "6",
    "Kind": "string",
    "Name": "string",
    "CrossLanguageDefinitionId": "TypeSpec.string"
   },
   "Values": [
    {
     "$id": "7",
     "Name": "Cobra",
     "Value": "cobra",
     "Description": "Species cobra"
    }
   ],
   "Description": "fixed enum type for discriminator",
   "IsExtensible": false,
   "Usage": "RoundTrip"
  }
 ],
 "Models": [
  {
   "$id": "8",
   "Kind": "model",
   "Name": "Dog",
   "CrossLanguageDefinitionId": "Type.Model.Inheritance.EnumDiscriminator.Dog",
   "Usage": "RoundTrip",
   "Description": "Test extensible enum type for discriminator",
   "DiscriminatorProperty": {
    "$id": "9",
    "Name": "kind",
    "SerializedName": "kind",
    "Description": "discriminator property",
    "Type": {
     "$ref": "2"
    },
    "IsRequired": true,
    "IsReadOnly": false,
    "IsDiscriminator": true
   },
   "Properties": [
    {
     "$ref": "9"
    },
    {
     "$id": "10",
     "Name": "weight",
     "SerializedName": "weight",
     "Description": "Weight of the dog",
     "Type": {
      "$id": "11",
      "Kind": "int32",
      "Name": "int32",
      "CrossLanguageDefinitionId": "TypeSpec.int32"
     },
     "IsRequired": true,
     "IsReadOnly": false
    }
   ],
   "DiscriminatedSubtypes": {
    "$id": "12",
    "golden": {
     "$id": "13",
     "Kind": "model",
     "Name": "Golden",
     "CrossLanguageDefinitionId": "Type.Model.Inheritance.EnumDiscriminator.Golden",
     "Usage": "RoundTrip",
     "Description": "Golden dog model",
     "DiscriminatorValue": "golden",
     "BaseModel": {
      "$ref": "8"
     },
     "Properties": [
      {
       "$id": "14",
       "Name": "kind",
       "SerializedName": "kind",
       "Description": "discriminator property",
       "Type": {
        "$id": "15",
        "Kind": "constant",
        "ValueType": {
         "$id": "16",
         "Kind": "string",
         "Name": "string",
         "CrossLanguageDefinitionId": "TypeSpec.string"
        },
        "Value": "golden"
       },
       "IsRequired": true,
       "IsReadOnly": false,
       "IsDiscriminator": true
      }
     ]
    }
   }
  },
  {
   "$ref": "13"
  },
  {
   "$id": "17",
   "Kind": "model",
   "Name": "Snake",
   "CrossLanguageDefinitionId": "Type.Model.Inheritance.EnumDiscriminator.Snake",
   "Usage": "RoundTrip",
   "Description": "Test fixed enum type for discriminator",
   "DiscriminatorProperty": {
    "$id": "18",
    "Name": "kind",
    "SerializedName": "kind",
    "Description": "discriminator property",
    "Type": {
     "$ref": "5"
    },
    "IsRequired": true,
    "IsReadOnly": false,
    "IsDiscriminator": true
   },
   "Properties": [
    {
     "$ref": "18"
    },
    {
     "$id": "19",
     "Name": "length",
     "SerializedName": "length",
     "Description": "Length of the snake",
     "Type": {
      "$id": "20",
      "Kind": "int32",
      "Name": "int32",
      "CrossLanguageDefinitionId": "TypeSpec.int32"
     },
     "IsRequired": true,
     "IsReadOnly": false
    }
   ],
   "DiscriminatedSubtypes": {
    "$id": "21",
    "cobra": {
     "$id": "22",
     "Kind": "model",
     "Name": "Cobra",
     "CrossLanguageDefinitionId": "Type.Model.Inheritance.EnumDiscriminator.Cobra",
     "Usage": "RoundTrip",
     "Description": "Cobra model",
     "DiscriminatorValue": "cobra",
     "BaseModel": {
      "$ref": "17"
     },
     "Properties": [
      {
       "$id": "23",
       "Name": "kind",
       "SerializedName": "kind",
       "Description": "discriminator property",
       "Type": {
        "$id": "24",
        "Kind": "constant",
        "ValueType": {
         "$id": "25",
         "Kind": "string",
         "Name": "string",
         "CrossLanguageDefinitionId": "TypeSpec.string"
        },
        "Value": "cobra"
       },
       "IsRequired": true,
       "IsReadOnly": false,
       "IsDiscriminator": true
      }
     ]
    }
   }
  },
  {
   "$ref": "22"
  }
 ],
 "Clients": [
  {
   "$id": "26",
   "Name": "EnumDiscriminatorClient",
   "Description": "Illustrates inheritance with enum discriminator.",
   "Operations": [
    {
     "$id": "27",
     "Name": "getExtensibleModel",
     "ResourceName": "EnumDiscriminator",
     "Description": "Receive model with extensible enum discriminator type.",
     "Accessibility": "public",
     "Parameters": [
      {
       "$id": "28",
       "Name": "host",
       "NameInRequest": "host",
       "Description": "TestServer endpoint",
       "Type": {
        "$id": "29",
<<<<<<< HEAD
        "Kind": "string",
        "Name": "string",
        "CrossLanguageDefinitionId": ""
=======
        "Kind": "string"
>>>>>>> d4a5bea0
       },
       "Location": "Uri",
       "IsApiVersion": false,
       "IsResourceParameter": false,
       "IsContentType": false,
       "IsRequired": true,
       "IsEndpoint": true,
       "SkipUrlEncoding": false,
       "Explode": false,
       "Kind": "Client",
       "DefaultValue": {
        "$id": "30",
        "Type": {
         "$id": "31",
<<<<<<< HEAD
         "Kind": "string",
         "Name": "string",
         "CrossLanguageDefinitionId": ""
=======
         "Kind": "string"
>>>>>>> d4a5bea0
        },
        "Value": "http://localhost:3000"
       }
      },
      {
       "$id": "32",
       "Name": "accept",
       "NameInRequest": "Accept",
       "Type": {
        "$id": "33",
        "Kind": "string",
        "Name": "string",
        "CrossLanguageDefinitionId": ""
       },
       "Location": "Header",
       "IsApiVersion": false,
       "IsResourceParameter": false,
       "IsContentType": false,
       "IsRequired": true,
       "IsEndpoint": false,
       "SkipUrlEncoding": false,
       "Explode": false,
       "Kind": "Constant",
       "DefaultValue": {
        "$id": "34",
        "Type": {
         "$ref": "33"
        },
        "Value": "application/json"
       }
      }
     ],
     "Responses": [
      {
       "$id": "35",
       "StatusCodes": [
        200
       ],
       "BodyType": {
        "$ref": "8"
       },
       "BodyMediaType": "Json",
       "Headers": [],
       "IsErrorResponse": false,
       "ContentTypes": [
        "application/json"
       ]
      }
     ],
     "HttpMethod": "GET",
     "RequestBodyMediaType": "None",
     "Uri": "{host}",
     "Path": "/type/model/inheritance/enum-discriminator/extensible-enum",
     "BufferResponse": true,
     "GenerateProtocolMethod": true,
     "GenerateConvenienceMethod": true
    },
    {
     "$id": "36",
     "Name": "putExtensibleModel",
     "ResourceName": "EnumDiscriminator",
     "Description": "Send model with extensible enum discriminator type.",
     "Accessibility": "public",
     "Parameters": [
      {
       "$ref": "28"
      },
      {
       "$id": "37",
       "Name": "input",
       "NameInRequest": "input",
       "Description": "Dog to create",
       "Type": {
        "$ref": "8"
       },
       "Location": "Body",
       "IsRequired": true,
       "IsApiVersion": false,
       "IsResourceParameter": false,
       "IsContentType": false,
       "IsEndpoint": false,
       "SkipUrlEncoding": false,
       "Explode": false,
       "Kind": "Method"
      },
      {
       "$id": "38",
       "Name": "contentType",
       "NameInRequest": "Content-Type",
       "Type": {
        "$id": "39",
        "Kind": "string",
        "Name": "string",
        "CrossLanguageDefinitionId": ""
       },
       "Location": "Header",
       "IsApiVersion": false,
       "IsResourceParameter": false,
       "IsContentType": true,
       "IsRequired": true,
       "IsEndpoint": false,
       "SkipUrlEncoding": false,
       "Explode": false,
       "Kind": "Constant",
       "DefaultValue": {
        "$id": "40",
        "Type": {
         "$ref": "39"
        },
        "Value": "application/json"
       }
      },
      {
       "$id": "41",
       "Name": "accept",
       "NameInRequest": "Accept",
       "Type": {
        "$id": "42",
        "Kind": "string",
        "Name": "string",
        "CrossLanguageDefinitionId": ""
       },
       "Location": "Header",
       "IsApiVersion": false,
       "IsResourceParameter": false,
       "IsContentType": false,
       "IsRequired": true,
       "IsEndpoint": false,
       "SkipUrlEncoding": false,
       "Explode": false,
       "Kind": "Constant",
       "DefaultValue": {
        "$id": "43",
        "Type": {
         "$ref": "42"
        },
        "Value": "application/json"
       }
      }
     ],
     "Responses": [
      {
       "$id": "44",
       "StatusCodes": [
        204
       ],
       "BodyMediaType": "Json",
       "Headers": [],
       "IsErrorResponse": false
      }
     ],
     "HttpMethod": "PUT",
     "RequestBodyMediaType": "Json",
     "Uri": "{host}",
     "Path": "/type/model/inheritance/enum-discriminator/extensible-enum",
     "RequestMediaTypes": [
      "application/json"
     ],
     "BufferResponse": true,
     "GenerateProtocolMethod": true,
     "GenerateConvenienceMethod": true
    },
    {
     "$id": "45",
     "Name": "getExtensibleModelMissingDiscriminator",
     "ResourceName": "EnumDiscriminator",
     "Description": "Get a model omitting the discriminator.",
     "Accessibility": "public",
     "Parameters": [
      {
       "$ref": "28"
      },
      {
       "$id": "46",
       "Name": "accept",
       "NameInRequest": "Accept",
       "Type": {
        "$id": "47",
        "Kind": "string",
        "Name": "string",
        "CrossLanguageDefinitionId": ""
       },
       "Location": "Header",
       "IsApiVersion": false,
       "IsResourceParameter": false,
       "IsContentType": false,
       "IsRequired": true,
       "IsEndpoint": false,
       "SkipUrlEncoding": false,
       "Explode": false,
       "Kind": "Constant",
       "DefaultValue": {
        "$id": "48",
        "Type": {
         "$ref": "47"
        },
        "Value": "application/json"
       }
      }
     ],
     "Responses": [
      {
       "$id": "49",
       "StatusCodes": [
        200
       ],
       "BodyType": {
        "$ref": "8"
       },
       "BodyMediaType": "Json",
       "Headers": [],
       "IsErrorResponse": false,
       "ContentTypes": [
        "application/json"
       ]
      }
     ],
     "HttpMethod": "GET",
     "RequestBodyMediaType": "None",
     "Uri": "{host}",
     "Path": "/type/model/inheritance/enum-discriminator/extensible-enum/missingdiscriminator",
     "BufferResponse": true,
     "GenerateProtocolMethod": true,
     "GenerateConvenienceMethod": true
    },
    {
     "$id": "50",
     "Name": "getExtensibleModelWrongDiscriminator",
     "ResourceName": "EnumDiscriminator",
     "Description": "Get a model containing discriminator value never defined.",
     "Accessibility": "public",
     "Parameters": [
      {
       "$ref": "28"
      },
      {
       "$id": "51",
       "Name": "accept",
       "NameInRequest": "Accept",
       "Type": {
        "$id": "52",
        "Kind": "string",
        "Name": "string",
        "CrossLanguageDefinitionId": ""
       },
       "Location": "Header",
       "IsApiVersion": false,
       "IsResourceParameter": false,
       "IsContentType": false,
       "IsRequired": true,
       "IsEndpoint": false,
       "SkipUrlEncoding": false,
       "Explode": false,
       "Kind": "Constant",
       "DefaultValue": {
        "$id": "53",
        "Type": {
         "$ref": "52"
        },
        "Value": "application/json"
       }
      }
     ],
     "Responses": [
      {
       "$id": "54",
       "StatusCodes": [
        200
       ],
       "BodyType": {
        "$ref": "8"
       },
       "BodyMediaType": "Json",
       "Headers": [],
       "IsErrorResponse": false,
       "ContentTypes": [
        "application/json"
       ]
      }
     ],
     "HttpMethod": "GET",
     "RequestBodyMediaType": "None",
     "Uri": "{host}",
     "Path": "/type/model/inheritance/enum-discriminator/extensible-enum/wrongdiscriminator",
     "BufferResponse": true,
     "GenerateProtocolMethod": true,
     "GenerateConvenienceMethod": true
    },
    {
     "$id": "55",
     "Name": "getFixedModel",
     "ResourceName": "EnumDiscriminator",
     "Description": "Receive model with fixed enum discriminator type.",
     "Accessibility": "public",
     "Parameters": [
      {
       "$ref": "28"
      },
      {
       "$id": "56",
       "Name": "accept",
       "NameInRequest": "Accept",
       "Type": {
        "$id": "57",
        "Kind": "string",
        "Name": "string",
        "CrossLanguageDefinitionId": ""
       },
       "Location": "Header",
       "IsApiVersion": false,
       "IsResourceParameter": false,
       "IsContentType": false,
       "IsRequired": true,
       "IsEndpoint": false,
       "SkipUrlEncoding": false,
       "Explode": false,
       "Kind": "Constant",
       "DefaultValue": {
        "$id": "58",
        "Type": {
         "$ref": "57"
        },
        "Value": "application/json"
       }
      }
     ],
     "Responses": [
      {
       "$id": "59",
       "StatusCodes": [
        200
       ],
       "BodyType": {
        "$ref": "17"
       },
       "BodyMediaType": "Json",
       "Headers": [],
       "IsErrorResponse": false,
       "ContentTypes": [
        "application/json"
       ]
      }
     ],
     "HttpMethod": "GET",
     "RequestBodyMediaType": "None",
     "Uri": "{host}",
     "Path": "/type/model/inheritance/enum-discriminator/fixed-enum",
     "BufferResponse": true,
     "GenerateProtocolMethod": true,
     "GenerateConvenienceMethod": true
    },
    {
     "$id": "60",
     "Name": "putFixedModel",
     "ResourceName": "EnumDiscriminator",
     "Description": "Send model with fixed enum discriminator type.",
     "Accessibility": "public",
     "Parameters": [
      {
       "$ref": "28"
      },
      {
       "$id": "61",
       "Name": "input",
       "NameInRequest": "input",
       "Description": "Snake to create",
       "Type": {
        "$ref": "17"
       },
       "Location": "Body",
       "IsRequired": true,
       "IsApiVersion": false,
       "IsResourceParameter": false,
       "IsContentType": false,
       "IsEndpoint": false,
       "SkipUrlEncoding": false,
       "Explode": false,
       "Kind": "Method"
      },
      {
       "$id": "62",
       "Name": "contentType",
       "NameInRequest": "Content-Type",
       "Type": {
        "$id": "63",
        "Kind": "string",
        "Name": "string",
        "CrossLanguageDefinitionId": ""
       },
       "Location": "Header",
       "IsApiVersion": false,
       "IsResourceParameter": false,
       "IsContentType": true,
       "IsRequired": true,
       "IsEndpoint": false,
       "SkipUrlEncoding": false,
       "Explode": false,
       "Kind": "Constant",
       "DefaultValue": {
        "$id": "64",
        "Type": {
         "$ref": "63"
        },
        "Value": "application/json"
       }
      },
      {
       "$id": "65",
       "Name": "accept",
       "NameInRequest": "Accept",
       "Type": {
        "$id": "66",
        "Kind": "string",
        "Name": "string",
        "CrossLanguageDefinitionId": ""
       },
       "Location": "Header",
       "IsApiVersion": false,
       "IsResourceParameter": false,
       "IsContentType": false,
       "IsRequired": true,
       "IsEndpoint": false,
       "SkipUrlEncoding": false,
       "Explode": false,
       "Kind": "Constant",
       "DefaultValue": {
        "$id": "67",
        "Type": {
         "$ref": "66"
        },
        "Value": "application/json"
       }
      }
     ],
     "Responses": [
      {
       "$id": "68",
       "StatusCodes": [
        204
       ],
       "BodyMediaType": "Json",
       "Headers": [],
       "IsErrorResponse": false
      }
     ],
     "HttpMethod": "PUT",
     "RequestBodyMediaType": "Json",
     "Uri": "{host}",
     "Path": "/type/model/inheritance/enum-discriminator/fixed-enum",
     "RequestMediaTypes": [
      "application/json"
     ],
     "BufferResponse": true,
     "GenerateProtocolMethod": true,
     "GenerateConvenienceMethod": true
    },
    {
     "$id": "69",
     "Name": "getFixedModelMissingDiscriminator",
     "ResourceName": "EnumDiscriminator",
     "Description": "Get a model omitting the discriminator.",
     "Accessibility": "public",
     "Parameters": [
      {
       "$ref": "28"
      },
      {
       "$id": "70",
       "Name": "accept",
       "NameInRequest": "Accept",
       "Type": {
        "$id": "71",
        "Kind": "string",
        "Name": "string",
        "CrossLanguageDefinitionId": ""
       },
       "Location": "Header",
       "IsApiVersion": false,
       "IsResourceParameter": false,
       "IsContentType": false,
       "IsRequired": true,
       "IsEndpoint": false,
       "SkipUrlEncoding": false,
       "Explode": false,
       "Kind": "Constant",
       "DefaultValue": {
        "$id": "72",
        "Type": {
         "$ref": "71"
        },
        "Value": "application/json"
       }
      }
     ],
     "Responses": [
      {
       "$id": "73",
       "StatusCodes": [
        200
       ],
       "BodyType": {
        "$ref": "17"
       },
       "BodyMediaType": "Json",
       "Headers": [],
       "IsErrorResponse": false,
       "ContentTypes": [
        "application/json"
       ]
      }
     ],
     "HttpMethod": "GET",
     "RequestBodyMediaType": "None",
     "Uri": "{host}",
     "Path": "/type/model/inheritance/enum-discriminator/fixed-enum/missingdiscriminator",
     "BufferResponse": true,
     "GenerateProtocolMethod": true,
     "GenerateConvenienceMethod": true
    },
    {
     "$id": "74",
     "Name": "getFixedModelWrongDiscriminator",
     "ResourceName": "EnumDiscriminator",
     "Description": "Get a model containing discriminator value never defined.",
     "Accessibility": "public",
     "Parameters": [
      {
       "$ref": "28"
      },
      {
       "$id": "75",
       "Name": "accept",
       "NameInRequest": "Accept",
       "Type": {
        "$id": "76",
        "Kind": "string",
        "Name": "string",
        "CrossLanguageDefinitionId": ""
       },
       "Location": "Header",
       "IsApiVersion": false,
       "IsResourceParameter": false,
       "IsContentType": false,
       "IsRequired": true,
       "IsEndpoint": false,
       "SkipUrlEncoding": false,
       "Explode": false,
       "Kind": "Constant",
       "DefaultValue": {
        "$id": "77",
        "Type": {
         "$ref": "76"
        },
        "Value": "application/json"
       }
      }
     ],
     "Responses": [
      {
       "$id": "78",
       "StatusCodes": [
        200
       ],
       "BodyType": {
        "$ref": "17"
       },
       "BodyMediaType": "Json",
       "Headers": [],
       "IsErrorResponse": false,
       "ContentTypes": [
        "application/json"
       ]
      }
     ],
     "HttpMethod": "GET",
     "RequestBodyMediaType": "None",
     "Uri": "{host}",
     "Path": "/type/model/inheritance/enum-discriminator/fixed-enum/wrongdiscriminator",
     "BufferResponse": true,
     "GenerateProtocolMethod": true,
     "GenerateConvenienceMethod": true
    }
   ],
   "Protocol": {
    "$id": "79"
   },
   "Parameters": [
    {
     "$ref": "28"
    }
   ]
  }
 ]
}<|MERGE_RESOLUTION|>--- conflicted
+++ resolved
@@ -230,13 +230,9 @@
        "Description": "TestServer endpoint",
        "Type": {
         "$id": "29",
-<<<<<<< HEAD
-        "Kind": "string",
-        "Name": "string",
-        "CrossLanguageDefinitionId": ""
-=======
-        "Kind": "string"
->>>>>>> d4a5bea0
+        "Kind": "string",
+        "Name": "string",
+        "CrossLanguageDefinitionId": "TypeSpec.string"
        },
        "Location": "Uri",
        "IsApiVersion": false,
@@ -251,13 +247,9 @@
         "$id": "30",
         "Type": {
          "$id": "31",
-<<<<<<< HEAD
          "Kind": "string",
          "Name": "string",
-         "CrossLanguageDefinitionId": ""
-=======
-         "Kind": "string"
->>>>>>> d4a5bea0
+         "CrossLanguageDefinitionId": "TypeSpec.string"
         },
         "Value": "http://localhost:3000"
        }
