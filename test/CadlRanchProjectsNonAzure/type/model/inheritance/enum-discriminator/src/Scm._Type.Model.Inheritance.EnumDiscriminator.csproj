--- conflicted
+++ resolved
@@ -10,11 +10,6 @@
   </PropertyGroup>
 
   <ItemGroup>
-<<<<<<< HEAD
     <PackageReference Include="System.ClientModel" Version="1.4.1" />
-    <PackageReference Include="System.Text.Json" Version="8.0.5" />
-=======
-    <PackageReference Include="System.ClientModel" Version="1.4.0" />
->>>>>>> c613673f
   </ItemGroup>
 </Project>