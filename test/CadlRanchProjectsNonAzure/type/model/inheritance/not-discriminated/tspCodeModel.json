{
 "$id": "1",
 "Name": "Type.Model.Inheritance.NotDiscriminated",
 "ApiVersions": [],
 "Enums": [],
 "Models": [
  {
   "$id": "2",
   "Kind": "model",
   "Name": "Siamese",
   "CrossLanguageDefinitionId": "Type.Model.Inheritance.NotDiscriminated.Siamese",
   "Usage": "Input,Output,Json",
   "Description": "The third level model in the normal multiple levels inheritance.",
   "Decorators": [],
   "BaseModel": {
    "$id": "3",
    "Kind": "model",
    "Name": "Cat",
    "CrossLanguageDefinitionId": "Type.Model.Inheritance.NotDiscriminated.Cat",
    "Usage": "Input,Output,Json",
    "Description": "The second level model in the normal multiple levels inheritance.",
    "Decorators": [],
    "BaseModel": {
     "$id": "4",
     "Kind": "model",
     "Name": "Pet",
     "CrossLanguageDefinitionId": "Type.Model.Inheritance.NotDiscriminated.Pet",
     "Usage": "Input,Output,Json",
     "Description": "This is base model for not-discriminated normal multiple levels inheritance.",
     "Decorators": [],
     "Properties": [
      {
       "$id": "5",
       "Name": "name",
       "SerializedName": "name",
       "Description": "",
       "Type": {
        "$id": "6",
        "Kind": "string",
<<<<<<< HEAD
        "Decorators": []
=======
        "Name": "string",
        "CrossLanguageDefinitionId": "TypeSpec.string"
>>>>>>> 3e9fef80
       },
       "IsRequired": true,
       "IsReadOnly": false,
       "Decorators": []
      }
     ]
    },
    "Properties": [
     {
      "$id": "7",
      "Name": "age",
      "SerializedName": "age",
      "Description": "",
      "Type": {
       "$id": "8",
       "Kind": "int32",
<<<<<<< HEAD
       "Decorators": []
=======
       "Name": "int32",
       "CrossLanguageDefinitionId": "TypeSpec.int32"
>>>>>>> 3e9fef80
      },
      "IsRequired": true,
      "IsReadOnly": false,
      "Decorators": []
     }
    ]
   },
   "Properties": [
    {
     "$id": "9",
     "Name": "smart",
     "SerializedName": "smart",
     "Description": "",
     "Type": {
      "$id": "10",
      "Kind": "boolean",
<<<<<<< HEAD
      "Decorators": []
=======
      "Name": "boolean",
      "CrossLanguageDefinitionId": "TypeSpec.boolean"
>>>>>>> 3e9fef80
     },
     "IsRequired": true,
     "IsReadOnly": false,
     "Decorators": []
    }
   ]
  },
  {
   "$ref": "3"
  },
  {
   "$ref": "4"
  }
 ],
 "Clients": [
  {
   "$id": "11",
   "Name": "NotDiscriminatedClient",
   "Description": "Illustrates not-discriminated inheritance model.",
   "Operations": [
    {
     "$id": "12",
     "Name": "postValid",
     "ResourceName": "NotDiscriminated",
     "Accessibility": "public",
     "Parameters": [
      {
       "$id": "13",
       "Name": "endpoint",
       "NameInRequest": "endpoint",
       "Type": {
        "$id": "14",
        "Kind": "string",
        "Name": "string",
        "CrossLanguageDefinitionId": "TypeSpec.string"
       },
       "Location": "Uri",
       "IsApiVersion": false,
       "IsResourceParameter": false,
       "IsContentType": false,
       "IsRequired": true,
       "IsEndpoint": true,
       "SkipUrlEncoding": false,
       "Explode": false,
       "Kind": "Client",
       "DefaultValue": {
        "$id": "15",
        "Type": {
         "$id": "16",
         "Kind": "string",
         "Name": "string",
         "CrossLanguageDefinitionId": "TypeSpec.string"
        },
        "Value": "http://localhost:3000"
       }
      },
      {
       "$id": "17",
       "Name": "contentType",
       "NameInRequest": "Content-Type",
       "Description": "Body parameter's content type. Known values are application/json",
       "Type": {
        "$id": "18",
        "Kind": "constant",
        "ValueType": {
         "$id": "19",
         "Kind": "string",
         "Name": "string",
         "CrossLanguageDefinitionId": "TypeSpec.string"
        },
        "Value": "application/json"
       },
       "Location": "Header",
       "IsApiVersion": false,
       "IsContentType": true,
       "IsEndpoint": false,
       "Explode": false,
       "IsRequired": true,
       "Kind": "Constant"
      },
      {
       "$id": "20",
       "Name": "input",
       "NameInRequest": "input",
       "Type": {
        "$ref": "2"
       },
       "Location": "Body",
       "IsApiVersion": false,
       "IsContentType": false,
       "IsEndpoint": false,
       "Explode": false,
       "IsRequired": true,
       "Kind": "Method"
      }
     ],
     "Responses": [
      {
       "$id": "21",
       "StatusCodes": [
        204
       ],
       "BodyMediaType": "Json",
       "Headers": [],
       "IsErrorResponse": false
      }
     ],
     "HttpMethod": "POST",
     "RequestBodyMediaType": "Json",
     "Uri": "{endpoint}",
     "Path": "/type/model/inheritance/not-discriminated/valid",
     "RequestMediaTypes": [
      "application/json"
     ],
     "BufferResponse": true,
     "GenerateProtocolMethod": true,
     "GenerateConvenienceMethod": true,
     "CrossLanguageDefinitionId": "Type.Model.Inheritance.NotDiscriminated.postValid"
    },
    {
     "$id": "22",
     "Name": "getValid",
     "ResourceName": "NotDiscriminated",
     "Accessibility": "public",
     "Parameters": [
      {
       "$ref": "13"
      },
      {
       "$id": "23",
       "Name": "accept",
       "NameInRequest": "Accept",
       "Type": {
        "$id": "24",
        "Kind": "constant",
        "ValueType": {
         "$id": "25",
         "Kind": "string",
         "Name": "string",
         "CrossLanguageDefinitionId": "TypeSpec.string"
        },
        "Value": "application/json"
       },
       "Location": "Header",
       "IsApiVersion": false,
       "IsContentType": false,
       "IsEndpoint": false,
       "Explode": false,
       "IsRequired": true,
       "Kind": "Constant"
      }
     ],
     "Responses": [
      {
       "$id": "26",
       "StatusCodes": [
        200
       ],
       "BodyType": {
        "$ref": "2"
       },
       "BodyMediaType": "Json",
       "Headers": [],
       "IsErrorResponse": false,
       "ContentTypes": [
        "application/json"
       ]
      }
     ],
     "HttpMethod": "GET",
     "RequestBodyMediaType": "None",
     "Uri": "{endpoint}",
     "Path": "/type/model/inheritance/not-discriminated/valid",
     "BufferResponse": true,
     "GenerateProtocolMethod": true,
     "GenerateConvenienceMethod": true,
     "CrossLanguageDefinitionId": "Type.Model.Inheritance.NotDiscriminated.getValid"
    },
    {
     "$id": "27",
     "Name": "putValid",
     "ResourceName": "NotDiscriminated",
     "Accessibility": "public",
     "Parameters": [
      {
       "$ref": "13"
      },
      {
       "$id": "28",
       "Name": "contentType",
       "NameInRequest": "Content-Type",
       "Description": "Body parameter's content type. Known values are application/json",
       "Type": {
        "$id": "29",
        "Kind": "constant",
        "ValueType": {
         "$id": "30",
         "Kind": "string",
         "Name": "string",
         "CrossLanguageDefinitionId": "TypeSpec.string"
        },
        "Value": "application/json"
       },
       "Location": "Header",
       "IsApiVersion": false,
       "IsContentType": true,
       "IsEndpoint": false,
       "Explode": false,
       "IsRequired": true,
       "Kind": "Constant"
      },
      {
       "$id": "31",
       "Name": "accept",
       "NameInRequest": "Accept",
       "Type": {
        "$id": "32",
        "Kind": "constant",
        "ValueType": {
         "$id": "33",
         "Kind": "string",
         "Name": "string",
         "CrossLanguageDefinitionId": "TypeSpec.string"
        },
        "Value": "application/json"
       },
       "Location": "Header",
       "IsApiVersion": false,
       "IsContentType": false,
       "IsEndpoint": false,
       "Explode": false,
       "IsRequired": true,
       "Kind": "Constant"
      },
      {
       "$id": "34",
       "Name": "input",
       "NameInRequest": "input",
       "Type": {
        "$ref": "2"
       },
       "Location": "Body",
       "IsApiVersion": false,
       "IsContentType": false,
       "IsEndpoint": false,
       "Explode": false,
       "IsRequired": true,
       "Kind": "Method"
      }
     ],
     "Responses": [
      {
       "$id": "35",
       "StatusCodes": [
        200
       ],
       "BodyType": {
        "$ref": "2"
       },
       "BodyMediaType": "Json",
       "Headers": [],
       "IsErrorResponse": false,
       "ContentTypes": [
        "application/json"
       ]
      }
     ],
     "HttpMethod": "PUT",
     "RequestBodyMediaType": "Json",
     "Uri": "{endpoint}",
     "Path": "/type/model/inheritance/not-discriminated/valid",
     "RequestMediaTypes": [
      "application/json"
     ],
     "BufferResponse": true,
     "GenerateProtocolMethod": true,
     "GenerateConvenienceMethod": true,
     "CrossLanguageDefinitionId": "Type.Model.Inheritance.NotDiscriminated.putValid"
    }
   ],
   "Protocol": {
    "$id": "36"
   },
   "Parameters": [
    {
     "$ref": "13"
    }
   ],
   "Decorators": []
  }
 ]
}<|MERGE_RESOLUTION|>--- conflicted
+++ resolved
@@ -37,12 +37,9 @@
        "Type": {
         "$id": "6",
         "Kind": "string",
-<<<<<<< HEAD
-        "Decorators": []
-=======
         "Name": "string",
-        "CrossLanguageDefinitionId": "TypeSpec.string"
->>>>>>> 3e9fef80
+        "CrossLanguageDefinitionId": "TypeSpec.string",
+        "Decorators": []
        },
        "IsRequired": true,
        "IsReadOnly": false,
@@ -59,12 +56,9 @@
       "Type": {
        "$id": "8",
        "Kind": "int32",
-<<<<<<< HEAD
-       "Decorators": []
-=======
        "Name": "int32",
-       "CrossLanguageDefinitionId": "TypeSpec.int32"
->>>>>>> 3e9fef80
+       "CrossLanguageDefinitionId": "TypeSpec.int32",
+       "Decorators": []
       },
       "IsRequired": true,
       "IsReadOnly": false,
@@ -81,12 +75,9 @@
      "Type": {
       "$id": "10",
       "Kind": "boolean",
-<<<<<<< HEAD
+      "Name": "boolean",
+      "CrossLanguageDefinitionId": "TypeSpec.boolean",
       "Decorators": []
-=======
-      "Name": "boolean",
-      "CrossLanguageDefinitionId": "TypeSpec.boolean"
->>>>>>> 3e9fef80
      },
      "IsRequired": true,
      "IsReadOnly": false,
@@ -155,9 +146,11 @@
          "$id": "19",
          "Kind": "string",
          "Name": "string",
-         "CrossLanguageDefinitionId": "TypeSpec.string"
-        },
-        "Value": "application/json"
+         "CrossLanguageDefinitionId": "TypeSpec.string",
+         "Decorators": []
+        },
+        "Value": "application/json",
+        "Decorators": []
        },
        "Location": "Header",
        "IsApiVersion": false,
@@ -165,7 +158,8 @@
        "IsEndpoint": false,
        "Explode": false,
        "IsRequired": true,
-       "Kind": "Constant"
+       "Kind": "Constant",
+       "Decorators": []
       },
       {
        "$id": "20",
@@ -180,7 +174,8 @@
        "IsEndpoint": false,
        "Explode": false,
        "IsRequired": true,
-       "Kind": "Method"
+       "Kind": "Method",
+       "Decorators": []
       }
      ],
      "Responses": [
@@ -204,7 +199,8 @@
      "BufferResponse": true,
      "GenerateProtocolMethod": true,
      "GenerateConvenienceMethod": true,
-     "CrossLanguageDefinitionId": "Type.Model.Inheritance.NotDiscriminated.postValid"
+     "CrossLanguageDefinitionId": "Type.Model.Inheritance.NotDiscriminated.postValid",
+     "Decorators": []
     },
     {
      "$id": "22",
@@ -226,9 +222,11 @@
          "$id": "25",
          "Kind": "string",
          "Name": "string",
-         "CrossLanguageDefinitionId": "TypeSpec.string"
-        },
-        "Value": "application/json"
+         "CrossLanguageDefinitionId": "TypeSpec.string",
+         "Decorators": []
+        },
+        "Value": "application/json",
+        "Decorators": []
        },
        "Location": "Header",
        "IsApiVersion": false,
@@ -236,7 +234,8 @@
        "IsEndpoint": false,
        "Explode": false,
        "IsRequired": true,
-       "Kind": "Constant"
+       "Kind": "Constant",
+       "Decorators": []
       }
      ],
      "Responses": [
@@ -263,7 +262,8 @@
      "BufferResponse": true,
      "GenerateProtocolMethod": true,
      "GenerateConvenienceMethod": true,
-     "CrossLanguageDefinitionId": "Type.Model.Inheritance.NotDiscriminated.getValid"
+     "CrossLanguageDefinitionId": "Type.Model.Inheritance.NotDiscriminated.getValid",
+     "Decorators": []
     },
     {
      "$id": "27",
@@ -286,9 +286,11 @@
          "$id": "30",
          "Kind": "string",
          "Name": "string",
-         "CrossLanguageDefinitionId": "TypeSpec.string"
-        },
-        "Value": "application/json"
+         "CrossLanguageDefinitionId": "TypeSpec.string",
+         "Decorators": []
+        },
+        "Value": "application/json",
+        "Decorators": []
        },
        "Location": "Header",
        "IsApiVersion": false,
@@ -296,7 +298,8 @@
        "IsEndpoint": false,
        "Explode": false,
        "IsRequired": true,
-       "Kind": "Constant"
+       "Kind": "Constant",
+       "Decorators": []
       },
       {
        "$id": "31",
@@ -309,9 +312,11 @@
          "$id": "33",
          "Kind": "string",
          "Name": "string",
-         "CrossLanguageDefinitionId": "TypeSpec.string"
-        },
-        "Value": "application/json"
+         "CrossLanguageDefinitionId": "TypeSpec.string",
+         "Decorators": []
+        },
+        "Value": "application/json",
+        "Decorators": []
        },
        "Location": "Header",
        "IsApiVersion": false,
@@ -319,7 +324,8 @@
        "IsEndpoint": false,
        "Explode": false,
        "IsRequired": true,
-       "Kind": "Constant"
+       "Kind": "Constant",
+       "Decorators": []
       },
       {
        "$id": "34",
@@ -334,7 +340,8 @@
        "IsEndpoint": false,
        "Explode": false,
        "IsRequired": true,
-       "Kind": "Method"
+       "Kind": "Method",
+       "Decorators": []
       }
      ],
      "Responses": [
@@ -364,7 +371,8 @@
      "BufferResponse": true,
      "GenerateProtocolMethod": true,
      "GenerateConvenienceMethod": true,
-     "CrossLanguageDefinitionId": "Type.Model.Inheritance.NotDiscriminated.putValid"
+     "CrossLanguageDefinitionId": "Type.Model.Inheritance.NotDiscriminated.putValid",
+     "Decorators": []
     }
    ],
    "Protocol": {
