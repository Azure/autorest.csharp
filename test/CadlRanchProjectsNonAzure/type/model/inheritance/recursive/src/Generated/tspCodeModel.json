--- conflicted
+++ resolved
@@ -10,24 +10,14 @@
    "Name": "Extension",
    "Namespace": "Type.Model.Inheritance.Recursive",
    "Description": "extension",
-<<<<<<< HEAD
-   "IsNullable": false,
    "Usage": "Input,Output",
-=======
-   "Usage": "RoundTrip",
->>>>>>> 64632414
    "BaseModel": {
     "$id": "3",
     "Kind": "Model",
     "Name": "Element",
     "Namespace": "Type.Model.Inheritance.Recursive",
     "Description": "element",
-<<<<<<< HEAD
-    "IsNullable": false,
     "Usage": "Input,Output",
-=======
-    "Usage": "RoundTrip",
->>>>>>> 64632414
     "Properties": [
      {
       "$id": "4",
