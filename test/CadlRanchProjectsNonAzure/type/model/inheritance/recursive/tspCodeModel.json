{
 "$id": "1",
 "Name": "Type.Model.Inheritance.Recursive",
 "ApiVersions": [],
 "Enums": [],
 "Models": [
  {
   "$id": "2",
   "kind": "model",
   "name": "Extension",
   "crossLanguageDefinitionId": "Type.Model.Inheritance.Recursive.Extension",
   "usage": "Input,Output,Json",
   "description": "extension",
   "decorators": [],
   "baseModel": {
    "$id": "3",
    "kind": "model",
    "name": "Element",
    "crossLanguageDefinitionId": "Type.Model.Inheritance.Recursive.Element",
    "usage": "Input,Output,Json",
    "description": "element",
    "decorators": [],
    "properties": [
     {
      "$id": "4",
      "kind": "property",
      "name": "extension",
      "serializedName": "extension",
      "type": {
       "$id": "5",
       "kind": "array",
       "name": "ArrayExtension",
       "valueType": {
        "$ref": "2"
       },
       "crossLanguageDefinitionId": "TypeSpec.Array",
       "decorators": []
      },
      "optional": true,
      "readOnly": false,
      "discriminator": false,
      "flatten": false,
      "decorators": [],
      "crossLanguageDefinitionId": "Type.Model.Inheritance.Recursive.Element.extension"
     }
    ]
   },
   "properties": [
    {
     "$id": "6",
     "kind": "property",
     "name": "level",
     "serializedName": "level",
     "type": {
      "$id": "7",
      "kind": "int8",
      "name": "int8",
      "crossLanguageDefinitionId": "TypeSpec.int8",
      "decorators": []
     },
     "optional": false,
     "readOnly": false,
     "discriminator": false,
     "flatten": false,
     "decorators": [],
     "crossLanguageDefinitionId": "Type.Model.Inheritance.Recursive.Extension.level"
    }
   ]
  },
  {
   "$ref": "3"
  }
 ],
 "Clients": [
  {
   "$id": "8",
   "Name": "RecursiveClient",
   "Description": "Illustrates inheritance recursion",
   "Operations": [
    {
     "$id": "9",
     "Name": "put",
     "ResourceName": "Recursive",
     "Accessibility": "public",
     "Parameters": [
      {
       "$id": "10",
<<<<<<< HEAD
=======
       "Name": "endpoint",
       "NameInRequest": "endpoint",
       "Type": {
        "$id": "11",
        "kind": "url",
        "name": "url",
        "crossLanguageDefinitionId": "TypeSpec.url"
       },
       "Location": "Uri",
       "IsApiVersion": false,
       "IsResourceParameter": false,
       "IsContentType": false,
       "IsRequired": true,
       "IsEndpoint": true,
       "SkipUrlEncoding": false,
       "Explode": false,
       "Kind": "Client",
       "DefaultValue": {
        "$id": "12",
        "Type": {
         "$id": "13",
         "kind": "string",
         "name": "string",
         "crossLanguageDefinitionId": "TypeSpec.string"
        },
        "Value": "http://localhost:3000"
       }
      },
      {
       "$id": "14",
>>>>>>> 6835b74d
       "Name": "contentType",
       "NameInRequest": "Content-Type",
       "Description": "Body parameter's content type. Known values are application/json",
       "Type": {
<<<<<<< HEAD
        "$id": "11",
        "Kind": "constant",
        "ValueType": {
         "$id": "12",
         "Kind": "string",
         "Name": "string",
         "CrossLanguageDefinitionId": "TypeSpec.string",
         "Decorators": []
=======
        "$id": "15",
        "kind": "constant",
        "valueType": {
         "$id": "16",
         "kind": "string",
         "name": "string",
         "crossLanguageDefinitionId": "TypeSpec.string",
         "decorators": []
>>>>>>> 6835b74d
        },
        "value": "application/json",
        "decorators": []
       },
       "Location": "Header",
       "IsApiVersion": false,
       "IsContentType": true,
       "IsEndpoint": false,
       "Explode": false,
       "IsRequired": true,
       "Kind": "Constant",
       "Decorators": [],
       "SkipUrlEncoding": false
      },
      {
       "$id": "13",
       "Name": "input",
       "NameInRequest": "input",
       "Type": {
        "$ref": "2"
       },
       "Location": "Body",
       "IsApiVersion": false,
       "IsContentType": false,
       "IsEndpoint": false,
       "Explode": false,
       "IsRequired": true,
       "Kind": "Method",
       "Decorators": [],
       "SkipUrlEncoding": false
      }
     ],
     "Responses": [
      {
       "$id": "14",
       "StatusCodes": [
        204
       ],
       "BodyMediaType": "Json",
       "Headers": [],
       "IsErrorResponse": false
      }
     ],
     "HttpMethod": "PUT",
     "RequestBodyMediaType": "Json",
     "Uri": "{endpoint}",
     "Path": "/type/model/inheritance/recursive",
     "RequestMediaTypes": [
      "application/json"
     ],
     "BufferResponse": true,
     "GenerateProtocolMethod": true,
     "GenerateConvenienceMethod": true,
     "CrossLanguageDefinitionId": "Type.Model.Inheritance.Recursive.put",
     "Decorators": []
    },
    {
     "$id": "15",
     "Name": "get",
     "ResourceName": "Recursive",
     "Accessibility": "public",
     "Parameters": [
      {
       "$id": "16",
       "Name": "accept",
       "NameInRequest": "Accept",
       "Type": {
<<<<<<< HEAD
        "$id": "17",
        "Kind": "constant",
        "ValueType": {
         "$id": "18",
         "Kind": "string",
         "Name": "string",
         "CrossLanguageDefinitionId": "TypeSpec.string",
         "Decorators": []
=======
        "$id": "21",
        "kind": "constant",
        "valueType": {
         "$id": "22",
         "kind": "string",
         "name": "string",
         "crossLanguageDefinitionId": "TypeSpec.string",
         "decorators": []
>>>>>>> 6835b74d
        },
        "value": "application/json",
        "decorators": []
       },
       "Location": "Header",
       "IsApiVersion": false,
       "IsContentType": false,
       "IsEndpoint": false,
       "Explode": false,
       "IsRequired": true,
       "Kind": "Constant",
       "Decorators": [],
       "SkipUrlEncoding": false
      }
     ],
     "Responses": [
      {
       "$id": "19",
       "StatusCodes": [
        200
       ],
       "BodyType": {
        "$ref": "2"
       },
       "BodyMediaType": "Json",
       "Headers": [],
       "IsErrorResponse": false,
       "ContentTypes": [
        "application/json"
       ]
      }
     ],
     "HttpMethod": "GET",
     "RequestBodyMediaType": "None",
     "Uri": "{endpoint}",
     "Path": "/type/model/inheritance/recursive",
     "BufferResponse": true,
     "GenerateProtocolMethod": true,
     "GenerateConvenienceMethod": true,
     "CrossLanguageDefinitionId": "Type.Model.Inheritance.Recursive.get",
     "Decorators": []
    }
   ],
   "Protocol": {
    "$id": "20"
   },
   "Parameters": [
    {
     "$id": "21",
     "Name": "endpoint",
     "NameInRequest": "endpoint",
     "Type": {
      "$id": "22",
      "Kind": "url",
      "Name": "url",
      "CrossLanguageDefinitionId": "TypeSpec.url"
     },
     "Location": "Uri",
     "IsApiVersion": false,
     "IsResourceParameter": false,
     "IsContentType": false,
     "IsRequired": true,
     "IsEndpoint": true,
     "SkipUrlEncoding": false,
     "Explode": false,
     "Kind": "Client",
     "DefaultValue": {
      "$id": "23",
      "Type": {
       "$id": "24",
       "Kind": "string",
       "Name": "string",
       "CrossLanguageDefinitionId": "TypeSpec.string"
      },
      "Value": "http://localhost:3000"
     }
    }
   ],
   "Decorators": []
  }
 ]
}<|MERGE_RESOLUTION|>--- conflicted
+++ resolved
@@ -85,62 +85,18 @@
      "Parameters": [
       {
        "$id": "10",
-<<<<<<< HEAD
-=======
-       "Name": "endpoint",
-       "NameInRequest": "endpoint",
-       "Type": {
-        "$id": "11",
-        "kind": "url",
-        "name": "url",
-        "crossLanguageDefinitionId": "TypeSpec.url"
-       },
-       "Location": "Uri",
-       "IsApiVersion": false,
-       "IsResourceParameter": false,
-       "IsContentType": false,
-       "IsRequired": true,
-       "IsEndpoint": true,
-       "SkipUrlEncoding": false,
-       "Explode": false,
-       "Kind": "Client",
-       "DefaultValue": {
-        "$id": "12",
-        "Type": {
-         "$id": "13",
-         "kind": "string",
-         "name": "string",
-         "crossLanguageDefinitionId": "TypeSpec.string"
-        },
-        "Value": "http://localhost:3000"
-       }
-      },
-      {
-       "$id": "14",
->>>>>>> 6835b74d
        "Name": "contentType",
        "NameInRequest": "Content-Type",
        "Description": "Body parameter's content type. Known values are application/json",
        "Type": {
-<<<<<<< HEAD
         "$id": "11",
-        "Kind": "constant",
-        "ValueType": {
-         "$id": "12",
-         "Kind": "string",
-         "Name": "string",
-         "CrossLanguageDefinitionId": "TypeSpec.string",
-         "Decorators": []
-=======
-        "$id": "15",
         "kind": "constant",
         "valueType": {
-         "$id": "16",
+         "$id": "12",
          "kind": "string",
          "name": "string",
          "crossLanguageDefinitionId": "TypeSpec.string",
          "decorators": []
->>>>>>> 6835b74d
         },
         "value": "application/json",
         "decorators": []
@@ -208,25 +164,14 @@
        "Name": "accept",
        "NameInRequest": "Accept",
        "Type": {
-<<<<<<< HEAD
         "$id": "17",
-        "Kind": "constant",
-        "ValueType": {
-         "$id": "18",
-         "Kind": "string",
-         "Name": "string",
-         "CrossLanguageDefinitionId": "TypeSpec.string",
-         "Decorators": []
-=======
-        "$id": "21",
         "kind": "constant",
         "valueType": {
-         "$id": "22",
+         "$id": "18",
          "kind": "string",
          "name": "string",
          "crossLanguageDefinitionId": "TypeSpec.string",
          "decorators": []
->>>>>>> 6835b74d
         },
         "value": "application/json",
         "decorators": []
@@ -280,9 +225,9 @@
      "NameInRequest": "endpoint",
      "Type": {
       "$id": "22",
-      "Kind": "url",
-      "Name": "url",
-      "CrossLanguageDefinitionId": "TypeSpec.url"
+      "kind": "url",
+      "name": "url",
+      "crossLanguageDefinitionId": "TypeSpec.url"
      },
      "Location": "Uri",
      "IsApiVersion": false,
@@ -297,9 +242,9 @@
       "$id": "23",
       "Type": {
        "$id": "24",
-       "Kind": "string",
-       "Name": "string",
-       "CrossLanguageDefinitionId": "TypeSpec.string"
+       "kind": "string",
+       "name": "string",
+       "crossLanguageDefinitionId": "TypeSpec.string"
       },
       "Value": "http://localhost:3000"
      }
