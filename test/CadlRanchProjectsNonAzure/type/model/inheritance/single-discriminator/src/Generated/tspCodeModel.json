{
 "$id": "1",
 "Name": "Type.Model.Inheritance.SingleDiscriminator",
 "ApiVersions": [],
 "Enums": [],
 "Models": [
  {
   "$id": "2",
   "Kind": "model",
   "Name": "Bird",
<<<<<<< HEAD
   "Namespace": "Type.Model.Inheritance.SingleDiscriminator",
   "Usage": "Input,Output",
=======
   "CrossLanguageDefinitionId": "Type.Model.Inheritance.SingleDiscriminator.Bird",
   "Usage": "RoundTrip",
>>>>>>> 5f9dfa7e
   "Description": "This is base model for polymorphic single level inheritance with a discriminator.",
   "DiscriminatorProperty": {
    "$id": "3",
    "Name": "kind",
    "SerializedName": "kind",
    "Description": "Discriminator",
    "Type": {
     "$id": "4",
     "Kind": "string"
    },
    "IsRequired": true,
    "IsReadOnly": false,
    "IsDiscriminator": true
   },
   "Properties": [
    {
     "$ref": "3"
    },
    {
     "$id": "5",
     "Name": "wingspan",
     "SerializedName": "wingspan",
     "Description": "",
     "Type": {
      "$id": "6",
      "Kind": "int32"
     },
     "IsRequired": true,
     "IsReadOnly": false
    }
   ],
   "DiscriminatedSubtypes": {
    "$id": "7",
    "seagull": {
     "$id": "8",
     "Kind": "model",
     "Name": "SeaGull",
<<<<<<< HEAD
     "Namespace": "Type.Model.Inheritance.SingleDiscriminator",
     "Usage": "Input,Output",
=======
     "CrossLanguageDefinitionId": "Type.Model.Inheritance.SingleDiscriminator.SeaGull",
     "Usage": "RoundTrip",
>>>>>>> 5f9dfa7e
     "Description": "The second level model in polymorphic single level inheritance.",
     "DiscriminatorValue": "seagull",
     "BaseModel": {
      "$ref": "2"
     },
     "Properties": [
      {
       "$id": "9",
       "Name": "kind",
       "SerializedName": "kind",
       "Description": "Discriminator",
       "Type": {
        "$id": "10",
        "Kind": "constant",
        "ValueType": {
         "$id": "11",
         "Kind": "string"
        },
        "Value": "seagull"
       },
       "IsRequired": true,
       "IsReadOnly": false,
       "IsDiscriminator": true
      }
     ]
    },
    "sparrow": {
     "$id": "12",
     "Kind": "model",
     "Name": "Sparrow",
<<<<<<< HEAD
     "Namespace": "Type.Model.Inheritance.SingleDiscriminator",
     "Usage": "Input,Output",
=======
     "CrossLanguageDefinitionId": "Type.Model.Inheritance.SingleDiscriminator.Sparrow",
     "Usage": "RoundTrip",
>>>>>>> 5f9dfa7e
     "Description": "The second level model in polymorphic single level inheritance.",
     "DiscriminatorValue": "sparrow",
     "BaseModel": {
      "$ref": "2"
     },
     "Properties": [
      {
       "$id": "13",
       "Name": "kind",
       "SerializedName": "kind",
       "Description": "Discriminator",
       "Type": {
        "$id": "14",
        "Kind": "constant",
        "ValueType": {
         "$id": "15",
         "Kind": "string"
        },
        "Value": "sparrow"
       },
       "IsRequired": true,
       "IsReadOnly": false,
       "IsDiscriminator": true
      }
     ]
    },
    "goose": {
     "$id": "16",
     "Kind": "model",
     "Name": "Goose",
<<<<<<< HEAD
     "Namespace": "Type.Model.Inheritance.SingleDiscriminator",
     "Usage": "Input,Output",
=======
     "CrossLanguageDefinitionId": "Type.Model.Inheritance.SingleDiscriminator.Goose",
     "Usage": "RoundTrip",
>>>>>>> 5f9dfa7e
     "Description": "The second level model in polymorphic single level inheritance.",
     "DiscriminatorValue": "goose",
     "BaseModel": {
      "$ref": "2"
     },
     "Properties": [
      {
       "$id": "17",
       "Name": "kind",
       "SerializedName": "kind",
       "Description": "Discriminator",
       "Type": {
        "$id": "18",
        "Kind": "constant",
        "ValueType": {
         "$id": "19",
         "Kind": "string"
        },
        "Value": "goose"
       },
       "IsRequired": true,
       "IsReadOnly": false,
       "IsDiscriminator": true
      }
     ]
    },
    "eagle": {
     "$id": "20",
     "Kind": "model",
     "Name": "Eagle",
<<<<<<< HEAD
     "Namespace": "Type.Model.Inheritance.SingleDiscriminator",
     "Usage": "Input,Output",
=======
     "CrossLanguageDefinitionId": "Type.Model.Inheritance.SingleDiscriminator.Eagle",
     "Usage": "RoundTrip",
>>>>>>> 5f9dfa7e
     "Description": "The second level model in polymorphic single levels inheritance which contains references to other polymorphic instances.",
     "DiscriminatorValue": "eagle",
     "BaseModel": {
      "$ref": "2"
     },
     "Properties": [
      {
       "$id": "21",
       "Name": "kind",
       "SerializedName": "kind",
       "Description": "Discriminator",
       "Type": {
        "$id": "22",
        "Kind": "constant",
        "ValueType": {
         "$id": "23",
         "Kind": "string"
        },
        "Value": "eagle"
       },
       "IsRequired": true,
       "IsReadOnly": false,
       "IsDiscriminator": true
      },
      {
       "$id": "24",
       "Name": "friends",
       "SerializedName": "friends",
       "Description": "",
       "Type": {
        "$id": "25",
        "Kind": "array",
        "ValueType": {
         "$ref": "2"
        }
       },
       "IsRequired": false,
       "IsReadOnly": false
      },
      {
       "$id": "26",
       "Name": "hate",
       "SerializedName": "hate",
       "Description": "",
       "Type": {
        "$id": "27",
        "Kind": "dict",
        "KeyType": {
         "$id": "28",
         "Kind": "string"
        },
        "ValueType": {
         "$ref": "2"
        }
       },
       "IsRequired": false,
       "IsReadOnly": false
      },
      {
       "$id": "29",
       "Name": "partner",
       "SerializedName": "partner",
       "Description": "",
       "Type": {
        "$ref": "2"
       },
       "IsRequired": false,
       "IsReadOnly": false
      }
     ]
    }
   }
  },
  {
   "$ref": "8"
  },
  {
   "$ref": "12"
  },
  {
   "$ref": "16"
  },
  {
   "$ref": "20"
  },
  {
   "$id": "30",
   "Kind": "model",
   "Name": "Dinosaur",
   "CrossLanguageDefinitionId": "Type.Model.Inheritance.SingleDiscriminator.Dinosaur",
   "Usage": "Output",
   "Description": "Define a base class in the legacy way. Discriminator property is not explicitly defined in the model.",
   "DiscriminatorProperty": {
    "$id": "31",
    "Name": "kind",
    "SerializedName": "kind",
    "Description": "Discriminator property for Dinosaur.",
    "Type": {
     "$id": "32",
     "Kind": "string"
    },
    "IsRequired": true,
    "IsReadOnly": false,
    "IsDiscriminator": true
   },
   "Properties": [
    {
     "$ref": "31"
    },
    {
     "$id": "33",
     "Name": "size",
     "SerializedName": "size",
     "Description": "",
     "Type": {
      "$id": "34",
      "Kind": "int32"
     },
     "IsRequired": true,
     "IsReadOnly": false
    }
   ],
   "DiscriminatedSubtypes": {
    "$id": "35",
    "t-rex": {
     "$id": "36",
     "Kind": "model",
     "Name": "TRex",
     "CrossLanguageDefinitionId": "Type.Model.Inheritance.SingleDiscriminator.TRex",
     "Usage": "Output",
     "Description": "The second level legacy model in polymorphic single level inheritance.",
     "DiscriminatorValue": "t-rex",
     "BaseModel": {
      "$ref": "30"
     },
     "Properties": [
      {
       "$id": "37",
       "Name": "kind",
       "SerializedName": "kind",
       "Description": "Discriminator",
       "Type": {
        "$id": "38",
        "Kind": "constant",
        "ValueType": {
         "$id": "39",
         "Kind": "string"
        },
        "Value": "t-rex"
       },
       "IsRequired": true,
       "IsReadOnly": false,
       "IsDiscriminator": true
      }
     ]
    }
   }
  },
  {
   "$ref": "36"
  }
 ],
 "Clients": [
  {
   "$id": "40",
   "Name": "SingleDiscriminatorClient",
   "Description": "Illustrates inheritance with single discriminator.",
   "Operations": [
    {
     "$id": "41",
     "Name": "getModel",
     "ResourceName": "SingleDiscriminator",
     "Accessibility": "public",
     "Parameters": [
      {
       "$id": "42",
       "Name": "host",
       "NameInRequest": "host",
       "Description": "TestServer endpoint",
       "Type": {
        "$id": "43",
        "Kind": "string",
        "IsNullable": false
       },
       "Location": "Uri",
       "IsApiVersion": false,
       "IsResourceParameter": false,
       "IsContentType": false,
       "IsRequired": true,
       "IsEndpoint": true,
       "SkipUrlEncoding": false,
       "Explode": false,
       "Kind": "Client",
       "DefaultValue": {
        "$id": "44",
        "Type": {
         "$id": "45",
         "Kind": "string",
         "IsNullable": false
        },
        "Value": "http://localhost:3000"
       }
      },
      {
       "$id": "46",
       "Name": "accept",
       "NameInRequest": "Accept",
       "Type": {
        "$id": "47",
        "Kind": "string",
        "IsNullable": false
       },
       "Location": "Header",
       "IsApiVersion": false,
       "IsResourceParameter": false,
       "IsContentType": false,
       "IsRequired": true,
       "IsEndpoint": false,
       "SkipUrlEncoding": false,
       "Explode": false,
       "Kind": "Constant",
       "DefaultValue": {
        "$id": "48",
        "Type": {
         "$ref": "47"
        },
        "Value": "application/json"
       }
      }
     ],
     "Responses": [
      {
       "$id": "49",
       "StatusCodes": [
        200
       ],
       "BodyType": {
        "$ref": "2"
       },
       "BodyMediaType": "Json",
       "Headers": [],
       "IsErrorResponse": false,
       "ContentTypes": [
        "application/json"
       ]
      }
     ],
     "HttpMethod": "GET",
     "RequestBodyMediaType": "None",
     "Uri": "{host}",
     "Path": "/type/model/inheritance/single-discriminator/model",
     "BufferResponse": true,
     "GenerateProtocolMethod": true,
     "GenerateConvenienceMethod": true
    },
    {
     "$id": "50",
     "Name": "putModel",
     "ResourceName": "SingleDiscriminator",
     "Accessibility": "public",
     "Parameters": [
      {
       "$ref": "42"
      },
      {
       "$id": "51",
       "Name": "input",
       "NameInRequest": "input",
       "Type": {
        "$ref": "2"
       },
       "Location": "Body",
       "IsRequired": true,
       "IsApiVersion": false,
       "IsResourceParameter": false,
       "IsContentType": false,
       "IsEndpoint": false,
       "SkipUrlEncoding": false,
       "Explode": false,
       "Kind": "Method"
      },
      {
       "$id": "52",
       "Name": "contentType",
       "NameInRequest": "Content-Type",
       "Type": {
        "$id": "53",
        "Kind": "string",
        "IsNullable": false
       },
       "Location": "Header",
       "IsApiVersion": false,
       "IsResourceParameter": false,
       "IsContentType": true,
       "IsRequired": true,
       "IsEndpoint": false,
       "SkipUrlEncoding": false,
       "Explode": false,
       "Kind": "Constant",
       "DefaultValue": {
        "$id": "54",
        "Type": {
         "$ref": "53"
        },
        "Value": "application/json"
       }
      },
      {
       "$id": "55",
       "Name": "accept",
       "NameInRequest": "Accept",
       "Type": {
        "$id": "56",
        "Kind": "string",
        "IsNullable": false
       },
       "Location": "Header",
       "IsApiVersion": false,
       "IsResourceParameter": false,
       "IsContentType": false,
       "IsRequired": true,
       "IsEndpoint": false,
       "SkipUrlEncoding": false,
       "Explode": false,
       "Kind": "Constant",
       "DefaultValue": {
        "$id": "57",
        "Type": {
         "$ref": "56"
        },
        "Value": "application/json"
       }
      }
     ],
     "Responses": [
      {
       "$id": "58",
       "StatusCodes": [
        204
       ],
       "BodyMediaType": "Json",
       "Headers": [],
       "IsErrorResponse": false
      }
     ],
     "HttpMethod": "PUT",
     "RequestBodyMediaType": "Json",
     "Uri": "{host}",
     "Path": "/type/model/inheritance/single-discriminator/model",
     "RequestMediaTypes": [
      "application/json"
     ],
     "BufferResponse": true,
     "GenerateProtocolMethod": true,
     "GenerateConvenienceMethod": true
    },
    {
     "$id": "59",
     "Name": "getRecursiveModel",
     "ResourceName": "SingleDiscriminator",
     "Accessibility": "public",
     "Parameters": [
      {
       "$ref": "42"
      },
      {
       "$id": "60",
       "Name": "accept",
       "NameInRequest": "Accept",
       "Type": {
        "$id": "61",
        "Kind": "string",
        "IsNullable": false
       },
       "Location": "Header",
       "IsApiVersion": false,
       "IsResourceParameter": false,
       "IsContentType": false,
       "IsRequired": true,
       "IsEndpoint": false,
       "SkipUrlEncoding": false,
       "Explode": false,
       "Kind": "Constant",
       "DefaultValue": {
        "$id": "62",
        "Type": {
         "$ref": "61"
        },
        "Value": "application/json"
       }
      }
     ],
     "Responses": [
      {
       "$id": "63",
       "StatusCodes": [
        200
       ],
       "BodyType": {
        "$ref": "2"
       },
       "BodyMediaType": "Json",
       "Headers": [],
       "IsErrorResponse": false,
       "ContentTypes": [
        "application/json"
       ]
      }
     ],
     "HttpMethod": "GET",
     "RequestBodyMediaType": "None",
     "Uri": "{host}",
     "Path": "/type/model/inheritance/single-discriminator/recursivemodel",
     "BufferResponse": true,
     "GenerateProtocolMethod": true,
     "GenerateConvenienceMethod": true
    },
    {
     "$id": "64",
     "Name": "putRecursiveModel",
     "ResourceName": "SingleDiscriminator",
     "Accessibility": "public",
     "Parameters": [
      {
       "$ref": "42"
      },
      {
       "$id": "65",
       "Name": "input",
       "NameInRequest": "input",
       "Type": {
        "$ref": "2"
       },
       "Location": "Body",
       "IsRequired": true,
       "IsApiVersion": false,
       "IsResourceParameter": false,
       "IsContentType": false,
       "IsEndpoint": false,
       "SkipUrlEncoding": false,
       "Explode": false,
       "Kind": "Method"
      },
      {
       "$id": "66",
       "Name": "contentType",
       "NameInRequest": "Content-Type",
       "Type": {
        "$id": "67",
        "Kind": "string",
        "IsNullable": false
       },
       "Location": "Header",
       "IsApiVersion": false,
       "IsResourceParameter": false,
       "IsContentType": true,
       "IsRequired": true,
       "IsEndpoint": false,
       "SkipUrlEncoding": false,
       "Explode": false,
       "Kind": "Constant",
       "DefaultValue": {
        "$id": "68",
        "Type": {
         "$ref": "67"
        },
        "Value": "application/json"
       }
      },
      {
       "$id": "69",
       "Name": "accept",
       "NameInRequest": "Accept",
       "Type": {
        "$id": "70",
        "Kind": "string",
        "IsNullable": false
       },
       "Location": "Header",
       "IsApiVersion": false,
       "IsResourceParameter": false,
       "IsContentType": false,
       "IsRequired": true,
       "IsEndpoint": false,
       "SkipUrlEncoding": false,
       "Explode": false,
       "Kind": "Constant",
       "DefaultValue": {
        "$id": "71",
        "Type": {
         "$ref": "70"
        },
        "Value": "application/json"
       }
      }
     ],
     "Responses": [
      {
       "$id": "72",
       "StatusCodes": [
        204
       ],
       "BodyMediaType": "Json",
       "Headers": [],
       "IsErrorResponse": false
      }
     ],
     "HttpMethod": "PUT",
     "RequestBodyMediaType": "Json",
     "Uri": "{host}",
     "Path": "/type/model/inheritance/single-discriminator/recursivemodel",
     "RequestMediaTypes": [
      "application/json"
     ],
     "BufferResponse": true,
     "GenerateProtocolMethod": true,
     "GenerateConvenienceMethod": true
    },
    {
     "$id": "73",
     "Name": "getMissingDiscriminator",
     "ResourceName": "SingleDiscriminator",
     "Accessibility": "public",
     "Parameters": [
      {
       "$ref": "42"
      },
      {
       "$id": "74",
       "Name": "accept",
       "NameInRequest": "Accept",
       "Type": {
        "$id": "75",
        "Kind": "string",
        "IsNullable": false
       },
       "Location": "Header",
       "IsApiVersion": false,
       "IsResourceParameter": false,
       "IsContentType": false,
       "IsRequired": true,
       "IsEndpoint": false,
       "SkipUrlEncoding": false,
       "Explode": false,
       "Kind": "Constant",
       "DefaultValue": {
        "$id": "76",
        "Type": {
         "$ref": "75"
        },
        "Value": "application/json"
       }
      }
     ],
     "Responses": [
      {
       "$id": "77",
       "StatusCodes": [
        200
       ],
       "BodyType": {
        "$ref": "2"
       },
       "BodyMediaType": "Json",
       "Headers": [],
       "IsErrorResponse": false,
       "ContentTypes": [
        "application/json"
       ]
      }
     ],
     "HttpMethod": "GET",
     "RequestBodyMediaType": "None",
     "Uri": "{host}",
     "Path": "/type/model/inheritance/single-discriminator/missingdiscriminator",
     "BufferResponse": true,
     "GenerateProtocolMethod": true,
     "GenerateConvenienceMethod": true
    },
    {
     "$id": "78",
     "Name": "getWrongDiscriminator",
     "ResourceName": "SingleDiscriminator",
     "Accessibility": "public",
     "Parameters": [
      {
       "$ref": "42"
      },
      {
       "$id": "79",
       "Name": "accept",
       "NameInRequest": "Accept",
       "Type": {
        "$id": "80",
        "Kind": "string",
        "IsNullable": false
       },
       "Location": "Header",
       "IsApiVersion": false,
       "IsResourceParameter": false,
       "IsContentType": false,
       "IsRequired": true,
       "IsEndpoint": false,
       "SkipUrlEncoding": false,
       "Explode": false,
       "Kind": "Constant",
       "DefaultValue": {
        "$id": "81",
        "Type": {
         "$ref": "80"
        },
        "Value": "application/json"
       }
      }
     ],
     "Responses": [
      {
       "$id": "82",
       "StatusCodes": [
        200
       ],
       "BodyType": {
        "$ref": "2"
       },
       "BodyMediaType": "Json",
       "Headers": [],
       "IsErrorResponse": false,
       "ContentTypes": [
        "application/json"
       ]
      }
     ],
     "HttpMethod": "GET",
     "RequestBodyMediaType": "None",
     "Uri": "{host}",
     "Path": "/type/model/inheritance/single-discriminator/wrongdiscriminator",
     "BufferResponse": true,
     "GenerateProtocolMethod": true,
     "GenerateConvenienceMethod": true
    },
    {
     "$id": "83",
     "Name": "getLegacyModel",
     "ResourceName": "SingleDiscriminator",
     "Accessibility": "public",
     "Parameters": [
      {
       "$ref": "42"
      },
      {
       "$id": "84",
       "Name": "accept",
       "NameInRequest": "Accept",
       "Type": {
        "$id": "85",
        "Kind": "string",
        "IsNullable": false
       },
       "Location": "Header",
       "IsApiVersion": false,
       "IsResourceParameter": false,
       "IsContentType": false,
       "IsRequired": true,
       "IsEndpoint": false,
       "SkipUrlEncoding": false,
       "Explode": false,
       "Kind": "Constant",
       "DefaultValue": {
        "$id": "86",
        "Type": {
         "$ref": "85"
        },
        "Value": "application/json"
       }
      }
     ],
     "Responses": [
      {
       "$id": "87",
       "StatusCodes": [
        200
       ],
       "BodyType": {
        "$ref": "30"
       },
       "BodyMediaType": "Json",
       "Headers": [],
       "IsErrorResponse": false,
       "ContentTypes": [
        "application/json"
       ]
      }
     ],
     "HttpMethod": "GET",
     "RequestBodyMediaType": "None",
     "Uri": "{host}",
     "Path": "/type/model/inheritance/single-discriminator/legacy-model",
     "BufferResponse": true,
     "GenerateProtocolMethod": true,
     "GenerateConvenienceMethod": true
    }
   ],
   "Protocol": {
    "$id": "88"
   },
   "Creatable": true,
   "Parameters": [
    {
     "$ref": "42"
    }
   ]
  }
 ]
}<|MERGE_RESOLUTION|>--- conflicted
+++ resolved
@@ -8,13 +8,8 @@
    "$id": "2",
    "Kind": "model",
    "Name": "Bird",
-<<<<<<< HEAD
-   "Namespace": "Type.Model.Inheritance.SingleDiscriminator",
+   "CrossLanguageDefinitionId": "Type.Model.Inheritance.SingleDiscriminator.Bird",
    "Usage": "Input,Output",
-=======
-   "CrossLanguageDefinitionId": "Type.Model.Inheritance.SingleDiscriminator.Bird",
-   "Usage": "RoundTrip",
->>>>>>> 5f9dfa7e
    "Description": "This is base model for polymorphic single level inheritance with a discriminator.",
    "DiscriminatorProperty": {
     "$id": "3",
@@ -52,13 +47,8 @@
      "$id": "8",
      "Kind": "model",
      "Name": "SeaGull",
-<<<<<<< HEAD
-     "Namespace": "Type.Model.Inheritance.SingleDiscriminator",
+     "CrossLanguageDefinitionId": "Type.Model.Inheritance.SingleDiscriminator.SeaGull",
      "Usage": "Input,Output",
-=======
-     "CrossLanguageDefinitionId": "Type.Model.Inheritance.SingleDiscriminator.SeaGull",
-     "Usage": "RoundTrip",
->>>>>>> 5f9dfa7e
      "Description": "The second level model in polymorphic single level inheritance.",
      "DiscriminatorValue": "seagull",
      "BaseModel": {
@@ -89,13 +79,8 @@
      "$id": "12",
      "Kind": "model",
      "Name": "Sparrow",
-<<<<<<< HEAD
-     "Namespace": "Type.Model.Inheritance.SingleDiscriminator",
+     "CrossLanguageDefinitionId": "Type.Model.Inheritance.SingleDiscriminator.Sparrow",
      "Usage": "Input,Output",
-=======
-     "CrossLanguageDefinitionId": "Type.Model.Inheritance.SingleDiscriminator.Sparrow",
-     "Usage": "RoundTrip",
->>>>>>> 5f9dfa7e
      "Description": "The second level model in polymorphic single level inheritance.",
      "DiscriminatorValue": "sparrow",
      "BaseModel": {
@@ -126,13 +111,8 @@
      "$id": "16",
      "Kind": "model",
      "Name": "Goose",
-<<<<<<< HEAD
-     "Namespace": "Type.Model.Inheritance.SingleDiscriminator",
+     "CrossLanguageDefinitionId": "Type.Model.Inheritance.SingleDiscriminator.Goose",
      "Usage": "Input,Output",
-=======
-     "CrossLanguageDefinitionId": "Type.Model.Inheritance.SingleDiscriminator.Goose",
-     "Usage": "RoundTrip",
->>>>>>> 5f9dfa7e
      "Description": "The second level model in polymorphic single level inheritance.",
      "DiscriminatorValue": "goose",
      "BaseModel": {
@@ -163,13 +143,8 @@
      "$id": "20",
      "Kind": "model",
      "Name": "Eagle",
-<<<<<<< HEAD
-     "Namespace": "Type.Model.Inheritance.SingleDiscriminator",
+     "CrossLanguageDefinitionId": "Type.Model.Inheritance.SingleDiscriminator.Eagle",
      "Usage": "Input,Output",
-=======
-     "CrossLanguageDefinitionId": "Type.Model.Inheritance.SingleDiscriminator.Eagle",
-     "Usage": "RoundTrip",
->>>>>>> 5f9dfa7e
      "Description": "The second level model in polymorphic single levels inheritance which contains references to other polymorphic instances.",
      "DiscriminatorValue": "eagle",
      "BaseModel": {
