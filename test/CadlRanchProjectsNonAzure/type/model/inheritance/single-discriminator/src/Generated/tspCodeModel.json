{
 "$id": "1",
 "Name": "Type.Model.Inheritance.SingleDiscriminator",
 "ApiVersions": [],
 "Enums": [],
 "Models": [
  {
   "$id": "2",
   "Kind": "Model",
   "Name": "Bird",
   "Namespace": "Type.Model.Inheritance.SingleDiscriminator",
   "Description": "This is base model for polymorphic single level inheritance with a discriminator.",
   "DiscriminatorPropertyName": "kind",
   "Usage": "RoundTrip",
   "Properties": [
    {
     "$id": "3",
     "Name": "kind",
     "SerializedName": "kind",
     "Description": "Discriminator",
     "Type": {
      "$id": "4",
<<<<<<< HEAD
      "Kind": "Primitive",
      "Name": "String"
=======
      "Kind": "string",
      "IsNullable": false
>>>>>>> 9b8a321f
     },
     "IsRequired": true,
     "IsReadOnly": false,
     "IsDiscriminator": true
    },
    {
     "$id": "5",
     "Name": "wingspan",
     "SerializedName": "wingspan",
     "Description": "",
     "Type": {
      "$id": "6",
<<<<<<< HEAD
      "Kind": "Primitive",
      "Name": "Int32"
=======
      "Kind": "int32",
      "IsNullable": false
>>>>>>> 9b8a321f
     },
     "IsRequired": true,
     "IsReadOnly": false
    }
   ]
  },
  {
   "$id": "7",
   "Kind": "Model",
   "Name": "Dinosaur",
   "Namespace": "Type.Model.Inheritance.SingleDiscriminator",
   "Description": "Define a base class in the legacy way. Discriminator property is not explicitly defined in the model.",
   "DiscriminatorPropertyName": "kind",
   "Usage": "Output",
   "Properties": [
    {
     "$id": "8",
     "Name": "kind",
     "SerializedName": "kind",
     "Description": "Discriminator property for Dinosaur.",
     "Type": {
      "$id": "9",
<<<<<<< HEAD
      "Kind": "Primitive",
      "Name": "String"
=======
      "Kind": "string",
      "IsNullable": false
>>>>>>> 9b8a321f
     },
     "IsRequired": true,
     "IsReadOnly": false,
     "IsDiscriminator": true
    },
    {
     "$id": "10",
     "Name": "size",
     "SerializedName": "size",
     "Description": "",
     "Type": {
      "$id": "11",
<<<<<<< HEAD
      "Kind": "Primitive",
      "Name": "Int32"
=======
      "Kind": "int32",
      "IsNullable": false
>>>>>>> 9b8a321f
     },
     "IsRequired": true,
     "IsReadOnly": false
    }
   ]
  },
  {
   "$id": "12",
   "Kind": "Model",
   "Name": "SeaGull",
   "Namespace": "Type.Model.Inheritance.SingleDiscriminator",
   "Description": "The second level model in polymorphic single level inheritance.",
   "DiscriminatorValue": "seagull",
   "Usage": "RoundTrip",
   "BaseModel": {
    "$ref": "2"
   },
   "Properties": []
  },
  {
   "$id": "13",
   "Kind": "Model",
   "Name": "Sparrow",
   "Namespace": "Type.Model.Inheritance.SingleDiscriminator",
   "Description": "The second level model in polymorphic single level inheritance.",
   "DiscriminatorValue": "sparrow",
   "Usage": "RoundTrip",
   "BaseModel": {
    "$ref": "2"
   },
   "Properties": []
  },
  {
   "$id": "14",
   "Kind": "Model",
   "Name": "Goose",
   "Namespace": "Type.Model.Inheritance.SingleDiscriminator",
   "Description": "The second level model in polymorphic single level inheritance.",
   "DiscriminatorValue": "goose",
   "Usage": "RoundTrip",
   "BaseModel": {
    "$ref": "2"
   },
   "Properties": []
  },
  {
   "$id": "15",
   "Kind": "Model",
   "Name": "Eagle",
   "Namespace": "Type.Model.Inheritance.SingleDiscriminator",
   "Description": "The second level model in polymorphic single levels inheritance which contains references to other polymorphic instances.",
   "DiscriminatorValue": "eagle",
   "Usage": "RoundTrip",
   "BaseModel": {
    "$ref": "2"
   },
   "Properties": [
    {
     "$id": "16",
     "Name": "friends",
     "SerializedName": "friends",
     "Description": "",
     "Type": {
      "$id": "17",
      "Kind": "Array",
      "Name": "Array",
      "ElementType": {
       "$ref": "2"
      }
     },
     "IsRequired": false,
     "IsReadOnly": false
    },
    {
     "$id": "18",
     "Name": "hate",
     "SerializedName": "hate",
     "Description": "",
     "Type": {
      "$id": "19",
      "Kind": "Dictionary",
      "Name": "Dictionary",
      "KeyType": {
       "$id": "20",
<<<<<<< HEAD
       "Kind": "Primitive",
       "Name": "String"
=======
       "Kind": "string",
       "IsNullable": false
>>>>>>> 9b8a321f
      },
      "ValueType": {
       "$ref": "2"
      }
     },
     "IsRequired": false,
     "IsReadOnly": false
    },
    {
     "$id": "21",
     "Name": "partner",
     "SerializedName": "partner",
     "Description": "",
     "Type": {
      "$ref": "2"
     },
     "IsRequired": false,
     "IsReadOnly": false
    }
   ]
  },
  {
   "$id": "22",
   "Kind": "Model",
   "Name": "TRex",
   "Namespace": "Type.Model.Inheritance.SingleDiscriminator",
   "Description": "The second level legacy model in polymorphic single level inheritance.",
   "DiscriminatorValue": "t-rex",
   "Usage": "Output",
   "BaseModel": {
    "$ref": "7"
   },
   "Properties": []
  }
 ],
 "Clients": [
  {
   "$id": "23",
   "Name": "SingleDiscriminatorClient",
   "Description": "Illustrates inheritance with single discriminator.",
   "Operations": [
    {
     "$id": "24",
     "Name": "getModel",
     "ResourceName": "SingleDiscriminator",
     "Accessibility": "public",
     "Parameters": [
      {
       "$id": "25",
       "Name": "host",
       "NameInRequest": "host",
       "Description": "TestServer endpoint",
       "Type": {
        "$id": "26",
        "Kind": "string",
        "IsNullable": false
       },
       "Location": "Uri",
       "IsApiVersion": false,
       "IsResourceParameter": false,
       "IsContentType": false,
       "IsRequired": true,
       "IsEndpoint": true,
       "SkipUrlEncoding": false,
       "Explode": false,
       "Kind": "Client",
       "DefaultValue": {
        "$id": "27",
        "Type": {
         "$id": "28",
         "Kind": "string",
         "IsNullable": false
        },
        "Value": "http://localhost:3000"
       }
      },
      {
       "$id": "29",
       "Name": "accept",
       "NameInRequest": "Accept",
       "Type": {
        "$id": "30",
        "Kind": "string",
        "IsNullable": false
       },
       "Location": "Header",
       "IsApiVersion": false,
       "IsResourceParameter": false,
       "IsContentType": false,
       "IsRequired": true,
       "IsEndpoint": false,
       "SkipUrlEncoding": false,
       "Explode": false,
       "Kind": "Constant",
       "DefaultValue": {
        "$id": "31",
        "Type": {
         "$ref": "30"
        },
        "Value": "application/json"
       }
      }
     ],
     "Responses": [
      {
       "$id": "32",
       "StatusCodes": [
        200
       ],
       "BodyType": {
        "$ref": "2"
       },
       "BodyMediaType": "Json",
       "Headers": [],
       "IsErrorResponse": false,
       "ContentTypes": [
        "application/json"
       ]
      }
     ],
     "HttpMethod": "GET",
     "RequestBodyMediaType": "None",
     "Uri": "{host}",
     "Path": "/type/model/inheritance/single-discriminator/model",
     "BufferResponse": true,
     "GenerateProtocolMethod": true,
     "GenerateConvenienceMethod": true
    },
    {
     "$id": "33",
     "Name": "putModel",
     "ResourceName": "SingleDiscriminator",
     "Accessibility": "public",
     "Parameters": [
      {
       "$ref": "25"
      },
      {
       "$id": "34",
       "Name": "input",
       "NameInRequest": "input",
       "Type": {
        "$ref": "2"
       },
       "Location": "Body",
       "IsRequired": true,
       "IsApiVersion": false,
       "IsResourceParameter": false,
       "IsContentType": false,
       "IsEndpoint": false,
       "SkipUrlEncoding": false,
       "Explode": false,
       "Kind": "Method"
      },
      {
       "$id": "35",
       "Name": "contentType",
       "NameInRequest": "Content-Type",
       "Type": {
        "$id": "36",
        "Kind": "string",
        "IsNullable": false
       },
       "Location": "Header",
       "IsApiVersion": false,
       "IsResourceParameter": false,
       "IsContentType": true,
       "IsRequired": true,
       "IsEndpoint": false,
       "SkipUrlEncoding": false,
       "Explode": false,
       "Kind": "Constant",
       "DefaultValue": {
        "$id": "37",
        "Type": {
         "$ref": "36"
        },
        "Value": "application/json"
       }
      },
      {
       "$id": "38",
       "Name": "accept",
       "NameInRequest": "Accept",
       "Type": {
        "$id": "39",
        "Kind": "string",
        "IsNullable": false
       },
       "Location": "Header",
       "IsApiVersion": false,
       "IsResourceParameter": false,
       "IsContentType": false,
       "IsRequired": true,
       "IsEndpoint": false,
       "SkipUrlEncoding": false,
       "Explode": false,
       "Kind": "Constant",
       "DefaultValue": {
        "$id": "40",
        "Type": {
         "$ref": "39"
        },
        "Value": "application/json"
       }
      }
     ],
     "Responses": [
      {
       "$id": "41",
       "StatusCodes": [
        204
       ],
       "BodyMediaType": "Json",
       "Headers": [],
       "IsErrorResponse": false
      }
     ],
     "HttpMethod": "PUT",
     "RequestBodyMediaType": "Json",
     "Uri": "{host}",
     "Path": "/type/model/inheritance/single-discriminator/model",
     "RequestMediaTypes": [
      "application/json"
     ],
     "BufferResponse": true,
     "GenerateProtocolMethod": true,
     "GenerateConvenienceMethod": true
    },
    {
     "$id": "42",
     "Name": "getRecursiveModel",
     "ResourceName": "SingleDiscriminator",
     "Accessibility": "public",
     "Parameters": [
      {
       "$ref": "25"
      },
      {
       "$id": "43",
       "Name": "accept",
       "NameInRequest": "Accept",
       "Type": {
        "$id": "44",
        "Kind": "string",
        "IsNullable": false
       },
       "Location": "Header",
       "IsApiVersion": false,
       "IsResourceParameter": false,
       "IsContentType": false,
       "IsRequired": true,
       "IsEndpoint": false,
       "SkipUrlEncoding": false,
       "Explode": false,
       "Kind": "Constant",
       "DefaultValue": {
        "$id": "45",
        "Type": {
         "$ref": "44"
        },
        "Value": "application/json"
       }
      }
     ],
     "Responses": [
      {
       "$id": "46",
       "StatusCodes": [
        200
       ],
       "BodyType": {
        "$ref": "2"
       },
       "BodyMediaType": "Json",
       "Headers": [],
       "IsErrorResponse": false,
       "ContentTypes": [
        "application/json"
       ]
      }
     ],
     "HttpMethod": "GET",
     "RequestBodyMediaType": "None",
     "Uri": "{host}",
     "Path": "/type/model/inheritance/single-discriminator/recursivemodel",
     "BufferResponse": true,
     "GenerateProtocolMethod": true,
     "GenerateConvenienceMethod": true
    },
    {
     "$id": "47",
     "Name": "putRecursiveModel",
     "ResourceName": "SingleDiscriminator",
     "Accessibility": "public",
     "Parameters": [
      {
       "$ref": "25"
      },
      {
       "$id": "48",
       "Name": "input",
       "NameInRequest": "input",
       "Type": {
        "$ref": "2"
       },
       "Location": "Body",
       "IsRequired": true,
       "IsApiVersion": false,
       "IsResourceParameter": false,
       "IsContentType": false,
       "IsEndpoint": false,
       "SkipUrlEncoding": false,
       "Explode": false,
       "Kind": "Method"
      },
      {
       "$id": "49",
       "Name": "contentType",
       "NameInRequest": "Content-Type",
       "Type": {
        "$id": "50",
        "Kind": "string",
        "IsNullable": false
       },
       "Location": "Header",
       "IsApiVersion": false,
       "IsResourceParameter": false,
       "IsContentType": true,
       "IsRequired": true,
       "IsEndpoint": false,
       "SkipUrlEncoding": false,
       "Explode": false,
       "Kind": "Constant",
       "DefaultValue": {
        "$id": "51",
        "Type": {
         "$ref": "50"
        },
        "Value": "application/json"
       }
      },
      {
       "$id": "52",
       "Name": "accept",
       "NameInRequest": "Accept",
       "Type": {
        "$id": "53",
        "Kind": "string",
        "IsNullable": false
       },
       "Location": "Header",
       "IsApiVersion": false,
       "IsResourceParameter": false,
       "IsContentType": false,
       "IsRequired": true,
       "IsEndpoint": false,
       "SkipUrlEncoding": false,
       "Explode": false,
       "Kind": "Constant",
       "DefaultValue": {
        "$id": "54",
        "Type": {
         "$ref": "53"
        },
        "Value": "application/json"
       }
      }
     ],
     "Responses": [
      {
       "$id": "55",
       "StatusCodes": [
        204
       ],
       "BodyMediaType": "Json",
       "Headers": [],
       "IsErrorResponse": false
      }
     ],
     "HttpMethod": "PUT",
     "RequestBodyMediaType": "Json",
     "Uri": "{host}",
     "Path": "/type/model/inheritance/single-discriminator/recursivemodel",
     "RequestMediaTypes": [
      "application/json"
     ],
     "BufferResponse": true,
     "GenerateProtocolMethod": true,
     "GenerateConvenienceMethod": true
    },
    {
     "$id": "56",
     "Name": "getMissingDiscriminator",
     "ResourceName": "SingleDiscriminator",
     "Accessibility": "public",
     "Parameters": [
      {
       "$ref": "25"
      },
      {
       "$id": "57",
       "Name": "accept",
       "NameInRequest": "Accept",
       "Type": {
        "$id": "58",
        "Kind": "string",
        "IsNullable": false
       },
       "Location": "Header",
       "IsApiVersion": false,
       "IsResourceParameter": false,
       "IsContentType": false,
       "IsRequired": true,
       "IsEndpoint": false,
       "SkipUrlEncoding": false,
       "Explode": false,
       "Kind": "Constant",
       "DefaultValue": {
        "$id": "59",
        "Type": {
         "$ref": "58"
        },
        "Value": "application/json"
       }
      }
     ],
     "Responses": [
      {
       "$id": "60",
       "StatusCodes": [
        200
       ],
       "BodyType": {
        "$ref": "2"
       },
       "BodyMediaType": "Json",
       "Headers": [],
       "IsErrorResponse": false,
       "ContentTypes": [
        "application/json"
       ]
      }
     ],
     "HttpMethod": "GET",
     "RequestBodyMediaType": "None",
     "Uri": "{host}",
     "Path": "/type/model/inheritance/single-discriminator/missingdiscriminator",
     "BufferResponse": true,
     "GenerateProtocolMethod": true,
     "GenerateConvenienceMethod": true
    },
    {
     "$id": "61",
     "Name": "getWrongDiscriminator",
     "ResourceName": "SingleDiscriminator",
     "Accessibility": "public",
     "Parameters": [
      {
       "$ref": "25"
      },
      {
       "$id": "62",
       "Name": "accept",
       "NameInRequest": "Accept",
       "Type": {
        "$id": "63",
        "Kind": "string",
        "IsNullable": false
       },
       "Location": "Header",
       "IsApiVersion": false,
       "IsResourceParameter": false,
       "IsContentType": false,
       "IsRequired": true,
       "IsEndpoint": false,
       "SkipUrlEncoding": false,
       "Explode": false,
       "Kind": "Constant",
       "DefaultValue": {
        "$id": "64",
        "Type": {
         "$ref": "63"
        },
        "Value": "application/json"
       }
      }
     ],
     "Responses": [
      {
       "$id": "65",
       "StatusCodes": [
        200
       ],
       "BodyType": {
        "$ref": "2"
       },
       "BodyMediaType": "Json",
       "Headers": [],
       "IsErrorResponse": false,
       "ContentTypes": [
        "application/json"
       ]
      }
     ],
     "HttpMethod": "GET",
     "RequestBodyMediaType": "None",
     "Uri": "{host}",
     "Path": "/type/model/inheritance/single-discriminator/wrongdiscriminator",
     "BufferResponse": true,
     "GenerateProtocolMethod": true,
     "GenerateConvenienceMethod": true
    },
    {
     "$id": "66",
     "Name": "getLegacyModel",
     "ResourceName": "SingleDiscriminator",
     "Accessibility": "public",
     "Parameters": [
      {
       "$ref": "25"
      },
      {
       "$id": "67",
       "Name": "accept",
       "NameInRequest": "Accept",
       "Type": {
        "$id": "68",
        "Kind": "string",
        "IsNullable": false
       },
       "Location": "Header",
       "IsApiVersion": false,
       "IsResourceParameter": false,
       "IsContentType": false,
       "IsRequired": true,
       "IsEndpoint": false,
       "SkipUrlEncoding": false,
       "Explode": false,
       "Kind": "Constant",
       "DefaultValue": {
        "$id": "69",
        "Type": {
         "$ref": "68"
        },
        "Value": "application/json"
       }
      }
     ],
     "Responses": [
      {
       "$id": "70",
       "StatusCodes": [
        200
       ],
       "BodyType": {
        "$ref": "7"
       },
       "BodyMediaType": "Json",
       "Headers": [],
       "IsErrorResponse": false,
       "ContentTypes": [
        "application/json"
       ]
      }
     ],
     "HttpMethod": "GET",
     "RequestBodyMediaType": "None",
     "Uri": "{host}",
     "Path": "/type/model/inheritance/single-discriminator/legacy-model",
     "BufferResponse": true,
     "GenerateProtocolMethod": true,
     "GenerateConvenienceMethod": true
    }
   ],
   "Protocol": {
    "$id": "71"
   },
   "Creatable": true,
   "Parameters": [
    {
     "$ref": "25"
    }
   ]
  }
 ]
}<|MERGE_RESOLUTION|>--- conflicted
+++ resolved
@@ -20,13 +20,7 @@
      "Description": "Discriminator",
      "Type": {
       "$id": "4",
-<<<<<<< HEAD
-      "Kind": "Primitive",
-      "Name": "String"
-=======
-      "Kind": "string",
-      "IsNullable": false
->>>>>>> 9b8a321f
+      "Kind": "string"
      },
      "IsRequired": true,
      "IsReadOnly": false,
@@ -39,13 +33,7 @@
      "Description": "",
      "Type": {
       "$id": "6",
-<<<<<<< HEAD
-      "Kind": "Primitive",
-      "Name": "Int32"
-=======
-      "Kind": "int32",
-      "IsNullable": false
->>>>>>> 9b8a321f
+      "Kind": "int32"
      },
      "IsRequired": true,
      "IsReadOnly": false
@@ -68,13 +56,7 @@
      "Description": "Discriminator property for Dinosaur.",
      "Type": {
       "$id": "9",
-<<<<<<< HEAD
-      "Kind": "Primitive",
-      "Name": "String"
-=======
-      "Kind": "string",
-      "IsNullable": false
->>>>>>> 9b8a321f
+      "Kind": "string"
      },
      "IsRequired": true,
      "IsReadOnly": false,
@@ -87,13 +69,7 @@
      "Description": "",
      "Type": {
       "$id": "11",
-<<<<<<< HEAD
-      "Kind": "Primitive",
-      "Name": "Int32"
-=======
-      "Kind": "int32",
-      "IsNullable": false
->>>>>>> 9b8a321f
+      "Kind": "int32"
      },
      "IsRequired": true,
      "IsReadOnly": false
@@ -178,13 +154,7 @@
       "Name": "Dictionary",
       "KeyType": {
        "$id": "20",
-<<<<<<< HEAD
-       "Kind": "Primitive",
-       "Name": "String"
-=======
-       "Kind": "string",
-       "IsNullable": false
->>>>>>> 9b8a321f
+       "Kind": "string"
       },
       "ValueType": {
        "$ref": "2"
