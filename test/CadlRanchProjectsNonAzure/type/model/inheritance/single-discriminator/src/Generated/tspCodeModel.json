{
 "$id": "1",
 "Name": "Type.Model.Inheritance.SingleDiscriminator",
 "ApiVersions": [],
 "Enums": [],
 "Models": [
  {
   "$id": "2",
   "Kind": "model",
   "Name": "Bird",
   "Namespace": "Type.Model.Inheritance.SingleDiscriminator",
<<<<<<< HEAD
   "Description": "This is base model for polymorphic single level inheritance with a discriminator.",
   "DiscriminatorPropertyName": "kind",
   "Usage": "Input,Output",
=======
   "Usage": "RoundTrip",
   "Description": "This is base model for polymorphic single level inheritance with a discriminator.",
   "DiscriminatorProperty": {
    "$id": "3",
    "Name": "kind",
    "SerializedName": "kind",
    "Description": "Discriminator",
    "Type": {
     "$id": "4",
     "Kind": "string"
    },
    "IsRequired": true,
    "IsReadOnly": false,
    "IsDiscriminator": true
   },
>>>>>>> 5c4fa027
   "Properties": [
    {
     "$ref": "3"
    },
    {
     "$id": "5",
     "Name": "wingspan",
     "SerializedName": "wingspan",
     "Description": "",
     "Type": {
      "$id": "6",
      "Kind": "int32"
     },
     "IsRequired": true,
     "IsReadOnly": false
    }
   ],
   "DiscriminatedSubtypes": {
    "$id": "7",
    "seagull": {
     "$id": "8",
     "Kind": "model",
     "Name": "SeaGull",
     "Namespace": "Type.Model.Inheritance.SingleDiscriminator",
     "Usage": "RoundTrip",
     "Description": "The second level model in polymorphic single level inheritance.",
     "DiscriminatorValue": "seagull",
     "BaseModel": {
      "$ref": "2"
     },
     "Properties": [
      {
       "$id": "9",
       "Name": "kind",
       "SerializedName": "kind",
       "Description": "Discriminator",
       "Type": {
        "$id": "10",
        "Kind": "constant",
        "ValueType": {
         "$id": "11",
         "Kind": "string"
        },
        "Value": "seagull"
       },
       "IsRequired": true,
       "IsReadOnly": false,
       "IsDiscriminator": true
      }
     ]
    },
    "sparrow": {
     "$id": "12",
     "Kind": "model",
     "Name": "Sparrow",
     "Namespace": "Type.Model.Inheritance.SingleDiscriminator",
     "Usage": "RoundTrip",
     "Description": "The second level model in polymorphic single level inheritance.",
     "DiscriminatorValue": "sparrow",
     "BaseModel": {
      "$ref": "2"
     },
     "Properties": [
      {
       "$id": "13",
       "Name": "kind",
       "SerializedName": "kind",
       "Description": "Discriminator",
       "Type": {
        "$id": "14",
        "Kind": "constant",
        "ValueType": {
         "$id": "15",
         "Kind": "string"
        },
        "Value": "sparrow"
       },
       "IsRequired": true,
       "IsReadOnly": false,
       "IsDiscriminator": true
      }
     ]
    },
    "goose": {
     "$id": "16",
     "Kind": "model",
     "Name": "Goose",
     "Namespace": "Type.Model.Inheritance.SingleDiscriminator",
     "Usage": "RoundTrip",
     "Description": "The second level model in polymorphic single level inheritance.",
     "DiscriminatorValue": "goose",
     "BaseModel": {
      "$ref": "2"
     },
     "Properties": [
      {
       "$id": "17",
       "Name": "kind",
       "SerializedName": "kind",
       "Description": "Discriminator",
       "Type": {
        "$id": "18",
        "Kind": "constant",
        "ValueType": {
         "$id": "19",
         "Kind": "string"
        },
        "Value": "goose"
       },
       "IsRequired": true,
       "IsReadOnly": false,
       "IsDiscriminator": true
      }
     ]
    },
    "eagle": {
     "$id": "20",
     "Kind": "model",
     "Name": "Eagle",
     "Namespace": "Type.Model.Inheritance.SingleDiscriminator",
     "Usage": "RoundTrip",
     "Description": "The second level model in polymorphic single levels inheritance which contains references to other polymorphic instances.",
     "DiscriminatorValue": "eagle",
     "BaseModel": {
      "$ref": "2"
     },
     "Properties": [
      {
       "$id": "21",
       "Name": "kind",
       "SerializedName": "kind",
       "Description": "Discriminator",
       "Type": {
        "$id": "22",
        "Kind": "constant",
        "ValueType": {
         "$id": "23",
         "Kind": "string"
        },
        "Value": "eagle"
       },
       "IsRequired": true,
       "IsReadOnly": false,
       "IsDiscriminator": true
      },
      {
       "$id": "24",
       "Name": "friends",
       "SerializedName": "friends",
       "Description": "",
       "Type": {
        "$id": "25",
        "Kind": "array",
        "ValueType": {
         "$ref": "2"
        }
       },
       "IsRequired": false,
       "IsReadOnly": false
      },
      {
       "$id": "26",
       "Name": "hate",
       "SerializedName": "hate",
       "Description": "",
       "Type": {
        "$id": "27",
        "Kind": "dict",
        "KeyType": {
         "$id": "28",
         "Kind": "string"
        },
        "ValueType": {
         "$ref": "2"
        }
       },
       "IsRequired": false,
       "IsReadOnly": false
      },
      {
       "$id": "29",
       "Name": "partner",
       "SerializedName": "partner",
       "Description": "",
       "Type": {
        "$ref": "2"
       },
       "IsRequired": false,
       "IsReadOnly": false
      }
     ]
    }
   }
  },
  {
<<<<<<< HEAD
   "$id": "12",
   "Kind": "Model",
   "Name": "SeaGull",
   "Namespace": "Type.Model.Inheritance.SingleDiscriminator",
   "Description": "The second level model in polymorphic single level inheritance.",
   "DiscriminatorValue": "seagull",
   "Usage": "Input,Output",
   "BaseModel": {
    "$ref": "2"
   },
   "Properties": []
  },
  {
   "$id": "13",
   "Kind": "Model",
   "Name": "Sparrow",
   "Namespace": "Type.Model.Inheritance.SingleDiscriminator",
   "Description": "The second level model in polymorphic single level inheritance.",
   "DiscriminatorValue": "sparrow",
   "Usage": "Input,Output",
   "BaseModel": {
    "$ref": "2"
   },
   "Properties": []
  },
  {
   "$id": "14",
   "Kind": "Model",
   "Name": "Goose",
   "Namespace": "Type.Model.Inheritance.SingleDiscriminator",
   "Description": "The second level model in polymorphic single level inheritance.",
   "DiscriminatorValue": "goose",
   "Usage": "Input,Output",
   "BaseModel": {
    "$ref": "2"
   },
   "Properties": []
=======
   "$ref": "8"
  },
  {
   "$ref": "12"
  },
  {
   "$ref": "16"
  },
  {
   "$ref": "20"
>>>>>>> 5c4fa027
  },
  {
   "$id": "30",
   "Kind": "model",
   "Name": "Dinosaur",
   "Namespace": "Type.Model.Inheritance.SingleDiscriminator",
<<<<<<< HEAD
   "Description": "The second level model in polymorphic single levels inheritance which contains references to other polymorphic instances.",
   "DiscriminatorValue": "eagle",
   "Usage": "Input,Output",
   "BaseModel": {
    "$ref": "2"
=======
   "Usage": "Output",
   "Description": "Define a base class in the legacy way. Discriminator property is not explicitly defined in the model.",
   "DiscriminatorProperty": {
    "$id": "31",
    "Name": "kind",
    "SerializedName": "kind",
    "Description": "Discriminator property for Dinosaur.",
    "Type": {
     "$id": "32",
     "Kind": "string"
    },
    "IsRequired": true,
    "IsReadOnly": false,
    "IsDiscriminator": true
>>>>>>> 5c4fa027
   },
   "Properties": [
    {
     "$ref": "31"
    },
    {
     "$id": "33",
     "Name": "size",
     "SerializedName": "size",
     "Description": "",
     "Type": {
      "$id": "34",
      "Kind": "int32"
     },
     "IsRequired": true,
     "IsReadOnly": false
    }
   ],
   "DiscriminatedSubtypes": {
    "$id": "35",
    "t-rex": {
     "$id": "36",
     "Kind": "model",
     "Name": "TRex",
     "Namespace": "Type.Model.Inheritance.SingleDiscriminator",
     "Usage": "Output",
     "Description": "The second level legacy model in polymorphic single level inheritance.",
     "DiscriminatorValue": "t-rex",
     "BaseModel": {
      "$ref": "30"
     },
     "Properties": [
      {
       "$id": "37",
       "Name": "kind",
       "SerializedName": "kind",
       "Description": "Discriminator",
       "Type": {
        "$id": "38",
        "Kind": "constant",
        "ValueType": {
         "$id": "39",
         "Kind": "string"
        },
        "Value": "t-rex"
       },
       "IsRequired": true,
       "IsReadOnly": false,
       "IsDiscriminator": true
      }
     ]
    }
   }
  },
  {
   "$ref": "36"
  }
 ],
 "Clients": [
  {
   "$id": "40",
   "Name": "SingleDiscriminatorClient",
   "Description": "Illustrates inheritance with single discriminator.",
   "Operations": [
    {
     "$id": "41",
     "Name": "getModel",
     "ResourceName": "SingleDiscriminator",
     "Accessibility": "public",
     "Parameters": [
      {
       "$id": "42",
       "Name": "host",
       "NameInRequest": "host",
       "Description": "TestServer endpoint",
       "Type": {
        "$id": "43",
        "Kind": "string",
        "IsNullable": false
       },
       "Location": "Uri",
       "IsApiVersion": false,
       "IsResourceParameter": false,
       "IsContentType": false,
       "IsRequired": true,
       "IsEndpoint": true,
       "SkipUrlEncoding": false,
       "Explode": false,
       "Kind": "Client",
       "DefaultValue": {
        "$id": "44",
        "Type": {
         "$id": "45",
         "Kind": "string",
         "IsNullable": false
        },
        "Value": "http://localhost:3000"
       }
      },
      {
       "$id": "46",
       "Name": "accept",
       "NameInRequest": "Accept",
       "Type": {
        "$id": "47",
        "Kind": "string",
        "IsNullable": false
       },
       "Location": "Header",
       "IsApiVersion": false,
       "IsResourceParameter": false,
       "IsContentType": false,
       "IsRequired": true,
       "IsEndpoint": false,
       "SkipUrlEncoding": false,
       "Explode": false,
       "Kind": "Constant",
       "DefaultValue": {
        "$id": "48",
        "Type": {
         "$ref": "47"
        },
        "Value": "application/json"
       }
      }
     ],
     "Responses": [
      {
       "$id": "49",
       "StatusCodes": [
        200
       ],
       "BodyType": {
        "$ref": "2"
       },
       "BodyMediaType": "Json",
       "Headers": [],
       "IsErrorResponse": false,
       "ContentTypes": [
        "application/json"
       ]
      }
     ],
     "HttpMethod": "GET",
     "RequestBodyMediaType": "None",
     "Uri": "{host}",
     "Path": "/type/model/inheritance/single-discriminator/model",
     "BufferResponse": true,
     "GenerateProtocolMethod": true,
     "GenerateConvenienceMethod": true
    },
    {
     "$id": "50",
     "Name": "putModel",
     "ResourceName": "SingleDiscriminator",
     "Accessibility": "public",
     "Parameters": [
      {
       "$ref": "42"
      },
      {
       "$id": "51",
       "Name": "input",
       "NameInRequest": "input",
       "Type": {
        "$ref": "2"
       },
       "Location": "Body",
       "IsRequired": true,
       "IsApiVersion": false,
       "IsResourceParameter": false,
       "IsContentType": false,
       "IsEndpoint": false,
       "SkipUrlEncoding": false,
       "Explode": false,
       "Kind": "Method"
      },
      {
       "$id": "52",
       "Name": "contentType",
       "NameInRequest": "Content-Type",
       "Type": {
        "$id": "53",
        "Kind": "string",
        "IsNullable": false
       },
       "Location": "Header",
       "IsApiVersion": false,
       "IsResourceParameter": false,
       "IsContentType": true,
       "IsRequired": true,
       "IsEndpoint": false,
       "SkipUrlEncoding": false,
       "Explode": false,
       "Kind": "Constant",
       "DefaultValue": {
        "$id": "54",
        "Type": {
         "$ref": "53"
        },
        "Value": "application/json"
       }
      },
      {
       "$id": "55",
       "Name": "accept",
       "NameInRequest": "Accept",
       "Type": {
        "$id": "56",
        "Kind": "string",
        "IsNullable": false
       },
       "Location": "Header",
       "IsApiVersion": false,
       "IsResourceParameter": false,
       "IsContentType": false,
       "IsRequired": true,
       "IsEndpoint": false,
       "SkipUrlEncoding": false,
       "Explode": false,
       "Kind": "Constant",
       "DefaultValue": {
        "$id": "57",
        "Type": {
         "$ref": "56"
        },
        "Value": "application/json"
       }
      }
     ],
     "Responses": [
      {
       "$id": "58",
       "StatusCodes": [
        204
       ],
       "BodyMediaType": "Json",
       "Headers": [],
       "IsErrorResponse": false
      }
     ],
     "HttpMethod": "PUT",
     "RequestBodyMediaType": "Json",
     "Uri": "{host}",
     "Path": "/type/model/inheritance/single-discriminator/model",
     "RequestMediaTypes": [
      "application/json"
     ],
     "BufferResponse": true,
     "GenerateProtocolMethod": true,
     "GenerateConvenienceMethod": true
    },
    {
     "$id": "59",
     "Name": "getRecursiveModel",
     "ResourceName": "SingleDiscriminator",
     "Accessibility": "public",
     "Parameters": [
      {
       "$ref": "42"
      },
      {
       "$id": "60",
       "Name": "accept",
       "NameInRequest": "Accept",
       "Type": {
        "$id": "61",
        "Kind": "string",
        "IsNullable": false
       },
       "Location": "Header",
       "IsApiVersion": false,
       "IsResourceParameter": false,
       "IsContentType": false,
       "IsRequired": true,
       "IsEndpoint": false,
       "SkipUrlEncoding": false,
       "Explode": false,
       "Kind": "Constant",
       "DefaultValue": {
        "$id": "62",
        "Type": {
         "$ref": "61"
        },
        "Value": "application/json"
       }
      }
     ],
     "Responses": [
      {
       "$id": "63",
       "StatusCodes": [
        200
       ],
       "BodyType": {
        "$ref": "2"
       },
       "BodyMediaType": "Json",
       "Headers": [],
       "IsErrorResponse": false,
       "ContentTypes": [
        "application/json"
       ]
      }
     ],
     "HttpMethod": "GET",
     "RequestBodyMediaType": "None",
     "Uri": "{host}",
     "Path": "/type/model/inheritance/single-discriminator/recursivemodel",
     "BufferResponse": true,
     "GenerateProtocolMethod": true,
     "GenerateConvenienceMethod": true
    },
    {
     "$id": "64",
     "Name": "putRecursiveModel",
     "ResourceName": "SingleDiscriminator",
     "Accessibility": "public",
     "Parameters": [
      {
       "$ref": "42"
      },
      {
       "$id": "65",
       "Name": "input",
       "NameInRequest": "input",
       "Type": {
        "$ref": "2"
       },
       "Location": "Body",
       "IsRequired": true,
       "IsApiVersion": false,
       "IsResourceParameter": false,
       "IsContentType": false,
       "IsEndpoint": false,
       "SkipUrlEncoding": false,
       "Explode": false,
       "Kind": "Method"
      },
      {
       "$id": "66",
       "Name": "contentType",
       "NameInRequest": "Content-Type",
       "Type": {
        "$id": "67",
        "Kind": "string",
        "IsNullable": false
       },
       "Location": "Header",
       "IsApiVersion": false,
       "IsResourceParameter": false,
       "IsContentType": true,
       "IsRequired": true,
       "IsEndpoint": false,
       "SkipUrlEncoding": false,
       "Explode": false,
       "Kind": "Constant",
       "DefaultValue": {
        "$id": "68",
        "Type": {
         "$ref": "67"
        },
        "Value": "application/json"
       }
      },
      {
       "$id": "69",
       "Name": "accept",
       "NameInRequest": "Accept",
       "Type": {
        "$id": "70",
        "Kind": "string",
        "IsNullable": false
       },
       "Location": "Header",
       "IsApiVersion": false,
       "IsResourceParameter": false,
       "IsContentType": false,
       "IsRequired": true,
       "IsEndpoint": false,
       "SkipUrlEncoding": false,
       "Explode": false,
       "Kind": "Constant",
       "DefaultValue": {
        "$id": "71",
        "Type": {
         "$ref": "70"
        },
        "Value": "application/json"
       }
      }
     ],
     "Responses": [
      {
       "$id": "72",
       "StatusCodes": [
        204
       ],
       "BodyMediaType": "Json",
       "Headers": [],
       "IsErrorResponse": false
      }
     ],
     "HttpMethod": "PUT",
     "RequestBodyMediaType": "Json",
     "Uri": "{host}",
     "Path": "/type/model/inheritance/single-discriminator/recursivemodel",
     "RequestMediaTypes": [
      "application/json"
     ],
     "BufferResponse": true,
     "GenerateProtocolMethod": true,
     "GenerateConvenienceMethod": true
    },
    {
     "$id": "73",
     "Name": "getMissingDiscriminator",
     "ResourceName": "SingleDiscriminator",
     "Accessibility": "public",
     "Parameters": [
      {
       "$ref": "42"
      },
      {
       "$id": "74",
       "Name": "accept",
       "NameInRequest": "Accept",
       "Type": {
        "$id": "75",
        "Kind": "string",
        "IsNullable": false
       },
       "Location": "Header",
       "IsApiVersion": false,
       "IsResourceParameter": false,
       "IsContentType": false,
       "IsRequired": true,
       "IsEndpoint": false,
       "SkipUrlEncoding": false,
       "Explode": false,
       "Kind": "Constant",
       "DefaultValue": {
        "$id": "76",
        "Type": {
         "$ref": "75"
        },
        "Value": "application/json"
       }
      }
     ],
     "Responses": [
      {
       "$id": "77",
       "StatusCodes": [
        200
       ],
       "BodyType": {
        "$ref": "2"
       },
       "BodyMediaType": "Json",
       "Headers": [],
       "IsErrorResponse": false,
       "ContentTypes": [
        "application/json"
       ]
      }
     ],
     "HttpMethod": "GET",
     "RequestBodyMediaType": "None",
     "Uri": "{host}",
     "Path": "/type/model/inheritance/single-discriminator/missingdiscriminator",
     "BufferResponse": true,
     "GenerateProtocolMethod": true,
     "GenerateConvenienceMethod": true
    },
    {
     "$id": "78",
     "Name": "getWrongDiscriminator",
     "ResourceName": "SingleDiscriminator",
     "Accessibility": "public",
     "Parameters": [
      {
       "$ref": "42"
      },
      {
       "$id": "79",
       "Name": "accept",
       "NameInRequest": "Accept",
       "Type": {
        "$id": "80",
        "Kind": "string",
        "IsNullable": false
       },
       "Location": "Header",
       "IsApiVersion": false,
       "IsResourceParameter": false,
       "IsContentType": false,
       "IsRequired": true,
       "IsEndpoint": false,
       "SkipUrlEncoding": false,
       "Explode": false,
       "Kind": "Constant",
       "DefaultValue": {
        "$id": "81",
        "Type": {
         "$ref": "80"
        },
        "Value": "application/json"
       }
      }
     ],
     "Responses": [
      {
       "$id": "82",
       "StatusCodes": [
        200
       ],
       "BodyType": {
        "$ref": "2"
       },
       "BodyMediaType": "Json",
       "Headers": [],
       "IsErrorResponse": false,
       "ContentTypes": [
        "application/json"
       ]
      }
     ],
     "HttpMethod": "GET",
     "RequestBodyMediaType": "None",
     "Uri": "{host}",
     "Path": "/type/model/inheritance/single-discriminator/wrongdiscriminator",
     "BufferResponse": true,
     "GenerateProtocolMethod": true,
     "GenerateConvenienceMethod": true
    },
    {
     "$id": "83",
     "Name": "getLegacyModel",
     "ResourceName": "SingleDiscriminator",
     "Accessibility": "public",
     "Parameters": [
      {
       "$ref": "42"
      },
      {
       "$id": "84",
       "Name": "accept",
       "NameInRequest": "Accept",
       "Type": {
        "$id": "85",
        "Kind": "string",
        "IsNullable": false
       },
       "Location": "Header",
       "IsApiVersion": false,
       "IsResourceParameter": false,
       "IsContentType": false,
       "IsRequired": true,
       "IsEndpoint": false,
       "SkipUrlEncoding": false,
       "Explode": false,
       "Kind": "Constant",
       "DefaultValue": {
        "$id": "86",
        "Type": {
         "$ref": "85"
        },
        "Value": "application/json"
       }
      }
     ],
     "Responses": [
      {
       "$id": "87",
       "StatusCodes": [
        200
       ],
       "BodyType": {
        "$ref": "30"
       },
       "BodyMediaType": "Json",
       "Headers": [],
       "IsErrorResponse": false,
       "ContentTypes": [
        "application/json"
       ]
      }
     ],
     "HttpMethod": "GET",
     "RequestBodyMediaType": "None",
     "Uri": "{host}",
     "Path": "/type/model/inheritance/single-discriminator/legacy-model",
     "BufferResponse": true,
     "GenerateProtocolMethod": true,
     "GenerateConvenienceMethod": true
    }
   ],
   "Protocol": {
    "$id": "88"
   },
   "Creatable": true,
   "Parameters": [
    {
     "$ref": "42"
    }
   ]
  }
 ]
}<|MERGE_RESOLUTION|>--- conflicted
+++ resolved
@@ -9,12 +9,7 @@
    "Kind": "model",
    "Name": "Bird",
    "Namespace": "Type.Model.Inheritance.SingleDiscriminator",
-<<<<<<< HEAD
-   "Description": "This is base model for polymorphic single level inheritance with a discriminator.",
-   "DiscriminatorPropertyName": "kind",
    "Usage": "Input,Output",
-=======
-   "Usage": "RoundTrip",
    "Description": "This is base model for polymorphic single level inheritance with a discriminator.",
    "DiscriminatorProperty": {
     "$id": "3",
@@ -29,7 +24,6 @@
     "IsReadOnly": false,
     "IsDiscriminator": true
    },
->>>>>>> 5c4fa027
    "Properties": [
     {
      "$ref": "3"
@@ -54,7 +48,7 @@
      "Kind": "model",
      "Name": "SeaGull",
      "Namespace": "Type.Model.Inheritance.SingleDiscriminator",
-     "Usage": "RoundTrip",
+     "Usage": "Input,Output",
      "Description": "The second level model in polymorphic single level inheritance.",
      "DiscriminatorValue": "seagull",
      "BaseModel": {
@@ -86,7 +80,7 @@
      "Kind": "model",
      "Name": "Sparrow",
      "Namespace": "Type.Model.Inheritance.SingleDiscriminator",
-     "Usage": "RoundTrip",
+     "Usage": "Input,Output",
      "Description": "The second level model in polymorphic single level inheritance.",
      "DiscriminatorValue": "sparrow",
      "BaseModel": {
@@ -118,7 +112,7 @@
      "Kind": "model",
      "Name": "Goose",
      "Namespace": "Type.Model.Inheritance.SingleDiscriminator",
-     "Usage": "RoundTrip",
+     "Usage": "Input,Output",
      "Description": "The second level model in polymorphic single level inheritance.",
      "DiscriminatorValue": "goose",
      "BaseModel": {
@@ -150,7 +144,7 @@
      "Kind": "model",
      "Name": "Eagle",
      "Namespace": "Type.Model.Inheritance.SingleDiscriminator",
-     "Usage": "RoundTrip",
+     "Usage": "Input,Output",
      "Description": "The second level model in polymorphic single levels inheritance which contains references to other polymorphic instances.",
      "DiscriminatorValue": "eagle",
      "BaseModel": {
@@ -225,45 +219,6 @@
    }
   },
   {
-<<<<<<< HEAD
-   "$id": "12",
-   "Kind": "Model",
-   "Name": "SeaGull",
-   "Namespace": "Type.Model.Inheritance.SingleDiscriminator",
-   "Description": "The second level model in polymorphic single level inheritance.",
-   "DiscriminatorValue": "seagull",
-   "Usage": "Input,Output",
-   "BaseModel": {
-    "$ref": "2"
-   },
-   "Properties": []
-  },
-  {
-   "$id": "13",
-   "Kind": "Model",
-   "Name": "Sparrow",
-   "Namespace": "Type.Model.Inheritance.SingleDiscriminator",
-   "Description": "The second level model in polymorphic single level inheritance.",
-   "DiscriminatorValue": "sparrow",
-   "Usage": "Input,Output",
-   "BaseModel": {
-    "$ref": "2"
-   },
-   "Properties": []
-  },
-  {
-   "$id": "14",
-   "Kind": "Model",
-   "Name": "Goose",
-   "Namespace": "Type.Model.Inheritance.SingleDiscriminator",
-   "Description": "The second level model in polymorphic single level inheritance.",
-   "DiscriminatorValue": "goose",
-   "Usage": "Input,Output",
-   "BaseModel": {
-    "$ref": "2"
-   },
-   "Properties": []
-=======
    "$ref": "8"
   },
   {
@@ -274,20 +229,12 @@
   },
   {
    "$ref": "20"
->>>>>>> 5c4fa027
   },
   {
    "$id": "30",
    "Kind": "model",
    "Name": "Dinosaur",
    "Namespace": "Type.Model.Inheritance.SingleDiscriminator",
-<<<<<<< HEAD
-   "Description": "The second level model in polymorphic single levels inheritance which contains references to other polymorphic instances.",
-   "DiscriminatorValue": "eagle",
-   "Usage": "Input,Output",
-   "BaseModel": {
-    "$ref": "2"
-=======
    "Usage": "Output",
    "Description": "Define a base class in the legacy way. Discriminator property is not explicitly defined in the model.",
    "DiscriminatorProperty": {
@@ -302,7 +249,6 @@
     "IsRequired": true,
     "IsReadOnly": false,
     "IsDiscriminator": true
->>>>>>> 5c4fa027
    },
    "Properties": [
     {
