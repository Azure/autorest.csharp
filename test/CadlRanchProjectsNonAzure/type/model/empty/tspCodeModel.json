{
 "$id": "1",
 "Name": "Type.Model.Empty",
 "ApiVersions": [],
 "Enums": [],
 "Models": [
  {
   "$id": "2",
   "Kind": "model",
   "Name": "EmptyInput",
   "CrossLanguageDefinitionId": "Type.Model.Empty.EmptyInput",
   "Usage": "Input,Json",
   "Description": "Empty model used in operation parameters",
   "Properties": []
  },
  {
   "$id": "3",
   "Kind": "model",
   "Name": "EmptyOutput",
   "CrossLanguageDefinitionId": "Type.Model.Empty.EmptyOutput",
   "Usage": "Output,Json",
   "Description": "Empty model used in operation return type",
   "Properties": []
  },
  {
   "$id": "4",
   "Kind": "model",
   "Name": "EmptyInputOutput",
   "CrossLanguageDefinitionId": "Type.Model.Empty.EmptyInputOutput",
   "Usage": "Input,Output,Json",
   "Description": "Empty model used in both parameter and return type",
   "Properties": []
  }
 ],
 "Clients": [
  {
   "$id": "5",
   "Name": "EmptyClient",
   "Description": "Illustrates usage of empty model used in operation's parameters and responses.",
   "Operations": [
    {
     "$id": "6",
     "Name": "putEmpty",
     "ResourceName": "Empty",
     "Accessibility": "public",
     "Parameters": [
      {
       "$id": "7",
       "Name": "endpoint",
       "NameInRequest": "endpoint",
       "Type": {
        "$id": "8",
        "Kind": "string",
        "Name": "string",
        "CrossLanguageDefinitionId": "TypeSpec.string"
       },
       "Location": "Uri",
       "IsApiVersion": false,
       "IsResourceParameter": false,
       "IsContentType": false,
       "IsRequired": true,
       "IsEndpoint": true,
       "SkipUrlEncoding": false,
       "Explode": false,
       "Kind": "Client",
       "DefaultValue": {
        "$id": "9",
        "Type": {
         "$id": "10",
         "Kind": "string",
         "Name": "string",
         "CrossLanguageDefinitionId": "TypeSpec.string"
        },
        "Value": "http://localhost:3000"
       }
      },
      {
       "$id": "11",
       "Name": "contentType",
       "NameInRequest": "Content-Type",
       "Description": "Body parameter's content type. Known values are application/json",
       "Type": {
<<<<<<< HEAD
        "$id": "13",
        "Kind": "string",
        "Name": "string",
        "CrossLanguageDefinitionId": "TypeSpec.string"
=======
        "$id": "12",
        "Kind": "constant",
        "ValueType": {
         "$id": "13",
         "Kind": "string"
        },
        "Value": "application/json"
>>>>>>> cc743cb2
       },
       "Location": "Header",
       "IsApiVersion": false,
       "IsContentType": true,
       "IsEndpoint": false,
       "Explode": false,
       "IsRequired": true,
       "Kind": "Constant"
      },
      {
       "$id": "14",
       "Name": "input",
       "NameInRequest": "input",
       "Type": {
<<<<<<< HEAD
        "$id": "16",
        "Kind": "string",
        "Name": "string",
        "CrossLanguageDefinitionId": "TypeSpec.string"
=======
        "$ref": "2"
>>>>>>> cc743cb2
       },
       "Location": "Body",
       "IsApiVersion": false,
       "IsContentType": false,
       "IsEndpoint": false,
       "Explode": false,
       "IsRequired": true,
       "Kind": "Method"
      }
     ],
     "Responses": [
      {
       "$id": "15",
       "StatusCodes": [
        204
       ],
       "BodyMediaType": "Json",
       "Headers": [],
       "IsErrorResponse": false
      }
     ],
     "HttpMethod": "PUT",
     "RequestBodyMediaType": "Json",
     "Uri": "{endpoint}",
     "Path": "/type/model/empty/alone",
     "RequestMediaTypes": [
      "application/json"
     ],
     "BufferResponse": true,
     "GenerateProtocolMethod": true,
     "GenerateConvenienceMethod": true
    },
    {
     "$id": "16",
     "Name": "getEmpty",
     "ResourceName": "Empty",
     "Accessibility": "public",
     "Parameters": [
      {
       "$ref": "7"
      },
      {
       "$id": "17",
       "Name": "accept",
       "NameInRequest": "Accept",
       "Type": {
<<<<<<< HEAD
        "$id": "21",
        "Kind": "string",
        "Name": "string",
        "CrossLanguageDefinitionId": "TypeSpec.string"
=======
        "$id": "18",
        "Kind": "constant",
        "ValueType": {
         "$id": "19",
         "Kind": "string"
        },
        "Value": "application/json"
>>>>>>> cc743cb2
       },
       "Location": "Header",
       "IsApiVersion": false,
       "IsContentType": false,
       "IsEndpoint": false,
       "Explode": false,
       "IsRequired": true,
       "Kind": "Constant"
      }
     ],
     "Responses": [
      {
       "$id": "20",
       "StatusCodes": [
        200
       ],
       "BodyType": {
        "$ref": "3"
       },
       "BodyMediaType": "Json",
       "Headers": [],
       "IsErrorResponse": false,
       "ContentTypes": [
        "application/json"
       ]
      }
     ],
     "HttpMethod": "GET",
     "RequestBodyMediaType": "None",
     "Uri": "{endpoint}",
     "Path": "/type/model/empty/alone",
     "BufferResponse": true,
     "GenerateProtocolMethod": true,
     "GenerateConvenienceMethod": true
    },
    {
     "$id": "21",
     "Name": "postRoundTripEmpty",
     "ResourceName": "Empty",
     "Accessibility": "public",
     "Parameters": [
      {
       "$ref": "7"
      },
      {
       "$id": "22",
       "Name": "contentType",
       "NameInRequest": "Content-Type",
       "Description": "Body parameter's content type. Known values are application/json",
       "Type": {
        "$id": "23",
        "Kind": "constant",
        "ValueType": {
         "$id": "24",
         "Kind": "string"
        },
        "Value": "application/json"
       },
       "Location": "Header",
       "IsApiVersion": false,
       "IsContentType": true,
       "IsEndpoint": false,
       "Explode": false,
       "IsRequired": true,
       "Kind": "Constant"
      },
      {
       "$id": "25",
       "Name": "accept",
       "NameInRequest": "Accept",
       "Type": {
<<<<<<< HEAD
        "$id": "27",
        "Kind": "string",
        "Name": "string",
        "CrossLanguageDefinitionId": "TypeSpec.string"
=======
        "$id": "26",
        "Kind": "constant",
        "ValueType": {
         "$id": "27",
         "Kind": "string"
        },
        "Value": "application/json"
>>>>>>> cc743cb2
       },
       "Location": "Header",
       "IsApiVersion": false,
       "IsContentType": false,
       "IsEndpoint": false,
       "Explode": false,
       "IsRequired": true,
       "Kind": "Constant"
      },
      {
       "$id": "28",
       "Name": "body",
       "NameInRequest": "body",
       "Type": {
<<<<<<< HEAD
        "$id": "30",
        "Kind": "string",
        "Name": "string",
        "CrossLanguageDefinitionId": "TypeSpec.string"
=======
        "$ref": "4"
>>>>>>> cc743cb2
       },
       "Location": "Body",
       "IsApiVersion": false,
       "IsContentType": false,
       "IsEndpoint": false,
       "Explode": false,
       "IsRequired": true,
       "Kind": "Method"
      }
     ],
     "Responses": [
      {
       "$id": "29",
       "StatusCodes": [
        200
       ],
       "BodyType": {
        "$ref": "4"
       },
       "BodyMediaType": "Json",
       "Headers": [],
       "IsErrorResponse": false,
       "ContentTypes": [
        "application/json"
       ]
      }
     ],
     "HttpMethod": "POST",
     "RequestBodyMediaType": "Json",
     "Uri": "{endpoint}",
     "Path": "/type/model/empty/round-trip",
     "RequestMediaTypes": [
      "application/json"
     ],
     "BufferResponse": true,
     "GenerateProtocolMethod": true,
     "GenerateConvenienceMethod": true
    }
   ],
   "Protocol": {
    "$id": "30"
   },
   "Parameters": [
    {
     "$ref": "7"
    }
   ]
  }
 ]
}<|MERGE_RESOLUTION|>--- conflicted
+++ resolved
@@ -80,20 +80,15 @@
        "NameInRequest": "Content-Type",
        "Description": "Body parameter's content type. Known values are application/json",
        "Type": {
-<<<<<<< HEAD
-        "$id": "13",
-        "Kind": "string",
-        "Name": "string",
-        "CrossLanguageDefinitionId": "TypeSpec.string"
-=======
         "$id": "12",
         "Kind": "constant",
         "ValueType": {
          "$id": "13",
-         "Kind": "string"
+         "Kind": "string",
+         "Name": "string",
+         "CrossLanguageDefinitionId": "TypeSpec.string"
         },
         "Value": "application/json"
->>>>>>> cc743cb2
        },
        "Location": "Header",
        "IsApiVersion": false,
@@ -108,14 +103,7 @@
        "Name": "input",
        "NameInRequest": "input",
        "Type": {
-<<<<<<< HEAD
-        "$id": "16",
-        "Kind": "string",
-        "Name": "string",
-        "CrossLanguageDefinitionId": "TypeSpec.string"
-=======
         "$ref": "2"
->>>>>>> cc743cb2
        },
        "Location": "Body",
        "IsApiVersion": false,
@@ -162,20 +150,15 @@
        "Name": "accept",
        "NameInRequest": "Accept",
        "Type": {
-<<<<<<< HEAD
-        "$id": "21",
-        "Kind": "string",
-        "Name": "string",
-        "CrossLanguageDefinitionId": "TypeSpec.string"
-=======
         "$id": "18",
         "Kind": "constant",
         "ValueType": {
          "$id": "19",
-         "Kind": "string"
+         "Kind": "string",
+         "Name": "string",
+         "CrossLanguageDefinitionId": "TypeSpec.string"
         },
         "Value": "application/json"
->>>>>>> cc743cb2
        },
        "Location": "Header",
        "IsApiVersion": false,
@@ -230,7 +213,9 @@
         "Kind": "constant",
         "ValueType": {
          "$id": "24",
-         "Kind": "string"
+         "Kind": "string",
+         "Name": "string",
+         "CrossLanguageDefinitionId": "TypeSpec.string"
         },
         "Value": "application/json"
        },
@@ -247,20 +232,15 @@
        "Name": "accept",
        "NameInRequest": "Accept",
        "Type": {
-<<<<<<< HEAD
-        "$id": "27",
-        "Kind": "string",
-        "Name": "string",
-        "CrossLanguageDefinitionId": "TypeSpec.string"
-=======
         "$id": "26",
         "Kind": "constant",
         "ValueType": {
          "$id": "27",
-         "Kind": "string"
+         "Kind": "string",
+         "Name": "string",
+         "CrossLanguageDefinitionId": "TypeSpec.string"
         },
         "Value": "application/json"
->>>>>>> cc743cb2
        },
        "Location": "Header",
        "IsApiVersion": false,
@@ -275,14 +255,7 @@
        "Name": "body",
        "NameInRequest": "body",
        "Type": {
-<<<<<<< HEAD
-        "$id": "30",
-        "Kind": "string",
-        "Name": "string",
-        "CrossLanguageDefinitionId": "TypeSpec.string"
-=======
         "$ref": "4"
->>>>>>> cc743cb2
        },
        "Location": "Body",
        "IsApiVersion": false,
