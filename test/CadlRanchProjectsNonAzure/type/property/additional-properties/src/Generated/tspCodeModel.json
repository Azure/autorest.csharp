--- conflicted
+++ resolved
@@ -72,13 +72,8 @@
    "$id": "11",
    "Kind": "model",
    "Name": "ExtendsUnknownAdditionalProperties",
-<<<<<<< HEAD
-   "Namespace": "Type.Property.AdditionalProperties",
+   "CrossLanguageDefinitionId": "Type.Property.AdditionalProperties.ExtendsUnknownAdditionalProperties",
    "Usage": "Input,Output",
-=======
-   "CrossLanguageDefinitionId": "Type.Property.AdditionalProperties.ExtendsUnknownAdditionalProperties",
-   "Usage": "RoundTrip",
->>>>>>> 5f9dfa7e
    "Description": "The model extends from Record<unknown> type.",
    "AdditionalProperties": {
     "$id": "12",
@@ -103,13 +98,8 @@
    "$id": "15",
    "Kind": "model",
    "Name": "ExtendsUnknownAdditionalPropertiesDerived",
-<<<<<<< HEAD
-   "Namespace": "Type.Property.AdditionalProperties",
+   "CrossLanguageDefinitionId": "Type.Property.AdditionalProperties.ExtendsUnknownAdditionalPropertiesDerived",
    "Usage": "Input,Output",
-=======
-   "CrossLanguageDefinitionId": "Type.Property.AdditionalProperties.ExtendsUnknownAdditionalPropertiesDerived",
-   "Usage": "RoundTrip",
->>>>>>> 5f9dfa7e
    "Description": "The model extends from a type that extends from Record<unknown>.",
    "BaseModel": {
     "$ref": "11"
@@ -145,13 +135,8 @@
    "$id": "20",
    "Kind": "model",
    "Name": "ExtendsUnknownAdditionalPropertiesDiscriminated",
-<<<<<<< HEAD
-   "Namespace": "Type.Property.AdditionalProperties",
+   "CrossLanguageDefinitionId": "Type.Property.AdditionalProperties.ExtendsUnknownAdditionalPropertiesDiscriminated",
    "Usage": "Input,Output",
-=======
-   "CrossLanguageDefinitionId": "Type.Property.AdditionalProperties.ExtendsUnknownAdditionalPropertiesDiscriminated",
-   "Usage": "RoundTrip",
->>>>>>> 5f9dfa7e
    "Description": "The model extends from Record<unknown> with a discriminator.",
    "AdditionalProperties": {
     "$id": "21",
@@ -193,13 +178,8 @@
      "$id": "27",
      "Kind": "model",
      "Name": "ExtendsUnknownAdditionalPropertiesDiscriminatedDerived",
-<<<<<<< HEAD
-     "Namespace": "Type.Property.AdditionalProperties",
+     "CrossLanguageDefinitionId": "Type.Property.AdditionalProperties.ExtendsUnknownAdditionalPropertiesDiscriminatedDerived",
      "Usage": "Input,Output",
-=======
-     "CrossLanguageDefinitionId": "Type.Property.AdditionalProperties.ExtendsUnknownAdditionalPropertiesDiscriminatedDerived",
-     "Usage": "RoundTrip",
->>>>>>> 5f9dfa7e
      "Description": "The derived discriminated type",
      "DiscriminatorValue": "derived",
      "BaseModel": {
@@ -259,13 +239,8 @@
    "$id": "35",
    "Kind": "model",
    "Name": "IsUnknownAdditionalProperties",
-<<<<<<< HEAD
-   "Namespace": "Type.Property.AdditionalProperties",
+   "CrossLanguageDefinitionId": "Type.Property.AdditionalProperties.IsUnknownAdditionalProperties",
    "Usage": "Input,Output",
-=======
-   "CrossLanguageDefinitionId": "Type.Property.AdditionalProperties.IsUnknownAdditionalProperties",
-   "Usage": "RoundTrip",
->>>>>>> 5f9dfa7e
    "Description": "The model is from Record<unknown> type.",
    "AdditionalProperties": {
     "$id": "36",
@@ -290,13 +265,8 @@
    "$id": "39",
    "Kind": "model",
    "Name": "IsUnknownAdditionalPropertiesDerived",
-<<<<<<< HEAD
-   "Namespace": "Type.Property.AdditionalProperties",
+   "CrossLanguageDefinitionId": "Type.Property.AdditionalProperties.IsUnknownAdditionalPropertiesDerived",
    "Usage": "Input,Output",
-=======
-   "CrossLanguageDefinitionId": "Type.Property.AdditionalProperties.IsUnknownAdditionalPropertiesDerived",
-   "Usage": "RoundTrip",
->>>>>>> 5f9dfa7e
    "Description": "The model extends from a type that is Record<unknown> type",
    "BaseModel": {
     "$ref": "35"
@@ -332,13 +302,8 @@
    "$id": "44",
    "Kind": "model",
    "Name": "IsUnknownAdditionalPropertiesDiscriminated",
-<<<<<<< HEAD
-   "Namespace": "Type.Property.AdditionalProperties",
+   "CrossLanguageDefinitionId": "Type.Property.AdditionalProperties.IsUnknownAdditionalPropertiesDiscriminated",
    "Usage": "Input,Output",
-=======
-   "CrossLanguageDefinitionId": "Type.Property.AdditionalProperties.IsUnknownAdditionalPropertiesDiscriminated",
-   "Usage": "RoundTrip",
->>>>>>> 5f9dfa7e
    "Description": "The model is Record<unknown> with a discriminator.",
    "AdditionalProperties": {
     "$id": "45",
@@ -380,13 +345,8 @@
      "$id": "51",
      "Kind": "model",
      "Name": "IsUnknownAdditionalPropertiesDiscriminatedDerived",
-<<<<<<< HEAD
-     "Namespace": "Type.Property.AdditionalProperties",
+     "CrossLanguageDefinitionId": "Type.Property.AdditionalProperties.IsUnknownAdditionalPropertiesDiscriminatedDerived",
      "Usage": "Input,Output",
-=======
-     "CrossLanguageDefinitionId": "Type.Property.AdditionalProperties.IsUnknownAdditionalPropertiesDiscriminatedDerived",
-     "Usage": "RoundTrip",
->>>>>>> 5f9dfa7e
      "Description": "The derived discriminated type",
      "DiscriminatorValue": "derived",
      "BaseModel": {
@@ -446,13 +406,8 @@
    "$id": "59",
    "Kind": "model",
    "Name": "ExtendsStringAdditionalProperties",
-<<<<<<< HEAD
-   "Namespace": "Type.Property.AdditionalProperties",
+   "CrossLanguageDefinitionId": "Type.Property.AdditionalProperties.ExtendsStringAdditionalProperties",
    "Usage": "Input,Output",
-=======
-   "CrossLanguageDefinitionId": "Type.Property.AdditionalProperties.ExtendsStringAdditionalProperties",
-   "Usage": "RoundTrip",
->>>>>>> 5f9dfa7e
    "Description": "The model extends from Record<string> type.",
    "AdditionalProperties": {
     "$id": "60",
@@ -477,13 +432,8 @@
    "$id": "63",
    "Kind": "model",
    "Name": "IsStringAdditionalProperties",
-<<<<<<< HEAD
-   "Namespace": "Type.Property.AdditionalProperties",
+   "CrossLanguageDefinitionId": "Type.Property.AdditionalProperties.IsStringAdditionalProperties",
    "Usage": "Input,Output",
-=======
-   "CrossLanguageDefinitionId": "Type.Property.AdditionalProperties.IsStringAdditionalProperties",
-   "Usage": "RoundTrip",
->>>>>>> 5f9dfa7e
    "Description": "The model is from Record<string> type.",
    "AdditionalProperties": {
     "$id": "64",
@@ -508,13 +458,8 @@
    "$id": "67",
    "Kind": "model",
    "Name": "SpreadStringRecord",
-<<<<<<< HEAD
-   "Namespace": "Type.Property.AdditionalProperties",
+   "CrossLanguageDefinitionId": "Type.Property.AdditionalProperties.SpreadStringRecord",
    "Usage": "Input,Output",
-=======
-   "CrossLanguageDefinitionId": "Type.Property.AdditionalProperties.SpreadStringRecord",
-   "Usage": "RoundTrip",
->>>>>>> 5f9dfa7e
    "Description": "The model spread Record<string> with the same known property type",
    "AdditionalProperties": {
     "$id": "68",
@@ -539,13 +484,8 @@
    "$id": "71",
    "Kind": "model",
    "Name": "ExtendsFloatAdditionalProperties",
-<<<<<<< HEAD
-   "Namespace": "Type.Property.AdditionalProperties",
+   "CrossLanguageDefinitionId": "Type.Property.AdditionalProperties.ExtendsFloatAdditionalProperties",
    "Usage": "Input,Output",
-=======
-   "CrossLanguageDefinitionId": "Type.Property.AdditionalProperties.ExtendsFloatAdditionalProperties",
-   "Usage": "RoundTrip",
->>>>>>> 5f9dfa7e
    "Description": "The model extends from Record<float32> type.",
    "AdditionalProperties": {
     "$id": "72",
@@ -570,13 +510,8 @@
    "$id": "75",
    "Kind": "model",
    "Name": "IsFloatAdditionalProperties",
-<<<<<<< HEAD
-   "Namespace": "Type.Property.AdditionalProperties",
+   "CrossLanguageDefinitionId": "Type.Property.AdditionalProperties.IsFloatAdditionalProperties",
    "Usage": "Input,Output",
-=======
-   "CrossLanguageDefinitionId": "Type.Property.AdditionalProperties.IsFloatAdditionalProperties",
-   "Usage": "RoundTrip",
->>>>>>> 5f9dfa7e
    "Description": "The model is from Record<float32> type.",
    "AdditionalProperties": {
     "$id": "76",
@@ -601,13 +536,8 @@
    "$id": "79",
    "Kind": "model",
    "Name": "SpreadFloatRecord",
-<<<<<<< HEAD
-   "Namespace": "Type.Property.AdditionalProperties",
+   "CrossLanguageDefinitionId": "Type.Property.AdditionalProperties.SpreadFloatRecord",
    "Usage": "Input,Output",
-=======
-   "CrossLanguageDefinitionId": "Type.Property.AdditionalProperties.SpreadFloatRecord",
-   "Usage": "RoundTrip",
->>>>>>> 5f9dfa7e
    "Description": "The model spread Record<float32> with the same known property type",
    "AdditionalProperties": {
     "$id": "80",
@@ -632,25 +562,15 @@
    "$id": "83",
    "Kind": "model",
    "Name": "ExtendsModelAdditionalProperties",
-<<<<<<< HEAD
-   "Namespace": "Type.Property.AdditionalProperties",
+   "CrossLanguageDefinitionId": "Type.Property.AdditionalProperties.ExtendsModelAdditionalProperties",
    "Usage": "Input,Output",
-=======
-   "CrossLanguageDefinitionId": "Type.Property.AdditionalProperties.ExtendsModelAdditionalProperties",
-   "Usage": "RoundTrip",
->>>>>>> 5f9dfa7e
    "Description": "The model extends from Record<ModelForRecord> type.",
    "AdditionalProperties": {
     "$id": "84",
     "Kind": "model",
     "Name": "ModelForRecord",
-<<<<<<< HEAD
-    "Namespace": "Type.Property.AdditionalProperties",
+    "CrossLanguageDefinitionId": "Type.Property.AdditionalProperties.ModelForRecord",
     "Usage": "Input,Output",
-=======
-    "CrossLanguageDefinitionId": "Type.Property.AdditionalProperties.ModelForRecord",
-    "Usage": "RoundTrip",
->>>>>>> 5f9dfa7e
     "Description": "model for record",
     "Properties": [
      {
@@ -688,13 +608,8 @@
    "$id": "88",
    "Kind": "model",
    "Name": "IsModelAdditionalProperties",
-<<<<<<< HEAD
-   "Namespace": "Type.Property.AdditionalProperties",
+   "CrossLanguageDefinitionId": "Type.Property.AdditionalProperties.IsModelAdditionalProperties",
    "Usage": "Input,Output",
-=======
-   "CrossLanguageDefinitionId": "Type.Property.AdditionalProperties.IsModelAdditionalProperties",
-   "Usage": "RoundTrip",
->>>>>>> 5f9dfa7e
    "Description": "The model is from Record<ModelForRecord> type.",
    "AdditionalProperties": {
     "$ref": "84"
@@ -717,13 +632,8 @@
    "$id": "90",
    "Kind": "model",
    "Name": "SpreadModelRecord",
-<<<<<<< HEAD
-   "Namespace": "Type.Property.AdditionalProperties",
+   "CrossLanguageDefinitionId": "Type.Property.AdditionalProperties.SpreadModelRecord",
    "Usage": "Input,Output",
-=======
-   "CrossLanguageDefinitionId": "Type.Property.AdditionalProperties.SpreadModelRecord",
-   "Usage": "RoundTrip",
->>>>>>> 5f9dfa7e
    "Description": "The model spread Record<ModelForRecord> with the same known property type",
    "AdditionalProperties": {
     "$ref": "84"
@@ -746,13 +656,8 @@
    "$id": "92",
    "Kind": "model",
    "Name": "ExtendsModelArrayAdditionalProperties",
-<<<<<<< HEAD
-   "Namespace": "Type.Property.AdditionalProperties",
+   "CrossLanguageDefinitionId": "Type.Property.AdditionalProperties.ExtendsModelArrayAdditionalProperties",
    "Usage": "Input,Output",
-=======
-   "CrossLanguageDefinitionId": "Type.Property.AdditionalProperties.ExtendsModelArrayAdditionalProperties",
-   "Usage": "RoundTrip",
->>>>>>> 5f9dfa7e
    "Description": "The model extends from Record<ModelForRecord[]> type.",
    "AdditionalProperties": {
     "$id": "93",
@@ -783,13 +688,8 @@
    "$id": "96",
    "Kind": "model",
    "Name": "IsModelArrayAdditionalProperties",
-<<<<<<< HEAD
-   "Namespace": "Type.Property.AdditionalProperties",
+   "CrossLanguageDefinitionId": "Type.Property.AdditionalProperties.IsModelArrayAdditionalProperties",
    "Usage": "Input,Output",
-=======
-   "CrossLanguageDefinitionId": "Type.Property.AdditionalProperties.IsModelArrayAdditionalProperties",
-   "Usage": "RoundTrip",
->>>>>>> 5f9dfa7e
    "Description": "The model is from Record<ModelForRecord[]> type.",
    "AdditionalProperties": {
     "$id": "97",
@@ -820,13 +720,8 @@
    "$id": "100",
    "Kind": "model",
    "Name": "SpreadModelArrayRecord",
-<<<<<<< HEAD
-   "Namespace": "Type.Property.AdditionalProperties",
+   "CrossLanguageDefinitionId": "Type.Property.AdditionalProperties.SpreadModelArrayRecord",
    "Usage": "Input,Output",
-=======
-   "CrossLanguageDefinitionId": "Type.Property.AdditionalProperties.SpreadModelArrayRecord",
-   "Usage": "RoundTrip",
->>>>>>> 5f9dfa7e
    "AdditionalProperties": {
     "$id": "101",
     "Kind": "array",
@@ -856,13 +751,8 @@
    "$id": "104",
    "Kind": "model",
    "Name": "DifferentSpreadStringRecord",
-<<<<<<< HEAD
-   "Namespace": "Type.Property.AdditionalProperties",
+   "CrossLanguageDefinitionId": "Type.Property.AdditionalProperties.DifferentSpreadStringRecord",
    "Usage": "Input,Output",
-=======
-   "CrossLanguageDefinitionId": "Type.Property.AdditionalProperties.DifferentSpreadStringRecord",
-   "Usage": "RoundTrip",
->>>>>>> 5f9dfa7e
    "Description": "The model spread Record<string> with the different known property type",
    "AdditionalProperties": {
     "$id": "105",
@@ -887,13 +777,8 @@
    "$id": "108",
    "Kind": "model",
    "Name": "DifferentSpreadFloatRecord",
-<<<<<<< HEAD
-   "Namespace": "Type.Property.AdditionalProperties",
+   "CrossLanguageDefinitionId": "Type.Property.AdditionalProperties.DifferentSpreadFloatRecord",
    "Usage": "Input,Output",
-=======
-   "CrossLanguageDefinitionId": "Type.Property.AdditionalProperties.DifferentSpreadFloatRecord",
-   "Usage": "RoundTrip",
->>>>>>> 5f9dfa7e
    "Description": "The model spread Record<float32> with the different known property type",
    "AdditionalProperties": {
     "$id": "109",
@@ -918,13 +803,8 @@
    "$id": "112",
    "Kind": "model",
    "Name": "DifferentSpreadModelRecord",
-<<<<<<< HEAD
-   "Namespace": "Type.Property.AdditionalProperties",
+   "CrossLanguageDefinitionId": "Type.Property.AdditionalProperties.DifferentSpreadModelRecord",
    "Usage": "Input,Output",
-=======
-   "CrossLanguageDefinitionId": "Type.Property.AdditionalProperties.DifferentSpreadModelRecord",
-   "Usage": "RoundTrip",
->>>>>>> 5f9dfa7e
    "Description": "The model spread Record<ModelForRecord> with the different known property type",
    "AdditionalProperties": {
     "$ref": "84"
@@ -948,13 +828,8 @@
    "$id": "115",
    "Kind": "model",
    "Name": "DifferentSpreadModelArrayRecord",
-<<<<<<< HEAD
-   "Namespace": "Type.Property.AdditionalProperties",
+   "CrossLanguageDefinitionId": "Type.Property.AdditionalProperties.DifferentSpreadModelArrayRecord",
    "Usage": "Input,Output",
-=======
-   "CrossLanguageDefinitionId": "Type.Property.AdditionalProperties.DifferentSpreadModelArrayRecord",
-   "Usage": "RoundTrip",
->>>>>>> 5f9dfa7e
    "Description": "The model spread Record<ModelForRecord[]> with the different known property type",
    "AdditionalProperties": {
     "$id": "116",
@@ -982,13 +857,8 @@
    "$id": "119",
    "Kind": "model",
    "Name": "DifferentSpreadStringDerived",
-<<<<<<< HEAD
-   "Namespace": "Type.Property.AdditionalProperties",
+   "CrossLanguageDefinitionId": "Type.Property.AdditionalProperties.DifferentSpreadStringDerived",
    "Usage": "Input,Output",
-=======
-   "CrossLanguageDefinitionId": "Type.Property.AdditionalProperties.DifferentSpreadStringDerived",
-   "Usage": "RoundTrip",
->>>>>>> 5f9dfa7e
    "Description": "The model extends from a model that spread Record<string> with the different known property type",
    "BaseModel": {
     "$ref": "104"
@@ -1012,13 +882,8 @@
    "$id": "122",
    "Kind": "model",
    "Name": "DifferentSpreadFloatDerived",
-<<<<<<< HEAD
-   "Namespace": "Type.Property.AdditionalProperties",
+   "CrossLanguageDefinitionId": "Type.Property.AdditionalProperties.DifferentSpreadFloatDerived",
    "Usage": "Input,Output",
-=======
-   "CrossLanguageDefinitionId": "Type.Property.AdditionalProperties.DifferentSpreadFloatDerived",
-   "Usage": "RoundTrip",
->>>>>>> 5f9dfa7e
    "Description": "The model extends from a model that spread Record<float32> with the different known property type",
    "BaseModel": {
     "$ref": "108"
@@ -1042,13 +907,8 @@
    "$id": "125",
    "Kind": "model",
    "Name": "DifferentSpreadModelDerived",
-<<<<<<< HEAD
-   "Namespace": "Type.Property.AdditionalProperties",
+   "CrossLanguageDefinitionId": "Type.Property.AdditionalProperties.DifferentSpreadModelDerived",
    "Usage": "Input,Output",
-=======
-   "CrossLanguageDefinitionId": "Type.Property.AdditionalProperties.DifferentSpreadModelDerived",
-   "Usage": "RoundTrip",
->>>>>>> 5f9dfa7e
    "Description": "The model extends from a model that spread Record<ModelForRecord> with the different known property type",
    "BaseModel": {
     "$ref": "112"
@@ -1071,13 +931,8 @@
    "$id": "127",
    "Kind": "model",
    "Name": "DifferentSpreadModelArrayDerived",
-<<<<<<< HEAD
-   "Namespace": "Type.Property.AdditionalProperties",
+   "CrossLanguageDefinitionId": "Type.Property.AdditionalProperties.DifferentSpreadModelArrayDerived",
    "Usage": "Input,Output",
-=======
-   "CrossLanguageDefinitionId": "Type.Property.AdditionalProperties.DifferentSpreadModelArrayDerived",
-   "Usage": "RoundTrip",
->>>>>>> 5f9dfa7e
    "Description": "The model extends from a model that spread Record<ModelForRecord[]> with the different known property type",
    "BaseModel": {
     "$ref": "115"
@@ -1104,13 +959,8 @@
    "$id": "130",
    "Kind": "model",
    "Name": "MultipleSpreadRecord",
-<<<<<<< HEAD
-   "Namespace": "Type.Property.AdditionalProperties",
+   "CrossLanguageDefinitionId": "Type.Property.AdditionalProperties.MultipleSpreadRecord",
    "Usage": "Input,Output",
-=======
-   "CrossLanguageDefinitionId": "Type.Property.AdditionalProperties.MultipleSpreadRecord",
-   "Usage": "RoundTrip",
->>>>>>> 5f9dfa7e
    "Description": "The model spread Record<string> and Record<float32>",
    "AdditionalProperties": {
     "$id": "131",
@@ -1146,13 +996,8 @@
    "$id": "136",
    "Kind": "model",
    "Name": "SpreadRecordForUnion",
-<<<<<<< HEAD
-   "Namespace": "Type.Property.AdditionalProperties",
+   "CrossLanguageDefinitionId": "Type.Property.AdditionalProperties.SpreadRecordForUnion",
    "Usage": "Input,Output",
-=======
-   "CrossLanguageDefinitionId": "Type.Property.AdditionalProperties.SpreadRecordForUnion",
-   "Usage": "RoundTrip",
->>>>>>> 5f9dfa7e
    "Description": "The model spread Record<string | float32>",
    "AdditionalProperties": {
     "$id": "137",
@@ -1188,13 +1033,8 @@
    "$id": "142",
    "Kind": "model",
    "Name": "SpreadRecordForDiscriminatedUnion",
-<<<<<<< HEAD
-   "Namespace": "Type.Property.AdditionalProperties",
+   "CrossLanguageDefinitionId": "Type.Property.AdditionalProperties.SpreadRecordForDiscriminatedUnion",
    "Usage": "Input,Output",
-=======
-   "CrossLanguageDefinitionId": "Type.Property.AdditionalProperties.SpreadRecordForDiscriminatedUnion",
-   "Usage": "RoundTrip",
->>>>>>> 5f9dfa7e
    "Description": "The model spread Record<WidgetData>",
    "AdditionalProperties": {
     "$id": "143",
@@ -1205,13 +1045,8 @@
       "$id": "144",
       "Kind": "model",
       "Name": "WidgetData0",
-<<<<<<< HEAD
-      "Namespace": "Type.Property.AdditionalProperties",
+      "CrossLanguageDefinitionId": "Type.Property.AdditionalProperties.WidgetData0",
       "Usage": "Input,Output",
-=======
-      "CrossLanguageDefinitionId": "Type.Property.AdditionalProperties.WidgetData0",
-      "Usage": "RoundTrip",
->>>>>>> 5f9dfa7e
       "Properties": [
        {
         "$id": "145",
@@ -1247,13 +1082,8 @@
       "$id": "149",
       "Kind": "model",
       "Name": "WidgetData1",
-<<<<<<< HEAD
-      "Namespace": "Type.Property.AdditionalProperties",
+      "CrossLanguageDefinitionId": "Type.Property.AdditionalProperties.WidgetData1",
       "Usage": "Input,Output",
-=======
-      "CrossLanguageDefinitionId": "Type.Property.AdditionalProperties.WidgetData1",
-      "Usage": "RoundTrip",
->>>>>>> 5f9dfa7e
       "Properties": [
        {
         "$id": "150",
@@ -1334,13 +1164,8 @@
    "$id": "160",
    "Kind": "model",
    "Name": "SpreadRecordForNonDiscriminatedUnion",
-<<<<<<< HEAD
-   "Namespace": "Type.Property.AdditionalProperties",
+   "CrossLanguageDefinitionId": "Type.Property.AdditionalProperties.SpreadRecordForNonDiscriminatedUnion",
    "Usage": "Input,Output",
-=======
-   "CrossLanguageDefinitionId": "Type.Property.AdditionalProperties.SpreadRecordForNonDiscriminatedUnion",
-   "Usage": "RoundTrip",
->>>>>>> 5f9dfa7e
    "Description": "The model spread Record<WidgetData0 | WidgetData1>",
    "AdditionalProperties": {
     "$id": "161",
@@ -1374,13 +1199,8 @@
    "$id": "164",
    "Kind": "model",
    "Name": "SpreadRecordForNonDiscriminatedUnion2",
-<<<<<<< HEAD
-   "Namespace": "Type.Property.AdditionalProperties",
+   "CrossLanguageDefinitionId": "Type.Property.AdditionalProperties.SpreadRecordForNonDiscriminatedUnion2",
    "Usage": "Input,Output",
-=======
-   "CrossLanguageDefinitionId": "Type.Property.AdditionalProperties.SpreadRecordForNonDiscriminatedUnion2",
-   "Usage": "RoundTrip",
->>>>>>> 5f9dfa7e
    "Description": "The model spread Record<WidgetData2 | WidgetData1>",
    "AdditionalProperties": {
     "$id": "165",
@@ -1391,13 +1211,8 @@
       "$id": "166",
       "Kind": "model",
       "Name": "WidgetData2",
-<<<<<<< HEAD
-      "Namespace": "Type.Property.AdditionalProperties",
+      "CrossLanguageDefinitionId": "Type.Property.AdditionalProperties.WidgetData2",
       "Usage": "Input,Output",
-=======
-      "CrossLanguageDefinitionId": "Type.Property.AdditionalProperties.WidgetData2",
-      "Usage": "RoundTrip",
->>>>>>> 5f9dfa7e
       "Properties": [
        {
         "$id": "167",
@@ -1456,13 +1271,8 @@
    "$id": "173",
    "Kind": "model",
    "Name": "SpreadRecordForNonDiscriminatedUnion3",
-<<<<<<< HEAD
-   "Namespace": "Type.Property.AdditionalProperties",
+   "CrossLanguageDefinitionId": "Type.Property.AdditionalProperties.SpreadRecordForNonDiscriminatedUnion3",
    "Usage": "Input,Output",
-=======
-   "CrossLanguageDefinitionId": "Type.Property.AdditionalProperties.SpreadRecordForNonDiscriminatedUnion3",
-   "Usage": "RoundTrip",
->>>>>>> 5f9dfa7e
    "Description": "The model spread Record<WidgetData2[] | WidgetData1>",
    "AdditionalProperties": {
     "$id": "174",
