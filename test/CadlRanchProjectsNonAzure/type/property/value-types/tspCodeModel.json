--- conflicted
+++ resolved
@@ -19,14 +19,8 @@
      "Value": "value2"
     }
    ],
-<<<<<<< HEAD
    "IsExtensible": true,
-   "Usage": "RoundTrip"
-=======
-   "Description": "Enum that will be used as a property for model EnumProperty. Non-extensible.",
-   "IsExtensible": false,
    "Usage": "Input,Output,Json"
->>>>>>> f082aaf1
   },
   {
    "$id": "5",
@@ -49,14 +43,8 @@
      "Value": 46.875
     }
    ],
-<<<<<<< HEAD
    "IsExtensible": false,
-   "Usage": "RoundTrip"
-=======
-   "Description": "Enum that will be used as a property for model EnumProperty. Extensible.",
-   "IsExtensible": true,
    "Usage": "Input,Output,Json"
->>>>>>> f082aaf1
   },
   {
    "$id": "9",
@@ -79,15 +67,8 @@
      "Value": 43
     }
    ],
-<<<<<<< HEAD
    "IsExtensible": false,
-   "Usage": "RoundTrip"
-=======
-   "CrossLanguageDefinitionId": "",
-   "Description": "The StringLiteralProperty_property",
-   "IsExtensible": true,
    "Usage": "Input,Output,Json"
->>>>>>> f082aaf1
   },
   {
    "$id": "13",
@@ -110,15 +91,8 @@
      "Value": "world"
     }
    ],
-<<<<<<< HEAD
    "IsExtensible": false,
-   "Usage": "RoundTrip"
-=======
-   "CrossLanguageDefinitionId": "",
-   "Description": "The IntLiteralProperty_property",
-   "IsExtensible": true,
    "Usage": "Input,Output,Json"
->>>>>>> f082aaf1
   },
   {
    "$id": "17",
@@ -139,11 +113,7 @@
    "CrossLanguageDefinitionId": "",
    "Description": "The FloatLiteralProperty_property",
    "IsExtensible": true,
-<<<<<<< HEAD
-   "Usage": "None"
-=======
    "Usage": "Input,Output,Json"
->>>>>>> f082aaf1
   },
   {
    "$id": "20",
@@ -161,15 +131,10 @@
      "Description": "42"
     }
    ],
-<<<<<<< HEAD
    "CrossLanguageDefinitionId": "",
    "Description": "The IntLiteralProperty_property",
    "IsExtensible": true,
-   "Usage": "None"
-=======
-   "IsExtensible": false,
    "Usage": "Input,Output,Json"
->>>>>>> f082aaf1
   },
   {
    "$id": "23",
@@ -187,15 +152,10 @@
      "Description": "hello"
     }
    ],
-<<<<<<< HEAD
    "CrossLanguageDefinitionId": "",
    "Description": "The StringLiteralProperty_property",
    "IsExtensible": true,
-   "Usage": "None"
-=======
-   "IsExtensible": false,
    "Usage": "Input,Output,Json"
->>>>>>> f082aaf1
   },
   {
    "$id": "26",
@@ -220,14 +180,9 @@
      "Description": "Second value."
     }
    ],
-<<<<<<< HEAD
    "Description": "Enum that will be used as a property for model EnumProperty. Extensible.",
    "IsExtensible": true,
-   "Usage": "RoundTrip"
-=======
-   "IsExtensible": false,
    "Usage": "Input,Output,Json"
->>>>>>> f082aaf1
   },
   {
    "$id": "30",
@@ -252,31 +207,19 @@
      "Description": "Second value."
     }
    ],
-<<<<<<< HEAD
    "Description": "Enum that will be used as a property for model EnumProperty. Non-extensible.",
    "IsExtensible": false,
-   "Usage": "RoundTrip"
-=======
-   "IsExtensible": true,
    "Usage": "Input,Output,Json"
->>>>>>> f082aaf1
   }
  ],
  "Models": [
   {
    "$id": "34",
    "Kind": "model",
-<<<<<<< HEAD
    "Name": "UnionEnumValueProperty",
    "CrossLanguageDefinitionId": "Type.Property.ValueTypes.UnionEnumValueProperty",
-   "Usage": "RoundTrip",
+   "Usage": "Input,Output,Json",
    "Description": "Template type for testing models with specific properties. Pass in the type of the property you are looking for",
-=======
-   "Name": "BooleanProperty",
-   "CrossLanguageDefinitionId": "Type.Property.ValueTypes.BooleanProperty",
-   "Usage": "Input,Output,Json",
-   "Description": "Model with a boolean property",
->>>>>>> f082aaf1
    "Properties": [
     {
      "$id": "35",
@@ -299,17 +242,10 @@
   {
    "$id": "37",
    "Kind": "model",
-<<<<<<< HEAD
    "Name": "UnionFloatLiteralProperty",
    "CrossLanguageDefinitionId": "Type.Property.ValueTypes.UnionFloatLiteralProperty",
-   "Usage": "RoundTrip",
+   "Usage": "Input,Output,Json",
    "Description": "Model with a union of float literal as property.",
-=======
-   "Name": "StringProperty",
-   "CrossLanguageDefinitionId": "Type.Property.ValueTypes.StringProperty",
-   "Usage": "Input,Output,Json",
-   "Description": "Model with a string property",
->>>>>>> f082aaf1
    "Properties": [
     {
      "$id": "38",
@@ -327,17 +263,10 @@
   {
    "$id": "39",
    "Kind": "model",
-<<<<<<< HEAD
    "Name": "UnionIntLiteralProperty",
    "CrossLanguageDefinitionId": "Type.Property.ValueTypes.UnionIntLiteralProperty",
-   "Usage": "RoundTrip",
+   "Usage": "Input,Output,Json",
    "Description": "Model with a union of int literal as property.",
-=======
-   "Name": "BytesProperty",
-   "CrossLanguageDefinitionId": "Type.Property.ValueTypes.BytesProperty",
-   "Usage": "Input,Output,Json",
-   "Description": "Model with a bytes property",
->>>>>>> f082aaf1
    "Properties": [
     {
      "$id": "40",
@@ -355,17 +284,10 @@
   {
    "$id": "41",
    "Kind": "model",
-<<<<<<< HEAD
    "Name": "UnionStringLiteralProperty",
    "CrossLanguageDefinitionId": "Type.Property.ValueTypes.UnionStringLiteralProperty",
-   "Usage": "RoundTrip",
+   "Usage": "Input,Output,Json",
    "Description": "Model with a union of string literal as property.",
-=======
-   "Name": "IntProperty",
-   "CrossLanguageDefinitionId": "Type.Property.ValueTypes.IntProperty",
-   "Usage": "Input,Output,Json",
-   "Description": "Model with a int property",
->>>>>>> f082aaf1
    "Properties": [
     {
      "$id": "42",
@@ -383,17 +305,10 @@
   {
    "$id": "43",
    "Kind": "model",
-<<<<<<< HEAD
    "Name": "BooleanLiteralProperty",
    "CrossLanguageDefinitionId": "Type.Property.ValueTypes.BooleanLiteralProperty",
-   "Usage": "RoundTrip",
+   "Usage": "Input,Output,Json",
    "Description": "Model with a boolean literal property.",
-=======
-   "Name": "FloatProperty",
-   "CrossLanguageDefinitionId": "Type.Property.ValueTypes.FloatProperty",
-   "Usage": "Input,Output,Json",
-   "Description": "Model with a float property",
->>>>>>> f082aaf1
    "Properties": [
     {
      "$id": "44",
@@ -417,17 +332,10 @@
   {
    "$id": "47",
    "Kind": "model",
-<<<<<<< HEAD
    "Name": "FloatLiteralProperty",
    "CrossLanguageDefinitionId": "Type.Property.ValueTypes.FloatLiteralProperty",
-   "Usage": "RoundTrip",
+   "Usage": "Input,Output,Json",
    "Description": "Model with a float literal property.",
-=======
-   "Name": "DecimalProperty",
-   "CrossLanguageDefinitionId": "Type.Property.ValueTypes.DecimalProperty",
-   "Usage": "Input,Output,Json",
-   "Description": "Model with a decimal property",
->>>>>>> f082aaf1
    "Properties": [
     {
      "$id": "48",
@@ -450,17 +358,10 @@
   {
    "$id": "50",
    "Kind": "model",
-<<<<<<< HEAD
    "Name": "IntLiteralProperty",
    "CrossLanguageDefinitionId": "Type.Property.ValueTypes.IntLiteralProperty",
-   "Usage": "RoundTrip",
+   "Usage": "Input,Output,Json",
    "Description": "Model with a int literal property.",
-=======
-   "Name": "Decimal128Property",
-   "CrossLanguageDefinitionId": "Type.Property.ValueTypes.Decimal128Property",
-   "Usage": "Input,Output,Json",
-   "Description": "Model with a decimal128 property",
->>>>>>> f082aaf1
    "Properties": [
     {
      "$id": "51",
@@ -483,17 +384,10 @@
   {
    "$id": "53",
    "Kind": "model",
-<<<<<<< HEAD
    "Name": "StringLiteralProperty",
    "CrossLanguageDefinitionId": "Type.Property.ValueTypes.StringLiteralProperty",
-   "Usage": "RoundTrip",
+   "Usage": "Input,Output,Json",
    "Description": "Model with a string literal property.",
-=======
-   "Name": "DatetimeProperty",
-   "CrossLanguageDefinitionId": "Type.Property.ValueTypes.DatetimeProperty",
-   "Usage": "Input,Output,Json",
-   "Description": "Model with a datetime property",
->>>>>>> f082aaf1
    "Properties": [
     {
      "$id": "54",
@@ -516,17 +410,10 @@
   {
    "$id": "56",
    "Kind": "model",
-<<<<<<< HEAD
    "Name": "UnknownArrayProperty",
    "CrossLanguageDefinitionId": "Type.Property.ValueTypes.UnknownArrayProperty",
-   "Usage": "RoundTrip",
+   "Usage": "Input,Output,Json",
    "Description": "Model with a property unknown, and the data is an array.",
-=======
-   "Name": "DurationProperty",
-   "CrossLanguageDefinitionId": "Type.Property.ValueTypes.DurationProperty",
-   "Usage": "Input,Output,Json",
-   "Description": "Model with a duration property",
->>>>>>> f082aaf1
    "Properties": [
     {
      "$id": "57",
@@ -545,17 +432,10 @@
   {
    "$id": "59",
    "Kind": "model",
-<<<<<<< HEAD
    "Name": "UnknownDictProperty",
    "CrossLanguageDefinitionId": "Type.Property.ValueTypes.UnknownDictProperty",
-   "Usage": "RoundTrip",
+   "Usage": "Input,Output,Json",
    "Description": "Model with a property unknown, and the data is a dictionnary.",
-=======
-   "Name": "EnumProperty",
-   "CrossLanguageDefinitionId": "Type.Property.ValueTypes.EnumProperty",
-   "Usage": "Input,Output,Json",
-   "Description": "Model with enum properties",
->>>>>>> f082aaf1
    "Properties": [
     {
      "$id": "60",
@@ -574,17 +454,10 @@
   {
    "$id": "62",
    "Kind": "model",
-<<<<<<< HEAD
    "Name": "UnknownIntProperty",
    "CrossLanguageDefinitionId": "Type.Property.ValueTypes.UnknownIntProperty",
-   "Usage": "RoundTrip",
+   "Usage": "Input,Output,Json",
    "Description": "Model with a property unknown, and the data is a int32.",
-=======
-   "Name": "ExtensibleEnumProperty",
-   "CrossLanguageDefinitionId": "Type.Property.ValueTypes.ExtensibleEnumProperty",
-   "Usage": "Input,Output,Json",
-   "Description": "Model with extensible enum properties",
->>>>>>> f082aaf1
    "Properties": [
     {
      "$id": "63",
@@ -603,17 +476,10 @@
   {
    "$id": "65",
    "Kind": "model",
-<<<<<<< HEAD
    "Name": "UnknownStringProperty",
    "CrossLanguageDefinitionId": "Type.Property.ValueTypes.UnknownStringProperty",
-   "Usage": "RoundTrip",
+   "Usage": "Input,Output,Json",
    "Description": "Model with a property unknown, and the data is a string.",
-=======
-   "Name": "ModelProperty",
-   "CrossLanguageDefinitionId": "Type.Property.ValueTypes.ModelProperty",
-   "Usage": "Input,Output,Json",
-   "Description": "Model with model properties",
->>>>>>> f082aaf1
    "Properties": [
     {
      "$id": "66",
@@ -621,31 +487,8 @@
      "SerializedName": "property",
      "Description": "Property",
      "Type": {
-<<<<<<< HEAD
       "$id": "67",
       "Kind": "any"
-=======
-      "$id": "69",
-      "Kind": "model",
-      "Name": "InnerModel",
-      "CrossLanguageDefinitionId": "Type.Property.ValueTypes.InnerModel",
-      "Usage": "Input,Output,Json",
-      "Description": "Inner model. Will be a property type for ModelWithModelProperties",
-      "Properties": [
-       {
-        "$id": "70",
-        "Name": "property",
-        "SerializedName": "property",
-        "Description": "Required string property",
-        "Type": {
-         "$id": "71",
-         "Kind": "string"
-        },
-        "IsRequired": true,
-        "IsReadOnly": false
-       }
-      ]
->>>>>>> f082aaf1
      },
      "IsRequired": true,
      "IsReadOnly": false
@@ -657,24 +500,17 @@
    "Kind": "model",
    "Name": "NeverProperty",
    "CrossLanguageDefinitionId": "Type.Property.ValueTypes.NeverProperty",
-   "Usage": "RoundTrip",
+   "Usage": "Input,Output,Json",
    "Description": "Model with a property never. (This property should not be included).",
    "Properties": []
   },
   {
    "$id": "69",
    "Kind": "model",
-<<<<<<< HEAD
    "Name": "DictionaryStringProperty",
    "CrossLanguageDefinitionId": "Type.Property.ValueTypes.DictionaryStringProperty",
-   "Usage": "RoundTrip",
+   "Usage": "Input,Output,Json",
    "Description": "Model with dictionary string properties",
-=======
-   "Name": "CollectionsStringProperty",
-   "CrossLanguageDefinitionId": "Type.Property.ValueTypes.CollectionsStringProperty",
-   "Usage": "Input,Output,Json",
-   "Description": "Model with collection string properties",
->>>>>>> f082aaf1
    "Properties": [
     {
      "$id": "70",
@@ -701,17 +537,10 @@
   {
    "$id": "74",
    "Kind": "model",
-<<<<<<< HEAD
    "Name": "CollectionsModelProperty",
    "CrossLanguageDefinitionId": "Type.Property.ValueTypes.CollectionsModelProperty",
-   "Usage": "RoundTrip",
+   "Usage": "Input,Output,Json",
    "Description": "Model with collection model properties",
-=======
-   "Name": "CollectionsIntProperty",
-   "CrossLanguageDefinitionId": "Type.Property.ValueTypes.CollectionsIntProperty",
-   "Usage": "Input,Output,Json",
-   "Description": "Model with collection int properties",
->>>>>>> f082aaf1
    "Properties": [
     {
      "$id": "75",
@@ -727,7 +556,7 @@
        "Kind": "model",
        "Name": "InnerModel",
        "CrossLanguageDefinitionId": "Type.Property.ValueTypes.InnerModel",
-       "Usage": "RoundTrip",
+       "Usage": "Input,Output,Json",
        "Description": "Inner model. Will be a property type for ModelWithModelProperties",
        "Properties": [
         {
@@ -757,17 +586,10 @@
   {
    "$id": "80",
    "Kind": "model",
-<<<<<<< HEAD
    "Name": "CollectionsIntProperty",
    "CrossLanguageDefinitionId": "Type.Property.ValueTypes.CollectionsIntProperty",
-   "Usage": "RoundTrip",
+   "Usage": "Input,Output,Json",
    "Description": "Model with collection int properties",
-=======
-   "Name": "CollectionsModelProperty",
-   "CrossLanguageDefinitionId": "Type.Property.ValueTypes.CollectionsModelProperty",
-   "Usage": "Input,Output,Json",
-   "Description": "Model with collection model properties",
->>>>>>> f082aaf1
    "Properties": [
     {
      "$id": "81",
@@ -792,17 +614,10 @@
   {
    "$id": "84",
    "Kind": "model",
-<<<<<<< HEAD
    "Name": "CollectionsStringProperty",
    "CrossLanguageDefinitionId": "Type.Property.ValueTypes.CollectionsStringProperty",
-   "Usage": "RoundTrip",
+   "Usage": "Input,Output,Json",
    "Description": "Model with collection string properties",
-=======
-   "Name": "DictionaryStringProperty",
-   "CrossLanguageDefinitionId": "Type.Property.ValueTypes.DictionaryStringProperty",
-   "Usage": "Input,Output,Json",
-   "Description": "Model with dictionary string properties",
->>>>>>> f082aaf1
    "Properties": [
     {
      "$id": "85",
@@ -827,26 +642,10 @@
   {
    "$id": "88",
    "Kind": "model",
-<<<<<<< HEAD
    "Name": "ModelProperty",
    "CrossLanguageDefinitionId": "Type.Property.ValueTypes.ModelProperty",
-   "Usage": "RoundTrip",
+   "Usage": "Input,Output,Json",
    "Description": "Model with model properties",
-=======
-   "Name": "NeverProperty",
-   "CrossLanguageDefinitionId": "Type.Property.ValueTypes.NeverProperty",
-   "Usage": "Input,Output,Json",
-   "Description": "Model with a property never. (This property should not be included).",
-   "Properties": []
-  },
-  {
-   "$id": "89",
-   "Kind": "model",
-   "Name": "UnknownStringProperty",
-   "CrossLanguageDefinitionId": "Type.Property.ValueTypes.UnknownStringProperty",
-   "Usage": "Input,Output,Json",
-   "Description": "Model with a property unknown, and the data is a string.",
->>>>>>> f082aaf1
    "Properties": [
     {
      "$id": "89",
@@ -864,17 +663,10 @@
   {
    "$id": "90",
    "Kind": "model",
-<<<<<<< HEAD
    "Name": "ExtensibleEnumProperty",
    "CrossLanguageDefinitionId": "Type.Property.ValueTypes.ExtensibleEnumProperty",
-   "Usage": "RoundTrip",
+   "Usage": "Input,Output,Json",
    "Description": "Model with extensible enum properties",
-=======
-   "Name": "UnknownIntProperty",
-   "CrossLanguageDefinitionId": "Type.Property.ValueTypes.UnknownIntProperty",
-   "Usage": "Input,Output,Json",
-   "Description": "Model with a property unknown, and the data is a int32.",
->>>>>>> f082aaf1
    "Properties": [
     {
      "$id": "91",
@@ -892,17 +684,10 @@
   {
    "$id": "92",
    "Kind": "model",
-<<<<<<< HEAD
    "Name": "EnumProperty",
    "CrossLanguageDefinitionId": "Type.Property.ValueTypes.EnumProperty",
-   "Usage": "RoundTrip",
+   "Usage": "Input,Output,Json",
    "Description": "Model with enum properties",
-=======
-   "Name": "UnknownDictProperty",
-   "CrossLanguageDefinitionId": "Type.Property.ValueTypes.UnknownDictProperty",
-   "Usage": "Input,Output,Json",
-   "Description": "Model with a property unknown, and the data is a dictionnary.",
->>>>>>> f082aaf1
    "Properties": [
     {
      "$id": "93",
@@ -920,17 +705,10 @@
   {
    "$id": "94",
    "Kind": "model",
-<<<<<<< HEAD
    "Name": "DurationProperty",
    "CrossLanguageDefinitionId": "Type.Property.ValueTypes.DurationProperty",
-   "Usage": "RoundTrip",
+   "Usage": "Input,Output,Json",
    "Description": "Model with a duration property",
-=======
-   "Name": "UnknownArrayProperty",
-   "CrossLanguageDefinitionId": "Type.Property.ValueTypes.UnknownArrayProperty",
-   "Usage": "Input,Output,Json",
-   "Description": "Model with a property unknown, and the data is an array.",
->>>>>>> f082aaf1
    "Properties": [
     {
      "$id": "95",
@@ -954,17 +732,10 @@
   {
    "$id": "98",
    "Kind": "model",
-<<<<<<< HEAD
    "Name": "DatetimeProperty",
    "CrossLanguageDefinitionId": "Type.Property.ValueTypes.DatetimeProperty",
-   "Usage": "RoundTrip",
+   "Usage": "Input,Output,Json",
    "Description": "Model with a datetime property",
-=======
-   "Name": "StringLiteralProperty",
-   "CrossLanguageDefinitionId": "Type.Property.ValueTypes.StringLiteralProperty",
-   "Usage": "Input,Output,Json",
-   "Description": "Model with a string literal property.",
->>>>>>> f082aaf1
    "Properties": [
     {
      "$id": "99",
@@ -988,17 +759,10 @@
   {
    "$id": "102",
    "Kind": "model",
-<<<<<<< HEAD
    "Name": "Decimal128Property",
    "CrossLanguageDefinitionId": "Type.Property.ValueTypes.Decimal128Property",
-   "Usage": "RoundTrip",
+   "Usage": "Input,Output,Json",
    "Description": "Model with a decimal128 property",
-=======
-   "Name": "IntLiteralProperty",
-   "CrossLanguageDefinitionId": "Type.Property.ValueTypes.IntLiteralProperty",
-   "Usage": "Input,Output,Json",
-   "Description": "Model with a int literal property.",
->>>>>>> f082aaf1
    "Properties": [
     {
      "$id": "103",
@@ -1017,17 +781,10 @@
   {
    "$id": "105",
    "Kind": "model",
-<<<<<<< HEAD
    "Name": "DecimalProperty",
    "CrossLanguageDefinitionId": "Type.Property.ValueTypes.DecimalProperty",
-   "Usage": "RoundTrip",
+   "Usage": "Input,Output,Json",
    "Description": "Model with a decimal property",
-=======
-   "Name": "FloatLiteralProperty",
-   "CrossLanguageDefinitionId": "Type.Property.ValueTypes.FloatLiteralProperty",
-   "Usage": "Input,Output,Json",
-   "Description": "Model with a float literal property.",
->>>>>>> f082aaf1
    "Properties": [
     {
      "$id": "106",
@@ -1046,17 +803,10 @@
   {
    "$id": "108",
    "Kind": "model",
-<<<<<<< HEAD
    "Name": "FloatProperty",
    "CrossLanguageDefinitionId": "Type.Property.ValueTypes.FloatProperty",
-   "Usage": "RoundTrip",
+   "Usage": "Input,Output,Json",
    "Description": "Model with a float property",
-=======
-   "Name": "BooleanLiteralProperty",
-   "CrossLanguageDefinitionId": "Type.Property.ValueTypes.BooleanLiteralProperty",
-   "Usage": "Input,Output,Json",
-   "Description": "Model with a boolean literal property.",
->>>>>>> f082aaf1
    "Properties": [
     {
      "$id": "109",
@@ -1075,17 +825,10 @@
   {
    "$id": "111",
    "Kind": "model",
-<<<<<<< HEAD
    "Name": "IntProperty",
    "CrossLanguageDefinitionId": "Type.Property.ValueTypes.IntProperty",
-   "Usage": "RoundTrip",
+   "Usage": "Input,Output,Json",
    "Description": "Model with a int property",
-=======
-   "Name": "UnionStringLiteralProperty",
-   "CrossLanguageDefinitionId": "Type.Property.ValueTypes.UnionStringLiteralProperty",
-   "Usage": "Input,Output,Json",
-   "Description": "Model with a union of string literal as property.",
->>>>>>> f082aaf1
    "Properties": [
     {
      "$id": "112",
@@ -1104,17 +847,10 @@
   {
    "$id": "114",
    "Kind": "model",
-<<<<<<< HEAD
    "Name": "BytesProperty",
    "CrossLanguageDefinitionId": "Type.Property.ValueTypes.BytesProperty",
-   "Usage": "RoundTrip",
+   "Usage": "Input,Output,Json",
    "Description": "Model with a bytes property",
-=======
-   "Name": "UnionIntLiteralProperty",
-   "CrossLanguageDefinitionId": "Type.Property.ValueTypes.UnionIntLiteralProperty",
-   "Usage": "Input,Output,Json",
-   "Description": "Model with a union of int literal as property.",
->>>>>>> f082aaf1
    "Properties": [
     {
      "$id": "115",
@@ -1134,17 +870,10 @@
   {
    "$id": "117",
    "Kind": "model",
-<<<<<<< HEAD
    "Name": "StringProperty",
    "CrossLanguageDefinitionId": "Type.Property.ValueTypes.StringProperty",
-   "Usage": "RoundTrip",
+   "Usage": "Input,Output,Json",
    "Description": "Model with a string property",
-=======
-   "Name": "UnionFloatLiteralProperty",
-   "CrossLanguageDefinitionId": "Type.Property.ValueTypes.UnionFloatLiteralProperty",
-   "Usage": "Input,Output,Json",
-   "Description": "Model with a union of float literal as property.",
->>>>>>> f082aaf1
    "Properties": [
     {
      "$id": "118",
@@ -1163,17 +892,10 @@
   {
    "$id": "120",
    "Kind": "model",
-<<<<<<< HEAD
    "Name": "BooleanProperty",
    "CrossLanguageDefinitionId": "Type.Property.ValueTypes.BooleanProperty",
-   "Usage": "RoundTrip",
+   "Usage": "Input,Output,Json",
    "Description": "Model with a boolean property",
-=======
-   "Name": "UnionEnumValueProperty",
-   "CrossLanguageDefinitionId": "Type.Property.ValueTypes.UnionEnumValueProperty",
-   "Usage": "Input,Output,Json",
-   "Description": "Template type for testing models with specific properties. Pass in the type of the property you are looking for",
->>>>>>> f082aaf1
    "Properties": [
     {
      "$id": "121",
