--- conflicted
+++ resolved
@@ -568,16 +568,11 @@
       "Name": "Array",
       "ValueType": {
        "$id": "75",
-<<<<<<< HEAD
        "Kind": "string",
        "Name": "string",
        "CrossLanguageDefinitionId": "TypeSpec.string"
-      }
-=======
-       "Kind": "string"
       },
       "CrossLanguageDefinitionId": "TypeSpec.Array"
->>>>>>> d4a5bea0
      },
      "IsRequired": true,
      "IsReadOnly": false
@@ -603,16 +598,11 @@
       "Name": "Array",
       "ValueType": {
        "$id": "79",
-<<<<<<< HEAD
        "Kind": "int32",
        "Name": "int32",
        "CrossLanguageDefinitionId": "TypeSpec.int32"
-      }
-=======
-       "Kind": "int32"
       },
       "CrossLanguageDefinitionId": "TypeSpec.Array"
->>>>>>> d4a5bea0
      },
      "IsRequired": true,
      "IsReadOnly": false
@@ -999,13 +989,9 @@
      "Description": "TestServer endpoint",
      "Type": {
       "$id": "126",
-<<<<<<< HEAD
       "Kind": "string",
       "Name": "string",
-      "CrossLanguageDefinitionId": ""
-=======
-      "Kind": "string"
->>>>>>> d4a5bea0
+      "CrossLanguageDefinitionId": "TypeSpec.string"
      },
      "Location": "Uri",
      "IsApiVersion": false,
@@ -1020,13 +1006,9 @@
       "$id": "127",
       "Type": {
        "$id": "128",
-<<<<<<< HEAD
        "Kind": "string",
        "Name": "string",
-       "CrossLanguageDefinitionId": ""
-=======
-       "Kind": "string"
->>>>>>> d4a5bea0
+       "CrossLanguageDefinitionId": "TypeSpec.string"
       },
       "Value": "http://localhost:3000"
      }
