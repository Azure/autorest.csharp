--- conflicted
+++ resolved
@@ -24,15 +24,8 @@
      "Value": 2.375
     }
    ],
-<<<<<<< HEAD
    "IsExtensible": false,
-   "Usage": "RoundTrip"
-=======
-   "CrossLanguageDefinitionId": "",
-   "Description": "The StringLiteralProperty_property",
-   "IsExtensible": true,
    "Usage": "Input,Output,Json"
->>>>>>> f082aaf1
   },
   {
    "$id": "6",
@@ -47,44 +40,16 @@
     {
      "$id": "8",
      "Name": "1",
-<<<<<<< HEAD
      "Value": 1
     },
-=======
-     "Value": 1,
-     "Description": "1"
-    }
-   ],
-   "CrossLanguageDefinitionId": "",
-   "Description": "The IntLiteralProperty_property",
-   "IsExtensible": true,
-   "Usage": "Input,Output,Json"
-  },
-  {
-   "$id": "8",
-   "Kind": "enum",
-   "Name": "FloatLiteralProperty_property",
-   "ValueType": {
-    "$id": "9",
-    "Kind": "float32"
-   },
-   "Values": [
->>>>>>> f082aaf1
     {
      "$id": "9",
      "Name": "2",
      "Value": 2
     }
    ],
-<<<<<<< HEAD
    "IsExtensible": false,
-   "Usage": "RoundTrip"
-=======
-   "CrossLanguageDefinitionId": "",
-   "Description": "The FloatLiteralProperty_property",
-   "IsExtensible": true,
    "Usage": "Input,Output,Json"
->>>>>>> f082aaf1
   },
   {
    "$id": "10",
@@ -129,7 +94,7 @@
    "CrossLanguageDefinitionId": "",
    "Description": "The FloatLiteralProperty_property",
    "IsExtensible": true,
-   "Usage": "None"
+   "Usage": "Input,Output,Json"
   },
   {
    "$id": "17",
@@ -147,15 +112,10 @@
      "Description": "1"
     }
    ],
-<<<<<<< HEAD
    "CrossLanguageDefinitionId": "",
    "Description": "The IntLiteralProperty_property",
    "IsExtensible": true,
-   "Usage": "None"
-=======
-   "IsExtensible": false,
    "Usage": "Input,Output,Json"
->>>>>>> f082aaf1
   },
   {
    "$id": "20",
@@ -173,32 +133,20 @@
      "Description": "hello"
     }
    ],
-<<<<<<< HEAD
    "CrossLanguageDefinitionId": "",
    "Description": "The StringLiteralProperty_property",
    "IsExtensible": true,
-   "Usage": "None"
-=======
-   "IsExtensible": false,
    "Usage": "Input,Output,Json"
->>>>>>> f082aaf1
   }
  ],
  "Models": [
   {
    "$id": "23",
    "Kind": "model",
-<<<<<<< HEAD
    "Name": "RequiredAndOptionalProperty",
    "CrossLanguageDefinitionId": "Type.Property.Optional.RequiredAndOptionalProperty",
-   "Usage": "RoundTrip",
+   "Usage": "Input,Output,Json",
    "Description": "Model with required and optional properties",
-=======
-   "Name": "StringProperty",
-   "CrossLanguageDefinitionId": "Type.Property.Optional.StringProperty",
-   "Usage": "Input,Output,Json",
-   "Description": "Template type for testing models with optional property. Pass in the type of the property you are looking for",
->>>>>>> f082aaf1
    "Properties": [
     {
      "$id": "24",
@@ -211,21 +159,7 @@
      },
      "IsRequired": false,
      "IsReadOnly": false
-<<<<<<< HEAD
     },
-=======
-    }
-   ]
-  },
-  {
-   "$id": "26",
-   "Kind": "model",
-   "Name": "BytesProperty",
-   "CrossLanguageDefinitionId": "Type.Property.Optional.BytesProperty",
-   "Usage": "Input,Output,Json",
-   "Description": "Template type for testing models with optional property. Pass in the type of the property you are looking for",
-   "Properties": [
->>>>>>> f082aaf1
     {
      "$id": "26",
      "Name": "requiredProperty",
@@ -243,17 +177,10 @@
   {
    "$id": "28",
    "Kind": "model",
-<<<<<<< HEAD
    "Name": "UnionFloatLiteralProperty",
    "CrossLanguageDefinitionId": "Type.Property.Optional.UnionFloatLiteralProperty",
-   "Usage": "RoundTrip",
+   "Usage": "Input,Output,Json",
    "Description": "Model with union of float literal property",
-=======
-   "Name": "DatetimeProperty",
-   "CrossLanguageDefinitionId": "Type.Property.Optional.DatetimeProperty",
-   "Usage": "Input,Output,Json",
-   "Description": "Model with a datetime property",
->>>>>>> f082aaf1
    "Properties": [
     {
      "$id": "29",
@@ -271,17 +198,10 @@
   {
    "$id": "30",
    "Kind": "model",
-<<<<<<< HEAD
    "Name": "UnionIntLiteralProperty",
    "CrossLanguageDefinitionId": "Type.Property.Optional.UnionIntLiteralProperty",
-   "Usage": "RoundTrip",
+   "Usage": "Input,Output,Json",
    "Description": "Model with union of int literal property",
-=======
-   "Name": "DurationProperty",
-   "CrossLanguageDefinitionId": "Type.Property.Optional.DurationProperty",
-   "Usage": "Input,Output,Json",
-   "Description": "Model with a duration property",
->>>>>>> f082aaf1
    "Properties": [
     {
      "$id": "31",
@@ -299,17 +219,10 @@
   {
    "$id": "32",
    "Kind": "model",
-<<<<<<< HEAD
    "Name": "UnionStringLiteralProperty",
    "CrossLanguageDefinitionId": "Type.Property.Optional.UnionStringLiteralProperty",
-   "Usage": "RoundTrip",
+   "Usage": "Input,Output,Json",
    "Description": "Model with union of string literal property",
-=======
-   "Name": "PlainDateProperty",
-   "CrossLanguageDefinitionId": "Type.Property.Optional.PlainDateProperty",
-   "Usage": "Input,Output,Json",
-   "Description": "Model with a plainDate property",
->>>>>>> f082aaf1
    "Properties": [
     {
      "$id": "33",
@@ -327,17 +240,10 @@
   {
    "$id": "34",
    "Kind": "model",
-<<<<<<< HEAD
    "Name": "BooleanLiteralProperty",
    "CrossLanguageDefinitionId": "Type.Property.Optional.BooleanLiteralProperty",
-   "Usage": "RoundTrip",
+   "Usage": "Input,Output,Json",
    "Description": "Model with boolean literal property",
-=======
-   "Name": "PlainTimeProperty",
-   "CrossLanguageDefinitionId": "Type.Property.Optional.PlainTimeProperty",
-   "Usage": "Input,Output,Json",
-   "Description": "Model with a plainTime property",
->>>>>>> f082aaf1
    "Properties": [
     {
      "$id": "35",
@@ -361,17 +267,10 @@
   {
    "$id": "38",
    "Kind": "model",
-<<<<<<< HEAD
    "Name": "FloatLiteralProperty",
    "CrossLanguageDefinitionId": "Type.Property.Optional.FloatLiteralProperty",
-   "Usage": "RoundTrip",
+   "Usage": "Input,Output,Json",
    "Description": "Model with float literal property",
-=======
-   "Name": "CollectionsByteProperty",
-   "CrossLanguageDefinitionId": "Type.Property.Optional.CollectionsByteProperty",
-   "Usage": "Input,Output,Json",
-   "Description": "Model with collection bytes properties",
->>>>>>> f082aaf1
    "Properties": [
     {
      "$id": "39",
@@ -394,17 +293,10 @@
   {
    "$id": "41",
    "Kind": "model",
-<<<<<<< HEAD
    "Name": "IntLiteralProperty",
    "CrossLanguageDefinitionId": "Type.Property.Optional.IntLiteralProperty",
-   "Usage": "RoundTrip",
+   "Usage": "Input,Output,Json",
    "Description": "Model with int literal property",
-=======
-   "Name": "CollectionsModelProperty",
-   "CrossLanguageDefinitionId": "Type.Property.Optional.CollectionsModelProperty",
-   "Usage": "Input,Output,Json",
-   "Description": "Model with collection models properties",
->>>>>>> f082aaf1
    "Properties": [
     {
      "$id": "42",
@@ -453,17 +345,10 @@
   {
    "$id": "47",
    "Kind": "model",
-<<<<<<< HEAD
    "Name": "CollectionsModelProperty",
    "CrossLanguageDefinitionId": "Type.Property.Optional.CollectionsModelProperty",
-   "Usage": "RoundTrip",
+   "Usage": "Input,Output,Json",
    "Description": "Model with collection models properties",
-=======
-   "Name": "IntLiteralProperty",
-   "CrossLanguageDefinitionId": "Type.Property.Optional.IntLiteralProperty",
-   "Usage": "Input,Output,Json",
-   "Description": "Model with int literal property",
->>>>>>> f082aaf1
    "Properties": [
     {
      "$id": "48",
@@ -479,7 +364,7 @@
        "Kind": "model",
        "Name": "StringProperty",
        "CrossLanguageDefinitionId": "Type.Property.Optional.StringProperty",
-       "Usage": "RoundTrip",
+       "Usage": "Input,Output,Json",
        "Description": "Template type for testing models with optional property. Pass in the type of the property you are looking for",
        "Properties": [
         {
@@ -509,17 +394,10 @@
   {
    "$id": "53",
    "Kind": "model",
-<<<<<<< HEAD
    "Name": "CollectionsByteProperty",
    "CrossLanguageDefinitionId": "Type.Property.Optional.CollectionsByteProperty",
-   "Usage": "RoundTrip",
+   "Usage": "Input,Output,Json",
    "Description": "Model with collection bytes properties",
-=======
-   "Name": "FloatLiteralProperty",
-   "CrossLanguageDefinitionId": "Type.Property.Optional.FloatLiteralProperty",
-   "Usage": "Input,Output,Json",
-   "Description": "Model with float literal property",
->>>>>>> f082aaf1
    "Properties": [
     {
      "$id": "54",
@@ -545,17 +423,10 @@
   {
    "$id": "57",
    "Kind": "model",
-<<<<<<< HEAD
    "Name": "PlainTimeProperty",
    "CrossLanguageDefinitionId": "Type.Property.Optional.PlainTimeProperty",
-   "Usage": "RoundTrip",
+   "Usage": "Input,Output,Json",
    "Description": "Model with a plainTime property",
-=======
-   "Name": "BooleanLiteralProperty",
-   "CrossLanguageDefinitionId": "Type.Property.Optional.BooleanLiteralProperty",
-   "Usage": "Input,Output,Json",
-   "Description": "Model with boolean literal property",
->>>>>>> f082aaf1
    "Properties": [
     {
      "$id": "58",
@@ -574,17 +445,10 @@
   {
    "$id": "60",
    "Kind": "model",
-<<<<<<< HEAD
    "Name": "PlainDateProperty",
    "CrossLanguageDefinitionId": "Type.Property.Optional.PlainDateProperty",
-   "Usage": "RoundTrip",
+   "Usage": "Input,Output,Json",
    "Description": "Model with a plainDate property",
-=======
-   "Name": "UnionStringLiteralProperty",
-   "CrossLanguageDefinitionId": "Type.Property.Optional.UnionStringLiteralProperty",
-   "Usage": "Input,Output,Json",
-   "Description": "Model with union of string literal property",
->>>>>>> f082aaf1
    "Properties": [
     {
      "$id": "61",
@@ -603,17 +467,10 @@
   {
    "$id": "63",
    "Kind": "model",
-<<<<<<< HEAD
    "Name": "DurationProperty",
    "CrossLanguageDefinitionId": "Type.Property.Optional.DurationProperty",
-   "Usage": "RoundTrip",
+   "Usage": "Input,Output,Json",
    "Description": "Model with a duration property",
-=======
-   "Name": "UnionIntLiteralProperty",
-   "CrossLanguageDefinitionId": "Type.Property.Optional.UnionIntLiteralProperty",
-   "Usage": "Input,Output,Json",
-   "Description": "Model with union of int literal property",
->>>>>>> f082aaf1
    "Properties": [
     {
      "$id": "64",
@@ -637,17 +494,10 @@
   {
    "$id": "67",
    "Kind": "model",
-<<<<<<< HEAD
    "Name": "DatetimeProperty",
    "CrossLanguageDefinitionId": "Type.Property.Optional.DatetimeProperty",
-   "Usage": "RoundTrip",
+   "Usage": "Input,Output,Json",
    "Description": "Model with a datetime property",
-=======
-   "Name": "UnionFloatLiteralProperty",
-   "CrossLanguageDefinitionId": "Type.Property.Optional.UnionFloatLiteralProperty",
-   "Usage": "Input,Output,Json",
-   "Description": "Model with union of float literal property",
->>>>>>> f082aaf1
    "Properties": [
     {
      "$id": "68",
@@ -671,17 +521,10 @@
   {
    "$id": "71",
    "Kind": "model",
-<<<<<<< HEAD
    "Name": "BytesProperty",
    "CrossLanguageDefinitionId": "Type.Property.Optional.BytesProperty",
-   "Usage": "RoundTrip",
+   "Usage": "Input,Output,Json",
    "Description": "Template type for testing models with optional property. Pass in the type of the property you are looking for",
-=======
-   "Name": "RequiredAndOptionalProperty",
-   "CrossLanguageDefinitionId": "Type.Property.Optional.RequiredAndOptionalProperty",
-   "Usage": "Input,Output,Json",
-   "Description": "Model with required and optional properties",
->>>>>>> f082aaf1
    "Properties": [
     {
      "$id": "72",
