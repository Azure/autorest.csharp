{
 "$id": "1",
 "Name": "Type.Property.Optional",
 "ApiVersions": [],
 "Enums": [
  {
   "$id": "2",
   "Kind": "enum",
   "Name": "StringLiteralProperty_property",
   "ValueType": {
    "$id": "3",
    "Kind": "string"
   },
   "Values": [
    {
     "$id": "4",
     "Name": "hello",
     "Value": "hello",
     "Description": "hello"
    }
   ],
   "Namespace": "Type.Property.Optional",
   "Description": "The StringLiteralProperty_property",
   "IsExtensible": true,
<<<<<<< HEAD
   "IsNullable": false,
   "Usage": "Input,Output"
=======
   "Usage": "RoundTrip"
>>>>>>> 64632414
  },
  {
   "$id": "5",
   "Kind": "enum",
   "Name": "IntLiteralProperty_property",
   "ValueType": {
    "$id": "6",
    "Kind": "int32"
   },
   "Values": [
    {
     "$id": "7",
     "Name": "1",
     "Value": 1,
     "Description": "1"
    }
   ],
   "Namespace": "Type.Property.Optional",
   "Description": "The IntLiteralProperty_property",
   "IsExtensible": true,
<<<<<<< HEAD
   "IsNullable": false,
   "Usage": "Input,Output"
=======
   "Usage": "RoundTrip"
>>>>>>> 64632414
  },
  {
   "$id": "8",
   "Kind": "enum",
   "Name": "FloatLiteralProperty_property",
   "ValueType": {
    "$id": "9",
    "Kind": "float32"
   },
   "Values": [
    {
     "$id": "10",
     "Name": "1.25",
     "Value": 1.25,
     "Description": "1.25"
    }
   ],
   "Namespace": "Type.Property.Optional",
   "Description": "The FloatLiteralProperty_property",
   "IsExtensible": true,
<<<<<<< HEAD
   "IsNullable": false,
   "Usage": "Input,Output"
=======
   "Usage": "RoundTrip"
>>>>>>> 64632414
  },
  {
   "$id": "11",
   "Kind": "enum",
   "Name": "UnionStringLiteralPropertyProperty",
   "ValueType": {
    "$id": "12",
    "Kind": "string"
   },
   "Values": [
    {
     "$id": "13",
     "Name": "hello",
     "Value": "hello"
    },
    {
     "$id": "14",
     "Name": "world",
     "Value": "world"
    }
   ],
   "Namespace": "",
   "IsExtensible": false,
<<<<<<< HEAD
   "IsNullable": false,
   "Usage": "Input,Output"
=======
   "Usage": "RoundTrip"
>>>>>>> 64632414
  },
  {
   "$id": "15",
   "Kind": "enum",
   "Name": "UnionIntLiteralPropertyProperty",
   "ValueType": {
    "$id": "16",
    "Kind": "int32"
   },
   "Values": [
    {
     "$id": "17",
     "Name": "1",
     "Value": 1
    },
    {
     "$id": "18",
     "Name": "2",
     "Value": 2
    }
   ],
   "Namespace": "",
   "IsExtensible": false,
<<<<<<< HEAD
   "IsNullable": false,
   "Usage": "Input,Output"
=======
   "Usage": "RoundTrip"
>>>>>>> 64632414
  },
  {
   "$id": "19",
   "Kind": "enum",
   "Name": "UnionFloatLiteralPropertyProperty",
   "ValueType": {
    "$id": "20",
    "Kind": "float32"
   },
   "Values": [
    {
     "$id": "21",
     "Name": "1.25",
     "Value": 1.25
    },
    {
     "$id": "22",
     "Name": "2.375",
     "Value": 2.375
    }
   ],
   "Namespace": "",
   "IsExtensible": false,
<<<<<<< HEAD
   "IsNullable": false,
   "Usage": "Input,Output"
=======
   "Usage": "RoundTrip"
>>>>>>> 64632414
  }
 ],
 "Models": [
  {
   "$id": "23",
   "Kind": "Model",
   "Name": "StringProperty",
   "Namespace": "Type.Property.Optional",
   "Description": "Template type for testing models with optional property. Pass in the type of the property you are looking for",
<<<<<<< HEAD
   "IsNullable": false,
   "Usage": "Input,Output",
=======
   "Usage": "RoundTrip",
>>>>>>> 64632414
   "Properties": [
    {
     "$id": "24",
     "Name": "property",
     "SerializedName": "property",
     "Description": "Property",
     "Type": {
      "$id": "25",
      "Kind": "string"
     },
     "IsRequired": false,
     "IsReadOnly": false
    }
   ]
  },
  {
   "$id": "26",
   "Kind": "Model",
   "Name": "BytesProperty",
   "Namespace": "Type.Property.Optional",
   "Description": "Template type for testing models with optional property. Pass in the type of the property you are looking for",
<<<<<<< HEAD
   "IsNullable": false,
   "Usage": "Input,Output",
=======
   "Usage": "RoundTrip",
>>>>>>> 64632414
   "Properties": [
    {
     "$id": "27",
     "Name": "property",
     "SerializedName": "property",
     "Description": "Property",
     "Type": {
      "$id": "28",
      "Kind": "bytes",
      "Encode": "base64"
     },
     "IsRequired": false,
     "IsReadOnly": false
    }
   ]
  },
  {
   "$id": "29",
   "Kind": "Model",
   "Name": "DatetimeProperty",
   "Namespace": "Type.Property.Optional",
   "Description": "Model with a datetime property",
<<<<<<< HEAD
   "IsNullable": false,
   "Usage": "Input,Output",
=======
   "Usage": "RoundTrip",
>>>>>>> 64632414
   "Properties": [
    {
     "$id": "30",
     "Name": "property",
     "SerializedName": "property",
     "Description": "Property",
     "Type": {
      "$id": "31",
      "Kind": "utcDateTime",
      "Encode": "rfc3339",
      "WireType": {
       "$id": "32",
       "Kind": "string"
      }
     },
     "IsRequired": false,
     "IsReadOnly": false
    }
   ]
  },
  {
   "$id": "33",
   "Kind": "Model",
   "Name": "DurationProperty",
   "Namespace": "Type.Property.Optional",
   "Description": "Model with a duration property",
<<<<<<< HEAD
   "IsNullable": false,
   "Usage": "Input,Output",
=======
   "Usage": "RoundTrip",
>>>>>>> 64632414
   "Properties": [
    {
     "$id": "34",
     "Name": "property",
     "SerializedName": "property",
     "Description": "Property",
     "Type": {
      "$id": "35",
      "Kind": "duration",
      "Encode": "ISO8601",
      "WireType": {
       "$id": "36",
       "Kind": "string"
      }
     },
     "IsRequired": false,
     "IsReadOnly": false
    }
   ]
  },
  {
   "$id": "37",
   "Kind": "Model",
   "Name": "CollectionsByteProperty",
   "Namespace": "Type.Property.Optional",
   "Description": "Model with collection bytes properties",
<<<<<<< HEAD
   "IsNullable": false,
   "Usage": "Input,Output",
=======
   "Usage": "RoundTrip",
>>>>>>> 64632414
   "Properties": [
    {
     "$id": "38",
     "Name": "property",
     "SerializedName": "property",
     "Description": "Property",
     "Type": {
      "$id": "39",
      "Kind": "Array",
      "Name": "Array",
      "ElementType": {
       "$id": "40",
       "Kind": "bytes",
       "Encode": "base64"
      }
     },
     "IsRequired": false,
     "IsReadOnly": false
    }
   ]
  },
  {
   "$id": "41",
   "Kind": "Model",
   "Name": "CollectionsModelProperty",
   "Namespace": "Type.Property.Optional",
   "Description": "Model with collection models properties",
<<<<<<< HEAD
   "IsNullable": false,
   "Usage": "Input,Output",
=======
   "Usage": "RoundTrip",
>>>>>>> 64632414
   "Properties": [
    {
     "$id": "42",
     "Name": "property",
     "SerializedName": "property",
     "Description": "Property",
     "Type": {
      "$id": "43",
      "Kind": "Array",
      "Name": "Array",
      "ElementType": {
       "$ref": "23"
      }
     },
     "IsRequired": false,
     "IsReadOnly": false
    }
   ]
  },
  {
   "$id": "44",
   "Kind": "Model",
   "Name": "StringLiteralProperty",
   "Namespace": "Type.Property.Optional",
   "Description": "Model with string literal property",
<<<<<<< HEAD
   "IsNullable": false,
   "Usage": "Input,Output",
=======
   "Usage": "RoundTrip",
>>>>>>> 64632414
   "Properties": [
    {
     "$id": "45",
     "Name": "property",
     "SerializedName": "property",
     "Description": "Property",
     "Type": {
      "$id": "46",
      "Kind": "constant",
      "ValueType": {
       "$ref": "2"
      },
      "Value": "hello"
     },
     "IsRequired": false,
     "IsReadOnly": false
    }
   ]
  },
  {
   "$id": "47",
   "Kind": "Model",
   "Name": "IntLiteralProperty",
   "Namespace": "Type.Property.Optional",
   "Description": "Model with int literal property",
<<<<<<< HEAD
   "IsNullable": false,
   "Usage": "Input,Output",
=======
   "Usage": "RoundTrip",
>>>>>>> 64632414
   "Properties": [
    {
     "$id": "48",
     "Name": "property",
     "SerializedName": "property",
     "Description": "Property",
     "Type": {
      "$id": "49",
      "Kind": "constant",
      "ValueType": {
       "$ref": "5"
      },
      "Value": 1
     },
     "IsRequired": false,
     "IsReadOnly": false
    }
   ]
  },
  {
   "$id": "50",
   "Kind": "Model",
   "Name": "FloatLiteralProperty",
   "Namespace": "Type.Property.Optional",
   "Description": "Model with float literal property",
<<<<<<< HEAD
   "IsNullable": false,
   "Usage": "Input,Output",
=======
   "Usage": "RoundTrip",
>>>>>>> 64632414
   "Properties": [
    {
     "$id": "51",
     "Name": "property",
     "SerializedName": "property",
     "Description": "Property",
     "Type": {
      "$id": "52",
      "Kind": "constant",
      "ValueType": {
       "$ref": "8"
      },
      "Value": 1.25
     },
     "IsRequired": false,
     "IsReadOnly": false
    }
   ]
  },
  {
   "$id": "53",
   "Kind": "Model",
   "Name": "BooleanLiteralProperty",
   "Namespace": "Type.Property.Optional",
   "Description": "Model with boolean literal property",
<<<<<<< HEAD
   "IsNullable": false,
   "Usage": "Input,Output",
=======
   "Usage": "RoundTrip",
>>>>>>> 64632414
   "Properties": [
    {
     "$id": "54",
     "Name": "property",
     "SerializedName": "property",
     "Description": "Property",
     "Type": {
      "$id": "55",
      "Kind": "constant",
      "ValueType": {
       "$id": "56",
       "Kind": "boolean"
      },
      "Value": true
     },
     "IsRequired": false,
     "IsReadOnly": false
    }
   ]
  },
  {
   "$id": "57",
   "Kind": "Model",
   "Name": "UnionStringLiteralProperty",
   "Namespace": "Type.Property.Optional",
   "Description": "Model with union of string literal property",
<<<<<<< HEAD
   "IsNullable": false,
   "Usage": "Input,Output",
=======
   "Usage": "RoundTrip",
>>>>>>> 64632414
   "Properties": [
    {
     "$id": "58",
     "Name": "property",
     "SerializedName": "property",
     "Description": "Property",
     "Type": {
      "$ref": "11"
     },
     "IsRequired": false,
     "IsReadOnly": false
    }
   ]
  },
  {
   "$id": "59",
   "Kind": "Model",
   "Name": "UnionIntLiteralProperty",
   "Namespace": "Type.Property.Optional",
   "Description": "Model with union of int literal property",
<<<<<<< HEAD
   "IsNullable": false,
   "Usage": "Input,Output",
=======
   "Usage": "RoundTrip",
>>>>>>> 64632414
   "Properties": [
    {
     "$id": "60",
     "Name": "property",
     "SerializedName": "property",
     "Description": "Property",
     "Type": {
      "$ref": "15"
     },
     "IsRequired": false,
     "IsReadOnly": false
    }
   ]
  },
  {
   "$id": "61",
   "Kind": "Model",
   "Name": "UnionFloatLiteralProperty",
   "Namespace": "Type.Property.Optional",
   "Description": "Model with union of float literal property",
<<<<<<< HEAD
   "IsNullable": false,
   "Usage": "Input,Output",
=======
   "Usage": "RoundTrip",
>>>>>>> 64632414
   "Properties": [
    {
     "$id": "62",
     "Name": "property",
     "SerializedName": "property",
     "Description": "Property",
     "Type": {
      "$ref": "19"
     },
     "IsRequired": false,
     "IsReadOnly": false
    }
   ]
  },
  {
   "$id": "63",
   "Kind": "Model",
   "Name": "RequiredAndOptionalProperty",
   "Namespace": "Type.Property.Optional",
   "Description": "Model with required and optional properties",
<<<<<<< HEAD
   "IsNullable": false,
   "Usage": "Input,Output",
=======
   "Usage": "RoundTrip",
>>>>>>> 64632414
   "Properties": [
    {
     "$id": "64",
     "Name": "optionalProperty",
     "SerializedName": "optionalProperty",
     "Description": "optional string property",
     "Type": {
      "$id": "65",
      "Kind": "string"
     },
     "IsRequired": false,
     "IsReadOnly": false
    },
    {
     "$id": "66",
     "Name": "requiredProperty",
     "SerializedName": "requiredProperty",
     "Description": "required int property",
     "Type": {
      "$id": "67",
      "Kind": "int32"
     },
     "IsRequired": true,
     "IsReadOnly": false
    }
   ]
  }
 ],
 "Clients": [
  {
   "$id": "68",
   "Name": "OptionalClient",
   "Description": "",
   "Operations": [],
   "Protocol": {
    "$id": "69"
   },
   "Creatable": true,
   "Parameters": [
    {
     "$id": "70",
     "Name": "host",
     "NameInRequest": "host",
     "Description": "TestServer endpoint",
     "Type": {
      "$id": "71",
      "Kind": "string",
      "IsNullable": false
     },
     "Location": "Uri",
     "IsApiVersion": false,
     "IsResourceParameter": false,
     "IsContentType": false,
     "IsRequired": true,
     "IsEndpoint": true,
     "SkipUrlEncoding": false,
     "Explode": false,
     "Kind": "Client",
     "DefaultValue": {
      "$id": "72",
      "Type": {
       "$id": "73",
       "Kind": "string",
       "IsNullable": false
      },
      "Value": "http://localhost:3000"
     }
    }
   ]
  },
  {
   "$id": "74",
   "Name": "String",
   "Description": "",
   "Operations": [
    {
     "$id": "75",
     "Name": "getAll",
     "ResourceName": "String",
     "Description": "Get models that will return all properties in the model",
     "Accessibility": "public",
     "Parameters": [
      {
       "$ref": "70"
      },
      {
       "$id": "76",
       "Name": "accept",
       "NameInRequest": "Accept",
       "Type": {
        "$id": "77",
        "Kind": "string",
        "IsNullable": false
       },
       "Location": "Header",
       "IsApiVersion": false,
       "IsResourceParameter": false,
       "IsContentType": false,
       "IsRequired": true,
       "IsEndpoint": false,
       "SkipUrlEncoding": false,
       "Explode": false,
       "Kind": "Constant",
       "DefaultValue": {
        "$id": "78",
        "Type": {
         "$ref": "77"
        },
        "Value": "application/json"
       }
      }
     ],
     "Responses": [
      {
       "$id": "79",
       "StatusCodes": [
        200
       ],
       "BodyType": {
        "$ref": "23"
       },
       "BodyMediaType": "Json",
       "Headers": [],
       "IsErrorResponse": false,
       "ContentTypes": [
        "application/json"
       ]
      }
     ],
     "HttpMethod": "GET",
     "RequestBodyMediaType": "None",
     "Uri": "{host}",
     "Path": "/type/property/optional/string/all",
     "BufferResponse": true,
     "GenerateProtocolMethod": true,
     "GenerateConvenienceMethod": true
    },
    {
     "$id": "80",
     "Name": "getDefault",
     "ResourceName": "String",
     "Description": "Get models that will return the default object",
     "Accessibility": "public",
     "Parameters": [
      {
       "$ref": "70"
      },
      {
       "$id": "81",
       "Name": "accept",
       "NameInRequest": "Accept",
       "Type": {
        "$id": "82",
        "Kind": "string",
        "IsNullable": false
       },
       "Location": "Header",
       "IsApiVersion": false,
       "IsResourceParameter": false,
       "IsContentType": false,
       "IsRequired": true,
       "IsEndpoint": false,
       "SkipUrlEncoding": false,
       "Explode": false,
       "Kind": "Constant",
       "DefaultValue": {
        "$id": "83",
        "Type": {
         "$ref": "82"
        },
        "Value": "application/json"
       }
      }
     ],
     "Responses": [
      {
       "$id": "84",
       "StatusCodes": [
        200
       ],
       "BodyType": {
        "$ref": "23"
       },
       "BodyMediaType": "Json",
       "Headers": [],
       "IsErrorResponse": false,
       "ContentTypes": [
        "application/json"
       ]
      }
     ],
     "HttpMethod": "GET",
     "RequestBodyMediaType": "None",
     "Uri": "{host}",
     "Path": "/type/property/optional/string/default",
     "BufferResponse": true,
     "GenerateProtocolMethod": true,
     "GenerateConvenienceMethod": true
    },
    {
     "$id": "85",
     "Name": "putAll",
     "ResourceName": "String",
     "Description": "Put a body with all properties present.",
     "Accessibility": "public",
     "Parameters": [
      {
       "$ref": "70"
      },
      {
       "$id": "86",
       "Name": "body",
       "NameInRequest": "body",
       "Type": {
        "$ref": "23"
       },
       "Location": "Body",
       "IsRequired": true,
       "IsApiVersion": false,
       "IsResourceParameter": false,
       "IsContentType": false,
       "IsEndpoint": false,
       "SkipUrlEncoding": false,
       "Explode": false,
       "Kind": "Method"
      },
      {
       "$id": "87",
       "Name": "contentType",
       "NameInRequest": "Content-Type",
       "Type": {
        "$id": "88",
        "Kind": "string",
        "IsNullable": false
       },
       "Location": "Header",
       "IsApiVersion": false,
       "IsResourceParameter": false,
       "IsContentType": true,
       "IsRequired": true,
       "IsEndpoint": false,
       "SkipUrlEncoding": false,
       "Explode": false,
       "Kind": "Constant",
       "DefaultValue": {
        "$id": "89",
        "Type": {
         "$ref": "88"
        },
        "Value": "application/json"
       }
      },
      {
       "$id": "90",
       "Name": "accept",
       "NameInRequest": "Accept",
       "Type": {
        "$id": "91",
        "Kind": "string",
        "IsNullable": false
       },
       "Location": "Header",
       "IsApiVersion": false,
       "IsResourceParameter": false,
       "IsContentType": false,
       "IsRequired": true,
       "IsEndpoint": false,
       "SkipUrlEncoding": false,
       "Explode": false,
       "Kind": "Constant",
       "DefaultValue": {
        "$id": "92",
        "Type": {
         "$ref": "91"
        },
        "Value": "application/json"
       }
      }
     ],
     "Responses": [
      {
       "$id": "93",
       "StatusCodes": [
        204
       ],
       "BodyMediaType": "Json",
       "Headers": [],
       "IsErrorResponse": false
      }
     ],
     "HttpMethod": "PUT",
     "RequestBodyMediaType": "Json",
     "Uri": "{host}",
     "Path": "/type/property/optional/string/all",
     "RequestMediaTypes": [
      "application/json"
     ],
     "BufferResponse": true,
     "GenerateProtocolMethod": true,
     "GenerateConvenienceMethod": true
    },
    {
     "$id": "94",
     "Name": "putDefault",
     "ResourceName": "String",
     "Description": "Put a body with default properties.",
     "Accessibility": "public",
     "Parameters": [
      {
       "$ref": "70"
      },
      {
       "$id": "95",
       "Name": "body",
       "NameInRequest": "body",
       "Type": {
        "$ref": "23"
       },
       "Location": "Body",
       "IsRequired": true,
       "IsApiVersion": false,
       "IsResourceParameter": false,
       "IsContentType": false,
       "IsEndpoint": false,
       "SkipUrlEncoding": false,
       "Explode": false,
       "Kind": "Method"
      },
      {
       "$id": "96",
       "Name": "contentType",
       "NameInRequest": "Content-Type",
       "Type": {
        "$id": "97",
        "Kind": "string",
        "IsNullable": false
       },
       "Location": "Header",
       "IsApiVersion": false,
       "IsResourceParameter": false,
       "IsContentType": true,
       "IsRequired": true,
       "IsEndpoint": false,
       "SkipUrlEncoding": false,
       "Explode": false,
       "Kind": "Constant",
       "DefaultValue": {
        "$id": "98",
        "Type": {
         "$ref": "97"
        },
        "Value": "application/json"
       }
      },
      {
       "$id": "99",
       "Name": "accept",
       "NameInRequest": "Accept",
       "Type": {
        "$id": "100",
        "Kind": "string",
        "IsNullable": false
       },
       "Location": "Header",
       "IsApiVersion": false,
       "IsResourceParameter": false,
       "IsContentType": false,
       "IsRequired": true,
       "IsEndpoint": false,
       "SkipUrlEncoding": false,
       "Explode": false,
       "Kind": "Constant",
       "DefaultValue": {
        "$id": "101",
        "Type": {
         "$ref": "100"
        },
        "Value": "application/json"
       }
      }
     ],
     "Responses": [
      {
       "$id": "102",
       "StatusCodes": [
        204
       ],
       "BodyMediaType": "Json",
       "Headers": [],
       "IsErrorResponse": false
      }
     ],
     "HttpMethod": "PUT",
     "RequestBodyMediaType": "Json",
     "Uri": "{host}",
     "Path": "/type/property/optional/string/default",
     "RequestMediaTypes": [
      "application/json"
     ],
     "BufferResponse": true,
     "GenerateProtocolMethod": true,
     "GenerateConvenienceMethod": true
    }
   ],
   "Protocol": {
    "$id": "103"
   },
   "Creatable": false,
   "Parent": "OptionalClient",
   "Parameters": [
    {
     "$ref": "70"
    }
   ]
  },
  {
   "$id": "104",
   "Name": "Bytes",
   "Description": "",
   "Operations": [
    {
     "$id": "105",
     "Name": "getAll",
     "ResourceName": "Bytes",
     "Description": "Get models that will return all properties in the model",
     "Accessibility": "public",
     "Parameters": [
      {
       "$ref": "70"
      },
      {
       "$id": "106",
       "Name": "accept",
       "NameInRequest": "Accept",
       "Type": {
        "$id": "107",
        "Kind": "string",
        "IsNullable": false
       },
       "Location": "Header",
       "IsApiVersion": false,
       "IsResourceParameter": false,
       "IsContentType": false,
       "IsRequired": true,
       "IsEndpoint": false,
       "SkipUrlEncoding": false,
       "Explode": false,
       "Kind": "Constant",
       "DefaultValue": {
        "$id": "108",
        "Type": {
         "$ref": "107"
        },
        "Value": "application/json"
       }
      }
     ],
     "Responses": [
      {
       "$id": "109",
       "StatusCodes": [
        200
       ],
       "BodyType": {
        "$ref": "26"
       },
       "BodyMediaType": "Json",
       "Headers": [],
       "IsErrorResponse": false,
       "ContentTypes": [
        "application/json"
       ]
      }
     ],
     "HttpMethod": "GET",
     "RequestBodyMediaType": "None",
     "Uri": "{host}",
     "Path": "/type/property/optional/bytes/all",
     "BufferResponse": true,
     "GenerateProtocolMethod": true,
     "GenerateConvenienceMethod": true
    },
    {
     "$id": "110",
     "Name": "getDefault",
     "ResourceName": "Bytes",
     "Description": "Get models that will return the default object",
     "Accessibility": "public",
     "Parameters": [
      {
       "$ref": "70"
      },
      {
       "$id": "111",
       "Name": "accept",
       "NameInRequest": "Accept",
       "Type": {
        "$id": "112",
        "Kind": "string",
        "IsNullable": false
       },
       "Location": "Header",
       "IsApiVersion": false,
       "IsResourceParameter": false,
       "IsContentType": false,
       "IsRequired": true,
       "IsEndpoint": false,
       "SkipUrlEncoding": false,
       "Explode": false,
       "Kind": "Constant",
       "DefaultValue": {
        "$id": "113",
        "Type": {
         "$ref": "112"
        },
        "Value": "application/json"
       }
      }
     ],
     "Responses": [
      {
       "$id": "114",
       "StatusCodes": [
        200
       ],
       "BodyType": {
        "$ref": "26"
       },
       "BodyMediaType": "Json",
       "Headers": [],
       "IsErrorResponse": false,
       "ContentTypes": [
        "application/json"
       ]
      }
     ],
     "HttpMethod": "GET",
     "RequestBodyMediaType": "None",
     "Uri": "{host}",
     "Path": "/type/property/optional/bytes/default",
     "BufferResponse": true,
     "GenerateProtocolMethod": true,
     "GenerateConvenienceMethod": true
    },
    {
     "$id": "115",
     "Name": "putAll",
     "ResourceName": "Bytes",
     "Description": "Put a body with all properties present.",
     "Accessibility": "public",
     "Parameters": [
      {
       "$ref": "70"
      },
      {
       "$id": "116",
       "Name": "body",
       "NameInRequest": "body",
       "Type": {
        "$ref": "26"
       },
       "Location": "Body",
       "IsRequired": true,
       "IsApiVersion": false,
       "IsResourceParameter": false,
       "IsContentType": false,
       "IsEndpoint": false,
       "SkipUrlEncoding": false,
       "Explode": false,
       "Kind": "Method"
      },
      {
       "$id": "117",
       "Name": "contentType",
       "NameInRequest": "Content-Type",
       "Type": {
        "$id": "118",
        "Kind": "string",
        "IsNullable": false
       },
       "Location": "Header",
       "IsApiVersion": false,
       "IsResourceParameter": false,
       "IsContentType": true,
       "IsRequired": true,
       "IsEndpoint": false,
       "SkipUrlEncoding": false,
       "Explode": false,
       "Kind": "Constant",
       "DefaultValue": {
        "$id": "119",
        "Type": {
         "$ref": "118"
        },
        "Value": "application/json"
       }
      },
      {
       "$id": "120",
       "Name": "accept",
       "NameInRequest": "Accept",
       "Type": {
        "$id": "121",
        "Kind": "string",
        "IsNullable": false
       },
       "Location": "Header",
       "IsApiVersion": false,
       "IsResourceParameter": false,
       "IsContentType": false,
       "IsRequired": true,
       "IsEndpoint": false,
       "SkipUrlEncoding": false,
       "Explode": false,
       "Kind": "Constant",
       "DefaultValue": {
        "$id": "122",
        "Type": {
         "$ref": "121"
        },
        "Value": "application/json"
       }
      }
     ],
     "Responses": [
      {
       "$id": "123",
       "StatusCodes": [
        204
       ],
       "BodyMediaType": "Json",
       "Headers": [],
       "IsErrorResponse": false
      }
     ],
     "HttpMethod": "PUT",
     "RequestBodyMediaType": "Json",
     "Uri": "{host}",
     "Path": "/type/property/optional/bytes/all",
     "RequestMediaTypes": [
      "application/json"
     ],
     "BufferResponse": true,
     "GenerateProtocolMethod": true,
     "GenerateConvenienceMethod": true
    },
    {
     "$id": "124",
     "Name": "putDefault",
     "ResourceName": "Bytes",
     "Description": "Put a body with default properties.",
     "Accessibility": "public",
     "Parameters": [
      {
       "$ref": "70"
      },
      {
       "$id": "125",
       "Name": "body",
       "NameInRequest": "body",
       "Type": {
        "$ref": "26"
       },
       "Location": "Body",
       "IsRequired": true,
       "IsApiVersion": false,
       "IsResourceParameter": false,
       "IsContentType": false,
       "IsEndpoint": false,
       "SkipUrlEncoding": false,
       "Explode": false,
       "Kind": "Method"
      },
      {
       "$id": "126",
       "Name": "contentType",
       "NameInRequest": "Content-Type",
       "Type": {
        "$id": "127",
        "Kind": "string",
        "IsNullable": false
       },
       "Location": "Header",
       "IsApiVersion": false,
       "IsResourceParameter": false,
       "IsContentType": true,
       "IsRequired": true,
       "IsEndpoint": false,
       "SkipUrlEncoding": false,
       "Explode": false,
       "Kind": "Constant",
       "DefaultValue": {
        "$id": "128",
        "Type": {
         "$ref": "127"
        },
        "Value": "application/json"
       }
      },
      {
       "$id": "129",
       "Name": "accept",
       "NameInRequest": "Accept",
       "Type": {
        "$id": "130",
        "Kind": "string",
        "IsNullable": false
       },
       "Location": "Header",
       "IsApiVersion": false,
       "IsResourceParameter": false,
       "IsContentType": false,
       "IsRequired": true,
       "IsEndpoint": false,
       "SkipUrlEncoding": false,
       "Explode": false,
       "Kind": "Constant",
       "DefaultValue": {
        "$id": "131",
        "Type": {
         "$ref": "130"
        },
        "Value": "application/json"
       }
      }
     ],
     "Responses": [
      {
       "$id": "132",
       "StatusCodes": [
        204
       ],
       "BodyMediaType": "Json",
       "Headers": [],
       "IsErrorResponse": false
      }
     ],
     "HttpMethod": "PUT",
     "RequestBodyMediaType": "Json",
     "Uri": "{host}",
     "Path": "/type/property/optional/bytes/default",
     "RequestMediaTypes": [
      "application/json"
     ],
     "BufferResponse": true,
     "GenerateProtocolMethod": true,
     "GenerateConvenienceMethod": true
    }
   ],
   "Protocol": {
    "$id": "133"
   },
   "Creatable": false,
   "Parent": "OptionalClient",
   "Parameters": [
    {
     "$ref": "70"
    }
   ]
  },
  {
   "$id": "134",
   "Name": "Datetime",
   "Description": "",
   "Operations": [
    {
     "$id": "135",
     "Name": "getAll",
     "ResourceName": "Datetime",
     "Description": "Get models that will return all properties in the model",
     "Accessibility": "public",
     "Parameters": [
      {
       "$ref": "70"
      },
      {
       "$id": "136",
       "Name": "accept",
       "NameInRequest": "Accept",
       "Type": {
        "$id": "137",
        "Kind": "string",
        "IsNullable": false
       },
       "Location": "Header",
       "IsApiVersion": false,
       "IsResourceParameter": false,
       "IsContentType": false,
       "IsRequired": true,
       "IsEndpoint": false,
       "SkipUrlEncoding": false,
       "Explode": false,
       "Kind": "Constant",
       "DefaultValue": {
        "$id": "138",
        "Type": {
         "$ref": "137"
        },
        "Value": "application/json"
       }
      }
     ],
     "Responses": [
      {
       "$id": "139",
       "StatusCodes": [
        200
       ],
       "BodyType": {
        "$ref": "29"
       },
       "BodyMediaType": "Json",
       "Headers": [],
       "IsErrorResponse": false,
       "ContentTypes": [
        "application/json"
       ]
      }
     ],
     "HttpMethod": "GET",
     "RequestBodyMediaType": "None",
     "Uri": "{host}",
     "Path": "/type/property/optional/datetime/all",
     "BufferResponse": true,
     "GenerateProtocolMethod": true,
     "GenerateConvenienceMethod": true
    },
    {
     "$id": "140",
     "Name": "getDefault",
     "ResourceName": "Datetime",
     "Description": "Get models that will return the default object",
     "Accessibility": "public",
     "Parameters": [
      {
       "$ref": "70"
      },
      {
       "$id": "141",
       "Name": "accept",
       "NameInRequest": "Accept",
       "Type": {
        "$id": "142",
        "Kind": "string",
        "IsNullable": false
       },
       "Location": "Header",
       "IsApiVersion": false,
       "IsResourceParameter": false,
       "IsContentType": false,
       "IsRequired": true,
       "IsEndpoint": false,
       "SkipUrlEncoding": false,
       "Explode": false,
       "Kind": "Constant",
       "DefaultValue": {
        "$id": "143",
        "Type": {
         "$ref": "142"
        },
        "Value": "application/json"
       }
      }
     ],
     "Responses": [
      {
       "$id": "144",
       "StatusCodes": [
        200
       ],
       "BodyType": {
        "$ref": "29"
       },
       "BodyMediaType": "Json",
       "Headers": [],
       "IsErrorResponse": false,
       "ContentTypes": [
        "application/json"
       ]
      }
     ],
     "HttpMethod": "GET",
     "RequestBodyMediaType": "None",
     "Uri": "{host}",
     "Path": "/type/property/optional/datetime/default",
     "BufferResponse": true,
     "GenerateProtocolMethod": true,
     "GenerateConvenienceMethod": true
    },
    {
     "$id": "145",
     "Name": "putAll",
     "ResourceName": "Datetime",
     "Description": "Put a body with all properties present.",
     "Accessibility": "public",
     "Parameters": [
      {
       "$ref": "70"
      },
      {
       "$id": "146",
       "Name": "body",
       "NameInRequest": "body",
       "Type": {
        "$ref": "29"
       },
       "Location": "Body",
       "IsRequired": true,
       "IsApiVersion": false,
       "IsResourceParameter": false,
       "IsContentType": false,
       "IsEndpoint": false,
       "SkipUrlEncoding": false,
       "Explode": false,
       "Kind": "Method"
      },
      {
       "$id": "147",
       "Name": "contentType",
       "NameInRequest": "Content-Type",
       "Type": {
        "$id": "148",
        "Kind": "string",
        "IsNullable": false
       },
       "Location": "Header",
       "IsApiVersion": false,
       "IsResourceParameter": false,
       "IsContentType": true,
       "IsRequired": true,
       "IsEndpoint": false,
       "SkipUrlEncoding": false,
       "Explode": false,
       "Kind": "Constant",
       "DefaultValue": {
        "$id": "149",
        "Type": {
         "$ref": "148"
        },
        "Value": "application/json"
       }
      },
      {
       "$id": "150",
       "Name": "accept",
       "NameInRequest": "Accept",
       "Type": {
        "$id": "151",
        "Kind": "string",
        "IsNullable": false
       },
       "Location": "Header",
       "IsApiVersion": false,
       "IsResourceParameter": false,
       "IsContentType": false,
       "IsRequired": true,
       "IsEndpoint": false,
       "SkipUrlEncoding": false,
       "Explode": false,
       "Kind": "Constant",
       "DefaultValue": {
        "$id": "152",
        "Type": {
         "$ref": "151"
        },
        "Value": "application/json"
       }
      }
     ],
     "Responses": [
      {
       "$id": "153",
       "StatusCodes": [
        204
       ],
       "BodyMediaType": "Json",
       "Headers": [],
       "IsErrorResponse": false
      }
     ],
     "HttpMethod": "PUT",
     "RequestBodyMediaType": "Json",
     "Uri": "{host}",
     "Path": "/type/property/optional/datetime/all",
     "RequestMediaTypes": [
      "application/json"
     ],
     "BufferResponse": true,
     "GenerateProtocolMethod": true,
     "GenerateConvenienceMethod": true
    },
    {
     "$id": "154",
     "Name": "putDefault",
     "ResourceName": "Datetime",
     "Description": "Put a body with default properties.",
     "Accessibility": "public",
     "Parameters": [
      {
       "$ref": "70"
      },
      {
       "$id": "155",
       "Name": "body",
       "NameInRequest": "body",
       "Type": {
        "$ref": "29"
       },
       "Location": "Body",
       "IsRequired": true,
       "IsApiVersion": false,
       "IsResourceParameter": false,
       "IsContentType": false,
       "IsEndpoint": false,
       "SkipUrlEncoding": false,
       "Explode": false,
       "Kind": "Method"
      },
      {
       "$id": "156",
       "Name": "contentType",
       "NameInRequest": "Content-Type",
       "Type": {
        "$id": "157",
        "Kind": "string",
        "IsNullable": false
       },
       "Location": "Header",
       "IsApiVersion": false,
       "IsResourceParameter": false,
       "IsContentType": true,
       "IsRequired": true,
       "IsEndpoint": false,
       "SkipUrlEncoding": false,
       "Explode": false,
       "Kind": "Constant",
       "DefaultValue": {
        "$id": "158",
        "Type": {
         "$ref": "157"
        },
        "Value": "application/json"
       }
      },
      {
       "$id": "159",
       "Name": "accept",
       "NameInRequest": "Accept",
       "Type": {
        "$id": "160",
        "Kind": "string",
        "IsNullable": false
       },
       "Location": "Header",
       "IsApiVersion": false,
       "IsResourceParameter": false,
       "IsContentType": false,
       "IsRequired": true,
       "IsEndpoint": false,
       "SkipUrlEncoding": false,
       "Explode": false,
       "Kind": "Constant",
       "DefaultValue": {
        "$id": "161",
        "Type": {
         "$ref": "160"
        },
        "Value": "application/json"
       }
      }
     ],
     "Responses": [
      {
       "$id": "162",
       "StatusCodes": [
        204
       ],
       "BodyMediaType": "Json",
       "Headers": [],
       "IsErrorResponse": false
      }
     ],
     "HttpMethod": "PUT",
     "RequestBodyMediaType": "Json",
     "Uri": "{host}",
     "Path": "/type/property/optional/datetime/default",
     "RequestMediaTypes": [
      "application/json"
     ],
     "BufferResponse": true,
     "GenerateProtocolMethod": true,
     "GenerateConvenienceMethod": true
    }
   ],
   "Protocol": {
    "$id": "163"
   },
   "Creatable": false,
   "Parent": "OptionalClient",
   "Parameters": [
    {
     "$ref": "70"
    }
   ]
  },
  {
   "$id": "164",
   "Name": "Duration",
   "Description": "",
   "Operations": [
    {
     "$id": "165",
     "Name": "getAll",
     "ResourceName": "Duration",
     "Description": "Get models that will return all properties in the model",
     "Accessibility": "public",
     "Parameters": [
      {
       "$ref": "70"
      },
      {
       "$id": "166",
       "Name": "accept",
       "NameInRequest": "Accept",
       "Type": {
        "$id": "167",
        "Kind": "string",
        "IsNullable": false
       },
       "Location": "Header",
       "IsApiVersion": false,
       "IsResourceParameter": false,
       "IsContentType": false,
       "IsRequired": true,
       "IsEndpoint": false,
       "SkipUrlEncoding": false,
       "Explode": false,
       "Kind": "Constant",
       "DefaultValue": {
        "$id": "168",
        "Type": {
         "$ref": "167"
        },
        "Value": "application/json"
       }
      }
     ],
     "Responses": [
      {
       "$id": "169",
       "StatusCodes": [
        200
       ],
       "BodyType": {
        "$ref": "33"
       },
       "BodyMediaType": "Json",
       "Headers": [],
       "IsErrorResponse": false,
       "ContentTypes": [
        "application/json"
       ]
      }
     ],
     "HttpMethod": "GET",
     "RequestBodyMediaType": "None",
     "Uri": "{host}",
     "Path": "/type/property/optional/duration/all",
     "BufferResponse": true,
     "GenerateProtocolMethod": true,
     "GenerateConvenienceMethod": true
    },
    {
     "$id": "170",
     "Name": "getDefault",
     "ResourceName": "Duration",
     "Description": "Get models that will return the default object",
     "Accessibility": "public",
     "Parameters": [
      {
       "$ref": "70"
      },
      {
       "$id": "171",
       "Name": "accept",
       "NameInRequest": "Accept",
       "Type": {
        "$id": "172",
        "Kind": "string",
        "IsNullable": false
       },
       "Location": "Header",
       "IsApiVersion": false,
       "IsResourceParameter": false,
       "IsContentType": false,
       "IsRequired": true,
       "IsEndpoint": false,
       "SkipUrlEncoding": false,
       "Explode": false,
       "Kind": "Constant",
       "DefaultValue": {
        "$id": "173",
        "Type": {
         "$ref": "172"
        },
        "Value": "application/json"
       }
      }
     ],
     "Responses": [
      {
       "$id": "174",
       "StatusCodes": [
        200
       ],
       "BodyType": {
        "$ref": "33"
       },
       "BodyMediaType": "Json",
       "Headers": [],
       "IsErrorResponse": false,
       "ContentTypes": [
        "application/json"
       ]
      }
     ],
     "HttpMethod": "GET",
     "RequestBodyMediaType": "None",
     "Uri": "{host}",
     "Path": "/type/property/optional/duration/default",
     "BufferResponse": true,
     "GenerateProtocolMethod": true,
     "GenerateConvenienceMethod": true
    },
    {
     "$id": "175",
     "Name": "putAll",
     "ResourceName": "Duration",
     "Description": "Put a body with all properties present.",
     "Accessibility": "public",
     "Parameters": [
      {
       "$ref": "70"
      },
      {
       "$id": "176",
       "Name": "body",
       "NameInRequest": "body",
       "Type": {
        "$ref": "33"
       },
       "Location": "Body",
       "IsRequired": true,
       "IsApiVersion": false,
       "IsResourceParameter": false,
       "IsContentType": false,
       "IsEndpoint": false,
       "SkipUrlEncoding": false,
       "Explode": false,
       "Kind": "Method"
      },
      {
       "$id": "177",
       "Name": "contentType",
       "NameInRequest": "Content-Type",
       "Type": {
        "$id": "178",
        "Kind": "string",
        "IsNullable": false
       },
       "Location": "Header",
       "IsApiVersion": false,
       "IsResourceParameter": false,
       "IsContentType": true,
       "IsRequired": true,
       "IsEndpoint": false,
       "SkipUrlEncoding": false,
       "Explode": false,
       "Kind": "Constant",
       "DefaultValue": {
        "$id": "179",
        "Type": {
         "$ref": "178"
        },
        "Value": "application/json"
       }
      },
      {
       "$id": "180",
       "Name": "accept",
       "NameInRequest": "Accept",
       "Type": {
        "$id": "181",
        "Kind": "string",
        "IsNullable": false
       },
       "Location": "Header",
       "IsApiVersion": false,
       "IsResourceParameter": false,
       "IsContentType": false,
       "IsRequired": true,
       "IsEndpoint": false,
       "SkipUrlEncoding": false,
       "Explode": false,
       "Kind": "Constant",
       "DefaultValue": {
        "$id": "182",
        "Type": {
         "$ref": "181"
        },
        "Value": "application/json"
       }
      }
     ],
     "Responses": [
      {
       "$id": "183",
       "StatusCodes": [
        204
       ],
       "BodyMediaType": "Json",
       "Headers": [],
       "IsErrorResponse": false
      }
     ],
     "HttpMethod": "PUT",
     "RequestBodyMediaType": "Json",
     "Uri": "{host}",
     "Path": "/type/property/optional/duration/all",
     "RequestMediaTypes": [
      "application/json"
     ],
     "BufferResponse": true,
     "GenerateProtocolMethod": true,
     "GenerateConvenienceMethod": true
    },
    {
     "$id": "184",
     "Name": "putDefault",
     "ResourceName": "Duration",
     "Description": "Put a body with default properties.",
     "Accessibility": "public",
     "Parameters": [
      {
       "$ref": "70"
      },
      {
       "$id": "185",
       "Name": "body",
       "NameInRequest": "body",
       "Type": {
        "$ref": "33"
       },
       "Location": "Body",
       "IsRequired": true,
       "IsApiVersion": false,
       "IsResourceParameter": false,
       "IsContentType": false,
       "IsEndpoint": false,
       "SkipUrlEncoding": false,
       "Explode": false,
       "Kind": "Method"
      },
      {
       "$id": "186",
       "Name": "contentType",
       "NameInRequest": "Content-Type",
       "Type": {
        "$id": "187",
        "Kind": "string",
        "IsNullable": false
       },
       "Location": "Header",
       "IsApiVersion": false,
       "IsResourceParameter": false,
       "IsContentType": true,
       "IsRequired": true,
       "IsEndpoint": false,
       "SkipUrlEncoding": false,
       "Explode": false,
       "Kind": "Constant",
       "DefaultValue": {
        "$id": "188",
        "Type": {
         "$ref": "187"
        },
        "Value": "application/json"
       }
      },
      {
       "$id": "189",
       "Name": "accept",
       "NameInRequest": "Accept",
       "Type": {
        "$id": "190",
        "Kind": "string",
        "IsNullable": false
       },
       "Location": "Header",
       "IsApiVersion": false,
       "IsResourceParameter": false,
       "IsContentType": false,
       "IsRequired": true,
       "IsEndpoint": false,
       "SkipUrlEncoding": false,
       "Explode": false,
       "Kind": "Constant",
       "DefaultValue": {
        "$id": "191",
        "Type": {
         "$ref": "190"
        },
        "Value": "application/json"
       }
      }
     ],
     "Responses": [
      {
       "$id": "192",
       "StatusCodes": [
        204
       ],
       "BodyMediaType": "Json",
       "Headers": [],
       "IsErrorResponse": false
      }
     ],
     "HttpMethod": "PUT",
     "RequestBodyMediaType": "Json",
     "Uri": "{host}",
     "Path": "/type/property/optional/duration/default",
     "RequestMediaTypes": [
      "application/json"
     ],
     "BufferResponse": true,
     "GenerateProtocolMethod": true,
     "GenerateConvenienceMethod": true
    }
   ],
   "Protocol": {
    "$id": "193"
   },
   "Creatable": false,
   "Parent": "OptionalClient",
   "Parameters": [
    {
     "$ref": "70"
    }
   ]
  },
  {
   "$id": "194",
   "Name": "CollectionsByte",
   "Description": "",
   "Operations": [
    {
     "$id": "195",
     "Name": "getAll",
     "ResourceName": "CollectionsByte",
     "Description": "Get models that will return all properties in the model",
     "Accessibility": "public",
     "Parameters": [
      {
       "$ref": "70"
      },
      {
       "$id": "196",
       "Name": "accept",
       "NameInRequest": "Accept",
       "Type": {
        "$id": "197",
        "Kind": "string",
        "IsNullable": false
       },
       "Location": "Header",
       "IsApiVersion": false,
       "IsResourceParameter": false,
       "IsContentType": false,
       "IsRequired": true,
       "IsEndpoint": false,
       "SkipUrlEncoding": false,
       "Explode": false,
       "Kind": "Constant",
       "DefaultValue": {
        "$id": "198",
        "Type": {
         "$ref": "197"
        },
        "Value": "application/json"
       }
      }
     ],
     "Responses": [
      {
       "$id": "199",
       "StatusCodes": [
        200
       ],
       "BodyType": {
        "$ref": "37"
       },
       "BodyMediaType": "Json",
       "Headers": [],
       "IsErrorResponse": false,
       "ContentTypes": [
        "application/json"
       ]
      }
     ],
     "HttpMethod": "GET",
     "RequestBodyMediaType": "None",
     "Uri": "{host}",
     "Path": "/type/property/optional/collections/bytes/all",
     "BufferResponse": true,
     "GenerateProtocolMethod": true,
     "GenerateConvenienceMethod": true
    },
    {
     "$id": "200",
     "Name": "getDefault",
     "ResourceName": "CollectionsByte",
     "Description": "Get models that will return the default object",
     "Accessibility": "public",
     "Parameters": [
      {
       "$ref": "70"
      },
      {
       "$id": "201",
       "Name": "accept",
       "NameInRequest": "Accept",
       "Type": {
        "$id": "202",
        "Kind": "string",
        "IsNullable": false
       },
       "Location": "Header",
       "IsApiVersion": false,
       "IsResourceParameter": false,
       "IsContentType": false,
       "IsRequired": true,
       "IsEndpoint": false,
       "SkipUrlEncoding": false,
       "Explode": false,
       "Kind": "Constant",
       "DefaultValue": {
        "$id": "203",
        "Type": {
         "$ref": "202"
        },
        "Value": "application/json"
       }
      }
     ],
     "Responses": [
      {
       "$id": "204",
       "StatusCodes": [
        200
       ],
       "BodyType": {
        "$ref": "37"
       },
       "BodyMediaType": "Json",
       "Headers": [],
       "IsErrorResponse": false,
       "ContentTypes": [
        "application/json"
       ]
      }
     ],
     "HttpMethod": "GET",
     "RequestBodyMediaType": "None",
     "Uri": "{host}",
     "Path": "/type/property/optional/collections/bytes/default",
     "BufferResponse": true,
     "GenerateProtocolMethod": true,
     "GenerateConvenienceMethod": true
    },
    {
     "$id": "205",
     "Name": "putAll",
     "ResourceName": "CollectionsByte",
     "Description": "Put a body with all properties present.",
     "Accessibility": "public",
     "Parameters": [
      {
       "$ref": "70"
      },
      {
       "$id": "206",
       "Name": "body",
       "NameInRequest": "body",
       "Type": {
        "$ref": "37"
       },
       "Location": "Body",
       "IsRequired": true,
       "IsApiVersion": false,
       "IsResourceParameter": false,
       "IsContentType": false,
       "IsEndpoint": false,
       "SkipUrlEncoding": false,
       "Explode": false,
       "Kind": "Method"
      },
      {
       "$id": "207",
       "Name": "contentType",
       "NameInRequest": "Content-Type",
       "Type": {
        "$id": "208",
        "Kind": "string",
        "IsNullable": false
       },
       "Location": "Header",
       "IsApiVersion": false,
       "IsResourceParameter": false,
       "IsContentType": true,
       "IsRequired": true,
       "IsEndpoint": false,
       "SkipUrlEncoding": false,
       "Explode": false,
       "Kind": "Constant",
       "DefaultValue": {
        "$id": "209",
        "Type": {
         "$ref": "208"
        },
        "Value": "application/json"
       }
      },
      {
       "$id": "210",
       "Name": "accept",
       "NameInRequest": "Accept",
       "Type": {
        "$id": "211",
        "Kind": "string",
        "IsNullable": false
       },
       "Location": "Header",
       "IsApiVersion": false,
       "IsResourceParameter": false,
       "IsContentType": false,
       "IsRequired": true,
       "IsEndpoint": false,
       "SkipUrlEncoding": false,
       "Explode": false,
       "Kind": "Constant",
       "DefaultValue": {
        "$id": "212",
        "Type": {
         "$ref": "211"
        },
        "Value": "application/json"
       }
      }
     ],
     "Responses": [
      {
       "$id": "213",
       "StatusCodes": [
        204
       ],
       "BodyMediaType": "Json",
       "Headers": [],
       "IsErrorResponse": false
      }
     ],
     "HttpMethod": "PUT",
     "RequestBodyMediaType": "Json",
     "Uri": "{host}",
     "Path": "/type/property/optional/collections/bytes/all",
     "RequestMediaTypes": [
      "application/json"
     ],
     "BufferResponse": true,
     "GenerateProtocolMethod": true,
     "GenerateConvenienceMethod": true
    },
    {
     "$id": "214",
     "Name": "putDefault",
     "ResourceName": "CollectionsByte",
     "Description": "Put a body with default properties.",
     "Accessibility": "public",
     "Parameters": [
      {
       "$ref": "70"
      },
      {
       "$id": "215",
       "Name": "body",
       "NameInRequest": "body",
       "Type": {
        "$ref": "37"
       },
       "Location": "Body",
       "IsRequired": true,
       "IsApiVersion": false,
       "IsResourceParameter": false,
       "IsContentType": false,
       "IsEndpoint": false,
       "SkipUrlEncoding": false,
       "Explode": false,
       "Kind": "Method"
      },
      {
       "$id": "216",
       "Name": "contentType",
       "NameInRequest": "Content-Type",
       "Type": {
        "$id": "217",
        "Kind": "string",
        "IsNullable": false
       },
       "Location": "Header",
       "IsApiVersion": false,
       "IsResourceParameter": false,
       "IsContentType": true,
       "IsRequired": true,
       "IsEndpoint": false,
       "SkipUrlEncoding": false,
       "Explode": false,
       "Kind": "Constant",
       "DefaultValue": {
        "$id": "218",
        "Type": {
         "$ref": "217"
        },
        "Value": "application/json"
       }
      },
      {
       "$id": "219",
       "Name": "accept",
       "NameInRequest": "Accept",
       "Type": {
        "$id": "220",
        "Kind": "string",
        "IsNullable": false
       },
       "Location": "Header",
       "IsApiVersion": false,
       "IsResourceParameter": false,
       "IsContentType": false,
       "IsRequired": true,
       "IsEndpoint": false,
       "SkipUrlEncoding": false,
       "Explode": false,
       "Kind": "Constant",
       "DefaultValue": {
        "$id": "221",
        "Type": {
         "$ref": "220"
        },
        "Value": "application/json"
       }
      }
     ],
     "Responses": [
      {
       "$id": "222",
       "StatusCodes": [
        204
       ],
       "BodyMediaType": "Json",
       "Headers": [],
       "IsErrorResponse": false
      }
     ],
     "HttpMethod": "PUT",
     "RequestBodyMediaType": "Json",
     "Uri": "{host}",
     "Path": "/type/property/optional/collections/bytes/default",
     "RequestMediaTypes": [
      "application/json"
     ],
     "BufferResponse": true,
     "GenerateProtocolMethod": true,
     "GenerateConvenienceMethod": true
    }
   ],
   "Protocol": {
    "$id": "223"
   },
   "Creatable": false,
   "Parent": "OptionalClient",
   "Parameters": [
    {
     "$ref": "70"
    }
   ]
  },
  {
   "$id": "224",
   "Name": "CollectionsModel",
   "Description": "",
   "Operations": [
    {
     "$id": "225",
     "Name": "getAll",
     "ResourceName": "CollectionsModel",
     "Description": "Get models that will return all properties in the model",
     "Accessibility": "public",
     "Parameters": [
      {
       "$ref": "70"
      },
      {
       "$id": "226",
       "Name": "accept",
       "NameInRequest": "Accept",
       "Type": {
        "$id": "227",
        "Kind": "string",
        "IsNullable": false
       },
       "Location": "Header",
       "IsApiVersion": false,
       "IsResourceParameter": false,
       "IsContentType": false,
       "IsRequired": true,
       "IsEndpoint": false,
       "SkipUrlEncoding": false,
       "Explode": false,
       "Kind": "Constant",
       "DefaultValue": {
        "$id": "228",
        "Type": {
         "$ref": "227"
        },
        "Value": "application/json"
       }
      }
     ],
     "Responses": [
      {
       "$id": "229",
       "StatusCodes": [
        200
       ],
       "BodyType": {
        "$ref": "41"
       },
       "BodyMediaType": "Json",
       "Headers": [],
       "IsErrorResponse": false,
       "ContentTypes": [
        "application/json"
       ]
      }
     ],
     "HttpMethod": "GET",
     "RequestBodyMediaType": "None",
     "Uri": "{host}",
     "Path": "/type/property/optional/collections/model/all",
     "BufferResponse": true,
     "GenerateProtocolMethod": true,
     "GenerateConvenienceMethod": true
    },
    {
     "$id": "230",
     "Name": "getDefault",
     "ResourceName": "CollectionsModel",
     "Description": "Get models that will return the default object",
     "Accessibility": "public",
     "Parameters": [
      {
       "$ref": "70"
      },
      {
       "$id": "231",
       "Name": "accept",
       "NameInRequest": "Accept",
       "Type": {
        "$id": "232",
        "Kind": "string",
        "IsNullable": false
       },
       "Location": "Header",
       "IsApiVersion": false,
       "IsResourceParameter": false,
       "IsContentType": false,
       "IsRequired": true,
       "IsEndpoint": false,
       "SkipUrlEncoding": false,
       "Explode": false,
       "Kind": "Constant",
       "DefaultValue": {
        "$id": "233",
        "Type": {
         "$ref": "232"
        },
        "Value": "application/json"
       }
      }
     ],
     "Responses": [
      {
       "$id": "234",
       "StatusCodes": [
        200
       ],
       "BodyType": {
        "$ref": "41"
       },
       "BodyMediaType": "Json",
       "Headers": [],
       "IsErrorResponse": false,
       "ContentTypes": [
        "application/json"
       ]
      }
     ],
     "HttpMethod": "GET",
     "RequestBodyMediaType": "None",
     "Uri": "{host}",
     "Path": "/type/property/optional/collections/model/default",
     "BufferResponse": true,
     "GenerateProtocolMethod": true,
     "GenerateConvenienceMethod": true
    },
    {
     "$id": "235",
     "Name": "putAll",
     "ResourceName": "CollectionsModel",
     "Description": "Put a body with all properties present.",
     "Accessibility": "public",
     "Parameters": [
      {
       "$ref": "70"
      },
      {
       "$id": "236",
       "Name": "body",
       "NameInRequest": "body",
       "Type": {
        "$ref": "41"
       },
       "Location": "Body",
       "IsRequired": true,
       "IsApiVersion": false,
       "IsResourceParameter": false,
       "IsContentType": false,
       "IsEndpoint": false,
       "SkipUrlEncoding": false,
       "Explode": false,
       "Kind": "Method"
      },
      {
       "$id": "237",
       "Name": "contentType",
       "NameInRequest": "Content-Type",
       "Type": {
        "$id": "238",
        "Kind": "string",
        "IsNullable": false
       },
       "Location": "Header",
       "IsApiVersion": false,
       "IsResourceParameter": false,
       "IsContentType": true,
       "IsRequired": true,
       "IsEndpoint": false,
       "SkipUrlEncoding": false,
       "Explode": false,
       "Kind": "Constant",
       "DefaultValue": {
        "$id": "239",
        "Type": {
         "$ref": "238"
        },
        "Value": "application/json"
       }
      },
      {
       "$id": "240",
       "Name": "accept",
       "NameInRequest": "Accept",
       "Type": {
        "$id": "241",
        "Kind": "string",
        "IsNullable": false
       },
       "Location": "Header",
       "IsApiVersion": false,
       "IsResourceParameter": false,
       "IsContentType": false,
       "IsRequired": true,
       "IsEndpoint": false,
       "SkipUrlEncoding": false,
       "Explode": false,
       "Kind": "Constant",
       "DefaultValue": {
        "$id": "242",
        "Type": {
         "$ref": "241"
        },
        "Value": "application/json"
       }
      }
     ],
     "Responses": [
      {
       "$id": "243",
       "StatusCodes": [
        204
       ],
       "BodyMediaType": "Json",
       "Headers": [],
       "IsErrorResponse": false
      }
     ],
     "HttpMethod": "PUT",
     "RequestBodyMediaType": "Json",
     "Uri": "{host}",
     "Path": "/type/property/optional/collections/model/all",
     "RequestMediaTypes": [
      "application/json"
     ],
     "BufferResponse": true,
     "GenerateProtocolMethod": true,
     "GenerateConvenienceMethod": true
    },
    {
     "$id": "244",
     "Name": "putDefault",
     "ResourceName": "CollectionsModel",
     "Description": "Put a body with default properties.",
     "Accessibility": "public",
     "Parameters": [
      {
       "$ref": "70"
      },
      {
       "$id": "245",
       "Name": "body",
       "NameInRequest": "body",
       "Type": {
        "$ref": "41"
       },
       "Location": "Body",
       "IsRequired": true,
       "IsApiVersion": false,
       "IsResourceParameter": false,
       "IsContentType": false,
       "IsEndpoint": false,
       "SkipUrlEncoding": false,
       "Explode": false,
       "Kind": "Method"
      },
      {
       "$id": "246",
       "Name": "contentType",
       "NameInRequest": "Content-Type",
       "Type": {
        "$id": "247",
        "Kind": "string",
        "IsNullable": false
       },
       "Location": "Header",
       "IsApiVersion": false,
       "IsResourceParameter": false,
       "IsContentType": true,
       "IsRequired": true,
       "IsEndpoint": false,
       "SkipUrlEncoding": false,
       "Explode": false,
       "Kind": "Constant",
       "DefaultValue": {
        "$id": "248",
        "Type": {
         "$ref": "247"
        },
        "Value": "application/json"
       }
      },
      {
       "$id": "249",
       "Name": "accept",
       "NameInRequest": "Accept",
       "Type": {
        "$id": "250",
        "Kind": "string",
        "IsNullable": false
       },
       "Location": "Header",
       "IsApiVersion": false,
       "IsResourceParameter": false,
       "IsContentType": false,
       "IsRequired": true,
       "IsEndpoint": false,
       "SkipUrlEncoding": false,
       "Explode": false,
       "Kind": "Constant",
       "DefaultValue": {
        "$id": "251",
        "Type": {
         "$ref": "250"
        },
        "Value": "application/json"
       }
      }
     ],
     "Responses": [
      {
       "$id": "252",
       "StatusCodes": [
        204
       ],
       "BodyMediaType": "Json",
       "Headers": [],
       "IsErrorResponse": false
      }
     ],
     "HttpMethod": "PUT",
     "RequestBodyMediaType": "Json",
     "Uri": "{host}",
     "Path": "/type/property/optional/collections/model/default",
     "RequestMediaTypes": [
      "application/json"
     ],
     "BufferResponse": true,
     "GenerateProtocolMethod": true,
     "GenerateConvenienceMethod": true
    }
   ],
   "Protocol": {
    "$id": "253"
   },
   "Creatable": false,
   "Parent": "OptionalClient",
   "Parameters": [
    {
     "$ref": "70"
    }
   ]
  },
  {
   "$id": "254",
   "Name": "StringLiteral",
   "Description": "",
   "Operations": [
    {
     "$id": "255",
     "Name": "getAll",
     "ResourceName": "StringLiteral",
     "Description": "Get models that will return all properties in the model",
     "Accessibility": "public",
     "Parameters": [
      {
       "$ref": "70"
      },
      {
       "$id": "256",
       "Name": "accept",
       "NameInRequest": "Accept",
       "Type": {
        "$id": "257",
        "Kind": "string",
        "IsNullable": false
       },
       "Location": "Header",
       "IsApiVersion": false,
       "IsResourceParameter": false,
       "IsContentType": false,
       "IsRequired": true,
       "IsEndpoint": false,
       "SkipUrlEncoding": false,
       "Explode": false,
       "Kind": "Constant",
       "DefaultValue": {
        "$id": "258",
        "Type": {
         "$ref": "257"
        },
        "Value": "application/json"
       }
      }
     ],
     "Responses": [
      {
       "$id": "259",
       "StatusCodes": [
        200
       ],
       "BodyType": {
        "$ref": "44"
       },
       "BodyMediaType": "Json",
       "Headers": [],
       "IsErrorResponse": false,
       "ContentTypes": [
        "application/json"
       ]
      }
     ],
     "HttpMethod": "GET",
     "RequestBodyMediaType": "None",
     "Uri": "{host}",
     "Path": "/type/property/optional/string/literal/all",
     "BufferResponse": true,
     "GenerateProtocolMethod": true,
     "GenerateConvenienceMethod": true
    },
    {
     "$id": "260",
     "Name": "getDefault",
     "ResourceName": "StringLiteral",
     "Description": "Get models that will return the default object",
     "Accessibility": "public",
     "Parameters": [
      {
       "$ref": "70"
      },
      {
       "$id": "261",
       "Name": "accept",
       "NameInRequest": "Accept",
       "Type": {
        "$id": "262",
        "Kind": "string",
        "IsNullable": false
       },
       "Location": "Header",
       "IsApiVersion": false,
       "IsResourceParameter": false,
       "IsContentType": false,
       "IsRequired": true,
       "IsEndpoint": false,
       "SkipUrlEncoding": false,
       "Explode": false,
       "Kind": "Constant",
       "DefaultValue": {
        "$id": "263",
        "Type": {
         "$ref": "262"
        },
        "Value": "application/json"
       }
      }
     ],
     "Responses": [
      {
       "$id": "264",
       "StatusCodes": [
        200
       ],
       "BodyType": {
        "$ref": "44"
       },
       "BodyMediaType": "Json",
       "Headers": [],
       "IsErrorResponse": false,
       "ContentTypes": [
        "application/json"
       ]
      }
     ],
     "HttpMethod": "GET",
     "RequestBodyMediaType": "None",
     "Uri": "{host}",
     "Path": "/type/property/optional/string/literal/default",
     "BufferResponse": true,
     "GenerateProtocolMethod": true,
     "GenerateConvenienceMethod": true
    },
    {
     "$id": "265",
     "Name": "putAll",
     "ResourceName": "StringLiteral",
     "Description": "Put a body with all properties present.",
     "Accessibility": "public",
     "Parameters": [
      {
       "$ref": "70"
      },
      {
       "$id": "266",
       "Name": "body",
       "NameInRequest": "body",
       "Type": {
        "$ref": "44"
       },
       "Location": "Body",
       "IsRequired": true,
       "IsApiVersion": false,
       "IsResourceParameter": false,
       "IsContentType": false,
       "IsEndpoint": false,
       "SkipUrlEncoding": false,
       "Explode": false,
       "Kind": "Method"
      },
      {
       "$id": "267",
       "Name": "contentType",
       "NameInRequest": "Content-Type",
       "Type": {
        "$id": "268",
        "Kind": "string",
        "IsNullable": false
       },
       "Location": "Header",
       "IsApiVersion": false,
       "IsResourceParameter": false,
       "IsContentType": true,
       "IsRequired": true,
       "IsEndpoint": false,
       "SkipUrlEncoding": false,
       "Explode": false,
       "Kind": "Constant",
       "DefaultValue": {
        "$id": "269",
        "Type": {
         "$ref": "268"
        },
        "Value": "application/json"
       }
      },
      {
       "$id": "270",
       "Name": "accept",
       "NameInRequest": "Accept",
       "Type": {
        "$id": "271",
        "Kind": "string",
        "IsNullable": false
       },
       "Location": "Header",
       "IsApiVersion": false,
       "IsResourceParameter": false,
       "IsContentType": false,
       "IsRequired": true,
       "IsEndpoint": false,
       "SkipUrlEncoding": false,
       "Explode": false,
       "Kind": "Constant",
       "DefaultValue": {
        "$id": "272",
        "Type": {
         "$ref": "271"
        },
        "Value": "application/json"
       }
      }
     ],
     "Responses": [
      {
       "$id": "273",
       "StatusCodes": [
        204
       ],
       "BodyMediaType": "Json",
       "Headers": [],
       "IsErrorResponse": false
      }
     ],
     "HttpMethod": "PUT",
     "RequestBodyMediaType": "Json",
     "Uri": "{host}",
     "Path": "/type/property/optional/string/literal/all",
     "RequestMediaTypes": [
      "application/json"
     ],
     "BufferResponse": true,
     "GenerateProtocolMethod": true,
     "GenerateConvenienceMethod": true
    },
    {
     "$id": "274",
     "Name": "putDefault",
     "ResourceName": "StringLiteral",
     "Description": "Put a body with default properties.",
     "Accessibility": "public",
     "Parameters": [
      {
       "$ref": "70"
      },
      {
       "$id": "275",
       "Name": "body",
       "NameInRequest": "body",
       "Type": {
        "$ref": "44"
       },
       "Location": "Body",
       "IsRequired": true,
       "IsApiVersion": false,
       "IsResourceParameter": false,
       "IsContentType": false,
       "IsEndpoint": false,
       "SkipUrlEncoding": false,
       "Explode": false,
       "Kind": "Method"
      },
      {
       "$id": "276",
       "Name": "contentType",
       "NameInRequest": "Content-Type",
       "Type": {
        "$id": "277",
        "Kind": "string",
        "IsNullable": false
       },
       "Location": "Header",
       "IsApiVersion": false,
       "IsResourceParameter": false,
       "IsContentType": true,
       "IsRequired": true,
       "IsEndpoint": false,
       "SkipUrlEncoding": false,
       "Explode": false,
       "Kind": "Constant",
       "DefaultValue": {
        "$id": "278",
        "Type": {
         "$ref": "277"
        },
        "Value": "application/json"
       }
      },
      {
       "$id": "279",
       "Name": "accept",
       "NameInRequest": "Accept",
       "Type": {
        "$id": "280",
        "Kind": "string",
        "IsNullable": false
       },
       "Location": "Header",
       "IsApiVersion": false,
       "IsResourceParameter": false,
       "IsContentType": false,
       "IsRequired": true,
       "IsEndpoint": false,
       "SkipUrlEncoding": false,
       "Explode": false,
       "Kind": "Constant",
       "DefaultValue": {
        "$id": "281",
        "Type": {
         "$ref": "280"
        },
        "Value": "application/json"
       }
      }
     ],
     "Responses": [
      {
       "$id": "282",
       "StatusCodes": [
        204
       ],
       "BodyMediaType": "Json",
       "Headers": [],
       "IsErrorResponse": false
      }
     ],
     "HttpMethod": "PUT",
     "RequestBodyMediaType": "Json",
     "Uri": "{host}",
     "Path": "/type/property/optional/string/literal/default",
     "RequestMediaTypes": [
      "application/json"
     ],
     "BufferResponse": true,
     "GenerateProtocolMethod": true,
     "GenerateConvenienceMethod": true
    }
   ],
   "Protocol": {
    "$id": "283"
   },
   "Creatable": false,
   "Parent": "OptionalClient",
   "Parameters": [
    {
     "$ref": "70"
    }
   ]
  },
  {
   "$id": "284",
   "Name": "IntLiteral",
   "Description": "",
   "Operations": [
    {
     "$id": "285",
     "Name": "getAll",
     "ResourceName": "IntLiteral",
     "Description": "Get models that will return all properties in the model",
     "Accessibility": "public",
     "Parameters": [
      {
       "$ref": "70"
      },
      {
       "$id": "286",
       "Name": "accept",
       "NameInRequest": "Accept",
       "Type": {
        "$id": "287",
        "Kind": "string",
        "IsNullable": false
       },
       "Location": "Header",
       "IsApiVersion": false,
       "IsResourceParameter": false,
       "IsContentType": false,
       "IsRequired": true,
       "IsEndpoint": false,
       "SkipUrlEncoding": false,
       "Explode": false,
       "Kind": "Constant",
       "DefaultValue": {
        "$id": "288",
        "Type": {
         "$ref": "287"
        },
        "Value": "application/json"
       }
      }
     ],
     "Responses": [
      {
       "$id": "289",
       "StatusCodes": [
        200
       ],
       "BodyType": {
        "$ref": "47"
       },
       "BodyMediaType": "Json",
       "Headers": [],
       "IsErrorResponse": false,
       "ContentTypes": [
        "application/json"
       ]
      }
     ],
     "HttpMethod": "GET",
     "RequestBodyMediaType": "None",
     "Uri": "{host}",
     "Path": "/type/property/optional/int/literal/all",
     "BufferResponse": true,
     "GenerateProtocolMethod": true,
     "GenerateConvenienceMethod": true
    },
    {
     "$id": "290",
     "Name": "getDefault",
     "ResourceName": "IntLiteral",
     "Description": "Get models that will return the default object",
     "Accessibility": "public",
     "Parameters": [
      {
       "$ref": "70"
      },
      {
       "$id": "291",
       "Name": "accept",
       "NameInRequest": "Accept",
       "Type": {
        "$id": "292",
        "Kind": "string",
        "IsNullable": false
       },
       "Location": "Header",
       "IsApiVersion": false,
       "IsResourceParameter": false,
       "IsContentType": false,
       "IsRequired": true,
       "IsEndpoint": false,
       "SkipUrlEncoding": false,
       "Explode": false,
       "Kind": "Constant",
       "DefaultValue": {
        "$id": "293",
        "Type": {
         "$ref": "292"
        },
        "Value": "application/json"
       }
      }
     ],
     "Responses": [
      {
       "$id": "294",
       "StatusCodes": [
        200
       ],
       "BodyType": {
        "$ref": "47"
       },
       "BodyMediaType": "Json",
       "Headers": [],
       "IsErrorResponse": false,
       "ContentTypes": [
        "application/json"
       ]
      }
     ],
     "HttpMethod": "GET",
     "RequestBodyMediaType": "None",
     "Uri": "{host}",
     "Path": "/type/property/optional/int/literal/default",
     "BufferResponse": true,
     "GenerateProtocolMethod": true,
     "GenerateConvenienceMethod": true
    },
    {
     "$id": "295",
     "Name": "putAll",
     "ResourceName": "IntLiteral",
     "Description": "Put a body with all properties present.",
     "Accessibility": "public",
     "Parameters": [
      {
       "$ref": "70"
      },
      {
       "$id": "296",
       "Name": "body",
       "NameInRequest": "body",
       "Type": {
        "$ref": "47"
       },
       "Location": "Body",
       "IsRequired": true,
       "IsApiVersion": false,
       "IsResourceParameter": false,
       "IsContentType": false,
       "IsEndpoint": false,
       "SkipUrlEncoding": false,
       "Explode": false,
       "Kind": "Method"
      },
      {
       "$id": "297",
       "Name": "contentType",
       "NameInRequest": "Content-Type",
       "Type": {
        "$id": "298",
        "Kind": "string",
        "IsNullable": false
       },
       "Location": "Header",
       "IsApiVersion": false,
       "IsResourceParameter": false,
       "IsContentType": true,
       "IsRequired": true,
       "IsEndpoint": false,
       "SkipUrlEncoding": false,
       "Explode": false,
       "Kind": "Constant",
       "DefaultValue": {
        "$id": "299",
        "Type": {
         "$ref": "298"
        },
        "Value": "application/json"
       }
      },
      {
       "$id": "300",
       "Name": "accept",
       "NameInRequest": "Accept",
       "Type": {
        "$id": "301",
        "Kind": "string",
        "IsNullable": false
       },
       "Location": "Header",
       "IsApiVersion": false,
       "IsResourceParameter": false,
       "IsContentType": false,
       "IsRequired": true,
       "IsEndpoint": false,
       "SkipUrlEncoding": false,
       "Explode": false,
       "Kind": "Constant",
       "DefaultValue": {
        "$id": "302",
        "Type": {
         "$ref": "301"
        },
        "Value": "application/json"
       }
      }
     ],
     "Responses": [
      {
       "$id": "303",
       "StatusCodes": [
        204
       ],
       "BodyMediaType": "Json",
       "Headers": [],
       "IsErrorResponse": false
      }
     ],
     "HttpMethod": "PUT",
     "RequestBodyMediaType": "Json",
     "Uri": "{host}",
     "Path": "/type/property/optional/int/literal/all",
     "RequestMediaTypes": [
      "application/json"
     ],
     "BufferResponse": true,
     "GenerateProtocolMethod": true,
     "GenerateConvenienceMethod": true
    },
    {
     "$id": "304",
     "Name": "putDefault",
     "ResourceName": "IntLiteral",
     "Description": "Put a body with default properties.",
     "Accessibility": "public",
     "Parameters": [
      {
       "$ref": "70"
      },
      {
       "$id": "305",
       "Name": "body",
       "NameInRequest": "body",
       "Type": {
        "$ref": "47"
       },
       "Location": "Body",
       "IsRequired": true,
       "IsApiVersion": false,
       "IsResourceParameter": false,
       "IsContentType": false,
       "IsEndpoint": false,
       "SkipUrlEncoding": false,
       "Explode": false,
       "Kind": "Method"
      },
      {
       "$id": "306",
       "Name": "contentType",
       "NameInRequest": "Content-Type",
       "Type": {
        "$id": "307",
        "Kind": "string",
        "IsNullable": false
       },
       "Location": "Header",
       "IsApiVersion": false,
       "IsResourceParameter": false,
       "IsContentType": true,
       "IsRequired": true,
       "IsEndpoint": false,
       "SkipUrlEncoding": false,
       "Explode": false,
       "Kind": "Constant",
       "DefaultValue": {
        "$id": "308",
        "Type": {
         "$ref": "307"
        },
        "Value": "application/json"
       }
      },
      {
       "$id": "309",
       "Name": "accept",
       "NameInRequest": "Accept",
       "Type": {
        "$id": "310",
        "Kind": "string",
        "IsNullable": false
       },
       "Location": "Header",
       "IsApiVersion": false,
       "IsResourceParameter": false,
       "IsContentType": false,
       "IsRequired": true,
       "IsEndpoint": false,
       "SkipUrlEncoding": false,
       "Explode": false,
       "Kind": "Constant",
       "DefaultValue": {
        "$id": "311",
        "Type": {
         "$ref": "310"
        },
        "Value": "application/json"
       }
      }
     ],
     "Responses": [
      {
       "$id": "312",
       "StatusCodes": [
        204
       ],
       "BodyMediaType": "Json",
       "Headers": [],
       "IsErrorResponse": false
      }
     ],
     "HttpMethod": "PUT",
     "RequestBodyMediaType": "Json",
     "Uri": "{host}",
     "Path": "/type/property/optional/int/literal/default",
     "RequestMediaTypes": [
      "application/json"
     ],
     "BufferResponse": true,
     "GenerateProtocolMethod": true,
     "GenerateConvenienceMethod": true
    }
   ],
   "Protocol": {
    "$id": "313"
   },
   "Creatable": false,
   "Parent": "OptionalClient",
   "Parameters": [
    {
     "$ref": "70"
    }
   ]
  },
  {
   "$id": "314",
   "Name": "FloatLiteral",
   "Description": "",
   "Operations": [
    {
     "$id": "315",
     "Name": "getAll",
     "ResourceName": "FloatLiteral",
     "Description": "Get models that will return all properties in the model",
     "Accessibility": "public",
     "Parameters": [
      {
       "$ref": "70"
      },
      {
       "$id": "316",
       "Name": "accept",
       "NameInRequest": "Accept",
       "Type": {
        "$id": "317",
        "Kind": "string",
        "IsNullable": false
       },
       "Location": "Header",
       "IsApiVersion": false,
       "IsResourceParameter": false,
       "IsContentType": false,
       "IsRequired": true,
       "IsEndpoint": false,
       "SkipUrlEncoding": false,
       "Explode": false,
       "Kind": "Constant",
       "DefaultValue": {
        "$id": "318",
        "Type": {
         "$ref": "317"
        },
        "Value": "application/json"
       }
      }
     ],
     "Responses": [
      {
       "$id": "319",
       "StatusCodes": [
        200
       ],
       "BodyType": {
        "$ref": "50"
       },
       "BodyMediaType": "Json",
       "Headers": [],
       "IsErrorResponse": false,
       "ContentTypes": [
        "application/json"
       ]
      }
     ],
     "HttpMethod": "GET",
     "RequestBodyMediaType": "None",
     "Uri": "{host}",
     "Path": "/type/property/optional/float/literal/all",
     "BufferResponse": true,
     "GenerateProtocolMethod": true,
     "GenerateConvenienceMethod": true
    },
    {
     "$id": "320",
     "Name": "getDefault",
     "ResourceName": "FloatLiteral",
     "Description": "Get models that will return the default object",
     "Accessibility": "public",
     "Parameters": [
      {
       "$ref": "70"
      },
      {
       "$id": "321",
       "Name": "accept",
       "NameInRequest": "Accept",
       "Type": {
        "$id": "322",
        "Kind": "string",
        "IsNullable": false
       },
       "Location": "Header",
       "IsApiVersion": false,
       "IsResourceParameter": false,
       "IsContentType": false,
       "IsRequired": true,
       "IsEndpoint": false,
       "SkipUrlEncoding": false,
       "Explode": false,
       "Kind": "Constant",
       "DefaultValue": {
        "$id": "323",
        "Type": {
         "$ref": "322"
        },
        "Value": "application/json"
       }
      }
     ],
     "Responses": [
      {
       "$id": "324",
       "StatusCodes": [
        200
       ],
       "BodyType": {
        "$ref": "50"
       },
       "BodyMediaType": "Json",
       "Headers": [],
       "IsErrorResponse": false,
       "ContentTypes": [
        "application/json"
       ]
      }
     ],
     "HttpMethod": "GET",
     "RequestBodyMediaType": "None",
     "Uri": "{host}",
     "Path": "/type/property/optional/float/literal/default",
     "BufferResponse": true,
     "GenerateProtocolMethod": true,
     "GenerateConvenienceMethod": true
    },
    {
     "$id": "325",
     "Name": "putAll",
     "ResourceName": "FloatLiteral",
     "Description": "Put a body with all properties present.",
     "Accessibility": "public",
     "Parameters": [
      {
       "$ref": "70"
      },
      {
       "$id": "326",
       "Name": "body",
       "NameInRequest": "body",
       "Type": {
        "$ref": "50"
       },
       "Location": "Body",
       "IsRequired": true,
       "IsApiVersion": false,
       "IsResourceParameter": false,
       "IsContentType": false,
       "IsEndpoint": false,
       "SkipUrlEncoding": false,
       "Explode": false,
       "Kind": "Method"
      },
      {
       "$id": "327",
       "Name": "contentType",
       "NameInRequest": "Content-Type",
       "Type": {
        "$id": "328",
        "Kind": "string",
        "IsNullable": false
       },
       "Location": "Header",
       "IsApiVersion": false,
       "IsResourceParameter": false,
       "IsContentType": true,
       "IsRequired": true,
       "IsEndpoint": false,
       "SkipUrlEncoding": false,
       "Explode": false,
       "Kind": "Constant",
       "DefaultValue": {
        "$id": "329",
        "Type": {
         "$ref": "328"
        },
        "Value": "application/json"
       }
      },
      {
       "$id": "330",
       "Name": "accept",
       "NameInRequest": "Accept",
       "Type": {
        "$id": "331",
        "Kind": "string",
        "IsNullable": false
       },
       "Location": "Header",
       "IsApiVersion": false,
       "IsResourceParameter": false,
       "IsContentType": false,
       "IsRequired": true,
       "IsEndpoint": false,
       "SkipUrlEncoding": false,
       "Explode": false,
       "Kind": "Constant",
       "DefaultValue": {
        "$id": "332",
        "Type": {
         "$ref": "331"
        },
        "Value": "application/json"
       }
      }
     ],
     "Responses": [
      {
       "$id": "333",
       "StatusCodes": [
        204
       ],
       "BodyMediaType": "Json",
       "Headers": [],
       "IsErrorResponse": false
      }
     ],
     "HttpMethod": "PUT",
     "RequestBodyMediaType": "Json",
     "Uri": "{host}",
     "Path": "/type/property/optional/float/literal/all",
     "RequestMediaTypes": [
      "application/json"
     ],
     "BufferResponse": true,
     "GenerateProtocolMethod": true,
     "GenerateConvenienceMethod": true
    },
    {
     "$id": "334",
     "Name": "putDefault",
     "ResourceName": "FloatLiteral",
     "Description": "Put a body with default properties.",
     "Accessibility": "public",
     "Parameters": [
      {
       "$ref": "70"
      },
      {
       "$id": "335",
       "Name": "body",
       "NameInRequest": "body",
       "Type": {
        "$ref": "50"
       },
       "Location": "Body",
       "IsRequired": true,
       "IsApiVersion": false,
       "IsResourceParameter": false,
       "IsContentType": false,
       "IsEndpoint": false,
       "SkipUrlEncoding": false,
       "Explode": false,
       "Kind": "Method"
      },
      {
       "$id": "336",
       "Name": "contentType",
       "NameInRequest": "Content-Type",
       "Type": {
        "$id": "337",
        "Kind": "string",
        "IsNullable": false
       },
       "Location": "Header",
       "IsApiVersion": false,
       "IsResourceParameter": false,
       "IsContentType": true,
       "IsRequired": true,
       "IsEndpoint": false,
       "SkipUrlEncoding": false,
       "Explode": false,
       "Kind": "Constant",
       "DefaultValue": {
        "$id": "338",
        "Type": {
         "$ref": "337"
        },
        "Value": "application/json"
       }
      },
      {
       "$id": "339",
       "Name": "accept",
       "NameInRequest": "Accept",
       "Type": {
        "$id": "340",
        "Kind": "string",
        "IsNullable": false
       },
       "Location": "Header",
       "IsApiVersion": false,
       "IsResourceParameter": false,
       "IsContentType": false,
       "IsRequired": true,
       "IsEndpoint": false,
       "SkipUrlEncoding": false,
       "Explode": false,
       "Kind": "Constant",
       "DefaultValue": {
        "$id": "341",
        "Type": {
         "$ref": "340"
        },
        "Value": "application/json"
       }
      }
     ],
     "Responses": [
      {
       "$id": "342",
       "StatusCodes": [
        204
       ],
       "BodyMediaType": "Json",
       "Headers": [],
       "IsErrorResponse": false
      }
     ],
     "HttpMethod": "PUT",
     "RequestBodyMediaType": "Json",
     "Uri": "{host}",
     "Path": "/type/property/optional/float/literal/default",
     "RequestMediaTypes": [
      "application/json"
     ],
     "BufferResponse": true,
     "GenerateProtocolMethod": true,
     "GenerateConvenienceMethod": true
    }
   ],
   "Protocol": {
    "$id": "343"
   },
   "Creatable": false,
   "Parent": "OptionalClient",
   "Parameters": [
    {
     "$ref": "70"
    }
   ]
  },
  {
   "$id": "344",
   "Name": "BooleanLiteral",
   "Description": "",
   "Operations": [
    {
     "$id": "345",
     "Name": "getAll",
     "ResourceName": "BooleanLiteral",
     "Description": "Get models that will return all properties in the model",
     "Accessibility": "public",
     "Parameters": [
      {
       "$ref": "70"
      },
      {
       "$id": "346",
       "Name": "accept",
       "NameInRequest": "Accept",
       "Type": {
        "$id": "347",
        "Kind": "string",
        "IsNullable": false
       },
       "Location": "Header",
       "IsApiVersion": false,
       "IsResourceParameter": false,
       "IsContentType": false,
       "IsRequired": true,
       "IsEndpoint": false,
       "SkipUrlEncoding": false,
       "Explode": false,
       "Kind": "Constant",
       "DefaultValue": {
        "$id": "348",
        "Type": {
         "$ref": "347"
        },
        "Value": "application/json"
       }
      }
     ],
     "Responses": [
      {
       "$id": "349",
       "StatusCodes": [
        200
       ],
       "BodyType": {
        "$ref": "53"
       },
       "BodyMediaType": "Json",
       "Headers": [],
       "IsErrorResponse": false,
       "ContentTypes": [
        "application/json"
       ]
      }
     ],
     "HttpMethod": "GET",
     "RequestBodyMediaType": "None",
     "Uri": "{host}",
     "Path": "/type/property/optional/boolean/literal/all",
     "BufferResponse": true,
     "GenerateProtocolMethod": true,
     "GenerateConvenienceMethod": true
    },
    {
     "$id": "350",
     "Name": "getDefault",
     "ResourceName": "BooleanLiteral",
     "Description": "Get models that will return the default object",
     "Accessibility": "public",
     "Parameters": [
      {
       "$ref": "70"
      },
      {
       "$id": "351",
       "Name": "accept",
       "NameInRequest": "Accept",
       "Type": {
        "$id": "352",
        "Kind": "string",
        "IsNullable": false
       },
       "Location": "Header",
       "IsApiVersion": false,
       "IsResourceParameter": false,
       "IsContentType": false,
       "IsRequired": true,
       "IsEndpoint": false,
       "SkipUrlEncoding": false,
       "Explode": false,
       "Kind": "Constant",
       "DefaultValue": {
        "$id": "353",
        "Type": {
         "$ref": "352"
        },
        "Value": "application/json"
       }
      }
     ],
     "Responses": [
      {
       "$id": "354",
       "StatusCodes": [
        200
       ],
       "BodyType": {
        "$ref": "53"
       },
       "BodyMediaType": "Json",
       "Headers": [],
       "IsErrorResponse": false,
       "ContentTypes": [
        "application/json"
       ]
      }
     ],
     "HttpMethod": "GET",
     "RequestBodyMediaType": "None",
     "Uri": "{host}",
     "Path": "/type/property/optional/boolean/literal/default",
     "BufferResponse": true,
     "GenerateProtocolMethod": true,
     "GenerateConvenienceMethod": true
    },
    {
     "$id": "355",
     "Name": "putAll",
     "ResourceName": "BooleanLiteral",
     "Description": "Put a body with all properties present.",
     "Accessibility": "public",
     "Parameters": [
      {
       "$ref": "70"
      },
      {
       "$id": "356",
       "Name": "body",
       "NameInRequest": "body",
       "Type": {
        "$ref": "53"
       },
       "Location": "Body",
       "IsRequired": true,
       "IsApiVersion": false,
       "IsResourceParameter": false,
       "IsContentType": false,
       "IsEndpoint": false,
       "SkipUrlEncoding": false,
       "Explode": false,
       "Kind": "Method"
      },
      {
       "$id": "357",
       "Name": "contentType",
       "NameInRequest": "Content-Type",
       "Type": {
        "$id": "358",
        "Kind": "string",
        "IsNullable": false
       },
       "Location": "Header",
       "IsApiVersion": false,
       "IsResourceParameter": false,
       "IsContentType": true,
       "IsRequired": true,
       "IsEndpoint": false,
       "SkipUrlEncoding": false,
       "Explode": false,
       "Kind": "Constant",
       "DefaultValue": {
        "$id": "359",
        "Type": {
         "$ref": "358"
        },
        "Value": "application/json"
       }
      },
      {
       "$id": "360",
       "Name": "accept",
       "NameInRequest": "Accept",
       "Type": {
        "$id": "361",
        "Kind": "string",
        "IsNullable": false
       },
       "Location": "Header",
       "IsApiVersion": false,
       "IsResourceParameter": false,
       "IsContentType": false,
       "IsRequired": true,
       "IsEndpoint": false,
       "SkipUrlEncoding": false,
       "Explode": false,
       "Kind": "Constant",
       "DefaultValue": {
        "$id": "362",
        "Type": {
         "$ref": "361"
        },
        "Value": "application/json"
       }
      }
     ],
     "Responses": [
      {
       "$id": "363",
       "StatusCodes": [
        204
       ],
       "BodyMediaType": "Json",
       "Headers": [],
       "IsErrorResponse": false
      }
     ],
     "HttpMethod": "PUT",
     "RequestBodyMediaType": "Json",
     "Uri": "{host}",
     "Path": "/type/property/optional/boolean/literal/all",
     "RequestMediaTypes": [
      "application/json"
     ],
     "BufferResponse": true,
     "GenerateProtocolMethod": true,
     "GenerateConvenienceMethod": true
    },
    {
     "$id": "364",
     "Name": "putDefault",
     "ResourceName": "BooleanLiteral",
     "Description": "Put a body with default properties.",
     "Accessibility": "public",
     "Parameters": [
      {
       "$ref": "70"
      },
      {
       "$id": "365",
       "Name": "body",
       "NameInRequest": "body",
       "Type": {
        "$ref": "53"
       },
       "Location": "Body",
       "IsRequired": true,
       "IsApiVersion": false,
       "IsResourceParameter": false,
       "IsContentType": false,
       "IsEndpoint": false,
       "SkipUrlEncoding": false,
       "Explode": false,
       "Kind": "Method"
      },
      {
       "$id": "366",
       "Name": "contentType",
       "NameInRequest": "Content-Type",
       "Type": {
        "$id": "367",
        "Kind": "string",
        "IsNullable": false
       },
       "Location": "Header",
       "IsApiVersion": false,
       "IsResourceParameter": false,
       "IsContentType": true,
       "IsRequired": true,
       "IsEndpoint": false,
       "SkipUrlEncoding": false,
       "Explode": false,
       "Kind": "Constant",
       "DefaultValue": {
        "$id": "368",
        "Type": {
         "$ref": "367"
        },
        "Value": "application/json"
       }
      },
      {
       "$id": "369",
       "Name": "accept",
       "NameInRequest": "Accept",
       "Type": {
        "$id": "370",
        "Kind": "string",
        "IsNullable": false
       },
       "Location": "Header",
       "IsApiVersion": false,
       "IsResourceParameter": false,
       "IsContentType": false,
       "IsRequired": true,
       "IsEndpoint": false,
       "SkipUrlEncoding": false,
       "Explode": false,
       "Kind": "Constant",
       "DefaultValue": {
        "$id": "371",
        "Type": {
         "$ref": "370"
        },
        "Value": "application/json"
       }
      }
     ],
     "Responses": [
      {
       "$id": "372",
       "StatusCodes": [
        204
       ],
       "BodyMediaType": "Json",
       "Headers": [],
       "IsErrorResponse": false
      }
     ],
     "HttpMethod": "PUT",
     "RequestBodyMediaType": "Json",
     "Uri": "{host}",
     "Path": "/type/property/optional/boolean/literal/default",
     "RequestMediaTypes": [
      "application/json"
     ],
     "BufferResponse": true,
     "GenerateProtocolMethod": true,
     "GenerateConvenienceMethod": true
    }
   ],
   "Protocol": {
    "$id": "373"
   },
   "Creatable": false,
   "Parent": "OptionalClient",
   "Parameters": [
    {
     "$ref": "70"
    }
   ]
  },
  {
   "$id": "374",
   "Name": "UnionStringLiteral",
   "Description": "",
   "Operations": [
    {
     "$id": "375",
     "Name": "getAll",
     "ResourceName": "UnionStringLiteral",
     "Description": "Get models that will return all properties in the model",
     "Accessibility": "public",
     "Parameters": [
      {
       "$ref": "70"
      },
      {
       "$id": "376",
       "Name": "accept",
       "NameInRequest": "Accept",
       "Type": {
        "$id": "377",
        "Kind": "string",
        "IsNullable": false
       },
       "Location": "Header",
       "IsApiVersion": false,
       "IsResourceParameter": false,
       "IsContentType": false,
       "IsRequired": true,
       "IsEndpoint": false,
       "SkipUrlEncoding": false,
       "Explode": false,
       "Kind": "Constant",
       "DefaultValue": {
        "$id": "378",
        "Type": {
         "$ref": "377"
        },
        "Value": "application/json"
       }
      }
     ],
     "Responses": [
      {
       "$id": "379",
       "StatusCodes": [
        200
       ],
       "BodyType": {
        "$ref": "57"
       },
       "BodyMediaType": "Json",
       "Headers": [],
       "IsErrorResponse": false,
       "ContentTypes": [
        "application/json"
       ]
      }
     ],
     "HttpMethod": "GET",
     "RequestBodyMediaType": "None",
     "Uri": "{host}",
     "Path": "/type/property/optional/union/string/literal/all",
     "BufferResponse": true,
     "GenerateProtocolMethod": true,
     "GenerateConvenienceMethod": true
    },
    {
     "$id": "380",
     "Name": "getDefault",
     "ResourceName": "UnionStringLiteral",
     "Description": "Get models that will return the default object",
     "Accessibility": "public",
     "Parameters": [
      {
       "$ref": "70"
      },
      {
       "$id": "381",
       "Name": "accept",
       "NameInRequest": "Accept",
       "Type": {
        "$id": "382",
        "Kind": "string",
        "IsNullable": false
       },
       "Location": "Header",
       "IsApiVersion": false,
       "IsResourceParameter": false,
       "IsContentType": false,
       "IsRequired": true,
       "IsEndpoint": false,
       "SkipUrlEncoding": false,
       "Explode": false,
       "Kind": "Constant",
       "DefaultValue": {
        "$id": "383",
        "Type": {
         "$ref": "382"
        },
        "Value": "application/json"
       }
      }
     ],
     "Responses": [
      {
       "$id": "384",
       "StatusCodes": [
        200
       ],
       "BodyType": {
        "$ref": "57"
       },
       "BodyMediaType": "Json",
       "Headers": [],
       "IsErrorResponse": false,
       "ContentTypes": [
        "application/json"
       ]
      }
     ],
     "HttpMethod": "GET",
     "RequestBodyMediaType": "None",
     "Uri": "{host}",
     "Path": "/type/property/optional/union/string/literal/default",
     "BufferResponse": true,
     "GenerateProtocolMethod": true,
     "GenerateConvenienceMethod": true
    },
    {
     "$id": "385",
     "Name": "putAll",
     "ResourceName": "UnionStringLiteral",
     "Description": "Put a body with all properties present.",
     "Accessibility": "public",
     "Parameters": [
      {
       "$ref": "70"
      },
      {
       "$id": "386",
       "Name": "body",
       "NameInRequest": "body",
       "Type": {
        "$ref": "57"
       },
       "Location": "Body",
       "IsRequired": true,
       "IsApiVersion": false,
       "IsResourceParameter": false,
       "IsContentType": false,
       "IsEndpoint": false,
       "SkipUrlEncoding": false,
       "Explode": false,
       "Kind": "Method"
      },
      {
       "$id": "387",
       "Name": "contentType",
       "NameInRequest": "Content-Type",
       "Type": {
        "$id": "388",
        "Kind": "string",
        "IsNullable": false
       },
       "Location": "Header",
       "IsApiVersion": false,
       "IsResourceParameter": false,
       "IsContentType": true,
       "IsRequired": true,
       "IsEndpoint": false,
       "SkipUrlEncoding": false,
       "Explode": false,
       "Kind": "Constant",
       "DefaultValue": {
        "$id": "389",
        "Type": {
         "$ref": "388"
        },
        "Value": "application/json"
       }
      },
      {
       "$id": "390",
       "Name": "accept",
       "NameInRequest": "Accept",
       "Type": {
        "$id": "391",
        "Kind": "string",
        "IsNullable": false
       },
       "Location": "Header",
       "IsApiVersion": false,
       "IsResourceParameter": false,
       "IsContentType": false,
       "IsRequired": true,
       "IsEndpoint": false,
       "SkipUrlEncoding": false,
       "Explode": false,
       "Kind": "Constant",
       "DefaultValue": {
        "$id": "392",
        "Type": {
         "$ref": "391"
        },
        "Value": "application/json"
       }
      }
     ],
     "Responses": [
      {
       "$id": "393",
       "StatusCodes": [
        204
       ],
       "BodyMediaType": "Json",
       "Headers": [],
       "IsErrorResponse": false
      }
     ],
     "HttpMethod": "PUT",
     "RequestBodyMediaType": "Json",
     "Uri": "{host}",
     "Path": "/type/property/optional/union/string/literal/all",
     "RequestMediaTypes": [
      "application/json"
     ],
     "BufferResponse": true,
     "GenerateProtocolMethod": true,
     "GenerateConvenienceMethod": true
    },
    {
     "$id": "394",
     "Name": "putDefault",
     "ResourceName": "UnionStringLiteral",
     "Description": "Put a body with default properties.",
     "Accessibility": "public",
     "Parameters": [
      {
       "$ref": "70"
      },
      {
       "$id": "395",
       "Name": "body",
       "NameInRequest": "body",
       "Type": {
        "$ref": "57"
       },
       "Location": "Body",
       "IsRequired": true,
       "IsApiVersion": false,
       "IsResourceParameter": false,
       "IsContentType": false,
       "IsEndpoint": false,
       "SkipUrlEncoding": false,
       "Explode": false,
       "Kind": "Method"
      },
      {
       "$id": "396",
       "Name": "contentType",
       "NameInRequest": "Content-Type",
       "Type": {
        "$id": "397",
        "Kind": "string",
        "IsNullable": false
       },
       "Location": "Header",
       "IsApiVersion": false,
       "IsResourceParameter": false,
       "IsContentType": true,
       "IsRequired": true,
       "IsEndpoint": false,
       "SkipUrlEncoding": false,
       "Explode": false,
       "Kind": "Constant",
       "DefaultValue": {
        "$id": "398",
        "Type": {
         "$ref": "397"
        },
        "Value": "application/json"
       }
      },
      {
       "$id": "399",
       "Name": "accept",
       "NameInRequest": "Accept",
       "Type": {
        "$id": "400",
        "Kind": "string",
        "IsNullable": false
       },
       "Location": "Header",
       "IsApiVersion": false,
       "IsResourceParameter": false,
       "IsContentType": false,
       "IsRequired": true,
       "IsEndpoint": false,
       "SkipUrlEncoding": false,
       "Explode": false,
       "Kind": "Constant",
       "DefaultValue": {
        "$id": "401",
        "Type": {
         "$ref": "400"
        },
        "Value": "application/json"
       }
      }
     ],
     "Responses": [
      {
       "$id": "402",
       "StatusCodes": [
        204
       ],
       "BodyMediaType": "Json",
       "Headers": [],
       "IsErrorResponse": false
      }
     ],
     "HttpMethod": "PUT",
     "RequestBodyMediaType": "Json",
     "Uri": "{host}",
     "Path": "/type/property/optional/union/string/literal/default",
     "RequestMediaTypes": [
      "application/json"
     ],
     "BufferResponse": true,
     "GenerateProtocolMethod": true,
     "GenerateConvenienceMethod": true
    }
   ],
   "Protocol": {
    "$id": "403"
   },
   "Creatable": false,
   "Parent": "OptionalClient",
   "Parameters": [
    {
     "$ref": "70"
    }
   ]
  },
  {
   "$id": "404",
   "Name": "UnionIntLiteral",
   "Description": "",
   "Operations": [
    {
     "$id": "405",
     "Name": "getAll",
     "ResourceName": "UnionIntLiteral",
     "Description": "Get models that will return all properties in the model",
     "Accessibility": "public",
     "Parameters": [
      {
       "$ref": "70"
      },
      {
       "$id": "406",
       "Name": "accept",
       "NameInRequest": "Accept",
       "Type": {
        "$id": "407",
        "Kind": "string",
        "IsNullable": false
       },
       "Location": "Header",
       "IsApiVersion": false,
       "IsResourceParameter": false,
       "IsContentType": false,
       "IsRequired": true,
       "IsEndpoint": false,
       "SkipUrlEncoding": false,
       "Explode": false,
       "Kind": "Constant",
       "DefaultValue": {
        "$id": "408",
        "Type": {
         "$ref": "407"
        },
        "Value": "application/json"
       }
      }
     ],
     "Responses": [
      {
       "$id": "409",
       "StatusCodes": [
        200
       ],
       "BodyType": {
        "$ref": "59"
       },
       "BodyMediaType": "Json",
       "Headers": [],
       "IsErrorResponse": false,
       "ContentTypes": [
        "application/json"
       ]
      }
     ],
     "HttpMethod": "GET",
     "RequestBodyMediaType": "None",
     "Uri": "{host}",
     "Path": "/type/property/optional/union/int/literal/all",
     "BufferResponse": true,
     "GenerateProtocolMethod": true,
     "GenerateConvenienceMethod": true
    },
    {
     "$id": "410",
     "Name": "getDefault",
     "ResourceName": "UnionIntLiteral",
     "Description": "Get models that will return the default object",
     "Accessibility": "public",
     "Parameters": [
      {
       "$ref": "70"
      },
      {
       "$id": "411",
       "Name": "accept",
       "NameInRequest": "Accept",
       "Type": {
        "$id": "412",
        "Kind": "string",
        "IsNullable": false
       },
       "Location": "Header",
       "IsApiVersion": false,
       "IsResourceParameter": false,
       "IsContentType": false,
       "IsRequired": true,
       "IsEndpoint": false,
       "SkipUrlEncoding": false,
       "Explode": false,
       "Kind": "Constant",
       "DefaultValue": {
        "$id": "413",
        "Type": {
         "$ref": "412"
        },
        "Value": "application/json"
       }
      }
     ],
     "Responses": [
      {
       "$id": "414",
       "StatusCodes": [
        200
       ],
       "BodyType": {
        "$ref": "59"
       },
       "BodyMediaType": "Json",
       "Headers": [],
       "IsErrorResponse": false,
       "ContentTypes": [
        "application/json"
       ]
      }
     ],
     "HttpMethod": "GET",
     "RequestBodyMediaType": "None",
     "Uri": "{host}",
     "Path": "/type/property/optional/union/int/literal/default",
     "BufferResponse": true,
     "GenerateProtocolMethod": true,
     "GenerateConvenienceMethod": true
    },
    {
     "$id": "415",
     "Name": "putAll",
     "ResourceName": "UnionIntLiteral",
     "Description": "Put a body with all properties present.",
     "Accessibility": "public",
     "Parameters": [
      {
       "$ref": "70"
      },
      {
       "$id": "416",
       "Name": "body",
       "NameInRequest": "body",
       "Type": {
        "$ref": "59"
       },
       "Location": "Body",
       "IsRequired": true,
       "IsApiVersion": false,
       "IsResourceParameter": false,
       "IsContentType": false,
       "IsEndpoint": false,
       "SkipUrlEncoding": false,
       "Explode": false,
       "Kind": "Method"
      },
      {
       "$id": "417",
       "Name": "contentType",
       "NameInRequest": "Content-Type",
       "Type": {
        "$id": "418",
        "Kind": "string",
        "IsNullable": false
       },
       "Location": "Header",
       "IsApiVersion": false,
       "IsResourceParameter": false,
       "IsContentType": true,
       "IsRequired": true,
       "IsEndpoint": false,
       "SkipUrlEncoding": false,
       "Explode": false,
       "Kind": "Constant",
       "DefaultValue": {
        "$id": "419",
        "Type": {
         "$ref": "418"
        },
        "Value": "application/json"
       }
      },
      {
       "$id": "420",
       "Name": "accept",
       "NameInRequest": "Accept",
       "Type": {
        "$id": "421",
        "Kind": "string",
        "IsNullable": false
       },
       "Location": "Header",
       "IsApiVersion": false,
       "IsResourceParameter": false,
       "IsContentType": false,
       "IsRequired": true,
       "IsEndpoint": false,
       "SkipUrlEncoding": false,
       "Explode": false,
       "Kind": "Constant",
       "DefaultValue": {
        "$id": "422",
        "Type": {
         "$ref": "421"
        },
        "Value": "application/json"
       }
      }
     ],
     "Responses": [
      {
       "$id": "423",
       "StatusCodes": [
        204
       ],
       "BodyMediaType": "Json",
       "Headers": [],
       "IsErrorResponse": false
      }
     ],
     "HttpMethod": "PUT",
     "RequestBodyMediaType": "Json",
     "Uri": "{host}",
     "Path": "/type/property/optional/union/int/literal/all",
     "RequestMediaTypes": [
      "application/json"
     ],
     "BufferResponse": true,
     "GenerateProtocolMethod": true,
     "GenerateConvenienceMethod": true
    },
    {
     "$id": "424",
     "Name": "putDefault",
     "ResourceName": "UnionIntLiteral",
     "Description": "Put a body with default properties.",
     "Accessibility": "public",
     "Parameters": [
      {
       "$ref": "70"
      },
      {
       "$id": "425",
       "Name": "body",
       "NameInRequest": "body",
       "Type": {
        "$ref": "59"
       },
       "Location": "Body",
       "IsRequired": true,
       "IsApiVersion": false,
       "IsResourceParameter": false,
       "IsContentType": false,
       "IsEndpoint": false,
       "SkipUrlEncoding": false,
       "Explode": false,
       "Kind": "Method"
      },
      {
       "$id": "426",
       "Name": "contentType",
       "NameInRequest": "Content-Type",
       "Type": {
        "$id": "427",
        "Kind": "string",
        "IsNullable": false
       },
       "Location": "Header",
       "IsApiVersion": false,
       "IsResourceParameter": false,
       "IsContentType": true,
       "IsRequired": true,
       "IsEndpoint": false,
       "SkipUrlEncoding": false,
       "Explode": false,
       "Kind": "Constant",
       "DefaultValue": {
        "$id": "428",
        "Type": {
         "$ref": "427"
        },
        "Value": "application/json"
       }
      },
      {
       "$id": "429",
       "Name": "accept",
       "NameInRequest": "Accept",
       "Type": {
        "$id": "430",
        "Kind": "string",
        "IsNullable": false
       },
       "Location": "Header",
       "IsApiVersion": false,
       "IsResourceParameter": false,
       "IsContentType": false,
       "IsRequired": true,
       "IsEndpoint": false,
       "SkipUrlEncoding": false,
       "Explode": false,
       "Kind": "Constant",
       "DefaultValue": {
        "$id": "431",
        "Type": {
         "$ref": "430"
        },
        "Value": "application/json"
       }
      }
     ],
     "Responses": [
      {
       "$id": "432",
       "StatusCodes": [
        204
       ],
       "BodyMediaType": "Json",
       "Headers": [],
       "IsErrorResponse": false
      }
     ],
     "HttpMethod": "PUT",
     "RequestBodyMediaType": "Json",
     "Uri": "{host}",
     "Path": "/type/property/optional/union/int/literal/default",
     "RequestMediaTypes": [
      "application/json"
     ],
     "BufferResponse": true,
     "GenerateProtocolMethod": true,
     "GenerateConvenienceMethod": true
    }
   ],
   "Protocol": {
    "$id": "433"
   },
   "Creatable": false,
   "Parent": "OptionalClient",
   "Parameters": [
    {
     "$ref": "70"
    }
   ]
  },
  {
   "$id": "434",
   "Name": "UnionFloatLiteral",
   "Description": "",
   "Operations": [
    {
     "$id": "435",
     "Name": "getAll",
     "ResourceName": "UnionFloatLiteral",
     "Description": "Get models that will return all properties in the model",
     "Accessibility": "public",
     "Parameters": [
      {
       "$ref": "70"
      },
      {
       "$id": "436",
       "Name": "accept",
       "NameInRequest": "Accept",
       "Type": {
        "$id": "437",
        "Kind": "string",
        "IsNullable": false
       },
       "Location": "Header",
       "IsApiVersion": false,
       "IsResourceParameter": false,
       "IsContentType": false,
       "IsRequired": true,
       "IsEndpoint": false,
       "SkipUrlEncoding": false,
       "Explode": false,
       "Kind": "Constant",
       "DefaultValue": {
        "$id": "438",
        "Type": {
         "$ref": "437"
        },
        "Value": "application/json"
       }
      }
     ],
     "Responses": [
      {
       "$id": "439",
       "StatusCodes": [
        200
       ],
       "BodyType": {
        "$ref": "61"
       },
       "BodyMediaType": "Json",
       "Headers": [],
       "IsErrorResponse": false,
       "ContentTypes": [
        "application/json"
       ]
      }
     ],
     "HttpMethod": "GET",
     "RequestBodyMediaType": "None",
     "Uri": "{host}",
     "Path": "/type/property/optional/union/float/literal/all",
     "BufferResponse": true,
     "GenerateProtocolMethod": true,
     "GenerateConvenienceMethod": true
    },
    {
     "$id": "440",
     "Name": "getDefault",
     "ResourceName": "UnionFloatLiteral",
     "Description": "Get models that will return the default object",
     "Accessibility": "public",
     "Parameters": [
      {
       "$ref": "70"
      },
      {
       "$id": "441",
       "Name": "accept",
       "NameInRequest": "Accept",
       "Type": {
        "$id": "442",
        "Kind": "string",
        "IsNullable": false
       },
       "Location": "Header",
       "IsApiVersion": false,
       "IsResourceParameter": false,
       "IsContentType": false,
       "IsRequired": true,
       "IsEndpoint": false,
       "SkipUrlEncoding": false,
       "Explode": false,
       "Kind": "Constant",
       "DefaultValue": {
        "$id": "443",
        "Type": {
         "$ref": "442"
        },
        "Value": "application/json"
       }
      }
     ],
     "Responses": [
      {
       "$id": "444",
       "StatusCodes": [
        200
       ],
       "BodyType": {
        "$ref": "61"
       },
       "BodyMediaType": "Json",
       "Headers": [],
       "IsErrorResponse": false,
       "ContentTypes": [
        "application/json"
       ]
      }
     ],
     "HttpMethod": "GET",
     "RequestBodyMediaType": "None",
     "Uri": "{host}",
     "Path": "/type/property/optional/union/float/literal/default",
     "BufferResponse": true,
     "GenerateProtocolMethod": true,
     "GenerateConvenienceMethod": true
    },
    {
     "$id": "445",
     "Name": "putAll",
     "ResourceName": "UnionFloatLiteral",
     "Description": "Put a body with all properties present.",
     "Accessibility": "public",
     "Parameters": [
      {
       "$ref": "70"
      },
      {
       "$id": "446",
       "Name": "body",
       "NameInRequest": "body",
       "Type": {
        "$ref": "61"
       },
       "Location": "Body",
       "IsRequired": true,
       "IsApiVersion": false,
       "IsResourceParameter": false,
       "IsContentType": false,
       "IsEndpoint": false,
       "SkipUrlEncoding": false,
       "Explode": false,
       "Kind": "Method"
      },
      {
       "$id": "447",
       "Name": "contentType",
       "NameInRequest": "Content-Type",
       "Type": {
        "$id": "448",
        "Kind": "string",
        "IsNullable": false
       },
       "Location": "Header",
       "IsApiVersion": false,
       "IsResourceParameter": false,
       "IsContentType": true,
       "IsRequired": true,
       "IsEndpoint": false,
       "SkipUrlEncoding": false,
       "Explode": false,
       "Kind": "Constant",
       "DefaultValue": {
        "$id": "449",
        "Type": {
         "$ref": "448"
        },
        "Value": "application/json"
       }
      },
      {
       "$id": "450",
       "Name": "accept",
       "NameInRequest": "Accept",
       "Type": {
        "$id": "451",
        "Kind": "string",
        "IsNullable": false
       },
       "Location": "Header",
       "IsApiVersion": false,
       "IsResourceParameter": false,
       "IsContentType": false,
       "IsRequired": true,
       "IsEndpoint": false,
       "SkipUrlEncoding": false,
       "Explode": false,
       "Kind": "Constant",
       "DefaultValue": {
        "$id": "452",
        "Type": {
         "$ref": "451"
        },
        "Value": "application/json"
       }
      }
     ],
     "Responses": [
      {
       "$id": "453",
       "StatusCodes": [
        204
       ],
       "BodyMediaType": "Json",
       "Headers": [],
       "IsErrorResponse": false
      }
     ],
     "HttpMethod": "PUT",
     "RequestBodyMediaType": "Json",
     "Uri": "{host}",
     "Path": "/type/property/optional/union/float/literal/all",
     "RequestMediaTypes": [
      "application/json"
     ],
     "BufferResponse": true,
     "GenerateProtocolMethod": true,
     "GenerateConvenienceMethod": true
    },
    {
     "$id": "454",
     "Name": "putDefault",
     "ResourceName": "UnionFloatLiteral",
     "Description": "Put a body with default properties.",
     "Accessibility": "public",
     "Parameters": [
      {
       "$ref": "70"
      },
      {
       "$id": "455",
       "Name": "body",
       "NameInRequest": "body",
       "Type": {
        "$ref": "61"
       },
       "Location": "Body",
       "IsRequired": true,
       "IsApiVersion": false,
       "IsResourceParameter": false,
       "IsContentType": false,
       "IsEndpoint": false,
       "SkipUrlEncoding": false,
       "Explode": false,
       "Kind": "Method"
      },
      {
       "$id": "456",
       "Name": "contentType",
       "NameInRequest": "Content-Type",
       "Type": {
        "$id": "457",
        "Kind": "string",
        "IsNullable": false
       },
       "Location": "Header",
       "IsApiVersion": false,
       "IsResourceParameter": false,
       "IsContentType": true,
       "IsRequired": true,
       "IsEndpoint": false,
       "SkipUrlEncoding": false,
       "Explode": false,
       "Kind": "Constant",
       "DefaultValue": {
        "$id": "458",
        "Type": {
         "$ref": "457"
        },
        "Value": "application/json"
       }
      },
      {
       "$id": "459",
       "Name": "accept",
       "NameInRequest": "Accept",
       "Type": {
        "$id": "460",
        "Kind": "string",
        "IsNullable": false
       },
       "Location": "Header",
       "IsApiVersion": false,
       "IsResourceParameter": false,
       "IsContentType": false,
       "IsRequired": true,
       "IsEndpoint": false,
       "SkipUrlEncoding": false,
       "Explode": false,
       "Kind": "Constant",
       "DefaultValue": {
        "$id": "461",
        "Type": {
         "$ref": "460"
        },
        "Value": "application/json"
       }
      }
     ],
     "Responses": [
      {
       "$id": "462",
       "StatusCodes": [
        204
       ],
       "BodyMediaType": "Json",
       "Headers": [],
       "IsErrorResponse": false
      }
     ],
     "HttpMethod": "PUT",
     "RequestBodyMediaType": "Json",
     "Uri": "{host}",
     "Path": "/type/property/optional/union/float/literal/default",
     "RequestMediaTypes": [
      "application/json"
     ],
     "BufferResponse": true,
     "GenerateProtocolMethod": true,
     "GenerateConvenienceMethod": true
    }
   ],
   "Protocol": {
    "$id": "463"
   },
   "Creatable": false,
   "Parent": "OptionalClient",
   "Parameters": [
    {
     "$ref": "70"
    }
   ]
  },
  {
   "$id": "464",
   "Name": "RequiredAndOptional",
   "Description": "Test optional and required properties",
   "Operations": [
    {
     "$id": "465",
     "Name": "getAll",
     "ResourceName": "RequiredAndOptional",
     "Description": "Get models that will return all properties in the model",
     "Accessibility": "public",
     "Parameters": [
      {
       "$ref": "70"
      },
      {
       "$id": "466",
       "Name": "accept",
       "NameInRequest": "Accept",
       "Type": {
        "$id": "467",
        "Kind": "string",
        "IsNullable": false
       },
       "Location": "Header",
       "IsApiVersion": false,
       "IsResourceParameter": false,
       "IsContentType": false,
       "IsRequired": true,
       "IsEndpoint": false,
       "SkipUrlEncoding": false,
       "Explode": false,
       "Kind": "Constant",
       "DefaultValue": {
        "$id": "468",
        "Type": {
         "$ref": "467"
        },
        "Value": "application/json"
       }
      }
     ],
     "Responses": [
      {
       "$id": "469",
       "StatusCodes": [
        200
       ],
       "BodyType": {
        "$ref": "63"
       },
       "BodyMediaType": "Json",
       "Headers": [],
       "IsErrorResponse": false,
       "ContentTypes": [
        "application/json"
       ]
      }
     ],
     "HttpMethod": "GET",
     "RequestBodyMediaType": "None",
     "Uri": "{host}",
     "Path": "/type/property/optional/requiredAndOptional/all",
     "BufferResponse": true,
     "GenerateProtocolMethod": true,
     "GenerateConvenienceMethod": true
    },
    {
     "$id": "470",
     "Name": "getRequiredOnly",
     "ResourceName": "RequiredAndOptional",
     "Description": "Get models that will return only the required properties",
     "Accessibility": "public",
     "Parameters": [
      {
       "$ref": "70"
      },
      {
       "$id": "471",
       "Name": "accept",
       "NameInRequest": "Accept",
       "Type": {
        "$id": "472",
        "Kind": "string",
        "IsNullable": false
       },
       "Location": "Header",
       "IsApiVersion": false,
       "IsResourceParameter": false,
       "IsContentType": false,
       "IsRequired": true,
       "IsEndpoint": false,
       "SkipUrlEncoding": false,
       "Explode": false,
       "Kind": "Constant",
       "DefaultValue": {
        "$id": "473",
        "Type": {
         "$ref": "472"
        },
        "Value": "application/json"
       }
      }
     ],
     "Responses": [
      {
       "$id": "474",
       "StatusCodes": [
        200
       ],
       "BodyType": {
        "$ref": "63"
       },
       "BodyMediaType": "Json",
       "Headers": [],
       "IsErrorResponse": false,
       "ContentTypes": [
        "application/json"
       ]
      }
     ],
     "HttpMethod": "GET",
     "RequestBodyMediaType": "None",
     "Uri": "{host}",
     "Path": "/type/property/optional/requiredAndOptional/requiredOnly",
     "BufferResponse": true,
     "GenerateProtocolMethod": true,
     "GenerateConvenienceMethod": true
    },
    {
     "$id": "475",
     "Name": "putAll",
     "ResourceName": "RequiredAndOptional",
     "Description": "Put a body with all properties present.",
     "Accessibility": "public",
     "Parameters": [
      {
       "$ref": "70"
      },
      {
       "$id": "476",
       "Name": "body",
       "NameInRequest": "body",
       "Type": {
        "$ref": "63"
       },
       "Location": "Body",
       "IsRequired": true,
       "IsApiVersion": false,
       "IsResourceParameter": false,
       "IsContentType": false,
       "IsEndpoint": false,
       "SkipUrlEncoding": false,
       "Explode": false,
       "Kind": "Method"
      },
      {
       "$id": "477",
       "Name": "contentType",
       "NameInRequest": "Content-Type",
       "Type": {
        "$id": "478",
        "Kind": "string",
        "IsNullable": false
       },
       "Location": "Header",
       "IsApiVersion": false,
       "IsResourceParameter": false,
       "IsContentType": true,
       "IsRequired": true,
       "IsEndpoint": false,
       "SkipUrlEncoding": false,
       "Explode": false,
       "Kind": "Constant",
       "DefaultValue": {
        "$id": "479",
        "Type": {
         "$ref": "478"
        },
        "Value": "application/json"
       }
      },
      {
       "$id": "480",
       "Name": "accept",
       "NameInRequest": "Accept",
       "Type": {
        "$id": "481",
        "Kind": "string",
        "IsNullable": false
       },
       "Location": "Header",
       "IsApiVersion": false,
       "IsResourceParameter": false,
       "IsContentType": false,
       "IsRequired": true,
       "IsEndpoint": false,
       "SkipUrlEncoding": false,
       "Explode": false,
       "Kind": "Constant",
       "DefaultValue": {
        "$id": "482",
        "Type": {
         "$ref": "481"
        },
        "Value": "application/json"
       }
      }
     ],
     "Responses": [
      {
       "$id": "483",
       "StatusCodes": [
        204
       ],
       "BodyMediaType": "Json",
       "Headers": [],
       "IsErrorResponse": false
      }
     ],
     "HttpMethod": "PUT",
     "RequestBodyMediaType": "Json",
     "Uri": "{host}",
     "Path": "/type/property/optional/requiredAndOptional/all",
     "RequestMediaTypes": [
      "application/json"
     ],
     "BufferResponse": true,
     "GenerateProtocolMethod": true,
     "GenerateConvenienceMethod": true
    },
    {
     "$id": "484",
     "Name": "putRequiredOnly",
     "ResourceName": "RequiredAndOptional",
     "Description": "Put a body with only required properties.",
     "Accessibility": "public",
     "Parameters": [
      {
       "$ref": "70"
      },
      {
       "$id": "485",
       "Name": "body",
       "NameInRequest": "body",
       "Type": {
        "$ref": "63"
       },
       "Location": "Body",
       "IsRequired": true,
       "IsApiVersion": false,
       "IsResourceParameter": false,
       "IsContentType": false,
       "IsEndpoint": false,
       "SkipUrlEncoding": false,
       "Explode": false,
       "Kind": "Method"
      },
      {
       "$id": "486",
       "Name": "contentType",
       "NameInRequest": "Content-Type",
       "Type": {
        "$id": "487",
        "Kind": "string",
        "IsNullable": false
       },
       "Location": "Header",
       "IsApiVersion": false,
       "IsResourceParameter": false,
       "IsContentType": true,
       "IsRequired": true,
       "IsEndpoint": false,
       "SkipUrlEncoding": false,
       "Explode": false,
       "Kind": "Constant",
       "DefaultValue": {
        "$id": "488",
        "Type": {
         "$ref": "487"
        },
        "Value": "application/json"
       }
      },
      {
       "$id": "489",
       "Name": "accept",
       "NameInRequest": "Accept",
       "Type": {
        "$id": "490",
        "Kind": "string",
        "IsNullable": false
       },
       "Location": "Header",
       "IsApiVersion": false,
       "IsResourceParameter": false,
       "IsContentType": false,
       "IsRequired": true,
       "IsEndpoint": false,
       "SkipUrlEncoding": false,
       "Explode": false,
       "Kind": "Constant",
       "DefaultValue": {
        "$id": "491",
        "Type": {
         "$ref": "490"
        },
        "Value": "application/json"
       }
      }
     ],
     "Responses": [
      {
       "$id": "492",
       "StatusCodes": [
        204
       ],
       "BodyMediaType": "Json",
       "Headers": [],
       "IsErrorResponse": false
      }
     ],
     "HttpMethod": "PUT",
     "RequestBodyMediaType": "Json",
     "Uri": "{host}",
     "Path": "/type/property/optional/requiredAndOptional/requiredOnly",
     "RequestMediaTypes": [
      "application/json"
     ],
     "BufferResponse": true,
     "GenerateProtocolMethod": true,
     "GenerateConvenienceMethod": true
    }
   ],
   "Protocol": {
    "$id": "493"
   },
   "Creatable": false,
   "Parent": "OptionalClient",
   "Parameters": [
    {
     "$ref": "70"
    }
   ]
  }
 ]
}<|MERGE_RESOLUTION|>--- conflicted
+++ resolved
@@ -22,12 +22,7 @@
    "Namespace": "Type.Property.Optional",
    "Description": "The StringLiteralProperty_property",
    "IsExtensible": true,
-<<<<<<< HEAD
-   "IsNullable": false,
    "Usage": "Input,Output"
-=======
-   "Usage": "RoundTrip"
->>>>>>> 64632414
   },
   {
    "$id": "5",
@@ -48,12 +43,7 @@
    "Namespace": "Type.Property.Optional",
    "Description": "The IntLiteralProperty_property",
    "IsExtensible": true,
-<<<<<<< HEAD
-   "IsNullable": false,
    "Usage": "Input,Output"
-=======
-   "Usage": "RoundTrip"
->>>>>>> 64632414
   },
   {
    "$id": "8",
@@ -74,12 +64,7 @@
    "Namespace": "Type.Property.Optional",
    "Description": "The FloatLiteralProperty_property",
    "IsExtensible": true,
-<<<<<<< HEAD
-   "IsNullable": false,
    "Usage": "Input,Output"
-=======
-   "Usage": "RoundTrip"
->>>>>>> 64632414
   },
   {
    "$id": "11",
@@ -103,12 +88,7 @@
    ],
    "Namespace": "",
    "IsExtensible": false,
-<<<<<<< HEAD
-   "IsNullable": false,
    "Usage": "Input,Output"
-=======
-   "Usage": "RoundTrip"
->>>>>>> 64632414
   },
   {
    "$id": "15",
@@ -132,12 +112,7 @@
    ],
    "Namespace": "",
    "IsExtensible": false,
-<<<<<<< HEAD
-   "IsNullable": false,
    "Usage": "Input,Output"
-=======
-   "Usage": "RoundTrip"
->>>>>>> 64632414
   },
   {
    "$id": "19",
@@ -161,12 +136,7 @@
    ],
    "Namespace": "",
    "IsExtensible": false,
-<<<<<<< HEAD
-   "IsNullable": false,
    "Usage": "Input,Output"
-=======
-   "Usage": "RoundTrip"
->>>>>>> 64632414
   }
  ],
  "Models": [
@@ -176,12 +146,7 @@
    "Name": "StringProperty",
    "Namespace": "Type.Property.Optional",
    "Description": "Template type for testing models with optional property. Pass in the type of the property you are looking for",
-<<<<<<< HEAD
-   "IsNullable": false,
    "Usage": "Input,Output",
-=======
-   "Usage": "RoundTrip",
->>>>>>> 64632414
    "Properties": [
     {
      "$id": "24",
@@ -203,12 +168,7 @@
    "Name": "BytesProperty",
    "Namespace": "Type.Property.Optional",
    "Description": "Template type for testing models with optional property. Pass in the type of the property you are looking for",
-<<<<<<< HEAD
-   "IsNullable": false,
    "Usage": "Input,Output",
-=======
-   "Usage": "RoundTrip",
->>>>>>> 64632414
    "Properties": [
     {
      "$id": "27",
@@ -231,12 +191,7 @@
    "Name": "DatetimeProperty",
    "Namespace": "Type.Property.Optional",
    "Description": "Model with a datetime property",
-<<<<<<< HEAD
-   "IsNullable": false,
    "Usage": "Input,Output",
-=======
-   "Usage": "RoundTrip",
->>>>>>> 64632414
    "Properties": [
     {
      "$id": "30",
@@ -263,12 +218,7 @@
    "Name": "DurationProperty",
    "Namespace": "Type.Property.Optional",
    "Description": "Model with a duration property",
-<<<<<<< HEAD
-   "IsNullable": false,
    "Usage": "Input,Output",
-=======
-   "Usage": "RoundTrip",
->>>>>>> 64632414
    "Properties": [
     {
      "$id": "34",
@@ -295,12 +245,7 @@
    "Name": "CollectionsByteProperty",
    "Namespace": "Type.Property.Optional",
    "Description": "Model with collection bytes properties",
-<<<<<<< HEAD
-   "IsNullable": false,
    "Usage": "Input,Output",
-=======
-   "Usage": "RoundTrip",
->>>>>>> 64632414
    "Properties": [
     {
      "$id": "38",
@@ -328,12 +273,7 @@
    "Name": "CollectionsModelProperty",
    "Namespace": "Type.Property.Optional",
    "Description": "Model with collection models properties",
-<<<<<<< HEAD
-   "IsNullable": false,
    "Usage": "Input,Output",
-=======
-   "Usage": "RoundTrip",
->>>>>>> 64632414
    "Properties": [
     {
      "$id": "42",
@@ -359,12 +299,7 @@
    "Name": "StringLiteralProperty",
    "Namespace": "Type.Property.Optional",
    "Description": "Model with string literal property",
-<<<<<<< HEAD
-   "IsNullable": false,
    "Usage": "Input,Output",
-=======
-   "Usage": "RoundTrip",
->>>>>>> 64632414
    "Properties": [
     {
      "$id": "45",
@@ -390,12 +325,7 @@
    "Name": "IntLiteralProperty",
    "Namespace": "Type.Property.Optional",
    "Description": "Model with int literal property",
-<<<<<<< HEAD
-   "IsNullable": false,
    "Usage": "Input,Output",
-=======
-   "Usage": "RoundTrip",
->>>>>>> 64632414
    "Properties": [
     {
      "$id": "48",
@@ -421,12 +351,7 @@
    "Name": "FloatLiteralProperty",
    "Namespace": "Type.Property.Optional",
    "Description": "Model with float literal property",
-<<<<<<< HEAD
-   "IsNullable": false,
    "Usage": "Input,Output",
-=======
-   "Usage": "RoundTrip",
->>>>>>> 64632414
    "Properties": [
     {
      "$id": "51",
@@ -452,12 +377,7 @@
    "Name": "BooleanLiteralProperty",
    "Namespace": "Type.Property.Optional",
    "Description": "Model with boolean literal property",
-<<<<<<< HEAD
-   "IsNullable": false,
    "Usage": "Input,Output",
-=======
-   "Usage": "RoundTrip",
->>>>>>> 64632414
    "Properties": [
     {
      "$id": "54",
@@ -484,12 +404,7 @@
    "Name": "UnionStringLiteralProperty",
    "Namespace": "Type.Property.Optional",
    "Description": "Model with union of string literal property",
-<<<<<<< HEAD
-   "IsNullable": false,
    "Usage": "Input,Output",
-=======
-   "Usage": "RoundTrip",
->>>>>>> 64632414
    "Properties": [
     {
      "$id": "58",
@@ -510,12 +425,7 @@
    "Name": "UnionIntLiteralProperty",
    "Namespace": "Type.Property.Optional",
    "Description": "Model with union of int literal property",
-<<<<<<< HEAD
-   "IsNullable": false,
    "Usage": "Input,Output",
-=======
-   "Usage": "RoundTrip",
->>>>>>> 64632414
    "Properties": [
     {
      "$id": "60",
@@ -536,12 +446,7 @@
    "Name": "UnionFloatLiteralProperty",
    "Namespace": "Type.Property.Optional",
    "Description": "Model with union of float literal property",
-<<<<<<< HEAD
-   "IsNullable": false,
    "Usage": "Input,Output",
-=======
-   "Usage": "RoundTrip",
->>>>>>> 64632414
    "Properties": [
     {
      "$id": "62",
@@ -562,12 +467,7 @@
    "Name": "RequiredAndOptionalProperty",
    "Namespace": "Type.Property.Optional",
    "Description": "Model with required and optional properties",
-<<<<<<< HEAD
-   "IsNullable": false,
    "Usage": "Input,Output",
-=======
-   "Usage": "RoundTrip",
->>>>>>> 64632414
    "Properties": [
     {
      "$id": "64",
