{
 "$id": "1",
 "Name": "Type.Property.Optional",
 "ApiVersions": [],
 "Enums": [
  {
   "$id": "2",
   "Kind": "enum",
   "Name": "StringLiteralProperty_property",
   "ValueType": {
    "$id": "3",
    "Kind": "string"
   },
   "Values": [
    {
     "$id": "4",
     "Name": "hello",
     "Value": "hello",
     "Description": "hello"
    }
   ],
   "CrossLanguageDefinitionId": "",
   "Description": "The StringLiteralProperty_property",
   "IsExtensible": true,
   "Usage": "Input"
  },
  {
   "$id": "5",
   "Kind": "enum",
   "Name": "IntLiteralProperty_property",
   "ValueType": {
    "$id": "6",
    "Kind": "int32"
   },
   "Values": [
    {
     "$id": "7",
     "Name": "1",
     "Value": 1,
     "Description": "1"
    }
   ],
   "CrossLanguageDefinitionId": "",
   "Description": "The IntLiteralProperty_property",
   "IsExtensible": true,
   "Usage": "Input"
  },
  {
   "$id": "8",
   "Kind": "enum",
   "Name": "FloatLiteralProperty_property",
   "ValueType": {
    "$id": "9",
    "Kind": "float32"
   },
   "Values": [
    {
     "$id": "10",
     "Name": "1.25",
     "Value": 1.25,
     "Description": "1.25"
    }
   ],
   "CrossLanguageDefinitionId": "",
   "Description": "The FloatLiteralProperty_property",
   "IsExtensible": true,
   "Usage": "Input"
  },
  {
   "$id": "11",
   "Kind": "enum",
   "Name": "UnionStringLiteralPropertyProperty",
   "CrossLanguageDefinitionId": "UnionStringLiteralProperty.property.anonymous",
   "ValueType": {
    "$id": "12",
    "Kind": "string"
   },
   "Values": [
    {
     "$id": "13",
     "Name": "hello",
     "Value": "hello"
    },
    {
     "$id": "14",
     "Name": "world",
     "Value": "world"
    }
   ],
   "IsExtensible": false,
   "Usage": "Input,Output"
  },
  {
   "$id": "15",
   "Kind": "enum",
   "Name": "UnionIntLiteralPropertyProperty",
   "CrossLanguageDefinitionId": "UnionIntLiteralProperty.property.anonymous",
   "ValueType": {
    "$id": "16",
    "Kind": "int32"
   },
   "Values": [
    {
     "$id": "17",
     "Name": "1",
     "Value": 1
    },
    {
     "$id": "18",
     "Name": "2",
     "Value": 2
    }
   ],
   "IsExtensible": false,
   "Usage": "Input,Output"
  },
  {
   "$id": "19",
   "Kind": "enum",
   "Name": "UnionFloatLiteralPropertyProperty",
   "CrossLanguageDefinitionId": "UnionFloatLiteralProperty.property.anonymous",
   "ValueType": {
    "$id": "20",
    "Kind": "float32"
   },
   "Values": [
    {
     "$id": "21",
     "Name": "1.25",
     "Value": 1.25
    },
    {
     "$id": "22",
     "Name": "2.375",
     "Value": 2.375
    }
   ],
   "IsExtensible": false,
   "Usage": "Input,Output"
  }
 ],
 "Models": [
  {
   "$id": "23",
   "Kind": "model",
   "Name": "StringProperty",
<<<<<<< HEAD
   "Namespace": "Type.Property.Optional",
   "Usage": "Input,Output",
=======
   "CrossLanguageDefinitionId": "Type.Property.Optional.StringProperty",
   "Usage": "RoundTrip",
>>>>>>> 5f9dfa7e
   "Description": "Template type for testing models with optional property. Pass in the type of the property you are looking for",
   "Properties": [
    {
     "$id": "24",
     "Name": "property",
     "SerializedName": "property",
     "Description": "Property",
     "Type": {
      "$id": "25",
      "Kind": "string"
     },
     "IsRequired": false,
     "IsReadOnly": false
    }
   ]
  },
  {
   "$id": "26",
   "Kind": "model",
   "Name": "BytesProperty",
<<<<<<< HEAD
   "Namespace": "Type.Property.Optional",
   "Usage": "Input,Output",
=======
   "CrossLanguageDefinitionId": "Type.Property.Optional.BytesProperty",
   "Usage": "RoundTrip",
>>>>>>> 5f9dfa7e
   "Description": "Template type for testing models with optional property. Pass in the type of the property you are looking for",
   "Properties": [
    {
     "$id": "27",
     "Name": "property",
     "SerializedName": "property",
     "Description": "Property",
     "Type": {
      "$id": "28",
      "Kind": "bytes",
      "Encode": "base64"
     },
     "IsRequired": false,
     "IsReadOnly": false
    }
   ]
  },
  {
   "$id": "29",
   "Kind": "model",
   "Name": "DatetimeProperty",
<<<<<<< HEAD
   "Namespace": "Type.Property.Optional",
   "Usage": "Input,Output",
=======
   "CrossLanguageDefinitionId": "Type.Property.Optional.DatetimeProperty",
   "Usage": "RoundTrip",
>>>>>>> 5f9dfa7e
   "Description": "Model with a datetime property",
   "Properties": [
    {
     "$id": "30",
     "Name": "property",
     "SerializedName": "property",
     "Description": "Property",
     "Type": {
      "$id": "31",
      "Kind": "utcDateTime",
      "Encode": "rfc3339",
      "WireType": {
       "$id": "32",
       "Kind": "string"
      }
     },
     "IsRequired": false,
     "IsReadOnly": false
    }
   ]
  },
  {
   "$id": "33",
   "Kind": "model",
   "Name": "DurationProperty",
<<<<<<< HEAD
   "Namespace": "Type.Property.Optional",
   "Usage": "Input,Output",
=======
   "CrossLanguageDefinitionId": "Type.Property.Optional.DurationProperty",
   "Usage": "RoundTrip",
>>>>>>> 5f9dfa7e
   "Description": "Model with a duration property",
   "Properties": [
    {
     "$id": "34",
     "Name": "property",
     "SerializedName": "property",
     "Description": "Property",
     "Type": {
      "$id": "35",
      "Kind": "duration",
      "Encode": "ISO8601",
      "WireType": {
       "$id": "36",
       "Kind": "string"
      }
     },
     "IsRequired": false,
     "IsReadOnly": false
    }
   ]
  },
  {
   "$id": "37",
   "Kind": "model",
   "Name": "CollectionsByteProperty",
<<<<<<< HEAD
   "Namespace": "Type.Property.Optional",
   "Usage": "Input,Output",
=======
   "CrossLanguageDefinitionId": "Type.Property.Optional.CollectionsByteProperty",
   "Usage": "RoundTrip",
>>>>>>> 5f9dfa7e
   "Description": "Model with collection bytes properties",
   "Properties": [
    {
     "$id": "38",
     "Name": "property",
     "SerializedName": "property",
     "Description": "Property",
     "Type": {
      "$id": "39",
      "Kind": "array",
      "ValueType": {
       "$id": "40",
       "Kind": "bytes",
       "Encode": "base64"
      }
     },
     "IsRequired": false,
     "IsReadOnly": false
    }
   ]
  },
  {
   "$id": "41",
   "Kind": "model",
   "Name": "CollectionsModelProperty",
<<<<<<< HEAD
   "Namespace": "Type.Property.Optional",
   "Usage": "Input,Output",
=======
   "CrossLanguageDefinitionId": "Type.Property.Optional.CollectionsModelProperty",
   "Usage": "RoundTrip",
>>>>>>> 5f9dfa7e
   "Description": "Model with collection models properties",
   "Properties": [
    {
     "$id": "42",
     "Name": "property",
     "SerializedName": "property",
     "Description": "Property",
     "Type": {
      "$id": "43",
      "Kind": "array",
      "ValueType": {
       "$ref": "23"
      }
     },
     "IsRequired": false,
     "IsReadOnly": false
    }
   ]
  },
  {
   "$id": "44",
   "Kind": "model",
   "Name": "StringLiteralProperty",
<<<<<<< HEAD
   "Namespace": "Type.Property.Optional",
   "Usage": "Input,Output",
=======
   "CrossLanguageDefinitionId": "Type.Property.Optional.StringLiteralProperty",
   "Usage": "RoundTrip",
>>>>>>> 5f9dfa7e
   "Description": "Model with string literal property",
   "Properties": [
    {
     "$id": "45",
     "Name": "property",
     "SerializedName": "property",
     "Description": "Property",
     "Type": {
      "$id": "46",
      "Kind": "constant",
      "ValueType": {
       "$ref": "2"
      },
      "Value": "hello"
     },
     "IsRequired": false,
     "IsReadOnly": false
    }
   ]
  },
  {
   "$id": "47",
   "Kind": "model",
   "Name": "IntLiteralProperty",
<<<<<<< HEAD
   "Namespace": "Type.Property.Optional",
   "Usage": "Input,Output",
=======
   "CrossLanguageDefinitionId": "Type.Property.Optional.IntLiteralProperty",
   "Usage": "RoundTrip",
>>>>>>> 5f9dfa7e
   "Description": "Model with int literal property",
   "Properties": [
    {
     "$id": "48",
     "Name": "property",
     "SerializedName": "property",
     "Description": "Property",
     "Type": {
      "$id": "49",
      "Kind": "constant",
      "ValueType": {
       "$ref": "5"
      },
      "Value": 1
     },
     "IsRequired": false,
     "IsReadOnly": false
    }
   ]
  },
  {
   "$id": "50",
   "Kind": "model",
   "Name": "FloatLiteralProperty",
<<<<<<< HEAD
   "Namespace": "Type.Property.Optional",
   "Usage": "Input,Output",
=======
   "CrossLanguageDefinitionId": "Type.Property.Optional.FloatLiteralProperty",
   "Usage": "RoundTrip",
>>>>>>> 5f9dfa7e
   "Description": "Model with float literal property",
   "Properties": [
    {
     "$id": "51",
     "Name": "property",
     "SerializedName": "property",
     "Description": "Property",
     "Type": {
      "$id": "52",
      "Kind": "constant",
      "ValueType": {
       "$ref": "8"
      },
      "Value": 1.25
     },
     "IsRequired": false,
     "IsReadOnly": false
    }
   ]
  },
  {
   "$id": "53",
   "Kind": "model",
   "Name": "BooleanLiteralProperty",
<<<<<<< HEAD
   "Namespace": "Type.Property.Optional",
   "Usage": "Input,Output",
=======
   "CrossLanguageDefinitionId": "Type.Property.Optional.BooleanLiteralProperty",
   "Usage": "RoundTrip",
>>>>>>> 5f9dfa7e
   "Description": "Model with boolean literal property",
   "Properties": [
    {
     "$id": "54",
     "Name": "property",
     "SerializedName": "property",
     "Description": "Property",
     "Type": {
      "$id": "55",
      "Kind": "constant",
      "ValueType": {
       "$id": "56",
       "Kind": "boolean"
      },
      "Value": true
     },
     "IsRequired": false,
     "IsReadOnly": false
    }
   ]
  },
  {
   "$id": "57",
   "Kind": "model",
   "Name": "UnionStringLiteralProperty",
<<<<<<< HEAD
   "Namespace": "Type.Property.Optional",
   "Usage": "Input,Output",
=======
   "CrossLanguageDefinitionId": "Type.Property.Optional.UnionStringLiteralProperty",
   "Usage": "RoundTrip",
>>>>>>> 5f9dfa7e
   "Description": "Model with union of string literal property",
   "Properties": [
    {
     "$id": "58",
     "Name": "property",
     "SerializedName": "property",
     "Description": "Property",
     "Type": {
      "$ref": "11"
     },
     "IsRequired": false,
     "IsReadOnly": false
    }
   ]
  },
  {
   "$id": "59",
   "Kind": "model",
   "Name": "UnionIntLiteralProperty",
<<<<<<< HEAD
   "Namespace": "Type.Property.Optional",
   "Usage": "Input,Output",
=======
   "CrossLanguageDefinitionId": "Type.Property.Optional.UnionIntLiteralProperty",
   "Usage": "RoundTrip",
>>>>>>> 5f9dfa7e
   "Description": "Model with union of int literal property",
   "Properties": [
    {
     "$id": "60",
     "Name": "property",
     "SerializedName": "property",
     "Description": "Property",
     "Type": {
      "$ref": "15"
     },
     "IsRequired": false,
     "IsReadOnly": false
    }
   ]
  },
  {
   "$id": "61",
   "Kind": "model",
   "Name": "UnionFloatLiteralProperty",
<<<<<<< HEAD
   "Namespace": "Type.Property.Optional",
   "Usage": "Input,Output",
=======
   "CrossLanguageDefinitionId": "Type.Property.Optional.UnionFloatLiteralProperty",
   "Usage": "RoundTrip",
>>>>>>> 5f9dfa7e
   "Description": "Model with union of float literal property",
   "Properties": [
    {
     "$id": "62",
     "Name": "property",
     "SerializedName": "property",
     "Description": "Property",
     "Type": {
      "$ref": "19"
     },
     "IsRequired": false,
     "IsReadOnly": false
    }
   ]
  },
  {
   "$id": "63",
   "Kind": "model",
   "Name": "RequiredAndOptionalProperty",
<<<<<<< HEAD
   "Namespace": "Type.Property.Optional",
   "Usage": "Input,Output",
=======
   "CrossLanguageDefinitionId": "Type.Property.Optional.RequiredAndOptionalProperty",
   "Usage": "RoundTrip",
>>>>>>> 5f9dfa7e
   "Description": "Model with required and optional properties",
   "Properties": [
    {
     "$id": "64",
     "Name": "optionalProperty",
     "SerializedName": "optionalProperty",
     "Description": "optional string property",
     "Type": {
      "$id": "65",
      "Kind": "string"
     },
     "IsRequired": false,
     "IsReadOnly": false
    },
    {
     "$id": "66",
     "Name": "requiredProperty",
     "SerializedName": "requiredProperty",
     "Description": "required int property",
     "Type": {
      "$id": "67",
      "Kind": "int32"
     },
     "IsRequired": true,
     "IsReadOnly": false
    }
   ]
  }
 ],
 "Clients": [
  {
   "$id": "68",
   "Name": "OptionalClient",
   "Description": "",
   "Operations": [],
   "Protocol": {
    "$id": "69"
   },
   "Creatable": true,
   "Parameters": [
    {
     "$id": "70",
     "Name": "host",
     "NameInRequest": "host",
     "Description": "TestServer endpoint",
     "Type": {
      "$id": "71",
      "Kind": "string",
      "IsNullable": false
     },
     "Location": "Uri",
     "IsApiVersion": false,
     "IsResourceParameter": false,
     "IsContentType": false,
     "IsRequired": true,
     "IsEndpoint": true,
     "SkipUrlEncoding": false,
     "Explode": false,
     "Kind": "Client",
     "DefaultValue": {
      "$id": "72",
      "Type": {
       "$id": "73",
       "Kind": "string",
       "IsNullable": false
      },
      "Value": "http://localhost:3000"
     }
    }
   ]
  },
  {
   "$id": "74",
   "Name": "String",
   "Description": "",
   "Operations": [
    {
     "$id": "75",
     "Name": "getAll",
     "ResourceName": "String",
     "Description": "Get models that will return all properties in the model",
     "Accessibility": "public",
     "Parameters": [
      {
       "$ref": "70"
      },
      {
       "$id": "76",
       "Name": "accept",
       "NameInRequest": "Accept",
       "Type": {
        "$id": "77",
        "Kind": "string",
        "IsNullable": false
       },
       "Location": "Header",
       "IsApiVersion": false,
       "IsResourceParameter": false,
       "IsContentType": false,
       "IsRequired": true,
       "IsEndpoint": false,
       "SkipUrlEncoding": false,
       "Explode": false,
       "Kind": "Constant",
       "DefaultValue": {
        "$id": "78",
        "Type": {
         "$ref": "77"
        },
        "Value": "application/json"
       }
      }
     ],
     "Responses": [
      {
       "$id": "79",
       "StatusCodes": [
        200
       ],
       "BodyType": {
        "$ref": "23"
       },
       "BodyMediaType": "Json",
       "Headers": [],
       "IsErrorResponse": false,
       "ContentTypes": [
        "application/json"
       ]
      }
     ],
     "HttpMethod": "GET",
     "RequestBodyMediaType": "None",
     "Uri": "{host}",
     "Path": "/type/property/optional/string/all",
     "BufferResponse": true,
     "GenerateProtocolMethod": true,
     "GenerateConvenienceMethod": true
    },
    {
     "$id": "80",
     "Name": "getDefault",
     "ResourceName": "String",
     "Description": "Get models that will return the default object",
     "Accessibility": "public",
     "Parameters": [
      {
       "$ref": "70"
      },
      {
       "$id": "81",
       "Name": "accept",
       "NameInRequest": "Accept",
       "Type": {
        "$id": "82",
        "Kind": "string",
        "IsNullable": false
       },
       "Location": "Header",
       "IsApiVersion": false,
       "IsResourceParameter": false,
       "IsContentType": false,
       "IsRequired": true,
       "IsEndpoint": false,
       "SkipUrlEncoding": false,
       "Explode": false,
       "Kind": "Constant",
       "DefaultValue": {
        "$id": "83",
        "Type": {
         "$ref": "82"
        },
        "Value": "application/json"
       }
      }
     ],
     "Responses": [
      {
       "$id": "84",
       "StatusCodes": [
        200
       ],
       "BodyType": {
        "$ref": "23"
       },
       "BodyMediaType": "Json",
       "Headers": [],
       "IsErrorResponse": false,
       "ContentTypes": [
        "application/json"
       ]
      }
     ],
     "HttpMethod": "GET",
     "RequestBodyMediaType": "None",
     "Uri": "{host}",
     "Path": "/type/property/optional/string/default",
     "BufferResponse": true,
     "GenerateProtocolMethod": true,
     "GenerateConvenienceMethod": true
    },
    {
     "$id": "85",
     "Name": "putAll",
     "ResourceName": "String",
     "Description": "Put a body with all properties present.",
     "Accessibility": "public",
     "Parameters": [
      {
       "$ref": "70"
      },
      {
       "$id": "86",
       "Name": "body",
       "NameInRequest": "body",
       "Type": {
        "$ref": "23"
       },
       "Location": "Body",
       "IsRequired": true,
       "IsApiVersion": false,
       "IsResourceParameter": false,
       "IsContentType": false,
       "IsEndpoint": false,
       "SkipUrlEncoding": false,
       "Explode": false,
       "Kind": "Method"
      },
      {
       "$id": "87",
       "Name": "contentType",
       "NameInRequest": "Content-Type",
       "Type": {
        "$id": "88",
        "Kind": "string",
        "IsNullable": false
       },
       "Location": "Header",
       "IsApiVersion": false,
       "IsResourceParameter": false,
       "IsContentType": true,
       "IsRequired": true,
       "IsEndpoint": false,
       "SkipUrlEncoding": false,
       "Explode": false,
       "Kind": "Constant",
       "DefaultValue": {
        "$id": "89",
        "Type": {
         "$ref": "88"
        },
        "Value": "application/json"
       }
      },
      {
       "$id": "90",
       "Name": "accept",
       "NameInRequest": "Accept",
       "Type": {
        "$id": "91",
        "Kind": "string",
        "IsNullable": false
       },
       "Location": "Header",
       "IsApiVersion": false,
       "IsResourceParameter": false,
       "IsContentType": false,
       "IsRequired": true,
       "IsEndpoint": false,
       "SkipUrlEncoding": false,
       "Explode": false,
       "Kind": "Constant",
       "DefaultValue": {
        "$id": "92",
        "Type": {
         "$ref": "91"
        },
        "Value": "application/json"
       }
      }
     ],
     "Responses": [
      {
       "$id": "93",
       "StatusCodes": [
        204
       ],
       "BodyMediaType": "Json",
       "Headers": [],
       "IsErrorResponse": false
      }
     ],
     "HttpMethod": "PUT",
     "RequestBodyMediaType": "Json",
     "Uri": "{host}",
     "Path": "/type/property/optional/string/all",
     "RequestMediaTypes": [
      "application/json"
     ],
     "BufferResponse": true,
     "GenerateProtocolMethod": true,
     "GenerateConvenienceMethod": true
    },
    {
     "$id": "94",
     "Name": "putDefault",
     "ResourceName": "String",
     "Description": "Put a body with default properties.",
     "Accessibility": "public",
     "Parameters": [
      {
       "$ref": "70"
      },
      {
       "$id": "95",
       "Name": "body",
       "NameInRequest": "body",
       "Type": {
        "$ref": "23"
       },
       "Location": "Body",
       "IsRequired": true,
       "IsApiVersion": false,
       "IsResourceParameter": false,
       "IsContentType": false,
       "IsEndpoint": false,
       "SkipUrlEncoding": false,
       "Explode": false,
       "Kind": "Method"
      },
      {
       "$id": "96",
       "Name": "contentType",
       "NameInRequest": "Content-Type",
       "Type": {
        "$id": "97",
        "Kind": "string",
        "IsNullable": false
       },
       "Location": "Header",
       "IsApiVersion": false,
       "IsResourceParameter": false,
       "IsContentType": true,
       "IsRequired": true,
       "IsEndpoint": false,
       "SkipUrlEncoding": false,
       "Explode": false,
       "Kind": "Constant",
       "DefaultValue": {
        "$id": "98",
        "Type": {
         "$ref": "97"
        },
        "Value": "application/json"
       }
      },
      {
       "$id": "99",
       "Name": "accept",
       "NameInRequest": "Accept",
       "Type": {
        "$id": "100",
        "Kind": "string",
        "IsNullable": false
       },
       "Location": "Header",
       "IsApiVersion": false,
       "IsResourceParameter": false,
       "IsContentType": false,
       "IsRequired": true,
       "IsEndpoint": false,
       "SkipUrlEncoding": false,
       "Explode": false,
       "Kind": "Constant",
       "DefaultValue": {
        "$id": "101",
        "Type": {
         "$ref": "100"
        },
        "Value": "application/json"
       }
      }
     ],
     "Responses": [
      {
       "$id": "102",
       "StatusCodes": [
        204
       ],
       "BodyMediaType": "Json",
       "Headers": [],
       "IsErrorResponse": false
      }
     ],
     "HttpMethod": "PUT",
     "RequestBodyMediaType": "Json",
     "Uri": "{host}",
     "Path": "/type/property/optional/string/default",
     "RequestMediaTypes": [
      "application/json"
     ],
     "BufferResponse": true,
     "GenerateProtocolMethod": true,
     "GenerateConvenienceMethod": true
    }
   ],
   "Protocol": {
    "$id": "103"
   },
   "Creatable": false,
   "Parent": "OptionalClient",
   "Parameters": [
    {
     "$ref": "70"
    }
   ]
  },
  {
   "$id": "104",
   "Name": "Bytes",
   "Description": "",
   "Operations": [
    {
     "$id": "105",
     "Name": "getAll",
     "ResourceName": "Bytes",
     "Description": "Get models that will return all properties in the model",
     "Accessibility": "public",
     "Parameters": [
      {
       "$ref": "70"
      },
      {
       "$id": "106",
       "Name": "accept",
       "NameInRequest": "Accept",
       "Type": {
        "$id": "107",
        "Kind": "string",
        "IsNullable": false
       },
       "Location": "Header",
       "IsApiVersion": false,
       "IsResourceParameter": false,
       "IsContentType": false,
       "IsRequired": true,
       "IsEndpoint": false,
       "SkipUrlEncoding": false,
       "Explode": false,
       "Kind": "Constant",
       "DefaultValue": {
        "$id": "108",
        "Type": {
         "$ref": "107"
        },
        "Value": "application/json"
       }
      }
     ],
     "Responses": [
      {
       "$id": "109",
       "StatusCodes": [
        200
       ],
       "BodyType": {
        "$ref": "26"
       },
       "BodyMediaType": "Json",
       "Headers": [],
       "IsErrorResponse": false,
       "ContentTypes": [
        "application/json"
       ]
      }
     ],
     "HttpMethod": "GET",
     "RequestBodyMediaType": "None",
     "Uri": "{host}",
     "Path": "/type/property/optional/bytes/all",
     "BufferResponse": true,
     "GenerateProtocolMethod": true,
     "GenerateConvenienceMethod": true
    },
    {
     "$id": "110",
     "Name": "getDefault",
     "ResourceName": "Bytes",
     "Description": "Get models that will return the default object",
     "Accessibility": "public",
     "Parameters": [
      {
       "$ref": "70"
      },
      {
       "$id": "111",
       "Name": "accept",
       "NameInRequest": "Accept",
       "Type": {
        "$id": "112",
        "Kind": "string",
        "IsNullable": false
       },
       "Location": "Header",
       "IsApiVersion": false,
       "IsResourceParameter": false,
       "IsContentType": false,
       "IsRequired": true,
       "IsEndpoint": false,
       "SkipUrlEncoding": false,
       "Explode": false,
       "Kind": "Constant",
       "DefaultValue": {
        "$id": "113",
        "Type": {
         "$ref": "112"
        },
        "Value": "application/json"
       }
      }
     ],
     "Responses": [
      {
       "$id": "114",
       "StatusCodes": [
        200
       ],
       "BodyType": {
        "$ref": "26"
       },
       "BodyMediaType": "Json",
       "Headers": [],
       "IsErrorResponse": false,
       "ContentTypes": [
        "application/json"
       ]
      }
     ],
     "HttpMethod": "GET",
     "RequestBodyMediaType": "None",
     "Uri": "{host}",
     "Path": "/type/property/optional/bytes/default",
     "BufferResponse": true,
     "GenerateProtocolMethod": true,
     "GenerateConvenienceMethod": true
    },
    {
     "$id": "115",
     "Name": "putAll",
     "ResourceName": "Bytes",
     "Description": "Put a body with all properties present.",
     "Accessibility": "public",
     "Parameters": [
      {
       "$ref": "70"
      },
      {
       "$id": "116",
       "Name": "body",
       "NameInRequest": "body",
       "Type": {
        "$ref": "26"
       },
       "Location": "Body",
       "IsRequired": true,
       "IsApiVersion": false,
       "IsResourceParameter": false,
       "IsContentType": false,
       "IsEndpoint": false,
       "SkipUrlEncoding": false,
       "Explode": false,
       "Kind": "Method"
      },
      {
       "$id": "117",
       "Name": "contentType",
       "NameInRequest": "Content-Type",
       "Type": {
        "$id": "118",
        "Kind": "string",
        "IsNullable": false
       },
       "Location": "Header",
       "IsApiVersion": false,
       "IsResourceParameter": false,
       "IsContentType": true,
       "IsRequired": true,
       "IsEndpoint": false,
       "SkipUrlEncoding": false,
       "Explode": false,
       "Kind": "Constant",
       "DefaultValue": {
        "$id": "119",
        "Type": {
         "$ref": "118"
        },
        "Value": "application/json"
       }
      },
      {
       "$id": "120",
       "Name": "accept",
       "NameInRequest": "Accept",
       "Type": {
        "$id": "121",
        "Kind": "string",
        "IsNullable": false
       },
       "Location": "Header",
       "IsApiVersion": false,
       "IsResourceParameter": false,
       "IsContentType": false,
       "IsRequired": true,
       "IsEndpoint": false,
       "SkipUrlEncoding": false,
       "Explode": false,
       "Kind": "Constant",
       "DefaultValue": {
        "$id": "122",
        "Type": {
         "$ref": "121"
        },
        "Value": "application/json"
       }
      }
     ],
     "Responses": [
      {
       "$id": "123",
       "StatusCodes": [
        204
       ],
       "BodyMediaType": "Json",
       "Headers": [],
       "IsErrorResponse": false
      }
     ],
     "HttpMethod": "PUT",
     "RequestBodyMediaType": "Json",
     "Uri": "{host}",
     "Path": "/type/property/optional/bytes/all",
     "RequestMediaTypes": [
      "application/json"
     ],
     "BufferResponse": true,
     "GenerateProtocolMethod": true,
     "GenerateConvenienceMethod": true
    },
    {
     "$id": "124",
     "Name": "putDefault",
     "ResourceName": "Bytes",
     "Description": "Put a body with default properties.",
     "Accessibility": "public",
     "Parameters": [
      {
       "$ref": "70"
      },
      {
       "$id": "125",
       "Name": "body",
       "NameInRequest": "body",
       "Type": {
        "$ref": "26"
       },
       "Location": "Body",
       "IsRequired": true,
       "IsApiVersion": false,
       "IsResourceParameter": false,
       "IsContentType": false,
       "IsEndpoint": false,
       "SkipUrlEncoding": false,
       "Explode": false,
       "Kind": "Method"
      },
      {
       "$id": "126",
       "Name": "contentType",
       "NameInRequest": "Content-Type",
       "Type": {
        "$id": "127",
        "Kind": "string",
        "IsNullable": false
       },
       "Location": "Header",
       "IsApiVersion": false,
       "IsResourceParameter": false,
       "IsContentType": true,
       "IsRequired": true,
       "IsEndpoint": false,
       "SkipUrlEncoding": false,
       "Explode": false,
       "Kind": "Constant",
       "DefaultValue": {
        "$id": "128",
        "Type": {
         "$ref": "127"
        },
        "Value": "application/json"
       }
      },
      {
       "$id": "129",
       "Name": "accept",
       "NameInRequest": "Accept",
       "Type": {
        "$id": "130",
        "Kind": "string",
        "IsNullable": false
       },
       "Location": "Header",
       "IsApiVersion": false,
       "IsResourceParameter": false,
       "IsContentType": false,
       "IsRequired": true,
       "IsEndpoint": false,
       "SkipUrlEncoding": false,
       "Explode": false,
       "Kind": "Constant",
       "DefaultValue": {
        "$id": "131",
        "Type": {
         "$ref": "130"
        },
        "Value": "application/json"
       }
      }
     ],
     "Responses": [
      {
       "$id": "132",
       "StatusCodes": [
        204
       ],
       "BodyMediaType": "Json",
       "Headers": [],
       "IsErrorResponse": false
      }
     ],
     "HttpMethod": "PUT",
     "RequestBodyMediaType": "Json",
     "Uri": "{host}",
     "Path": "/type/property/optional/bytes/default",
     "RequestMediaTypes": [
      "application/json"
     ],
     "BufferResponse": true,
     "GenerateProtocolMethod": true,
     "GenerateConvenienceMethod": true
    }
   ],
   "Protocol": {
    "$id": "133"
   },
   "Creatable": false,
   "Parent": "OptionalClient",
   "Parameters": [
    {
     "$ref": "70"
    }
   ]
  },
  {
   "$id": "134",
   "Name": "Datetime",
   "Description": "",
   "Operations": [
    {
     "$id": "135",
     "Name": "getAll",
     "ResourceName": "Datetime",
     "Description": "Get models that will return all properties in the model",
     "Accessibility": "public",
     "Parameters": [
      {
       "$ref": "70"
      },
      {
       "$id": "136",
       "Name": "accept",
       "NameInRequest": "Accept",
       "Type": {
        "$id": "137",
        "Kind": "string",
        "IsNullable": false
       },
       "Location": "Header",
       "IsApiVersion": false,
       "IsResourceParameter": false,
       "IsContentType": false,
       "IsRequired": true,
       "IsEndpoint": false,
       "SkipUrlEncoding": false,
       "Explode": false,
       "Kind": "Constant",
       "DefaultValue": {
        "$id": "138",
        "Type": {
         "$ref": "137"
        },
        "Value": "application/json"
       }
      }
     ],
     "Responses": [
      {
       "$id": "139",
       "StatusCodes": [
        200
       ],
       "BodyType": {
        "$ref": "29"
       },
       "BodyMediaType": "Json",
       "Headers": [],
       "IsErrorResponse": false,
       "ContentTypes": [
        "application/json"
       ]
      }
     ],
     "HttpMethod": "GET",
     "RequestBodyMediaType": "None",
     "Uri": "{host}",
     "Path": "/type/property/optional/datetime/all",
     "BufferResponse": true,
     "GenerateProtocolMethod": true,
     "GenerateConvenienceMethod": true
    },
    {
     "$id": "140",
     "Name": "getDefault",
     "ResourceName": "Datetime",
     "Description": "Get models that will return the default object",
     "Accessibility": "public",
     "Parameters": [
      {
       "$ref": "70"
      },
      {
       "$id": "141",
       "Name": "accept",
       "NameInRequest": "Accept",
       "Type": {
        "$id": "142",
        "Kind": "string",
        "IsNullable": false
       },
       "Location": "Header",
       "IsApiVersion": false,
       "IsResourceParameter": false,
       "IsContentType": false,
       "IsRequired": true,
       "IsEndpoint": false,
       "SkipUrlEncoding": false,
       "Explode": false,
       "Kind": "Constant",
       "DefaultValue": {
        "$id": "143",
        "Type": {
         "$ref": "142"
        },
        "Value": "application/json"
       }
      }
     ],
     "Responses": [
      {
       "$id": "144",
       "StatusCodes": [
        200
       ],
       "BodyType": {
        "$ref": "29"
       },
       "BodyMediaType": "Json",
       "Headers": [],
       "IsErrorResponse": false,
       "ContentTypes": [
        "application/json"
       ]
      }
     ],
     "HttpMethod": "GET",
     "RequestBodyMediaType": "None",
     "Uri": "{host}",
     "Path": "/type/property/optional/datetime/default",
     "BufferResponse": true,
     "GenerateProtocolMethod": true,
     "GenerateConvenienceMethod": true
    },
    {
     "$id": "145",
     "Name": "putAll",
     "ResourceName": "Datetime",
     "Description": "Put a body with all properties present.",
     "Accessibility": "public",
     "Parameters": [
      {
       "$ref": "70"
      },
      {
       "$id": "146",
       "Name": "body",
       "NameInRequest": "body",
       "Type": {
        "$ref": "29"
       },
       "Location": "Body",
       "IsRequired": true,
       "IsApiVersion": false,
       "IsResourceParameter": false,
       "IsContentType": false,
       "IsEndpoint": false,
       "SkipUrlEncoding": false,
       "Explode": false,
       "Kind": "Method"
      },
      {
       "$id": "147",
       "Name": "contentType",
       "NameInRequest": "Content-Type",
       "Type": {
        "$id": "148",
        "Kind": "string",
        "IsNullable": false
       },
       "Location": "Header",
       "IsApiVersion": false,
       "IsResourceParameter": false,
       "IsContentType": true,
       "IsRequired": true,
       "IsEndpoint": false,
       "SkipUrlEncoding": false,
       "Explode": false,
       "Kind": "Constant",
       "DefaultValue": {
        "$id": "149",
        "Type": {
         "$ref": "148"
        },
        "Value": "application/json"
       }
      },
      {
       "$id": "150",
       "Name": "accept",
       "NameInRequest": "Accept",
       "Type": {
        "$id": "151",
        "Kind": "string",
        "IsNullable": false
       },
       "Location": "Header",
       "IsApiVersion": false,
       "IsResourceParameter": false,
       "IsContentType": false,
       "IsRequired": true,
       "IsEndpoint": false,
       "SkipUrlEncoding": false,
       "Explode": false,
       "Kind": "Constant",
       "DefaultValue": {
        "$id": "152",
        "Type": {
         "$ref": "151"
        },
        "Value": "application/json"
       }
      }
     ],
     "Responses": [
      {
       "$id": "153",
       "StatusCodes": [
        204
       ],
       "BodyMediaType": "Json",
       "Headers": [],
       "IsErrorResponse": false
      }
     ],
     "HttpMethod": "PUT",
     "RequestBodyMediaType": "Json",
     "Uri": "{host}",
     "Path": "/type/property/optional/datetime/all",
     "RequestMediaTypes": [
      "application/json"
     ],
     "BufferResponse": true,
     "GenerateProtocolMethod": true,
     "GenerateConvenienceMethod": true
    },
    {
     "$id": "154",
     "Name": "putDefault",
     "ResourceName": "Datetime",
     "Description": "Put a body with default properties.",
     "Accessibility": "public",
     "Parameters": [
      {
       "$ref": "70"
      },
      {
       "$id": "155",
       "Name": "body",
       "NameInRequest": "body",
       "Type": {
        "$ref": "29"
       },
       "Location": "Body",
       "IsRequired": true,
       "IsApiVersion": false,
       "IsResourceParameter": false,
       "IsContentType": false,
       "IsEndpoint": false,
       "SkipUrlEncoding": false,
       "Explode": false,
       "Kind": "Method"
      },
      {
       "$id": "156",
       "Name": "contentType",
       "NameInRequest": "Content-Type",
       "Type": {
        "$id": "157",
        "Kind": "string",
        "IsNullable": false
       },
       "Location": "Header",
       "IsApiVersion": false,
       "IsResourceParameter": false,
       "IsContentType": true,
       "IsRequired": true,
       "IsEndpoint": false,
       "SkipUrlEncoding": false,
       "Explode": false,
       "Kind": "Constant",
       "DefaultValue": {
        "$id": "158",
        "Type": {
         "$ref": "157"
        },
        "Value": "application/json"
       }
      },
      {
       "$id": "159",
       "Name": "accept",
       "NameInRequest": "Accept",
       "Type": {
        "$id": "160",
        "Kind": "string",
        "IsNullable": false
       },
       "Location": "Header",
       "IsApiVersion": false,
       "IsResourceParameter": false,
       "IsContentType": false,
       "IsRequired": true,
       "IsEndpoint": false,
       "SkipUrlEncoding": false,
       "Explode": false,
       "Kind": "Constant",
       "DefaultValue": {
        "$id": "161",
        "Type": {
         "$ref": "160"
        },
        "Value": "application/json"
       }
      }
     ],
     "Responses": [
      {
       "$id": "162",
       "StatusCodes": [
        204
       ],
       "BodyMediaType": "Json",
       "Headers": [],
       "IsErrorResponse": false
      }
     ],
     "HttpMethod": "PUT",
     "RequestBodyMediaType": "Json",
     "Uri": "{host}",
     "Path": "/type/property/optional/datetime/default",
     "RequestMediaTypes": [
      "application/json"
     ],
     "BufferResponse": true,
     "GenerateProtocolMethod": true,
     "GenerateConvenienceMethod": true
    }
   ],
   "Protocol": {
    "$id": "163"
   },
   "Creatable": false,
   "Parent": "OptionalClient",
   "Parameters": [
    {
     "$ref": "70"
    }
   ]
  },
  {
   "$id": "164",
   "Name": "Duration",
   "Description": "",
   "Operations": [
    {
     "$id": "165",
     "Name": "getAll",
     "ResourceName": "Duration",
     "Description": "Get models that will return all properties in the model",
     "Accessibility": "public",
     "Parameters": [
      {
       "$ref": "70"
      },
      {
       "$id": "166",
       "Name": "accept",
       "NameInRequest": "Accept",
       "Type": {
        "$id": "167",
        "Kind": "string",
        "IsNullable": false
       },
       "Location": "Header",
       "IsApiVersion": false,
       "IsResourceParameter": false,
       "IsContentType": false,
       "IsRequired": true,
       "IsEndpoint": false,
       "SkipUrlEncoding": false,
       "Explode": false,
       "Kind": "Constant",
       "DefaultValue": {
        "$id": "168",
        "Type": {
         "$ref": "167"
        },
        "Value": "application/json"
       }
      }
     ],
     "Responses": [
      {
       "$id": "169",
       "StatusCodes": [
        200
       ],
       "BodyType": {
        "$ref": "33"
       },
       "BodyMediaType": "Json",
       "Headers": [],
       "IsErrorResponse": false,
       "ContentTypes": [
        "application/json"
       ]
      }
     ],
     "HttpMethod": "GET",
     "RequestBodyMediaType": "None",
     "Uri": "{host}",
     "Path": "/type/property/optional/duration/all",
     "BufferResponse": true,
     "GenerateProtocolMethod": true,
     "GenerateConvenienceMethod": true
    },
    {
     "$id": "170",
     "Name": "getDefault",
     "ResourceName": "Duration",
     "Description": "Get models that will return the default object",
     "Accessibility": "public",
     "Parameters": [
      {
       "$ref": "70"
      },
      {
       "$id": "171",
       "Name": "accept",
       "NameInRequest": "Accept",
       "Type": {
        "$id": "172",
        "Kind": "string",
        "IsNullable": false
       },
       "Location": "Header",
       "IsApiVersion": false,
       "IsResourceParameter": false,
       "IsContentType": false,
       "IsRequired": true,
       "IsEndpoint": false,
       "SkipUrlEncoding": false,
       "Explode": false,
       "Kind": "Constant",
       "DefaultValue": {
        "$id": "173",
        "Type": {
         "$ref": "172"
        },
        "Value": "application/json"
       }
      }
     ],
     "Responses": [
      {
       "$id": "174",
       "StatusCodes": [
        200
       ],
       "BodyType": {
        "$ref": "33"
       },
       "BodyMediaType": "Json",
       "Headers": [],
       "IsErrorResponse": false,
       "ContentTypes": [
        "application/json"
       ]
      }
     ],
     "HttpMethod": "GET",
     "RequestBodyMediaType": "None",
     "Uri": "{host}",
     "Path": "/type/property/optional/duration/default",
     "BufferResponse": true,
     "GenerateProtocolMethod": true,
     "GenerateConvenienceMethod": true
    },
    {
     "$id": "175",
     "Name": "putAll",
     "ResourceName": "Duration",
     "Description": "Put a body with all properties present.",
     "Accessibility": "public",
     "Parameters": [
      {
       "$ref": "70"
      },
      {
       "$id": "176",
       "Name": "body",
       "NameInRequest": "body",
       "Type": {
        "$ref": "33"
       },
       "Location": "Body",
       "IsRequired": true,
       "IsApiVersion": false,
       "IsResourceParameter": false,
       "IsContentType": false,
       "IsEndpoint": false,
       "SkipUrlEncoding": false,
       "Explode": false,
       "Kind": "Method"
      },
      {
       "$id": "177",
       "Name": "contentType",
       "NameInRequest": "Content-Type",
       "Type": {
        "$id": "178",
        "Kind": "string",
        "IsNullable": false
       },
       "Location": "Header",
       "IsApiVersion": false,
       "IsResourceParameter": false,
       "IsContentType": true,
       "IsRequired": true,
       "IsEndpoint": false,
       "SkipUrlEncoding": false,
       "Explode": false,
       "Kind": "Constant",
       "DefaultValue": {
        "$id": "179",
        "Type": {
         "$ref": "178"
        },
        "Value": "application/json"
       }
      },
      {
       "$id": "180",
       "Name": "accept",
       "NameInRequest": "Accept",
       "Type": {
        "$id": "181",
        "Kind": "string",
        "IsNullable": false
       },
       "Location": "Header",
       "IsApiVersion": false,
       "IsResourceParameter": false,
       "IsContentType": false,
       "IsRequired": true,
       "IsEndpoint": false,
       "SkipUrlEncoding": false,
       "Explode": false,
       "Kind": "Constant",
       "DefaultValue": {
        "$id": "182",
        "Type": {
         "$ref": "181"
        },
        "Value": "application/json"
       }
      }
     ],
     "Responses": [
      {
       "$id": "183",
       "StatusCodes": [
        204
       ],
       "BodyMediaType": "Json",
       "Headers": [],
       "IsErrorResponse": false
      }
     ],
     "HttpMethod": "PUT",
     "RequestBodyMediaType": "Json",
     "Uri": "{host}",
     "Path": "/type/property/optional/duration/all",
     "RequestMediaTypes": [
      "application/json"
     ],
     "BufferResponse": true,
     "GenerateProtocolMethod": true,
     "GenerateConvenienceMethod": true
    },
    {
     "$id": "184",
     "Name": "putDefault",
     "ResourceName": "Duration",
     "Description": "Put a body with default properties.",
     "Accessibility": "public",
     "Parameters": [
      {
       "$ref": "70"
      },
      {
       "$id": "185",
       "Name": "body",
       "NameInRequest": "body",
       "Type": {
        "$ref": "33"
       },
       "Location": "Body",
       "IsRequired": true,
       "IsApiVersion": false,
       "IsResourceParameter": false,
       "IsContentType": false,
       "IsEndpoint": false,
       "SkipUrlEncoding": false,
       "Explode": false,
       "Kind": "Method"
      },
      {
       "$id": "186",
       "Name": "contentType",
       "NameInRequest": "Content-Type",
       "Type": {
        "$id": "187",
        "Kind": "string",
        "IsNullable": false
       },
       "Location": "Header",
       "IsApiVersion": false,
       "IsResourceParameter": false,
       "IsContentType": true,
       "IsRequired": true,
       "IsEndpoint": false,
       "SkipUrlEncoding": false,
       "Explode": false,
       "Kind": "Constant",
       "DefaultValue": {
        "$id": "188",
        "Type": {
         "$ref": "187"
        },
        "Value": "application/json"
       }
      },
      {
       "$id": "189",
       "Name": "accept",
       "NameInRequest": "Accept",
       "Type": {
        "$id": "190",
        "Kind": "string",
        "IsNullable": false
       },
       "Location": "Header",
       "IsApiVersion": false,
       "IsResourceParameter": false,
       "IsContentType": false,
       "IsRequired": true,
       "IsEndpoint": false,
       "SkipUrlEncoding": false,
       "Explode": false,
       "Kind": "Constant",
       "DefaultValue": {
        "$id": "191",
        "Type": {
         "$ref": "190"
        },
        "Value": "application/json"
       }
      }
     ],
     "Responses": [
      {
       "$id": "192",
       "StatusCodes": [
        204
       ],
       "BodyMediaType": "Json",
       "Headers": [],
       "IsErrorResponse": false
      }
     ],
     "HttpMethod": "PUT",
     "RequestBodyMediaType": "Json",
     "Uri": "{host}",
     "Path": "/type/property/optional/duration/default",
     "RequestMediaTypes": [
      "application/json"
     ],
     "BufferResponse": true,
     "GenerateProtocolMethod": true,
     "GenerateConvenienceMethod": true
    }
   ],
   "Protocol": {
    "$id": "193"
   },
   "Creatable": false,
   "Parent": "OptionalClient",
   "Parameters": [
    {
     "$ref": "70"
    }
   ]
  },
  {
   "$id": "194",
   "Name": "CollectionsByte",
   "Description": "",
   "Operations": [
    {
     "$id": "195",
     "Name": "getAll",
     "ResourceName": "CollectionsByte",
     "Description": "Get models that will return all properties in the model",
     "Accessibility": "public",
     "Parameters": [
      {
       "$ref": "70"
      },
      {
       "$id": "196",
       "Name": "accept",
       "NameInRequest": "Accept",
       "Type": {
        "$id": "197",
        "Kind": "string",
        "IsNullable": false
       },
       "Location": "Header",
       "IsApiVersion": false,
       "IsResourceParameter": false,
       "IsContentType": false,
       "IsRequired": true,
       "IsEndpoint": false,
       "SkipUrlEncoding": false,
       "Explode": false,
       "Kind": "Constant",
       "DefaultValue": {
        "$id": "198",
        "Type": {
         "$ref": "197"
        },
        "Value": "application/json"
       }
      }
     ],
     "Responses": [
      {
       "$id": "199",
       "StatusCodes": [
        200
       ],
       "BodyType": {
        "$ref": "37"
       },
       "BodyMediaType": "Json",
       "Headers": [],
       "IsErrorResponse": false,
       "ContentTypes": [
        "application/json"
       ]
      }
     ],
     "HttpMethod": "GET",
     "RequestBodyMediaType": "None",
     "Uri": "{host}",
     "Path": "/type/property/optional/collections/bytes/all",
     "BufferResponse": true,
     "GenerateProtocolMethod": true,
     "GenerateConvenienceMethod": true
    },
    {
     "$id": "200",
     "Name": "getDefault",
     "ResourceName": "CollectionsByte",
     "Description": "Get models that will return the default object",
     "Accessibility": "public",
     "Parameters": [
      {
       "$ref": "70"
      },
      {
       "$id": "201",
       "Name": "accept",
       "NameInRequest": "Accept",
       "Type": {
        "$id": "202",
        "Kind": "string",
        "IsNullable": false
       },
       "Location": "Header",
       "IsApiVersion": false,
       "IsResourceParameter": false,
       "IsContentType": false,
       "IsRequired": true,
       "IsEndpoint": false,
       "SkipUrlEncoding": false,
       "Explode": false,
       "Kind": "Constant",
       "DefaultValue": {
        "$id": "203",
        "Type": {
         "$ref": "202"
        },
        "Value": "application/json"
       }
      }
     ],
     "Responses": [
      {
       "$id": "204",
       "StatusCodes": [
        200
       ],
       "BodyType": {
        "$ref": "37"
       },
       "BodyMediaType": "Json",
       "Headers": [],
       "IsErrorResponse": false,
       "ContentTypes": [
        "application/json"
       ]
      }
     ],
     "HttpMethod": "GET",
     "RequestBodyMediaType": "None",
     "Uri": "{host}",
     "Path": "/type/property/optional/collections/bytes/default",
     "BufferResponse": true,
     "GenerateProtocolMethod": true,
     "GenerateConvenienceMethod": true
    },
    {
     "$id": "205",
     "Name": "putAll",
     "ResourceName": "CollectionsByte",
     "Description": "Put a body with all properties present.",
     "Accessibility": "public",
     "Parameters": [
      {
       "$ref": "70"
      },
      {
       "$id": "206",
       "Name": "body",
       "NameInRequest": "body",
       "Type": {
        "$ref": "37"
       },
       "Location": "Body",
       "IsRequired": true,
       "IsApiVersion": false,
       "IsResourceParameter": false,
       "IsContentType": false,
       "IsEndpoint": false,
       "SkipUrlEncoding": false,
       "Explode": false,
       "Kind": "Method"
      },
      {
       "$id": "207",
       "Name": "contentType",
       "NameInRequest": "Content-Type",
       "Type": {
        "$id": "208",
        "Kind": "string",
        "IsNullable": false
       },
       "Location": "Header",
       "IsApiVersion": false,
       "IsResourceParameter": false,
       "IsContentType": true,
       "IsRequired": true,
       "IsEndpoint": false,
       "SkipUrlEncoding": false,
       "Explode": false,
       "Kind": "Constant",
       "DefaultValue": {
        "$id": "209",
        "Type": {
         "$ref": "208"
        },
        "Value": "application/json"
       }
      },
      {
       "$id": "210",
       "Name": "accept",
       "NameInRequest": "Accept",
       "Type": {
        "$id": "211",
        "Kind": "string",
        "IsNullable": false
       },
       "Location": "Header",
       "IsApiVersion": false,
       "IsResourceParameter": false,
       "IsContentType": false,
       "IsRequired": true,
       "IsEndpoint": false,
       "SkipUrlEncoding": false,
       "Explode": false,
       "Kind": "Constant",
       "DefaultValue": {
        "$id": "212",
        "Type": {
         "$ref": "211"
        },
        "Value": "application/json"
       }
      }
     ],
     "Responses": [
      {
       "$id": "213",
       "StatusCodes": [
        204
       ],
       "BodyMediaType": "Json",
       "Headers": [],
       "IsErrorResponse": false
      }
     ],
     "HttpMethod": "PUT",
     "RequestBodyMediaType": "Json",
     "Uri": "{host}",
     "Path": "/type/property/optional/collections/bytes/all",
     "RequestMediaTypes": [
      "application/json"
     ],
     "BufferResponse": true,
     "GenerateProtocolMethod": true,
     "GenerateConvenienceMethod": true
    },
    {
     "$id": "214",
     "Name": "putDefault",
     "ResourceName": "CollectionsByte",
     "Description": "Put a body with default properties.",
     "Accessibility": "public",
     "Parameters": [
      {
       "$ref": "70"
      },
      {
       "$id": "215",
       "Name": "body",
       "NameInRequest": "body",
       "Type": {
        "$ref": "37"
       },
       "Location": "Body",
       "IsRequired": true,
       "IsApiVersion": false,
       "IsResourceParameter": false,
       "IsContentType": false,
       "IsEndpoint": false,
       "SkipUrlEncoding": false,
       "Explode": false,
       "Kind": "Method"
      },
      {
       "$id": "216",
       "Name": "contentType",
       "NameInRequest": "Content-Type",
       "Type": {
        "$id": "217",
        "Kind": "string",
        "IsNullable": false
       },
       "Location": "Header",
       "IsApiVersion": false,
       "IsResourceParameter": false,
       "IsContentType": true,
       "IsRequired": true,
       "IsEndpoint": false,
       "SkipUrlEncoding": false,
       "Explode": false,
       "Kind": "Constant",
       "DefaultValue": {
        "$id": "218",
        "Type": {
         "$ref": "217"
        },
        "Value": "application/json"
       }
      },
      {
       "$id": "219",
       "Name": "accept",
       "NameInRequest": "Accept",
       "Type": {
        "$id": "220",
        "Kind": "string",
        "IsNullable": false
       },
       "Location": "Header",
       "IsApiVersion": false,
       "IsResourceParameter": false,
       "IsContentType": false,
       "IsRequired": true,
       "IsEndpoint": false,
       "SkipUrlEncoding": false,
       "Explode": false,
       "Kind": "Constant",
       "DefaultValue": {
        "$id": "221",
        "Type": {
         "$ref": "220"
        },
        "Value": "application/json"
       }
      }
     ],
     "Responses": [
      {
       "$id": "222",
       "StatusCodes": [
        204
       ],
       "BodyMediaType": "Json",
       "Headers": [],
       "IsErrorResponse": false
      }
     ],
     "HttpMethod": "PUT",
     "RequestBodyMediaType": "Json",
     "Uri": "{host}",
     "Path": "/type/property/optional/collections/bytes/default",
     "RequestMediaTypes": [
      "application/json"
     ],
     "BufferResponse": true,
     "GenerateProtocolMethod": true,
     "GenerateConvenienceMethod": true
    }
   ],
   "Protocol": {
    "$id": "223"
   },
   "Creatable": false,
   "Parent": "OptionalClient",
   "Parameters": [
    {
     "$ref": "70"
    }
   ]
  },
  {
   "$id": "224",
   "Name": "CollectionsModel",
   "Description": "",
   "Operations": [
    {
     "$id": "225",
     "Name": "getAll",
     "ResourceName": "CollectionsModel",
     "Description": "Get models that will return all properties in the model",
     "Accessibility": "public",
     "Parameters": [
      {
       "$ref": "70"
      },
      {
       "$id": "226",
       "Name": "accept",
       "NameInRequest": "Accept",
       "Type": {
        "$id": "227",
        "Kind": "string",
        "IsNullable": false
       },
       "Location": "Header",
       "IsApiVersion": false,
       "IsResourceParameter": false,
       "IsContentType": false,
       "IsRequired": true,
       "IsEndpoint": false,
       "SkipUrlEncoding": false,
       "Explode": false,
       "Kind": "Constant",
       "DefaultValue": {
        "$id": "228",
        "Type": {
         "$ref": "227"
        },
        "Value": "application/json"
       }
      }
     ],
     "Responses": [
      {
       "$id": "229",
       "StatusCodes": [
        200
       ],
       "BodyType": {
        "$ref": "41"
       },
       "BodyMediaType": "Json",
       "Headers": [],
       "IsErrorResponse": false,
       "ContentTypes": [
        "application/json"
       ]
      }
     ],
     "HttpMethod": "GET",
     "RequestBodyMediaType": "None",
     "Uri": "{host}",
     "Path": "/type/property/optional/collections/model/all",
     "BufferResponse": true,
     "GenerateProtocolMethod": true,
     "GenerateConvenienceMethod": true
    },
    {
     "$id": "230",
     "Name": "getDefault",
     "ResourceName": "CollectionsModel",
     "Description": "Get models that will return the default object",
     "Accessibility": "public",
     "Parameters": [
      {
       "$ref": "70"
      },
      {
       "$id": "231",
       "Name": "accept",
       "NameInRequest": "Accept",
       "Type": {
        "$id": "232",
        "Kind": "string",
        "IsNullable": false
       },
       "Location": "Header",
       "IsApiVersion": false,
       "IsResourceParameter": false,
       "IsContentType": false,
       "IsRequired": true,
       "IsEndpoint": false,
       "SkipUrlEncoding": false,
       "Explode": false,
       "Kind": "Constant",
       "DefaultValue": {
        "$id": "233",
        "Type": {
         "$ref": "232"
        },
        "Value": "application/json"
       }
      }
     ],
     "Responses": [
      {
       "$id": "234",
       "StatusCodes": [
        200
       ],
       "BodyType": {
        "$ref": "41"
       },
       "BodyMediaType": "Json",
       "Headers": [],
       "IsErrorResponse": false,
       "ContentTypes": [
        "application/json"
       ]
      }
     ],
     "HttpMethod": "GET",
     "RequestBodyMediaType": "None",
     "Uri": "{host}",
     "Path": "/type/property/optional/collections/model/default",
     "BufferResponse": true,
     "GenerateProtocolMethod": true,
     "GenerateConvenienceMethod": true
    },
    {
     "$id": "235",
     "Name": "putAll",
     "ResourceName": "CollectionsModel",
     "Description": "Put a body with all properties present.",
     "Accessibility": "public",
     "Parameters": [
      {
       "$ref": "70"
      },
      {
       "$id": "236",
       "Name": "body",
       "NameInRequest": "body",
       "Type": {
        "$ref": "41"
       },
       "Location": "Body",
       "IsRequired": true,
       "IsApiVersion": false,
       "IsResourceParameter": false,
       "IsContentType": false,
       "IsEndpoint": false,
       "SkipUrlEncoding": false,
       "Explode": false,
       "Kind": "Method"
      },
      {
       "$id": "237",
       "Name": "contentType",
       "NameInRequest": "Content-Type",
       "Type": {
        "$id": "238",
        "Kind": "string",
        "IsNullable": false
       },
       "Location": "Header",
       "IsApiVersion": false,
       "IsResourceParameter": false,
       "IsContentType": true,
       "IsRequired": true,
       "IsEndpoint": false,
       "SkipUrlEncoding": false,
       "Explode": false,
       "Kind": "Constant",
       "DefaultValue": {
        "$id": "239",
        "Type": {
         "$ref": "238"
        },
        "Value": "application/json"
       }
      },
      {
       "$id": "240",
       "Name": "accept",
       "NameInRequest": "Accept",
       "Type": {
        "$id": "241",
        "Kind": "string",
        "IsNullable": false
       },
       "Location": "Header",
       "IsApiVersion": false,
       "IsResourceParameter": false,
       "IsContentType": false,
       "IsRequired": true,
       "IsEndpoint": false,
       "SkipUrlEncoding": false,
       "Explode": false,
       "Kind": "Constant",
       "DefaultValue": {
        "$id": "242",
        "Type": {
         "$ref": "241"
        },
        "Value": "application/json"
       }
      }
     ],
     "Responses": [
      {
       "$id": "243",
       "StatusCodes": [
        204
       ],
       "BodyMediaType": "Json",
       "Headers": [],
       "IsErrorResponse": false
      }
     ],
     "HttpMethod": "PUT",
     "RequestBodyMediaType": "Json",
     "Uri": "{host}",
     "Path": "/type/property/optional/collections/model/all",
     "RequestMediaTypes": [
      "application/json"
     ],
     "BufferResponse": true,
     "GenerateProtocolMethod": true,
     "GenerateConvenienceMethod": true
    },
    {
     "$id": "244",
     "Name": "putDefault",
     "ResourceName": "CollectionsModel",
     "Description": "Put a body with default properties.",
     "Accessibility": "public",
     "Parameters": [
      {
       "$ref": "70"
      },
      {
       "$id": "245",
       "Name": "body",
       "NameInRequest": "body",
       "Type": {
        "$ref": "41"
       },
       "Location": "Body",
       "IsRequired": true,
       "IsApiVersion": false,
       "IsResourceParameter": false,
       "IsContentType": false,
       "IsEndpoint": false,
       "SkipUrlEncoding": false,
       "Explode": false,
       "Kind": "Method"
      },
      {
       "$id": "246",
       "Name": "contentType",
       "NameInRequest": "Content-Type",
       "Type": {
        "$id": "247",
        "Kind": "string",
        "IsNullable": false
       },
       "Location": "Header",
       "IsApiVersion": false,
       "IsResourceParameter": false,
       "IsContentType": true,
       "IsRequired": true,
       "IsEndpoint": false,
       "SkipUrlEncoding": false,
       "Explode": false,
       "Kind": "Constant",
       "DefaultValue": {
        "$id": "248",
        "Type": {
         "$ref": "247"
        },
        "Value": "application/json"
       }
      },
      {
       "$id": "249",
       "Name": "accept",
       "NameInRequest": "Accept",
       "Type": {
        "$id": "250",
        "Kind": "string",
        "IsNullable": false
       },
       "Location": "Header",
       "IsApiVersion": false,
       "IsResourceParameter": false,
       "IsContentType": false,
       "IsRequired": true,
       "IsEndpoint": false,
       "SkipUrlEncoding": false,
       "Explode": false,
       "Kind": "Constant",
       "DefaultValue": {
        "$id": "251",
        "Type": {
         "$ref": "250"
        },
        "Value": "application/json"
       }
      }
     ],
     "Responses": [
      {
       "$id": "252",
       "StatusCodes": [
        204
       ],
       "BodyMediaType": "Json",
       "Headers": [],
       "IsErrorResponse": false
      }
     ],
     "HttpMethod": "PUT",
     "RequestBodyMediaType": "Json",
     "Uri": "{host}",
     "Path": "/type/property/optional/collections/model/default",
     "RequestMediaTypes": [
      "application/json"
     ],
     "BufferResponse": true,
     "GenerateProtocolMethod": true,
     "GenerateConvenienceMethod": true
    }
   ],
   "Protocol": {
    "$id": "253"
   },
   "Creatable": false,
   "Parent": "OptionalClient",
   "Parameters": [
    {
     "$ref": "70"
    }
   ]
  },
  {
   "$id": "254",
   "Name": "StringLiteral",
   "Description": "",
   "Operations": [
    {
     "$id": "255",
     "Name": "getAll",
     "ResourceName": "StringLiteral",
     "Description": "Get models that will return all properties in the model",
     "Accessibility": "public",
     "Parameters": [
      {
       "$ref": "70"
      },
      {
       "$id": "256",
       "Name": "accept",
       "NameInRequest": "Accept",
       "Type": {
        "$id": "257",
        "Kind": "string",
        "IsNullable": false
       },
       "Location": "Header",
       "IsApiVersion": false,
       "IsResourceParameter": false,
       "IsContentType": false,
       "IsRequired": true,
       "IsEndpoint": false,
       "SkipUrlEncoding": false,
       "Explode": false,
       "Kind": "Constant",
       "DefaultValue": {
        "$id": "258",
        "Type": {
         "$ref": "257"
        },
        "Value": "application/json"
       }
      }
     ],
     "Responses": [
      {
       "$id": "259",
       "StatusCodes": [
        200
       ],
       "BodyType": {
        "$ref": "44"
       },
       "BodyMediaType": "Json",
       "Headers": [],
       "IsErrorResponse": false,
       "ContentTypes": [
        "application/json"
       ]
      }
     ],
     "HttpMethod": "GET",
     "RequestBodyMediaType": "None",
     "Uri": "{host}",
     "Path": "/type/property/optional/string/literal/all",
     "BufferResponse": true,
     "GenerateProtocolMethod": true,
     "GenerateConvenienceMethod": true
    },
    {
     "$id": "260",
     "Name": "getDefault",
     "ResourceName": "StringLiteral",
     "Description": "Get models that will return the default object",
     "Accessibility": "public",
     "Parameters": [
      {
       "$ref": "70"
      },
      {
       "$id": "261",
       "Name": "accept",
       "NameInRequest": "Accept",
       "Type": {
        "$id": "262",
        "Kind": "string",
        "IsNullable": false
       },
       "Location": "Header",
       "IsApiVersion": false,
       "IsResourceParameter": false,
       "IsContentType": false,
       "IsRequired": true,
       "IsEndpoint": false,
       "SkipUrlEncoding": false,
       "Explode": false,
       "Kind": "Constant",
       "DefaultValue": {
        "$id": "263",
        "Type": {
         "$ref": "262"
        },
        "Value": "application/json"
       }
      }
     ],
     "Responses": [
      {
       "$id": "264",
       "StatusCodes": [
        200
       ],
       "BodyType": {
        "$ref": "44"
       },
       "BodyMediaType": "Json",
       "Headers": [],
       "IsErrorResponse": false,
       "ContentTypes": [
        "application/json"
       ]
      }
     ],
     "HttpMethod": "GET",
     "RequestBodyMediaType": "None",
     "Uri": "{host}",
     "Path": "/type/property/optional/string/literal/default",
     "BufferResponse": true,
     "GenerateProtocolMethod": true,
     "GenerateConvenienceMethod": true
    },
    {
     "$id": "265",
     "Name": "putAll",
     "ResourceName": "StringLiteral",
     "Description": "Put a body with all properties present.",
     "Accessibility": "public",
     "Parameters": [
      {
       "$ref": "70"
      },
      {
       "$id": "266",
       "Name": "body",
       "NameInRequest": "body",
       "Type": {
        "$ref": "44"
       },
       "Location": "Body",
       "IsRequired": true,
       "IsApiVersion": false,
       "IsResourceParameter": false,
       "IsContentType": false,
       "IsEndpoint": false,
       "SkipUrlEncoding": false,
       "Explode": false,
       "Kind": "Method"
      },
      {
       "$id": "267",
       "Name": "contentType",
       "NameInRequest": "Content-Type",
       "Type": {
        "$id": "268",
        "Kind": "string",
        "IsNullable": false
       },
       "Location": "Header",
       "IsApiVersion": false,
       "IsResourceParameter": false,
       "IsContentType": true,
       "IsRequired": true,
       "IsEndpoint": false,
       "SkipUrlEncoding": false,
       "Explode": false,
       "Kind": "Constant",
       "DefaultValue": {
        "$id": "269",
        "Type": {
         "$ref": "268"
        },
        "Value": "application/json"
       }
      },
      {
       "$id": "270",
       "Name": "accept",
       "NameInRequest": "Accept",
       "Type": {
        "$id": "271",
        "Kind": "string",
        "IsNullable": false
       },
       "Location": "Header",
       "IsApiVersion": false,
       "IsResourceParameter": false,
       "IsContentType": false,
       "IsRequired": true,
       "IsEndpoint": false,
       "SkipUrlEncoding": false,
       "Explode": false,
       "Kind": "Constant",
       "DefaultValue": {
        "$id": "272",
        "Type": {
         "$ref": "271"
        },
        "Value": "application/json"
       }
      }
     ],
     "Responses": [
      {
       "$id": "273",
       "StatusCodes": [
        204
       ],
       "BodyMediaType": "Json",
       "Headers": [],
       "IsErrorResponse": false
      }
     ],
     "HttpMethod": "PUT",
     "RequestBodyMediaType": "Json",
     "Uri": "{host}",
     "Path": "/type/property/optional/string/literal/all",
     "RequestMediaTypes": [
      "application/json"
     ],
     "BufferResponse": true,
     "GenerateProtocolMethod": true,
     "GenerateConvenienceMethod": true
    },
    {
     "$id": "274",
     "Name": "putDefault",
     "ResourceName": "StringLiteral",
     "Description": "Put a body with default properties.",
     "Accessibility": "public",
     "Parameters": [
      {
       "$ref": "70"
      },
      {
       "$id": "275",
       "Name": "body",
       "NameInRequest": "body",
       "Type": {
        "$ref": "44"
       },
       "Location": "Body",
       "IsRequired": true,
       "IsApiVersion": false,
       "IsResourceParameter": false,
       "IsContentType": false,
       "IsEndpoint": false,
       "SkipUrlEncoding": false,
       "Explode": false,
       "Kind": "Method"
      },
      {
       "$id": "276",
       "Name": "contentType",
       "NameInRequest": "Content-Type",
       "Type": {
        "$id": "277",
        "Kind": "string",
        "IsNullable": false
       },
       "Location": "Header",
       "IsApiVersion": false,
       "IsResourceParameter": false,
       "IsContentType": true,
       "IsRequired": true,
       "IsEndpoint": false,
       "SkipUrlEncoding": false,
       "Explode": false,
       "Kind": "Constant",
       "DefaultValue": {
        "$id": "278",
        "Type": {
         "$ref": "277"
        },
        "Value": "application/json"
       }
      },
      {
       "$id": "279",
       "Name": "accept",
       "NameInRequest": "Accept",
       "Type": {
        "$id": "280",
        "Kind": "string",
        "IsNullable": false
       },
       "Location": "Header",
       "IsApiVersion": false,
       "IsResourceParameter": false,
       "IsContentType": false,
       "IsRequired": true,
       "IsEndpoint": false,
       "SkipUrlEncoding": false,
       "Explode": false,
       "Kind": "Constant",
       "DefaultValue": {
        "$id": "281",
        "Type": {
         "$ref": "280"
        },
        "Value": "application/json"
       }
      }
     ],
     "Responses": [
      {
       "$id": "282",
       "StatusCodes": [
        204
       ],
       "BodyMediaType": "Json",
       "Headers": [],
       "IsErrorResponse": false
      }
     ],
     "HttpMethod": "PUT",
     "RequestBodyMediaType": "Json",
     "Uri": "{host}",
     "Path": "/type/property/optional/string/literal/default",
     "RequestMediaTypes": [
      "application/json"
     ],
     "BufferResponse": true,
     "GenerateProtocolMethod": true,
     "GenerateConvenienceMethod": true
    }
   ],
   "Protocol": {
    "$id": "283"
   },
   "Creatable": false,
   "Parent": "OptionalClient",
   "Parameters": [
    {
     "$ref": "70"
    }
   ]
  },
  {
   "$id": "284",
   "Name": "IntLiteral",
   "Description": "",
   "Operations": [
    {
     "$id": "285",
     "Name": "getAll",
     "ResourceName": "IntLiteral",
     "Description": "Get models that will return all properties in the model",
     "Accessibility": "public",
     "Parameters": [
      {
       "$ref": "70"
      },
      {
       "$id": "286",
       "Name": "accept",
       "NameInRequest": "Accept",
       "Type": {
        "$id": "287",
        "Kind": "string",
        "IsNullable": false
       },
       "Location": "Header",
       "IsApiVersion": false,
       "IsResourceParameter": false,
       "IsContentType": false,
       "IsRequired": true,
       "IsEndpoint": false,
       "SkipUrlEncoding": false,
       "Explode": false,
       "Kind": "Constant",
       "DefaultValue": {
        "$id": "288",
        "Type": {
         "$ref": "287"
        },
        "Value": "application/json"
       }
      }
     ],
     "Responses": [
      {
       "$id": "289",
       "StatusCodes": [
        200
       ],
       "BodyType": {
        "$ref": "47"
       },
       "BodyMediaType": "Json",
       "Headers": [],
       "IsErrorResponse": false,
       "ContentTypes": [
        "application/json"
       ]
      }
     ],
     "HttpMethod": "GET",
     "RequestBodyMediaType": "None",
     "Uri": "{host}",
     "Path": "/type/property/optional/int/literal/all",
     "BufferResponse": true,
     "GenerateProtocolMethod": true,
     "GenerateConvenienceMethod": true
    },
    {
     "$id": "290",
     "Name": "getDefault",
     "ResourceName": "IntLiteral",
     "Description": "Get models that will return the default object",
     "Accessibility": "public",
     "Parameters": [
      {
       "$ref": "70"
      },
      {
       "$id": "291",
       "Name": "accept",
       "NameInRequest": "Accept",
       "Type": {
        "$id": "292",
        "Kind": "string",
        "IsNullable": false
       },
       "Location": "Header",
       "IsApiVersion": false,
       "IsResourceParameter": false,
       "IsContentType": false,
       "IsRequired": true,
       "IsEndpoint": false,
       "SkipUrlEncoding": false,
       "Explode": false,
       "Kind": "Constant",
       "DefaultValue": {
        "$id": "293",
        "Type": {
         "$ref": "292"
        },
        "Value": "application/json"
       }
      }
     ],
     "Responses": [
      {
       "$id": "294",
       "StatusCodes": [
        200
       ],
       "BodyType": {
        "$ref": "47"
       },
       "BodyMediaType": "Json",
       "Headers": [],
       "IsErrorResponse": false,
       "ContentTypes": [
        "application/json"
       ]
      }
     ],
     "HttpMethod": "GET",
     "RequestBodyMediaType": "None",
     "Uri": "{host}",
     "Path": "/type/property/optional/int/literal/default",
     "BufferResponse": true,
     "GenerateProtocolMethod": true,
     "GenerateConvenienceMethod": true
    },
    {
     "$id": "295",
     "Name": "putAll",
     "ResourceName": "IntLiteral",
     "Description": "Put a body with all properties present.",
     "Accessibility": "public",
     "Parameters": [
      {
       "$ref": "70"
      },
      {
       "$id": "296",
       "Name": "body",
       "NameInRequest": "body",
       "Type": {
        "$ref": "47"
       },
       "Location": "Body",
       "IsRequired": true,
       "IsApiVersion": false,
       "IsResourceParameter": false,
       "IsContentType": false,
       "IsEndpoint": false,
       "SkipUrlEncoding": false,
       "Explode": false,
       "Kind": "Method"
      },
      {
       "$id": "297",
       "Name": "contentType",
       "NameInRequest": "Content-Type",
       "Type": {
        "$id": "298",
        "Kind": "string",
        "IsNullable": false
       },
       "Location": "Header",
       "IsApiVersion": false,
       "IsResourceParameter": false,
       "IsContentType": true,
       "IsRequired": true,
       "IsEndpoint": false,
       "SkipUrlEncoding": false,
       "Explode": false,
       "Kind": "Constant",
       "DefaultValue": {
        "$id": "299",
        "Type": {
         "$ref": "298"
        },
        "Value": "application/json"
       }
      },
      {
       "$id": "300",
       "Name": "accept",
       "NameInRequest": "Accept",
       "Type": {
        "$id": "301",
        "Kind": "string",
        "IsNullable": false
       },
       "Location": "Header",
       "IsApiVersion": false,
       "IsResourceParameter": false,
       "IsContentType": false,
       "IsRequired": true,
       "IsEndpoint": false,
       "SkipUrlEncoding": false,
       "Explode": false,
       "Kind": "Constant",
       "DefaultValue": {
        "$id": "302",
        "Type": {
         "$ref": "301"
        },
        "Value": "application/json"
       }
      }
     ],
     "Responses": [
      {
       "$id": "303",
       "StatusCodes": [
        204
       ],
       "BodyMediaType": "Json",
       "Headers": [],
       "IsErrorResponse": false
      }
     ],
     "HttpMethod": "PUT",
     "RequestBodyMediaType": "Json",
     "Uri": "{host}",
     "Path": "/type/property/optional/int/literal/all",
     "RequestMediaTypes": [
      "application/json"
     ],
     "BufferResponse": true,
     "GenerateProtocolMethod": true,
     "GenerateConvenienceMethod": true
    },
    {
     "$id": "304",
     "Name": "putDefault",
     "ResourceName": "IntLiteral",
     "Description": "Put a body with default properties.",
     "Accessibility": "public",
     "Parameters": [
      {
       "$ref": "70"
      },
      {
       "$id": "305",
       "Name": "body",
       "NameInRequest": "body",
       "Type": {
        "$ref": "47"
       },
       "Location": "Body",
       "IsRequired": true,
       "IsApiVersion": false,
       "IsResourceParameter": false,
       "IsContentType": false,
       "IsEndpoint": false,
       "SkipUrlEncoding": false,
       "Explode": false,
       "Kind": "Method"
      },
      {
       "$id": "306",
       "Name": "contentType",
       "NameInRequest": "Content-Type",
       "Type": {
        "$id": "307",
        "Kind": "string",
        "IsNullable": false
       },
       "Location": "Header",
       "IsApiVersion": false,
       "IsResourceParameter": false,
       "IsContentType": true,
       "IsRequired": true,
       "IsEndpoint": false,
       "SkipUrlEncoding": false,
       "Explode": false,
       "Kind": "Constant",
       "DefaultValue": {
        "$id": "308",
        "Type": {
         "$ref": "307"
        },
        "Value": "application/json"
       }
      },
      {
       "$id": "309",
       "Name": "accept",
       "NameInRequest": "Accept",
       "Type": {
        "$id": "310",
        "Kind": "string",
        "IsNullable": false
       },
       "Location": "Header",
       "IsApiVersion": false,
       "IsResourceParameter": false,
       "IsContentType": false,
       "IsRequired": true,
       "IsEndpoint": false,
       "SkipUrlEncoding": false,
       "Explode": false,
       "Kind": "Constant",
       "DefaultValue": {
        "$id": "311",
        "Type": {
         "$ref": "310"
        },
        "Value": "application/json"
       }
      }
     ],
     "Responses": [
      {
       "$id": "312",
       "StatusCodes": [
        204
       ],
       "BodyMediaType": "Json",
       "Headers": [],
       "IsErrorResponse": false
      }
     ],
     "HttpMethod": "PUT",
     "RequestBodyMediaType": "Json",
     "Uri": "{host}",
     "Path": "/type/property/optional/int/literal/default",
     "RequestMediaTypes": [
      "application/json"
     ],
     "BufferResponse": true,
     "GenerateProtocolMethod": true,
     "GenerateConvenienceMethod": true
    }
   ],
   "Protocol": {
    "$id": "313"
   },
   "Creatable": false,
   "Parent": "OptionalClient",
   "Parameters": [
    {
     "$ref": "70"
    }
   ]
  },
  {
   "$id": "314",
   "Name": "FloatLiteral",
   "Description": "",
   "Operations": [
    {
     "$id": "315",
     "Name": "getAll",
     "ResourceName": "FloatLiteral",
     "Description": "Get models that will return all properties in the model",
     "Accessibility": "public",
     "Parameters": [
      {
       "$ref": "70"
      },
      {
       "$id": "316",
       "Name": "accept",
       "NameInRequest": "Accept",
       "Type": {
        "$id": "317",
        "Kind": "string",
        "IsNullable": false
       },
       "Location": "Header",
       "IsApiVersion": false,
       "IsResourceParameter": false,
       "IsContentType": false,
       "IsRequired": true,
       "IsEndpoint": false,
       "SkipUrlEncoding": false,
       "Explode": false,
       "Kind": "Constant",
       "DefaultValue": {
        "$id": "318",
        "Type": {
         "$ref": "317"
        },
        "Value": "application/json"
       }
      }
     ],
     "Responses": [
      {
       "$id": "319",
       "StatusCodes": [
        200
       ],
       "BodyType": {
        "$ref": "50"
       },
       "BodyMediaType": "Json",
       "Headers": [],
       "IsErrorResponse": false,
       "ContentTypes": [
        "application/json"
       ]
      }
     ],
     "HttpMethod": "GET",
     "RequestBodyMediaType": "None",
     "Uri": "{host}",
     "Path": "/type/property/optional/float/literal/all",
     "BufferResponse": true,
     "GenerateProtocolMethod": true,
     "GenerateConvenienceMethod": true
    },
    {
     "$id": "320",
     "Name": "getDefault",
     "ResourceName": "FloatLiteral",
     "Description": "Get models that will return the default object",
     "Accessibility": "public",
     "Parameters": [
      {
       "$ref": "70"
      },
      {
       "$id": "321",
       "Name": "accept",
       "NameInRequest": "Accept",
       "Type": {
        "$id": "322",
        "Kind": "string",
        "IsNullable": false
       },
       "Location": "Header",
       "IsApiVersion": false,
       "IsResourceParameter": false,
       "IsContentType": false,
       "IsRequired": true,
       "IsEndpoint": false,
       "SkipUrlEncoding": false,
       "Explode": false,
       "Kind": "Constant",
       "DefaultValue": {
        "$id": "323",
        "Type": {
         "$ref": "322"
        },
        "Value": "application/json"
       }
      }
     ],
     "Responses": [
      {
       "$id": "324",
       "StatusCodes": [
        200
       ],
       "BodyType": {
        "$ref": "50"
       },
       "BodyMediaType": "Json",
       "Headers": [],
       "IsErrorResponse": false,
       "ContentTypes": [
        "application/json"
       ]
      }
     ],
     "HttpMethod": "GET",
     "RequestBodyMediaType": "None",
     "Uri": "{host}",
     "Path": "/type/property/optional/float/literal/default",
     "BufferResponse": true,
     "GenerateProtocolMethod": true,
     "GenerateConvenienceMethod": true
    },
    {
     "$id": "325",
     "Name": "putAll",
     "ResourceName": "FloatLiteral",
     "Description": "Put a body with all properties present.",
     "Accessibility": "public",
     "Parameters": [
      {
       "$ref": "70"
      },
      {
       "$id": "326",
       "Name": "body",
       "NameInRequest": "body",
       "Type": {
        "$ref": "50"
       },
       "Location": "Body",
       "IsRequired": true,
       "IsApiVersion": false,
       "IsResourceParameter": false,
       "IsContentType": false,
       "IsEndpoint": false,
       "SkipUrlEncoding": false,
       "Explode": false,
       "Kind": "Method"
      },
      {
       "$id": "327",
       "Name": "contentType",
       "NameInRequest": "Content-Type",
       "Type": {
        "$id": "328",
        "Kind": "string",
        "IsNullable": false
       },
       "Location": "Header",
       "IsApiVersion": false,
       "IsResourceParameter": false,
       "IsContentType": true,
       "IsRequired": true,
       "IsEndpoint": false,
       "SkipUrlEncoding": false,
       "Explode": false,
       "Kind": "Constant",
       "DefaultValue": {
        "$id": "329",
        "Type": {
         "$ref": "328"
        },
        "Value": "application/json"
       }
      },
      {
       "$id": "330",
       "Name": "accept",
       "NameInRequest": "Accept",
       "Type": {
        "$id": "331",
        "Kind": "string",
        "IsNullable": false
       },
       "Location": "Header",
       "IsApiVersion": false,
       "IsResourceParameter": false,
       "IsContentType": false,
       "IsRequired": true,
       "IsEndpoint": false,
       "SkipUrlEncoding": false,
       "Explode": false,
       "Kind": "Constant",
       "DefaultValue": {
        "$id": "332",
        "Type": {
         "$ref": "331"
        },
        "Value": "application/json"
       }
      }
     ],
     "Responses": [
      {
       "$id": "333",
       "StatusCodes": [
        204
       ],
       "BodyMediaType": "Json",
       "Headers": [],
       "IsErrorResponse": false
      }
     ],
     "HttpMethod": "PUT",
     "RequestBodyMediaType": "Json",
     "Uri": "{host}",
     "Path": "/type/property/optional/float/literal/all",
     "RequestMediaTypes": [
      "application/json"
     ],
     "BufferResponse": true,
     "GenerateProtocolMethod": true,
     "GenerateConvenienceMethod": true
    },
    {
     "$id": "334",
     "Name": "putDefault",
     "ResourceName": "FloatLiteral",
     "Description": "Put a body with default properties.",
     "Accessibility": "public",
     "Parameters": [
      {
       "$ref": "70"
      },
      {
       "$id": "335",
       "Name": "body",
       "NameInRequest": "body",
       "Type": {
        "$ref": "50"
       },
       "Location": "Body",
       "IsRequired": true,
       "IsApiVersion": false,
       "IsResourceParameter": false,
       "IsContentType": false,
       "IsEndpoint": false,
       "SkipUrlEncoding": false,
       "Explode": false,
       "Kind": "Method"
      },
      {
       "$id": "336",
       "Name": "contentType",
       "NameInRequest": "Content-Type",
       "Type": {
        "$id": "337",
        "Kind": "string",
        "IsNullable": false
       },
       "Location": "Header",
       "IsApiVersion": false,
       "IsResourceParameter": false,
       "IsContentType": true,
       "IsRequired": true,
       "IsEndpoint": false,
       "SkipUrlEncoding": false,
       "Explode": false,
       "Kind": "Constant",
       "DefaultValue": {
        "$id": "338",
        "Type": {
         "$ref": "337"
        },
        "Value": "application/json"
       }
      },
      {
       "$id": "339",
       "Name": "accept",
       "NameInRequest": "Accept",
       "Type": {
        "$id": "340",
        "Kind": "string",
        "IsNullable": false
       },
       "Location": "Header",
       "IsApiVersion": false,
       "IsResourceParameter": false,
       "IsContentType": false,
       "IsRequired": true,
       "IsEndpoint": false,
       "SkipUrlEncoding": false,
       "Explode": false,
       "Kind": "Constant",
       "DefaultValue": {
        "$id": "341",
        "Type": {
         "$ref": "340"
        },
        "Value": "application/json"
       }
      }
     ],
     "Responses": [
      {
       "$id": "342",
       "StatusCodes": [
        204
       ],
       "BodyMediaType": "Json",
       "Headers": [],
       "IsErrorResponse": false
      }
     ],
     "HttpMethod": "PUT",
     "RequestBodyMediaType": "Json",
     "Uri": "{host}",
     "Path": "/type/property/optional/float/literal/default",
     "RequestMediaTypes": [
      "application/json"
     ],
     "BufferResponse": true,
     "GenerateProtocolMethod": true,
     "GenerateConvenienceMethod": true
    }
   ],
   "Protocol": {
    "$id": "343"
   },
   "Creatable": false,
   "Parent": "OptionalClient",
   "Parameters": [
    {
     "$ref": "70"
    }
   ]
  },
  {
   "$id": "344",
   "Name": "BooleanLiteral",
   "Description": "",
   "Operations": [
    {
     "$id": "345",
     "Name": "getAll",
     "ResourceName": "BooleanLiteral",
     "Description": "Get models that will return all properties in the model",
     "Accessibility": "public",
     "Parameters": [
      {
       "$ref": "70"
      },
      {
       "$id": "346",
       "Name": "accept",
       "NameInRequest": "Accept",
       "Type": {
        "$id": "347",
        "Kind": "string",
        "IsNullable": false
       },
       "Location": "Header",
       "IsApiVersion": false,
       "IsResourceParameter": false,
       "IsContentType": false,
       "IsRequired": true,
       "IsEndpoint": false,
       "SkipUrlEncoding": false,
       "Explode": false,
       "Kind": "Constant",
       "DefaultValue": {
        "$id": "348",
        "Type": {
         "$ref": "347"
        },
        "Value": "application/json"
       }
      }
     ],
     "Responses": [
      {
       "$id": "349",
       "StatusCodes": [
        200
       ],
       "BodyType": {
        "$ref": "53"
       },
       "BodyMediaType": "Json",
       "Headers": [],
       "IsErrorResponse": false,
       "ContentTypes": [
        "application/json"
       ]
      }
     ],
     "HttpMethod": "GET",
     "RequestBodyMediaType": "None",
     "Uri": "{host}",
     "Path": "/type/property/optional/boolean/literal/all",
     "BufferResponse": true,
     "GenerateProtocolMethod": true,
     "GenerateConvenienceMethod": true
    },
    {
     "$id": "350",
     "Name": "getDefault",
     "ResourceName": "BooleanLiteral",
     "Description": "Get models that will return the default object",
     "Accessibility": "public",
     "Parameters": [
      {
       "$ref": "70"
      },
      {
       "$id": "351",
       "Name": "accept",
       "NameInRequest": "Accept",
       "Type": {
        "$id": "352",
        "Kind": "string",
        "IsNullable": false
       },
       "Location": "Header",
       "IsApiVersion": false,
       "IsResourceParameter": false,
       "IsContentType": false,
       "IsRequired": true,
       "IsEndpoint": false,
       "SkipUrlEncoding": false,
       "Explode": false,
       "Kind": "Constant",
       "DefaultValue": {
        "$id": "353",
        "Type": {
         "$ref": "352"
        },
        "Value": "application/json"
       }
      }
     ],
     "Responses": [
      {
       "$id": "354",
       "StatusCodes": [
        200
       ],
       "BodyType": {
        "$ref": "53"
       },
       "BodyMediaType": "Json",
       "Headers": [],
       "IsErrorResponse": false,
       "ContentTypes": [
        "application/json"
       ]
      }
     ],
     "HttpMethod": "GET",
     "RequestBodyMediaType": "None",
     "Uri": "{host}",
     "Path": "/type/property/optional/boolean/literal/default",
     "BufferResponse": true,
     "GenerateProtocolMethod": true,
     "GenerateConvenienceMethod": true
    },
    {
     "$id": "355",
     "Name": "putAll",
     "ResourceName": "BooleanLiteral",
     "Description": "Put a body with all properties present.",
     "Accessibility": "public",
     "Parameters": [
      {
       "$ref": "70"
      },
      {
       "$id": "356",
       "Name": "body",
       "NameInRequest": "body",
       "Type": {
        "$ref": "53"
       },
       "Location": "Body",
       "IsRequired": true,
       "IsApiVersion": false,
       "IsResourceParameter": false,
       "IsContentType": false,
       "IsEndpoint": false,
       "SkipUrlEncoding": false,
       "Explode": false,
       "Kind": "Method"
      },
      {
       "$id": "357",
       "Name": "contentType",
       "NameInRequest": "Content-Type",
       "Type": {
        "$id": "358",
        "Kind": "string",
        "IsNullable": false
       },
       "Location": "Header",
       "IsApiVersion": false,
       "IsResourceParameter": false,
       "IsContentType": true,
       "IsRequired": true,
       "IsEndpoint": false,
       "SkipUrlEncoding": false,
       "Explode": false,
       "Kind": "Constant",
       "DefaultValue": {
        "$id": "359",
        "Type": {
         "$ref": "358"
        },
        "Value": "application/json"
       }
      },
      {
       "$id": "360",
       "Name": "accept",
       "NameInRequest": "Accept",
       "Type": {
        "$id": "361",
        "Kind": "string",
        "IsNullable": false
       },
       "Location": "Header",
       "IsApiVersion": false,
       "IsResourceParameter": false,
       "IsContentType": false,
       "IsRequired": true,
       "IsEndpoint": false,
       "SkipUrlEncoding": false,
       "Explode": false,
       "Kind": "Constant",
       "DefaultValue": {
        "$id": "362",
        "Type": {
         "$ref": "361"
        },
        "Value": "application/json"
       }
      }
     ],
     "Responses": [
      {
       "$id": "363",
       "StatusCodes": [
        204
       ],
       "BodyMediaType": "Json",
       "Headers": [],
       "IsErrorResponse": false
      }
     ],
     "HttpMethod": "PUT",
     "RequestBodyMediaType": "Json",
     "Uri": "{host}",
     "Path": "/type/property/optional/boolean/literal/all",
     "RequestMediaTypes": [
      "application/json"
     ],
     "BufferResponse": true,
     "GenerateProtocolMethod": true,
     "GenerateConvenienceMethod": true
    },
    {
     "$id": "364",
     "Name": "putDefault",
     "ResourceName": "BooleanLiteral",
     "Description": "Put a body with default properties.",
     "Accessibility": "public",
     "Parameters": [
      {
       "$ref": "70"
      },
      {
       "$id": "365",
       "Name": "body",
       "NameInRequest": "body",
       "Type": {
        "$ref": "53"
       },
       "Location": "Body",
       "IsRequired": true,
       "IsApiVersion": false,
       "IsResourceParameter": false,
       "IsContentType": false,
       "IsEndpoint": false,
       "SkipUrlEncoding": false,
       "Explode": false,
       "Kind": "Method"
      },
      {
       "$id": "366",
       "Name": "contentType",
       "NameInRequest": "Content-Type",
       "Type": {
        "$id": "367",
        "Kind": "string",
        "IsNullable": false
       },
       "Location": "Header",
       "IsApiVersion": false,
       "IsResourceParameter": false,
       "IsContentType": true,
       "IsRequired": true,
       "IsEndpoint": false,
       "SkipUrlEncoding": false,
       "Explode": false,
       "Kind": "Constant",
       "DefaultValue": {
        "$id": "368",
        "Type": {
         "$ref": "367"
        },
        "Value": "application/json"
       }
      },
      {
       "$id": "369",
       "Name": "accept",
       "NameInRequest": "Accept",
       "Type": {
        "$id": "370",
        "Kind": "string",
        "IsNullable": false
       },
       "Location": "Header",
       "IsApiVersion": false,
       "IsResourceParameter": false,
       "IsContentType": false,
       "IsRequired": true,
       "IsEndpoint": false,
       "SkipUrlEncoding": false,
       "Explode": false,
       "Kind": "Constant",
       "DefaultValue": {
        "$id": "371",
        "Type": {
         "$ref": "370"
        },
        "Value": "application/json"
       }
      }
     ],
     "Responses": [
      {
       "$id": "372",
       "StatusCodes": [
        204
       ],
       "BodyMediaType": "Json",
       "Headers": [],
       "IsErrorResponse": false
      }
     ],
     "HttpMethod": "PUT",
     "RequestBodyMediaType": "Json",
     "Uri": "{host}",
     "Path": "/type/property/optional/boolean/literal/default",
     "RequestMediaTypes": [
      "application/json"
     ],
     "BufferResponse": true,
     "GenerateProtocolMethod": true,
     "GenerateConvenienceMethod": true
    }
   ],
   "Protocol": {
    "$id": "373"
   },
   "Creatable": false,
   "Parent": "OptionalClient",
   "Parameters": [
    {
     "$ref": "70"
    }
   ]
  },
  {
   "$id": "374",
   "Name": "UnionStringLiteral",
   "Description": "",
   "Operations": [
    {
     "$id": "375",
     "Name": "getAll",
     "ResourceName": "UnionStringLiteral",
     "Description": "Get models that will return all properties in the model",
     "Accessibility": "public",
     "Parameters": [
      {
       "$ref": "70"
      },
      {
       "$id": "376",
       "Name": "accept",
       "NameInRequest": "Accept",
       "Type": {
        "$id": "377",
        "Kind": "string",
        "IsNullable": false
       },
       "Location": "Header",
       "IsApiVersion": false,
       "IsResourceParameter": false,
       "IsContentType": false,
       "IsRequired": true,
       "IsEndpoint": false,
       "SkipUrlEncoding": false,
       "Explode": false,
       "Kind": "Constant",
       "DefaultValue": {
        "$id": "378",
        "Type": {
         "$ref": "377"
        },
        "Value": "application/json"
       }
      }
     ],
     "Responses": [
      {
       "$id": "379",
       "StatusCodes": [
        200
       ],
       "BodyType": {
        "$ref": "57"
       },
       "BodyMediaType": "Json",
       "Headers": [],
       "IsErrorResponse": false,
       "ContentTypes": [
        "application/json"
       ]
      }
     ],
     "HttpMethod": "GET",
     "RequestBodyMediaType": "None",
     "Uri": "{host}",
     "Path": "/type/property/optional/union/string/literal/all",
     "BufferResponse": true,
     "GenerateProtocolMethod": true,
     "GenerateConvenienceMethod": true
    },
    {
     "$id": "380",
     "Name": "getDefault",
     "ResourceName": "UnionStringLiteral",
     "Description": "Get models that will return the default object",
     "Accessibility": "public",
     "Parameters": [
      {
       "$ref": "70"
      },
      {
       "$id": "381",
       "Name": "accept",
       "NameInRequest": "Accept",
       "Type": {
        "$id": "382",
        "Kind": "string",
        "IsNullable": false
       },
       "Location": "Header",
       "IsApiVersion": false,
       "IsResourceParameter": false,
       "IsContentType": false,
       "IsRequired": true,
       "IsEndpoint": false,
       "SkipUrlEncoding": false,
       "Explode": false,
       "Kind": "Constant",
       "DefaultValue": {
        "$id": "383",
        "Type": {
         "$ref": "382"
        },
        "Value": "application/json"
       }
      }
     ],
     "Responses": [
      {
       "$id": "384",
       "StatusCodes": [
        200
       ],
       "BodyType": {
        "$ref": "57"
       },
       "BodyMediaType": "Json",
       "Headers": [],
       "IsErrorResponse": false,
       "ContentTypes": [
        "application/json"
       ]
      }
     ],
     "HttpMethod": "GET",
     "RequestBodyMediaType": "None",
     "Uri": "{host}",
     "Path": "/type/property/optional/union/string/literal/default",
     "BufferResponse": true,
     "GenerateProtocolMethod": true,
     "GenerateConvenienceMethod": true
    },
    {
     "$id": "385",
     "Name": "putAll",
     "ResourceName": "UnionStringLiteral",
     "Description": "Put a body with all properties present.",
     "Accessibility": "public",
     "Parameters": [
      {
       "$ref": "70"
      },
      {
       "$id": "386",
       "Name": "body",
       "NameInRequest": "body",
       "Type": {
        "$ref": "57"
       },
       "Location": "Body",
       "IsRequired": true,
       "IsApiVersion": false,
       "IsResourceParameter": false,
       "IsContentType": false,
       "IsEndpoint": false,
       "SkipUrlEncoding": false,
       "Explode": false,
       "Kind": "Method"
      },
      {
       "$id": "387",
       "Name": "contentType",
       "NameInRequest": "Content-Type",
       "Type": {
        "$id": "388",
        "Kind": "string",
        "IsNullable": false
       },
       "Location": "Header",
       "IsApiVersion": false,
       "IsResourceParameter": false,
       "IsContentType": true,
       "IsRequired": true,
       "IsEndpoint": false,
       "SkipUrlEncoding": false,
       "Explode": false,
       "Kind": "Constant",
       "DefaultValue": {
        "$id": "389",
        "Type": {
         "$ref": "388"
        },
        "Value": "application/json"
       }
      },
      {
       "$id": "390",
       "Name": "accept",
       "NameInRequest": "Accept",
       "Type": {
        "$id": "391",
        "Kind": "string",
        "IsNullable": false
       },
       "Location": "Header",
       "IsApiVersion": false,
       "IsResourceParameter": false,
       "IsContentType": false,
       "IsRequired": true,
       "IsEndpoint": false,
       "SkipUrlEncoding": false,
       "Explode": false,
       "Kind": "Constant",
       "DefaultValue": {
        "$id": "392",
        "Type": {
         "$ref": "391"
        },
        "Value": "application/json"
       }
      }
     ],
     "Responses": [
      {
       "$id": "393",
       "StatusCodes": [
        204
       ],
       "BodyMediaType": "Json",
       "Headers": [],
       "IsErrorResponse": false
      }
     ],
     "HttpMethod": "PUT",
     "RequestBodyMediaType": "Json",
     "Uri": "{host}",
     "Path": "/type/property/optional/union/string/literal/all",
     "RequestMediaTypes": [
      "application/json"
     ],
     "BufferResponse": true,
     "GenerateProtocolMethod": true,
     "GenerateConvenienceMethod": true
    },
    {
     "$id": "394",
     "Name": "putDefault",
     "ResourceName": "UnionStringLiteral",
     "Description": "Put a body with default properties.",
     "Accessibility": "public",
     "Parameters": [
      {
       "$ref": "70"
      },
      {
       "$id": "395",
       "Name": "body",
       "NameInRequest": "body",
       "Type": {
        "$ref": "57"
       },
       "Location": "Body",
       "IsRequired": true,
       "IsApiVersion": false,
       "IsResourceParameter": false,
       "IsContentType": false,
       "IsEndpoint": false,
       "SkipUrlEncoding": false,
       "Explode": false,
       "Kind": "Method"
      },
      {
       "$id": "396",
       "Name": "contentType",
       "NameInRequest": "Content-Type",
       "Type": {
        "$id": "397",
        "Kind": "string",
        "IsNullable": false
       },
       "Location": "Header",
       "IsApiVersion": false,
       "IsResourceParameter": false,
       "IsContentType": true,
       "IsRequired": true,
       "IsEndpoint": false,
       "SkipUrlEncoding": false,
       "Explode": false,
       "Kind": "Constant",
       "DefaultValue": {
        "$id": "398",
        "Type": {
         "$ref": "397"
        },
        "Value": "application/json"
       }
      },
      {
       "$id": "399",
       "Name": "accept",
       "NameInRequest": "Accept",
       "Type": {
        "$id": "400",
        "Kind": "string",
        "IsNullable": false
       },
       "Location": "Header",
       "IsApiVersion": false,
       "IsResourceParameter": false,
       "IsContentType": false,
       "IsRequired": true,
       "IsEndpoint": false,
       "SkipUrlEncoding": false,
       "Explode": false,
       "Kind": "Constant",
       "DefaultValue": {
        "$id": "401",
        "Type": {
         "$ref": "400"
        },
        "Value": "application/json"
       }
      }
     ],
     "Responses": [
      {
       "$id": "402",
       "StatusCodes": [
        204
       ],
       "BodyMediaType": "Json",
       "Headers": [],
       "IsErrorResponse": false
      }
     ],
     "HttpMethod": "PUT",
     "RequestBodyMediaType": "Json",
     "Uri": "{host}",
     "Path": "/type/property/optional/union/string/literal/default",
     "RequestMediaTypes": [
      "application/json"
     ],
     "BufferResponse": true,
     "GenerateProtocolMethod": true,
     "GenerateConvenienceMethod": true
    }
   ],
   "Protocol": {
    "$id": "403"
   },
   "Creatable": false,
   "Parent": "OptionalClient",
   "Parameters": [
    {
     "$ref": "70"
    }
   ]
  },
  {
   "$id": "404",
   "Name": "UnionIntLiteral",
   "Description": "",
   "Operations": [
    {
     "$id": "405",
     "Name": "getAll",
     "ResourceName": "UnionIntLiteral",
     "Description": "Get models that will return all properties in the model",
     "Accessibility": "public",
     "Parameters": [
      {
       "$ref": "70"
      },
      {
       "$id": "406",
       "Name": "accept",
       "NameInRequest": "Accept",
       "Type": {
        "$id": "407",
        "Kind": "string",
        "IsNullable": false
       },
       "Location": "Header",
       "IsApiVersion": false,
       "IsResourceParameter": false,
       "IsContentType": false,
       "IsRequired": true,
       "IsEndpoint": false,
       "SkipUrlEncoding": false,
       "Explode": false,
       "Kind": "Constant",
       "DefaultValue": {
        "$id": "408",
        "Type": {
         "$ref": "407"
        },
        "Value": "application/json"
       }
      }
     ],
     "Responses": [
      {
       "$id": "409",
       "StatusCodes": [
        200
       ],
       "BodyType": {
        "$ref": "59"
       },
       "BodyMediaType": "Json",
       "Headers": [],
       "IsErrorResponse": false,
       "ContentTypes": [
        "application/json"
       ]
      }
     ],
     "HttpMethod": "GET",
     "RequestBodyMediaType": "None",
     "Uri": "{host}",
     "Path": "/type/property/optional/union/int/literal/all",
     "BufferResponse": true,
     "GenerateProtocolMethod": true,
     "GenerateConvenienceMethod": true
    },
    {
     "$id": "410",
     "Name": "getDefault",
     "ResourceName": "UnionIntLiteral",
     "Description": "Get models that will return the default object",
     "Accessibility": "public",
     "Parameters": [
      {
       "$ref": "70"
      },
      {
       "$id": "411",
       "Name": "accept",
       "NameInRequest": "Accept",
       "Type": {
        "$id": "412",
        "Kind": "string",
        "IsNullable": false
       },
       "Location": "Header",
       "IsApiVersion": false,
       "IsResourceParameter": false,
       "IsContentType": false,
       "IsRequired": true,
       "IsEndpoint": false,
       "SkipUrlEncoding": false,
       "Explode": false,
       "Kind": "Constant",
       "DefaultValue": {
        "$id": "413",
        "Type": {
         "$ref": "412"
        },
        "Value": "application/json"
       }
      }
     ],
     "Responses": [
      {
       "$id": "414",
       "StatusCodes": [
        200
       ],
       "BodyType": {
        "$ref": "59"
       },
       "BodyMediaType": "Json",
       "Headers": [],
       "IsErrorResponse": false,
       "ContentTypes": [
        "application/json"
       ]
      }
     ],
     "HttpMethod": "GET",
     "RequestBodyMediaType": "None",
     "Uri": "{host}",
     "Path": "/type/property/optional/union/int/literal/default",
     "BufferResponse": true,
     "GenerateProtocolMethod": true,
     "GenerateConvenienceMethod": true
    },
    {
     "$id": "415",
     "Name": "putAll",
     "ResourceName": "UnionIntLiteral",
     "Description": "Put a body with all properties present.",
     "Accessibility": "public",
     "Parameters": [
      {
       "$ref": "70"
      },
      {
       "$id": "416",
       "Name": "body",
       "NameInRequest": "body",
       "Type": {
        "$ref": "59"
       },
       "Location": "Body",
       "IsRequired": true,
       "IsApiVersion": false,
       "IsResourceParameter": false,
       "IsContentType": false,
       "IsEndpoint": false,
       "SkipUrlEncoding": false,
       "Explode": false,
       "Kind": "Method"
      },
      {
       "$id": "417",
       "Name": "contentType",
       "NameInRequest": "Content-Type",
       "Type": {
        "$id": "418",
        "Kind": "string",
        "IsNullable": false
       },
       "Location": "Header",
       "IsApiVersion": false,
       "IsResourceParameter": false,
       "IsContentType": true,
       "IsRequired": true,
       "IsEndpoint": false,
       "SkipUrlEncoding": false,
       "Explode": false,
       "Kind": "Constant",
       "DefaultValue": {
        "$id": "419",
        "Type": {
         "$ref": "418"
        },
        "Value": "application/json"
       }
      },
      {
       "$id": "420",
       "Name": "accept",
       "NameInRequest": "Accept",
       "Type": {
        "$id": "421",
        "Kind": "string",
        "IsNullable": false
       },
       "Location": "Header",
       "IsApiVersion": false,
       "IsResourceParameter": false,
       "IsContentType": false,
       "IsRequired": true,
       "IsEndpoint": false,
       "SkipUrlEncoding": false,
       "Explode": false,
       "Kind": "Constant",
       "DefaultValue": {
        "$id": "422",
        "Type": {
         "$ref": "421"
        },
        "Value": "application/json"
       }
      }
     ],
     "Responses": [
      {
       "$id": "423",
       "StatusCodes": [
        204
       ],
       "BodyMediaType": "Json",
       "Headers": [],
       "IsErrorResponse": false
      }
     ],
     "HttpMethod": "PUT",
     "RequestBodyMediaType": "Json",
     "Uri": "{host}",
     "Path": "/type/property/optional/union/int/literal/all",
     "RequestMediaTypes": [
      "application/json"
     ],
     "BufferResponse": true,
     "GenerateProtocolMethod": true,
     "GenerateConvenienceMethod": true
    },
    {
     "$id": "424",
     "Name": "putDefault",
     "ResourceName": "UnionIntLiteral",
     "Description": "Put a body with default properties.",
     "Accessibility": "public",
     "Parameters": [
      {
       "$ref": "70"
      },
      {
       "$id": "425",
       "Name": "body",
       "NameInRequest": "body",
       "Type": {
        "$ref": "59"
       },
       "Location": "Body",
       "IsRequired": true,
       "IsApiVersion": false,
       "IsResourceParameter": false,
       "IsContentType": false,
       "IsEndpoint": false,
       "SkipUrlEncoding": false,
       "Explode": false,
       "Kind": "Method"
      },
      {
       "$id": "426",
       "Name": "contentType",
       "NameInRequest": "Content-Type",
       "Type": {
        "$id": "427",
        "Kind": "string",
        "IsNullable": false
       },
       "Location": "Header",
       "IsApiVersion": false,
       "IsResourceParameter": false,
       "IsContentType": true,
       "IsRequired": true,
       "IsEndpoint": false,
       "SkipUrlEncoding": false,
       "Explode": false,
       "Kind": "Constant",
       "DefaultValue": {
        "$id": "428",
        "Type": {
         "$ref": "427"
        },
        "Value": "application/json"
       }
      },
      {
       "$id": "429",
       "Name": "accept",
       "NameInRequest": "Accept",
       "Type": {
        "$id": "430",
        "Kind": "string",
        "IsNullable": false
       },
       "Location": "Header",
       "IsApiVersion": false,
       "IsResourceParameter": false,
       "IsContentType": false,
       "IsRequired": true,
       "IsEndpoint": false,
       "SkipUrlEncoding": false,
       "Explode": false,
       "Kind": "Constant",
       "DefaultValue": {
        "$id": "431",
        "Type": {
         "$ref": "430"
        },
        "Value": "application/json"
       }
      }
     ],
     "Responses": [
      {
       "$id": "432",
       "StatusCodes": [
        204
       ],
       "BodyMediaType": "Json",
       "Headers": [],
       "IsErrorResponse": false
      }
     ],
     "HttpMethod": "PUT",
     "RequestBodyMediaType": "Json",
     "Uri": "{host}",
     "Path": "/type/property/optional/union/int/literal/default",
     "RequestMediaTypes": [
      "application/json"
     ],
     "BufferResponse": true,
     "GenerateProtocolMethod": true,
     "GenerateConvenienceMethod": true
    }
   ],
   "Protocol": {
    "$id": "433"
   },
   "Creatable": false,
   "Parent": "OptionalClient",
   "Parameters": [
    {
     "$ref": "70"
    }
   ]
  },
  {
   "$id": "434",
   "Name": "UnionFloatLiteral",
   "Description": "",
   "Operations": [
    {
     "$id": "435",
     "Name": "getAll",
     "ResourceName": "UnionFloatLiteral",
     "Description": "Get models that will return all properties in the model",
     "Accessibility": "public",
     "Parameters": [
      {
       "$ref": "70"
      },
      {
       "$id": "436",
       "Name": "accept",
       "NameInRequest": "Accept",
       "Type": {
        "$id": "437",
        "Kind": "string",
        "IsNullable": false
       },
       "Location": "Header",
       "IsApiVersion": false,
       "IsResourceParameter": false,
       "IsContentType": false,
       "IsRequired": true,
       "IsEndpoint": false,
       "SkipUrlEncoding": false,
       "Explode": false,
       "Kind": "Constant",
       "DefaultValue": {
        "$id": "438",
        "Type": {
         "$ref": "437"
        },
        "Value": "application/json"
       }
      }
     ],
     "Responses": [
      {
       "$id": "439",
       "StatusCodes": [
        200
       ],
       "BodyType": {
        "$ref": "61"
       },
       "BodyMediaType": "Json",
       "Headers": [],
       "IsErrorResponse": false,
       "ContentTypes": [
        "application/json"
       ]
      }
     ],
     "HttpMethod": "GET",
     "RequestBodyMediaType": "None",
     "Uri": "{host}",
     "Path": "/type/property/optional/union/float/literal/all",
     "BufferResponse": true,
     "GenerateProtocolMethod": true,
     "GenerateConvenienceMethod": true
    },
    {
     "$id": "440",
     "Name": "getDefault",
     "ResourceName": "UnionFloatLiteral",
     "Description": "Get models that will return the default object",
     "Accessibility": "public",
     "Parameters": [
      {
       "$ref": "70"
      },
      {
       "$id": "441",
       "Name": "accept",
       "NameInRequest": "Accept",
       "Type": {
        "$id": "442",
        "Kind": "string",
        "IsNullable": false
       },
       "Location": "Header",
       "IsApiVersion": false,
       "IsResourceParameter": false,
       "IsContentType": false,
       "IsRequired": true,
       "IsEndpoint": false,
       "SkipUrlEncoding": false,
       "Explode": false,
       "Kind": "Constant",
       "DefaultValue": {
        "$id": "443",
        "Type": {
         "$ref": "442"
        },
        "Value": "application/json"
       }
      }
     ],
     "Responses": [
      {
       "$id": "444",
       "StatusCodes": [
        200
       ],
       "BodyType": {
        "$ref": "61"
       },
       "BodyMediaType": "Json",
       "Headers": [],
       "IsErrorResponse": false,
       "ContentTypes": [
        "application/json"
       ]
      }
     ],
     "HttpMethod": "GET",
     "RequestBodyMediaType": "None",
     "Uri": "{host}",
     "Path": "/type/property/optional/union/float/literal/default",
     "BufferResponse": true,
     "GenerateProtocolMethod": true,
     "GenerateConvenienceMethod": true
    },
    {
     "$id": "445",
     "Name": "putAll",
     "ResourceName": "UnionFloatLiteral",
     "Description": "Put a body with all properties present.",
     "Accessibility": "public",
     "Parameters": [
      {
       "$ref": "70"
      },
      {
       "$id": "446",
       "Name": "body",
       "NameInRequest": "body",
       "Type": {
        "$ref": "61"
       },
       "Location": "Body",
       "IsRequired": true,
       "IsApiVersion": false,
       "IsResourceParameter": false,
       "IsContentType": false,
       "IsEndpoint": false,
       "SkipUrlEncoding": false,
       "Explode": false,
       "Kind": "Method"
      },
      {
       "$id": "447",
       "Name": "contentType",
       "NameInRequest": "Content-Type",
       "Type": {
        "$id": "448",
        "Kind": "string",
        "IsNullable": false
       },
       "Location": "Header",
       "IsApiVersion": false,
       "IsResourceParameter": false,
       "IsContentType": true,
       "IsRequired": true,
       "IsEndpoint": false,
       "SkipUrlEncoding": false,
       "Explode": false,
       "Kind": "Constant",
       "DefaultValue": {
        "$id": "449",
        "Type": {
         "$ref": "448"
        },
        "Value": "application/json"
       }
      },
      {
       "$id": "450",
       "Name": "accept",
       "NameInRequest": "Accept",
       "Type": {
        "$id": "451",
        "Kind": "string",
        "IsNullable": false
       },
       "Location": "Header",
       "IsApiVersion": false,
       "IsResourceParameter": false,
       "IsContentType": false,
       "IsRequired": true,
       "IsEndpoint": false,
       "SkipUrlEncoding": false,
       "Explode": false,
       "Kind": "Constant",
       "DefaultValue": {
        "$id": "452",
        "Type": {
         "$ref": "451"
        },
        "Value": "application/json"
       }
      }
     ],
     "Responses": [
      {
       "$id": "453",
       "StatusCodes": [
        204
       ],
       "BodyMediaType": "Json",
       "Headers": [],
       "IsErrorResponse": false
      }
     ],
     "HttpMethod": "PUT",
     "RequestBodyMediaType": "Json",
     "Uri": "{host}",
     "Path": "/type/property/optional/union/float/literal/all",
     "RequestMediaTypes": [
      "application/json"
     ],
     "BufferResponse": true,
     "GenerateProtocolMethod": true,
     "GenerateConvenienceMethod": true
    },
    {
     "$id": "454",
     "Name": "putDefault",
     "ResourceName": "UnionFloatLiteral",
     "Description": "Put a body with default properties.",
     "Accessibility": "public",
     "Parameters": [
      {
       "$ref": "70"
      },
      {
       "$id": "455",
       "Name": "body",
       "NameInRequest": "body",
       "Type": {
        "$ref": "61"
       },
       "Location": "Body",
       "IsRequired": true,
       "IsApiVersion": false,
       "IsResourceParameter": false,
       "IsContentType": false,
       "IsEndpoint": false,
       "SkipUrlEncoding": false,
       "Explode": false,
       "Kind": "Method"
      },
      {
       "$id": "456",
       "Name": "contentType",
       "NameInRequest": "Content-Type",
       "Type": {
        "$id": "457",
        "Kind": "string",
        "IsNullable": false
       },
       "Location": "Header",
       "IsApiVersion": false,
       "IsResourceParameter": false,
       "IsContentType": true,
       "IsRequired": true,
       "IsEndpoint": false,
       "SkipUrlEncoding": false,
       "Explode": false,
       "Kind": "Constant",
       "DefaultValue": {
        "$id": "458",
        "Type": {
         "$ref": "457"
        },
        "Value": "application/json"
       }
      },
      {
       "$id": "459",
       "Name": "accept",
       "NameInRequest": "Accept",
       "Type": {
        "$id": "460",
        "Kind": "string",
        "IsNullable": false
       },
       "Location": "Header",
       "IsApiVersion": false,
       "IsResourceParameter": false,
       "IsContentType": false,
       "IsRequired": true,
       "IsEndpoint": false,
       "SkipUrlEncoding": false,
       "Explode": false,
       "Kind": "Constant",
       "DefaultValue": {
        "$id": "461",
        "Type": {
         "$ref": "460"
        },
        "Value": "application/json"
       }
      }
     ],
     "Responses": [
      {
       "$id": "462",
       "StatusCodes": [
        204
       ],
       "BodyMediaType": "Json",
       "Headers": [],
       "IsErrorResponse": false
      }
     ],
     "HttpMethod": "PUT",
     "RequestBodyMediaType": "Json",
     "Uri": "{host}",
     "Path": "/type/property/optional/union/float/literal/default",
     "RequestMediaTypes": [
      "application/json"
     ],
     "BufferResponse": true,
     "GenerateProtocolMethod": true,
     "GenerateConvenienceMethod": true
    }
   ],
   "Protocol": {
    "$id": "463"
   },
   "Creatable": false,
   "Parent": "OptionalClient",
   "Parameters": [
    {
     "$ref": "70"
    }
   ]
  },
  {
   "$id": "464",
   "Name": "RequiredAndOptional",
   "Description": "Test optional and required properties",
   "Operations": [
    {
     "$id": "465",
     "Name": "getAll",
     "ResourceName": "RequiredAndOptional",
     "Description": "Get models that will return all properties in the model",
     "Accessibility": "public",
     "Parameters": [
      {
       "$ref": "70"
      },
      {
       "$id": "466",
       "Name": "accept",
       "NameInRequest": "Accept",
       "Type": {
        "$id": "467",
        "Kind": "string",
        "IsNullable": false
       },
       "Location": "Header",
       "IsApiVersion": false,
       "IsResourceParameter": false,
       "IsContentType": false,
       "IsRequired": true,
       "IsEndpoint": false,
       "SkipUrlEncoding": false,
       "Explode": false,
       "Kind": "Constant",
       "DefaultValue": {
        "$id": "468",
        "Type": {
         "$ref": "467"
        },
        "Value": "application/json"
       }
      }
     ],
     "Responses": [
      {
       "$id": "469",
       "StatusCodes": [
        200
       ],
       "BodyType": {
        "$ref": "63"
       },
       "BodyMediaType": "Json",
       "Headers": [],
       "IsErrorResponse": false,
       "ContentTypes": [
        "application/json"
       ]
      }
     ],
     "HttpMethod": "GET",
     "RequestBodyMediaType": "None",
     "Uri": "{host}",
     "Path": "/type/property/optional/requiredAndOptional/all",
     "BufferResponse": true,
     "GenerateProtocolMethod": true,
     "GenerateConvenienceMethod": true
    },
    {
     "$id": "470",
     "Name": "getRequiredOnly",
     "ResourceName": "RequiredAndOptional",
     "Description": "Get models that will return only the required properties",
     "Accessibility": "public",
     "Parameters": [
      {
       "$ref": "70"
      },
      {
       "$id": "471",
       "Name": "accept",
       "NameInRequest": "Accept",
       "Type": {
        "$id": "472",
        "Kind": "string",
        "IsNullable": false
       },
       "Location": "Header",
       "IsApiVersion": false,
       "IsResourceParameter": false,
       "IsContentType": false,
       "IsRequired": true,
       "IsEndpoint": false,
       "SkipUrlEncoding": false,
       "Explode": false,
       "Kind": "Constant",
       "DefaultValue": {
        "$id": "473",
        "Type": {
         "$ref": "472"
        },
        "Value": "application/json"
       }
      }
     ],
     "Responses": [
      {
       "$id": "474",
       "StatusCodes": [
        200
       ],
       "BodyType": {
        "$ref": "63"
       },
       "BodyMediaType": "Json",
       "Headers": [],
       "IsErrorResponse": false,
       "ContentTypes": [
        "application/json"
       ]
      }
     ],
     "HttpMethod": "GET",
     "RequestBodyMediaType": "None",
     "Uri": "{host}",
     "Path": "/type/property/optional/requiredAndOptional/requiredOnly",
     "BufferResponse": true,
     "GenerateProtocolMethod": true,
     "GenerateConvenienceMethod": true
    },
    {
     "$id": "475",
     "Name": "putAll",
     "ResourceName": "RequiredAndOptional",
     "Description": "Put a body with all properties present.",
     "Accessibility": "public",
     "Parameters": [
      {
       "$ref": "70"
      },
      {
       "$id": "476",
       "Name": "body",
       "NameInRequest": "body",
       "Type": {
        "$ref": "63"
       },
       "Location": "Body",
       "IsRequired": true,
       "IsApiVersion": false,
       "IsResourceParameter": false,
       "IsContentType": false,
       "IsEndpoint": false,
       "SkipUrlEncoding": false,
       "Explode": false,
       "Kind": "Method"
      },
      {
       "$id": "477",
       "Name": "contentType",
       "NameInRequest": "Content-Type",
       "Type": {
        "$id": "478",
        "Kind": "string",
        "IsNullable": false
       },
       "Location": "Header",
       "IsApiVersion": false,
       "IsResourceParameter": false,
       "IsContentType": true,
       "IsRequired": true,
       "IsEndpoint": false,
       "SkipUrlEncoding": false,
       "Explode": false,
       "Kind": "Constant",
       "DefaultValue": {
        "$id": "479",
        "Type": {
         "$ref": "478"
        },
        "Value": "application/json"
       }
      },
      {
       "$id": "480",
       "Name": "accept",
       "NameInRequest": "Accept",
       "Type": {
        "$id": "481",
        "Kind": "string",
        "IsNullable": false
       },
       "Location": "Header",
       "IsApiVersion": false,
       "IsResourceParameter": false,
       "IsContentType": false,
       "IsRequired": true,
       "IsEndpoint": false,
       "SkipUrlEncoding": false,
       "Explode": false,
       "Kind": "Constant",
       "DefaultValue": {
        "$id": "482",
        "Type": {
         "$ref": "481"
        },
        "Value": "application/json"
       }
      }
     ],
     "Responses": [
      {
       "$id": "483",
       "StatusCodes": [
        204
       ],
       "BodyMediaType": "Json",
       "Headers": [],
       "IsErrorResponse": false
      }
     ],
     "HttpMethod": "PUT",
     "RequestBodyMediaType": "Json",
     "Uri": "{host}",
     "Path": "/type/property/optional/requiredAndOptional/all",
     "RequestMediaTypes": [
      "application/json"
     ],
     "BufferResponse": true,
     "GenerateProtocolMethod": true,
     "GenerateConvenienceMethod": true
    },
    {
     "$id": "484",
     "Name": "putRequiredOnly",
     "ResourceName": "RequiredAndOptional",
     "Description": "Put a body with only required properties.",
     "Accessibility": "public",
     "Parameters": [
      {
       "$ref": "70"
      },
      {
       "$id": "485",
       "Name": "body",
       "NameInRequest": "body",
       "Type": {
        "$ref": "63"
       },
       "Location": "Body",
       "IsRequired": true,
       "IsApiVersion": false,
       "IsResourceParameter": false,
       "IsContentType": false,
       "IsEndpoint": false,
       "SkipUrlEncoding": false,
       "Explode": false,
       "Kind": "Method"
      },
      {
       "$id": "486",
       "Name": "contentType",
       "NameInRequest": "Content-Type",
       "Type": {
        "$id": "487",
        "Kind": "string",
        "IsNullable": false
       },
       "Location": "Header",
       "IsApiVersion": false,
       "IsResourceParameter": false,
       "IsContentType": true,
       "IsRequired": true,
       "IsEndpoint": false,
       "SkipUrlEncoding": false,
       "Explode": false,
       "Kind": "Constant",
       "DefaultValue": {
        "$id": "488",
        "Type": {
         "$ref": "487"
        },
        "Value": "application/json"
       }
      },
      {
       "$id": "489",
       "Name": "accept",
       "NameInRequest": "Accept",
       "Type": {
        "$id": "490",
        "Kind": "string",
        "IsNullable": false
       },
       "Location": "Header",
       "IsApiVersion": false,
       "IsResourceParameter": false,
       "IsContentType": false,
       "IsRequired": true,
       "IsEndpoint": false,
       "SkipUrlEncoding": false,
       "Explode": false,
       "Kind": "Constant",
       "DefaultValue": {
        "$id": "491",
        "Type": {
         "$ref": "490"
        },
        "Value": "application/json"
       }
      }
     ],
     "Responses": [
      {
       "$id": "492",
       "StatusCodes": [
        204
       ],
       "BodyMediaType": "Json",
       "Headers": [],
       "IsErrorResponse": false
      }
     ],
     "HttpMethod": "PUT",
     "RequestBodyMediaType": "Json",
     "Uri": "{host}",
     "Path": "/type/property/optional/requiredAndOptional/requiredOnly",
     "RequestMediaTypes": [
      "application/json"
     ],
     "BufferResponse": true,
     "GenerateProtocolMethod": true,
     "GenerateConvenienceMethod": true
    }
   ],
   "Protocol": {
    "$id": "493"
   },
   "Creatable": false,
   "Parent": "OptionalClient",
   "Parameters": [
    {
     "$ref": "70"
    }
   ]
  }
 ]
}<|MERGE_RESOLUTION|>--- conflicted
+++ resolved
@@ -144,13 +144,8 @@
    "$id": "23",
    "Kind": "model",
    "Name": "StringProperty",
-<<<<<<< HEAD
-   "Namespace": "Type.Property.Optional",
+   "CrossLanguageDefinitionId": "Type.Property.Optional.StringProperty",
    "Usage": "Input,Output",
-=======
-   "CrossLanguageDefinitionId": "Type.Property.Optional.StringProperty",
-   "Usage": "RoundTrip",
->>>>>>> 5f9dfa7e
    "Description": "Template type for testing models with optional property. Pass in the type of the property you are looking for",
    "Properties": [
     {
@@ -171,13 +166,8 @@
    "$id": "26",
    "Kind": "model",
    "Name": "BytesProperty",
-<<<<<<< HEAD
-   "Namespace": "Type.Property.Optional",
+   "CrossLanguageDefinitionId": "Type.Property.Optional.BytesProperty",
    "Usage": "Input,Output",
-=======
-   "CrossLanguageDefinitionId": "Type.Property.Optional.BytesProperty",
-   "Usage": "RoundTrip",
->>>>>>> 5f9dfa7e
    "Description": "Template type for testing models with optional property. Pass in the type of the property you are looking for",
    "Properties": [
     {
@@ -199,13 +189,8 @@
    "$id": "29",
    "Kind": "model",
    "Name": "DatetimeProperty",
-<<<<<<< HEAD
-   "Namespace": "Type.Property.Optional",
+   "CrossLanguageDefinitionId": "Type.Property.Optional.DatetimeProperty",
    "Usage": "Input,Output",
-=======
-   "CrossLanguageDefinitionId": "Type.Property.Optional.DatetimeProperty",
-   "Usage": "RoundTrip",
->>>>>>> 5f9dfa7e
    "Description": "Model with a datetime property",
    "Properties": [
     {
@@ -231,13 +216,8 @@
    "$id": "33",
    "Kind": "model",
    "Name": "DurationProperty",
-<<<<<<< HEAD
-   "Namespace": "Type.Property.Optional",
+   "CrossLanguageDefinitionId": "Type.Property.Optional.DurationProperty",
    "Usage": "Input,Output",
-=======
-   "CrossLanguageDefinitionId": "Type.Property.Optional.DurationProperty",
-   "Usage": "RoundTrip",
->>>>>>> 5f9dfa7e
    "Description": "Model with a duration property",
    "Properties": [
     {
@@ -263,13 +243,8 @@
    "$id": "37",
    "Kind": "model",
    "Name": "CollectionsByteProperty",
-<<<<<<< HEAD
-   "Namespace": "Type.Property.Optional",
+   "CrossLanguageDefinitionId": "Type.Property.Optional.CollectionsByteProperty",
    "Usage": "Input,Output",
-=======
-   "CrossLanguageDefinitionId": "Type.Property.Optional.CollectionsByteProperty",
-   "Usage": "RoundTrip",
->>>>>>> 5f9dfa7e
    "Description": "Model with collection bytes properties",
    "Properties": [
     {
@@ -295,13 +270,8 @@
    "$id": "41",
    "Kind": "model",
    "Name": "CollectionsModelProperty",
-<<<<<<< HEAD
-   "Namespace": "Type.Property.Optional",
+   "CrossLanguageDefinitionId": "Type.Property.Optional.CollectionsModelProperty",
    "Usage": "Input,Output",
-=======
-   "CrossLanguageDefinitionId": "Type.Property.Optional.CollectionsModelProperty",
-   "Usage": "RoundTrip",
->>>>>>> 5f9dfa7e
    "Description": "Model with collection models properties",
    "Properties": [
     {
@@ -325,13 +295,8 @@
    "$id": "44",
    "Kind": "model",
    "Name": "StringLiteralProperty",
-<<<<<<< HEAD
-   "Namespace": "Type.Property.Optional",
+   "CrossLanguageDefinitionId": "Type.Property.Optional.StringLiteralProperty",
    "Usage": "Input,Output",
-=======
-   "CrossLanguageDefinitionId": "Type.Property.Optional.StringLiteralProperty",
-   "Usage": "RoundTrip",
->>>>>>> 5f9dfa7e
    "Description": "Model with string literal property",
    "Properties": [
     {
@@ -356,13 +321,8 @@
    "$id": "47",
    "Kind": "model",
    "Name": "IntLiteralProperty",
-<<<<<<< HEAD
-   "Namespace": "Type.Property.Optional",
+   "CrossLanguageDefinitionId": "Type.Property.Optional.IntLiteralProperty",
    "Usage": "Input,Output",
-=======
-   "CrossLanguageDefinitionId": "Type.Property.Optional.IntLiteralProperty",
-   "Usage": "RoundTrip",
->>>>>>> 5f9dfa7e
    "Description": "Model with int literal property",
    "Properties": [
     {
@@ -387,13 +347,8 @@
    "$id": "50",
    "Kind": "model",
    "Name": "FloatLiteralProperty",
-<<<<<<< HEAD
-   "Namespace": "Type.Property.Optional",
+   "CrossLanguageDefinitionId": "Type.Property.Optional.FloatLiteralProperty",
    "Usage": "Input,Output",
-=======
-   "CrossLanguageDefinitionId": "Type.Property.Optional.FloatLiteralProperty",
-   "Usage": "RoundTrip",
->>>>>>> 5f9dfa7e
    "Description": "Model with float literal property",
    "Properties": [
     {
@@ -418,13 +373,8 @@
    "$id": "53",
    "Kind": "model",
    "Name": "BooleanLiteralProperty",
-<<<<<<< HEAD
-   "Namespace": "Type.Property.Optional",
+   "CrossLanguageDefinitionId": "Type.Property.Optional.BooleanLiteralProperty",
    "Usage": "Input,Output",
-=======
-   "CrossLanguageDefinitionId": "Type.Property.Optional.BooleanLiteralProperty",
-   "Usage": "RoundTrip",
->>>>>>> 5f9dfa7e
    "Description": "Model with boolean literal property",
    "Properties": [
     {
@@ -450,13 +400,8 @@
    "$id": "57",
    "Kind": "model",
    "Name": "UnionStringLiteralProperty",
-<<<<<<< HEAD
-   "Namespace": "Type.Property.Optional",
+   "CrossLanguageDefinitionId": "Type.Property.Optional.UnionStringLiteralProperty",
    "Usage": "Input,Output",
-=======
-   "CrossLanguageDefinitionId": "Type.Property.Optional.UnionStringLiteralProperty",
-   "Usage": "RoundTrip",
->>>>>>> 5f9dfa7e
    "Description": "Model with union of string literal property",
    "Properties": [
     {
@@ -476,13 +421,8 @@
    "$id": "59",
    "Kind": "model",
    "Name": "UnionIntLiteralProperty",
-<<<<<<< HEAD
-   "Namespace": "Type.Property.Optional",
+   "CrossLanguageDefinitionId": "Type.Property.Optional.UnionIntLiteralProperty",
    "Usage": "Input,Output",
-=======
-   "CrossLanguageDefinitionId": "Type.Property.Optional.UnionIntLiteralProperty",
-   "Usage": "RoundTrip",
->>>>>>> 5f9dfa7e
    "Description": "Model with union of int literal property",
    "Properties": [
     {
@@ -502,13 +442,8 @@
    "$id": "61",
    "Kind": "model",
    "Name": "UnionFloatLiteralProperty",
-<<<<<<< HEAD
-   "Namespace": "Type.Property.Optional",
+   "CrossLanguageDefinitionId": "Type.Property.Optional.UnionFloatLiteralProperty",
    "Usage": "Input,Output",
-=======
-   "CrossLanguageDefinitionId": "Type.Property.Optional.UnionFloatLiteralProperty",
-   "Usage": "RoundTrip",
->>>>>>> 5f9dfa7e
    "Description": "Model with union of float literal property",
    "Properties": [
     {
@@ -528,13 +463,8 @@
    "$id": "63",
    "Kind": "model",
    "Name": "RequiredAndOptionalProperty",
-<<<<<<< HEAD
-   "Namespace": "Type.Property.Optional",
+   "CrossLanguageDefinitionId": "Type.Property.Optional.RequiredAndOptionalProperty",
    "Usage": "Input,Output",
-=======
-   "CrossLanguageDefinitionId": "Type.Property.Optional.RequiredAndOptionalProperty",
-   "Usage": "RoundTrip",
->>>>>>> 5f9dfa7e
    "Description": "Model with required and optional properties",
    "Properties": [
     {
