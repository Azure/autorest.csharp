{
 "$id": "1",
 "Name": "Type.Property.Optional",
 "ApiVersions": [],
 "Enums": [
  {
   "$id": "2",
   "Kind": "enum",
   "Name": "StringLiteralProperty_property",
   "ValueType": {
    "$id": "3",
    "Kind": "string"
   },
   "Values": [
    {
     "$id": "4",
     "Name": "hello",
     "Value": "hello",
     "Description": "hello"
    }
   ],
   "Namespace": "Type.Property.Optional",
   "Description": "The StringLiteralProperty_property",
   "IsExtensible": true,
   "Usage": "Input,Output"
  },
  {
   "$id": "5",
   "Kind": "enum",
   "Name": "IntLiteralProperty_property",
   "ValueType": {
    "$id": "6",
    "Kind": "int32"
   },
   "Values": [
    {
     "$id": "7",
     "Name": "1",
     "Value": 1,
     "Description": "1"
    }
   ],
   "Namespace": "Type.Property.Optional",
   "Description": "The IntLiteralProperty_property",
   "IsExtensible": true,
   "Usage": "Input,Output"
  },
  {
   "$id": "8",
   "Kind": "enum",
   "Name": "FloatLiteralProperty_property",
   "ValueType": {
    "$id": "9",
    "Kind": "float32"
   },
   "Values": [
    {
     "$id": "10",
     "Name": "1.25",
     "Value": 1.25,
     "Description": "1.25"
    }
   ],
   "Namespace": "Type.Property.Optional",
   "Description": "The FloatLiteralProperty_property",
   "IsExtensible": true,
   "Usage": "Input,Output"
  },
  {
   "$id": "11",
   "Kind": "enum",
   "Name": "UnionStringLiteralPropertyProperty",
   "ValueType": {
    "$id": "12",
    "Kind": "string"
   },
   "Values": [
    {
     "$id": "13",
     "Name": "hello",
     "Value": "hello"
    },
    {
     "$id": "14",
     "Name": "world",
     "Value": "world"
    }
   ],
   "Namespace": "",
   "IsExtensible": false,
   "Usage": "Input,Output"
  },
  {
   "$id": "15",
   "Kind": "enum",
   "Name": "UnionIntLiteralPropertyProperty",
   "ValueType": {
    "$id": "16",
    "Kind": "int32"
   },
   "Values": [
    {
     "$id": "17",
     "Name": "1",
     "Value": 1
    },
    {
     "$id": "18",
     "Name": "2",
     "Value": 2
    }
   ],
   "Namespace": "",
   "IsExtensible": false,
   "Usage": "Input,Output"
  },
  {
   "$id": "19",
   "Kind": "enum",
   "Name": "UnionFloatLiteralPropertyProperty",
   "ValueType": {
    "$id": "20",
    "Kind": "float32"
   },
   "Values": [
    {
     "$id": "21",
     "Name": "1.25",
     "Value": 1.25
    },
    {
     "$id": "22",
     "Name": "2.375",
     "Value": 2.375
    }
   ],
   "Namespace": "",
   "IsExtensible": false,
   "Usage": "Input,Output"
  }
 ],
 "Models": [
  {
   "$id": "23",
   "Kind": "model",
   "Name": "StringProperty",
   "Namespace": "Type.Property.Optional",
<<<<<<< HEAD
   "Description": "Template type for testing models with optional property. Pass in the type of the property you are looking for",
   "Usage": "Input,Output",
=======
   "Usage": "RoundTrip",
   "Description": "Template type for testing models with optional property. Pass in the type of the property you are looking for",
>>>>>>> 5c4fa027
   "Properties": [
    {
     "$id": "24",
     "Name": "property",
     "SerializedName": "property",
     "Description": "Property",
     "Type": {
      "$id": "25",
      "Kind": "string"
     },
     "IsRequired": false,
     "IsReadOnly": false
    }
   ]
  },
  {
   "$id": "26",
   "Kind": "model",
   "Name": "BytesProperty",
   "Namespace": "Type.Property.Optional",
<<<<<<< HEAD
   "Description": "Template type for testing models with optional property. Pass in the type of the property you are looking for",
   "Usage": "Input,Output",
=======
   "Usage": "RoundTrip",
   "Description": "Template type for testing models with optional property. Pass in the type of the property you are looking for",
>>>>>>> 5c4fa027
   "Properties": [
    {
     "$id": "27",
     "Name": "property",
     "SerializedName": "property",
     "Description": "Property",
     "Type": {
      "$id": "28",
      "Kind": "bytes",
      "Encode": "base64"
     },
     "IsRequired": false,
     "IsReadOnly": false
    }
   ]
  },
  {
   "$id": "29",
   "Kind": "model",
   "Name": "DatetimeProperty",
   "Namespace": "Type.Property.Optional",
<<<<<<< HEAD
   "Description": "Model with a datetime property",
   "Usage": "Input,Output",
=======
   "Usage": "RoundTrip",
   "Description": "Model with a datetime property",
>>>>>>> 5c4fa027
   "Properties": [
    {
     "$id": "30",
     "Name": "property",
     "SerializedName": "property",
     "Description": "Property",
     "Type": {
      "$id": "31",
      "Kind": "utcDateTime",
      "Encode": "rfc3339",
      "WireType": {
       "$id": "32",
       "Kind": "string"
      }
     },
     "IsRequired": false,
     "IsReadOnly": false
    }
   ]
  },
  {
   "$id": "33",
   "Kind": "model",
   "Name": "DurationProperty",
   "Namespace": "Type.Property.Optional",
<<<<<<< HEAD
   "Description": "Model with a duration property",
   "Usage": "Input,Output",
=======
   "Usage": "RoundTrip",
   "Description": "Model with a duration property",
>>>>>>> 5c4fa027
   "Properties": [
    {
     "$id": "34",
     "Name": "property",
     "SerializedName": "property",
     "Description": "Property",
     "Type": {
      "$id": "35",
      "Kind": "duration",
      "Encode": "ISO8601",
      "WireType": {
       "$id": "36",
       "Kind": "string"
      }
     },
     "IsRequired": false,
     "IsReadOnly": false
    }
   ]
  },
  {
   "$id": "37",
   "Kind": "model",
   "Name": "CollectionsByteProperty",
   "Namespace": "Type.Property.Optional",
<<<<<<< HEAD
   "Description": "Model with collection bytes properties",
   "Usage": "Input,Output",
=======
   "Usage": "RoundTrip",
   "Description": "Model with collection bytes properties",
>>>>>>> 5c4fa027
   "Properties": [
    {
     "$id": "38",
     "Name": "property",
     "SerializedName": "property",
     "Description": "Property",
     "Type": {
      "$id": "39",
      "Kind": "array",
      "ValueType": {
       "$id": "40",
       "Kind": "bytes",
       "Encode": "base64"
      }
     },
     "IsRequired": false,
     "IsReadOnly": false
    }
   ]
  },
  {
   "$id": "41",
   "Kind": "model",
   "Name": "CollectionsModelProperty",
   "Namespace": "Type.Property.Optional",
<<<<<<< HEAD
   "Description": "Model with collection models properties",
   "Usage": "Input,Output",
=======
   "Usage": "RoundTrip",
   "Description": "Model with collection models properties",
>>>>>>> 5c4fa027
   "Properties": [
    {
     "$id": "42",
     "Name": "property",
     "SerializedName": "property",
     "Description": "Property",
     "Type": {
      "$id": "43",
      "Kind": "array",
      "ValueType": {
       "$ref": "23"
      }
     },
     "IsRequired": false,
     "IsReadOnly": false
    }
   ]
  },
  {
   "$id": "44",
   "Kind": "model",
   "Name": "StringLiteralProperty",
   "Namespace": "Type.Property.Optional",
<<<<<<< HEAD
   "Description": "Model with string literal property",
   "Usage": "Input,Output",
=======
   "Usage": "RoundTrip",
   "Description": "Model with string literal property",
>>>>>>> 5c4fa027
   "Properties": [
    {
     "$id": "45",
     "Name": "property",
     "SerializedName": "property",
     "Description": "Property",
     "Type": {
      "$id": "46",
      "Kind": "constant",
      "ValueType": {
       "$ref": "2"
      },
      "Value": "hello"
     },
     "IsRequired": false,
     "IsReadOnly": false
    }
   ]
  },
  {
   "$id": "47",
   "Kind": "model",
   "Name": "IntLiteralProperty",
   "Namespace": "Type.Property.Optional",
<<<<<<< HEAD
   "Description": "Model with int literal property",
   "Usage": "Input,Output",
=======
   "Usage": "RoundTrip",
   "Description": "Model with int literal property",
>>>>>>> 5c4fa027
   "Properties": [
    {
     "$id": "48",
     "Name": "property",
     "SerializedName": "property",
     "Description": "Property",
     "Type": {
      "$id": "49",
      "Kind": "constant",
      "ValueType": {
       "$ref": "5"
      },
      "Value": 1
     },
     "IsRequired": false,
     "IsReadOnly": false
    }
   ]
  },
  {
   "$id": "50",
   "Kind": "model",
   "Name": "FloatLiteralProperty",
   "Namespace": "Type.Property.Optional",
<<<<<<< HEAD
   "Description": "Model with float literal property",
   "Usage": "Input,Output",
=======
   "Usage": "RoundTrip",
   "Description": "Model with float literal property",
>>>>>>> 5c4fa027
   "Properties": [
    {
     "$id": "51",
     "Name": "property",
     "SerializedName": "property",
     "Description": "Property",
     "Type": {
      "$id": "52",
      "Kind": "constant",
      "ValueType": {
       "$ref": "8"
      },
      "Value": 1.25
     },
     "IsRequired": false,
     "IsReadOnly": false
    }
   ]
  },
  {
   "$id": "53",
   "Kind": "model",
   "Name": "BooleanLiteralProperty",
   "Namespace": "Type.Property.Optional",
<<<<<<< HEAD
   "Description": "Model with boolean literal property",
   "Usage": "Input,Output",
=======
   "Usage": "RoundTrip",
   "Description": "Model with boolean literal property",
>>>>>>> 5c4fa027
   "Properties": [
    {
     "$id": "54",
     "Name": "property",
     "SerializedName": "property",
     "Description": "Property",
     "Type": {
      "$id": "55",
      "Kind": "constant",
      "ValueType": {
       "$id": "56",
       "Kind": "boolean"
      },
      "Value": true
     },
     "IsRequired": false,
     "IsReadOnly": false
    }
   ]
  },
  {
   "$id": "57",
   "Kind": "model",
   "Name": "UnionStringLiteralProperty",
   "Namespace": "Type.Property.Optional",
<<<<<<< HEAD
   "Description": "Model with union of string literal property",
   "Usage": "Input,Output",
=======
   "Usage": "RoundTrip",
   "Description": "Model with union of string literal property",
>>>>>>> 5c4fa027
   "Properties": [
    {
     "$id": "58",
     "Name": "property",
     "SerializedName": "property",
     "Description": "Property",
     "Type": {
      "$ref": "11"
     },
     "IsRequired": false,
     "IsReadOnly": false
    }
   ]
  },
  {
   "$id": "59",
   "Kind": "model",
   "Name": "UnionIntLiteralProperty",
   "Namespace": "Type.Property.Optional",
<<<<<<< HEAD
   "Description": "Model with union of int literal property",
   "Usage": "Input,Output",
=======
   "Usage": "RoundTrip",
   "Description": "Model with union of int literal property",
>>>>>>> 5c4fa027
   "Properties": [
    {
     "$id": "60",
     "Name": "property",
     "SerializedName": "property",
     "Description": "Property",
     "Type": {
      "$ref": "15"
     },
     "IsRequired": false,
     "IsReadOnly": false
    }
   ]
  },
  {
   "$id": "61",
   "Kind": "model",
   "Name": "UnionFloatLiteralProperty",
   "Namespace": "Type.Property.Optional",
<<<<<<< HEAD
   "Description": "Model with union of float literal property",
   "Usage": "Input,Output",
=======
   "Usage": "RoundTrip",
   "Description": "Model with union of float literal property",
>>>>>>> 5c4fa027
   "Properties": [
    {
     "$id": "62",
     "Name": "property",
     "SerializedName": "property",
     "Description": "Property",
     "Type": {
      "$ref": "19"
     },
     "IsRequired": false,
     "IsReadOnly": false
    }
   ]
  },
  {
   "$id": "63",
   "Kind": "model",
   "Name": "RequiredAndOptionalProperty",
   "Namespace": "Type.Property.Optional",
<<<<<<< HEAD
   "Description": "Model with required and optional properties",
   "Usage": "Input,Output",
=======
   "Usage": "RoundTrip",
   "Description": "Model with required and optional properties",
>>>>>>> 5c4fa027
   "Properties": [
    {
     "$id": "64",
     "Name": "optionalProperty",
     "SerializedName": "optionalProperty",
     "Description": "optional string property",
     "Type": {
      "$id": "65",
      "Kind": "string"
     },
     "IsRequired": false,
     "IsReadOnly": false
    },
    {
     "$id": "66",
     "Name": "requiredProperty",
     "SerializedName": "requiredProperty",
     "Description": "required int property",
     "Type": {
      "$id": "67",
      "Kind": "int32"
     },
     "IsRequired": true,
     "IsReadOnly": false
    }
   ]
  }
 ],
 "Clients": [
  {
   "$id": "68",
   "Name": "OptionalClient",
   "Description": "",
   "Operations": [],
   "Protocol": {
    "$id": "69"
   },
   "Creatable": true,
   "Parameters": [
    {
     "$id": "70",
     "Name": "host",
     "NameInRequest": "host",
     "Description": "TestServer endpoint",
     "Type": {
      "$id": "71",
      "Kind": "string",
      "IsNullable": false
     },
     "Location": "Uri",
     "IsApiVersion": false,
     "IsResourceParameter": false,
     "IsContentType": false,
     "IsRequired": true,
     "IsEndpoint": true,
     "SkipUrlEncoding": false,
     "Explode": false,
     "Kind": "Client",
     "DefaultValue": {
      "$id": "72",
      "Type": {
       "$id": "73",
       "Kind": "string",
       "IsNullable": false
      },
      "Value": "http://localhost:3000"
     }
    }
   ]
  },
  {
   "$id": "74",
   "Name": "String",
   "Description": "",
   "Operations": [
    {
     "$id": "75",
     "Name": "getAll",
     "ResourceName": "String",
     "Description": "Get models that will return all properties in the model",
     "Accessibility": "public",
     "Parameters": [
      {
       "$ref": "70"
      },
      {
       "$id": "76",
       "Name": "accept",
       "NameInRequest": "Accept",
       "Type": {
        "$id": "77",
        "Kind": "string",
        "IsNullable": false
       },
       "Location": "Header",
       "IsApiVersion": false,
       "IsResourceParameter": false,
       "IsContentType": false,
       "IsRequired": true,
       "IsEndpoint": false,
       "SkipUrlEncoding": false,
       "Explode": false,
       "Kind": "Constant",
       "DefaultValue": {
        "$id": "78",
        "Type": {
         "$ref": "77"
        },
        "Value": "application/json"
       }
      }
     ],
     "Responses": [
      {
       "$id": "79",
       "StatusCodes": [
        200
       ],
       "BodyType": {
        "$ref": "23"
       },
       "BodyMediaType": "Json",
       "Headers": [],
       "IsErrorResponse": false,
       "ContentTypes": [
        "application/json"
       ]
      }
     ],
     "HttpMethod": "GET",
     "RequestBodyMediaType": "None",
     "Uri": "{host}",
     "Path": "/type/property/optional/string/all",
     "BufferResponse": true,
     "GenerateProtocolMethod": true,
     "GenerateConvenienceMethod": true
    },
    {
     "$id": "80",
     "Name": "getDefault",
     "ResourceName": "String",
     "Description": "Get models that will return the default object",
     "Accessibility": "public",
     "Parameters": [
      {
       "$ref": "70"
      },
      {
       "$id": "81",
       "Name": "accept",
       "NameInRequest": "Accept",
       "Type": {
        "$id": "82",
        "Kind": "string",
        "IsNullable": false
       },
       "Location": "Header",
       "IsApiVersion": false,
       "IsResourceParameter": false,
       "IsContentType": false,
       "IsRequired": true,
       "IsEndpoint": false,
       "SkipUrlEncoding": false,
       "Explode": false,
       "Kind": "Constant",
       "DefaultValue": {
        "$id": "83",
        "Type": {
         "$ref": "82"
        },
        "Value": "application/json"
       }
      }
     ],
     "Responses": [
      {
       "$id": "84",
       "StatusCodes": [
        200
       ],
       "BodyType": {
        "$ref": "23"
       },
       "BodyMediaType": "Json",
       "Headers": [],
       "IsErrorResponse": false,
       "ContentTypes": [
        "application/json"
       ]
      }
     ],
     "HttpMethod": "GET",
     "RequestBodyMediaType": "None",
     "Uri": "{host}",
     "Path": "/type/property/optional/string/default",
     "BufferResponse": true,
     "GenerateProtocolMethod": true,
     "GenerateConvenienceMethod": true
    },
    {
     "$id": "85",
     "Name": "putAll",
     "ResourceName": "String",
     "Description": "Put a body with all properties present.",
     "Accessibility": "public",
     "Parameters": [
      {
       "$ref": "70"
      },
      {
       "$id": "86",
       "Name": "body",
       "NameInRequest": "body",
       "Type": {
        "$ref": "23"
       },
       "Location": "Body",
       "IsRequired": true,
       "IsApiVersion": false,
       "IsResourceParameter": false,
       "IsContentType": false,
       "IsEndpoint": false,
       "SkipUrlEncoding": false,
       "Explode": false,
       "Kind": "Method"
      },
      {
       "$id": "87",
       "Name": "contentType",
       "NameInRequest": "Content-Type",
       "Type": {
        "$id": "88",
        "Kind": "string",
        "IsNullable": false
       },
       "Location": "Header",
       "IsApiVersion": false,
       "IsResourceParameter": false,
       "IsContentType": true,
       "IsRequired": true,
       "IsEndpoint": false,
       "SkipUrlEncoding": false,
       "Explode": false,
       "Kind": "Constant",
       "DefaultValue": {
        "$id": "89",
        "Type": {
         "$ref": "88"
        },
        "Value": "application/json"
       }
      },
      {
       "$id": "90",
       "Name": "accept",
       "NameInRequest": "Accept",
       "Type": {
        "$id": "91",
        "Kind": "string",
        "IsNullable": false
       },
       "Location": "Header",
       "IsApiVersion": false,
       "IsResourceParameter": false,
       "IsContentType": false,
       "IsRequired": true,
       "IsEndpoint": false,
       "SkipUrlEncoding": false,
       "Explode": false,
       "Kind": "Constant",
       "DefaultValue": {
        "$id": "92",
        "Type": {
         "$ref": "91"
        },
        "Value": "application/json"
       }
      }
     ],
     "Responses": [
      {
       "$id": "93",
       "StatusCodes": [
        204
       ],
       "BodyMediaType": "Json",
       "Headers": [],
       "IsErrorResponse": false
      }
     ],
     "HttpMethod": "PUT",
     "RequestBodyMediaType": "Json",
     "Uri": "{host}",
     "Path": "/type/property/optional/string/all",
     "RequestMediaTypes": [
      "application/json"
     ],
     "BufferResponse": true,
     "GenerateProtocolMethod": true,
     "GenerateConvenienceMethod": true
    },
    {
     "$id": "94",
     "Name": "putDefault",
     "ResourceName": "String",
     "Description": "Put a body with default properties.",
     "Accessibility": "public",
     "Parameters": [
      {
       "$ref": "70"
      },
      {
       "$id": "95",
       "Name": "body",
       "NameInRequest": "body",
       "Type": {
        "$ref": "23"
       },
       "Location": "Body",
       "IsRequired": true,
       "IsApiVersion": false,
       "IsResourceParameter": false,
       "IsContentType": false,
       "IsEndpoint": false,
       "SkipUrlEncoding": false,
       "Explode": false,
       "Kind": "Method"
      },
      {
       "$id": "96",
       "Name": "contentType",
       "NameInRequest": "Content-Type",
       "Type": {
        "$id": "97",
        "Kind": "string",
        "IsNullable": false
       },
       "Location": "Header",
       "IsApiVersion": false,
       "IsResourceParameter": false,
       "IsContentType": true,
       "IsRequired": true,
       "IsEndpoint": false,
       "SkipUrlEncoding": false,
       "Explode": false,
       "Kind": "Constant",
       "DefaultValue": {
        "$id": "98",
        "Type": {
         "$ref": "97"
        },
        "Value": "application/json"
       }
      },
      {
       "$id": "99",
       "Name": "accept",
       "NameInRequest": "Accept",
       "Type": {
        "$id": "100",
        "Kind": "string",
        "IsNullable": false
       },
       "Location": "Header",
       "IsApiVersion": false,
       "IsResourceParameter": false,
       "IsContentType": false,
       "IsRequired": true,
       "IsEndpoint": false,
       "SkipUrlEncoding": false,
       "Explode": false,
       "Kind": "Constant",
       "DefaultValue": {
        "$id": "101",
        "Type": {
         "$ref": "100"
        },
        "Value": "application/json"
       }
      }
     ],
     "Responses": [
      {
       "$id": "102",
       "StatusCodes": [
        204
       ],
       "BodyMediaType": "Json",
       "Headers": [],
       "IsErrorResponse": false
      }
     ],
     "HttpMethod": "PUT",
     "RequestBodyMediaType": "Json",
     "Uri": "{host}",
     "Path": "/type/property/optional/string/default",
     "RequestMediaTypes": [
      "application/json"
     ],
     "BufferResponse": true,
     "GenerateProtocolMethod": true,
     "GenerateConvenienceMethod": true
    }
   ],
   "Protocol": {
    "$id": "103"
   },
   "Creatable": false,
   "Parent": "OptionalClient",
   "Parameters": [
    {
     "$ref": "70"
    }
   ]
  },
  {
   "$id": "104",
   "Name": "Bytes",
   "Description": "",
   "Operations": [
    {
     "$id": "105",
     "Name": "getAll",
     "ResourceName": "Bytes",
     "Description": "Get models that will return all properties in the model",
     "Accessibility": "public",
     "Parameters": [
      {
       "$ref": "70"
      },
      {
       "$id": "106",
       "Name": "accept",
       "NameInRequest": "Accept",
       "Type": {
        "$id": "107",
        "Kind": "string",
        "IsNullable": false
       },
       "Location": "Header",
       "IsApiVersion": false,
       "IsResourceParameter": false,
       "IsContentType": false,
       "IsRequired": true,
       "IsEndpoint": false,
       "SkipUrlEncoding": false,
       "Explode": false,
       "Kind": "Constant",
       "DefaultValue": {
        "$id": "108",
        "Type": {
         "$ref": "107"
        },
        "Value": "application/json"
       }
      }
     ],
     "Responses": [
      {
       "$id": "109",
       "StatusCodes": [
        200
       ],
       "BodyType": {
        "$ref": "26"
       },
       "BodyMediaType": "Json",
       "Headers": [],
       "IsErrorResponse": false,
       "ContentTypes": [
        "application/json"
       ]
      }
     ],
     "HttpMethod": "GET",
     "RequestBodyMediaType": "None",
     "Uri": "{host}",
     "Path": "/type/property/optional/bytes/all",
     "BufferResponse": true,
     "GenerateProtocolMethod": true,
     "GenerateConvenienceMethod": true
    },
    {
     "$id": "110",
     "Name": "getDefault",
     "ResourceName": "Bytes",
     "Description": "Get models that will return the default object",
     "Accessibility": "public",
     "Parameters": [
      {
       "$ref": "70"
      },
      {
       "$id": "111",
       "Name": "accept",
       "NameInRequest": "Accept",
       "Type": {
        "$id": "112",
        "Kind": "string",
        "IsNullable": false
       },
       "Location": "Header",
       "IsApiVersion": false,
       "IsResourceParameter": false,
       "IsContentType": false,
       "IsRequired": true,
       "IsEndpoint": false,
       "SkipUrlEncoding": false,
       "Explode": false,
       "Kind": "Constant",
       "DefaultValue": {
        "$id": "113",
        "Type": {
         "$ref": "112"
        },
        "Value": "application/json"
       }
      }
     ],
     "Responses": [
      {
       "$id": "114",
       "StatusCodes": [
        200
       ],
       "BodyType": {
        "$ref": "26"
       },
       "BodyMediaType": "Json",
       "Headers": [],
       "IsErrorResponse": false,
       "ContentTypes": [
        "application/json"
       ]
      }
     ],
     "HttpMethod": "GET",
     "RequestBodyMediaType": "None",
     "Uri": "{host}",
     "Path": "/type/property/optional/bytes/default",
     "BufferResponse": true,
     "GenerateProtocolMethod": true,
     "GenerateConvenienceMethod": true
    },
    {
     "$id": "115",
     "Name": "putAll",
     "ResourceName": "Bytes",
     "Description": "Put a body with all properties present.",
     "Accessibility": "public",
     "Parameters": [
      {
       "$ref": "70"
      },
      {
       "$id": "116",
       "Name": "body",
       "NameInRequest": "body",
       "Type": {
        "$ref": "26"
       },
       "Location": "Body",
       "IsRequired": true,
       "IsApiVersion": false,
       "IsResourceParameter": false,
       "IsContentType": false,
       "IsEndpoint": false,
       "SkipUrlEncoding": false,
       "Explode": false,
       "Kind": "Method"
      },
      {
       "$id": "117",
       "Name": "contentType",
       "NameInRequest": "Content-Type",
       "Type": {
        "$id": "118",
        "Kind": "string",
        "IsNullable": false
       },
       "Location": "Header",
       "IsApiVersion": false,
       "IsResourceParameter": false,
       "IsContentType": true,
       "IsRequired": true,
       "IsEndpoint": false,
       "SkipUrlEncoding": false,
       "Explode": false,
       "Kind": "Constant",
       "DefaultValue": {
        "$id": "119",
        "Type": {
         "$ref": "118"
        },
        "Value": "application/json"
       }
      },
      {
       "$id": "120",
       "Name": "accept",
       "NameInRequest": "Accept",
       "Type": {
        "$id": "121",
        "Kind": "string",
        "IsNullable": false
       },
       "Location": "Header",
       "IsApiVersion": false,
       "IsResourceParameter": false,
       "IsContentType": false,
       "IsRequired": true,
       "IsEndpoint": false,
       "SkipUrlEncoding": false,
       "Explode": false,
       "Kind": "Constant",
       "DefaultValue": {
        "$id": "122",
        "Type": {
         "$ref": "121"
        },
        "Value": "application/json"
       }
      }
     ],
     "Responses": [
      {
       "$id": "123",
       "StatusCodes": [
        204
       ],
       "BodyMediaType": "Json",
       "Headers": [],
       "IsErrorResponse": false
      }
     ],
     "HttpMethod": "PUT",
     "RequestBodyMediaType": "Json",
     "Uri": "{host}",
     "Path": "/type/property/optional/bytes/all",
     "RequestMediaTypes": [
      "application/json"
     ],
     "BufferResponse": true,
     "GenerateProtocolMethod": true,
     "GenerateConvenienceMethod": true
    },
    {
     "$id": "124",
     "Name": "putDefault",
     "ResourceName": "Bytes",
     "Description": "Put a body with default properties.",
     "Accessibility": "public",
     "Parameters": [
      {
       "$ref": "70"
      },
      {
       "$id": "125",
       "Name": "body",
       "NameInRequest": "body",
       "Type": {
        "$ref": "26"
       },
       "Location": "Body",
       "IsRequired": true,
       "IsApiVersion": false,
       "IsResourceParameter": false,
       "IsContentType": false,
       "IsEndpoint": false,
       "SkipUrlEncoding": false,
       "Explode": false,
       "Kind": "Method"
      },
      {
       "$id": "126",
       "Name": "contentType",
       "NameInRequest": "Content-Type",
       "Type": {
        "$id": "127",
        "Kind": "string",
        "IsNullable": false
       },
       "Location": "Header",
       "IsApiVersion": false,
       "IsResourceParameter": false,
       "IsContentType": true,
       "IsRequired": true,
       "IsEndpoint": false,
       "SkipUrlEncoding": false,
       "Explode": false,
       "Kind": "Constant",
       "DefaultValue": {
        "$id": "128",
        "Type": {
         "$ref": "127"
        },
        "Value": "application/json"
       }
      },
      {
       "$id": "129",
       "Name": "accept",
       "NameInRequest": "Accept",
       "Type": {
        "$id": "130",
        "Kind": "string",
        "IsNullable": false
       },
       "Location": "Header",
       "IsApiVersion": false,
       "IsResourceParameter": false,
       "IsContentType": false,
       "IsRequired": true,
       "IsEndpoint": false,
       "SkipUrlEncoding": false,
       "Explode": false,
       "Kind": "Constant",
       "DefaultValue": {
        "$id": "131",
        "Type": {
         "$ref": "130"
        },
        "Value": "application/json"
       }
      }
     ],
     "Responses": [
      {
       "$id": "132",
       "StatusCodes": [
        204
       ],
       "BodyMediaType": "Json",
       "Headers": [],
       "IsErrorResponse": false
      }
     ],
     "HttpMethod": "PUT",
     "RequestBodyMediaType": "Json",
     "Uri": "{host}",
     "Path": "/type/property/optional/bytes/default",
     "RequestMediaTypes": [
      "application/json"
     ],
     "BufferResponse": true,
     "GenerateProtocolMethod": true,
     "GenerateConvenienceMethod": true
    }
   ],
   "Protocol": {
    "$id": "133"
   },
   "Creatable": false,
   "Parent": "OptionalClient",
   "Parameters": [
    {
     "$ref": "70"
    }
   ]
  },
  {
   "$id": "134",
   "Name": "Datetime",
   "Description": "",
   "Operations": [
    {
     "$id": "135",
     "Name": "getAll",
     "ResourceName": "Datetime",
     "Description": "Get models that will return all properties in the model",
     "Accessibility": "public",
     "Parameters": [
      {
       "$ref": "70"
      },
      {
       "$id": "136",
       "Name": "accept",
       "NameInRequest": "Accept",
       "Type": {
        "$id": "137",
        "Kind": "string",
        "IsNullable": false
       },
       "Location": "Header",
       "IsApiVersion": false,
       "IsResourceParameter": false,
       "IsContentType": false,
       "IsRequired": true,
       "IsEndpoint": false,
       "SkipUrlEncoding": false,
       "Explode": false,
       "Kind": "Constant",
       "DefaultValue": {
        "$id": "138",
        "Type": {
         "$ref": "137"
        },
        "Value": "application/json"
       }
      }
     ],
     "Responses": [
      {
       "$id": "139",
       "StatusCodes": [
        200
       ],
       "BodyType": {
        "$ref": "29"
       },
       "BodyMediaType": "Json",
       "Headers": [],
       "IsErrorResponse": false,
       "ContentTypes": [
        "application/json"
       ]
      }
     ],
     "HttpMethod": "GET",
     "RequestBodyMediaType": "None",
     "Uri": "{host}",
     "Path": "/type/property/optional/datetime/all",
     "BufferResponse": true,
     "GenerateProtocolMethod": true,
     "GenerateConvenienceMethod": true
    },
    {
     "$id": "140",
     "Name": "getDefault",
     "ResourceName": "Datetime",
     "Description": "Get models that will return the default object",
     "Accessibility": "public",
     "Parameters": [
      {
       "$ref": "70"
      },
      {
       "$id": "141",
       "Name": "accept",
       "NameInRequest": "Accept",
       "Type": {
        "$id": "142",
        "Kind": "string",
        "IsNullable": false
       },
       "Location": "Header",
       "IsApiVersion": false,
       "IsResourceParameter": false,
       "IsContentType": false,
       "IsRequired": true,
       "IsEndpoint": false,
       "SkipUrlEncoding": false,
       "Explode": false,
       "Kind": "Constant",
       "DefaultValue": {
        "$id": "143",
        "Type": {
         "$ref": "142"
        },
        "Value": "application/json"
       }
      }
     ],
     "Responses": [
      {
       "$id": "144",
       "StatusCodes": [
        200
       ],
       "BodyType": {
        "$ref": "29"
       },
       "BodyMediaType": "Json",
       "Headers": [],
       "IsErrorResponse": false,
       "ContentTypes": [
        "application/json"
       ]
      }
     ],
     "HttpMethod": "GET",
     "RequestBodyMediaType": "None",
     "Uri": "{host}",
     "Path": "/type/property/optional/datetime/default",
     "BufferResponse": true,
     "GenerateProtocolMethod": true,
     "GenerateConvenienceMethod": true
    },
    {
     "$id": "145",
     "Name": "putAll",
     "ResourceName": "Datetime",
     "Description": "Put a body with all properties present.",
     "Accessibility": "public",
     "Parameters": [
      {
       "$ref": "70"
      },
      {
       "$id": "146",
       "Name": "body",
       "NameInRequest": "body",
       "Type": {
        "$ref": "29"
       },
       "Location": "Body",
       "IsRequired": true,
       "IsApiVersion": false,
       "IsResourceParameter": false,
       "IsContentType": false,
       "IsEndpoint": false,
       "SkipUrlEncoding": false,
       "Explode": false,
       "Kind": "Method"
      },
      {
       "$id": "147",
       "Name": "contentType",
       "NameInRequest": "Content-Type",
       "Type": {
        "$id": "148",
        "Kind": "string",
        "IsNullable": false
       },
       "Location": "Header",
       "IsApiVersion": false,
       "IsResourceParameter": false,
       "IsContentType": true,
       "IsRequired": true,
       "IsEndpoint": false,
       "SkipUrlEncoding": false,
       "Explode": false,
       "Kind": "Constant",
       "DefaultValue": {
        "$id": "149",
        "Type": {
         "$ref": "148"
        },
        "Value": "application/json"
       }
      },
      {
       "$id": "150",
       "Name": "accept",
       "NameInRequest": "Accept",
       "Type": {
        "$id": "151",
        "Kind": "string",
        "IsNullable": false
       },
       "Location": "Header",
       "IsApiVersion": false,
       "IsResourceParameter": false,
       "IsContentType": false,
       "IsRequired": true,
       "IsEndpoint": false,
       "SkipUrlEncoding": false,
       "Explode": false,
       "Kind": "Constant",
       "DefaultValue": {
        "$id": "152",
        "Type": {
         "$ref": "151"
        },
        "Value": "application/json"
       }
      }
     ],
     "Responses": [
      {
       "$id": "153",
       "StatusCodes": [
        204
       ],
       "BodyMediaType": "Json",
       "Headers": [],
       "IsErrorResponse": false
      }
     ],
     "HttpMethod": "PUT",
     "RequestBodyMediaType": "Json",
     "Uri": "{host}",
     "Path": "/type/property/optional/datetime/all",
     "RequestMediaTypes": [
      "application/json"
     ],
     "BufferResponse": true,
     "GenerateProtocolMethod": true,
     "GenerateConvenienceMethod": true
    },
    {
     "$id": "154",
     "Name": "putDefault",
     "ResourceName": "Datetime",
     "Description": "Put a body with default properties.",
     "Accessibility": "public",
     "Parameters": [
      {
       "$ref": "70"
      },
      {
       "$id": "155",
       "Name": "body",
       "NameInRequest": "body",
       "Type": {
        "$ref": "29"
       },
       "Location": "Body",
       "IsRequired": true,
       "IsApiVersion": false,
       "IsResourceParameter": false,
       "IsContentType": false,
       "IsEndpoint": false,
       "SkipUrlEncoding": false,
       "Explode": false,
       "Kind": "Method"
      },
      {
       "$id": "156",
       "Name": "contentType",
       "NameInRequest": "Content-Type",
       "Type": {
        "$id": "157",
        "Kind": "string",
        "IsNullable": false
       },
       "Location": "Header",
       "IsApiVersion": false,
       "IsResourceParameter": false,
       "IsContentType": true,
       "IsRequired": true,
       "IsEndpoint": false,
       "SkipUrlEncoding": false,
       "Explode": false,
       "Kind": "Constant",
       "DefaultValue": {
        "$id": "158",
        "Type": {
         "$ref": "157"
        },
        "Value": "application/json"
       }
      },
      {
       "$id": "159",
       "Name": "accept",
       "NameInRequest": "Accept",
       "Type": {
        "$id": "160",
        "Kind": "string",
        "IsNullable": false
       },
       "Location": "Header",
       "IsApiVersion": false,
       "IsResourceParameter": false,
       "IsContentType": false,
       "IsRequired": true,
       "IsEndpoint": false,
       "SkipUrlEncoding": false,
       "Explode": false,
       "Kind": "Constant",
       "DefaultValue": {
        "$id": "161",
        "Type": {
         "$ref": "160"
        },
        "Value": "application/json"
       }
      }
     ],
     "Responses": [
      {
       "$id": "162",
       "StatusCodes": [
        204
       ],
       "BodyMediaType": "Json",
       "Headers": [],
       "IsErrorResponse": false
      }
     ],
     "HttpMethod": "PUT",
     "RequestBodyMediaType": "Json",
     "Uri": "{host}",
     "Path": "/type/property/optional/datetime/default",
     "RequestMediaTypes": [
      "application/json"
     ],
     "BufferResponse": true,
     "GenerateProtocolMethod": true,
     "GenerateConvenienceMethod": true
    }
   ],
   "Protocol": {
    "$id": "163"
   },
   "Creatable": false,
   "Parent": "OptionalClient",
   "Parameters": [
    {
     "$ref": "70"
    }
   ]
  },
  {
   "$id": "164",
   "Name": "Duration",
   "Description": "",
   "Operations": [
    {
     "$id": "165",
     "Name": "getAll",
     "ResourceName": "Duration",
     "Description": "Get models that will return all properties in the model",
     "Accessibility": "public",
     "Parameters": [
      {
       "$ref": "70"
      },
      {
       "$id": "166",
       "Name": "accept",
       "NameInRequest": "Accept",
       "Type": {
        "$id": "167",
        "Kind": "string",
        "IsNullable": false
       },
       "Location": "Header",
       "IsApiVersion": false,
       "IsResourceParameter": false,
       "IsContentType": false,
       "IsRequired": true,
       "IsEndpoint": false,
       "SkipUrlEncoding": false,
       "Explode": false,
       "Kind": "Constant",
       "DefaultValue": {
        "$id": "168",
        "Type": {
         "$ref": "167"
        },
        "Value": "application/json"
       }
      }
     ],
     "Responses": [
      {
       "$id": "169",
       "StatusCodes": [
        200
       ],
       "BodyType": {
        "$ref": "33"
       },
       "BodyMediaType": "Json",
       "Headers": [],
       "IsErrorResponse": false,
       "ContentTypes": [
        "application/json"
       ]
      }
     ],
     "HttpMethod": "GET",
     "RequestBodyMediaType": "None",
     "Uri": "{host}",
     "Path": "/type/property/optional/duration/all",
     "BufferResponse": true,
     "GenerateProtocolMethod": true,
     "GenerateConvenienceMethod": true
    },
    {
     "$id": "170",
     "Name": "getDefault",
     "ResourceName": "Duration",
     "Description": "Get models that will return the default object",
     "Accessibility": "public",
     "Parameters": [
      {
       "$ref": "70"
      },
      {
       "$id": "171",
       "Name": "accept",
       "NameInRequest": "Accept",
       "Type": {
        "$id": "172",
        "Kind": "string",
        "IsNullable": false
       },
       "Location": "Header",
       "IsApiVersion": false,
       "IsResourceParameter": false,
       "IsContentType": false,
       "IsRequired": true,
       "IsEndpoint": false,
       "SkipUrlEncoding": false,
       "Explode": false,
       "Kind": "Constant",
       "DefaultValue": {
        "$id": "173",
        "Type": {
         "$ref": "172"
        },
        "Value": "application/json"
       }
      }
     ],
     "Responses": [
      {
       "$id": "174",
       "StatusCodes": [
        200
       ],
       "BodyType": {
        "$ref": "33"
       },
       "BodyMediaType": "Json",
       "Headers": [],
       "IsErrorResponse": false,
       "ContentTypes": [
        "application/json"
       ]
      }
     ],
     "HttpMethod": "GET",
     "RequestBodyMediaType": "None",
     "Uri": "{host}",
     "Path": "/type/property/optional/duration/default",
     "BufferResponse": true,
     "GenerateProtocolMethod": true,
     "GenerateConvenienceMethod": true
    },
    {
     "$id": "175",
     "Name": "putAll",
     "ResourceName": "Duration",
     "Description": "Put a body with all properties present.",
     "Accessibility": "public",
     "Parameters": [
      {
       "$ref": "70"
      },
      {
       "$id": "176",
       "Name": "body",
       "NameInRequest": "body",
       "Type": {
        "$ref": "33"
       },
       "Location": "Body",
       "IsRequired": true,
       "IsApiVersion": false,
       "IsResourceParameter": false,
       "IsContentType": false,
       "IsEndpoint": false,
       "SkipUrlEncoding": false,
       "Explode": false,
       "Kind": "Method"
      },
      {
       "$id": "177",
       "Name": "contentType",
       "NameInRequest": "Content-Type",
       "Type": {
        "$id": "178",
        "Kind": "string",
        "IsNullable": false
       },
       "Location": "Header",
       "IsApiVersion": false,
       "IsResourceParameter": false,
       "IsContentType": true,
       "IsRequired": true,
       "IsEndpoint": false,
       "SkipUrlEncoding": false,
       "Explode": false,
       "Kind": "Constant",
       "DefaultValue": {
        "$id": "179",
        "Type": {
         "$ref": "178"
        },
        "Value": "application/json"
       }
      },
      {
       "$id": "180",
       "Name": "accept",
       "NameInRequest": "Accept",
       "Type": {
        "$id": "181",
        "Kind": "string",
        "IsNullable": false
       },
       "Location": "Header",
       "IsApiVersion": false,
       "IsResourceParameter": false,
       "IsContentType": false,
       "IsRequired": true,
       "IsEndpoint": false,
       "SkipUrlEncoding": false,
       "Explode": false,
       "Kind": "Constant",
       "DefaultValue": {
        "$id": "182",
        "Type": {
         "$ref": "181"
        },
        "Value": "application/json"
       }
      }
     ],
     "Responses": [
      {
       "$id": "183",
       "StatusCodes": [
        204
       ],
       "BodyMediaType": "Json",
       "Headers": [],
       "IsErrorResponse": false
      }
     ],
     "HttpMethod": "PUT",
     "RequestBodyMediaType": "Json",
     "Uri": "{host}",
     "Path": "/type/property/optional/duration/all",
     "RequestMediaTypes": [
      "application/json"
     ],
     "BufferResponse": true,
     "GenerateProtocolMethod": true,
     "GenerateConvenienceMethod": true
    },
    {
     "$id": "184",
     "Name": "putDefault",
     "ResourceName": "Duration",
     "Description": "Put a body with default properties.",
     "Accessibility": "public",
     "Parameters": [
      {
       "$ref": "70"
      },
      {
       "$id": "185",
       "Name": "body",
       "NameInRequest": "body",
       "Type": {
        "$ref": "33"
       },
       "Location": "Body",
       "IsRequired": true,
       "IsApiVersion": false,
       "IsResourceParameter": false,
       "IsContentType": false,
       "IsEndpoint": false,
       "SkipUrlEncoding": false,
       "Explode": false,
       "Kind": "Method"
      },
      {
       "$id": "186",
       "Name": "contentType",
       "NameInRequest": "Content-Type",
       "Type": {
        "$id": "187",
        "Kind": "string",
        "IsNullable": false
       },
       "Location": "Header",
       "IsApiVersion": false,
       "IsResourceParameter": false,
       "IsContentType": true,
       "IsRequired": true,
       "IsEndpoint": false,
       "SkipUrlEncoding": false,
       "Explode": false,
       "Kind": "Constant",
       "DefaultValue": {
        "$id": "188",
        "Type": {
         "$ref": "187"
        },
        "Value": "application/json"
       }
      },
      {
       "$id": "189",
       "Name": "accept",
       "NameInRequest": "Accept",
       "Type": {
        "$id": "190",
        "Kind": "string",
        "IsNullable": false
       },
       "Location": "Header",
       "IsApiVersion": false,
       "IsResourceParameter": false,
       "IsContentType": false,
       "IsRequired": true,
       "IsEndpoint": false,
       "SkipUrlEncoding": false,
       "Explode": false,
       "Kind": "Constant",
       "DefaultValue": {
        "$id": "191",
        "Type": {
         "$ref": "190"
        },
        "Value": "application/json"
       }
      }
     ],
     "Responses": [
      {
       "$id": "192",
       "StatusCodes": [
        204
       ],
       "BodyMediaType": "Json",
       "Headers": [],
       "IsErrorResponse": false
      }
     ],
     "HttpMethod": "PUT",
     "RequestBodyMediaType": "Json",
     "Uri": "{host}",
     "Path": "/type/property/optional/duration/default",
     "RequestMediaTypes": [
      "application/json"
     ],
     "BufferResponse": true,
     "GenerateProtocolMethod": true,
     "GenerateConvenienceMethod": true
    }
   ],
   "Protocol": {
    "$id": "193"
   },
   "Creatable": false,
   "Parent": "OptionalClient",
   "Parameters": [
    {
     "$ref": "70"
    }
   ]
  },
  {
   "$id": "194",
   "Name": "CollectionsByte",
   "Description": "",
   "Operations": [
    {
     "$id": "195",
     "Name": "getAll",
     "ResourceName": "CollectionsByte",
     "Description": "Get models that will return all properties in the model",
     "Accessibility": "public",
     "Parameters": [
      {
       "$ref": "70"
      },
      {
       "$id": "196",
       "Name": "accept",
       "NameInRequest": "Accept",
       "Type": {
        "$id": "197",
        "Kind": "string",
        "IsNullable": false
       },
       "Location": "Header",
       "IsApiVersion": false,
       "IsResourceParameter": false,
       "IsContentType": false,
       "IsRequired": true,
       "IsEndpoint": false,
       "SkipUrlEncoding": false,
       "Explode": false,
       "Kind": "Constant",
       "DefaultValue": {
        "$id": "198",
        "Type": {
         "$ref": "197"
        },
        "Value": "application/json"
       }
      }
     ],
     "Responses": [
      {
       "$id": "199",
       "StatusCodes": [
        200
       ],
       "BodyType": {
        "$ref": "37"
       },
       "BodyMediaType": "Json",
       "Headers": [],
       "IsErrorResponse": false,
       "ContentTypes": [
        "application/json"
       ]
      }
     ],
     "HttpMethod": "GET",
     "RequestBodyMediaType": "None",
     "Uri": "{host}",
     "Path": "/type/property/optional/collections/bytes/all",
     "BufferResponse": true,
     "GenerateProtocolMethod": true,
     "GenerateConvenienceMethod": true
    },
    {
     "$id": "200",
     "Name": "getDefault",
     "ResourceName": "CollectionsByte",
     "Description": "Get models that will return the default object",
     "Accessibility": "public",
     "Parameters": [
      {
       "$ref": "70"
      },
      {
       "$id": "201",
       "Name": "accept",
       "NameInRequest": "Accept",
       "Type": {
        "$id": "202",
        "Kind": "string",
        "IsNullable": false
       },
       "Location": "Header",
       "IsApiVersion": false,
       "IsResourceParameter": false,
       "IsContentType": false,
       "IsRequired": true,
       "IsEndpoint": false,
       "SkipUrlEncoding": false,
       "Explode": false,
       "Kind": "Constant",
       "DefaultValue": {
        "$id": "203",
        "Type": {
         "$ref": "202"
        },
        "Value": "application/json"
       }
      }
     ],
     "Responses": [
      {
       "$id": "204",
       "StatusCodes": [
        200
       ],
       "BodyType": {
        "$ref": "37"
       },
       "BodyMediaType": "Json",
       "Headers": [],
       "IsErrorResponse": false,
       "ContentTypes": [
        "application/json"
       ]
      }
     ],
     "HttpMethod": "GET",
     "RequestBodyMediaType": "None",
     "Uri": "{host}",
     "Path": "/type/property/optional/collections/bytes/default",
     "BufferResponse": true,
     "GenerateProtocolMethod": true,
     "GenerateConvenienceMethod": true
    },
    {
     "$id": "205",
     "Name": "putAll",
     "ResourceName": "CollectionsByte",
     "Description": "Put a body with all properties present.",
     "Accessibility": "public",
     "Parameters": [
      {
       "$ref": "70"
      },
      {
       "$id": "206",
       "Name": "body",
       "NameInRequest": "body",
       "Type": {
        "$ref": "37"
       },
       "Location": "Body",
       "IsRequired": true,
       "IsApiVersion": false,
       "IsResourceParameter": false,
       "IsContentType": false,
       "IsEndpoint": false,
       "SkipUrlEncoding": false,
       "Explode": false,
       "Kind": "Method"
      },
      {
       "$id": "207",
       "Name": "contentType",
       "NameInRequest": "Content-Type",
       "Type": {
        "$id": "208",
        "Kind": "string",
        "IsNullable": false
       },
       "Location": "Header",
       "IsApiVersion": false,
       "IsResourceParameter": false,
       "IsContentType": true,
       "IsRequired": true,
       "IsEndpoint": false,
       "SkipUrlEncoding": false,
       "Explode": false,
       "Kind": "Constant",
       "DefaultValue": {
        "$id": "209",
        "Type": {
         "$ref": "208"
        },
        "Value": "application/json"
       }
      },
      {
       "$id": "210",
       "Name": "accept",
       "NameInRequest": "Accept",
       "Type": {
        "$id": "211",
        "Kind": "string",
        "IsNullable": false
       },
       "Location": "Header",
       "IsApiVersion": false,
       "IsResourceParameter": false,
       "IsContentType": false,
       "IsRequired": true,
       "IsEndpoint": false,
       "SkipUrlEncoding": false,
       "Explode": false,
       "Kind": "Constant",
       "DefaultValue": {
        "$id": "212",
        "Type": {
         "$ref": "211"
        },
        "Value": "application/json"
       }
      }
     ],
     "Responses": [
      {
       "$id": "213",
       "StatusCodes": [
        204
       ],
       "BodyMediaType": "Json",
       "Headers": [],
       "IsErrorResponse": false
      }
     ],
     "HttpMethod": "PUT",
     "RequestBodyMediaType": "Json",
     "Uri": "{host}",
     "Path": "/type/property/optional/collections/bytes/all",
     "RequestMediaTypes": [
      "application/json"
     ],
     "BufferResponse": true,
     "GenerateProtocolMethod": true,
     "GenerateConvenienceMethod": true
    },
    {
     "$id": "214",
     "Name": "putDefault",
     "ResourceName": "CollectionsByte",
     "Description": "Put a body with default properties.",
     "Accessibility": "public",
     "Parameters": [
      {
       "$ref": "70"
      },
      {
       "$id": "215",
       "Name": "body",
       "NameInRequest": "body",
       "Type": {
        "$ref": "37"
       },
       "Location": "Body",
       "IsRequired": true,
       "IsApiVersion": false,
       "IsResourceParameter": false,
       "IsContentType": false,
       "IsEndpoint": false,
       "SkipUrlEncoding": false,
       "Explode": false,
       "Kind": "Method"
      },
      {
       "$id": "216",
       "Name": "contentType",
       "NameInRequest": "Content-Type",
       "Type": {
        "$id": "217",
        "Kind": "string",
        "IsNullable": false
       },
       "Location": "Header",
       "IsApiVersion": false,
       "IsResourceParameter": false,
       "IsContentType": true,
       "IsRequired": true,
       "IsEndpoint": false,
       "SkipUrlEncoding": false,
       "Explode": false,
       "Kind": "Constant",
       "DefaultValue": {
        "$id": "218",
        "Type": {
         "$ref": "217"
        },
        "Value": "application/json"
       }
      },
      {
       "$id": "219",
       "Name": "accept",
       "NameInRequest": "Accept",
       "Type": {
        "$id": "220",
        "Kind": "string",
        "IsNullable": false
       },
       "Location": "Header",
       "IsApiVersion": false,
       "IsResourceParameter": false,
       "IsContentType": false,
       "IsRequired": true,
       "IsEndpoint": false,
       "SkipUrlEncoding": false,
       "Explode": false,
       "Kind": "Constant",
       "DefaultValue": {
        "$id": "221",
        "Type": {
         "$ref": "220"
        },
        "Value": "application/json"
       }
      }
     ],
     "Responses": [
      {
       "$id": "222",
       "StatusCodes": [
        204
       ],
       "BodyMediaType": "Json",
       "Headers": [],
       "IsErrorResponse": false
      }
     ],
     "HttpMethod": "PUT",
     "RequestBodyMediaType": "Json",
     "Uri": "{host}",
     "Path": "/type/property/optional/collections/bytes/default",
     "RequestMediaTypes": [
      "application/json"
     ],
     "BufferResponse": true,
     "GenerateProtocolMethod": true,
     "GenerateConvenienceMethod": true
    }
   ],
   "Protocol": {
    "$id": "223"
   },
   "Creatable": false,
   "Parent": "OptionalClient",
   "Parameters": [
    {
     "$ref": "70"
    }
   ]
  },
  {
   "$id": "224",
   "Name": "CollectionsModel",
   "Description": "",
   "Operations": [
    {
     "$id": "225",
     "Name": "getAll",
     "ResourceName": "CollectionsModel",
     "Description": "Get models that will return all properties in the model",
     "Accessibility": "public",
     "Parameters": [
      {
       "$ref": "70"
      },
      {
       "$id": "226",
       "Name": "accept",
       "NameInRequest": "Accept",
       "Type": {
        "$id": "227",
        "Kind": "string",
        "IsNullable": false
       },
       "Location": "Header",
       "IsApiVersion": false,
       "IsResourceParameter": false,
       "IsContentType": false,
       "IsRequired": true,
       "IsEndpoint": false,
       "SkipUrlEncoding": false,
       "Explode": false,
       "Kind": "Constant",
       "DefaultValue": {
        "$id": "228",
        "Type": {
         "$ref": "227"
        },
        "Value": "application/json"
       }
      }
     ],
     "Responses": [
      {
       "$id": "229",
       "StatusCodes": [
        200
       ],
       "BodyType": {
        "$ref": "41"
       },
       "BodyMediaType": "Json",
       "Headers": [],
       "IsErrorResponse": false,
       "ContentTypes": [
        "application/json"
       ]
      }
     ],
     "HttpMethod": "GET",
     "RequestBodyMediaType": "None",
     "Uri": "{host}",
     "Path": "/type/property/optional/collections/model/all",
     "BufferResponse": true,
     "GenerateProtocolMethod": true,
     "GenerateConvenienceMethod": true
    },
    {
     "$id": "230",
     "Name": "getDefault",
     "ResourceName": "CollectionsModel",
     "Description": "Get models that will return the default object",
     "Accessibility": "public",
     "Parameters": [
      {
       "$ref": "70"
      },
      {
       "$id": "231",
       "Name": "accept",
       "NameInRequest": "Accept",
       "Type": {
        "$id": "232",
        "Kind": "string",
        "IsNullable": false
       },
       "Location": "Header",
       "IsApiVersion": false,
       "IsResourceParameter": false,
       "IsContentType": false,
       "IsRequired": true,
       "IsEndpoint": false,
       "SkipUrlEncoding": false,
       "Explode": false,
       "Kind": "Constant",
       "DefaultValue": {
        "$id": "233",
        "Type": {
         "$ref": "232"
        },
        "Value": "application/json"
       }
      }
     ],
     "Responses": [
      {
       "$id": "234",
       "StatusCodes": [
        200
       ],
       "BodyType": {
        "$ref": "41"
       },
       "BodyMediaType": "Json",
       "Headers": [],
       "IsErrorResponse": false,
       "ContentTypes": [
        "application/json"
       ]
      }
     ],
     "HttpMethod": "GET",
     "RequestBodyMediaType": "None",
     "Uri": "{host}",
     "Path": "/type/property/optional/collections/model/default",
     "BufferResponse": true,
     "GenerateProtocolMethod": true,
     "GenerateConvenienceMethod": true
    },
    {
     "$id": "235",
     "Name": "putAll",
     "ResourceName": "CollectionsModel",
     "Description": "Put a body with all properties present.",
     "Accessibility": "public",
     "Parameters": [
      {
       "$ref": "70"
      },
      {
       "$id": "236",
       "Name": "body",
       "NameInRequest": "body",
       "Type": {
        "$ref": "41"
       },
       "Location": "Body",
       "IsRequired": true,
       "IsApiVersion": false,
       "IsResourceParameter": false,
       "IsContentType": false,
       "IsEndpoint": false,
       "SkipUrlEncoding": false,
       "Explode": false,
       "Kind": "Method"
      },
      {
       "$id": "237",
       "Name": "contentType",
       "NameInRequest": "Content-Type",
       "Type": {
        "$id": "238",
        "Kind": "string",
        "IsNullable": false
       },
       "Location": "Header",
       "IsApiVersion": false,
       "IsResourceParameter": false,
       "IsContentType": true,
       "IsRequired": true,
       "IsEndpoint": false,
       "SkipUrlEncoding": false,
       "Explode": false,
       "Kind": "Constant",
       "DefaultValue": {
        "$id": "239",
        "Type": {
         "$ref": "238"
        },
        "Value": "application/json"
       }
      },
      {
       "$id": "240",
       "Name": "accept",
       "NameInRequest": "Accept",
       "Type": {
        "$id": "241",
        "Kind": "string",
        "IsNullable": false
       },
       "Location": "Header",
       "IsApiVersion": false,
       "IsResourceParameter": false,
       "IsContentType": false,
       "IsRequired": true,
       "IsEndpoint": false,
       "SkipUrlEncoding": false,
       "Explode": false,
       "Kind": "Constant",
       "DefaultValue": {
        "$id": "242",
        "Type": {
         "$ref": "241"
        },
        "Value": "application/json"
       }
      }
     ],
     "Responses": [
      {
       "$id": "243",
       "StatusCodes": [
        204
       ],
       "BodyMediaType": "Json",
       "Headers": [],
       "IsErrorResponse": false
      }
     ],
     "HttpMethod": "PUT",
     "RequestBodyMediaType": "Json",
     "Uri": "{host}",
     "Path": "/type/property/optional/collections/model/all",
     "RequestMediaTypes": [
      "application/json"
     ],
     "BufferResponse": true,
     "GenerateProtocolMethod": true,
     "GenerateConvenienceMethod": true
    },
    {
     "$id": "244",
     "Name": "putDefault",
     "ResourceName": "CollectionsModel",
     "Description": "Put a body with default properties.",
     "Accessibility": "public",
     "Parameters": [
      {
       "$ref": "70"
      },
      {
       "$id": "245",
       "Name": "body",
       "NameInRequest": "body",
       "Type": {
        "$ref": "41"
       },
       "Location": "Body",
       "IsRequired": true,
       "IsApiVersion": false,
       "IsResourceParameter": false,
       "IsContentType": false,
       "IsEndpoint": false,
       "SkipUrlEncoding": false,
       "Explode": false,
       "Kind": "Method"
      },
      {
       "$id": "246",
       "Name": "contentType",
       "NameInRequest": "Content-Type",
       "Type": {
        "$id": "247",
        "Kind": "string",
        "IsNullable": false
       },
       "Location": "Header",
       "IsApiVersion": false,
       "IsResourceParameter": false,
       "IsContentType": true,
       "IsRequired": true,
       "IsEndpoint": false,
       "SkipUrlEncoding": false,
       "Explode": false,
       "Kind": "Constant",
       "DefaultValue": {
        "$id": "248",
        "Type": {
         "$ref": "247"
        },
        "Value": "application/json"
       }
      },
      {
       "$id": "249",
       "Name": "accept",
       "NameInRequest": "Accept",
       "Type": {
        "$id": "250",
        "Kind": "string",
        "IsNullable": false
       },
       "Location": "Header",
       "IsApiVersion": false,
       "IsResourceParameter": false,
       "IsContentType": false,
       "IsRequired": true,
       "IsEndpoint": false,
       "SkipUrlEncoding": false,
       "Explode": false,
       "Kind": "Constant",
       "DefaultValue": {
        "$id": "251",
        "Type": {
         "$ref": "250"
        },
        "Value": "application/json"
       }
      }
     ],
     "Responses": [
      {
       "$id": "252",
       "StatusCodes": [
        204
       ],
       "BodyMediaType": "Json",
       "Headers": [],
       "IsErrorResponse": false
      }
     ],
     "HttpMethod": "PUT",
     "RequestBodyMediaType": "Json",
     "Uri": "{host}",
     "Path": "/type/property/optional/collections/model/default",
     "RequestMediaTypes": [
      "application/json"
     ],
     "BufferResponse": true,
     "GenerateProtocolMethod": true,
     "GenerateConvenienceMethod": true
    }
   ],
   "Protocol": {
    "$id": "253"
   },
   "Creatable": false,
   "Parent": "OptionalClient",
   "Parameters": [
    {
     "$ref": "70"
    }
   ]
  },
  {
   "$id": "254",
   "Name": "StringLiteral",
   "Description": "",
   "Operations": [
    {
     "$id": "255",
     "Name": "getAll",
     "ResourceName": "StringLiteral",
     "Description": "Get models that will return all properties in the model",
     "Accessibility": "public",
     "Parameters": [
      {
       "$ref": "70"
      },
      {
       "$id": "256",
       "Name": "accept",
       "NameInRequest": "Accept",
       "Type": {
        "$id": "257",
        "Kind": "string",
        "IsNullable": false
       },
       "Location": "Header",
       "IsApiVersion": false,
       "IsResourceParameter": false,
       "IsContentType": false,
       "IsRequired": true,
       "IsEndpoint": false,
       "SkipUrlEncoding": false,
       "Explode": false,
       "Kind": "Constant",
       "DefaultValue": {
        "$id": "258",
        "Type": {
         "$ref": "257"
        },
        "Value": "application/json"
       }
      }
     ],
     "Responses": [
      {
       "$id": "259",
       "StatusCodes": [
        200
       ],
       "BodyType": {
        "$ref": "44"
       },
       "BodyMediaType": "Json",
       "Headers": [],
       "IsErrorResponse": false,
       "ContentTypes": [
        "application/json"
       ]
      }
     ],
     "HttpMethod": "GET",
     "RequestBodyMediaType": "None",
     "Uri": "{host}",
     "Path": "/type/property/optional/string/literal/all",
     "BufferResponse": true,
     "GenerateProtocolMethod": true,
     "GenerateConvenienceMethod": true
    },
    {
     "$id": "260",
     "Name": "getDefault",
     "ResourceName": "StringLiteral",
     "Description": "Get models that will return the default object",
     "Accessibility": "public",
     "Parameters": [
      {
       "$ref": "70"
      },
      {
       "$id": "261",
       "Name": "accept",
       "NameInRequest": "Accept",
       "Type": {
        "$id": "262",
        "Kind": "string",
        "IsNullable": false
       },
       "Location": "Header",
       "IsApiVersion": false,
       "IsResourceParameter": false,
       "IsContentType": false,
       "IsRequired": true,
       "IsEndpoint": false,
       "SkipUrlEncoding": false,
       "Explode": false,
       "Kind": "Constant",
       "DefaultValue": {
        "$id": "263",
        "Type": {
         "$ref": "262"
        },
        "Value": "application/json"
       }
      }
     ],
     "Responses": [
      {
       "$id": "264",
       "StatusCodes": [
        200
       ],
       "BodyType": {
        "$ref": "44"
       },
       "BodyMediaType": "Json",
       "Headers": [],
       "IsErrorResponse": false,
       "ContentTypes": [
        "application/json"
       ]
      }
     ],
     "HttpMethod": "GET",
     "RequestBodyMediaType": "None",
     "Uri": "{host}",
     "Path": "/type/property/optional/string/literal/default",
     "BufferResponse": true,
     "GenerateProtocolMethod": true,
     "GenerateConvenienceMethod": true
    },
    {
     "$id": "265",
     "Name": "putAll",
     "ResourceName": "StringLiteral",
     "Description": "Put a body with all properties present.",
     "Accessibility": "public",
     "Parameters": [
      {
       "$ref": "70"
      },
      {
       "$id": "266",
       "Name": "body",
       "NameInRequest": "body",
       "Type": {
        "$ref": "44"
       },
       "Location": "Body",
       "IsRequired": true,
       "IsApiVersion": false,
       "IsResourceParameter": false,
       "IsContentType": false,
       "IsEndpoint": false,
       "SkipUrlEncoding": false,
       "Explode": false,
       "Kind": "Method"
      },
      {
       "$id": "267",
       "Name": "contentType",
       "NameInRequest": "Content-Type",
       "Type": {
        "$id": "268",
        "Kind": "string",
        "IsNullable": false
       },
       "Location": "Header",
       "IsApiVersion": false,
       "IsResourceParameter": false,
       "IsContentType": true,
       "IsRequired": true,
       "IsEndpoint": false,
       "SkipUrlEncoding": false,
       "Explode": false,
       "Kind": "Constant",
       "DefaultValue": {
        "$id": "269",
        "Type": {
         "$ref": "268"
        },
        "Value": "application/json"
       }
      },
      {
       "$id": "270",
       "Name": "accept",
       "NameInRequest": "Accept",
       "Type": {
        "$id": "271",
        "Kind": "string",
        "IsNullable": false
       },
       "Location": "Header",
       "IsApiVersion": false,
       "IsResourceParameter": false,
       "IsContentType": false,
       "IsRequired": true,
       "IsEndpoint": false,
       "SkipUrlEncoding": false,
       "Explode": false,
       "Kind": "Constant",
       "DefaultValue": {
        "$id": "272",
        "Type": {
         "$ref": "271"
        },
        "Value": "application/json"
       }
      }
     ],
     "Responses": [
      {
       "$id": "273",
       "StatusCodes": [
        204
       ],
       "BodyMediaType": "Json",
       "Headers": [],
       "IsErrorResponse": false
      }
     ],
     "HttpMethod": "PUT",
     "RequestBodyMediaType": "Json",
     "Uri": "{host}",
     "Path": "/type/property/optional/string/literal/all",
     "RequestMediaTypes": [
      "application/json"
     ],
     "BufferResponse": true,
     "GenerateProtocolMethod": true,
     "GenerateConvenienceMethod": true
    },
    {
     "$id": "274",
     "Name": "putDefault",
     "ResourceName": "StringLiteral",
     "Description": "Put a body with default properties.",
     "Accessibility": "public",
     "Parameters": [
      {
       "$ref": "70"
      },
      {
       "$id": "275",
       "Name": "body",
       "NameInRequest": "body",
       "Type": {
        "$ref": "44"
       },
       "Location": "Body",
       "IsRequired": true,
       "IsApiVersion": false,
       "IsResourceParameter": false,
       "IsContentType": false,
       "IsEndpoint": false,
       "SkipUrlEncoding": false,
       "Explode": false,
       "Kind": "Method"
      },
      {
       "$id": "276",
       "Name": "contentType",
       "NameInRequest": "Content-Type",
       "Type": {
        "$id": "277",
        "Kind": "string",
        "IsNullable": false
       },
       "Location": "Header",
       "IsApiVersion": false,
       "IsResourceParameter": false,
       "IsContentType": true,
       "IsRequired": true,
       "IsEndpoint": false,
       "SkipUrlEncoding": false,
       "Explode": false,
       "Kind": "Constant",
       "DefaultValue": {
        "$id": "278",
        "Type": {
         "$ref": "277"
        },
        "Value": "application/json"
       }
      },
      {
       "$id": "279",
       "Name": "accept",
       "NameInRequest": "Accept",
       "Type": {
        "$id": "280",
        "Kind": "string",
        "IsNullable": false
       },
       "Location": "Header",
       "IsApiVersion": false,
       "IsResourceParameter": false,
       "IsContentType": false,
       "IsRequired": true,
       "IsEndpoint": false,
       "SkipUrlEncoding": false,
       "Explode": false,
       "Kind": "Constant",
       "DefaultValue": {
        "$id": "281",
        "Type": {
         "$ref": "280"
        },
        "Value": "application/json"
       }
      }
     ],
     "Responses": [
      {
       "$id": "282",
       "StatusCodes": [
        204
       ],
       "BodyMediaType": "Json",
       "Headers": [],
       "IsErrorResponse": false
      }
     ],
     "HttpMethod": "PUT",
     "RequestBodyMediaType": "Json",
     "Uri": "{host}",
     "Path": "/type/property/optional/string/literal/default",
     "RequestMediaTypes": [
      "application/json"
     ],
     "BufferResponse": true,
     "GenerateProtocolMethod": true,
     "GenerateConvenienceMethod": true
    }
   ],
   "Protocol": {
    "$id": "283"
   },
   "Creatable": false,
   "Parent": "OptionalClient",
   "Parameters": [
    {
     "$ref": "70"
    }
   ]
  },
  {
   "$id": "284",
   "Name": "IntLiteral",
   "Description": "",
   "Operations": [
    {
     "$id": "285",
     "Name": "getAll",
     "ResourceName": "IntLiteral",
     "Description": "Get models that will return all properties in the model",
     "Accessibility": "public",
     "Parameters": [
      {
       "$ref": "70"
      },
      {
       "$id": "286",
       "Name": "accept",
       "NameInRequest": "Accept",
       "Type": {
        "$id": "287",
        "Kind": "string",
        "IsNullable": false
       },
       "Location": "Header",
       "IsApiVersion": false,
       "IsResourceParameter": false,
       "IsContentType": false,
       "IsRequired": true,
       "IsEndpoint": false,
       "SkipUrlEncoding": false,
       "Explode": false,
       "Kind": "Constant",
       "DefaultValue": {
        "$id": "288",
        "Type": {
         "$ref": "287"
        },
        "Value": "application/json"
       }
      }
     ],
     "Responses": [
      {
       "$id": "289",
       "StatusCodes": [
        200
       ],
       "BodyType": {
        "$ref": "47"
       },
       "BodyMediaType": "Json",
       "Headers": [],
       "IsErrorResponse": false,
       "ContentTypes": [
        "application/json"
       ]
      }
     ],
     "HttpMethod": "GET",
     "RequestBodyMediaType": "None",
     "Uri": "{host}",
     "Path": "/type/property/optional/int/literal/all",
     "BufferResponse": true,
     "GenerateProtocolMethod": true,
     "GenerateConvenienceMethod": true
    },
    {
     "$id": "290",
     "Name": "getDefault",
     "ResourceName": "IntLiteral",
     "Description": "Get models that will return the default object",
     "Accessibility": "public",
     "Parameters": [
      {
       "$ref": "70"
      },
      {
       "$id": "291",
       "Name": "accept",
       "NameInRequest": "Accept",
       "Type": {
        "$id": "292",
        "Kind": "string",
        "IsNullable": false
       },
       "Location": "Header",
       "IsApiVersion": false,
       "IsResourceParameter": false,
       "IsContentType": false,
       "IsRequired": true,
       "IsEndpoint": false,
       "SkipUrlEncoding": false,
       "Explode": false,
       "Kind": "Constant",
       "DefaultValue": {
        "$id": "293",
        "Type": {
         "$ref": "292"
        },
        "Value": "application/json"
       }
      }
     ],
     "Responses": [
      {
       "$id": "294",
       "StatusCodes": [
        200
       ],
       "BodyType": {
        "$ref": "47"
       },
       "BodyMediaType": "Json",
       "Headers": [],
       "IsErrorResponse": false,
       "ContentTypes": [
        "application/json"
       ]
      }
     ],
     "HttpMethod": "GET",
     "RequestBodyMediaType": "None",
     "Uri": "{host}",
     "Path": "/type/property/optional/int/literal/default",
     "BufferResponse": true,
     "GenerateProtocolMethod": true,
     "GenerateConvenienceMethod": true
    },
    {
     "$id": "295",
     "Name": "putAll",
     "ResourceName": "IntLiteral",
     "Description": "Put a body with all properties present.",
     "Accessibility": "public",
     "Parameters": [
      {
       "$ref": "70"
      },
      {
       "$id": "296",
       "Name": "body",
       "NameInRequest": "body",
       "Type": {
        "$ref": "47"
       },
       "Location": "Body",
       "IsRequired": true,
       "IsApiVersion": false,
       "IsResourceParameter": false,
       "IsContentType": false,
       "IsEndpoint": false,
       "SkipUrlEncoding": false,
       "Explode": false,
       "Kind": "Method"
      },
      {
       "$id": "297",
       "Name": "contentType",
       "NameInRequest": "Content-Type",
       "Type": {
        "$id": "298",
        "Kind": "string",
        "IsNullable": false
       },
       "Location": "Header",
       "IsApiVersion": false,
       "IsResourceParameter": false,
       "IsContentType": true,
       "IsRequired": true,
       "IsEndpoint": false,
       "SkipUrlEncoding": false,
       "Explode": false,
       "Kind": "Constant",
       "DefaultValue": {
        "$id": "299",
        "Type": {
         "$ref": "298"
        },
        "Value": "application/json"
       }
      },
      {
       "$id": "300",
       "Name": "accept",
       "NameInRequest": "Accept",
       "Type": {
        "$id": "301",
        "Kind": "string",
        "IsNullable": false
       },
       "Location": "Header",
       "IsApiVersion": false,
       "IsResourceParameter": false,
       "IsContentType": false,
       "IsRequired": true,
       "IsEndpoint": false,
       "SkipUrlEncoding": false,
       "Explode": false,
       "Kind": "Constant",
       "DefaultValue": {
        "$id": "302",
        "Type": {
         "$ref": "301"
        },
        "Value": "application/json"
       }
      }
     ],
     "Responses": [
      {
       "$id": "303",
       "StatusCodes": [
        204
       ],
       "BodyMediaType": "Json",
       "Headers": [],
       "IsErrorResponse": false
      }
     ],
     "HttpMethod": "PUT",
     "RequestBodyMediaType": "Json",
     "Uri": "{host}",
     "Path": "/type/property/optional/int/literal/all",
     "RequestMediaTypes": [
      "application/json"
     ],
     "BufferResponse": true,
     "GenerateProtocolMethod": true,
     "GenerateConvenienceMethod": true
    },
    {
     "$id": "304",
     "Name": "putDefault",
     "ResourceName": "IntLiteral",
     "Description": "Put a body with default properties.",
     "Accessibility": "public",
     "Parameters": [
      {
       "$ref": "70"
      },
      {
       "$id": "305",
       "Name": "body",
       "NameInRequest": "body",
       "Type": {
        "$ref": "47"
       },
       "Location": "Body",
       "IsRequired": true,
       "IsApiVersion": false,
       "IsResourceParameter": false,
       "IsContentType": false,
       "IsEndpoint": false,
       "SkipUrlEncoding": false,
       "Explode": false,
       "Kind": "Method"
      },
      {
       "$id": "306",
       "Name": "contentType",
       "NameInRequest": "Content-Type",
       "Type": {
        "$id": "307",
        "Kind": "string",
        "IsNullable": false
       },
       "Location": "Header",
       "IsApiVersion": false,
       "IsResourceParameter": false,
       "IsContentType": true,
       "IsRequired": true,
       "IsEndpoint": false,
       "SkipUrlEncoding": false,
       "Explode": false,
       "Kind": "Constant",
       "DefaultValue": {
        "$id": "308",
        "Type": {
         "$ref": "307"
        },
        "Value": "application/json"
       }
      },
      {
       "$id": "309",
       "Name": "accept",
       "NameInRequest": "Accept",
       "Type": {
        "$id": "310",
        "Kind": "string",
        "IsNullable": false
       },
       "Location": "Header",
       "IsApiVersion": false,
       "IsResourceParameter": false,
       "IsContentType": false,
       "IsRequired": true,
       "IsEndpoint": false,
       "SkipUrlEncoding": false,
       "Explode": false,
       "Kind": "Constant",
       "DefaultValue": {
        "$id": "311",
        "Type": {
         "$ref": "310"
        },
        "Value": "application/json"
       }
      }
     ],
     "Responses": [
      {
       "$id": "312",
       "StatusCodes": [
        204
       ],
       "BodyMediaType": "Json",
       "Headers": [],
       "IsErrorResponse": false
      }
     ],
     "HttpMethod": "PUT",
     "RequestBodyMediaType": "Json",
     "Uri": "{host}",
     "Path": "/type/property/optional/int/literal/default",
     "RequestMediaTypes": [
      "application/json"
     ],
     "BufferResponse": true,
     "GenerateProtocolMethod": true,
     "GenerateConvenienceMethod": true
    }
   ],
   "Protocol": {
    "$id": "313"
   },
   "Creatable": false,
   "Parent": "OptionalClient",
   "Parameters": [
    {
     "$ref": "70"
    }
   ]
  },
  {
   "$id": "314",
   "Name": "FloatLiteral",
   "Description": "",
   "Operations": [
    {
     "$id": "315",
     "Name": "getAll",
     "ResourceName": "FloatLiteral",
     "Description": "Get models that will return all properties in the model",
     "Accessibility": "public",
     "Parameters": [
      {
       "$ref": "70"
      },
      {
       "$id": "316",
       "Name": "accept",
       "NameInRequest": "Accept",
       "Type": {
        "$id": "317",
        "Kind": "string",
        "IsNullable": false
       },
       "Location": "Header",
       "IsApiVersion": false,
       "IsResourceParameter": false,
       "IsContentType": false,
       "IsRequired": true,
       "IsEndpoint": false,
       "SkipUrlEncoding": false,
       "Explode": false,
       "Kind": "Constant",
       "DefaultValue": {
        "$id": "318",
        "Type": {
         "$ref": "317"
        },
        "Value": "application/json"
       }
      }
     ],
     "Responses": [
      {
       "$id": "319",
       "StatusCodes": [
        200
       ],
       "BodyType": {
        "$ref": "50"
       },
       "BodyMediaType": "Json",
       "Headers": [],
       "IsErrorResponse": false,
       "ContentTypes": [
        "application/json"
       ]
      }
     ],
     "HttpMethod": "GET",
     "RequestBodyMediaType": "None",
     "Uri": "{host}",
     "Path": "/type/property/optional/float/literal/all",
     "BufferResponse": true,
     "GenerateProtocolMethod": true,
     "GenerateConvenienceMethod": true
    },
    {
     "$id": "320",
     "Name": "getDefault",
     "ResourceName": "FloatLiteral",
     "Description": "Get models that will return the default object",
     "Accessibility": "public",
     "Parameters": [
      {
       "$ref": "70"
      },
      {
       "$id": "321",
       "Name": "accept",
       "NameInRequest": "Accept",
       "Type": {
        "$id": "322",
        "Kind": "string",
        "IsNullable": false
       },
       "Location": "Header",
       "IsApiVersion": false,
       "IsResourceParameter": false,
       "IsContentType": false,
       "IsRequired": true,
       "IsEndpoint": false,
       "SkipUrlEncoding": false,
       "Explode": false,
       "Kind": "Constant",
       "DefaultValue": {
        "$id": "323",
        "Type": {
         "$ref": "322"
        },
        "Value": "application/json"
       }
      }
     ],
     "Responses": [
      {
       "$id": "324",
       "StatusCodes": [
        200
       ],
       "BodyType": {
        "$ref": "50"
       },
       "BodyMediaType": "Json",
       "Headers": [],
       "IsErrorResponse": false,
       "ContentTypes": [
        "application/json"
       ]
      }
     ],
     "HttpMethod": "GET",
     "RequestBodyMediaType": "None",
     "Uri": "{host}",
     "Path": "/type/property/optional/float/literal/default",
     "BufferResponse": true,
     "GenerateProtocolMethod": true,
     "GenerateConvenienceMethod": true
    },
    {
     "$id": "325",
     "Name": "putAll",
     "ResourceName": "FloatLiteral",
     "Description": "Put a body with all properties present.",
     "Accessibility": "public",
     "Parameters": [
      {
       "$ref": "70"
      },
      {
       "$id": "326",
       "Name": "body",
       "NameInRequest": "body",
       "Type": {
        "$ref": "50"
       },
       "Location": "Body",
       "IsRequired": true,
       "IsApiVersion": false,
       "IsResourceParameter": false,
       "IsContentType": false,
       "IsEndpoint": false,
       "SkipUrlEncoding": false,
       "Explode": false,
       "Kind": "Method"
      },
      {
       "$id": "327",
       "Name": "contentType",
       "NameInRequest": "Content-Type",
       "Type": {
        "$id": "328",
        "Kind": "string",
        "IsNullable": false
       },
       "Location": "Header",
       "IsApiVersion": false,
       "IsResourceParameter": false,
       "IsContentType": true,
       "IsRequired": true,
       "IsEndpoint": false,
       "SkipUrlEncoding": false,
       "Explode": false,
       "Kind": "Constant",
       "DefaultValue": {
        "$id": "329",
        "Type": {
         "$ref": "328"
        },
        "Value": "application/json"
       }
      },
      {
       "$id": "330",
       "Name": "accept",
       "NameInRequest": "Accept",
       "Type": {
        "$id": "331",
        "Kind": "string",
        "IsNullable": false
       },
       "Location": "Header",
       "IsApiVersion": false,
       "IsResourceParameter": false,
       "IsContentType": false,
       "IsRequired": true,
       "IsEndpoint": false,
       "SkipUrlEncoding": false,
       "Explode": false,
       "Kind": "Constant",
       "DefaultValue": {
        "$id": "332",
        "Type": {
         "$ref": "331"
        },
        "Value": "application/json"
       }
      }
     ],
     "Responses": [
      {
       "$id": "333",
       "StatusCodes": [
        204
       ],
       "BodyMediaType": "Json",
       "Headers": [],
       "IsErrorResponse": false
      }
     ],
     "HttpMethod": "PUT",
     "RequestBodyMediaType": "Json",
     "Uri": "{host}",
     "Path": "/type/property/optional/float/literal/all",
     "RequestMediaTypes": [
      "application/json"
     ],
     "BufferResponse": true,
     "GenerateProtocolMethod": true,
     "GenerateConvenienceMethod": true
    },
    {
     "$id": "334",
     "Name": "putDefault",
     "ResourceName": "FloatLiteral",
     "Description": "Put a body with default properties.",
     "Accessibility": "public",
     "Parameters": [
      {
       "$ref": "70"
      },
      {
       "$id": "335",
       "Name": "body",
       "NameInRequest": "body",
       "Type": {
        "$ref": "50"
       },
       "Location": "Body",
       "IsRequired": true,
       "IsApiVersion": false,
       "IsResourceParameter": false,
       "IsContentType": false,
       "IsEndpoint": false,
       "SkipUrlEncoding": false,
       "Explode": false,
       "Kind": "Method"
      },
      {
       "$id": "336",
       "Name": "contentType",
       "NameInRequest": "Content-Type",
       "Type": {
        "$id": "337",
        "Kind": "string",
        "IsNullable": false
       },
       "Location": "Header",
       "IsApiVersion": false,
       "IsResourceParameter": false,
       "IsContentType": true,
       "IsRequired": true,
       "IsEndpoint": false,
       "SkipUrlEncoding": false,
       "Explode": false,
       "Kind": "Constant",
       "DefaultValue": {
        "$id": "338",
        "Type": {
         "$ref": "337"
        },
        "Value": "application/json"
       }
      },
      {
       "$id": "339",
       "Name": "accept",
       "NameInRequest": "Accept",
       "Type": {
        "$id": "340",
        "Kind": "string",
        "IsNullable": false
       },
       "Location": "Header",
       "IsApiVersion": false,
       "IsResourceParameter": false,
       "IsContentType": false,
       "IsRequired": true,
       "IsEndpoint": false,
       "SkipUrlEncoding": false,
       "Explode": false,
       "Kind": "Constant",
       "DefaultValue": {
        "$id": "341",
        "Type": {
         "$ref": "340"
        },
        "Value": "application/json"
       }
      }
     ],
     "Responses": [
      {
       "$id": "342",
       "StatusCodes": [
        204
       ],
       "BodyMediaType": "Json",
       "Headers": [],
       "IsErrorResponse": false
      }
     ],
     "HttpMethod": "PUT",
     "RequestBodyMediaType": "Json",
     "Uri": "{host}",
     "Path": "/type/property/optional/float/literal/default",
     "RequestMediaTypes": [
      "application/json"
     ],
     "BufferResponse": true,
     "GenerateProtocolMethod": true,
     "GenerateConvenienceMethod": true
    }
   ],
   "Protocol": {
    "$id": "343"
   },
   "Creatable": false,
   "Parent": "OptionalClient",
   "Parameters": [
    {
     "$ref": "70"
    }
   ]
  },
  {
   "$id": "344",
   "Name": "BooleanLiteral",
   "Description": "",
   "Operations": [
    {
     "$id": "345",
     "Name": "getAll",
     "ResourceName": "BooleanLiteral",
     "Description": "Get models that will return all properties in the model",
     "Accessibility": "public",
     "Parameters": [
      {
       "$ref": "70"
      },
      {
       "$id": "346",
       "Name": "accept",
       "NameInRequest": "Accept",
       "Type": {
        "$id": "347",
        "Kind": "string",
        "IsNullable": false
       },
       "Location": "Header",
       "IsApiVersion": false,
       "IsResourceParameter": false,
       "IsContentType": false,
       "IsRequired": true,
       "IsEndpoint": false,
       "SkipUrlEncoding": false,
       "Explode": false,
       "Kind": "Constant",
       "DefaultValue": {
        "$id": "348",
        "Type": {
         "$ref": "347"
        },
        "Value": "application/json"
       }
      }
     ],
     "Responses": [
      {
       "$id": "349",
       "StatusCodes": [
        200
       ],
       "BodyType": {
        "$ref": "53"
       },
       "BodyMediaType": "Json",
       "Headers": [],
       "IsErrorResponse": false,
       "ContentTypes": [
        "application/json"
       ]
      }
     ],
     "HttpMethod": "GET",
     "RequestBodyMediaType": "None",
     "Uri": "{host}",
     "Path": "/type/property/optional/boolean/literal/all",
     "BufferResponse": true,
     "GenerateProtocolMethod": true,
     "GenerateConvenienceMethod": true
    },
    {
     "$id": "350",
     "Name": "getDefault",
     "ResourceName": "BooleanLiteral",
     "Description": "Get models that will return the default object",
     "Accessibility": "public",
     "Parameters": [
      {
       "$ref": "70"
      },
      {
       "$id": "351",
       "Name": "accept",
       "NameInRequest": "Accept",
       "Type": {
        "$id": "352",
        "Kind": "string",
        "IsNullable": false
       },
       "Location": "Header",
       "IsApiVersion": false,
       "IsResourceParameter": false,
       "IsContentType": false,
       "IsRequired": true,
       "IsEndpoint": false,
       "SkipUrlEncoding": false,
       "Explode": false,
       "Kind": "Constant",
       "DefaultValue": {
        "$id": "353",
        "Type": {
         "$ref": "352"
        },
        "Value": "application/json"
       }
      }
     ],
     "Responses": [
      {
       "$id": "354",
       "StatusCodes": [
        200
       ],
       "BodyType": {
        "$ref": "53"
       },
       "BodyMediaType": "Json",
       "Headers": [],
       "IsErrorResponse": false,
       "ContentTypes": [
        "application/json"
       ]
      }
     ],
     "HttpMethod": "GET",
     "RequestBodyMediaType": "None",
     "Uri": "{host}",
     "Path": "/type/property/optional/boolean/literal/default",
     "BufferResponse": true,
     "GenerateProtocolMethod": true,
     "GenerateConvenienceMethod": true
    },
    {
     "$id": "355",
     "Name": "putAll",
     "ResourceName": "BooleanLiteral",
     "Description": "Put a body with all properties present.",
     "Accessibility": "public",
     "Parameters": [
      {
       "$ref": "70"
      },
      {
       "$id": "356",
       "Name": "body",
       "NameInRequest": "body",
       "Type": {
        "$ref": "53"
       },
       "Location": "Body",
       "IsRequired": true,
       "IsApiVersion": false,
       "IsResourceParameter": false,
       "IsContentType": false,
       "IsEndpoint": false,
       "SkipUrlEncoding": false,
       "Explode": false,
       "Kind": "Method"
      },
      {
       "$id": "357",
       "Name": "contentType",
       "NameInRequest": "Content-Type",
       "Type": {
        "$id": "358",
        "Kind": "string",
        "IsNullable": false
       },
       "Location": "Header",
       "IsApiVersion": false,
       "IsResourceParameter": false,
       "IsContentType": true,
       "IsRequired": true,
       "IsEndpoint": false,
       "SkipUrlEncoding": false,
       "Explode": false,
       "Kind": "Constant",
       "DefaultValue": {
        "$id": "359",
        "Type": {
         "$ref": "358"
        },
        "Value": "application/json"
       }
      },
      {
       "$id": "360",
       "Name": "accept",
       "NameInRequest": "Accept",
       "Type": {
        "$id": "361",
        "Kind": "string",
        "IsNullable": false
       },
       "Location": "Header",
       "IsApiVersion": false,
       "IsResourceParameter": false,
       "IsContentType": false,
       "IsRequired": true,
       "IsEndpoint": false,
       "SkipUrlEncoding": false,
       "Explode": false,
       "Kind": "Constant",
       "DefaultValue": {
        "$id": "362",
        "Type": {
         "$ref": "361"
        },
        "Value": "application/json"
       }
      }
     ],
     "Responses": [
      {
       "$id": "363",
       "StatusCodes": [
        204
       ],
       "BodyMediaType": "Json",
       "Headers": [],
       "IsErrorResponse": false
      }
     ],
     "HttpMethod": "PUT",
     "RequestBodyMediaType": "Json",
     "Uri": "{host}",
     "Path": "/type/property/optional/boolean/literal/all",
     "RequestMediaTypes": [
      "application/json"
     ],
     "BufferResponse": true,
     "GenerateProtocolMethod": true,
     "GenerateConvenienceMethod": true
    },
    {
     "$id": "364",
     "Name": "putDefault",
     "ResourceName": "BooleanLiteral",
     "Description": "Put a body with default properties.",
     "Accessibility": "public",
     "Parameters": [
      {
       "$ref": "70"
      },
      {
       "$id": "365",
       "Name": "body",
       "NameInRequest": "body",
       "Type": {
        "$ref": "53"
       },
       "Location": "Body",
       "IsRequired": true,
       "IsApiVersion": false,
       "IsResourceParameter": false,
       "IsContentType": false,
       "IsEndpoint": false,
       "SkipUrlEncoding": false,
       "Explode": false,
       "Kind": "Method"
      },
      {
       "$id": "366",
       "Name": "contentType",
       "NameInRequest": "Content-Type",
       "Type": {
        "$id": "367",
        "Kind": "string",
        "IsNullable": false
       },
       "Location": "Header",
       "IsApiVersion": false,
       "IsResourceParameter": false,
       "IsContentType": true,
       "IsRequired": true,
       "IsEndpoint": false,
       "SkipUrlEncoding": false,
       "Explode": false,
       "Kind": "Constant",
       "DefaultValue": {
        "$id": "368",
        "Type": {
         "$ref": "367"
        },
        "Value": "application/json"
       }
      },
      {
       "$id": "369",
       "Name": "accept",
       "NameInRequest": "Accept",
       "Type": {
        "$id": "370",
        "Kind": "string",
        "IsNullable": false
       },
       "Location": "Header",
       "IsApiVersion": false,
       "IsResourceParameter": false,
       "IsContentType": false,
       "IsRequired": true,
       "IsEndpoint": false,
       "SkipUrlEncoding": false,
       "Explode": false,
       "Kind": "Constant",
       "DefaultValue": {
        "$id": "371",
        "Type": {
         "$ref": "370"
        },
        "Value": "application/json"
       }
      }
     ],
     "Responses": [
      {
       "$id": "372",
       "StatusCodes": [
        204
       ],
       "BodyMediaType": "Json",
       "Headers": [],
       "IsErrorResponse": false
      }
     ],
     "HttpMethod": "PUT",
     "RequestBodyMediaType": "Json",
     "Uri": "{host}",
     "Path": "/type/property/optional/boolean/literal/default",
     "RequestMediaTypes": [
      "application/json"
     ],
     "BufferResponse": true,
     "GenerateProtocolMethod": true,
     "GenerateConvenienceMethod": true
    }
   ],
   "Protocol": {
    "$id": "373"
   },
   "Creatable": false,
   "Parent": "OptionalClient",
   "Parameters": [
    {
     "$ref": "70"
    }
   ]
  },
  {
   "$id": "374",
   "Name": "UnionStringLiteral",
   "Description": "",
   "Operations": [
    {
     "$id": "375",
     "Name": "getAll",
     "ResourceName": "UnionStringLiteral",
     "Description": "Get models that will return all properties in the model",
     "Accessibility": "public",
     "Parameters": [
      {
       "$ref": "70"
      },
      {
       "$id": "376",
       "Name": "accept",
       "NameInRequest": "Accept",
       "Type": {
        "$id": "377",
        "Kind": "string",
        "IsNullable": false
       },
       "Location": "Header",
       "IsApiVersion": false,
       "IsResourceParameter": false,
       "IsContentType": false,
       "IsRequired": true,
       "IsEndpoint": false,
       "SkipUrlEncoding": false,
       "Explode": false,
       "Kind": "Constant",
       "DefaultValue": {
        "$id": "378",
        "Type": {
         "$ref": "377"
        },
        "Value": "application/json"
       }
      }
     ],
     "Responses": [
      {
       "$id": "379",
       "StatusCodes": [
        200
       ],
       "BodyType": {
        "$ref": "57"
       },
       "BodyMediaType": "Json",
       "Headers": [],
       "IsErrorResponse": false,
       "ContentTypes": [
        "application/json"
       ]
      }
     ],
     "HttpMethod": "GET",
     "RequestBodyMediaType": "None",
     "Uri": "{host}",
     "Path": "/type/property/optional/union/string/literal/all",
     "BufferResponse": true,
     "GenerateProtocolMethod": true,
     "GenerateConvenienceMethod": true
    },
    {
     "$id": "380",
     "Name": "getDefault",
     "ResourceName": "UnionStringLiteral",
     "Description": "Get models that will return the default object",
     "Accessibility": "public",
     "Parameters": [
      {
       "$ref": "70"
      },
      {
       "$id": "381",
       "Name": "accept",
       "NameInRequest": "Accept",
       "Type": {
        "$id": "382",
        "Kind": "string",
        "IsNullable": false
       },
       "Location": "Header",
       "IsApiVersion": false,
       "IsResourceParameter": false,
       "IsContentType": false,
       "IsRequired": true,
       "IsEndpoint": false,
       "SkipUrlEncoding": false,
       "Explode": false,
       "Kind": "Constant",
       "DefaultValue": {
        "$id": "383",
        "Type": {
         "$ref": "382"
        },
        "Value": "application/json"
       }
      }
     ],
     "Responses": [
      {
       "$id": "384",
       "StatusCodes": [
        200
       ],
       "BodyType": {
        "$ref": "57"
       },
       "BodyMediaType": "Json",
       "Headers": [],
       "IsErrorResponse": false,
       "ContentTypes": [
        "application/json"
       ]
      }
     ],
     "HttpMethod": "GET",
     "RequestBodyMediaType": "None",
     "Uri": "{host}",
     "Path": "/type/property/optional/union/string/literal/default",
     "BufferResponse": true,
     "GenerateProtocolMethod": true,
     "GenerateConvenienceMethod": true
    },
    {
     "$id": "385",
     "Name": "putAll",
     "ResourceName": "UnionStringLiteral",
     "Description": "Put a body with all properties present.",
     "Accessibility": "public",
     "Parameters": [
      {
       "$ref": "70"
      },
      {
       "$id": "386",
       "Name": "body",
       "NameInRequest": "body",
       "Type": {
        "$ref": "57"
       },
       "Location": "Body",
       "IsRequired": true,
       "IsApiVersion": false,
       "IsResourceParameter": false,
       "IsContentType": false,
       "IsEndpoint": false,
       "SkipUrlEncoding": false,
       "Explode": false,
       "Kind": "Method"
      },
      {
       "$id": "387",
       "Name": "contentType",
       "NameInRequest": "Content-Type",
       "Type": {
        "$id": "388",
        "Kind": "string",
        "IsNullable": false
       },
       "Location": "Header",
       "IsApiVersion": false,
       "IsResourceParameter": false,
       "IsContentType": true,
       "IsRequired": true,
       "IsEndpoint": false,
       "SkipUrlEncoding": false,
       "Explode": false,
       "Kind": "Constant",
       "DefaultValue": {
        "$id": "389",
        "Type": {
         "$ref": "388"
        },
        "Value": "application/json"
       }
      },
      {
       "$id": "390",
       "Name": "accept",
       "NameInRequest": "Accept",
       "Type": {
        "$id": "391",
        "Kind": "string",
        "IsNullable": false
       },
       "Location": "Header",
       "IsApiVersion": false,
       "IsResourceParameter": false,
       "IsContentType": false,
       "IsRequired": true,
       "IsEndpoint": false,
       "SkipUrlEncoding": false,
       "Explode": false,
       "Kind": "Constant",
       "DefaultValue": {
        "$id": "392",
        "Type": {
         "$ref": "391"
        },
        "Value": "application/json"
       }
      }
     ],
     "Responses": [
      {
       "$id": "393",
       "StatusCodes": [
        204
       ],
       "BodyMediaType": "Json",
       "Headers": [],
       "IsErrorResponse": false
      }
     ],
     "HttpMethod": "PUT",
     "RequestBodyMediaType": "Json",
     "Uri": "{host}",
     "Path": "/type/property/optional/union/string/literal/all",
     "RequestMediaTypes": [
      "application/json"
     ],
     "BufferResponse": true,
     "GenerateProtocolMethod": true,
     "GenerateConvenienceMethod": true
    },
    {
     "$id": "394",
     "Name": "putDefault",
     "ResourceName": "UnionStringLiteral",
     "Description": "Put a body with default properties.",
     "Accessibility": "public",
     "Parameters": [
      {
       "$ref": "70"
      },
      {
       "$id": "395",
       "Name": "body",
       "NameInRequest": "body",
       "Type": {
        "$ref": "57"
       },
       "Location": "Body",
       "IsRequired": true,
       "IsApiVersion": false,
       "IsResourceParameter": false,
       "IsContentType": false,
       "IsEndpoint": false,
       "SkipUrlEncoding": false,
       "Explode": false,
       "Kind": "Method"
      },
      {
       "$id": "396",
       "Name": "contentType",
       "NameInRequest": "Content-Type",
       "Type": {
        "$id": "397",
        "Kind": "string",
        "IsNullable": false
       },
       "Location": "Header",
       "IsApiVersion": false,
       "IsResourceParameter": false,
       "IsContentType": true,
       "IsRequired": true,
       "IsEndpoint": false,
       "SkipUrlEncoding": false,
       "Explode": false,
       "Kind": "Constant",
       "DefaultValue": {
        "$id": "398",
        "Type": {
         "$ref": "397"
        },
        "Value": "application/json"
       }
      },
      {
       "$id": "399",
       "Name": "accept",
       "NameInRequest": "Accept",
       "Type": {
        "$id": "400",
        "Kind": "string",
        "IsNullable": false
       },
       "Location": "Header",
       "IsApiVersion": false,
       "IsResourceParameter": false,
       "IsContentType": false,
       "IsRequired": true,
       "IsEndpoint": false,
       "SkipUrlEncoding": false,
       "Explode": false,
       "Kind": "Constant",
       "DefaultValue": {
        "$id": "401",
        "Type": {
         "$ref": "400"
        },
        "Value": "application/json"
       }
      }
     ],
     "Responses": [
      {
       "$id": "402",
       "StatusCodes": [
        204
       ],
       "BodyMediaType": "Json",
       "Headers": [],
       "IsErrorResponse": false
      }
     ],
     "HttpMethod": "PUT",
     "RequestBodyMediaType": "Json",
     "Uri": "{host}",
     "Path": "/type/property/optional/union/string/literal/default",
     "RequestMediaTypes": [
      "application/json"
     ],
     "BufferResponse": true,
     "GenerateProtocolMethod": true,
     "GenerateConvenienceMethod": true
    }
   ],
   "Protocol": {
    "$id": "403"
   },
   "Creatable": false,
   "Parent": "OptionalClient",
   "Parameters": [
    {
     "$ref": "70"
    }
   ]
  },
  {
   "$id": "404",
   "Name": "UnionIntLiteral",
   "Description": "",
   "Operations": [
    {
     "$id": "405",
     "Name": "getAll",
     "ResourceName": "UnionIntLiteral",
     "Description": "Get models that will return all properties in the model",
     "Accessibility": "public",
     "Parameters": [
      {
       "$ref": "70"
      },
      {
       "$id": "406",
       "Name": "accept",
       "NameInRequest": "Accept",
       "Type": {
        "$id": "407",
        "Kind": "string",
        "IsNullable": false
       },
       "Location": "Header",
       "IsApiVersion": false,
       "IsResourceParameter": false,
       "IsContentType": false,
       "IsRequired": true,
       "IsEndpoint": false,
       "SkipUrlEncoding": false,
       "Explode": false,
       "Kind": "Constant",
       "DefaultValue": {
        "$id": "408",
        "Type": {
         "$ref": "407"
        },
        "Value": "application/json"
       }
      }
     ],
     "Responses": [
      {
       "$id": "409",
       "StatusCodes": [
        200
       ],
       "BodyType": {
        "$ref": "59"
       },
       "BodyMediaType": "Json",
       "Headers": [],
       "IsErrorResponse": false,
       "ContentTypes": [
        "application/json"
       ]
      }
     ],
     "HttpMethod": "GET",
     "RequestBodyMediaType": "None",
     "Uri": "{host}",
     "Path": "/type/property/optional/union/int/literal/all",
     "BufferResponse": true,
     "GenerateProtocolMethod": true,
     "GenerateConvenienceMethod": true
    },
    {
     "$id": "410",
     "Name": "getDefault",
     "ResourceName": "UnionIntLiteral",
     "Description": "Get models that will return the default object",
     "Accessibility": "public",
     "Parameters": [
      {
       "$ref": "70"
      },
      {
       "$id": "411",
       "Name": "accept",
       "NameInRequest": "Accept",
       "Type": {
        "$id": "412",
        "Kind": "string",
        "IsNullable": false
       },
       "Location": "Header",
       "IsApiVersion": false,
       "IsResourceParameter": false,
       "IsContentType": false,
       "IsRequired": true,
       "IsEndpoint": false,
       "SkipUrlEncoding": false,
       "Explode": false,
       "Kind": "Constant",
       "DefaultValue": {
        "$id": "413",
        "Type": {
         "$ref": "412"
        },
        "Value": "application/json"
       }
      }
     ],
     "Responses": [
      {
       "$id": "414",
       "StatusCodes": [
        200
       ],
       "BodyType": {
        "$ref": "59"
       },
       "BodyMediaType": "Json",
       "Headers": [],
       "IsErrorResponse": false,
       "ContentTypes": [
        "application/json"
       ]
      }
     ],
     "HttpMethod": "GET",
     "RequestBodyMediaType": "None",
     "Uri": "{host}",
     "Path": "/type/property/optional/union/int/literal/default",
     "BufferResponse": true,
     "GenerateProtocolMethod": true,
     "GenerateConvenienceMethod": true
    },
    {
     "$id": "415",
     "Name": "putAll",
     "ResourceName": "UnionIntLiteral",
     "Description": "Put a body with all properties present.",
     "Accessibility": "public",
     "Parameters": [
      {
       "$ref": "70"
      },
      {
       "$id": "416",
       "Name": "body",
       "NameInRequest": "body",
       "Type": {
        "$ref": "59"
       },
       "Location": "Body",
       "IsRequired": true,
       "IsApiVersion": false,
       "IsResourceParameter": false,
       "IsContentType": false,
       "IsEndpoint": false,
       "SkipUrlEncoding": false,
       "Explode": false,
       "Kind": "Method"
      },
      {
       "$id": "417",
       "Name": "contentType",
       "NameInRequest": "Content-Type",
       "Type": {
        "$id": "418",
        "Kind": "string",
        "IsNullable": false
       },
       "Location": "Header",
       "IsApiVersion": false,
       "IsResourceParameter": false,
       "IsContentType": true,
       "IsRequired": true,
       "IsEndpoint": false,
       "SkipUrlEncoding": false,
       "Explode": false,
       "Kind": "Constant",
       "DefaultValue": {
        "$id": "419",
        "Type": {
         "$ref": "418"
        },
        "Value": "application/json"
       }
      },
      {
       "$id": "420",
       "Name": "accept",
       "NameInRequest": "Accept",
       "Type": {
        "$id": "421",
        "Kind": "string",
        "IsNullable": false
       },
       "Location": "Header",
       "IsApiVersion": false,
       "IsResourceParameter": false,
       "IsContentType": false,
       "IsRequired": true,
       "IsEndpoint": false,
       "SkipUrlEncoding": false,
       "Explode": false,
       "Kind": "Constant",
       "DefaultValue": {
        "$id": "422",
        "Type": {
         "$ref": "421"
        },
        "Value": "application/json"
       }
      }
     ],
     "Responses": [
      {
       "$id": "423",
       "StatusCodes": [
        204
       ],
       "BodyMediaType": "Json",
       "Headers": [],
       "IsErrorResponse": false
      }
     ],
     "HttpMethod": "PUT",
     "RequestBodyMediaType": "Json",
     "Uri": "{host}",
     "Path": "/type/property/optional/union/int/literal/all",
     "RequestMediaTypes": [
      "application/json"
     ],
     "BufferResponse": true,
     "GenerateProtocolMethod": true,
     "GenerateConvenienceMethod": true
    },
    {
     "$id": "424",
     "Name": "putDefault",
     "ResourceName": "UnionIntLiteral",
     "Description": "Put a body with default properties.",
     "Accessibility": "public",
     "Parameters": [
      {
       "$ref": "70"
      },
      {
       "$id": "425",
       "Name": "body",
       "NameInRequest": "body",
       "Type": {
        "$ref": "59"
       },
       "Location": "Body",
       "IsRequired": true,
       "IsApiVersion": false,
       "IsResourceParameter": false,
       "IsContentType": false,
       "IsEndpoint": false,
       "SkipUrlEncoding": false,
       "Explode": false,
       "Kind": "Method"
      },
      {
       "$id": "426",
       "Name": "contentType",
       "NameInRequest": "Content-Type",
       "Type": {
        "$id": "427",
        "Kind": "string",
        "IsNullable": false
       },
       "Location": "Header",
       "IsApiVersion": false,
       "IsResourceParameter": false,
       "IsContentType": true,
       "IsRequired": true,
       "IsEndpoint": false,
       "SkipUrlEncoding": false,
       "Explode": false,
       "Kind": "Constant",
       "DefaultValue": {
        "$id": "428",
        "Type": {
         "$ref": "427"
        },
        "Value": "application/json"
       }
      },
      {
       "$id": "429",
       "Name": "accept",
       "NameInRequest": "Accept",
       "Type": {
        "$id": "430",
        "Kind": "string",
        "IsNullable": false
       },
       "Location": "Header",
       "IsApiVersion": false,
       "IsResourceParameter": false,
       "IsContentType": false,
       "IsRequired": true,
       "IsEndpoint": false,
       "SkipUrlEncoding": false,
       "Explode": false,
       "Kind": "Constant",
       "DefaultValue": {
        "$id": "431",
        "Type": {
         "$ref": "430"
        },
        "Value": "application/json"
       }
      }
     ],
     "Responses": [
      {
       "$id": "432",
       "StatusCodes": [
        204
       ],
       "BodyMediaType": "Json",
       "Headers": [],
       "IsErrorResponse": false
      }
     ],
     "HttpMethod": "PUT",
     "RequestBodyMediaType": "Json",
     "Uri": "{host}",
     "Path": "/type/property/optional/union/int/literal/default",
     "RequestMediaTypes": [
      "application/json"
     ],
     "BufferResponse": true,
     "GenerateProtocolMethod": true,
     "GenerateConvenienceMethod": true
    }
   ],
   "Protocol": {
    "$id": "433"
   },
   "Creatable": false,
   "Parent": "OptionalClient",
   "Parameters": [
    {
     "$ref": "70"
    }
   ]
  },
  {
   "$id": "434",
   "Name": "UnionFloatLiteral",
   "Description": "",
   "Operations": [
    {
     "$id": "435",
     "Name": "getAll",
     "ResourceName": "UnionFloatLiteral",
     "Description": "Get models that will return all properties in the model",
     "Accessibility": "public",
     "Parameters": [
      {
       "$ref": "70"
      },
      {
       "$id": "436",
       "Name": "accept",
       "NameInRequest": "Accept",
       "Type": {
        "$id": "437",
        "Kind": "string",
        "IsNullable": false
       },
       "Location": "Header",
       "IsApiVersion": false,
       "IsResourceParameter": false,
       "IsContentType": false,
       "IsRequired": true,
       "IsEndpoint": false,
       "SkipUrlEncoding": false,
       "Explode": false,
       "Kind": "Constant",
       "DefaultValue": {
        "$id": "438",
        "Type": {
         "$ref": "437"
        },
        "Value": "application/json"
       }
      }
     ],
     "Responses": [
      {
       "$id": "439",
       "StatusCodes": [
        200
       ],
       "BodyType": {
        "$ref": "61"
       },
       "BodyMediaType": "Json",
       "Headers": [],
       "IsErrorResponse": false,
       "ContentTypes": [
        "application/json"
       ]
      }
     ],
     "HttpMethod": "GET",
     "RequestBodyMediaType": "None",
     "Uri": "{host}",
     "Path": "/type/property/optional/union/float/literal/all",
     "BufferResponse": true,
     "GenerateProtocolMethod": true,
     "GenerateConvenienceMethod": true
    },
    {
     "$id": "440",
     "Name": "getDefault",
     "ResourceName": "UnionFloatLiteral",
     "Description": "Get models that will return the default object",
     "Accessibility": "public",
     "Parameters": [
      {
       "$ref": "70"
      },
      {
       "$id": "441",
       "Name": "accept",
       "NameInRequest": "Accept",
       "Type": {
        "$id": "442",
        "Kind": "string",
        "IsNullable": false
       },
       "Location": "Header",
       "IsApiVersion": false,
       "IsResourceParameter": false,
       "IsContentType": false,
       "IsRequired": true,
       "IsEndpoint": false,
       "SkipUrlEncoding": false,
       "Explode": false,
       "Kind": "Constant",
       "DefaultValue": {
        "$id": "443",
        "Type": {
         "$ref": "442"
        },
        "Value": "application/json"
       }
      }
     ],
     "Responses": [
      {
       "$id": "444",
       "StatusCodes": [
        200
       ],
       "BodyType": {
        "$ref": "61"
       },
       "BodyMediaType": "Json",
       "Headers": [],
       "IsErrorResponse": false,
       "ContentTypes": [
        "application/json"
       ]
      }
     ],
     "HttpMethod": "GET",
     "RequestBodyMediaType": "None",
     "Uri": "{host}",
     "Path": "/type/property/optional/union/float/literal/default",
     "BufferResponse": true,
     "GenerateProtocolMethod": true,
     "GenerateConvenienceMethod": true
    },
    {
     "$id": "445",
     "Name": "putAll",
     "ResourceName": "UnionFloatLiteral",
     "Description": "Put a body with all properties present.",
     "Accessibility": "public",
     "Parameters": [
      {
       "$ref": "70"
      },
      {
       "$id": "446",
       "Name": "body",
       "NameInRequest": "body",
       "Type": {
        "$ref": "61"
       },
       "Location": "Body",
       "IsRequired": true,
       "IsApiVersion": false,
       "IsResourceParameter": false,
       "IsContentType": false,
       "IsEndpoint": false,
       "SkipUrlEncoding": false,
       "Explode": false,
       "Kind": "Method"
      },
      {
       "$id": "447",
       "Name": "contentType",
       "NameInRequest": "Content-Type",
       "Type": {
        "$id": "448",
        "Kind": "string",
        "IsNullable": false
       },
       "Location": "Header",
       "IsApiVersion": false,
       "IsResourceParameter": false,
       "IsContentType": true,
       "IsRequired": true,
       "IsEndpoint": false,
       "SkipUrlEncoding": false,
       "Explode": false,
       "Kind": "Constant",
       "DefaultValue": {
        "$id": "449",
        "Type": {
         "$ref": "448"
        },
        "Value": "application/json"
       }
      },
      {
       "$id": "450",
       "Name": "accept",
       "NameInRequest": "Accept",
       "Type": {
        "$id": "451",
        "Kind": "string",
        "IsNullable": false
       },
       "Location": "Header",
       "IsApiVersion": false,
       "IsResourceParameter": false,
       "IsContentType": false,
       "IsRequired": true,
       "IsEndpoint": false,
       "SkipUrlEncoding": false,
       "Explode": false,
       "Kind": "Constant",
       "DefaultValue": {
        "$id": "452",
        "Type": {
         "$ref": "451"
        },
        "Value": "application/json"
       }
      }
     ],
     "Responses": [
      {
       "$id": "453",
       "StatusCodes": [
        204
       ],
       "BodyMediaType": "Json",
       "Headers": [],
       "IsErrorResponse": false
      }
     ],
     "HttpMethod": "PUT",
     "RequestBodyMediaType": "Json",
     "Uri": "{host}",
     "Path": "/type/property/optional/union/float/literal/all",
     "RequestMediaTypes": [
      "application/json"
     ],
     "BufferResponse": true,
     "GenerateProtocolMethod": true,
     "GenerateConvenienceMethod": true
    },
    {
     "$id": "454",
     "Name": "putDefault",
     "ResourceName": "UnionFloatLiteral",
     "Description": "Put a body with default properties.",
     "Accessibility": "public",
     "Parameters": [
      {
       "$ref": "70"
      },
      {
       "$id": "455",
       "Name": "body",
       "NameInRequest": "body",
       "Type": {
        "$ref": "61"
       },
       "Location": "Body",
       "IsRequired": true,
       "IsApiVersion": false,
       "IsResourceParameter": false,
       "IsContentType": false,
       "IsEndpoint": false,
       "SkipUrlEncoding": false,
       "Explode": false,
       "Kind": "Method"
      },
      {
       "$id": "456",
       "Name": "contentType",
       "NameInRequest": "Content-Type",
       "Type": {
        "$id": "457",
        "Kind": "string",
        "IsNullable": false
       },
       "Location": "Header",
       "IsApiVersion": false,
       "IsResourceParameter": false,
       "IsContentType": true,
       "IsRequired": true,
       "IsEndpoint": false,
       "SkipUrlEncoding": false,
       "Explode": false,
       "Kind": "Constant",
       "DefaultValue": {
        "$id": "458",
        "Type": {
         "$ref": "457"
        },
        "Value": "application/json"
       }
      },
      {
       "$id": "459",
       "Name": "accept",
       "NameInRequest": "Accept",
       "Type": {
        "$id": "460",
        "Kind": "string",
        "IsNullable": false
       },
       "Location": "Header",
       "IsApiVersion": false,
       "IsResourceParameter": false,
       "IsContentType": false,
       "IsRequired": true,
       "IsEndpoint": false,
       "SkipUrlEncoding": false,
       "Explode": false,
       "Kind": "Constant",
       "DefaultValue": {
        "$id": "461",
        "Type": {
         "$ref": "460"
        },
        "Value": "application/json"
       }
      }
     ],
     "Responses": [
      {
       "$id": "462",
       "StatusCodes": [
        204
       ],
       "BodyMediaType": "Json",
       "Headers": [],
       "IsErrorResponse": false
      }
     ],
     "HttpMethod": "PUT",
     "RequestBodyMediaType": "Json",
     "Uri": "{host}",
     "Path": "/type/property/optional/union/float/literal/default",
     "RequestMediaTypes": [
      "application/json"
     ],
     "BufferResponse": true,
     "GenerateProtocolMethod": true,
     "GenerateConvenienceMethod": true
    }
   ],
   "Protocol": {
    "$id": "463"
   },
   "Creatable": false,
   "Parent": "OptionalClient",
   "Parameters": [
    {
     "$ref": "70"
    }
   ]
  },
  {
   "$id": "464",
   "Name": "RequiredAndOptional",
   "Description": "Test optional and required properties",
   "Operations": [
    {
     "$id": "465",
     "Name": "getAll",
     "ResourceName": "RequiredAndOptional",
     "Description": "Get models that will return all properties in the model",
     "Accessibility": "public",
     "Parameters": [
      {
       "$ref": "70"
      },
      {
       "$id": "466",
       "Name": "accept",
       "NameInRequest": "Accept",
       "Type": {
        "$id": "467",
        "Kind": "string",
        "IsNullable": false
       },
       "Location": "Header",
       "IsApiVersion": false,
       "IsResourceParameter": false,
       "IsContentType": false,
       "IsRequired": true,
       "IsEndpoint": false,
       "SkipUrlEncoding": false,
       "Explode": false,
       "Kind": "Constant",
       "DefaultValue": {
        "$id": "468",
        "Type": {
         "$ref": "467"
        },
        "Value": "application/json"
       }
      }
     ],
     "Responses": [
      {
       "$id": "469",
       "StatusCodes": [
        200
       ],
       "BodyType": {
        "$ref": "63"
       },
       "BodyMediaType": "Json",
       "Headers": [],
       "IsErrorResponse": false,
       "ContentTypes": [
        "application/json"
       ]
      }
     ],
     "HttpMethod": "GET",
     "RequestBodyMediaType": "None",
     "Uri": "{host}",
     "Path": "/type/property/optional/requiredAndOptional/all",
     "BufferResponse": true,
     "GenerateProtocolMethod": true,
     "GenerateConvenienceMethod": true
    },
    {
     "$id": "470",
     "Name": "getRequiredOnly",
     "ResourceName": "RequiredAndOptional",
     "Description": "Get models that will return only the required properties",
     "Accessibility": "public",
     "Parameters": [
      {
       "$ref": "70"
      },
      {
       "$id": "471",
       "Name": "accept",
       "NameInRequest": "Accept",
       "Type": {
        "$id": "472",
        "Kind": "string",
        "IsNullable": false
       },
       "Location": "Header",
       "IsApiVersion": false,
       "IsResourceParameter": false,
       "IsContentType": false,
       "IsRequired": true,
       "IsEndpoint": false,
       "SkipUrlEncoding": false,
       "Explode": false,
       "Kind": "Constant",
       "DefaultValue": {
        "$id": "473",
        "Type": {
         "$ref": "472"
        },
        "Value": "application/json"
       }
      }
     ],
     "Responses": [
      {
       "$id": "474",
       "StatusCodes": [
        200
       ],
       "BodyType": {
        "$ref": "63"
       },
       "BodyMediaType": "Json",
       "Headers": [],
       "IsErrorResponse": false,
       "ContentTypes": [
        "application/json"
       ]
      }
     ],
     "HttpMethod": "GET",
     "RequestBodyMediaType": "None",
     "Uri": "{host}",
     "Path": "/type/property/optional/requiredAndOptional/requiredOnly",
     "BufferResponse": true,
     "GenerateProtocolMethod": true,
     "GenerateConvenienceMethod": true
    },
    {
     "$id": "475",
     "Name": "putAll",
     "ResourceName": "RequiredAndOptional",
     "Description": "Put a body with all properties present.",
     "Accessibility": "public",
     "Parameters": [
      {
       "$ref": "70"
      },
      {
       "$id": "476",
       "Name": "body",
       "NameInRequest": "body",
       "Type": {
        "$ref": "63"
       },
       "Location": "Body",
       "IsRequired": true,
       "IsApiVersion": false,
       "IsResourceParameter": false,
       "IsContentType": false,
       "IsEndpoint": false,
       "SkipUrlEncoding": false,
       "Explode": false,
       "Kind": "Method"
      },
      {
       "$id": "477",
       "Name": "contentType",
       "NameInRequest": "Content-Type",
       "Type": {
        "$id": "478",
        "Kind": "string",
        "IsNullable": false
       },
       "Location": "Header",
       "IsApiVersion": false,
       "IsResourceParameter": false,
       "IsContentType": true,
       "IsRequired": true,
       "IsEndpoint": false,
       "SkipUrlEncoding": false,
       "Explode": false,
       "Kind": "Constant",
       "DefaultValue": {
        "$id": "479",
        "Type": {
         "$ref": "478"
        },
        "Value": "application/json"
       }
      },
      {
       "$id": "480",
       "Name": "accept",
       "NameInRequest": "Accept",
       "Type": {
        "$id": "481",
        "Kind": "string",
        "IsNullable": false
       },
       "Location": "Header",
       "IsApiVersion": false,
       "IsResourceParameter": false,
       "IsContentType": false,
       "IsRequired": true,
       "IsEndpoint": false,
       "SkipUrlEncoding": false,
       "Explode": false,
       "Kind": "Constant",
       "DefaultValue": {
        "$id": "482",
        "Type": {
         "$ref": "481"
        },
        "Value": "application/json"
       }
      }
     ],
     "Responses": [
      {
       "$id": "483",
       "StatusCodes": [
        204
       ],
       "BodyMediaType": "Json",
       "Headers": [],
       "IsErrorResponse": false
      }
     ],
     "HttpMethod": "PUT",
     "RequestBodyMediaType": "Json",
     "Uri": "{host}",
     "Path": "/type/property/optional/requiredAndOptional/all",
     "RequestMediaTypes": [
      "application/json"
     ],
     "BufferResponse": true,
     "GenerateProtocolMethod": true,
     "GenerateConvenienceMethod": true
    },
    {
     "$id": "484",
     "Name": "putRequiredOnly",
     "ResourceName": "RequiredAndOptional",
     "Description": "Put a body with only required properties.",
     "Accessibility": "public",
     "Parameters": [
      {
       "$ref": "70"
      },
      {
       "$id": "485",
       "Name": "body",
       "NameInRequest": "body",
       "Type": {
        "$ref": "63"
       },
       "Location": "Body",
       "IsRequired": true,
       "IsApiVersion": false,
       "IsResourceParameter": false,
       "IsContentType": false,
       "IsEndpoint": false,
       "SkipUrlEncoding": false,
       "Explode": false,
       "Kind": "Method"
      },
      {
       "$id": "486",
       "Name": "contentType",
       "NameInRequest": "Content-Type",
       "Type": {
        "$id": "487",
        "Kind": "string",
        "IsNullable": false
       },
       "Location": "Header",
       "IsApiVersion": false,
       "IsResourceParameter": false,
       "IsContentType": true,
       "IsRequired": true,
       "IsEndpoint": false,
       "SkipUrlEncoding": false,
       "Explode": false,
       "Kind": "Constant",
       "DefaultValue": {
        "$id": "488",
        "Type": {
         "$ref": "487"
        },
        "Value": "application/json"
       }
      },
      {
       "$id": "489",
       "Name": "accept",
       "NameInRequest": "Accept",
       "Type": {
        "$id": "490",
        "Kind": "string",
        "IsNullable": false
       },
       "Location": "Header",
       "IsApiVersion": false,
       "IsResourceParameter": false,
       "IsContentType": false,
       "IsRequired": true,
       "IsEndpoint": false,
       "SkipUrlEncoding": false,
       "Explode": false,
       "Kind": "Constant",
       "DefaultValue": {
        "$id": "491",
        "Type": {
         "$ref": "490"
        },
        "Value": "application/json"
       }
      }
     ],
     "Responses": [
      {
       "$id": "492",
       "StatusCodes": [
        204
       ],
       "BodyMediaType": "Json",
       "Headers": [],
       "IsErrorResponse": false
      }
     ],
     "HttpMethod": "PUT",
     "RequestBodyMediaType": "Json",
     "Uri": "{host}",
     "Path": "/type/property/optional/requiredAndOptional/requiredOnly",
     "RequestMediaTypes": [
      "application/json"
     ],
     "BufferResponse": true,
     "GenerateProtocolMethod": true,
     "GenerateConvenienceMethod": true
    }
   ],
   "Protocol": {
    "$id": "493"
   },
   "Creatable": false,
   "Parent": "OptionalClient",
   "Parameters": [
    {
     "$ref": "70"
    }
   ]
  }
 ]
}<|MERGE_RESOLUTION|>--- conflicted
+++ resolved
@@ -22,7 +22,7 @@
    "Namespace": "Type.Property.Optional",
    "Description": "The StringLiteralProperty_property",
    "IsExtensible": true,
-   "Usage": "Input,Output"
+   "Usage": "Input"
   },
   {
    "$id": "5",
@@ -43,7 +43,7 @@
    "Namespace": "Type.Property.Optional",
    "Description": "The IntLiteralProperty_property",
    "IsExtensible": true,
-   "Usage": "Input,Output"
+   "Usage": "Input"
   },
   {
    "$id": "8",
@@ -64,7 +64,7 @@
    "Namespace": "Type.Property.Optional",
    "Description": "The FloatLiteralProperty_property",
    "IsExtensible": true,
-   "Usage": "Input,Output"
+   "Usage": "Input"
   },
   {
    "$id": "11",
@@ -145,13 +145,8 @@
    "Kind": "model",
    "Name": "StringProperty",
    "Namespace": "Type.Property.Optional",
-<<<<<<< HEAD
+   "Usage": "Input,Output",
    "Description": "Template type for testing models with optional property. Pass in the type of the property you are looking for",
-   "Usage": "Input,Output",
-=======
-   "Usage": "RoundTrip",
-   "Description": "Template type for testing models with optional property. Pass in the type of the property you are looking for",
->>>>>>> 5c4fa027
    "Properties": [
     {
      "$id": "24",
@@ -172,13 +167,8 @@
    "Kind": "model",
    "Name": "BytesProperty",
    "Namespace": "Type.Property.Optional",
-<<<<<<< HEAD
+   "Usage": "Input,Output",
    "Description": "Template type for testing models with optional property. Pass in the type of the property you are looking for",
-   "Usage": "Input,Output",
-=======
-   "Usage": "RoundTrip",
-   "Description": "Template type for testing models with optional property. Pass in the type of the property you are looking for",
->>>>>>> 5c4fa027
    "Properties": [
     {
      "$id": "27",
@@ -200,13 +190,8 @@
    "Kind": "model",
    "Name": "DatetimeProperty",
    "Namespace": "Type.Property.Optional",
-<<<<<<< HEAD
+   "Usage": "Input,Output",
    "Description": "Model with a datetime property",
-   "Usage": "Input,Output",
-=======
-   "Usage": "RoundTrip",
-   "Description": "Model with a datetime property",
->>>>>>> 5c4fa027
    "Properties": [
     {
      "$id": "30",
@@ -232,13 +217,8 @@
    "Kind": "model",
    "Name": "DurationProperty",
    "Namespace": "Type.Property.Optional",
-<<<<<<< HEAD
+   "Usage": "Input,Output",
    "Description": "Model with a duration property",
-   "Usage": "Input,Output",
-=======
-   "Usage": "RoundTrip",
-   "Description": "Model with a duration property",
->>>>>>> 5c4fa027
    "Properties": [
     {
      "$id": "34",
@@ -264,13 +244,8 @@
    "Kind": "model",
    "Name": "CollectionsByteProperty",
    "Namespace": "Type.Property.Optional",
-<<<<<<< HEAD
+   "Usage": "Input,Output",
    "Description": "Model with collection bytes properties",
-   "Usage": "Input,Output",
-=======
-   "Usage": "RoundTrip",
-   "Description": "Model with collection bytes properties",
->>>>>>> 5c4fa027
    "Properties": [
     {
      "$id": "38",
@@ -296,13 +271,8 @@
    "Kind": "model",
    "Name": "CollectionsModelProperty",
    "Namespace": "Type.Property.Optional",
-<<<<<<< HEAD
+   "Usage": "Input,Output",
    "Description": "Model with collection models properties",
-   "Usage": "Input,Output",
-=======
-   "Usage": "RoundTrip",
-   "Description": "Model with collection models properties",
->>>>>>> 5c4fa027
    "Properties": [
     {
      "$id": "42",
@@ -326,13 +296,8 @@
    "Kind": "model",
    "Name": "StringLiteralProperty",
    "Namespace": "Type.Property.Optional",
-<<<<<<< HEAD
+   "Usage": "Input,Output",
    "Description": "Model with string literal property",
-   "Usage": "Input,Output",
-=======
-   "Usage": "RoundTrip",
-   "Description": "Model with string literal property",
->>>>>>> 5c4fa027
    "Properties": [
     {
      "$id": "45",
@@ -357,13 +322,8 @@
    "Kind": "model",
    "Name": "IntLiteralProperty",
    "Namespace": "Type.Property.Optional",
-<<<<<<< HEAD
+   "Usage": "Input,Output",
    "Description": "Model with int literal property",
-   "Usage": "Input,Output",
-=======
-   "Usage": "RoundTrip",
-   "Description": "Model with int literal property",
->>>>>>> 5c4fa027
    "Properties": [
     {
      "$id": "48",
@@ -388,13 +348,8 @@
    "Kind": "model",
    "Name": "FloatLiteralProperty",
    "Namespace": "Type.Property.Optional",
-<<<<<<< HEAD
+   "Usage": "Input,Output",
    "Description": "Model with float literal property",
-   "Usage": "Input,Output",
-=======
-   "Usage": "RoundTrip",
-   "Description": "Model with float literal property",
->>>>>>> 5c4fa027
    "Properties": [
     {
      "$id": "51",
@@ -419,13 +374,8 @@
    "Kind": "model",
    "Name": "BooleanLiteralProperty",
    "Namespace": "Type.Property.Optional",
-<<<<<<< HEAD
+   "Usage": "Input,Output",
    "Description": "Model with boolean literal property",
-   "Usage": "Input,Output",
-=======
-   "Usage": "RoundTrip",
-   "Description": "Model with boolean literal property",
->>>>>>> 5c4fa027
    "Properties": [
     {
      "$id": "54",
@@ -451,13 +401,8 @@
    "Kind": "model",
    "Name": "UnionStringLiteralProperty",
    "Namespace": "Type.Property.Optional",
-<<<<<<< HEAD
+   "Usage": "Input,Output",
    "Description": "Model with union of string literal property",
-   "Usage": "Input,Output",
-=======
-   "Usage": "RoundTrip",
-   "Description": "Model with union of string literal property",
->>>>>>> 5c4fa027
    "Properties": [
     {
      "$id": "58",
@@ -477,13 +422,8 @@
    "Kind": "model",
    "Name": "UnionIntLiteralProperty",
    "Namespace": "Type.Property.Optional",
-<<<<<<< HEAD
+   "Usage": "Input,Output",
    "Description": "Model with union of int literal property",
-   "Usage": "Input,Output",
-=======
-   "Usage": "RoundTrip",
-   "Description": "Model with union of int literal property",
->>>>>>> 5c4fa027
    "Properties": [
     {
      "$id": "60",
@@ -503,13 +443,8 @@
    "Kind": "model",
    "Name": "UnionFloatLiteralProperty",
    "Namespace": "Type.Property.Optional",
-<<<<<<< HEAD
+   "Usage": "Input,Output",
    "Description": "Model with union of float literal property",
-   "Usage": "Input,Output",
-=======
-   "Usage": "RoundTrip",
-   "Description": "Model with union of float literal property",
->>>>>>> 5c4fa027
    "Properties": [
     {
      "$id": "62",
@@ -529,13 +464,8 @@
    "Kind": "model",
    "Name": "RequiredAndOptionalProperty",
    "Namespace": "Type.Property.Optional",
-<<<<<<< HEAD
+   "Usage": "Input,Output",
    "Description": "Model with required and optional properties",
-   "Usage": "Input,Output",
-=======
-   "Usage": "RoundTrip",
-   "Description": "Model with required and optional properties",
->>>>>>> 5c4fa027
    "Properties": [
     {
      "$id": "64",
