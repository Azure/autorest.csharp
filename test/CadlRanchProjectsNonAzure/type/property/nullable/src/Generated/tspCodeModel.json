--- conflicted
+++ resolved
@@ -10,12 +10,7 @@
    "Name": "StringProperty",
    "Namespace": "Type.Property.Nullable",
    "Description": "Template type for testing models with nullable property. Pass in the type of the property you are looking for",
-<<<<<<< HEAD
-   "IsNullable": false,
-   "Usage": "Input,Output,JsonMergePatch",
-=======
    "Usage": "Output",
->>>>>>> 64632414
    "Properties": [
     {
      "$id": "3",
@@ -53,12 +48,7 @@
    "Name": "BytesProperty",
    "Namespace": "Type.Property.Nullable",
    "Description": "Template type for testing models with nullable property. Pass in the type of the property you are looking for",
-<<<<<<< HEAD
-   "IsNullable": false,
-   "Usage": "Input,Output,JsonMergePatch",
-=======
    "Usage": "Output",
->>>>>>> 64632414
    "Properties": [
     {
      "$id": "9",
@@ -97,12 +87,7 @@
    "Name": "DatetimeProperty",
    "Namespace": "Type.Property.Nullable",
    "Description": "Model with a datetime property",
-<<<<<<< HEAD
-   "IsNullable": false,
-   "Usage": "Input,Output,JsonMergePatch",
-=======
    "Usage": "Output",
->>>>>>> 64632414
    "Properties": [
     {
      "$id": "15",
@@ -145,12 +130,7 @@
    "Name": "DurationProperty",
    "Namespace": "Type.Property.Nullable",
    "Description": "Model with a duration property",
-<<<<<<< HEAD
-   "IsNullable": false,
-   "Usage": "Input,Output,JsonMergePatch",
-=======
    "Usage": "Output",
->>>>>>> 64632414
    "Properties": [
     {
      "$id": "22",
@@ -193,12 +173,7 @@
    "Name": "CollectionsByteProperty",
    "Namespace": "Type.Property.Nullable",
    "Description": "Model with collection bytes properties",
-<<<<<<< HEAD
-   "IsNullable": false,
-   "Usage": "Input,Output,JsonMergePatch",
-=======
    "Usage": "Output",
->>>>>>> 64632414
    "Properties": [
     {
      "$id": "29",
@@ -242,12 +217,7 @@
    "Name": "CollectionsModelProperty",
    "Namespace": "Type.Property.Nullable",
    "Description": "Model with collection models properties",
-<<<<<<< HEAD
-   "IsNullable": false,
-   "Usage": "Input,Output,JsonMergePatch",
-=======
    "Usage": "Output",
->>>>>>> 64632414
    "Properties": [
     {
      "$id": "36",
@@ -267,36 +237,6 @@
      "SerializedName": "nullableProperty",
      "Description": "Property",
      "Type": {
-<<<<<<< HEAD
-      "$id": "34",
-      "Kind": "Array",
-      "Name": "Array",
-      "ElementType": {
-       "$id": "35",
-       "Kind": "Model",
-       "Name": "InnerModel",
-       "Namespace": "Type.Property.Nullable",
-       "Description": "Inner model used in collections model property",
-       "IsNullable": false,
-       "Usage": "Input,Output,JsonMergePatch",
-       "Properties": [
-        {
-         "$id": "36",
-         "Name": "property",
-         "SerializedName": "property",
-         "Description": "Inner model property",
-         "Type": {
-          "$id": "37",
-          "Kind": "string",
-          "IsNullable": false
-         },
-         "IsRequired": true,
-         "IsReadOnly": false
-        }
-       ]
-      },
-      "IsNullable": true
-=======
       "$id": "39",
       "Kind": "nullable",
       "Type": {
@@ -326,7 +266,6 @@
         ]
        }
       }
->>>>>>> 64632414
      },
      "IsRequired": true,
      "IsReadOnly": false
@@ -342,7 +281,7 @@
    "Name": "CollectionsStringProperty",
    "Namespace": "Type.Property.Nullable",
    "Description": "Model with collection string properties",
-   "Usage": "Output",
+   "Usage": "Input,Output,JsonMergePatch",
    "Properties": [
     {
      "$id": "45",
