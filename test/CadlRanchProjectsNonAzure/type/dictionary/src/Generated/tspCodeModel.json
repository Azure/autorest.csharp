{
 "$id": "1",
 "Name": "Type.Dictionary",
 "ApiVersions": [],
 "Enums": [],
 "Models": [
  {
   "$id": "2",
   "Kind": "model",
   "Name": "InnerModel",
   "CrossLanguageDefinitionId": "Type.Dictionary.InnerModel",
   "Usage": "RoundTrip",
   "Description": "Dictionary inner model",
   "Properties": [
    {
     "$id": "3",
     "Name": "property",
     "SerializedName": "property",
     "Description": "Required string property",
     "Type": {
      "$id": "4",
      "Kind": "string",
      "Name": "string",
      "CrossLanguageDefinitionId": "TypeSpec.string"
     },
     "IsRequired": true,
     "IsReadOnly": false
    },
    {
     "$id": "5",
     "Name": "children",
     "SerializedName": "children",
     "Description": "",
     "Type": {
      "$id": "6",
      "Kind": "dict",
      "KeyType": {
       "$id": "7",
       "Kind": "string",
       "Name": "string",
       "CrossLanguageDefinitionId": "TypeSpec.string"
      },
      "ValueType": {
       "$ref": "2"
      }
     },
     "IsRequired": false,
     "IsReadOnly": false
    }
   ]
  }
 ],
 "Clients": [
  {
   "$id": "8",
   "Name": "DictionaryClient",
   "Description": "",
   "Operations": [],
   "Protocol": {
    "$id": "9"
   },
   "Parameters": [
    {
     "$id": "10",
     "Name": "host",
     "NameInRequest": "host",
     "Description": "TestServer endpoint",
     "Type": {
      "$id": "11",
<<<<<<< HEAD
      "Kind": "string",
      "Name": "string",
      "CrossLanguageDefinitionId": ""
=======
      "Kind": "string"
>>>>>>> d4a5bea0
     },
     "Location": "Uri",
     "IsApiVersion": false,
     "IsResourceParameter": false,
     "IsContentType": false,
     "IsRequired": true,
     "IsEndpoint": true,
     "SkipUrlEncoding": false,
     "Explode": false,
     "Kind": "Client",
     "DefaultValue": {
      "$id": "12",
      "Type": {
       "$id": "13",
<<<<<<< HEAD
       "Kind": "string",
       "Name": "string",
       "CrossLanguageDefinitionId": ""
=======
       "Kind": "string"
>>>>>>> d4a5bea0
      },
      "Value": "http://localhost:3000"
     }
    }
   ]
  },
  {
   "$id": "14",
   "Name": "Int32Value",
   "Description": "Dictionary of int32 values",
   "Operations": [
    {
     "$id": "15",
     "Name": "get",
     "ResourceName": "Int32Value",
     "Accessibility": "public",
     "Parameters": [
      {
       "$ref": "10"
      },
      {
       "$id": "16",
       "Name": "accept",
       "NameInRequest": "Accept",
       "Type": {
        "$id": "17",
        "Kind": "string",
        "Name": "string",
        "CrossLanguageDefinitionId": ""
       },
       "Location": "Header",
       "IsApiVersion": false,
       "IsResourceParameter": false,
       "IsContentType": false,
       "IsRequired": true,
       "IsEndpoint": false,
       "SkipUrlEncoding": false,
       "Explode": false,
       "Kind": "Constant",
       "DefaultValue": {
        "$id": "18",
        "Type": {
         "$ref": "17"
        },
        "Value": "application/json"
       }
      }
     ],
     "Responses": [
      {
       "$id": "19",
       "StatusCodes": [
        200
       ],
       "BodyType": {
        "$id": "20",
        "Kind": "dict",
        "KeyType": {
         "$id": "21",
         "Kind": "string",
         "Name": "string",
         "CrossLanguageDefinitionId": "TypeSpec.string"
        },
        "ValueType": {
         "$id": "22",
         "Kind": "int32",
         "Name": "int32",
         "CrossLanguageDefinitionId": "TypeSpec.int32"
        }
       },
       "BodyMediaType": "Json",
       "Headers": [],
       "IsErrorResponse": false,
       "ContentTypes": [
        "application/json"
       ]
      }
     ],
     "HttpMethod": "GET",
     "RequestBodyMediaType": "None",
     "Uri": "{host}",
     "Path": "/type/dictionary/int32",
     "BufferResponse": true,
     "GenerateProtocolMethod": true,
     "GenerateConvenienceMethod": true
    },
    {
     "$id": "23",
     "Name": "put",
     "ResourceName": "Int32Value",
     "Accessibility": "public",
     "Parameters": [
      {
       "$ref": "10"
      },
      {
       "$id": "24",
       "Name": "body",
       "NameInRequest": "body",
       "Type": {
        "$id": "25",
        "Kind": "dict",
        "KeyType": {
         "$id": "26",
         "Kind": "string",
         "Name": "string",
         "CrossLanguageDefinitionId": "TypeSpec.string"
        },
        "ValueType": {
         "$id": "27",
         "Kind": "int32",
         "Name": "int32",
         "CrossLanguageDefinitionId": "TypeSpec.int32"
        }
       },
       "Location": "Body",
       "IsRequired": true,
       "IsApiVersion": false,
       "IsResourceParameter": false,
       "IsContentType": false,
       "IsEndpoint": false,
       "SkipUrlEncoding": false,
       "Explode": false,
       "Kind": "Method"
      },
      {
       "$id": "28",
       "Name": "contentType",
       "NameInRequest": "Content-Type",
       "Type": {
        "$id": "29",
        "Kind": "string",
        "Name": "string",
        "CrossLanguageDefinitionId": ""
       },
       "Location": "Header",
       "IsApiVersion": false,
       "IsResourceParameter": false,
       "IsContentType": true,
       "IsRequired": true,
       "IsEndpoint": false,
       "SkipUrlEncoding": false,
       "Explode": false,
       "Kind": "Constant",
       "DefaultValue": {
        "$id": "30",
        "Type": {
         "$ref": "29"
        },
        "Value": "application/json"
       }
      },
      {
       "$id": "31",
       "Name": "accept",
       "NameInRequest": "Accept",
       "Type": {
        "$id": "32",
        "Kind": "string",
        "Name": "string",
        "CrossLanguageDefinitionId": ""
       },
       "Location": "Header",
       "IsApiVersion": false,
       "IsResourceParameter": false,
       "IsContentType": false,
       "IsRequired": true,
       "IsEndpoint": false,
       "SkipUrlEncoding": false,
       "Explode": false,
       "Kind": "Constant",
       "DefaultValue": {
        "$id": "33",
        "Type": {
         "$ref": "32"
        },
        "Value": "application/json"
       }
      }
     ],
     "Responses": [
      {
       "$id": "34",
       "StatusCodes": [
        204
       ],
       "BodyMediaType": "Json",
       "Headers": [],
       "IsErrorResponse": false
      }
     ],
     "HttpMethod": "PUT",
     "RequestBodyMediaType": "Json",
     "Uri": "{host}",
     "Path": "/type/dictionary/int32",
     "RequestMediaTypes": [
      "application/json"
     ],
     "BufferResponse": true,
     "GenerateProtocolMethod": true,
     "GenerateConvenienceMethod": true
    }
   ],
   "Protocol": {
    "$id": "35"
   },
   "Parent": "DictionaryClient",
   "Parameters": [
    {
     "$ref": "10"
    }
   ]
  },
  {
   "$id": "36",
   "Name": "Int64Value",
   "Description": "Dictionary of int64 values",
   "Operations": [
    {
     "$id": "37",
     "Name": "get",
     "ResourceName": "Int64Value",
     "Accessibility": "public",
     "Parameters": [
      {
       "$ref": "10"
      },
      {
       "$id": "38",
       "Name": "accept",
       "NameInRequest": "Accept",
       "Type": {
        "$id": "39",
        "Kind": "string",
        "Name": "string",
        "CrossLanguageDefinitionId": ""
       },
       "Location": "Header",
       "IsApiVersion": false,
       "IsResourceParameter": false,
       "IsContentType": false,
       "IsRequired": true,
       "IsEndpoint": false,
       "SkipUrlEncoding": false,
       "Explode": false,
       "Kind": "Constant",
       "DefaultValue": {
        "$id": "40",
        "Type": {
         "$ref": "39"
        },
        "Value": "application/json"
       }
      }
     ],
     "Responses": [
      {
       "$id": "41",
       "StatusCodes": [
        200
       ],
       "BodyType": {
        "$id": "42",
        "Kind": "dict",
        "KeyType": {
         "$id": "43",
         "Kind": "string",
         "Name": "string",
         "CrossLanguageDefinitionId": "TypeSpec.string"
        },
        "ValueType": {
         "$id": "44",
         "Kind": "int64",
         "Name": "int64",
         "CrossLanguageDefinitionId": "TypeSpec.int64"
        }
       },
       "BodyMediaType": "Json",
       "Headers": [],
       "IsErrorResponse": false,
       "ContentTypes": [
        "application/json"
       ]
      }
     ],
     "HttpMethod": "GET",
     "RequestBodyMediaType": "None",
     "Uri": "{host}",
     "Path": "/type/dictionary/int64",
     "BufferResponse": true,
     "GenerateProtocolMethod": true,
     "GenerateConvenienceMethod": true
    },
    {
     "$id": "45",
     "Name": "put",
     "ResourceName": "Int64Value",
     "Accessibility": "public",
     "Parameters": [
      {
       "$ref": "10"
      },
      {
       "$id": "46",
       "Name": "body",
       "NameInRequest": "body",
       "Type": {
        "$id": "47",
        "Kind": "dict",
        "KeyType": {
         "$id": "48",
         "Kind": "string",
         "Name": "string",
         "CrossLanguageDefinitionId": "TypeSpec.string"
        },
        "ValueType": {
         "$id": "49",
         "Kind": "int64",
         "Name": "int64",
         "CrossLanguageDefinitionId": "TypeSpec.int64"
        }
       },
       "Location": "Body",
       "IsRequired": true,
       "IsApiVersion": false,
       "IsResourceParameter": false,
       "IsContentType": false,
       "IsEndpoint": false,
       "SkipUrlEncoding": false,
       "Explode": false,
       "Kind": "Method"
      },
      {
       "$id": "50",
       "Name": "contentType",
       "NameInRequest": "Content-Type",
       "Type": {
        "$id": "51",
        "Kind": "string",
        "Name": "string",
        "CrossLanguageDefinitionId": ""
       },
       "Location": "Header",
       "IsApiVersion": false,
       "IsResourceParameter": false,
       "IsContentType": true,
       "IsRequired": true,
       "IsEndpoint": false,
       "SkipUrlEncoding": false,
       "Explode": false,
       "Kind": "Constant",
       "DefaultValue": {
        "$id": "52",
        "Type": {
         "$ref": "51"
        },
        "Value": "application/json"
       }
      },
      {
       "$id": "53",
       "Name": "accept",
       "NameInRequest": "Accept",
       "Type": {
        "$id": "54",
        "Kind": "string",
        "Name": "string",
        "CrossLanguageDefinitionId": ""
       },
       "Location": "Header",
       "IsApiVersion": false,
       "IsResourceParameter": false,
       "IsContentType": false,
       "IsRequired": true,
       "IsEndpoint": false,
       "SkipUrlEncoding": false,
       "Explode": false,
       "Kind": "Constant",
       "DefaultValue": {
        "$id": "55",
        "Type": {
         "$ref": "54"
        },
        "Value": "application/json"
       }
      }
     ],
     "Responses": [
      {
       "$id": "56",
       "StatusCodes": [
        204
       ],
       "BodyMediaType": "Json",
       "Headers": [],
       "IsErrorResponse": false
      }
     ],
     "HttpMethod": "PUT",
     "RequestBodyMediaType": "Json",
     "Uri": "{host}",
     "Path": "/type/dictionary/int64",
     "RequestMediaTypes": [
      "application/json"
     ],
     "BufferResponse": true,
     "GenerateProtocolMethod": true,
     "GenerateConvenienceMethod": true
    }
   ],
   "Protocol": {
    "$id": "57"
   },
   "Parent": "DictionaryClient",
   "Parameters": [
    {
     "$ref": "10"
    }
   ]
  },
  {
   "$id": "58",
   "Name": "BooleanValue",
   "Description": "Dictionary of boolean values",
   "Operations": [
    {
     "$id": "59",
     "Name": "get",
     "ResourceName": "BooleanValue",
     "Accessibility": "public",
     "Parameters": [
      {
       "$ref": "10"
      },
      {
       "$id": "60",
       "Name": "accept",
       "NameInRequest": "Accept",
       "Type": {
        "$id": "61",
        "Kind": "string",
        "Name": "string",
        "CrossLanguageDefinitionId": ""
       },
       "Location": "Header",
       "IsApiVersion": false,
       "IsResourceParameter": false,
       "IsContentType": false,
       "IsRequired": true,
       "IsEndpoint": false,
       "SkipUrlEncoding": false,
       "Explode": false,
       "Kind": "Constant",
       "DefaultValue": {
        "$id": "62",
        "Type": {
         "$ref": "61"
        },
        "Value": "application/json"
       }
      }
     ],
     "Responses": [
      {
       "$id": "63",
       "StatusCodes": [
        200
       ],
       "BodyType": {
        "$id": "64",
        "Kind": "dict",
        "KeyType": {
         "$id": "65",
         "Kind": "string",
         "Name": "string",
         "CrossLanguageDefinitionId": "TypeSpec.string"
        },
        "ValueType": {
         "$id": "66",
         "Kind": "boolean",
         "Name": "boolean",
         "CrossLanguageDefinitionId": "TypeSpec.boolean"
        }
       },
       "BodyMediaType": "Json",
       "Headers": [],
       "IsErrorResponse": false,
       "ContentTypes": [
        "application/json"
       ]
      }
     ],
     "HttpMethod": "GET",
     "RequestBodyMediaType": "None",
     "Uri": "{host}",
     "Path": "/type/dictionary/boolean",
     "BufferResponse": true,
     "GenerateProtocolMethod": true,
     "GenerateConvenienceMethod": true
    },
    {
     "$id": "67",
     "Name": "put",
     "ResourceName": "BooleanValue",
     "Accessibility": "public",
     "Parameters": [
      {
       "$ref": "10"
      },
      {
       "$id": "68",
       "Name": "body",
       "NameInRequest": "body",
       "Type": {
        "$id": "69",
        "Kind": "dict",
        "KeyType": {
         "$id": "70",
         "Kind": "string",
         "Name": "string",
         "CrossLanguageDefinitionId": "TypeSpec.string"
        },
        "ValueType": {
         "$id": "71",
         "Kind": "boolean",
         "Name": "boolean",
         "CrossLanguageDefinitionId": "TypeSpec.boolean"
        }
       },
       "Location": "Body",
       "IsRequired": true,
       "IsApiVersion": false,
       "IsResourceParameter": false,
       "IsContentType": false,
       "IsEndpoint": false,
       "SkipUrlEncoding": false,
       "Explode": false,
       "Kind": "Method"
      },
      {
       "$id": "72",
       "Name": "contentType",
       "NameInRequest": "Content-Type",
       "Type": {
        "$id": "73",
        "Kind": "string",
        "Name": "string",
        "CrossLanguageDefinitionId": ""
       },
       "Location": "Header",
       "IsApiVersion": false,
       "IsResourceParameter": false,
       "IsContentType": true,
       "IsRequired": true,
       "IsEndpoint": false,
       "SkipUrlEncoding": false,
       "Explode": false,
       "Kind": "Constant",
       "DefaultValue": {
        "$id": "74",
        "Type": {
         "$ref": "73"
        },
        "Value": "application/json"
       }
      },
      {
       "$id": "75",
       "Name": "accept",
       "NameInRequest": "Accept",
       "Type": {
        "$id": "76",
        "Kind": "string",
        "Name": "string",
        "CrossLanguageDefinitionId": ""
       },
       "Location": "Header",
       "IsApiVersion": false,
       "IsResourceParameter": false,
       "IsContentType": false,
       "IsRequired": true,
       "IsEndpoint": false,
       "SkipUrlEncoding": false,
       "Explode": false,
       "Kind": "Constant",
       "DefaultValue": {
        "$id": "77",
        "Type": {
         "$ref": "76"
        },
        "Value": "application/json"
       }
      }
     ],
     "Responses": [
      {
       "$id": "78",
       "StatusCodes": [
        204
       ],
       "BodyMediaType": "Json",
       "Headers": [],
       "IsErrorResponse": false
      }
     ],
     "HttpMethod": "PUT",
     "RequestBodyMediaType": "Json",
     "Uri": "{host}",
     "Path": "/type/dictionary/boolean",
     "RequestMediaTypes": [
      "application/json"
     ],
     "BufferResponse": true,
     "GenerateProtocolMethod": true,
     "GenerateConvenienceMethod": true
    }
   ],
   "Protocol": {
    "$id": "79"
   },
   "Parent": "DictionaryClient",
   "Parameters": [
    {
     "$ref": "10"
    }
   ]
  },
  {
   "$id": "80",
   "Name": "StringValue",
   "Description": "Dictionary of string values",
   "Operations": [
    {
     "$id": "81",
     "Name": "get",
     "ResourceName": "StringValue",
     "Accessibility": "public",
     "Parameters": [
      {
       "$ref": "10"
      },
      {
       "$id": "82",
       "Name": "accept",
       "NameInRequest": "Accept",
       "Type": {
        "$id": "83",
        "Kind": "string",
        "Name": "string",
        "CrossLanguageDefinitionId": ""
       },
       "Location": "Header",
       "IsApiVersion": false,
       "IsResourceParameter": false,
       "IsContentType": false,
       "IsRequired": true,
       "IsEndpoint": false,
       "SkipUrlEncoding": false,
       "Explode": false,
       "Kind": "Constant",
       "DefaultValue": {
        "$id": "84",
        "Type": {
         "$ref": "83"
        },
        "Value": "application/json"
       }
      }
     ],
     "Responses": [
      {
       "$id": "85",
       "StatusCodes": [
        200
       ],
       "BodyType": {
        "$id": "86",
        "Kind": "dict",
        "KeyType": {
         "$id": "87",
         "Kind": "string",
         "Name": "string",
         "CrossLanguageDefinitionId": "TypeSpec.string"
        },
        "ValueType": {
         "$id": "88",
         "Kind": "string",
         "Name": "string",
         "CrossLanguageDefinitionId": "TypeSpec.string"
        }
       },
       "BodyMediaType": "Json",
       "Headers": [],
       "IsErrorResponse": false,
       "ContentTypes": [
        "application/json"
       ]
      }
     ],
     "HttpMethod": "GET",
     "RequestBodyMediaType": "None",
     "Uri": "{host}",
     "Path": "/type/dictionary/string",
     "BufferResponse": true,
     "GenerateProtocolMethod": true,
     "GenerateConvenienceMethod": true
    },
    {
     "$id": "89",
     "Name": "put",
     "ResourceName": "StringValue",
     "Accessibility": "public",
     "Parameters": [
      {
       "$ref": "10"
      },
      {
       "$id": "90",
       "Name": "body",
       "NameInRequest": "body",
       "Type": {
        "$id": "91",
        "Kind": "dict",
        "KeyType": {
         "$id": "92",
         "Kind": "string",
         "Name": "string",
         "CrossLanguageDefinitionId": "TypeSpec.string"
        },
        "ValueType": {
         "$id": "93",
         "Kind": "string",
         "Name": "string",
         "CrossLanguageDefinitionId": "TypeSpec.string"
        }
       },
       "Location": "Body",
       "IsRequired": true,
       "IsApiVersion": false,
       "IsResourceParameter": false,
       "IsContentType": false,
       "IsEndpoint": false,
       "SkipUrlEncoding": false,
       "Explode": false,
       "Kind": "Method"
      },
      {
       "$id": "94",
       "Name": "contentType",
       "NameInRequest": "Content-Type",
       "Type": {
        "$id": "95",
        "Kind": "string",
        "Name": "string",
        "CrossLanguageDefinitionId": ""
       },
       "Location": "Header",
       "IsApiVersion": false,
       "IsResourceParameter": false,
       "IsContentType": true,
       "IsRequired": true,
       "IsEndpoint": false,
       "SkipUrlEncoding": false,
       "Explode": false,
       "Kind": "Constant",
       "DefaultValue": {
        "$id": "96",
        "Type": {
         "$ref": "95"
        },
        "Value": "application/json"
       }
      },
      {
       "$id": "97",
       "Name": "accept",
       "NameInRequest": "Accept",
       "Type": {
        "$id": "98",
        "Kind": "string",
        "Name": "string",
        "CrossLanguageDefinitionId": ""
       },
       "Location": "Header",
       "IsApiVersion": false,
       "IsResourceParameter": false,
       "IsContentType": false,
       "IsRequired": true,
       "IsEndpoint": false,
       "SkipUrlEncoding": false,
       "Explode": false,
       "Kind": "Constant",
       "DefaultValue": {
        "$id": "99",
        "Type": {
         "$ref": "98"
        },
        "Value": "application/json"
       }
      }
     ],
     "Responses": [
      {
       "$id": "100",
       "StatusCodes": [
        204
       ],
       "BodyMediaType": "Json",
       "Headers": [],
       "IsErrorResponse": false
      }
     ],
     "HttpMethod": "PUT",
     "RequestBodyMediaType": "Json",
     "Uri": "{host}",
     "Path": "/type/dictionary/string",
     "RequestMediaTypes": [
      "application/json"
     ],
     "BufferResponse": true,
     "GenerateProtocolMethod": true,
     "GenerateConvenienceMethod": true
    }
   ],
   "Protocol": {
    "$id": "101"
   },
   "Parent": "DictionaryClient",
   "Parameters": [
    {
     "$ref": "10"
    }
   ]
  },
  {
   "$id": "102",
   "Name": "Float32Value",
   "Description": "Dictionary of float values",
   "Operations": [
    {
     "$id": "103",
     "Name": "get",
     "ResourceName": "Float32Value",
     "Accessibility": "public",
     "Parameters": [
      {
       "$ref": "10"
      },
      {
       "$id": "104",
       "Name": "accept",
       "NameInRequest": "Accept",
       "Type": {
        "$id": "105",
        "Kind": "string",
        "Name": "string",
        "CrossLanguageDefinitionId": ""
       },
       "Location": "Header",
       "IsApiVersion": false,
       "IsResourceParameter": false,
       "IsContentType": false,
       "IsRequired": true,
       "IsEndpoint": false,
       "SkipUrlEncoding": false,
       "Explode": false,
       "Kind": "Constant",
       "DefaultValue": {
        "$id": "106",
        "Type": {
         "$ref": "105"
        },
        "Value": "application/json"
       }
      }
     ],
     "Responses": [
      {
       "$id": "107",
       "StatusCodes": [
        200
       ],
       "BodyType": {
        "$id": "108",
        "Kind": "dict",
        "KeyType": {
         "$id": "109",
         "Kind": "string",
         "Name": "string",
         "CrossLanguageDefinitionId": "TypeSpec.string"
        },
        "ValueType": {
         "$id": "110",
         "Kind": "float32",
         "Name": "float32",
         "CrossLanguageDefinitionId": "TypeSpec.float32"
        }
       },
       "BodyMediaType": "Json",
       "Headers": [],
       "IsErrorResponse": false,
       "ContentTypes": [
        "application/json"
       ]
      }
     ],
     "HttpMethod": "GET",
     "RequestBodyMediaType": "None",
     "Uri": "{host}",
     "Path": "/type/dictionary/float32",
     "BufferResponse": true,
     "GenerateProtocolMethod": true,
     "GenerateConvenienceMethod": true
    },
    {
     "$id": "111",
     "Name": "put",
     "ResourceName": "Float32Value",
     "Accessibility": "public",
     "Parameters": [
      {
       "$ref": "10"
      },
      {
       "$id": "112",
       "Name": "body",
       "NameInRequest": "body",
       "Type": {
        "$id": "113",
        "Kind": "dict",
        "KeyType": {
         "$id": "114",
         "Kind": "string",
         "Name": "string",
         "CrossLanguageDefinitionId": "TypeSpec.string"
        },
        "ValueType": {
         "$id": "115",
         "Kind": "float32",
         "Name": "float32",
         "CrossLanguageDefinitionId": "TypeSpec.float32"
        }
       },
       "Location": "Body",
       "IsRequired": true,
       "IsApiVersion": false,
       "IsResourceParameter": false,
       "IsContentType": false,
       "IsEndpoint": false,
       "SkipUrlEncoding": false,
       "Explode": false,
       "Kind": "Method"
      },
      {
       "$id": "116",
       "Name": "contentType",
       "NameInRequest": "Content-Type",
       "Type": {
        "$id": "117",
        "Kind": "string",
        "Name": "string",
        "CrossLanguageDefinitionId": ""
       },
       "Location": "Header",
       "IsApiVersion": false,
       "IsResourceParameter": false,
       "IsContentType": true,
       "IsRequired": true,
       "IsEndpoint": false,
       "SkipUrlEncoding": false,
       "Explode": false,
       "Kind": "Constant",
       "DefaultValue": {
        "$id": "118",
        "Type": {
         "$ref": "117"
        },
        "Value": "application/json"
       }
      },
      {
       "$id": "119",
       "Name": "accept",
       "NameInRequest": "Accept",
       "Type": {
        "$id": "120",
        "Kind": "string",
        "Name": "string",
        "CrossLanguageDefinitionId": ""
       },
       "Location": "Header",
       "IsApiVersion": false,
       "IsResourceParameter": false,
       "IsContentType": false,
       "IsRequired": true,
       "IsEndpoint": false,
       "SkipUrlEncoding": false,
       "Explode": false,
       "Kind": "Constant",
       "DefaultValue": {
        "$id": "121",
        "Type": {
         "$ref": "120"
        },
        "Value": "application/json"
       }
      }
     ],
     "Responses": [
      {
       "$id": "122",
       "StatusCodes": [
        204
       ],
       "BodyMediaType": "Json",
       "Headers": [],
       "IsErrorResponse": false
      }
     ],
     "HttpMethod": "PUT",
     "RequestBodyMediaType": "Json",
     "Uri": "{host}",
     "Path": "/type/dictionary/float32",
     "RequestMediaTypes": [
      "application/json"
     ],
     "BufferResponse": true,
     "GenerateProtocolMethod": true,
     "GenerateConvenienceMethod": true
    }
   ],
   "Protocol": {
    "$id": "123"
   },
   "Parent": "DictionaryClient",
   "Parameters": [
    {
     "$ref": "10"
    }
   ]
  },
  {
   "$id": "124",
   "Name": "DatetimeValue",
   "Description": "Dictionary of datetime values",
   "Operations": [
    {
     "$id": "125",
     "Name": "get",
     "ResourceName": "DatetimeValue",
     "Accessibility": "public",
     "Parameters": [
      {
       "$ref": "10"
      },
      {
       "$id": "126",
       "Name": "accept",
       "NameInRequest": "Accept",
       "Type": {
        "$id": "127",
        "Kind": "string",
        "Name": "string",
        "CrossLanguageDefinitionId": ""
       },
       "Location": "Header",
       "IsApiVersion": false,
       "IsResourceParameter": false,
       "IsContentType": false,
       "IsRequired": true,
       "IsEndpoint": false,
       "SkipUrlEncoding": false,
       "Explode": false,
       "Kind": "Constant",
       "DefaultValue": {
        "$id": "128",
        "Type": {
         "$ref": "127"
        },
        "Value": "application/json"
       }
      }
     ],
     "Responses": [
      {
       "$id": "129",
       "StatusCodes": [
        200
       ],
       "BodyType": {
        "$id": "130",
        "Kind": "dict",
        "KeyType": {
         "$id": "131",
         "Kind": "string",
         "Name": "string",
         "CrossLanguageDefinitionId": "TypeSpec.string"
        },
        "ValueType": {
         "$id": "132",
         "Kind": "utcDateTime",
         "Name": "utcDateTime",
         "Encode": "rfc3339",
         "WireType": {
          "$id": "133",
          "Kind": "string",
          "Name": "string",
          "CrossLanguageDefinitionId": "TypeSpec.string"
         },
         "CrossLanguageDefinitionId": "TypeSpec.utcDateTime"
        }
       },
       "BodyMediaType": "Json",
       "Headers": [],
       "IsErrorResponse": false,
       "ContentTypes": [
        "application/json"
       ]
      }
     ],
     "HttpMethod": "GET",
     "RequestBodyMediaType": "None",
     "Uri": "{host}",
     "Path": "/type/dictionary/datetime",
     "BufferResponse": true,
     "GenerateProtocolMethod": true,
     "GenerateConvenienceMethod": true
    },
    {
     "$id": "134",
     "Name": "put",
     "ResourceName": "DatetimeValue",
     "Accessibility": "public",
     "Parameters": [
      {
       "$ref": "10"
      },
      {
       "$id": "135",
       "Name": "body",
       "NameInRequest": "body",
       "Type": {
        "$id": "136",
        "Kind": "dict",
        "KeyType": {
         "$id": "137",
         "Kind": "string",
         "Name": "string",
         "CrossLanguageDefinitionId": "TypeSpec.string"
        },
        "ValueType": {
         "$id": "138",
         "Kind": "utcDateTime",
         "Name": "utcDateTime",
         "Encode": "rfc3339",
         "WireType": {
          "$id": "139",
          "Kind": "string",
          "Name": "string",
          "CrossLanguageDefinitionId": "TypeSpec.string"
         },
         "CrossLanguageDefinitionId": "TypeSpec.utcDateTime"
        }
       },
       "Location": "Body",
       "IsRequired": true,
       "IsApiVersion": false,
       "IsResourceParameter": false,
       "IsContentType": false,
       "IsEndpoint": false,
       "SkipUrlEncoding": false,
       "Explode": false,
       "Kind": "Method"
      },
      {
       "$id": "140",
       "Name": "contentType",
       "NameInRequest": "Content-Type",
       "Type": {
        "$id": "141",
        "Kind": "string",
        "Name": "string",
        "CrossLanguageDefinitionId": ""
       },
       "Location": "Header",
       "IsApiVersion": false,
       "IsResourceParameter": false,
       "IsContentType": true,
       "IsRequired": true,
       "IsEndpoint": false,
       "SkipUrlEncoding": false,
       "Explode": false,
       "Kind": "Constant",
       "DefaultValue": {
        "$id": "142",
        "Type": {
         "$ref": "141"
        },
        "Value": "application/json"
       }
      },
      {
       "$id": "143",
       "Name": "accept",
       "NameInRequest": "Accept",
       "Type": {
        "$id": "144",
        "Kind": "string",
        "Name": "string",
        "CrossLanguageDefinitionId": ""
       },
       "Location": "Header",
       "IsApiVersion": false,
       "IsResourceParameter": false,
       "IsContentType": false,
       "IsRequired": true,
       "IsEndpoint": false,
       "SkipUrlEncoding": false,
       "Explode": false,
       "Kind": "Constant",
       "DefaultValue": {
        "$id": "145",
        "Type": {
         "$ref": "144"
        },
        "Value": "application/json"
       }
      }
     ],
     "Responses": [
      {
       "$id": "146",
       "StatusCodes": [
        204
       ],
       "BodyMediaType": "Json",
       "Headers": [],
       "IsErrorResponse": false
      }
     ],
     "HttpMethod": "PUT",
     "RequestBodyMediaType": "Json",
     "Uri": "{host}",
     "Path": "/type/dictionary/datetime",
     "RequestMediaTypes": [
      "application/json"
     ],
     "BufferResponse": true,
     "GenerateProtocolMethod": true,
     "GenerateConvenienceMethod": true
    }
   ],
   "Protocol": {
    "$id": "147"
   },
   "Parent": "DictionaryClient",
   "Parameters": [
    {
     "$ref": "10"
    }
   ]
  },
  {
   "$id": "148",
   "Name": "DurationValue",
   "Description": "Dictionary of duration values",
   "Operations": [
    {
     "$id": "149",
     "Name": "get",
     "ResourceName": "DurationValue",
     "Accessibility": "public",
     "Parameters": [
      {
       "$ref": "10"
      },
      {
       "$id": "150",
       "Name": "accept",
       "NameInRequest": "Accept",
       "Type": {
        "$id": "151",
        "Kind": "string",
        "Name": "string",
        "CrossLanguageDefinitionId": ""
       },
       "Location": "Header",
       "IsApiVersion": false,
       "IsResourceParameter": false,
       "IsContentType": false,
       "IsRequired": true,
       "IsEndpoint": false,
       "SkipUrlEncoding": false,
       "Explode": false,
       "Kind": "Constant",
       "DefaultValue": {
        "$id": "152",
        "Type": {
         "$ref": "151"
        },
        "Value": "application/json"
       }
      }
     ],
     "Responses": [
      {
       "$id": "153",
       "StatusCodes": [
        200
       ],
       "BodyType": {
        "$id": "154",
        "Kind": "dict",
        "KeyType": {
         "$id": "155",
         "Kind": "string",
         "Name": "string",
         "CrossLanguageDefinitionId": "TypeSpec.string"
        },
        "ValueType": {
         "$id": "156",
         "Kind": "duration",
         "Name": "duration",
         "Encode": "ISO8601",
         "WireType": {
          "$id": "157",
          "Kind": "string",
          "Name": "string",
          "CrossLanguageDefinitionId": "TypeSpec.string"
         },
         "CrossLanguageDefinitionId": "TypeSpec.duration"
        }
       },
       "BodyMediaType": "Json",
       "Headers": [],
       "IsErrorResponse": false,
       "ContentTypes": [
        "application/json"
       ]
      }
     ],
     "HttpMethod": "GET",
     "RequestBodyMediaType": "None",
     "Uri": "{host}",
     "Path": "/type/dictionary/duration",
     "BufferResponse": true,
     "GenerateProtocolMethod": true,
     "GenerateConvenienceMethod": true
    },
    {
     "$id": "158",
     "Name": "put",
     "ResourceName": "DurationValue",
     "Accessibility": "public",
     "Parameters": [
      {
       "$ref": "10"
      },
      {
       "$id": "159",
       "Name": "body",
       "NameInRequest": "body",
       "Type": {
        "$id": "160",
        "Kind": "dict",
        "KeyType": {
         "$id": "161",
         "Kind": "string",
         "Name": "string",
         "CrossLanguageDefinitionId": "TypeSpec.string"
        },
        "ValueType": {
         "$id": "162",
         "Kind": "duration",
         "Name": "duration",
         "Encode": "ISO8601",
         "WireType": {
          "$id": "163",
          "Kind": "string",
          "Name": "string",
          "CrossLanguageDefinitionId": "TypeSpec.string"
         },
         "CrossLanguageDefinitionId": "TypeSpec.duration"
        }
       },
       "Location": "Body",
       "IsRequired": true,
       "IsApiVersion": false,
       "IsResourceParameter": false,
       "IsContentType": false,
       "IsEndpoint": false,
       "SkipUrlEncoding": false,
       "Explode": false,
       "Kind": "Method"
      },
      {
       "$id": "164",
       "Name": "contentType",
       "NameInRequest": "Content-Type",
       "Type": {
        "$id": "165",
        "Kind": "string",
        "Name": "string",
        "CrossLanguageDefinitionId": ""
       },
       "Location": "Header",
       "IsApiVersion": false,
       "IsResourceParameter": false,
       "IsContentType": true,
       "IsRequired": true,
       "IsEndpoint": false,
       "SkipUrlEncoding": false,
       "Explode": false,
       "Kind": "Constant",
       "DefaultValue": {
        "$id": "166",
        "Type": {
         "$ref": "165"
        },
        "Value": "application/json"
       }
      },
      {
       "$id": "167",
       "Name": "accept",
       "NameInRequest": "Accept",
       "Type": {
        "$id": "168",
        "Kind": "string",
        "Name": "string",
        "CrossLanguageDefinitionId": ""
       },
       "Location": "Header",
       "IsApiVersion": false,
       "IsResourceParameter": false,
       "IsContentType": false,
       "IsRequired": true,
       "IsEndpoint": false,
       "SkipUrlEncoding": false,
       "Explode": false,
       "Kind": "Constant",
       "DefaultValue": {
        "$id": "169",
        "Type": {
         "$ref": "168"
        },
        "Value": "application/json"
       }
      }
     ],
     "Responses": [
      {
       "$id": "170",
       "StatusCodes": [
        204
       ],
       "BodyMediaType": "Json",
       "Headers": [],
       "IsErrorResponse": false
      }
     ],
     "HttpMethod": "PUT",
     "RequestBodyMediaType": "Json",
     "Uri": "{host}",
     "Path": "/type/dictionary/duration",
     "RequestMediaTypes": [
      "application/json"
     ],
     "BufferResponse": true,
     "GenerateProtocolMethod": true,
     "GenerateConvenienceMethod": true
    }
   ],
   "Protocol": {
    "$id": "171"
   },
   "Parent": "DictionaryClient",
   "Parameters": [
    {
     "$ref": "10"
    }
   ]
  },
  {
   "$id": "172",
   "Name": "UnknownValue",
   "Description": "Dictionary of unknown values",
   "Operations": [
    {
     "$id": "173",
     "Name": "get",
     "ResourceName": "UnknownValue",
     "Accessibility": "public",
     "Parameters": [
      {
       "$ref": "10"
      },
      {
       "$id": "174",
       "Name": "accept",
       "NameInRequest": "Accept",
       "Type": {
        "$id": "175",
        "Kind": "string",
        "Name": "string",
        "CrossLanguageDefinitionId": ""
       },
       "Location": "Header",
       "IsApiVersion": false,
       "IsResourceParameter": false,
       "IsContentType": false,
       "IsRequired": true,
       "IsEndpoint": false,
       "SkipUrlEncoding": false,
       "Explode": false,
       "Kind": "Constant",
       "DefaultValue": {
        "$id": "176",
        "Type": {
         "$ref": "175"
        },
        "Value": "application/json"
       }
      }
     ],
     "Responses": [
      {
       "$id": "177",
       "StatusCodes": [
        200
       ],
       "BodyType": {
        "$id": "178",
        "Kind": "dict",
        "KeyType": {
         "$id": "179",
         "Kind": "string",
         "Name": "string",
         "CrossLanguageDefinitionId": "TypeSpec.string"
        },
        "ValueType": {
         "$id": "180",
         "Kind": "any",
         "Name": "unknown",
         "CrossLanguageDefinitionId": ""
        }
       },
       "BodyMediaType": "Json",
       "Headers": [],
       "IsErrorResponse": false,
       "ContentTypes": [
        "application/json"
       ]
      }
     ],
     "HttpMethod": "GET",
     "RequestBodyMediaType": "None",
     "Uri": "{host}",
     "Path": "/type/dictionary/unknown",
     "BufferResponse": true,
     "GenerateProtocolMethod": true,
     "GenerateConvenienceMethod": true
    },
    {
     "$id": "181",
     "Name": "put",
     "ResourceName": "UnknownValue",
     "Accessibility": "public",
     "Parameters": [
      {
       "$ref": "10"
      },
      {
       "$id": "182",
       "Name": "body",
       "NameInRequest": "body",
       "Type": {
        "$id": "183",
        "Kind": "dict",
        "KeyType": {
         "$id": "184",
         "Kind": "string",
         "Name": "string",
         "CrossLanguageDefinitionId": "TypeSpec.string"
        },
        "ValueType": {
         "$id": "185",
         "Kind": "any",
         "Name": "unknown",
         "CrossLanguageDefinitionId": ""
        }
       },
       "Location": "Body",
       "IsRequired": true,
       "IsApiVersion": false,
       "IsResourceParameter": false,
       "IsContentType": false,
       "IsEndpoint": false,
       "SkipUrlEncoding": false,
       "Explode": false,
       "Kind": "Method"
      },
      {
       "$id": "186",
       "Name": "contentType",
       "NameInRequest": "Content-Type",
       "Type": {
        "$id": "187",
        "Kind": "string",
        "Name": "string",
        "CrossLanguageDefinitionId": ""
       },
       "Location": "Header",
       "IsApiVersion": false,
       "IsResourceParameter": false,
       "IsContentType": true,
       "IsRequired": true,
       "IsEndpoint": false,
       "SkipUrlEncoding": false,
       "Explode": false,
       "Kind": "Constant",
       "DefaultValue": {
        "$id": "188",
        "Type": {
         "$ref": "187"
        },
        "Value": "application/json"
       }
      },
      {
       "$id": "189",
       "Name": "accept",
       "NameInRequest": "Accept",
       "Type": {
        "$id": "190",
        "Kind": "string",
        "Name": "string",
        "CrossLanguageDefinitionId": ""
       },
       "Location": "Header",
       "IsApiVersion": false,
       "IsResourceParameter": false,
       "IsContentType": false,
       "IsRequired": true,
       "IsEndpoint": false,
       "SkipUrlEncoding": false,
       "Explode": false,
       "Kind": "Constant",
       "DefaultValue": {
        "$id": "191",
        "Type": {
         "$ref": "190"
        },
        "Value": "application/json"
       }
      }
     ],
     "Responses": [
      {
       "$id": "192",
       "StatusCodes": [
        204
       ],
       "BodyMediaType": "Json",
       "Headers": [],
       "IsErrorResponse": false
      }
     ],
     "HttpMethod": "PUT",
     "RequestBodyMediaType": "Json",
     "Uri": "{host}",
     "Path": "/type/dictionary/unknown",
     "RequestMediaTypes": [
      "application/json"
     ],
     "BufferResponse": true,
     "GenerateProtocolMethod": true,
     "GenerateConvenienceMethod": true
    }
   ],
   "Protocol": {
    "$id": "193"
   },
   "Parent": "DictionaryClient",
   "Parameters": [
    {
     "$ref": "10"
    }
   ]
  },
  {
   "$id": "194",
   "Name": "ModelValue",
   "Description": "Dictionary of model values",
   "Operations": [
    {
     "$id": "195",
     "Name": "get",
     "ResourceName": "ModelValue",
     "Accessibility": "public",
     "Parameters": [
      {
       "$ref": "10"
      },
      {
       "$id": "196",
       "Name": "accept",
       "NameInRequest": "Accept",
       "Type": {
        "$id": "197",
        "Kind": "string",
        "Name": "string",
        "CrossLanguageDefinitionId": ""
       },
       "Location": "Header",
       "IsApiVersion": false,
       "IsResourceParameter": false,
       "IsContentType": false,
       "IsRequired": true,
       "IsEndpoint": false,
       "SkipUrlEncoding": false,
       "Explode": false,
       "Kind": "Constant",
       "DefaultValue": {
        "$id": "198",
        "Type": {
         "$ref": "197"
        },
        "Value": "application/json"
       }
      }
     ],
     "Responses": [
      {
       "$id": "199",
       "StatusCodes": [
        200
       ],
       "BodyType": {
        "$id": "200",
        "Kind": "dict",
        "KeyType": {
         "$id": "201",
         "Kind": "string",
         "Name": "string",
         "CrossLanguageDefinitionId": "TypeSpec.string"
        },
        "ValueType": {
         "$ref": "2"
        }
       },
       "BodyMediaType": "Json",
       "Headers": [],
       "IsErrorResponse": false,
       "ContentTypes": [
        "application/json"
       ]
      }
     ],
     "HttpMethod": "GET",
     "RequestBodyMediaType": "None",
     "Uri": "{host}",
     "Path": "/type/dictionary/model",
     "BufferResponse": true,
     "GenerateProtocolMethod": true,
     "GenerateConvenienceMethod": true
    },
    {
     "$id": "202",
     "Name": "put",
     "ResourceName": "ModelValue",
     "Accessibility": "public",
     "Parameters": [
      {
       "$ref": "10"
      },
      {
       "$id": "203",
       "Name": "body",
       "NameInRequest": "body",
       "Type": {
        "$id": "204",
        "Kind": "dict",
        "KeyType": {
         "$id": "205",
         "Kind": "string",
         "Name": "string",
         "CrossLanguageDefinitionId": "TypeSpec.string"
        },
        "ValueType": {
         "$ref": "2"
        }
       },
       "Location": "Body",
       "IsRequired": true,
       "IsApiVersion": false,
       "IsResourceParameter": false,
       "IsContentType": false,
       "IsEndpoint": false,
       "SkipUrlEncoding": false,
       "Explode": false,
       "Kind": "Method"
      },
      {
       "$id": "206",
       "Name": "contentType",
       "NameInRequest": "Content-Type",
       "Type": {
        "$id": "207",
        "Kind": "string",
        "Name": "string",
        "CrossLanguageDefinitionId": ""
       },
       "Location": "Header",
       "IsApiVersion": false,
       "IsResourceParameter": false,
       "IsContentType": true,
       "IsRequired": true,
       "IsEndpoint": false,
       "SkipUrlEncoding": false,
       "Explode": false,
       "Kind": "Constant",
       "DefaultValue": {
        "$id": "208",
        "Type": {
         "$ref": "207"
        },
        "Value": "application/json"
       }
      },
      {
       "$id": "209",
       "Name": "accept",
       "NameInRequest": "Accept",
       "Type": {
        "$id": "210",
        "Kind": "string",
        "Name": "string",
        "CrossLanguageDefinitionId": ""
       },
       "Location": "Header",
       "IsApiVersion": false,
       "IsResourceParameter": false,
       "IsContentType": false,
       "IsRequired": true,
       "IsEndpoint": false,
       "SkipUrlEncoding": false,
       "Explode": false,
       "Kind": "Constant",
       "DefaultValue": {
        "$id": "211",
        "Type": {
         "$ref": "210"
        },
        "Value": "application/json"
       }
      }
     ],
     "Responses": [
      {
       "$id": "212",
       "StatusCodes": [
        204
       ],
       "BodyMediaType": "Json",
       "Headers": [],
       "IsErrorResponse": false
      }
     ],
     "HttpMethod": "PUT",
     "RequestBodyMediaType": "Json",
     "Uri": "{host}",
     "Path": "/type/dictionary/model",
     "RequestMediaTypes": [
      "application/json"
     ],
     "BufferResponse": true,
     "GenerateProtocolMethod": true,
     "GenerateConvenienceMethod": true
    }
   ],
   "Protocol": {
    "$id": "213"
   },
   "Parent": "DictionaryClient",
   "Parameters": [
    {
     "$ref": "10"
    }
   ]
  },
  {
   "$id": "214",
   "Name": "RecursiveModelValue",
   "Description": "Dictionary of model values",
   "Operations": [
    {
     "$id": "215",
     "Name": "get",
     "ResourceName": "RecursiveModelValue",
     "Accessibility": "public",
     "Parameters": [
      {
       "$ref": "10"
      },
      {
       "$id": "216",
       "Name": "accept",
       "NameInRequest": "Accept",
       "Type": {
        "$id": "217",
        "Kind": "string",
        "Name": "string",
        "CrossLanguageDefinitionId": ""
       },
       "Location": "Header",
       "IsApiVersion": false,
       "IsResourceParameter": false,
       "IsContentType": false,
       "IsRequired": true,
       "IsEndpoint": false,
       "SkipUrlEncoding": false,
       "Explode": false,
       "Kind": "Constant",
       "DefaultValue": {
        "$id": "218",
        "Type": {
         "$ref": "217"
        },
        "Value": "application/json"
       }
      }
     ],
     "Responses": [
      {
       "$id": "219",
       "StatusCodes": [
        200
       ],
       "BodyType": {
        "$id": "220",
        "Kind": "dict",
        "KeyType": {
         "$id": "221",
         "Kind": "string",
         "Name": "string",
         "CrossLanguageDefinitionId": "TypeSpec.string"
        },
        "ValueType": {
         "$ref": "2"
        }
       },
       "BodyMediaType": "Json",
       "Headers": [],
       "IsErrorResponse": false,
       "ContentTypes": [
        "application/json"
       ]
      }
     ],
     "HttpMethod": "GET",
     "RequestBodyMediaType": "None",
     "Uri": "{host}",
     "Path": "/type/dictionary/model/recursive",
     "BufferResponse": true,
     "GenerateProtocolMethod": true,
     "GenerateConvenienceMethod": true
    },
    {
     "$id": "222",
     "Name": "put",
     "ResourceName": "RecursiveModelValue",
     "Accessibility": "public",
     "Parameters": [
      {
       "$ref": "10"
      },
      {
       "$id": "223",
       "Name": "body",
       "NameInRequest": "body",
       "Type": {
        "$id": "224",
        "Kind": "dict",
        "KeyType": {
         "$id": "225",
         "Kind": "string",
         "Name": "string",
         "CrossLanguageDefinitionId": "TypeSpec.string"
        },
        "ValueType": {
         "$ref": "2"
        }
       },
       "Location": "Body",
       "IsRequired": true,
       "IsApiVersion": false,
       "IsResourceParameter": false,
       "IsContentType": false,
       "IsEndpoint": false,
       "SkipUrlEncoding": false,
       "Explode": false,
       "Kind": "Method"
      },
      {
       "$id": "226",
       "Name": "contentType",
       "NameInRequest": "Content-Type",
       "Type": {
        "$id": "227",
        "Kind": "string",
        "Name": "string",
        "CrossLanguageDefinitionId": ""
       },
       "Location": "Header",
       "IsApiVersion": false,
       "IsResourceParameter": false,
       "IsContentType": true,
       "IsRequired": true,
       "IsEndpoint": false,
       "SkipUrlEncoding": false,
       "Explode": false,
       "Kind": "Constant",
       "DefaultValue": {
        "$id": "228",
        "Type": {
         "$ref": "227"
        },
        "Value": "application/json"
       }
      },
      {
       "$id": "229",
       "Name": "accept",
       "NameInRequest": "Accept",
       "Type": {
        "$id": "230",
        "Kind": "string",
        "Name": "string",
        "CrossLanguageDefinitionId": ""
       },
       "Location": "Header",
       "IsApiVersion": false,
       "IsResourceParameter": false,
       "IsContentType": false,
       "IsRequired": true,
       "IsEndpoint": false,
       "SkipUrlEncoding": false,
       "Explode": false,
       "Kind": "Constant",
       "DefaultValue": {
        "$id": "231",
        "Type": {
         "$ref": "230"
        },
        "Value": "application/json"
       }
      }
     ],
     "Responses": [
      {
       "$id": "232",
       "StatusCodes": [
        204
       ],
       "BodyMediaType": "Json",
       "Headers": [],
       "IsErrorResponse": false
      }
     ],
     "HttpMethod": "PUT",
     "RequestBodyMediaType": "Json",
     "Uri": "{host}",
     "Path": "/type/dictionary/model/recursive",
     "RequestMediaTypes": [
      "application/json"
     ],
     "BufferResponse": true,
     "GenerateProtocolMethod": true,
     "GenerateConvenienceMethod": true
    }
   ],
   "Protocol": {
    "$id": "233"
   },
   "Parent": "DictionaryClient",
   "Parameters": [
    {
     "$ref": "10"
    }
   ]
  },
  {
   "$id": "234",
   "Name": "NullableFloatValue",
   "Description": "Dictionary of nullable float values",
   "Operations": [
    {
     "$id": "235",
     "Name": "get",
     "ResourceName": "NullableFloatValue",
     "Accessibility": "public",
     "Parameters": [
      {
       "$ref": "10"
      },
      {
       "$id": "236",
       "Name": "accept",
       "NameInRequest": "Accept",
       "Type": {
        "$id": "237",
        "Kind": "string",
        "Name": "string",
        "CrossLanguageDefinitionId": ""
       },
       "Location": "Header",
       "IsApiVersion": false,
       "IsResourceParameter": false,
       "IsContentType": false,
       "IsRequired": true,
       "IsEndpoint": false,
       "SkipUrlEncoding": false,
       "Explode": false,
       "Kind": "Constant",
       "DefaultValue": {
        "$id": "238",
        "Type": {
         "$ref": "237"
        },
        "Value": "application/json"
       }
      }
     ],
     "Responses": [
      {
       "$id": "239",
       "StatusCodes": [
        200
       ],
       "BodyType": {
        "$id": "240",
        "Kind": "dict",
        "KeyType": {
         "$id": "241",
         "Kind": "string",
         "Name": "string",
         "CrossLanguageDefinitionId": "TypeSpec.string"
        },
        "ValueType": {
         "$id": "242",
         "Kind": "nullable",
         "Type": {
          "$id": "243",
          "Kind": "float32",
          "Name": "float32",
          "CrossLanguageDefinitionId": "TypeSpec.float32"
         }
        }
       },
       "BodyMediaType": "Json",
       "Headers": [],
       "IsErrorResponse": false,
       "ContentTypes": [
        "application/json"
       ]
      }
     ],
     "HttpMethod": "GET",
     "RequestBodyMediaType": "None",
     "Uri": "{host}",
     "Path": "/type/dictionary/nullable-float",
     "BufferResponse": true,
     "GenerateProtocolMethod": true,
     "GenerateConvenienceMethod": true
    },
    {
     "$id": "244",
     "Name": "put",
     "ResourceName": "NullableFloatValue",
     "Accessibility": "public",
     "Parameters": [
      {
       "$ref": "10"
      },
      {
       "$id": "245",
       "Name": "body",
       "NameInRequest": "body",
       "Type": {
        "$id": "246",
        "Kind": "dict",
        "KeyType": {
         "$id": "247",
         "Kind": "string",
         "Name": "string",
         "CrossLanguageDefinitionId": "TypeSpec.string"
        },
        "ValueType": {
         "$id": "248",
         "Kind": "nullable",
         "Type": {
          "$id": "249",
          "Kind": "float32",
          "Name": "float32",
          "CrossLanguageDefinitionId": "TypeSpec.float32"
         }
        }
       },
       "Location": "Body",
       "IsRequired": true,
       "IsApiVersion": false,
       "IsResourceParameter": false,
       "IsContentType": false,
       "IsEndpoint": false,
       "SkipUrlEncoding": false,
       "Explode": false,
       "Kind": "Method"
      },
      {
       "$id": "250",
       "Name": "contentType",
       "NameInRequest": "Content-Type",
       "Type": {
        "$id": "251",
        "Kind": "string",
        "Name": "string",
        "CrossLanguageDefinitionId": ""
       },
       "Location": "Header",
       "IsApiVersion": false,
       "IsResourceParameter": false,
       "IsContentType": true,
       "IsRequired": true,
       "IsEndpoint": false,
       "SkipUrlEncoding": false,
       "Explode": false,
       "Kind": "Constant",
       "DefaultValue": {
        "$id": "252",
        "Type": {
         "$ref": "251"
        },
        "Value": "application/json"
       }
      },
      {
       "$id": "253",
       "Name": "accept",
       "NameInRequest": "Accept",
       "Type": {
        "$id": "254",
        "Kind": "string",
        "Name": "string",
        "CrossLanguageDefinitionId": ""
       },
       "Location": "Header",
       "IsApiVersion": false,
       "IsResourceParameter": false,
       "IsContentType": false,
       "IsRequired": true,
       "IsEndpoint": false,
       "SkipUrlEncoding": false,
       "Explode": false,
       "Kind": "Constant",
       "DefaultValue": {
        "$id": "255",
        "Type": {
         "$ref": "254"
        },
        "Value": "application/json"
       }
      }
     ],
     "Responses": [
      {
       "$id": "256",
       "StatusCodes": [
        204
       ],
       "BodyMediaType": "Json",
       "Headers": [],
       "IsErrorResponse": false
      }
     ],
     "HttpMethod": "PUT",
     "RequestBodyMediaType": "Json",
     "Uri": "{host}",
     "Path": "/type/dictionary/nullable-float",
     "RequestMediaTypes": [
      "application/json"
     ],
     "BufferResponse": true,
     "GenerateProtocolMethod": true,
     "GenerateConvenienceMethod": true
    }
   ],
   "Protocol": {
    "$id": "257"
   },
   "Parent": "DictionaryClient",
   "Parameters": [
    {
     "$ref": "10"
    }
   ]
  }
 ]
}<|MERGE_RESOLUTION|>--- conflicted
+++ resolved
@@ -67,13 +67,9 @@
      "Description": "TestServer endpoint",
      "Type": {
       "$id": "11",
-<<<<<<< HEAD
       "Kind": "string",
       "Name": "string",
-      "CrossLanguageDefinitionId": ""
-=======
-      "Kind": "string"
->>>>>>> d4a5bea0
+      "CrossLanguageDefinitionId": "TypeSpec.string"
      },
      "Location": "Uri",
      "IsApiVersion": false,
@@ -88,13 +84,9 @@
       "$id": "12",
       "Type": {
        "$id": "13",
-<<<<<<< HEAD
        "Kind": "string",
        "Name": "string",
-       "CrossLanguageDefinitionId": ""
-=======
-       "Kind": "string"
->>>>>>> d4a5bea0
+       "CrossLanguageDefinitionId": "TypeSpec.string"
       },
       "Value": "http://localhost:3000"
      }
