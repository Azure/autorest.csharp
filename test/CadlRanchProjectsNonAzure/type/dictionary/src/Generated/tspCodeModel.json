--- conflicted
+++ resolved
@@ -2167,14 +2167,8 @@
        "Name": "body",
        "NameInRequest": "body",
        "Type": {
-<<<<<<< HEAD
-        "$id": "245",
+        "$id": "246",
         "Kind": "dict",
-=======
-        "$id": "246",
-        "Kind": "Dictionary",
-        "Name": "Dictionary",
->>>>>>> 64632414
         "KeyType": {
          "$id": "247",
          "Kind": "string"
