{
 "$id": "1",
 "Name": "Type.Dictionary",
 "ApiVersions": [],
 "Enums": [],
 "Models": [
  {
   "$id": "2",
   "kind": "model",
   "name": "InnerModel",
   "crossLanguageDefinitionId": "Type.Dictionary.InnerModel",
   "usage": "Input,Output,Json",
   "description": "Dictionary inner model",
   "decorators": [],
   "properties": [
    {
     "$id": "3",
     "kind": "property",
     "name": "property",
     "serializedName": "property",
     "description": "Required string property",
     "type": {
      "$id": "4",
      "kind": "string",
      "name": "string",
      "crossLanguageDefinitionId": "TypeSpec.string",
      "decorators": []
     },
     "optional": false,
     "readOnly": false,
     "discriminator": false,
     "flatten": false,
     "decorators": [],
     "crossLanguageDefinitionId": "Type.Dictionary.InnerModel.property"
    },
    {
     "$id": "5",
     "kind": "property",
     "name": "children",
     "serializedName": "children",
     "type": {
      "$id": "6",
      "kind": "dict",
      "keyType": {
       "$id": "7",
       "kind": "string",
       "name": "string",
       "crossLanguageDefinitionId": "TypeSpec.string",
       "decorators": []
      },
      "valueType": {
       "$ref": "2"
      },
      "decorators": []
     },
     "optional": true,
     "readOnly": false,
     "discriminator": false,
     "flatten": false,
     "decorators": [],
     "crossLanguageDefinitionId": "Type.Dictionary.InnerModel.children"
    }
   ]
  }
 ],
 "Clients": [
  {
   "$id": "8",
   "Name": "DictionaryClient",
   "Description": "Illustrates various of dictionaries.",
   "Operations": [],
   "Protocol": {
    "$id": "9"
   },
   "Parameters": [
    {
     "$id": "10",
     "Name": "endpoint",
     "NameInRequest": "endpoint",
     "Description": "Service host",
     "Type": {
      "$id": "11",
      "kind": "url",
      "name": "url",
      "crossLanguageDefinitionId": "TypeSpec.url"
     },
     "Location": "Uri",
     "IsApiVersion": false,
     "IsResourceParameter": false,
     "IsContentType": false,
     "IsRequired": true,
     "IsEndpoint": true,
     "SkipUrlEncoding": false,
     "Explode": false,
     "Kind": "Client",
     "DefaultValue": {
      "$id": "12",
      "Type": {
       "$id": "13",
       "kind": "string",
       "name": "string",
       "crossLanguageDefinitionId": "TypeSpec.string"
      },
      "Value": "http://localhost:3000"
     }
    }
   ],
   "Decorators": []
  },
  {
   "$id": "14",
   "Name": "Int32Value",
   "Description": "Dictionary of int32 values",
   "Operations": [
    {
     "$id": "15",
     "Name": "get",
     "ResourceName": "Int32Value",
     "Accessibility": "public",
     "Parameters": [
      {
       "$id": "16",
<<<<<<< HEAD
=======
       "Name": "endpoint",
       "NameInRequest": "endpoint",
       "Description": "Service host",
       "Type": {
        "$id": "17",
        "kind": "url",
        "name": "url",
        "crossLanguageDefinitionId": "TypeSpec.url"
       },
       "Location": "Uri",
       "IsApiVersion": false,
       "IsResourceParameter": false,
       "IsContentType": false,
       "IsRequired": true,
       "IsEndpoint": true,
       "SkipUrlEncoding": false,
       "Explode": false,
       "Kind": "Client",
       "DefaultValue": {
        "$id": "18",
        "Type": {
         "$id": "19",
         "kind": "string",
         "name": "string",
         "crossLanguageDefinitionId": "TypeSpec.string"
        },
        "Value": "http://localhost:3000"
       }
      },
      {
       "$id": "20",
>>>>>>> fb93e005
       "Name": "accept",
       "NameInRequest": "Accept",
       "Type": {
        "$id": "17",
        "kind": "constant",
        "valueType": {
         "$id": "18",
         "kind": "string",
         "name": "string",
         "crossLanguageDefinitionId": "TypeSpec.string",
         "decorators": []
        },
        "value": "application/json",
        "decorators": []
       },
       "Location": "Header",
       "IsApiVersion": false,
       "IsContentType": false,
       "IsEndpoint": false,
       "Explode": false,
       "IsRequired": true,
       "Kind": "Constant",
       "Decorators": [],
       "SkipUrlEncoding": false
      }
     ],
     "Responses": [
      {
       "$id": "19",
       "StatusCodes": [
        200
       ],
       "BodyType": {
        "$id": "20",
        "kind": "dict",
        "keyType": {
         "$id": "21",
         "kind": "string",
         "name": "string",
         "crossLanguageDefinitionId": "TypeSpec.string",
         "decorators": []
        },
        "valueType": {
         "$id": "22",
         "kind": "int32",
         "name": "int32",
         "crossLanguageDefinitionId": "TypeSpec.int32",
         "decorators": []
        },
        "decorators": []
       },
       "BodyMediaType": "Json",
       "Headers": [],
       "IsErrorResponse": false,
       "ContentTypes": [
        "application/json"
       ]
      }
     ],
     "HttpMethod": "GET",
     "RequestBodyMediaType": "None",
     "Uri": "{endpoint}",
     "Path": "/type/dictionary/int32",
     "BufferResponse": true,
     "GenerateProtocolMethod": true,
     "GenerateConvenienceMethod": true,
     "CrossLanguageDefinitionId": "Type.Dictionary.Int32Value.get",
     "Decorators": []
    },
    {
     "$id": "23",
     "Name": "put",
     "ResourceName": "Int32Value",
     "Accessibility": "public",
     "Parameters": [
      {
       "$id": "24",
       "Name": "contentType",
       "NameInRequest": "Content-Type",
       "Description": "Body parameter's content type. Known values are application/json",
       "Type": {
        "$id": "25",
        "kind": "constant",
        "valueType": {
         "$id": "26",
         "kind": "string",
         "name": "string",
         "crossLanguageDefinitionId": "TypeSpec.string",
         "decorators": []
        },
        "value": "application/json",
        "decorators": []
       },
       "Location": "Header",
       "IsApiVersion": false,
       "IsContentType": true,
       "IsEndpoint": false,
       "Explode": false,
       "IsRequired": true,
       "Kind": "Constant",
       "Decorators": [],
       "SkipUrlEncoding": false
      },
      {
       "$id": "27",
       "Name": "body",
       "NameInRequest": "body",
       "Type": {
        "$id": "28",
        "kind": "dict",
        "keyType": {
         "$id": "29",
         "kind": "string",
         "name": "string",
         "crossLanguageDefinitionId": "TypeSpec.string",
         "decorators": []
        },
        "valueType": {
         "$id": "30",
         "kind": "int32",
         "name": "int32",
         "crossLanguageDefinitionId": "TypeSpec.int32",
         "decorators": []
        },
        "decorators": []
       },
       "Location": "Body",
       "IsApiVersion": false,
       "IsContentType": false,
       "IsEndpoint": false,
       "Explode": false,
       "IsRequired": true,
       "Kind": "Method",
       "Decorators": [],
       "SkipUrlEncoding": false
      }
     ],
     "Responses": [
      {
       "$id": "31",
       "StatusCodes": [
        204
       ],
       "BodyMediaType": "Json",
       "Headers": [],
       "IsErrorResponse": false
      }
     ],
     "HttpMethod": "PUT",
     "RequestBodyMediaType": "None",
     "Uri": "{endpoint}",
     "Path": "/type/dictionary/int32",
     "RequestMediaTypes": [
      "application/json"
     ],
     "BufferResponse": true,
     "GenerateProtocolMethod": true,
     "GenerateConvenienceMethod": true,
     "CrossLanguageDefinitionId": "Type.Dictionary.Int32Value.put",
     "Decorators": []
    }
   ],
   "Protocol": {
    "$id": "32"
   },
   "Parent": "DictionaryClient",
   "Parameters": [
    {
     "$id": "33",
     "Name": "endpoint",
     "NameInRequest": "endpoint",
     "Type": {
      "$id": "34",
      "kind": "url",
      "name": "url",
      "crossLanguageDefinitionId": "TypeSpec.url"
     },
     "Location": "Uri",
     "IsApiVersion": false,
     "IsResourceParameter": false,
     "IsContentType": false,
     "IsRequired": true,
     "IsEndpoint": true,
     "SkipUrlEncoding": false,
     "Explode": false,
     "Kind": "Client",
     "DefaultValue": {
      "$id": "35",
      "Type": {
       "$id": "36",
       "kind": "string",
       "name": "string",
       "crossLanguageDefinitionId": "TypeSpec.string"
      },
      "Value": "http://localhost:3000"
     }
    }
   ],
   "Decorators": []
  },
  {
   "$id": "37",
   "Name": "Int64Value",
   "Description": "Dictionary of int64 values",
   "Operations": [
    {
     "$id": "38",
     "Name": "get",
     "ResourceName": "Int64Value",
     "Accessibility": "public",
     "Parameters": [
      {
       "$id": "39",
<<<<<<< HEAD
=======
       "Name": "endpoint",
       "NameInRequest": "endpoint",
       "Description": "Service host",
       "Type": {
        "$id": "40",
        "kind": "url",
        "name": "url",
        "crossLanguageDefinitionId": "TypeSpec.url"
       },
       "Location": "Uri",
       "IsApiVersion": false,
       "IsResourceParameter": false,
       "IsContentType": false,
       "IsRequired": true,
       "IsEndpoint": true,
       "SkipUrlEncoding": false,
       "Explode": false,
       "Kind": "Client",
       "DefaultValue": {
        "$id": "41",
        "Type": {
         "$id": "42",
         "kind": "string",
         "name": "string",
         "crossLanguageDefinitionId": "TypeSpec.string"
        },
        "Value": "http://localhost:3000"
       }
      },
      {
       "$id": "43",
>>>>>>> fb93e005
       "Name": "accept",
       "NameInRequest": "Accept",
       "Type": {
        "$id": "40",
        "kind": "constant",
        "valueType": {
         "$id": "41",
         "kind": "string",
         "name": "string",
         "crossLanguageDefinitionId": "TypeSpec.string",
         "decorators": []
        },
        "value": "application/json",
        "decorators": []
       },
       "Location": "Header",
       "IsApiVersion": false,
       "IsContentType": false,
       "IsEndpoint": false,
       "Explode": false,
       "IsRequired": true,
       "Kind": "Constant",
       "Decorators": [],
       "SkipUrlEncoding": false
      }
     ],
     "Responses": [
      {
       "$id": "42",
       "StatusCodes": [
        200
       ],
       "BodyType": {
        "$id": "43",
        "kind": "dict",
        "keyType": {
         "$id": "44",
         "kind": "string",
         "name": "string",
         "crossLanguageDefinitionId": "TypeSpec.string",
         "decorators": []
        },
        "valueType": {
         "$id": "45",
         "kind": "int64",
         "name": "int64",
         "crossLanguageDefinitionId": "TypeSpec.int64",
         "decorators": []
        },
        "decorators": []
       },
       "BodyMediaType": "Json",
       "Headers": [],
       "IsErrorResponse": false,
       "ContentTypes": [
        "application/json"
       ]
      }
     ],
     "HttpMethod": "GET",
     "RequestBodyMediaType": "None",
     "Uri": "{endpoint}",
     "Path": "/type/dictionary/int64",
     "BufferResponse": true,
     "GenerateProtocolMethod": true,
     "GenerateConvenienceMethod": true,
     "CrossLanguageDefinitionId": "Type.Dictionary.Int64Value.get",
     "Decorators": []
    },
    {
     "$id": "46",
     "Name": "put",
     "ResourceName": "Int64Value",
     "Accessibility": "public",
     "Parameters": [
      {
       "$id": "47",
       "Name": "contentType",
       "NameInRequest": "Content-Type",
       "Description": "Body parameter's content type. Known values are application/json",
       "Type": {
        "$id": "48",
        "kind": "constant",
        "valueType": {
         "$id": "49",
         "kind": "string",
         "name": "string",
         "crossLanguageDefinitionId": "TypeSpec.string",
         "decorators": []
        },
        "value": "application/json",
        "decorators": []
       },
       "Location": "Header",
       "IsApiVersion": false,
       "IsContentType": true,
       "IsEndpoint": false,
       "Explode": false,
       "IsRequired": true,
       "Kind": "Constant",
       "Decorators": [],
       "SkipUrlEncoding": false
      },
      {
       "$id": "50",
       "Name": "body",
       "NameInRequest": "body",
       "Type": {
        "$id": "51",
        "kind": "dict",
        "keyType": {
         "$id": "52",
         "kind": "string",
         "name": "string",
         "crossLanguageDefinitionId": "TypeSpec.string",
         "decorators": []
        },
        "valueType": {
         "$id": "53",
         "kind": "int64",
         "name": "int64",
         "crossLanguageDefinitionId": "TypeSpec.int64",
         "decorators": []
        },
        "decorators": []
       },
       "Location": "Body",
       "IsApiVersion": false,
       "IsContentType": false,
       "IsEndpoint": false,
       "Explode": false,
       "IsRequired": true,
       "Kind": "Method",
       "Decorators": [],
       "SkipUrlEncoding": false
      }
     ],
     "Responses": [
      {
       "$id": "54",
       "StatusCodes": [
        204
       ],
       "BodyMediaType": "Json",
       "Headers": [],
       "IsErrorResponse": false
      }
     ],
     "HttpMethod": "PUT",
     "RequestBodyMediaType": "None",
     "Uri": "{endpoint}",
     "Path": "/type/dictionary/int64",
     "RequestMediaTypes": [
      "application/json"
     ],
     "BufferResponse": true,
     "GenerateProtocolMethod": true,
     "GenerateConvenienceMethod": true,
     "CrossLanguageDefinitionId": "Type.Dictionary.Int64Value.put",
     "Decorators": []
    }
   ],
   "Protocol": {
    "$id": "55"
   },
   "Parent": "DictionaryClient",
   "Parameters": [
    {
     "$id": "56",
     "Name": "endpoint",
     "NameInRequest": "endpoint",
     "Type": {
      "$id": "57",
      "kind": "url",
      "name": "url",
      "crossLanguageDefinitionId": "TypeSpec.url"
     },
     "Location": "Uri",
     "IsApiVersion": false,
     "IsResourceParameter": false,
     "IsContentType": false,
     "IsRequired": true,
     "IsEndpoint": true,
     "SkipUrlEncoding": false,
     "Explode": false,
     "Kind": "Client",
     "DefaultValue": {
      "$id": "58",
      "Type": {
       "$id": "59",
       "kind": "string",
       "name": "string",
       "crossLanguageDefinitionId": "TypeSpec.string"
      },
      "Value": "http://localhost:3000"
     }
    }
   ],
   "Decorators": []
  },
  {
   "$id": "60",
   "Name": "BooleanValue",
   "Description": "Dictionary of boolean values",
   "Operations": [
    {
     "$id": "61",
     "Name": "get",
     "ResourceName": "BooleanValue",
     "Accessibility": "public",
     "Parameters": [
      {
       "$id": "62",
<<<<<<< HEAD
=======
       "Name": "endpoint",
       "NameInRequest": "endpoint",
       "Description": "Service host",
       "Type": {
        "$id": "63",
        "kind": "url",
        "name": "url",
        "crossLanguageDefinitionId": "TypeSpec.url"
       },
       "Location": "Uri",
       "IsApiVersion": false,
       "IsResourceParameter": false,
       "IsContentType": false,
       "IsRequired": true,
       "IsEndpoint": true,
       "SkipUrlEncoding": false,
       "Explode": false,
       "Kind": "Client",
       "DefaultValue": {
        "$id": "64",
        "Type": {
         "$id": "65",
         "kind": "string",
         "name": "string",
         "crossLanguageDefinitionId": "TypeSpec.string"
        },
        "Value": "http://localhost:3000"
       }
      },
      {
       "$id": "66",
>>>>>>> fb93e005
       "Name": "accept",
       "NameInRequest": "Accept",
       "Type": {
        "$id": "63",
        "kind": "constant",
        "valueType": {
         "$id": "64",
         "kind": "string",
         "name": "string",
         "crossLanguageDefinitionId": "TypeSpec.string",
         "decorators": []
        },
        "value": "application/json",
        "decorators": []
       },
       "Location": "Header",
       "IsApiVersion": false,
       "IsContentType": false,
       "IsEndpoint": false,
       "Explode": false,
       "IsRequired": true,
       "Kind": "Constant",
       "Decorators": [],
       "SkipUrlEncoding": false
      }
     ],
     "Responses": [
      {
       "$id": "65",
       "StatusCodes": [
        200
       ],
       "BodyType": {
        "$id": "66",
        "kind": "dict",
        "keyType": {
         "$id": "67",
         "kind": "string",
         "name": "string",
         "crossLanguageDefinitionId": "TypeSpec.string",
         "decorators": []
        },
        "valueType": {
         "$id": "68",
         "kind": "boolean",
         "name": "boolean",
         "crossLanguageDefinitionId": "TypeSpec.boolean",
         "decorators": []
        },
        "decorators": []
       },
       "BodyMediaType": "Json",
       "Headers": [],
       "IsErrorResponse": false,
       "ContentTypes": [
        "application/json"
       ]
      }
     ],
     "HttpMethod": "GET",
     "RequestBodyMediaType": "None",
     "Uri": "{endpoint}",
     "Path": "/type/dictionary/boolean",
     "BufferResponse": true,
     "GenerateProtocolMethod": true,
     "GenerateConvenienceMethod": true,
     "CrossLanguageDefinitionId": "Type.Dictionary.BooleanValue.get",
     "Decorators": []
    },
    {
     "$id": "69",
     "Name": "put",
     "ResourceName": "BooleanValue",
     "Accessibility": "public",
     "Parameters": [
      {
       "$id": "70",
       "Name": "contentType",
       "NameInRequest": "Content-Type",
       "Description": "Body parameter's content type. Known values are application/json",
       "Type": {
        "$id": "71",
        "kind": "constant",
        "valueType": {
         "$id": "72",
         "kind": "string",
         "name": "string",
         "crossLanguageDefinitionId": "TypeSpec.string",
         "decorators": []
        },
        "value": "application/json",
        "decorators": []
       },
       "Location": "Header",
       "IsApiVersion": false,
       "IsContentType": true,
       "IsEndpoint": false,
       "Explode": false,
       "IsRequired": true,
       "Kind": "Constant",
       "Decorators": [],
       "SkipUrlEncoding": false
      },
      {
       "$id": "73",
       "Name": "body",
       "NameInRequest": "body",
       "Type": {
        "$id": "74",
        "kind": "dict",
        "keyType": {
         "$id": "75",
         "kind": "string",
         "name": "string",
         "crossLanguageDefinitionId": "TypeSpec.string",
         "decorators": []
        },
        "valueType": {
         "$id": "76",
         "kind": "boolean",
         "name": "boolean",
         "crossLanguageDefinitionId": "TypeSpec.boolean",
         "decorators": []
        },
        "decorators": []
       },
       "Location": "Body",
       "IsApiVersion": false,
       "IsContentType": false,
       "IsEndpoint": false,
       "Explode": false,
       "IsRequired": true,
       "Kind": "Method",
       "Decorators": [],
       "SkipUrlEncoding": false
      }
     ],
     "Responses": [
      {
       "$id": "77",
       "StatusCodes": [
        204
       ],
       "BodyMediaType": "Json",
       "Headers": [],
       "IsErrorResponse": false
      }
     ],
     "HttpMethod": "PUT",
     "RequestBodyMediaType": "None",
     "Uri": "{endpoint}",
     "Path": "/type/dictionary/boolean",
     "RequestMediaTypes": [
      "application/json"
     ],
     "BufferResponse": true,
     "GenerateProtocolMethod": true,
     "GenerateConvenienceMethod": true,
     "CrossLanguageDefinitionId": "Type.Dictionary.BooleanValue.put",
     "Decorators": []
    }
   ],
   "Protocol": {
    "$id": "78"
   },
   "Parent": "DictionaryClient",
   "Parameters": [
    {
     "$id": "79",
     "Name": "endpoint",
     "NameInRequest": "endpoint",
     "Type": {
      "$id": "80",
      "kind": "url",
      "name": "url",
      "crossLanguageDefinitionId": "TypeSpec.url"
     },
     "Location": "Uri",
     "IsApiVersion": false,
     "IsResourceParameter": false,
     "IsContentType": false,
     "IsRequired": true,
     "IsEndpoint": true,
     "SkipUrlEncoding": false,
     "Explode": false,
     "Kind": "Client",
     "DefaultValue": {
      "$id": "81",
      "Type": {
       "$id": "82",
       "kind": "string",
       "name": "string",
       "crossLanguageDefinitionId": "TypeSpec.string"
      },
      "Value": "http://localhost:3000"
     }
    }
   ],
   "Decorators": []
  },
  {
   "$id": "83",
   "Name": "StringValue",
   "Description": "Dictionary of string values",
   "Operations": [
    {
     "$id": "84",
     "Name": "get",
     "ResourceName": "StringValue",
     "Accessibility": "public",
     "Parameters": [
      {
       "$id": "85",
<<<<<<< HEAD
=======
       "Name": "endpoint",
       "NameInRequest": "endpoint",
       "Description": "Service host",
       "Type": {
        "$id": "86",
        "kind": "url",
        "name": "url",
        "crossLanguageDefinitionId": "TypeSpec.url"
       },
       "Location": "Uri",
       "IsApiVersion": false,
       "IsResourceParameter": false,
       "IsContentType": false,
       "IsRequired": true,
       "IsEndpoint": true,
       "SkipUrlEncoding": false,
       "Explode": false,
       "Kind": "Client",
       "DefaultValue": {
        "$id": "87",
        "Type": {
         "$id": "88",
         "kind": "string",
         "name": "string",
         "crossLanguageDefinitionId": "TypeSpec.string"
        },
        "Value": "http://localhost:3000"
       }
      },
      {
       "$id": "89",
>>>>>>> fb93e005
       "Name": "accept",
       "NameInRequest": "Accept",
       "Type": {
        "$id": "86",
        "kind": "constant",
        "valueType": {
         "$id": "87",
         "kind": "string",
         "name": "string",
         "crossLanguageDefinitionId": "TypeSpec.string",
         "decorators": []
        },
        "value": "application/json",
        "decorators": []
       },
       "Location": "Header",
       "IsApiVersion": false,
       "IsContentType": false,
       "IsEndpoint": false,
       "Explode": false,
       "IsRequired": true,
       "Kind": "Constant",
       "Decorators": [],
       "SkipUrlEncoding": false
      }
     ],
     "Responses": [
      {
       "$id": "88",
       "StatusCodes": [
        200
       ],
       "BodyType": {
        "$id": "89",
        "kind": "dict",
        "keyType": {
         "$id": "90",
         "kind": "string",
         "name": "string",
         "crossLanguageDefinitionId": "TypeSpec.string",
         "decorators": []
        },
        "valueType": {
         "$id": "91",
         "kind": "string",
         "name": "string",
         "crossLanguageDefinitionId": "TypeSpec.string",
         "decorators": []
        },
        "decorators": []
       },
       "BodyMediaType": "Json",
       "Headers": [],
       "IsErrorResponse": false,
       "ContentTypes": [
        "application/json"
       ]
      }
     ],
     "HttpMethod": "GET",
     "RequestBodyMediaType": "None",
     "Uri": "{endpoint}",
     "Path": "/type/dictionary/string",
     "BufferResponse": true,
     "GenerateProtocolMethod": true,
     "GenerateConvenienceMethod": true,
     "CrossLanguageDefinitionId": "Type.Dictionary.StringValue.get",
     "Decorators": []
    },
    {
     "$id": "92",
     "Name": "put",
     "ResourceName": "StringValue",
     "Accessibility": "public",
     "Parameters": [
      {
       "$id": "93",
       "Name": "contentType",
       "NameInRequest": "Content-Type",
       "Description": "Body parameter's content type. Known values are application/json",
       "Type": {
        "$id": "94",
        "kind": "constant",
        "valueType": {
         "$id": "95",
         "kind": "string",
         "name": "string",
         "crossLanguageDefinitionId": "TypeSpec.string",
         "decorators": []
        },
        "value": "application/json",
        "decorators": []
       },
       "Location": "Header",
       "IsApiVersion": false,
       "IsContentType": true,
       "IsEndpoint": false,
       "Explode": false,
       "IsRequired": true,
       "Kind": "Constant",
       "Decorators": [],
       "SkipUrlEncoding": false
      },
      {
       "$id": "96",
       "Name": "body",
       "NameInRequest": "body",
       "Type": {
        "$id": "97",
        "kind": "dict",
        "keyType": {
         "$id": "98",
         "kind": "string",
         "name": "string",
         "crossLanguageDefinitionId": "TypeSpec.string",
         "decorators": []
        },
        "valueType": {
         "$id": "99",
         "kind": "string",
         "name": "string",
         "crossLanguageDefinitionId": "TypeSpec.string",
         "decorators": []
        },
        "decorators": []
       },
       "Location": "Body",
       "IsApiVersion": false,
       "IsContentType": false,
       "IsEndpoint": false,
       "Explode": false,
       "IsRequired": true,
       "Kind": "Method",
       "Decorators": [],
       "SkipUrlEncoding": false
      }
     ],
     "Responses": [
      {
       "$id": "100",
       "StatusCodes": [
        204
       ],
       "BodyMediaType": "Json",
       "Headers": [],
       "IsErrorResponse": false
      }
     ],
     "HttpMethod": "PUT",
     "RequestBodyMediaType": "None",
     "Uri": "{endpoint}",
     "Path": "/type/dictionary/string",
     "RequestMediaTypes": [
      "application/json"
     ],
     "BufferResponse": true,
     "GenerateProtocolMethod": true,
     "GenerateConvenienceMethod": true,
     "CrossLanguageDefinitionId": "Type.Dictionary.StringValue.put",
     "Decorators": []
    }
   ],
   "Protocol": {
    "$id": "101"
   },
   "Parent": "DictionaryClient",
   "Parameters": [
    {
     "$id": "102",
     "Name": "endpoint",
     "NameInRequest": "endpoint",
     "Type": {
      "$id": "103",
      "kind": "url",
      "name": "url",
      "crossLanguageDefinitionId": "TypeSpec.url"
     },
     "Location": "Uri",
     "IsApiVersion": false,
     "IsResourceParameter": false,
     "IsContentType": false,
     "IsRequired": true,
     "IsEndpoint": true,
     "SkipUrlEncoding": false,
     "Explode": false,
     "Kind": "Client",
     "DefaultValue": {
      "$id": "104",
      "Type": {
       "$id": "105",
       "kind": "string",
       "name": "string",
       "crossLanguageDefinitionId": "TypeSpec.string"
      },
      "Value": "http://localhost:3000"
     }
    }
   ],
   "Decorators": []
  },
  {
   "$id": "106",
   "Name": "Float32Value",
   "Description": "Dictionary of float values",
   "Operations": [
    {
     "$id": "107",
     "Name": "get",
     "ResourceName": "Float32Value",
     "Accessibility": "public",
     "Parameters": [
      {
       "$id": "108",
<<<<<<< HEAD
=======
       "Name": "endpoint",
       "NameInRequest": "endpoint",
       "Description": "Service host",
       "Type": {
        "$id": "109",
        "kind": "url",
        "name": "url",
        "crossLanguageDefinitionId": "TypeSpec.url"
       },
       "Location": "Uri",
       "IsApiVersion": false,
       "IsResourceParameter": false,
       "IsContentType": false,
       "IsRequired": true,
       "IsEndpoint": true,
       "SkipUrlEncoding": false,
       "Explode": false,
       "Kind": "Client",
       "DefaultValue": {
        "$id": "110",
        "Type": {
         "$id": "111",
         "kind": "string",
         "name": "string",
         "crossLanguageDefinitionId": "TypeSpec.string"
        },
        "Value": "http://localhost:3000"
       }
      },
      {
       "$id": "112",
>>>>>>> fb93e005
       "Name": "accept",
       "NameInRequest": "Accept",
       "Type": {
        "$id": "109",
        "kind": "constant",
        "valueType": {
         "$id": "110",
         "kind": "string",
         "name": "string",
         "crossLanguageDefinitionId": "TypeSpec.string",
         "decorators": []
        },
        "value": "application/json",
        "decorators": []
       },
       "Location": "Header",
       "IsApiVersion": false,
       "IsContentType": false,
       "IsEndpoint": false,
       "Explode": false,
       "IsRequired": true,
       "Kind": "Constant",
       "Decorators": [],
       "SkipUrlEncoding": false
      }
     ],
     "Responses": [
      {
       "$id": "111",
       "StatusCodes": [
        200
       ],
       "BodyType": {
        "$id": "112",
        "kind": "dict",
        "keyType": {
         "$id": "113",
         "kind": "string",
         "name": "string",
         "crossLanguageDefinitionId": "TypeSpec.string",
         "decorators": []
        },
        "valueType": {
         "$id": "114",
         "kind": "float32",
         "name": "float32",
         "crossLanguageDefinitionId": "TypeSpec.float32",
         "decorators": []
        },
        "decorators": []
       },
       "BodyMediaType": "Json",
       "Headers": [],
       "IsErrorResponse": false,
       "ContentTypes": [
        "application/json"
       ]
      }
     ],
     "HttpMethod": "GET",
     "RequestBodyMediaType": "None",
     "Uri": "{endpoint}",
     "Path": "/type/dictionary/float32",
     "BufferResponse": true,
     "GenerateProtocolMethod": true,
     "GenerateConvenienceMethod": true,
     "CrossLanguageDefinitionId": "Type.Dictionary.Float32Value.get",
     "Decorators": []
    },
    {
     "$id": "115",
     "Name": "put",
     "ResourceName": "Float32Value",
     "Accessibility": "public",
     "Parameters": [
      {
       "$id": "116",
       "Name": "contentType",
       "NameInRequest": "Content-Type",
       "Description": "Body parameter's content type. Known values are application/json",
       "Type": {
        "$id": "117",
        "kind": "constant",
        "valueType": {
         "$id": "118",
         "kind": "string",
         "name": "string",
         "crossLanguageDefinitionId": "TypeSpec.string",
         "decorators": []
        },
        "value": "application/json",
        "decorators": []
       },
       "Location": "Header",
       "IsApiVersion": false,
       "IsContentType": true,
       "IsEndpoint": false,
       "Explode": false,
       "IsRequired": true,
       "Kind": "Constant",
       "Decorators": [],
       "SkipUrlEncoding": false
      },
      {
       "$id": "119",
       "Name": "body",
       "NameInRequest": "body",
       "Type": {
        "$id": "120",
        "kind": "dict",
        "keyType": {
         "$id": "121",
         "kind": "string",
         "name": "string",
         "crossLanguageDefinitionId": "TypeSpec.string",
         "decorators": []
        },
        "valueType": {
         "$id": "122",
         "kind": "float32",
         "name": "float32",
         "crossLanguageDefinitionId": "TypeSpec.float32",
         "decorators": []
        },
        "decorators": []
       },
       "Location": "Body",
       "IsApiVersion": false,
       "IsContentType": false,
       "IsEndpoint": false,
       "Explode": false,
       "IsRequired": true,
       "Kind": "Method",
       "Decorators": [],
       "SkipUrlEncoding": false
      }
     ],
     "Responses": [
      {
       "$id": "123",
       "StatusCodes": [
        204
       ],
       "BodyMediaType": "Json",
       "Headers": [],
       "IsErrorResponse": false
      }
     ],
     "HttpMethod": "PUT",
     "RequestBodyMediaType": "None",
     "Uri": "{endpoint}",
     "Path": "/type/dictionary/float32",
     "RequestMediaTypes": [
      "application/json"
     ],
     "BufferResponse": true,
     "GenerateProtocolMethod": true,
     "GenerateConvenienceMethod": true,
     "CrossLanguageDefinitionId": "Type.Dictionary.Float32Value.put",
     "Decorators": []
    }
   ],
   "Protocol": {
    "$id": "124"
   },
   "Parent": "DictionaryClient",
   "Parameters": [
    {
     "$id": "125",
     "Name": "endpoint",
     "NameInRequest": "endpoint",
     "Type": {
      "$id": "126",
      "kind": "url",
      "name": "url",
      "crossLanguageDefinitionId": "TypeSpec.url"
     },
     "Location": "Uri",
     "IsApiVersion": false,
     "IsResourceParameter": false,
     "IsContentType": false,
     "IsRequired": true,
     "IsEndpoint": true,
     "SkipUrlEncoding": false,
     "Explode": false,
     "Kind": "Client",
     "DefaultValue": {
      "$id": "127",
      "Type": {
       "$id": "128",
       "kind": "string",
       "name": "string",
       "crossLanguageDefinitionId": "TypeSpec.string"
      },
      "Value": "http://localhost:3000"
     }
    }
   ],
   "Decorators": []
  },
  {
   "$id": "129",
   "Name": "DatetimeValue",
   "Description": "Dictionary of datetime values",
   "Operations": [
    {
     "$id": "130",
     "Name": "get",
     "ResourceName": "DatetimeValue",
     "Accessibility": "public",
     "Parameters": [
      {
       "$id": "131",
<<<<<<< HEAD
=======
       "Name": "endpoint",
       "NameInRequest": "endpoint",
       "Description": "Service host",
       "Type": {
        "$id": "132",
        "kind": "url",
        "name": "url",
        "crossLanguageDefinitionId": "TypeSpec.url"
       },
       "Location": "Uri",
       "IsApiVersion": false,
       "IsResourceParameter": false,
       "IsContentType": false,
       "IsRequired": true,
       "IsEndpoint": true,
       "SkipUrlEncoding": false,
       "Explode": false,
       "Kind": "Client",
       "DefaultValue": {
        "$id": "133",
        "Type": {
         "$id": "134",
         "kind": "string",
         "name": "string",
         "crossLanguageDefinitionId": "TypeSpec.string"
        },
        "Value": "http://localhost:3000"
       }
      },
      {
       "$id": "135",
>>>>>>> fb93e005
       "Name": "accept",
       "NameInRequest": "Accept",
       "Type": {
        "$id": "132",
        "kind": "constant",
        "valueType": {
         "$id": "133",
         "kind": "string",
         "name": "string",
         "crossLanguageDefinitionId": "TypeSpec.string",
         "decorators": []
        },
        "value": "application/json",
        "decorators": []
       },
       "Location": "Header",
       "IsApiVersion": false,
       "IsContentType": false,
       "IsEndpoint": false,
       "Explode": false,
       "IsRequired": true,
       "Kind": "Constant",
       "Decorators": [],
       "SkipUrlEncoding": false
      }
     ],
     "Responses": [
      {
       "$id": "134",
       "StatusCodes": [
        200
       ],
       "BodyType": {
        "$id": "135",
        "kind": "dict",
        "keyType": {
         "$id": "136",
         "kind": "string",
         "name": "string",
         "crossLanguageDefinitionId": "TypeSpec.string",
         "decorators": []
        },
        "valueType": {
         "$id": "137",
         "kind": "utcDateTime",
         "name": "utcDateTime",
         "encode": "rfc3339",
         "wireType": {
          "$id": "138",
          "kind": "string",
          "name": "string",
          "crossLanguageDefinitionId": "TypeSpec.string",
          "decorators": []
         },
         "crossLanguageDefinitionId": "TypeSpec.utcDateTime",
         "decorators": []
        },
        "decorators": []
       },
       "BodyMediaType": "Json",
       "Headers": [],
       "IsErrorResponse": false,
       "ContentTypes": [
        "application/json"
       ]
      }
     ],
     "HttpMethod": "GET",
     "RequestBodyMediaType": "None",
     "Uri": "{endpoint}",
     "Path": "/type/dictionary/datetime",
     "BufferResponse": true,
     "GenerateProtocolMethod": true,
     "GenerateConvenienceMethod": true,
     "CrossLanguageDefinitionId": "Type.Dictionary.DatetimeValue.get",
     "Decorators": []
    },
    {
     "$id": "139",
     "Name": "put",
     "ResourceName": "DatetimeValue",
     "Accessibility": "public",
     "Parameters": [
      {
       "$id": "140",
       "Name": "contentType",
       "NameInRequest": "Content-Type",
       "Description": "Body parameter's content type. Known values are application/json",
       "Type": {
        "$id": "141",
        "kind": "constant",
        "valueType": {
         "$id": "142",
         "kind": "string",
         "name": "string",
         "crossLanguageDefinitionId": "TypeSpec.string",
         "decorators": []
        },
        "value": "application/json",
        "decorators": []
       },
       "Location": "Header",
       "IsApiVersion": false,
       "IsContentType": true,
       "IsEndpoint": false,
       "Explode": false,
       "IsRequired": true,
       "Kind": "Constant",
       "Decorators": [],
       "SkipUrlEncoding": false
      },
      {
       "$id": "143",
       "Name": "body",
       "NameInRequest": "body",
       "Type": {
        "$id": "144",
        "kind": "dict",
        "keyType": {
         "$id": "145",
         "kind": "string",
         "name": "string",
         "crossLanguageDefinitionId": "TypeSpec.string",
         "decorators": []
        },
        "valueType": {
         "$id": "146",
         "kind": "utcDateTime",
         "name": "utcDateTime",
         "encode": "rfc3339",
         "wireType": {
          "$id": "147",
          "kind": "string",
          "name": "string",
          "crossLanguageDefinitionId": "TypeSpec.string",
          "decorators": []
         },
         "crossLanguageDefinitionId": "TypeSpec.utcDateTime",
         "decorators": []
        },
        "decorators": []
       },
       "Location": "Body",
       "IsApiVersion": false,
       "IsContentType": false,
       "IsEndpoint": false,
       "Explode": false,
       "IsRequired": true,
       "Kind": "Method",
       "Decorators": [],
       "SkipUrlEncoding": false
      }
     ],
     "Responses": [
      {
       "$id": "148",
       "StatusCodes": [
        204
       ],
       "BodyMediaType": "Json",
       "Headers": [],
       "IsErrorResponse": false
      }
     ],
     "HttpMethod": "PUT",
     "RequestBodyMediaType": "None",
     "Uri": "{endpoint}",
     "Path": "/type/dictionary/datetime",
     "RequestMediaTypes": [
      "application/json"
     ],
     "BufferResponse": true,
     "GenerateProtocolMethod": true,
     "GenerateConvenienceMethod": true,
     "CrossLanguageDefinitionId": "Type.Dictionary.DatetimeValue.put",
     "Decorators": []
    }
   ],
   "Protocol": {
    "$id": "149"
   },
   "Parent": "DictionaryClient",
   "Parameters": [
    {
     "$id": "150",
     "Name": "endpoint",
     "NameInRequest": "endpoint",
     "Type": {
      "$id": "151",
      "kind": "url",
      "name": "url",
      "crossLanguageDefinitionId": "TypeSpec.url"
     },
     "Location": "Uri",
     "IsApiVersion": false,
     "IsResourceParameter": false,
     "IsContentType": false,
     "IsRequired": true,
     "IsEndpoint": true,
     "SkipUrlEncoding": false,
     "Explode": false,
     "Kind": "Client",
     "DefaultValue": {
      "$id": "152",
      "Type": {
       "$id": "153",
       "kind": "string",
       "name": "string",
       "crossLanguageDefinitionId": "TypeSpec.string"
      },
      "Value": "http://localhost:3000"
     }
    }
   ],
   "Decorators": []
  },
  {
   "$id": "154",
   "Name": "DurationValue",
   "Description": "Dictionary of duration values",
   "Operations": [
    {
     "$id": "155",
     "Name": "get",
     "ResourceName": "DurationValue",
     "Accessibility": "public",
     "Parameters": [
      {
       "$id": "156",
<<<<<<< HEAD
=======
       "Name": "endpoint",
       "NameInRequest": "endpoint",
       "Description": "Service host",
       "Type": {
        "$id": "157",
        "kind": "url",
        "name": "url",
        "crossLanguageDefinitionId": "TypeSpec.url"
       },
       "Location": "Uri",
       "IsApiVersion": false,
       "IsResourceParameter": false,
       "IsContentType": false,
       "IsRequired": true,
       "IsEndpoint": true,
       "SkipUrlEncoding": false,
       "Explode": false,
       "Kind": "Client",
       "DefaultValue": {
        "$id": "158",
        "Type": {
         "$id": "159",
         "kind": "string",
         "name": "string",
         "crossLanguageDefinitionId": "TypeSpec.string"
        },
        "Value": "http://localhost:3000"
       }
      },
      {
       "$id": "160",
>>>>>>> fb93e005
       "Name": "accept",
       "NameInRequest": "Accept",
       "Type": {
        "$id": "157",
        "kind": "constant",
        "valueType": {
         "$id": "158",
         "kind": "string",
         "name": "string",
         "crossLanguageDefinitionId": "TypeSpec.string",
         "decorators": []
        },
        "value": "application/json",
        "decorators": []
       },
       "Location": "Header",
       "IsApiVersion": false,
       "IsContentType": false,
       "IsEndpoint": false,
       "Explode": false,
       "IsRequired": true,
       "Kind": "Constant",
       "Decorators": [],
       "SkipUrlEncoding": false
      }
     ],
     "Responses": [
      {
       "$id": "159",
       "StatusCodes": [
        200
       ],
       "BodyType": {
        "$id": "160",
        "kind": "dict",
        "keyType": {
         "$id": "161",
         "kind": "string",
         "name": "string",
         "crossLanguageDefinitionId": "TypeSpec.string",
         "decorators": []
        },
        "valueType": {
         "$id": "162",
         "kind": "duration",
         "name": "duration",
         "encode": "ISO8601",
         "wireType": {
          "$id": "163",
          "kind": "string",
          "name": "string",
          "crossLanguageDefinitionId": "TypeSpec.string",
          "decorators": []
         },
         "crossLanguageDefinitionId": "TypeSpec.duration",
         "decorators": []
        },
        "decorators": []
       },
       "BodyMediaType": "Json",
       "Headers": [],
       "IsErrorResponse": false,
       "ContentTypes": [
        "application/json"
       ]
      }
     ],
     "HttpMethod": "GET",
     "RequestBodyMediaType": "None",
     "Uri": "{endpoint}",
     "Path": "/type/dictionary/duration",
     "BufferResponse": true,
     "GenerateProtocolMethod": true,
     "GenerateConvenienceMethod": true,
     "CrossLanguageDefinitionId": "Type.Dictionary.DurationValue.get",
     "Decorators": []
    },
    {
     "$id": "164",
     "Name": "put",
     "ResourceName": "DurationValue",
     "Accessibility": "public",
     "Parameters": [
      {
       "$id": "165",
       "Name": "contentType",
       "NameInRequest": "Content-Type",
       "Description": "Body parameter's content type. Known values are application/json",
       "Type": {
        "$id": "166",
        "kind": "constant",
        "valueType": {
         "$id": "167",
         "kind": "string",
         "name": "string",
         "crossLanguageDefinitionId": "TypeSpec.string",
         "decorators": []
        },
        "value": "application/json",
        "decorators": []
       },
       "Location": "Header",
       "IsApiVersion": false,
       "IsContentType": true,
       "IsEndpoint": false,
       "Explode": false,
       "IsRequired": true,
       "Kind": "Constant",
       "Decorators": [],
       "SkipUrlEncoding": false
      },
      {
       "$id": "168",
       "Name": "body",
       "NameInRequest": "body",
       "Type": {
        "$id": "169",
        "kind": "dict",
        "keyType": {
         "$id": "170",
         "kind": "string",
         "name": "string",
         "crossLanguageDefinitionId": "TypeSpec.string",
         "decorators": []
        },
        "valueType": {
         "$id": "171",
         "kind": "duration",
         "name": "duration",
         "encode": "ISO8601",
         "wireType": {
          "$id": "172",
          "kind": "string",
          "name": "string",
          "crossLanguageDefinitionId": "TypeSpec.string",
          "decorators": []
         },
         "crossLanguageDefinitionId": "TypeSpec.duration",
         "decorators": []
        },
        "decorators": []
       },
       "Location": "Body",
       "IsApiVersion": false,
       "IsContentType": false,
       "IsEndpoint": false,
       "Explode": false,
       "IsRequired": true,
       "Kind": "Method",
       "Decorators": [],
       "SkipUrlEncoding": false
      }
     ],
     "Responses": [
      {
       "$id": "173",
       "StatusCodes": [
        204
       ],
       "BodyMediaType": "Json",
       "Headers": [],
       "IsErrorResponse": false
      }
     ],
     "HttpMethod": "PUT",
     "RequestBodyMediaType": "None",
     "Uri": "{endpoint}",
     "Path": "/type/dictionary/duration",
     "RequestMediaTypes": [
      "application/json"
     ],
     "BufferResponse": true,
     "GenerateProtocolMethod": true,
     "GenerateConvenienceMethod": true,
     "CrossLanguageDefinitionId": "Type.Dictionary.DurationValue.put",
     "Decorators": []
    }
   ],
   "Protocol": {
    "$id": "174"
   },
   "Parent": "DictionaryClient",
   "Parameters": [
    {
     "$id": "175",
     "Name": "endpoint",
     "NameInRequest": "endpoint",
     "Type": {
      "$id": "176",
      "kind": "url",
      "name": "url",
      "crossLanguageDefinitionId": "TypeSpec.url"
     },
     "Location": "Uri",
     "IsApiVersion": false,
     "IsResourceParameter": false,
     "IsContentType": false,
     "IsRequired": true,
     "IsEndpoint": true,
     "SkipUrlEncoding": false,
     "Explode": false,
     "Kind": "Client",
     "DefaultValue": {
      "$id": "177",
      "Type": {
       "$id": "178",
       "kind": "string",
       "name": "string",
       "crossLanguageDefinitionId": "TypeSpec.string"
      },
      "Value": "http://localhost:3000"
     }
    }
   ],
   "Decorators": []
  },
  {
   "$id": "179",
   "Name": "UnknownValue",
   "Description": "Dictionary of unknown values",
   "Operations": [
    {
     "$id": "180",
     "Name": "get",
     "ResourceName": "UnknownValue",
     "Accessibility": "public",
     "Parameters": [
      {
       "$id": "181",
<<<<<<< HEAD
=======
       "Name": "endpoint",
       "NameInRequest": "endpoint",
       "Description": "Service host",
       "Type": {
        "$id": "182",
        "kind": "url",
        "name": "url",
        "crossLanguageDefinitionId": "TypeSpec.url"
       },
       "Location": "Uri",
       "IsApiVersion": false,
       "IsResourceParameter": false,
       "IsContentType": false,
       "IsRequired": true,
       "IsEndpoint": true,
       "SkipUrlEncoding": false,
       "Explode": false,
       "Kind": "Client",
       "DefaultValue": {
        "$id": "183",
        "Type": {
         "$id": "184",
         "kind": "string",
         "name": "string",
         "crossLanguageDefinitionId": "TypeSpec.string"
        },
        "Value": "http://localhost:3000"
       }
      },
      {
       "$id": "185",
>>>>>>> fb93e005
       "Name": "accept",
       "NameInRequest": "Accept",
       "Type": {
        "$id": "182",
        "kind": "constant",
        "valueType": {
         "$id": "183",
         "kind": "string",
         "name": "string",
         "crossLanguageDefinitionId": "TypeSpec.string",
         "decorators": []
        },
        "value": "application/json",
        "decorators": []
       },
       "Location": "Header",
       "IsApiVersion": false,
       "IsContentType": false,
       "IsEndpoint": false,
       "Explode": false,
       "IsRequired": true,
       "Kind": "Constant",
       "Decorators": [],
       "SkipUrlEncoding": false
      }
     ],
     "Responses": [
      {
       "$id": "184",
       "StatusCodes": [
        200
       ],
       "BodyType": {
        "$id": "185",
        "kind": "dict",
        "keyType": {
         "$id": "186",
         "kind": "string",
         "name": "string",
         "crossLanguageDefinitionId": "TypeSpec.string",
         "decorators": []
        },
        "valueType": {
         "$id": "187",
         "kind": "unknown",
         "name": "unknown",
         "crossLanguageDefinitionId": "",
         "decorators": []
        },
        "decorators": []
       },
       "BodyMediaType": "Json",
       "Headers": [],
       "IsErrorResponse": false,
       "ContentTypes": [
        "application/json"
       ]
      }
     ],
     "HttpMethod": "GET",
     "RequestBodyMediaType": "None",
     "Uri": "{endpoint}",
     "Path": "/type/dictionary/unknown",
     "BufferResponse": true,
     "GenerateProtocolMethod": true,
     "GenerateConvenienceMethod": true,
     "CrossLanguageDefinitionId": "Type.Dictionary.UnknownValue.get",
     "Decorators": []
    },
    {
     "$id": "188",
     "Name": "put",
     "ResourceName": "UnknownValue",
     "Accessibility": "public",
     "Parameters": [
      {
       "$id": "189",
       "Name": "contentType",
       "NameInRequest": "Content-Type",
       "Description": "Body parameter's content type. Known values are application/json",
       "Type": {
        "$id": "190",
        "kind": "constant",
        "valueType": {
         "$id": "191",
         "kind": "string",
         "name": "string",
         "crossLanguageDefinitionId": "TypeSpec.string",
         "decorators": []
        },
        "value": "application/json",
        "decorators": []
       },
       "Location": "Header",
       "IsApiVersion": false,
       "IsContentType": true,
       "IsEndpoint": false,
       "Explode": false,
       "IsRequired": true,
       "Kind": "Constant",
       "Decorators": [],
       "SkipUrlEncoding": false
      },
      {
       "$id": "192",
       "Name": "body",
       "NameInRequest": "body",
       "Type": {
        "$id": "193",
        "kind": "dict",
        "keyType": {
         "$id": "194",
         "kind": "string",
         "name": "string",
         "crossLanguageDefinitionId": "TypeSpec.string",
         "decorators": []
        },
        "valueType": {
         "$id": "195",
         "kind": "unknown",
         "name": "unknown",
         "crossLanguageDefinitionId": "",
         "decorators": []
        },
        "decorators": []
       },
       "Location": "Body",
       "IsApiVersion": false,
       "IsContentType": false,
       "IsEndpoint": false,
       "Explode": false,
       "IsRequired": true,
       "Kind": "Method",
       "Decorators": [],
       "SkipUrlEncoding": false
      }
     ],
     "Responses": [
      {
       "$id": "196",
       "StatusCodes": [
        204
       ],
       "BodyMediaType": "Json",
       "Headers": [],
       "IsErrorResponse": false
      }
     ],
     "HttpMethod": "PUT",
     "RequestBodyMediaType": "None",
     "Uri": "{endpoint}",
     "Path": "/type/dictionary/unknown",
     "RequestMediaTypes": [
      "application/json"
     ],
     "BufferResponse": true,
     "GenerateProtocolMethod": true,
     "GenerateConvenienceMethod": true,
     "CrossLanguageDefinitionId": "Type.Dictionary.UnknownValue.put",
     "Decorators": []
    }
   ],
   "Protocol": {
    "$id": "197"
   },
   "Parent": "DictionaryClient",
   "Parameters": [
    {
     "$id": "198",
     "Name": "endpoint",
     "NameInRequest": "endpoint",
     "Type": {
      "$id": "199",
      "kind": "url",
      "name": "url",
      "crossLanguageDefinitionId": "TypeSpec.url"
     },
     "Location": "Uri",
     "IsApiVersion": false,
     "IsResourceParameter": false,
     "IsContentType": false,
     "IsRequired": true,
     "IsEndpoint": true,
     "SkipUrlEncoding": false,
     "Explode": false,
     "Kind": "Client",
     "DefaultValue": {
      "$id": "200",
      "Type": {
       "$id": "201",
       "kind": "string",
       "name": "string",
       "crossLanguageDefinitionId": "TypeSpec.string"
      },
      "Value": "http://localhost:3000"
     }
    }
   ],
   "Decorators": []
  },
  {
   "$id": "202",
   "Name": "ModelValue",
   "Description": "Dictionary of model values",
   "Operations": [
    {
     "$id": "203",
     "Name": "get",
     "ResourceName": "ModelValue",
     "Accessibility": "public",
     "Parameters": [
      {
       "$id": "204",
<<<<<<< HEAD
=======
       "Name": "endpoint",
       "NameInRequest": "endpoint",
       "Description": "Service host",
       "Type": {
        "$id": "205",
        "kind": "url",
        "name": "url",
        "crossLanguageDefinitionId": "TypeSpec.url"
       },
       "Location": "Uri",
       "IsApiVersion": false,
       "IsResourceParameter": false,
       "IsContentType": false,
       "IsRequired": true,
       "IsEndpoint": true,
       "SkipUrlEncoding": false,
       "Explode": false,
       "Kind": "Client",
       "DefaultValue": {
        "$id": "206",
        "Type": {
         "$id": "207",
         "kind": "string",
         "name": "string",
         "crossLanguageDefinitionId": "TypeSpec.string"
        },
        "Value": "http://localhost:3000"
       }
      },
      {
       "$id": "208",
>>>>>>> fb93e005
       "Name": "accept",
       "NameInRequest": "Accept",
       "Type": {
        "$id": "205",
        "kind": "constant",
        "valueType": {
         "$id": "206",
         "kind": "string",
         "name": "string",
         "crossLanguageDefinitionId": "TypeSpec.string",
         "decorators": []
        },
        "value": "application/json",
        "decorators": []
       },
       "Location": "Header",
       "IsApiVersion": false,
       "IsContentType": false,
       "IsEndpoint": false,
       "Explode": false,
       "IsRequired": true,
       "Kind": "Constant",
       "Decorators": [],
       "SkipUrlEncoding": false
      }
     ],
     "Responses": [
      {
       "$id": "207",
       "StatusCodes": [
        200
       ],
       "BodyType": {
        "$id": "208",
        "kind": "dict",
        "keyType": {
         "$id": "209",
         "kind": "string",
         "name": "string",
         "crossLanguageDefinitionId": "TypeSpec.string",
         "decorators": []
        },
        "valueType": {
         "$ref": "2"
        },
        "decorators": []
       },
       "BodyMediaType": "Json",
       "Headers": [],
       "IsErrorResponse": false,
       "ContentTypes": [
        "application/json"
       ]
      }
     ],
     "HttpMethod": "GET",
     "RequestBodyMediaType": "None",
     "Uri": "{endpoint}",
     "Path": "/type/dictionary/model",
     "BufferResponse": true,
     "GenerateProtocolMethod": true,
     "GenerateConvenienceMethod": true,
     "CrossLanguageDefinitionId": "Type.Dictionary.ModelValue.get",
     "Decorators": []
    },
    {
     "$id": "210",
     "Name": "put",
     "ResourceName": "ModelValue",
     "Accessibility": "public",
     "Parameters": [
      {
       "$id": "211",
       "Name": "contentType",
       "NameInRequest": "Content-Type",
       "Description": "Body parameter's content type. Known values are application/json",
       "Type": {
        "$id": "212",
        "kind": "constant",
        "valueType": {
         "$id": "213",
         "kind": "string",
         "name": "string",
         "crossLanguageDefinitionId": "TypeSpec.string",
         "decorators": []
        },
        "value": "application/json",
        "decorators": []
       },
       "Location": "Header",
       "IsApiVersion": false,
       "IsContentType": true,
       "IsEndpoint": false,
       "Explode": false,
       "IsRequired": true,
       "Kind": "Constant",
       "Decorators": [],
       "SkipUrlEncoding": false
      },
      {
       "$id": "214",
       "Name": "body",
       "NameInRequest": "body",
       "Type": {
        "$id": "215",
        "kind": "dict",
        "keyType": {
         "$id": "216",
         "kind": "string",
         "name": "string",
         "crossLanguageDefinitionId": "TypeSpec.string",
         "decorators": []
        },
        "valueType": {
         "$ref": "2"
        },
        "decorators": []
       },
       "Location": "Body",
       "IsApiVersion": false,
       "IsContentType": false,
       "IsEndpoint": false,
       "Explode": false,
       "IsRequired": true,
       "Kind": "Method",
       "Decorators": [],
       "SkipUrlEncoding": false
      }
     ],
     "Responses": [
      {
       "$id": "217",
       "StatusCodes": [
        204
       ],
       "BodyMediaType": "Json",
       "Headers": [],
       "IsErrorResponse": false
      }
     ],
     "HttpMethod": "PUT",
     "RequestBodyMediaType": "None",
     "Uri": "{endpoint}",
     "Path": "/type/dictionary/model",
     "RequestMediaTypes": [
      "application/json"
     ],
     "BufferResponse": true,
     "GenerateProtocolMethod": true,
     "GenerateConvenienceMethod": true,
     "CrossLanguageDefinitionId": "Type.Dictionary.ModelValue.put",
     "Decorators": []
    }
   ],
   "Protocol": {
    "$id": "218"
   },
   "Parent": "DictionaryClient",
   "Parameters": [
    {
     "$id": "219",
     "Name": "endpoint",
     "NameInRequest": "endpoint",
     "Type": {
      "$id": "220",
      "kind": "url",
      "name": "url",
      "crossLanguageDefinitionId": "TypeSpec.url"
     },
     "Location": "Uri",
     "IsApiVersion": false,
     "IsResourceParameter": false,
     "IsContentType": false,
     "IsRequired": true,
     "IsEndpoint": true,
     "SkipUrlEncoding": false,
     "Explode": false,
     "Kind": "Client",
     "DefaultValue": {
      "$id": "221",
      "Type": {
       "$id": "222",
       "kind": "string",
       "name": "string",
       "crossLanguageDefinitionId": "TypeSpec.string"
      },
      "Value": "http://localhost:3000"
     }
    }
   ],
   "Decorators": []
  },
  {
   "$id": "223",
   "Name": "RecursiveModelValue",
   "Description": "Dictionary of model values",
   "Operations": [
    {
     "$id": "224",
     "Name": "get",
     "ResourceName": "RecursiveModelValue",
     "Accessibility": "public",
     "Parameters": [
      {
       "$id": "225",
<<<<<<< HEAD
=======
       "Name": "endpoint",
       "NameInRequest": "endpoint",
       "Description": "Service host",
       "Type": {
        "$id": "226",
        "kind": "url",
        "name": "url",
        "crossLanguageDefinitionId": "TypeSpec.url"
       },
       "Location": "Uri",
       "IsApiVersion": false,
       "IsResourceParameter": false,
       "IsContentType": false,
       "IsRequired": true,
       "IsEndpoint": true,
       "SkipUrlEncoding": false,
       "Explode": false,
       "Kind": "Client",
       "DefaultValue": {
        "$id": "227",
        "Type": {
         "$id": "228",
         "kind": "string",
         "name": "string",
         "crossLanguageDefinitionId": "TypeSpec.string"
        },
        "Value": "http://localhost:3000"
       }
      },
      {
       "$id": "229",
>>>>>>> fb93e005
       "Name": "accept",
       "NameInRequest": "Accept",
       "Type": {
        "$id": "226",
        "kind": "constant",
        "valueType": {
         "$id": "227",
         "kind": "string",
         "name": "string",
         "crossLanguageDefinitionId": "TypeSpec.string",
         "decorators": []
        },
        "value": "application/json",
        "decorators": []
       },
       "Location": "Header",
       "IsApiVersion": false,
       "IsContentType": false,
       "IsEndpoint": false,
       "Explode": false,
       "IsRequired": true,
       "Kind": "Constant",
       "Decorators": [],
       "SkipUrlEncoding": false
      }
     ],
     "Responses": [
      {
       "$id": "228",
       "StatusCodes": [
        200
       ],
       "BodyType": {
        "$id": "229",
        "kind": "dict",
        "keyType": {
         "$id": "230",
         "kind": "string",
         "name": "string",
         "crossLanguageDefinitionId": "TypeSpec.string",
         "decorators": []
        },
        "valueType": {
         "$ref": "2"
        },
        "decorators": []
       },
       "BodyMediaType": "Json",
       "Headers": [],
       "IsErrorResponse": false,
       "ContentTypes": [
        "application/json"
       ]
      }
     ],
     "HttpMethod": "GET",
     "RequestBodyMediaType": "None",
     "Uri": "{endpoint}",
     "Path": "/type/dictionary/model/recursive",
     "BufferResponse": true,
     "GenerateProtocolMethod": true,
     "GenerateConvenienceMethod": true,
     "CrossLanguageDefinitionId": "Type.Dictionary.RecursiveModelValue.get",
     "Decorators": []
    },
    {
     "$id": "231",
     "Name": "put",
     "ResourceName": "RecursiveModelValue",
     "Accessibility": "public",
     "Parameters": [
      {
       "$id": "232",
       "Name": "contentType",
       "NameInRequest": "Content-Type",
       "Description": "Body parameter's content type. Known values are application/json",
       "Type": {
        "$id": "233",
        "kind": "constant",
        "valueType": {
         "$id": "234",
         "kind": "string",
         "name": "string",
         "crossLanguageDefinitionId": "TypeSpec.string",
         "decorators": []
        },
        "value": "application/json",
        "decorators": []
       },
       "Location": "Header",
       "IsApiVersion": false,
       "IsContentType": true,
       "IsEndpoint": false,
       "Explode": false,
       "IsRequired": true,
       "Kind": "Constant",
       "Decorators": [],
       "SkipUrlEncoding": false
      },
      {
       "$id": "235",
       "Name": "body",
       "NameInRequest": "body",
       "Type": {
        "$id": "236",
        "kind": "dict",
        "keyType": {
         "$id": "237",
         "kind": "string",
         "name": "string",
         "crossLanguageDefinitionId": "TypeSpec.string",
         "decorators": []
        },
        "valueType": {
         "$ref": "2"
        },
        "decorators": []
       },
       "Location": "Body",
       "IsApiVersion": false,
       "IsContentType": false,
       "IsEndpoint": false,
       "Explode": false,
       "IsRequired": true,
       "Kind": "Method",
       "Decorators": [],
       "SkipUrlEncoding": false
      }
     ],
     "Responses": [
      {
       "$id": "238",
       "StatusCodes": [
        204
       ],
       "BodyMediaType": "Json",
       "Headers": [],
       "IsErrorResponse": false
      }
     ],
     "HttpMethod": "PUT",
     "RequestBodyMediaType": "None",
     "Uri": "{endpoint}",
     "Path": "/type/dictionary/model/recursive",
     "RequestMediaTypes": [
      "application/json"
     ],
     "BufferResponse": true,
     "GenerateProtocolMethod": true,
     "GenerateConvenienceMethod": true,
     "CrossLanguageDefinitionId": "Type.Dictionary.RecursiveModelValue.put",
     "Decorators": []
    }
   ],
   "Protocol": {
    "$id": "239"
   },
   "Parent": "DictionaryClient",
   "Parameters": [
    {
     "$id": "240",
     "Name": "endpoint",
     "NameInRequest": "endpoint",
     "Type": {
      "$id": "241",
      "kind": "url",
      "name": "url",
      "crossLanguageDefinitionId": "TypeSpec.url"
     },
     "Location": "Uri",
     "IsApiVersion": false,
     "IsResourceParameter": false,
     "IsContentType": false,
     "IsRequired": true,
     "IsEndpoint": true,
     "SkipUrlEncoding": false,
     "Explode": false,
     "Kind": "Client",
     "DefaultValue": {
      "$id": "242",
      "Type": {
       "$id": "243",
       "kind": "string",
       "name": "string",
       "crossLanguageDefinitionId": "TypeSpec.string"
      },
      "Value": "http://localhost:3000"
     }
    }
   ],
   "Decorators": []
  },
  {
   "$id": "244",
   "Name": "NullableFloatValue",
   "Description": "Dictionary of nullable float values",
   "Operations": [
    {
     "$id": "245",
     "Name": "get",
     "ResourceName": "NullableFloatValue",
     "Accessibility": "public",
     "Parameters": [
      {
       "$id": "246",
<<<<<<< HEAD
=======
       "Name": "endpoint",
       "NameInRequest": "endpoint",
       "Description": "Service host",
       "Type": {
        "$id": "247",
        "kind": "url",
        "name": "url",
        "crossLanguageDefinitionId": "TypeSpec.url"
       },
       "Location": "Uri",
       "IsApiVersion": false,
       "IsResourceParameter": false,
       "IsContentType": false,
       "IsRequired": true,
       "IsEndpoint": true,
       "SkipUrlEncoding": false,
       "Explode": false,
       "Kind": "Client",
       "DefaultValue": {
        "$id": "248",
        "Type": {
         "$id": "249",
         "kind": "string",
         "name": "string",
         "crossLanguageDefinitionId": "TypeSpec.string"
        },
        "Value": "http://localhost:3000"
       }
      },
      {
       "$id": "250",
>>>>>>> fb93e005
       "Name": "accept",
       "NameInRequest": "Accept",
       "Type": {
        "$id": "247",
        "kind": "constant",
        "valueType": {
         "$id": "248",
         "kind": "string",
         "name": "string",
         "crossLanguageDefinitionId": "TypeSpec.string",
         "decorators": []
        },
        "value": "application/json",
        "decorators": []
       },
       "Location": "Header",
       "IsApiVersion": false,
       "IsContentType": false,
       "IsEndpoint": false,
       "Explode": false,
       "IsRequired": true,
       "Kind": "Constant",
       "Decorators": [],
       "SkipUrlEncoding": false
      }
     ],
     "Responses": [
      {
       "$id": "249",
       "StatusCodes": [
        200
       ],
       "BodyType": {
        "$id": "250",
        "kind": "dict",
        "keyType": {
         "$id": "251",
         "kind": "string",
         "name": "string",
         "crossLanguageDefinitionId": "TypeSpec.string",
         "decorators": []
        },
        "valueType": {
         "$id": "252",
         "kind": "nullable",
         "type": {
          "$id": "253",
          "kind": "float32",
          "name": "float32",
          "crossLanguageDefinitionId": "TypeSpec.float32",
          "decorators": []
         }
        },
        "decorators": []
       },
       "BodyMediaType": "Json",
       "Headers": [],
       "IsErrorResponse": false,
       "ContentTypes": [
        "application/json"
       ]
      }
     ],
     "HttpMethod": "GET",
     "RequestBodyMediaType": "None",
     "Uri": "{endpoint}",
     "Path": "/type/dictionary/nullable-float",
     "BufferResponse": true,
     "GenerateProtocolMethod": true,
     "GenerateConvenienceMethod": true,
     "CrossLanguageDefinitionId": "Type.Dictionary.NullableFloatValue.get",
     "Decorators": []
    },
    {
     "$id": "254",
     "Name": "put",
     "ResourceName": "NullableFloatValue",
     "Accessibility": "public",
     "Parameters": [
      {
       "$id": "255",
       "Name": "contentType",
       "NameInRequest": "Content-Type",
       "Description": "Body parameter's content type. Known values are application/json",
       "Type": {
        "$id": "256",
        "kind": "constant",
        "valueType": {
         "$id": "257",
         "kind": "string",
         "name": "string",
         "crossLanguageDefinitionId": "TypeSpec.string",
         "decorators": []
        },
        "value": "application/json",
        "decorators": []
       },
       "Location": "Header",
       "IsApiVersion": false,
       "IsContentType": true,
       "IsEndpoint": false,
       "Explode": false,
       "IsRequired": true,
       "Kind": "Constant",
       "Decorators": [],
       "SkipUrlEncoding": false
      },
      {
       "$id": "258",
       "Name": "body",
       "NameInRequest": "body",
       "Type": {
        "$id": "259",
        "kind": "dict",
        "keyType": {
         "$id": "260",
         "kind": "string",
         "name": "string",
         "crossLanguageDefinitionId": "TypeSpec.string",
         "decorators": []
        },
        "valueType": {
         "$id": "261",
         "kind": "nullable",
         "type": {
          "$id": "262",
          "kind": "float32",
          "name": "float32",
          "crossLanguageDefinitionId": "TypeSpec.float32",
          "decorators": []
         }
        },
        "decorators": []
       },
       "Location": "Body",
       "IsApiVersion": false,
       "IsContentType": false,
       "IsEndpoint": false,
       "Explode": false,
       "IsRequired": true,
       "Kind": "Method",
       "Decorators": [],
       "SkipUrlEncoding": false
      }
     ],
     "Responses": [
      {
       "$id": "263",
       "StatusCodes": [
        204
       ],
       "BodyMediaType": "Json",
       "Headers": [],
       "IsErrorResponse": false
      }
     ],
     "HttpMethod": "PUT",
     "RequestBodyMediaType": "None",
     "Uri": "{endpoint}",
     "Path": "/type/dictionary/nullable-float",
     "RequestMediaTypes": [
      "application/json"
     ],
     "BufferResponse": true,
     "GenerateProtocolMethod": true,
     "GenerateConvenienceMethod": true,
     "CrossLanguageDefinitionId": "Type.Dictionary.NullableFloatValue.put",
     "Decorators": []
    }
   ],
   "Protocol": {
    "$id": "264"
   },
   "Parent": "DictionaryClient",
   "Parameters": [
    {
     "$id": "265",
     "Name": "endpoint",
     "NameInRequest": "endpoint",
     "Type": {
      "$id": "266",
      "kind": "url",
      "name": "url",
      "crossLanguageDefinitionId": "TypeSpec.url"
     },
     "Location": "Uri",
     "IsApiVersion": false,
     "IsResourceParameter": false,
     "IsContentType": false,
     "IsRequired": true,
     "IsEndpoint": true,
     "SkipUrlEncoding": false,
     "Explode": false,
     "Kind": "Client",
     "DefaultValue": {
      "$id": "267",
      "Type": {
       "$id": "268",
       "kind": "string",
       "name": "string",
       "crossLanguageDefinitionId": "TypeSpec.string"
      },
      "Value": "http://localhost:3000"
     }
    }
   ],
   "Decorators": []
  }
 ]
}<|MERGE_RESOLUTION|>--- conflicted
+++ resolved
@@ -120,40 +120,6 @@
      "Parameters": [
       {
        "$id": "16",
-<<<<<<< HEAD
-=======
-       "Name": "endpoint",
-       "NameInRequest": "endpoint",
-       "Description": "Service host",
-       "Type": {
-        "$id": "17",
-        "kind": "url",
-        "name": "url",
-        "crossLanguageDefinitionId": "TypeSpec.url"
-       },
-       "Location": "Uri",
-       "IsApiVersion": false,
-       "IsResourceParameter": false,
-       "IsContentType": false,
-       "IsRequired": true,
-       "IsEndpoint": true,
-       "SkipUrlEncoding": false,
-       "Explode": false,
-       "Kind": "Client",
-       "DefaultValue": {
-        "$id": "18",
-        "Type": {
-         "$id": "19",
-         "kind": "string",
-         "name": "string",
-         "crossLanguageDefinitionId": "TypeSpec.string"
-        },
-        "Value": "http://localhost:3000"
-       }
-      },
-      {
-       "$id": "20",
->>>>>>> fb93e005
        "Name": "accept",
        "NameInRequest": "Accept",
        "Type": {
@@ -325,6 +291,7 @@
      "$id": "33",
      "Name": "endpoint",
      "NameInRequest": "endpoint",
+     "Description": "Service host",
      "Type": {
       "$id": "34",
       "kind": "url",
@@ -367,40 +334,6 @@
      "Parameters": [
       {
        "$id": "39",
-<<<<<<< HEAD
-=======
-       "Name": "endpoint",
-       "NameInRequest": "endpoint",
-       "Description": "Service host",
-       "Type": {
-        "$id": "40",
-        "kind": "url",
-        "name": "url",
-        "crossLanguageDefinitionId": "TypeSpec.url"
-       },
-       "Location": "Uri",
-       "IsApiVersion": false,
-       "IsResourceParameter": false,
-       "IsContentType": false,
-       "IsRequired": true,
-       "IsEndpoint": true,
-       "SkipUrlEncoding": false,
-       "Explode": false,
-       "Kind": "Client",
-       "DefaultValue": {
-        "$id": "41",
-        "Type": {
-         "$id": "42",
-         "kind": "string",
-         "name": "string",
-         "crossLanguageDefinitionId": "TypeSpec.string"
-        },
-        "Value": "http://localhost:3000"
-       }
-      },
-      {
-       "$id": "43",
->>>>>>> fb93e005
        "Name": "accept",
        "NameInRequest": "Accept",
        "Type": {
@@ -572,6 +505,7 @@
      "$id": "56",
      "Name": "endpoint",
      "NameInRequest": "endpoint",
+     "Description": "Service host",
      "Type": {
       "$id": "57",
       "kind": "url",
@@ -614,40 +548,6 @@
      "Parameters": [
       {
        "$id": "62",
-<<<<<<< HEAD
-=======
-       "Name": "endpoint",
-       "NameInRequest": "endpoint",
-       "Description": "Service host",
-       "Type": {
-        "$id": "63",
-        "kind": "url",
-        "name": "url",
-        "crossLanguageDefinitionId": "TypeSpec.url"
-       },
-       "Location": "Uri",
-       "IsApiVersion": false,
-       "IsResourceParameter": false,
-       "IsContentType": false,
-       "IsRequired": true,
-       "IsEndpoint": true,
-       "SkipUrlEncoding": false,
-       "Explode": false,
-       "Kind": "Client",
-       "DefaultValue": {
-        "$id": "64",
-        "Type": {
-         "$id": "65",
-         "kind": "string",
-         "name": "string",
-         "crossLanguageDefinitionId": "TypeSpec.string"
-        },
-        "Value": "http://localhost:3000"
-       }
-      },
-      {
-       "$id": "66",
->>>>>>> fb93e005
        "Name": "accept",
        "NameInRequest": "Accept",
        "Type": {
@@ -819,6 +719,7 @@
      "$id": "79",
      "Name": "endpoint",
      "NameInRequest": "endpoint",
+     "Description": "Service host",
      "Type": {
       "$id": "80",
       "kind": "url",
@@ -861,40 +762,6 @@
      "Parameters": [
       {
        "$id": "85",
-<<<<<<< HEAD
-=======
-       "Name": "endpoint",
-       "NameInRequest": "endpoint",
-       "Description": "Service host",
-       "Type": {
-        "$id": "86",
-        "kind": "url",
-        "name": "url",
-        "crossLanguageDefinitionId": "TypeSpec.url"
-       },
-       "Location": "Uri",
-       "IsApiVersion": false,
-       "IsResourceParameter": false,
-       "IsContentType": false,
-       "IsRequired": true,
-       "IsEndpoint": true,
-       "SkipUrlEncoding": false,
-       "Explode": false,
-       "Kind": "Client",
-       "DefaultValue": {
-        "$id": "87",
-        "Type": {
-         "$id": "88",
-         "kind": "string",
-         "name": "string",
-         "crossLanguageDefinitionId": "TypeSpec.string"
-        },
-        "Value": "http://localhost:3000"
-       }
-      },
-      {
-       "$id": "89",
->>>>>>> fb93e005
        "Name": "accept",
        "NameInRequest": "Accept",
        "Type": {
@@ -1066,6 +933,7 @@
      "$id": "102",
      "Name": "endpoint",
      "NameInRequest": "endpoint",
+     "Description": "Service host",
      "Type": {
       "$id": "103",
       "kind": "url",
@@ -1108,40 +976,6 @@
      "Parameters": [
       {
        "$id": "108",
-<<<<<<< HEAD
-=======
-       "Name": "endpoint",
-       "NameInRequest": "endpoint",
-       "Description": "Service host",
-       "Type": {
-        "$id": "109",
-        "kind": "url",
-        "name": "url",
-        "crossLanguageDefinitionId": "TypeSpec.url"
-       },
-       "Location": "Uri",
-       "IsApiVersion": false,
-       "IsResourceParameter": false,
-       "IsContentType": false,
-       "IsRequired": true,
-       "IsEndpoint": true,
-       "SkipUrlEncoding": false,
-       "Explode": false,
-       "Kind": "Client",
-       "DefaultValue": {
-        "$id": "110",
-        "Type": {
-         "$id": "111",
-         "kind": "string",
-         "name": "string",
-         "crossLanguageDefinitionId": "TypeSpec.string"
-        },
-        "Value": "http://localhost:3000"
-       }
-      },
-      {
-       "$id": "112",
->>>>>>> fb93e005
        "Name": "accept",
        "NameInRequest": "Accept",
        "Type": {
@@ -1313,6 +1147,7 @@
      "$id": "125",
      "Name": "endpoint",
      "NameInRequest": "endpoint",
+     "Description": "Service host",
      "Type": {
       "$id": "126",
       "kind": "url",
@@ -1355,40 +1190,6 @@
      "Parameters": [
       {
        "$id": "131",
-<<<<<<< HEAD
-=======
-       "Name": "endpoint",
-       "NameInRequest": "endpoint",
-       "Description": "Service host",
-       "Type": {
-        "$id": "132",
-        "kind": "url",
-        "name": "url",
-        "crossLanguageDefinitionId": "TypeSpec.url"
-       },
-       "Location": "Uri",
-       "IsApiVersion": false,
-       "IsResourceParameter": false,
-       "IsContentType": false,
-       "IsRequired": true,
-       "IsEndpoint": true,
-       "SkipUrlEncoding": false,
-       "Explode": false,
-       "Kind": "Client",
-       "DefaultValue": {
-        "$id": "133",
-        "Type": {
-         "$id": "134",
-         "kind": "string",
-         "name": "string",
-         "crossLanguageDefinitionId": "TypeSpec.string"
-        },
-        "Value": "http://localhost:3000"
-       }
-      },
-      {
-       "$id": "135",
->>>>>>> fb93e005
        "Name": "accept",
        "NameInRequest": "Accept",
        "Type": {
@@ -1576,6 +1377,7 @@
      "$id": "150",
      "Name": "endpoint",
      "NameInRequest": "endpoint",
+     "Description": "Service host",
      "Type": {
       "$id": "151",
       "kind": "url",
@@ -1618,40 +1420,6 @@
      "Parameters": [
       {
        "$id": "156",
-<<<<<<< HEAD
-=======
-       "Name": "endpoint",
-       "NameInRequest": "endpoint",
-       "Description": "Service host",
-       "Type": {
-        "$id": "157",
-        "kind": "url",
-        "name": "url",
-        "crossLanguageDefinitionId": "TypeSpec.url"
-       },
-       "Location": "Uri",
-       "IsApiVersion": false,
-       "IsResourceParameter": false,
-       "IsContentType": false,
-       "IsRequired": true,
-       "IsEndpoint": true,
-       "SkipUrlEncoding": false,
-       "Explode": false,
-       "Kind": "Client",
-       "DefaultValue": {
-        "$id": "158",
-        "Type": {
-         "$id": "159",
-         "kind": "string",
-         "name": "string",
-         "crossLanguageDefinitionId": "TypeSpec.string"
-        },
-        "Value": "http://localhost:3000"
-       }
-      },
-      {
-       "$id": "160",
->>>>>>> fb93e005
        "Name": "accept",
        "NameInRequest": "Accept",
        "Type": {
@@ -1839,6 +1607,7 @@
      "$id": "175",
      "Name": "endpoint",
      "NameInRequest": "endpoint",
+     "Description": "Service host",
      "Type": {
       "$id": "176",
       "kind": "url",
@@ -1881,40 +1650,6 @@
      "Parameters": [
       {
        "$id": "181",
-<<<<<<< HEAD
-=======
-       "Name": "endpoint",
-       "NameInRequest": "endpoint",
-       "Description": "Service host",
-       "Type": {
-        "$id": "182",
-        "kind": "url",
-        "name": "url",
-        "crossLanguageDefinitionId": "TypeSpec.url"
-       },
-       "Location": "Uri",
-       "IsApiVersion": false,
-       "IsResourceParameter": false,
-       "IsContentType": false,
-       "IsRequired": true,
-       "IsEndpoint": true,
-       "SkipUrlEncoding": false,
-       "Explode": false,
-       "Kind": "Client",
-       "DefaultValue": {
-        "$id": "183",
-        "Type": {
-         "$id": "184",
-         "kind": "string",
-         "name": "string",
-         "crossLanguageDefinitionId": "TypeSpec.string"
-        },
-        "Value": "http://localhost:3000"
-       }
-      },
-      {
-       "$id": "185",
->>>>>>> fb93e005
        "Name": "accept",
        "NameInRequest": "Accept",
        "Type": {
@@ -2086,6 +1821,7 @@
      "$id": "198",
      "Name": "endpoint",
      "NameInRequest": "endpoint",
+     "Description": "Service host",
      "Type": {
       "$id": "199",
       "kind": "url",
@@ -2128,40 +1864,6 @@
      "Parameters": [
       {
        "$id": "204",
-<<<<<<< HEAD
-=======
-       "Name": "endpoint",
-       "NameInRequest": "endpoint",
-       "Description": "Service host",
-       "Type": {
-        "$id": "205",
-        "kind": "url",
-        "name": "url",
-        "crossLanguageDefinitionId": "TypeSpec.url"
-       },
-       "Location": "Uri",
-       "IsApiVersion": false,
-       "IsResourceParameter": false,
-       "IsContentType": false,
-       "IsRequired": true,
-       "IsEndpoint": true,
-       "SkipUrlEncoding": false,
-       "Explode": false,
-       "Kind": "Client",
-       "DefaultValue": {
-        "$id": "206",
-        "Type": {
-         "$id": "207",
-         "kind": "string",
-         "name": "string",
-         "crossLanguageDefinitionId": "TypeSpec.string"
-        },
-        "Value": "http://localhost:3000"
-       }
-      },
-      {
-       "$id": "208",
->>>>>>> fb93e005
        "Name": "accept",
        "NameInRequest": "Accept",
        "Type": {
@@ -2325,6 +2027,7 @@
      "$id": "219",
      "Name": "endpoint",
      "NameInRequest": "endpoint",
+     "Description": "Service host",
      "Type": {
       "$id": "220",
       "kind": "url",
@@ -2367,40 +2070,6 @@
      "Parameters": [
       {
        "$id": "225",
-<<<<<<< HEAD
-=======
-       "Name": "endpoint",
-       "NameInRequest": "endpoint",
-       "Description": "Service host",
-       "Type": {
-        "$id": "226",
-        "kind": "url",
-        "name": "url",
-        "crossLanguageDefinitionId": "TypeSpec.url"
-       },
-       "Location": "Uri",
-       "IsApiVersion": false,
-       "IsResourceParameter": false,
-       "IsContentType": false,
-       "IsRequired": true,
-       "IsEndpoint": true,
-       "SkipUrlEncoding": false,
-       "Explode": false,
-       "Kind": "Client",
-       "DefaultValue": {
-        "$id": "227",
-        "Type": {
-         "$id": "228",
-         "kind": "string",
-         "name": "string",
-         "crossLanguageDefinitionId": "TypeSpec.string"
-        },
-        "Value": "http://localhost:3000"
-       }
-      },
-      {
-       "$id": "229",
->>>>>>> fb93e005
        "Name": "accept",
        "NameInRequest": "Accept",
        "Type": {
@@ -2564,6 +2233,7 @@
      "$id": "240",
      "Name": "endpoint",
      "NameInRequest": "endpoint",
+     "Description": "Service host",
      "Type": {
       "$id": "241",
       "kind": "url",
@@ -2606,40 +2276,6 @@
      "Parameters": [
       {
        "$id": "246",
-<<<<<<< HEAD
-=======
-       "Name": "endpoint",
-       "NameInRequest": "endpoint",
-       "Description": "Service host",
-       "Type": {
-        "$id": "247",
-        "kind": "url",
-        "name": "url",
-        "crossLanguageDefinitionId": "TypeSpec.url"
-       },
-       "Location": "Uri",
-       "IsApiVersion": false,
-       "IsResourceParameter": false,
-       "IsContentType": false,
-       "IsRequired": true,
-       "IsEndpoint": true,
-       "SkipUrlEncoding": false,
-       "Explode": false,
-       "Kind": "Client",
-       "DefaultValue": {
-        "$id": "248",
-        "Type": {
-         "$id": "249",
-         "kind": "string",
-         "name": "string",
-         "crossLanguageDefinitionId": "TypeSpec.string"
-        },
-        "Value": "http://localhost:3000"
-       }
-      },
-      {
-       "$id": "250",
->>>>>>> fb93e005
        "Name": "accept",
        "NameInRequest": "Accept",
        "Type": {
@@ -2819,6 +2455,7 @@
      "$id": "265",
      "Name": "endpoint",
      "NameInRequest": "endpoint",
+     "Description": "Service host",
      "Type": {
       "$id": "266",
       "kind": "url",
