{
 "$id": "0",
 "Name": "Parameters.BodyOptionality",
 "ApiVersions": [],
 "Enums": [],
 "Models": [
  {
   "$id": "1",
   "Kind": "Model",
   "Name": "BodyModel",
   "Namespace": "Parameters.BodyOptionality",
   "IsNullable": false,
   "Usage": "Input",
   "Properties": [
    {
     "$id": "2",
     "Name": "name",
     "SerializedName": "name",
     "Description": "",
     "Type": {
<<<<<<< HEAD
      "$id": "3",
      "Kind": "Primitive",
      "Name": "String",
=======
      "$id": "4",
      "Kind": "string",
>>>>>>> f4b8779e
      "IsNullable": false
     },
     "IsRequired": true,
     "IsReadOnly": false
    }
   ]
  }
 ],
 "Clients": [
  {
   "$id": "4",
   "Name": "BodyOptionalityClient",
   "Description": "Test describing optionality of the request body.",
   "Operations": [
    {
     "$id": "5",
     "Name": "requiredExplicit",
     "ResourceName": "BodyOptionality",
     "Parameters": [
      {
       "$id": "6",
       "Name": "host",
       "NameInRequest": "host",
       "Description": "TestServer endpoint",
       "Type": {
<<<<<<< HEAD
        "$id": "7",
        "Kind": "Primitive",
        "Name": "String",
=======
        "$id": "8",
        "Kind": "string",
>>>>>>> f4b8779e
        "IsNullable": false
       },
       "Location": "Uri",
       "IsApiVersion": false,
       "IsResourceParameter": false,
       "IsContentType": false,
       "IsRequired": true,
       "IsEndpoint": true,
       "SkipUrlEncoding": false,
       "Explode": false,
       "Kind": "Client",
       "DefaultValue": {
        "$id": "8",
        "Type": {
<<<<<<< HEAD
         "$id": "9",
         "Kind": "Primitive",
         "Name": "String",
=======
         "$id": "10",
         "Kind": "string",
>>>>>>> f4b8779e
         "IsNullable": false
        },
        "Value": "http://localhost:3000"
       }
      },
      {
       "$id": "10",
       "Name": "body",
       "NameInRequest": "body",
       "Type": {
        "$ref": "1"
       },
       "Location": "Body",
       "IsRequired": true,
       "IsApiVersion": false,
       "IsResourceParameter": false,
       "IsContentType": false,
       "IsEndpoint": false,
       "SkipUrlEncoding": false,
       "Explode": false,
       "Kind": "Method"
      },
      {
       "$id": "11",
       "Name": "contentType",
       "NameInRequest": "Content-Type",
       "Type": {
<<<<<<< HEAD
        "$id": "12",
        "Kind": "Primitive",
        "Name": "String",
=======
        "$id": "13",
        "Kind": "string",
>>>>>>> f4b8779e
        "IsNullable": false
       },
       "Location": "Header",
       "IsApiVersion": false,
       "IsResourceParameter": false,
       "IsContentType": true,
       "IsRequired": true,
       "IsEndpoint": false,
       "SkipUrlEncoding": false,
       "Explode": false,
       "Kind": "Constant",
       "DefaultValue": {
        "$id": "13",
        "Type": {
         "$ref": "12"
        },
        "Value": "application/json"
       }
      },
      {
       "$id": "14",
       "Name": "accept",
       "NameInRequest": "Accept",
       "Type": {
<<<<<<< HEAD
        "$id": "15",
        "Kind": "Primitive",
        "Name": "String",
=======
        "$id": "16",
        "Kind": "string",
>>>>>>> f4b8779e
        "IsNullable": false
       },
       "Location": "Header",
       "IsApiVersion": false,
       "IsResourceParameter": false,
       "IsContentType": false,
       "IsRequired": true,
       "IsEndpoint": false,
       "SkipUrlEncoding": false,
       "Explode": false,
       "Kind": "Constant",
       "DefaultValue": {
        "$id": "16",
        "Type": {
         "$ref": "15"
        },
        "Value": "application/json"
       }
      }
     ],
     "Responses": [
      {
       "$id": "17",
       "StatusCodes": [
        204
       ],
       "BodyMediaType": "Json",
       "Headers": [],
       "IsErrorResponse": false
      }
     ],
     "HttpMethod": "POST",
     "RequestBodyMediaType": "Json",
     "Uri": "{host}",
     "Path": "/parameters/body-optionality/required-explicit",
     "RequestMediaTypes": [
      "application/json"
     ],
     "BufferResponse": true,
     "GenerateProtocolMethod": true,
     "GenerateConvenienceMethod": true
    },
    {
     "$id": "18",
     "Name": "requiredImplicit",
     "ResourceName": "BodyOptionality",
     "Parameters": [
      {
       "$ref": "6"
      },
      {
       "$id": "19",
       "Name": "BodyModel",
       "NameInRequest": "BodyModel",
       "Type": {
        "$ref": "1"
       },
       "Location": "Body",
       "IsRequired": true,
       "IsApiVersion": false,
       "IsResourceParameter": false,
       "IsContentType": false,
       "IsEndpoint": false,
       "SkipUrlEncoding": false,
       "Explode": false,
       "Kind": "Method"
      },
      {
       "$id": "20",
       "Name": "contentType",
       "NameInRequest": "Content-Type",
       "Type": {
<<<<<<< HEAD
        "$id": "21",
        "Kind": "Primitive",
        "Name": "String",
=======
        "$id": "22",
        "Kind": "string",
>>>>>>> f4b8779e
        "IsNullable": false
       },
       "Location": "Header",
       "IsApiVersion": false,
       "IsResourceParameter": false,
       "IsContentType": true,
       "IsRequired": true,
       "IsEndpoint": false,
       "SkipUrlEncoding": false,
       "Explode": false,
       "Kind": "Constant",
       "DefaultValue": {
        "$id": "22",
        "Type": {
         "$ref": "21"
        },
        "Value": "application/json"
       }
      },
      {
       "$id": "23",
       "Name": "accept",
       "NameInRequest": "Accept",
       "Type": {
<<<<<<< HEAD
        "$id": "24",
        "Kind": "Primitive",
        "Name": "String",
=======
        "$id": "25",
        "Kind": "string",
>>>>>>> f4b8779e
        "IsNullable": false
       },
       "Location": "Header",
       "IsApiVersion": false,
       "IsResourceParameter": false,
       "IsContentType": false,
       "IsRequired": true,
       "IsEndpoint": false,
       "SkipUrlEncoding": false,
       "Explode": false,
       "Kind": "Constant",
       "DefaultValue": {
        "$id": "25",
        "Type": {
         "$ref": "24"
        },
        "Value": "application/json"
       }
      }
     ],
     "Responses": [
      {
       "$id": "26",
       "StatusCodes": [
        204
       ],
       "BodyMediaType": "Json",
       "Headers": [],
       "IsErrorResponse": false
      }
     ],
     "HttpMethod": "POST",
     "RequestBodyMediaType": "Json",
     "Uri": "{host}",
     "Path": "/parameters/body-optionality/required-implicit",
     "RequestMediaTypes": [
      "application/json"
     ],
     "BufferResponse": true,
     "GenerateProtocolMethod": true,
     "GenerateConvenienceMethod": true
    }
   ],
   "Protocol": {
    "$id": "27"
   },
   "Creatable": true,
   "Parameters": [
    {
     "$ref": "6"
    }
   ]
  },
  {
   "$id": "28",
   "Name": "OptionalExplicit",
   "Description": "",
   "Operations": [
    {
     "$id": "29",
     "Name": "set",
     "ResourceName": "OptionalExplicit",
     "Parameters": [
      {
       "$ref": "6"
      },
      {
       "$id": "30",
       "Name": "body",
       "NameInRequest": "body",
       "Type": {
        "$ref": "1"
       },
       "Location": "Body",
       "IsRequired": false,
       "IsApiVersion": false,
       "IsResourceParameter": false,
       "IsContentType": false,
       "IsEndpoint": false,
       "SkipUrlEncoding": false,
       "Explode": false,
       "Kind": "Method"
      },
      {
       "$id": "31",
       "Name": "contentType",
       "NameInRequest": "Content-Type",
       "Type": {
<<<<<<< HEAD
        "$id": "32",
        "Kind": "Primitive",
        "Name": "String",
=======
        "$id": "33",
        "Kind": "string",
>>>>>>> f4b8779e
        "IsNullable": false
       },
       "Location": "Header",
       "IsApiVersion": false,
       "IsResourceParameter": false,
       "IsContentType": true,
       "IsRequired": true,
       "IsEndpoint": false,
       "SkipUrlEncoding": false,
       "Explode": false,
       "Kind": "Constant",
       "DefaultValue": {
        "$id": "33",
        "Type": {
         "$ref": "32"
        },
        "Value": "application/json"
       }
      },
      {
       "$id": "34",
       "Name": "accept",
       "NameInRequest": "Accept",
       "Type": {
<<<<<<< HEAD
        "$id": "35",
        "Kind": "Primitive",
        "Name": "String",
=======
        "$id": "36",
        "Kind": "string",
>>>>>>> f4b8779e
        "IsNullable": false
       },
       "Location": "Header",
       "IsApiVersion": false,
       "IsResourceParameter": false,
       "IsContentType": false,
       "IsRequired": true,
       "IsEndpoint": false,
       "SkipUrlEncoding": false,
       "Explode": false,
       "Kind": "Constant",
       "DefaultValue": {
        "$id": "36",
        "Type": {
         "$ref": "35"
        },
        "Value": "application/json"
       }
      }
     ],
     "Responses": [
      {
       "$id": "37",
       "StatusCodes": [
        204
       ],
       "BodyMediaType": "Json",
       "Headers": [],
       "IsErrorResponse": false
      }
     ],
     "HttpMethod": "POST",
     "RequestBodyMediaType": "Json",
     "Uri": "{host}",
     "Path": "/parameters/body-optionality/optional-explicit/set",
     "RequestMediaTypes": [
      "application/json"
     ],
     "BufferResponse": true,
     "GenerateProtocolMethod": true,
     "GenerateConvenienceMethod": true
    },
    {
     "$id": "38",
     "Name": "omit",
     "ResourceName": "OptionalExplicit",
     "Parameters": [
      {
       "$ref": "6"
      },
      {
       "$id": "39",
       "Name": "body",
       "NameInRequest": "body",
       "Type": {
        "$ref": "1"
       },
       "Location": "Body",
       "IsRequired": false,
       "IsApiVersion": false,
       "IsResourceParameter": false,
       "IsContentType": false,
       "IsEndpoint": false,
       "SkipUrlEncoding": false,
       "Explode": false,
       "Kind": "Method"
      },
      {
       "$id": "40",
       "Name": "contentType",
       "NameInRequest": "Content-Type",
       "Type": {
<<<<<<< HEAD
        "$id": "41",
        "Kind": "Primitive",
        "Name": "String",
=======
        "$id": "42",
        "Kind": "string",
>>>>>>> f4b8779e
        "IsNullable": false
       },
       "Location": "Header",
       "IsApiVersion": false,
       "IsResourceParameter": false,
       "IsContentType": true,
       "IsRequired": true,
       "IsEndpoint": false,
       "SkipUrlEncoding": false,
       "Explode": false,
       "Kind": "Constant",
       "DefaultValue": {
        "$id": "42",
        "Type": {
         "$ref": "41"
        },
        "Value": "application/json"
       }
      },
      {
       "$id": "43",
       "Name": "accept",
       "NameInRequest": "Accept",
       "Type": {
<<<<<<< HEAD
        "$id": "44",
        "Kind": "Primitive",
        "Name": "String",
=======
        "$id": "45",
        "Kind": "string",
>>>>>>> f4b8779e
        "IsNullable": false
       },
       "Location": "Header",
       "IsApiVersion": false,
       "IsResourceParameter": false,
       "IsContentType": false,
       "IsRequired": true,
       "IsEndpoint": false,
       "SkipUrlEncoding": false,
       "Explode": false,
       "Kind": "Constant",
       "DefaultValue": {
        "$id": "45",
        "Type": {
         "$ref": "44"
        },
        "Value": "application/json"
       }
      }
     ],
     "Responses": [
      {
       "$id": "46",
       "StatusCodes": [
        204
       ],
       "BodyMediaType": "Json",
       "Headers": [],
       "IsErrorResponse": false
      }
     ],
     "HttpMethod": "POST",
     "RequestBodyMediaType": "Json",
     "Uri": "{host}",
     "Path": "/parameters/body-optionality/optional-explicit/omit",
     "RequestMediaTypes": [
      "application/json"
     ],
     "BufferResponse": true,
     "GenerateProtocolMethod": true,
     "GenerateConvenienceMethod": true
    }
   ],
   "Protocol": {
    "$id": "47"
   },
   "Creatable": false,
   "Parent": "BodyOptionalityClient",
   "Parameters": [
    {
     "$ref": "6"
    }
   ]
  }
 ]
}<|MERGE_RESOLUTION|>--- conflicted
+++ resolved
@@ -18,14 +18,8 @@
      "SerializedName": "name",
      "Description": "",
      "Type": {
-<<<<<<< HEAD
       "$id": "3",
-      "Kind": "Primitive",
-      "Name": "String",
-=======
-      "$id": "4",
       "Kind": "string",
->>>>>>> f4b8779e
       "IsNullable": false
      },
      "IsRequired": true,
@@ -51,36 +45,24 @@
        "NameInRequest": "host",
        "Description": "TestServer endpoint",
        "Type": {
-<<<<<<< HEAD
         "$id": "7",
-        "Kind": "Primitive",
-        "Name": "String",
-=======
+        "Kind": "string",
+        "IsNullable": false
+       },
+       "Location": "Uri",
+       "IsApiVersion": false,
+       "IsResourceParameter": false,
+       "IsContentType": false,
+       "IsRequired": true,
+       "IsEndpoint": true,
+       "SkipUrlEncoding": false,
+       "Explode": false,
+       "Kind": "Client",
+       "DefaultValue": {
         "$id": "8",
-        "Kind": "string",
->>>>>>> f4b8779e
-        "IsNullable": false
-       },
-       "Location": "Uri",
-       "IsApiVersion": false,
-       "IsResourceParameter": false,
-       "IsContentType": false,
-       "IsRequired": true,
-       "IsEndpoint": true,
-       "SkipUrlEncoding": false,
-       "Explode": false,
-       "Kind": "Client",
-       "DefaultValue": {
-        "$id": "8",
-        "Type": {
-<<<<<<< HEAD
+        "Type": {
          "$id": "9",
-         "Kind": "Primitive",
-         "Name": "String",
-=======
-         "$id": "10",
          "Kind": "string",
->>>>>>> f4b8779e
          "IsNullable": false
         },
         "Value": "http://localhost:3000"
@@ -108,14 +90,8 @@
        "Name": "contentType",
        "NameInRequest": "Content-Type",
        "Type": {
-<<<<<<< HEAD
         "$id": "12",
-        "Kind": "Primitive",
-        "Name": "String",
-=======
-        "$id": "13",
-        "Kind": "string",
->>>>>>> f4b8779e
+        "Kind": "string",
         "IsNullable": false
        },
        "Location": "Header",
@@ -140,14 +116,8 @@
        "Name": "accept",
        "NameInRequest": "Accept",
        "Type": {
-<<<<<<< HEAD
         "$id": "15",
-        "Kind": "Primitive",
-        "Name": "String",
-=======
-        "$id": "16",
-        "Kind": "string",
->>>>>>> f4b8779e
+        "Kind": "string",
         "IsNullable": false
        },
        "Location": "Header",
@@ -220,14 +190,8 @@
        "Name": "contentType",
        "NameInRequest": "Content-Type",
        "Type": {
-<<<<<<< HEAD
         "$id": "21",
-        "Kind": "Primitive",
-        "Name": "String",
-=======
-        "$id": "22",
-        "Kind": "string",
->>>>>>> f4b8779e
+        "Kind": "string",
         "IsNullable": false
        },
        "Location": "Header",
@@ -252,14 +216,8 @@
        "Name": "accept",
        "NameInRequest": "Accept",
        "Type": {
-<<<<<<< HEAD
         "$id": "24",
-        "Kind": "Primitive",
-        "Name": "String",
-=======
-        "$id": "25",
-        "Kind": "string",
->>>>>>> f4b8779e
+        "Kind": "string",
         "IsNullable": false
        },
        "Location": "Header",
@@ -348,14 +306,8 @@
        "Name": "contentType",
        "NameInRequest": "Content-Type",
        "Type": {
-<<<<<<< HEAD
         "$id": "32",
-        "Kind": "Primitive",
-        "Name": "String",
-=======
-        "$id": "33",
-        "Kind": "string",
->>>>>>> f4b8779e
+        "Kind": "string",
         "IsNullable": false
        },
        "Location": "Header",
@@ -380,14 +332,8 @@
        "Name": "accept",
        "NameInRequest": "Accept",
        "Type": {
-<<<<<<< HEAD
         "$id": "35",
-        "Kind": "Primitive",
-        "Name": "String",
-=======
-        "$id": "36",
-        "Kind": "string",
->>>>>>> f4b8779e
+        "Kind": "string",
         "IsNullable": false
        },
        "Location": "Header",
@@ -460,14 +406,8 @@
        "Name": "contentType",
        "NameInRequest": "Content-Type",
        "Type": {
-<<<<<<< HEAD
         "$id": "41",
-        "Kind": "Primitive",
-        "Name": "String",
-=======
-        "$id": "42",
-        "Kind": "string",
->>>>>>> f4b8779e
+        "Kind": "string",
         "IsNullable": false
        },
        "Location": "Header",
@@ -492,14 +432,8 @@
        "Name": "accept",
        "NameInRequest": "Accept",
        "Type": {
-<<<<<<< HEAD
         "$id": "44",
-        "Kind": "Primitive",
-        "Name": "String",
-=======
-        "$id": "45",
-        "Kind": "string",
->>>>>>> f4b8779e
+        "Kind": "string",
         "IsNullable": false
        },
        "Location": "Header",
