--- conflicted
+++ resolved
@@ -9,7 +9,7 @@
    "Kind": "model",
    "Name": "SpreadAsRequestBodyRequest1",
    "CrossLanguageDefinitionId": "Parameters.Spread.Model.spreadAsRequestBody.Request.anonymous",
-   "Usage": "Spread",
+   "Usage": "Spread,Json",
    "Properties": [
     {
      "$id": "3",
@@ -30,7 +30,7 @@
    "Kind": "model",
    "Name": "BodyParameter",
    "CrossLanguageDefinitionId": "Parameters.Spread.Model.BodyParameter",
-   "Usage": "Input",
+   "Usage": "Input,Json",
    "Description": "This is a simple model.",
    "Properties": [
     {
@@ -52,7 +52,7 @@
    "Kind": "model",
    "Name": "SpreadCompositeRequestMixRequest",
    "CrossLanguageDefinitionId": "spreadCompositeRequestMix.Request.anonymous",
-   "Usage": "Spread",
+   "Usage": "Spread,Json",
    "Properties": [
     {
      "$id": "9",
@@ -73,7 +73,7 @@
    "Kind": "model",
    "Name": "SpreadAsRequestBodyRequest",
    "CrossLanguageDefinitionId": "Parameters.Spread.Alias.spreadAsRequestBody.Request.anonymous",
-   "Usage": "Spread",
+   "Usage": "Spread,Json",
    "Properties": [
     {
      "$id": "12",
@@ -94,7 +94,7 @@
    "Kind": "model",
    "Name": "SpreadAsRequestParameterRequest",
    "CrossLanguageDefinitionId": "spreadAsRequestParameter.Request.anonymous",
-   "Usage": "Spread",
+   "Usage": "Spread,Json",
    "Properties": [
     {
      "$id": "15",
@@ -115,7 +115,7 @@
    "Kind": "model",
    "Name": "SpreadWithMultipleParametersRequest",
    "CrossLanguageDefinitionId": "spreadWithMultipleParameters.Request.anonymous",
-   "Usage": "Spread",
+   "Usage": "Spread,Json",
    "Properties": [
     {
      "$id": "18",
@@ -190,30 +190,6 @@
      "IsReadOnly": false
     }
    ]
-<<<<<<< HEAD
-=======
-  },
-  {
-   "$id": "30",
-   "Kind": "model",
-   "Name": "SpreadCompositeRequestMixRequest",
-   "CrossLanguageDefinitionId": "spreadCompositeRequestMix.Request.anonymous",
-   "Usage": "None",
-   "Properties": [
-    {
-     "$id": "31",
-     "Name": "prop",
-     "SerializedName": "prop",
-     "Description": "",
-     "Type": {
-      "$id": "32",
-      "Kind": "string"
-     },
-     "IsRequired": true,
-     "IsReadOnly": false
-    }
-   ]
->>>>>>> 685c6989
   }
  ],
  "Clients": [
