{
 "$id": "1",
 "Name": "Parameters.Spread",
 "ApiVersions": [],
 "Enums": [],
 "Models": [
  {
   "$id": "2",
   "Kind": "Model",
   "Name": "BodyParameter",
   "Namespace": "Parameters.Spread.Model",
   "Description": "This is a simple model.",
   "Usage": "Input",
   "Properties": [
    {
     "$id": "3",
     "Name": "name",
     "SerializedName": "name",
     "Description": "",
     "Type": {
      "$id": "4",
<<<<<<< HEAD
      "Kind": "Primitive",
      "Name": "String"
=======
      "Kind": "string",
      "IsNullable": false
>>>>>>> 9b8a321f
     },
     "IsRequired": true,
     "IsReadOnly": false
    }
   ]
  },
  {
   "$id": "5",
   "Kind": "Model",
   "Name": "CompositeRequestMix",
   "Namespace": "Parameters.Spread.Model",
   "Description": "This is a model with non-body http request decorator.",
   "Usage": "Input",
   "Properties": [
    {
     "$id": "6",
     "Name": "prop",
     "SerializedName": "prop",
     "Description": "",
     "Type": {
      "$id": "7",
<<<<<<< HEAD
      "Kind": "Primitive",
      "Name": "String"
=======
      "Kind": "string",
      "IsNullable": false
>>>>>>> 9b8a321f
     },
     "IsRequired": true,
     "IsReadOnly": false
    }
   ]
  },
  {
   "$id": "8",
   "Kind": "Model",
   "Name": "SpreadAsRequestBodyRequest",
   "Namespace": "Parameters.Spread.Alias",
   "Usage": "Input",
   "Properties": [
    {
     "$id": "9",
     "Name": "name",
     "SerializedName": "name",
     "Description": "",
     "Type": {
      "$id": "10",
<<<<<<< HEAD
      "Kind": "Primitive",
      "Name": "String"
=======
      "Kind": "string",
      "IsNullable": false
>>>>>>> 9b8a321f
     },
     "IsRequired": true,
     "IsReadOnly": false
    }
   ]
  },
  {
   "$id": "11",
   "Kind": "Model",
   "Name": "SpreadAsRequestParameterRequest",
   "Namespace": "",
   "Usage": "Input",
   "Properties": [
    {
     "$id": "12",
     "Name": "name",
     "SerializedName": "name",
     "Description": "",
     "Type": {
      "$id": "13",
<<<<<<< HEAD
      "Kind": "Primitive",
      "Name": "String"
=======
      "Kind": "string",
      "IsNullable": false
>>>>>>> 9b8a321f
     },
     "IsRequired": true,
     "IsReadOnly": false
    }
   ]
  },
  {
   "$id": "14",
   "Kind": "Model",
   "Name": "SpreadWithMultipleParametersRequest",
   "Namespace": "",
   "Usage": "Input",
   "Properties": [
    {
     "$id": "15",
     "Name": "prop1",
     "SerializedName": "prop1",
     "Description": "",
     "Type": {
      "$id": "16",
<<<<<<< HEAD
      "Kind": "Primitive",
      "Name": "String"
=======
      "Kind": "string",
      "IsNullable": false
>>>>>>> 9b8a321f
     },
     "IsRequired": true,
     "IsReadOnly": false
    },
    {
     "$id": "17",
     "Name": "prop2",
     "SerializedName": "prop2",
     "Description": "",
     "Type": {
      "$id": "18",
<<<<<<< HEAD
      "Kind": "Primitive",
      "Name": "String"
=======
      "Kind": "string",
      "IsNullable": false
>>>>>>> 9b8a321f
     },
     "IsRequired": true,
     "IsReadOnly": false
    },
    {
     "$id": "19",
     "Name": "prop3",
     "SerializedName": "prop3",
     "Description": "",
     "Type": {
      "$id": "20",
<<<<<<< HEAD
      "Kind": "Primitive",
      "Name": "String"
=======
      "Kind": "string",
      "IsNullable": false
>>>>>>> 9b8a321f
     },
     "IsRequired": true,
     "IsReadOnly": false
    },
    {
     "$id": "21",
     "Name": "prop4",
     "SerializedName": "prop4",
     "Description": "",
     "Type": {
      "$id": "22",
<<<<<<< HEAD
      "Kind": "Primitive",
      "Name": "String"
=======
      "Kind": "string",
      "IsNullable": false
>>>>>>> 9b8a321f
     },
     "IsRequired": true,
     "IsReadOnly": false
    },
    {
     "$id": "23",
     "Name": "prop5",
     "SerializedName": "prop5",
     "Description": "",
     "Type": {
      "$id": "24",
<<<<<<< HEAD
      "Kind": "Primitive",
      "Name": "String"
=======
      "Kind": "string",
      "IsNullable": false
>>>>>>> 9b8a321f
     },
     "IsRequired": true,
     "IsReadOnly": false
    },
    {
     "$id": "25",
     "Name": "prop6",
     "SerializedName": "prop6",
     "Description": "",
     "Type": {
      "$id": "26",
<<<<<<< HEAD
      "Kind": "Primitive",
      "Name": "String"
=======
      "Kind": "string",
      "IsNullable": false
>>>>>>> 9b8a321f
     },
     "IsRequired": true,
     "IsReadOnly": false
    }
   ]
  }
 ],
 "Clients": [
  {
   "$id": "27",
   "Name": "SpreadClient",
   "Description": "",
   "Operations": [],
   "Protocol": {
    "$id": "28"
   },
   "Creatable": true,
   "Parameters": [
    {
     "$id": "29",
     "Name": "host",
     "NameInRequest": "host",
     "Description": "TestServer endpoint",
     "Type": {
      "$id": "30",
      "Kind": "string",
      "IsNullable": false
     },
     "Location": "Uri",
     "IsApiVersion": false,
     "IsResourceParameter": false,
     "IsContentType": false,
     "IsRequired": true,
     "IsEndpoint": true,
     "SkipUrlEncoding": false,
     "Explode": false,
     "Kind": "Client",
     "DefaultValue": {
      "$id": "31",
      "Type": {
       "$id": "32",
       "Kind": "string",
       "IsNullable": false
      },
      "Value": "http://localhost:3000"
     }
    }
   ]
  },
  {
   "$id": "33",
   "Name": "Model",
   "Description": "",
   "Operations": [
    {
     "$id": "34",
     "Name": "spreadAsRequestBody",
     "ResourceName": "Model",
     "Accessibility": "public",
     "Parameters": [
      {
       "$ref": "29"
      },
      {
       "$id": "35",
       "Name": "BodyParameter",
       "NameInRequest": "BodyParameter",
       "Description": "This is a simple model.",
       "Type": {
        "$ref": "2"
       },
       "Location": "Body",
       "IsRequired": true,
       "IsApiVersion": false,
       "IsResourceParameter": false,
       "IsContentType": false,
       "IsEndpoint": false,
       "SkipUrlEncoding": false,
       "Explode": false,
       "Kind": "Method"
      },
      {
       "$id": "36",
       "Name": "contentType",
       "NameInRequest": "Content-Type",
       "Type": {
        "$id": "37",
        "Kind": "string",
        "IsNullable": false
       },
       "Location": "Header",
       "IsApiVersion": false,
       "IsResourceParameter": false,
       "IsContentType": true,
       "IsRequired": true,
       "IsEndpoint": false,
       "SkipUrlEncoding": false,
       "Explode": false,
       "Kind": "Constant",
       "DefaultValue": {
        "$id": "38",
        "Type": {
         "$ref": "37"
        },
        "Value": "application/json"
       }
      },
      {
       "$id": "39",
       "Name": "accept",
       "NameInRequest": "Accept",
       "Type": {
        "$id": "40",
        "Kind": "string",
        "IsNullable": false
       },
       "Location": "Header",
       "IsApiVersion": false,
       "IsResourceParameter": false,
       "IsContentType": false,
       "IsRequired": true,
       "IsEndpoint": false,
       "SkipUrlEncoding": false,
       "Explode": false,
       "Kind": "Constant",
       "DefaultValue": {
        "$id": "41",
        "Type": {
         "$ref": "40"
        },
        "Value": "application/json"
       }
      }
     ],
     "Responses": [
      {
       "$id": "42",
       "StatusCodes": [
        204
       ],
       "BodyMediaType": "Json",
       "Headers": [],
       "IsErrorResponse": false
      }
     ],
     "HttpMethod": "PUT",
     "RequestBodyMediaType": "Json",
     "Uri": "{host}",
     "Path": "/parameters/spread/model/request-body",
     "RequestMediaTypes": [
      "application/json"
     ],
     "BufferResponse": true,
     "GenerateProtocolMethod": true,
     "GenerateConvenienceMethod": true
    },
    {
     "$id": "43",
     "Name": "spreadCompositeRequestOnlyWithBody",
     "ResourceName": "Model",
     "Accessibility": "public",
     "Parameters": [
      {
       "$ref": "29"
      },
      {
       "$id": "44",
       "Name": "body",
       "NameInRequest": "body",
       "Type": {
        "$ref": "2"
       },
       "Location": "Body",
       "IsRequired": true,
       "IsApiVersion": false,
       "IsResourceParameter": false,
       "IsContentType": false,
       "IsEndpoint": false,
       "SkipUrlEncoding": false,
       "Explode": false,
       "Kind": "Method"
      },
      {
       "$id": "45",
       "Name": "contentType",
       "NameInRequest": "Content-Type",
       "Type": {
        "$id": "46",
        "Kind": "string",
        "IsNullable": false
       },
       "Location": "Header",
       "IsApiVersion": false,
       "IsResourceParameter": false,
       "IsContentType": true,
       "IsRequired": true,
       "IsEndpoint": false,
       "SkipUrlEncoding": false,
       "Explode": false,
       "Kind": "Constant",
       "DefaultValue": {
        "$id": "47",
        "Type": {
         "$ref": "46"
        },
        "Value": "application/json"
       }
      },
      {
       "$id": "48",
       "Name": "accept",
       "NameInRequest": "Accept",
       "Type": {
        "$id": "49",
        "Kind": "string",
        "IsNullable": false
       },
       "Location": "Header",
       "IsApiVersion": false,
       "IsResourceParameter": false,
       "IsContentType": false,
       "IsRequired": true,
       "IsEndpoint": false,
       "SkipUrlEncoding": false,
       "Explode": false,
       "Kind": "Constant",
       "DefaultValue": {
        "$id": "50",
        "Type": {
         "$ref": "49"
        },
        "Value": "application/json"
       }
      }
     ],
     "Responses": [
      {
       "$id": "51",
       "StatusCodes": [
        204
       ],
       "BodyMediaType": "Json",
       "Headers": [],
       "IsErrorResponse": false
      }
     ],
     "HttpMethod": "PUT",
     "RequestBodyMediaType": "Json",
     "Uri": "{host}",
     "Path": "/parameters/spread/model/composite-request-only-with-body",
     "RequestMediaTypes": [
      "application/json"
     ],
     "BufferResponse": true,
     "GenerateProtocolMethod": true,
     "GenerateConvenienceMethod": true
    },
    {
     "$id": "52",
     "Name": "spreadCompositeRequestWithoutBody",
     "ResourceName": "Model",
     "Accessibility": "public",
     "Parameters": [
      {
       "$ref": "29"
      },
      {
       "$id": "53",
       "Name": "name",
       "NameInRequest": "name",
       "Type": {
        "$id": "54",
<<<<<<< HEAD
        "Kind": "Primitive",
        "Name": "String"
=======
        "Kind": "string",
        "IsNullable": false
>>>>>>> 9b8a321f
       },
       "Location": "Path",
       "IsRequired": true,
       "IsApiVersion": false,
       "IsResourceParameter": false,
       "IsContentType": false,
       "IsEndpoint": false,
       "SkipUrlEncoding": false,
       "Explode": false,
       "Kind": "Method"
      },
      {
       "$id": "55",
       "Name": "testHeader",
       "NameInRequest": "test-header",
       "Type": {
        "$id": "56",
<<<<<<< HEAD
        "Kind": "Primitive",
        "Name": "String"
=======
        "Kind": "string",
        "IsNullable": false
>>>>>>> 9b8a321f
       },
       "Location": "Header",
       "IsRequired": true,
       "IsApiVersion": false,
       "IsResourceParameter": false,
       "IsContentType": false,
       "IsEndpoint": false,
       "SkipUrlEncoding": false,
       "Explode": false,
       "Kind": "Method"
      },
      {
       "$id": "57",
       "Name": "accept",
       "NameInRequest": "Accept",
       "Type": {
        "$id": "58",
        "Kind": "string",
        "IsNullable": false
       },
       "Location": "Header",
       "IsApiVersion": false,
       "IsResourceParameter": false,
       "IsContentType": false,
       "IsRequired": true,
       "IsEndpoint": false,
       "SkipUrlEncoding": false,
       "Explode": false,
       "Kind": "Constant",
       "DefaultValue": {
        "$id": "59",
        "Type": {
         "$ref": "58"
        },
        "Value": "application/json"
       }
      }
     ],
     "Responses": [
      {
       "$id": "60",
       "StatusCodes": [
        204
       ],
       "BodyMediaType": "Json",
       "Headers": [],
       "IsErrorResponse": false
      }
     ],
     "HttpMethod": "PUT",
     "RequestBodyMediaType": "None",
     "Uri": "{host}",
     "Path": "/parameters/spread/model/composite-request-without-body/{name}",
     "BufferResponse": true,
     "GenerateProtocolMethod": true,
     "GenerateConvenienceMethod": true
    },
    {
     "$id": "61",
     "Name": "spreadCompositeRequest",
     "ResourceName": "Model",
     "Accessibility": "public",
     "Parameters": [
      {
       "$ref": "29"
      },
      {
       "$id": "62",
       "Name": "name",
       "NameInRequest": "name",
       "Type": {
        "$id": "63",
<<<<<<< HEAD
        "Kind": "Primitive",
        "Name": "String"
=======
        "Kind": "string",
        "IsNullable": false
>>>>>>> 9b8a321f
       },
       "Location": "Path",
       "IsRequired": true,
       "IsApiVersion": false,
       "IsResourceParameter": false,
       "IsContentType": false,
       "IsEndpoint": false,
       "SkipUrlEncoding": false,
       "Explode": false,
       "Kind": "Method"
      },
      {
       "$id": "64",
       "Name": "testHeader",
       "NameInRequest": "test-header",
       "Type": {
        "$id": "65",
<<<<<<< HEAD
        "Kind": "Primitive",
        "Name": "String"
=======
        "Kind": "string",
        "IsNullable": false
>>>>>>> 9b8a321f
       },
       "Location": "Header",
       "IsRequired": true,
       "IsApiVersion": false,
       "IsResourceParameter": false,
       "IsContentType": false,
       "IsEndpoint": false,
       "SkipUrlEncoding": false,
       "Explode": false,
       "Kind": "Method"
      },
      {
       "$id": "66",
       "Name": "body",
       "NameInRequest": "body",
       "Type": {
        "$ref": "2"
       },
       "Location": "Body",
       "IsRequired": true,
       "IsApiVersion": false,
       "IsResourceParameter": false,
       "IsContentType": false,
       "IsEndpoint": false,
       "SkipUrlEncoding": false,
       "Explode": false,
       "Kind": "Method"
      },
      {
       "$id": "67",
       "Name": "contentType",
       "NameInRequest": "Content-Type",
       "Type": {
        "$id": "68",
        "Kind": "string",
        "IsNullable": false
       },
       "Location": "Header",
       "IsApiVersion": false,
       "IsResourceParameter": false,
       "IsContentType": true,
       "IsRequired": true,
       "IsEndpoint": false,
       "SkipUrlEncoding": false,
       "Explode": false,
       "Kind": "Constant",
       "DefaultValue": {
        "$id": "69",
        "Type": {
         "$ref": "68"
        },
        "Value": "application/json"
       }
      },
      {
       "$id": "70",
       "Name": "accept",
       "NameInRequest": "Accept",
       "Type": {
        "$id": "71",
        "Kind": "string",
        "IsNullable": false
       },
       "Location": "Header",
       "IsApiVersion": false,
       "IsResourceParameter": false,
       "IsContentType": false,
       "IsRequired": true,
       "IsEndpoint": false,
       "SkipUrlEncoding": false,
       "Explode": false,
       "Kind": "Constant",
       "DefaultValue": {
        "$id": "72",
        "Type": {
         "$ref": "71"
        },
        "Value": "application/json"
       }
      }
     ],
     "Responses": [
      {
       "$id": "73",
       "StatusCodes": [
        204
       ],
       "BodyMediaType": "Json",
       "Headers": [],
       "IsErrorResponse": false
      }
     ],
     "HttpMethod": "PUT",
     "RequestBodyMediaType": "Json",
     "Uri": "{host}",
     "Path": "/parameters/spread/model/composite-request/{name}",
     "RequestMediaTypes": [
      "application/json"
     ],
     "BufferResponse": true,
     "GenerateProtocolMethod": true,
     "GenerateConvenienceMethod": true
    },
    {
     "$id": "74",
     "Name": "spreadCompositeRequestMix",
     "ResourceName": "Model",
     "Accessibility": "public",
     "Parameters": [
      {
       "$ref": "29"
      },
      {
       "$id": "75",
       "Name": "name",
       "NameInRequest": "name",
       "Type": {
        "$id": "76",
<<<<<<< HEAD
        "Kind": "Primitive",
        "Name": "String"
=======
        "Kind": "string",
        "IsNullable": false
>>>>>>> 9b8a321f
       },
       "Location": "Path",
       "IsRequired": true,
       "IsApiVersion": false,
       "IsResourceParameter": false,
       "IsContentType": false,
       "IsEndpoint": false,
       "SkipUrlEncoding": false,
       "Explode": false,
       "Kind": "Method"
      },
      {
       "$id": "77",
       "Name": "testHeader",
       "NameInRequest": "test-header",
       "Type": {
        "$id": "78",
<<<<<<< HEAD
        "Kind": "Primitive",
        "Name": "String"
=======
        "Kind": "string",
        "IsNullable": false
>>>>>>> 9b8a321f
       },
       "Location": "Header",
       "IsRequired": true,
       "IsApiVersion": false,
       "IsResourceParameter": false,
       "IsContentType": false,
       "IsEndpoint": false,
       "SkipUrlEncoding": false,
       "Explode": false,
       "Kind": "Method"
      },
      {
       "$id": "79",
       "Name": "CompositeRequestMix",
       "NameInRequest": "CompositeRequestMix",
       "Description": "This is a model with non-body http request decorator.",
       "Type": {
        "$ref": "5"
       },
       "Location": "Body",
       "IsRequired": true,
       "IsApiVersion": false,
       "IsResourceParameter": false,
       "IsContentType": false,
       "IsEndpoint": false,
       "SkipUrlEncoding": false,
       "Explode": false,
       "Kind": "Method"
      },
      {
       "$id": "80",
       "Name": "contentType",
       "NameInRequest": "Content-Type",
       "Type": {
        "$id": "81",
        "Kind": "string",
        "IsNullable": false
       },
       "Location": "Header",
       "IsApiVersion": false,
       "IsResourceParameter": false,
       "IsContentType": true,
       "IsRequired": true,
       "IsEndpoint": false,
       "SkipUrlEncoding": false,
       "Explode": false,
       "Kind": "Constant",
       "DefaultValue": {
        "$id": "82",
        "Type": {
         "$ref": "81"
        },
        "Value": "application/json"
       }
      },
      {
       "$id": "83",
       "Name": "accept",
       "NameInRequest": "Accept",
       "Type": {
        "$id": "84",
        "Kind": "string",
        "IsNullable": false
       },
       "Location": "Header",
       "IsApiVersion": false,
       "IsResourceParameter": false,
       "IsContentType": false,
       "IsRequired": true,
       "IsEndpoint": false,
       "SkipUrlEncoding": false,
       "Explode": false,
       "Kind": "Constant",
       "DefaultValue": {
        "$id": "85",
        "Type": {
         "$ref": "84"
        },
        "Value": "application/json"
       }
      }
     ],
     "Responses": [
      {
       "$id": "86",
       "StatusCodes": [
        204
       ],
       "BodyMediaType": "Json",
       "Headers": [],
       "IsErrorResponse": false
      }
     ],
     "HttpMethod": "PUT",
     "RequestBodyMediaType": "Json",
     "Uri": "{host}",
     "Path": "/parameters/spread/model/composite-request-mix/{name}",
     "RequestMediaTypes": [
      "application/json"
     ],
     "BufferResponse": true,
     "GenerateProtocolMethod": true,
     "GenerateConvenienceMethod": true
    }
   ],
   "Protocol": {
    "$id": "87"
   },
   "Creatable": false,
   "Parent": "SpreadClient",
   "Parameters": [
    {
     "$ref": "29"
    }
   ]
  },
  {
   "$id": "88",
   "Name": "Alias",
   "Description": "",
   "Operations": [
    {
     "$id": "89",
     "Name": "spreadAsRequestBody",
     "ResourceName": "Alias",
     "Accessibility": "public",
     "Parameters": [
      {
       "$ref": "29"
      },
      {
       "$id": "90",
       "Name": "SpreadAsRequestBodyRequest",
       "NameInRequest": "",
       "Type": {
        "$ref": "8"
       },
       "Location": "Body",
       "IsRequired": true,
       "IsApiVersion": false,
       "IsResourceParameter": false,
       "IsContentType": false,
       "IsEndpoint": false,
       "SkipUrlEncoding": false,
       "Explode": false,
       "Kind": "Spread"
      },
      {
       "$id": "91",
       "Name": "contentType",
       "NameInRequest": "Content-Type",
       "Type": {
        "$id": "92",
        "Kind": "string",
        "IsNullable": false
       },
       "Location": "Header",
       "IsApiVersion": false,
       "IsResourceParameter": false,
       "IsContentType": true,
       "IsRequired": true,
       "IsEndpoint": false,
       "SkipUrlEncoding": false,
       "Explode": false,
       "Kind": "Constant",
       "DefaultValue": {
        "$id": "93",
        "Type": {
         "$ref": "92"
        },
        "Value": "application/json"
       }
      },
      {
       "$id": "94",
       "Name": "accept",
       "NameInRequest": "Accept",
       "Type": {
        "$id": "95",
        "Kind": "string",
        "IsNullable": false
       },
       "Location": "Header",
       "IsApiVersion": false,
       "IsResourceParameter": false,
       "IsContentType": false,
       "IsRequired": true,
       "IsEndpoint": false,
       "SkipUrlEncoding": false,
       "Explode": false,
       "Kind": "Constant",
       "DefaultValue": {
        "$id": "96",
        "Type": {
         "$ref": "95"
        },
        "Value": "application/json"
       }
      }
     ],
     "Responses": [
      {
       "$id": "97",
       "StatusCodes": [
        204
       ],
       "BodyMediaType": "Json",
       "Headers": [],
       "IsErrorResponse": false
      }
     ],
     "HttpMethod": "PUT",
     "RequestBodyMediaType": "Json",
     "Uri": "{host}",
     "Path": "/parameters/spread/alias/request-body",
     "RequestMediaTypes": [
      "application/json"
     ],
     "BufferResponse": true,
     "GenerateProtocolMethod": true,
     "GenerateConvenienceMethod": true
    },
    {
     "$id": "98",
     "Name": "spreadAsRequestParameter",
     "ResourceName": "Alias",
     "Accessibility": "public",
     "Parameters": [
      {
       "$ref": "29"
      },
      {
       "$id": "99",
       "Name": "id",
       "NameInRequest": "id",
       "Type": {
        "$id": "100",
<<<<<<< HEAD
        "Kind": "Primitive",
        "Name": "String"
=======
        "Kind": "string",
        "IsNullable": false
>>>>>>> 9b8a321f
       },
       "Location": "Path",
       "IsRequired": true,
       "IsApiVersion": false,
       "IsResourceParameter": false,
       "IsContentType": false,
       "IsEndpoint": false,
       "SkipUrlEncoding": false,
       "Explode": false,
       "Kind": "Method"
      },
      {
       "$id": "101",
       "Name": "x-ms-test-header",
       "NameInRequest": "x-ms-test-header",
       "Type": {
        "$id": "102",
<<<<<<< HEAD
        "Kind": "Primitive",
        "Name": "String"
=======
        "Kind": "string",
        "IsNullable": false
>>>>>>> 9b8a321f
       },
       "Location": "Header",
       "IsRequired": true,
       "IsApiVersion": false,
       "IsResourceParameter": false,
       "IsContentType": false,
       "IsEndpoint": false,
       "SkipUrlEncoding": false,
       "Explode": false,
       "Kind": "Method"
      },
      {
       "$id": "103",
       "Name": "SpreadAsRequestParameterRequest",
       "NameInRequest": "",
       "Type": {
        "$ref": "11"
       },
       "Location": "Body",
       "IsRequired": true,
       "IsApiVersion": false,
       "IsResourceParameter": false,
       "IsContentType": false,
       "IsEndpoint": false,
       "SkipUrlEncoding": false,
       "Explode": false,
       "Kind": "Spread"
      },
      {
       "$id": "104",
       "Name": "contentType",
       "NameInRequest": "Content-Type",
       "Type": {
        "$id": "105",
        "Kind": "string",
        "IsNullable": false
       },
       "Location": "Header",
       "IsApiVersion": false,
       "IsResourceParameter": false,
       "IsContentType": true,
       "IsRequired": true,
       "IsEndpoint": false,
       "SkipUrlEncoding": false,
       "Explode": false,
       "Kind": "Constant",
       "DefaultValue": {
        "$id": "106",
        "Type": {
         "$ref": "105"
        },
        "Value": "application/json"
       }
      },
      {
       "$id": "107",
       "Name": "accept",
       "NameInRequest": "Accept",
       "Type": {
        "$id": "108",
        "Kind": "string",
        "IsNullable": false
       },
       "Location": "Header",
       "IsApiVersion": false,
       "IsResourceParameter": false,
       "IsContentType": false,
       "IsRequired": true,
       "IsEndpoint": false,
       "SkipUrlEncoding": false,
       "Explode": false,
       "Kind": "Constant",
       "DefaultValue": {
        "$id": "109",
        "Type": {
         "$ref": "108"
        },
        "Value": "application/json"
       }
      }
     ],
     "Responses": [
      {
       "$id": "110",
       "StatusCodes": [
        204
       ],
       "BodyMediaType": "Json",
       "Headers": [],
       "IsErrorResponse": false
      }
     ],
     "HttpMethod": "PUT",
     "RequestBodyMediaType": "Json",
     "Uri": "{host}",
     "Path": "/parameters/spread/alias/request-parameter/{id}",
     "RequestMediaTypes": [
      "application/json"
     ],
     "BufferResponse": true,
     "GenerateProtocolMethod": true,
     "GenerateConvenienceMethod": true
    },
    {
     "$id": "111",
     "Name": "spreadWithMultipleParameters",
     "ResourceName": "Alias",
     "Accessibility": "public",
     "Parameters": [
      {
       "$ref": "29"
      },
      {
       "$id": "112",
       "Name": "id",
       "NameInRequest": "id",
       "Type": {
        "$id": "113",
<<<<<<< HEAD
        "Kind": "Primitive",
        "Name": "String"
=======
        "Kind": "string",
        "IsNullable": false
>>>>>>> 9b8a321f
       },
       "Location": "Path",
       "IsRequired": true,
       "IsApiVersion": false,
       "IsResourceParameter": false,
       "IsContentType": false,
       "IsEndpoint": false,
       "SkipUrlEncoding": false,
       "Explode": false,
       "Kind": "Method"
      },
      {
       "$id": "114",
       "Name": "x-ms-test-header",
       "NameInRequest": "x-ms-test-header",
       "Type": {
        "$id": "115",
<<<<<<< HEAD
        "Kind": "Primitive",
        "Name": "String"
=======
        "Kind": "string",
        "IsNullable": false
>>>>>>> 9b8a321f
       },
       "Location": "Header",
       "IsRequired": true,
       "IsApiVersion": false,
       "IsResourceParameter": false,
       "IsContentType": false,
       "IsEndpoint": false,
       "SkipUrlEncoding": false,
       "Explode": false,
       "Kind": "Method"
      },
      {
       "$id": "116",
       "Name": "SpreadWithMultipleParametersRequest",
       "NameInRequest": "",
       "Type": {
        "$ref": "14"
       },
       "Location": "Body",
       "IsRequired": true,
       "IsApiVersion": false,
       "IsResourceParameter": false,
       "IsContentType": false,
       "IsEndpoint": false,
       "SkipUrlEncoding": false,
       "Explode": false,
       "Kind": "Spread"
      },
      {
       "$id": "117",
       "Name": "contentType",
       "NameInRequest": "Content-Type",
       "Type": {
        "$id": "118",
        "Kind": "string",
        "IsNullable": false
       },
       "Location": "Header",
       "IsApiVersion": false,
       "IsResourceParameter": false,
       "IsContentType": true,
       "IsRequired": true,
       "IsEndpoint": false,
       "SkipUrlEncoding": false,
       "Explode": false,
       "Kind": "Constant",
       "DefaultValue": {
        "$id": "119",
        "Type": {
         "$ref": "118"
        },
        "Value": "application/json"
       }
      },
      {
       "$id": "120",
       "Name": "accept",
       "NameInRequest": "Accept",
       "Type": {
        "$id": "121",
        "Kind": "string",
        "IsNullable": false
       },
       "Location": "Header",
       "IsApiVersion": false,
       "IsResourceParameter": false,
       "IsContentType": false,
       "IsRequired": true,
       "IsEndpoint": false,
       "SkipUrlEncoding": false,
       "Explode": false,
       "Kind": "Constant",
       "DefaultValue": {
        "$id": "122",
        "Type": {
         "$ref": "121"
        },
        "Value": "application/json"
       }
      }
     ],
     "Responses": [
      {
       "$id": "123",
       "StatusCodes": [
        204
       ],
       "BodyMediaType": "Json",
       "Headers": [],
       "IsErrorResponse": false
      }
     ],
     "HttpMethod": "PUT",
     "RequestBodyMediaType": "Json",
     "Uri": "{host}",
     "Path": "/parameters/spread/alias/multiple-parameters/{id}",
     "RequestMediaTypes": [
      "application/json"
     ],
     "BufferResponse": true,
     "GenerateProtocolMethod": true,
     "GenerateConvenienceMethod": true
    }
   ],
   "Protocol": {
    "$id": "124"
   },
   "Creatable": false,
   "Parent": "SpreadClient",
   "Parameters": [
    {
     "$ref": "29"
    }
   ]
  }
 ]
}<|MERGE_RESOLUTION|>--- conflicted
+++ resolved
@@ -19,13 +19,7 @@
      "Description": "",
      "Type": {
       "$id": "4",
-<<<<<<< HEAD
-      "Kind": "Primitive",
-      "Name": "String"
-=======
-      "Kind": "string",
-      "IsNullable": false
->>>>>>> 9b8a321f
+      "Kind": "string"
      },
      "IsRequired": true,
      "IsReadOnly": false
@@ -47,13 +41,7 @@
      "Description": "",
      "Type": {
       "$id": "7",
-<<<<<<< HEAD
-      "Kind": "Primitive",
-      "Name": "String"
-=======
-      "Kind": "string",
-      "IsNullable": false
->>>>>>> 9b8a321f
+      "Kind": "string"
      },
      "IsRequired": true,
      "IsReadOnly": false
@@ -74,13 +62,7 @@
      "Description": "",
      "Type": {
       "$id": "10",
-<<<<<<< HEAD
-      "Kind": "Primitive",
-      "Name": "String"
-=======
-      "Kind": "string",
-      "IsNullable": false
->>>>>>> 9b8a321f
+      "Kind": "string"
      },
      "IsRequired": true,
      "IsReadOnly": false
@@ -101,13 +83,7 @@
      "Description": "",
      "Type": {
       "$id": "13",
-<<<<<<< HEAD
-      "Kind": "Primitive",
-      "Name": "String"
-=======
-      "Kind": "string",
-      "IsNullable": false
->>>>>>> 9b8a321f
+      "Kind": "string"
      },
      "IsRequired": true,
      "IsReadOnly": false
@@ -128,13 +104,7 @@
      "Description": "",
      "Type": {
       "$id": "16",
-<<<<<<< HEAD
-      "Kind": "Primitive",
-      "Name": "String"
-=======
-      "Kind": "string",
-      "IsNullable": false
->>>>>>> 9b8a321f
+      "Kind": "string"
      },
      "IsRequired": true,
      "IsReadOnly": false
@@ -146,13 +116,7 @@
      "Description": "",
      "Type": {
       "$id": "18",
-<<<<<<< HEAD
-      "Kind": "Primitive",
-      "Name": "String"
-=======
-      "Kind": "string",
-      "IsNullable": false
->>>>>>> 9b8a321f
+      "Kind": "string"
      },
      "IsRequired": true,
      "IsReadOnly": false
@@ -164,13 +128,7 @@
      "Description": "",
      "Type": {
       "$id": "20",
-<<<<<<< HEAD
-      "Kind": "Primitive",
-      "Name": "String"
-=======
-      "Kind": "string",
-      "IsNullable": false
->>>>>>> 9b8a321f
+      "Kind": "string"
      },
      "IsRequired": true,
      "IsReadOnly": false
@@ -182,13 +140,7 @@
      "Description": "",
      "Type": {
       "$id": "22",
-<<<<<<< HEAD
-      "Kind": "Primitive",
-      "Name": "String"
-=======
-      "Kind": "string",
-      "IsNullable": false
->>>>>>> 9b8a321f
+      "Kind": "string"
      },
      "IsRequired": true,
      "IsReadOnly": false
@@ -200,13 +152,7 @@
      "Description": "",
      "Type": {
       "$id": "24",
-<<<<<<< HEAD
-      "Kind": "Primitive",
-      "Name": "String"
-=======
-      "Kind": "string",
-      "IsNullable": false
->>>>>>> 9b8a321f
+      "Kind": "string"
      },
      "IsRequired": true,
      "IsReadOnly": false
@@ -218,13 +164,7 @@
      "Description": "",
      "Type": {
       "$id": "26",
-<<<<<<< HEAD
-      "Kind": "Primitive",
-      "Name": "String"
-=======
-      "Kind": "string",
-      "IsNullable": false
->>>>>>> 9b8a321f
+      "Kind": "string"
      },
      "IsRequired": true,
      "IsReadOnly": false
@@ -497,13 +437,7 @@
        "NameInRequest": "name",
        "Type": {
         "$id": "54",
-<<<<<<< HEAD
-        "Kind": "Primitive",
-        "Name": "String"
-=======
-        "Kind": "string",
-        "IsNullable": false
->>>>>>> 9b8a321f
+        "Kind": "string"
        },
        "Location": "Path",
        "IsRequired": true,
@@ -521,13 +455,7 @@
        "NameInRequest": "test-header",
        "Type": {
         "$id": "56",
-<<<<<<< HEAD
-        "Kind": "Primitive",
-        "Name": "String"
-=======
-        "Kind": "string",
-        "IsNullable": false
->>>>>>> 9b8a321f
+        "Kind": "string"
        },
        "Location": "Header",
        "IsRequired": true,
@@ -600,13 +528,7 @@
        "NameInRequest": "name",
        "Type": {
         "$id": "63",
-<<<<<<< HEAD
-        "Kind": "Primitive",
-        "Name": "String"
-=======
-        "Kind": "string",
-        "IsNullable": false
->>>>>>> 9b8a321f
+        "Kind": "string"
        },
        "Location": "Path",
        "IsRequired": true,
@@ -624,13 +546,7 @@
        "NameInRequest": "test-header",
        "Type": {
         "$id": "65",
-<<<<<<< HEAD
-        "Kind": "Primitive",
-        "Name": "String"
-=======
-        "Kind": "string",
-        "IsNullable": false
->>>>>>> 9b8a321f
+        "Kind": "string"
        },
        "Location": "Header",
        "IsRequired": true,
@@ -749,13 +665,7 @@
        "NameInRequest": "name",
        "Type": {
         "$id": "76",
-<<<<<<< HEAD
-        "Kind": "Primitive",
-        "Name": "String"
-=======
-        "Kind": "string",
-        "IsNullable": false
->>>>>>> 9b8a321f
+        "Kind": "string"
        },
        "Location": "Path",
        "IsRequired": true,
@@ -773,13 +683,7 @@
        "NameInRequest": "test-header",
        "Type": {
         "$id": "78",
-<<<<<<< HEAD
-        "Kind": "Primitive",
-        "Name": "String"
-=======
-        "Kind": "string",
-        "IsNullable": false
->>>>>>> 9b8a321f
+        "Kind": "string"
        },
        "Location": "Header",
        "IsRequired": true,
@@ -1017,13 +921,7 @@
        "NameInRequest": "id",
        "Type": {
         "$id": "100",
-<<<<<<< HEAD
-        "Kind": "Primitive",
-        "Name": "String"
-=======
-        "Kind": "string",
-        "IsNullable": false
->>>>>>> 9b8a321f
+        "Kind": "string"
        },
        "Location": "Path",
        "IsRequired": true,
@@ -1041,13 +939,7 @@
        "NameInRequest": "x-ms-test-header",
        "Type": {
         "$id": "102",
-<<<<<<< HEAD
-        "Kind": "Primitive",
-        "Name": "String"
-=======
-        "Kind": "string",
-        "IsNullable": false
->>>>>>> 9b8a321f
+        "Kind": "string"
        },
        "Location": "Header",
        "IsRequired": true,
@@ -1166,13 +1058,7 @@
        "NameInRequest": "id",
        "Type": {
         "$id": "113",
-<<<<<<< HEAD
-        "Kind": "Primitive",
-        "Name": "String"
-=======
-        "Kind": "string",
-        "IsNullable": false
->>>>>>> 9b8a321f
+        "Kind": "string"
        },
        "Location": "Path",
        "IsRequired": true,
@@ -1190,13 +1076,7 @@
        "NameInRequest": "x-ms-test-header",
        "Type": {
         "$id": "115",
-<<<<<<< HEAD
-        "Kind": "Primitive",
-        "Name": "String"
-=======
-        "Kind": "string",
-        "IsNullable": false
->>>>>>> 9b8a321f
+        "Kind": "string"
        },
        "Location": "Header",
        "IsRequired": true,
