--- conflicted
+++ resolved
@@ -18,14 +18,8 @@
      "Description": "",
      "Type": {
       "$id": "4",
-<<<<<<< HEAD
-      "Kind": "Primitive",
-      "Name": "Bytes"
-=======
       "Kind": "bytes",
-      "IsNullable": false,
       "Encode": "base64"
->>>>>>> 9b8a321f
      },
      "IsRequired": true,
      "IsReadOnly": false
@@ -124,14 +118,8 @@
        ],
        "BodyType": {
         "$id": "17",
-<<<<<<< HEAD
-        "Kind": "Primitive",
-        "Name": "Bytes"
-=======
         "Kind": "bytes",
-        "IsNullable": false,
         "Encode": "base64"
->>>>>>> 9b8a321f
        },
        "BodyMediaType": "Json",
        "Headers": [],
@@ -193,14 +181,8 @@
        ],
        "BodyType": {
         "$id": "23",
-<<<<<<< HEAD
-        "Kind": "Primitive",
-        "Name": "Bytes"
-=======
         "Kind": "bytes",
-        "IsNullable": false,
         "Encode": "base64"
->>>>>>> 9b8a321f
        },
        "BodyMediaType": "Json",
        "Headers": [],
@@ -279,14 +261,8 @@
        ],
        "BodyType": {
         "$id": "31",
-<<<<<<< HEAD
-        "Kind": "Primitive",
-        "Name": "Bytes"
-=======
         "Kind": "bytes",
-        "IsNullable": false,
         "Encode": "base64"
->>>>>>> 9b8a321f
        },
        "BodyMediaType": "Json",
        "Headers": [],
