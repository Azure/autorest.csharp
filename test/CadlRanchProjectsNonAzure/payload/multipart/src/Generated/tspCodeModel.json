{
 "$id": "0",
 "Name": "Payload.MultiPart",
 "ApiVersions": [],
 "Enums": [],
 "Models": [
  {
   "$id": "1",
   "Kind": "Model",
   "Name": "MultiPartRequest",
   "Namespace": "Payload.MultiPart",
   "IsNullable": false,
   "Usage": "Input,Multipart",
   "Properties": [
    {
     "$id": "2",
     "Name": "id",
     "SerializedName": "id",
     "Description": "",
     "Type": {
<<<<<<< HEAD
      "$id": "3",
      "Kind": "Primitive",
      "Name": "String",
=======
      "$id": "4",
      "Kind": "string",
>>>>>>> f4b8779e
      "IsNullable": false
     },
     "IsRequired": true,
     "IsReadOnly": false
    },
    {
     "$id": "4",
     "Name": "profileImage",
     "SerializedName": "profileImage",
     "Description": "",
     "Type": {
<<<<<<< HEAD
      "$id": "5",
      "Kind": "Primitive",
      "Name": "Bytes",
      "IsNullable": false
=======
      "$id": "6",
      "Kind": "bytes",
      "IsNullable": false,
      "Encode": "base64"
>>>>>>> f4b8779e
     },
     "IsRequired": true,
     "IsReadOnly": false
    }
   ]
  },
  {
   "$id": "6",
   "Kind": "Model",
   "Name": "ComplexPartsRequest",
   "Namespace": "Payload.MultiPart",
   "IsNullable": false,
   "Usage": "Input,Multipart",
   "Properties": [
    {
     "$id": "7",
     "Name": "id",
     "SerializedName": "id",
     "Description": "",
     "Type": {
<<<<<<< HEAD
      "$id": "8",
      "Kind": "Primitive",
      "Name": "String",
=======
      "$id": "9",
      "Kind": "string",
>>>>>>> f4b8779e
      "IsNullable": false
     },
     "IsRequired": true,
     "IsReadOnly": false
    },
    {
     "$id": "9",
     "Name": "address",
     "SerializedName": "address",
     "Description": "",
     "Type": {
      "$id": "10",
      "Kind": "Model",
      "Name": "Address",
      "Namespace": "Payload.MultiPart",
      "IsNullable": false,
      "Usage": "Input",
      "Properties": [
       {
        "$id": "11",
        "Name": "city",
        "SerializedName": "city",
        "Description": "",
        "Type": {
<<<<<<< HEAD
         "$id": "12",
         "Kind": "Primitive",
         "Name": "String",
=======
         "$id": "13",
         "Kind": "string",
>>>>>>> f4b8779e
         "IsNullable": false
        },
        "IsRequired": true,
        "IsReadOnly": false
       }
      ]
     },
     "IsRequired": true,
     "IsReadOnly": false
    },
    {
     "$id": "13",
     "Name": "profileImage",
     "SerializedName": "profileImage",
     "Description": "",
     "Type": {
<<<<<<< HEAD
      "$id": "14",
      "Kind": "Primitive",
      "Name": "Bytes",
      "IsNullable": false
=======
      "$id": "15",
      "Kind": "bytes",
      "IsNullable": false,
      "Encode": "base64"
>>>>>>> f4b8779e
     },
     "IsRequired": true,
     "IsReadOnly": false
    },
    {
     "$id": "15",
     "Name": "previousAddresses",
     "SerializedName": "previousAddresses",
     "Description": "",
     "Type": {
      "$id": "16",
      "Kind": "Array",
      "Name": "Array",
      "ElementType": {
       "$ref": "10"
      },
      "IsNullable": false
     },
     "IsRequired": true,
     "IsReadOnly": false
    },
    {
     "$id": "17",
     "Name": "pictures",
     "SerializedName": "pictures",
     "Description": "",
     "Type": {
      "$id": "18",
      "Kind": "Array",
      "Name": "Array",
      "ElementType": {
<<<<<<< HEAD
       "$id": "19",
       "Kind": "Primitive",
       "Name": "Bytes",
       "IsNullable": false
=======
       "$id": "20",
       "Kind": "bytes",
       "IsNullable": false,
       "Encode": "base64"
>>>>>>> f4b8779e
      },
      "IsNullable": false
     },
     "IsRequired": true,
     "IsReadOnly": false
    }
   ]
  },
  {
   "$ref": "10"
  },
  {
   "$id": "20",
   "Kind": "Model",
   "Name": "JsonPartRequest",
   "Namespace": "Payload.MultiPart",
   "IsNullable": false,
   "Usage": "Input,Multipart",
   "Properties": [
    {
     "$id": "21",
     "Name": "address",
     "SerializedName": "address",
     "Description": "",
     "Type": {
      "$ref": "10"
     },
     "IsRequired": true,
     "IsReadOnly": false
    },
    {
     "$id": "22",
     "Name": "profileImage",
     "SerializedName": "profileImage",
     "Description": "",
     "Type": {
<<<<<<< HEAD
      "$id": "23",
      "Kind": "Primitive",
      "Name": "Bytes",
      "IsNullable": false
=======
      "$id": "24",
      "Kind": "bytes",
      "IsNullable": false,
      "Encode": "base64"
>>>>>>> f4b8779e
     },
     "IsRequired": true,
     "IsReadOnly": false
    }
   ]
  },
  {
   "$id": "24",
   "Kind": "Model",
   "Name": "BinaryArrayPartsRequest",
   "Namespace": "Payload.MultiPart",
   "IsNullable": false,
   "Usage": "Input,Multipart",
   "Properties": [
    {
     "$id": "25",
     "Name": "id",
     "SerializedName": "id",
     "Description": "",
     "Type": {
<<<<<<< HEAD
      "$id": "26",
      "Kind": "Primitive",
      "Name": "String",
=======
      "$id": "27",
      "Kind": "string",
>>>>>>> f4b8779e
      "IsNullable": false
     },
     "IsRequired": true,
     "IsReadOnly": false
    },
    {
     "$id": "27",
     "Name": "pictures",
     "SerializedName": "pictures",
     "Description": "",
     "Type": {
      "$id": "28",
      "Kind": "Array",
      "Name": "Array",
      "ElementType": {
<<<<<<< HEAD
       "$id": "29",
       "Kind": "Primitive",
       "Name": "Bytes",
       "IsNullable": false
=======
       "$id": "30",
       "Kind": "bytes",
       "IsNullable": false,
       "Encode": "base64"
>>>>>>> f4b8779e
      },
      "IsNullable": false
     },
     "IsRequired": true,
     "IsReadOnly": false
    }
   ]
  },
  {
   "$id": "30",
   "Kind": "Model",
   "Name": "JsonArrayPartsRequest",
   "Namespace": "Payload.MultiPart",
   "IsNullable": false,
   "Usage": "Input,Multipart",
   "Properties": [
    {
     "$id": "31",
     "Name": "profileImage",
     "SerializedName": "profileImage",
     "Description": "",
     "Type": {
<<<<<<< HEAD
      "$id": "32",
      "Kind": "Primitive",
      "Name": "Bytes",
      "IsNullable": false
=======
      "$id": "33",
      "Kind": "bytes",
      "IsNullable": false,
      "Encode": "base64"
>>>>>>> f4b8779e
     },
     "IsRequired": true,
     "IsReadOnly": false
    },
    {
     "$id": "33",
     "Name": "previousAddresses",
     "SerializedName": "previousAddresses",
     "Description": "",
     "Type": {
      "$id": "34",
      "Kind": "Array",
      "Name": "Array",
      "ElementType": {
       "$ref": "10"
      },
      "IsNullable": false
     },
     "IsRequired": true,
     "IsReadOnly": false
    }
   ]
  },
  {
   "$id": "35",
   "Kind": "Model",
   "Name": "MultiBinaryPartsRequest",
   "Namespace": "Payload.MultiPart",
   "IsNullable": false,
   "Usage": "Input,Multipart",
   "Properties": [
    {
     "$id": "36",
     "Name": "profileImage",
     "SerializedName": "profileImage",
     "Description": "",
     "Type": {
<<<<<<< HEAD
      "$id": "37",
      "Kind": "Primitive",
      "Name": "Bytes",
      "IsNullable": false
=======
      "$id": "38",
      "Kind": "bytes",
      "IsNullable": false,
      "Encode": "base64"
>>>>>>> f4b8779e
     },
     "IsRequired": true,
     "IsReadOnly": false
    },
    {
     "$id": "38",
     "Name": "picture",
     "SerializedName": "picture",
     "Description": "",
     "Type": {
<<<<<<< HEAD
      "$id": "39",
      "Kind": "Primitive",
      "Name": "Bytes",
      "IsNullable": false
=======
      "$id": "40",
      "Kind": "bytes",
      "IsNullable": false,
      "Encode": "base64"
>>>>>>> f4b8779e
     },
     "IsRequired": false,
     "IsReadOnly": false
    }
   ]
  },
  {
   "$id": "40",
   "Kind": "Model",
   "Name": "AnonymousModelRequest",
   "Namespace": "",
   "IsNullable": false,
   "Usage": "Input,Multipart",
   "Properties": [
    {
     "$id": "41",
     "Name": "profileImage",
     "SerializedName": "profileImage",
     "Description": "",
     "Type": {
<<<<<<< HEAD
      "$id": "42",
      "Kind": "Primitive",
      "Name": "Bytes",
      "IsNullable": false
=======
      "$id": "43",
      "Kind": "bytes",
      "IsNullable": false,
      "Encode": "base64"
>>>>>>> f4b8779e
     },
     "IsRequired": true,
     "IsReadOnly": false
    }
   ]
  }
 ],
 "Clients": [
  {
   "$id": "43",
   "Name": "MultiPartClient",
   "Description": "",
   "Operations": [],
   "Protocol": {
    "$id": "44"
   },
   "Creatable": true,
   "Parameters": [
    {
     "$id": "45",
     "Name": "host",
     "NameInRequest": "host",
     "Description": "TestServer endpoint",
     "Type": {
<<<<<<< HEAD
      "$id": "46",
      "Kind": "Primitive",
      "Name": "String",
=======
      "$id": "47",
      "Kind": "string",
>>>>>>> f4b8779e
      "IsNullable": false
     },
     "Location": "Uri",
     "IsApiVersion": false,
     "IsResourceParameter": false,
     "IsContentType": false,
     "IsRequired": true,
     "IsEndpoint": true,
     "SkipUrlEncoding": false,
     "Explode": false,
     "Kind": "Client",
     "DefaultValue": {
      "$id": "47",
      "Type": {
<<<<<<< HEAD
       "$id": "48",
       "Kind": "Primitive",
       "Name": "String",
=======
       "$id": "49",
       "Kind": "string",
>>>>>>> f4b8779e
       "IsNullable": false
      },
      "Value": "http://localhost:3000"
     }
    }
   ]
  },
  {
   "$id": "49",
   "Name": "FormData",
   "Description": "",
   "Operations": [
    {
     "$id": "50",
     "Name": "basic",
     "ResourceName": "FormData",
     "Description": "Test content-type: multipart/form-data",
     "Parameters": [
      {
       "$ref": "45"
      },
      {
       "$id": "51",
       "Name": "contentType",
       "NameInRequest": "content-type",
       "Type": {
<<<<<<< HEAD
        "$id": "52",
        "Kind": "Literal",
        "Name": "Literal",
        "LiteralValueType": {
         "$id": "53",
         "Kind": "Primitive",
         "Name": "String",
=======
        "$id": "53",
        "Kind": "constant",
        "ValueType": {
         "$id": "54",
         "Kind": "string",
>>>>>>> f4b8779e
         "IsNullable": false
        },
        "Value": "multipart/form-data",
        "IsNullable": false
       },
       "Location": "Header",
       "DefaultValue": {
        "$id": "54",
        "Type": {
         "$ref": "52"
        },
        "Value": "multipart/form-data"
       },
       "IsRequired": true,
       "IsApiVersion": false,
       "IsResourceParameter": false,
       "IsContentType": true,
       "IsEndpoint": false,
       "SkipUrlEncoding": false,
       "Explode": false,
       "Kind": "Constant"
      },
      {
       "$id": "55",
       "Name": "body",
       "NameInRequest": "body",
       "Type": {
        "$ref": "1"
       },
       "Location": "Body",
       "IsRequired": true,
       "IsApiVersion": false,
       "IsResourceParameter": false,
       "IsContentType": false,
       "IsEndpoint": false,
       "SkipUrlEncoding": false,
       "Explode": false,
       "Kind": "Method"
      },
      {
       "$id": "56",
       "Name": "accept",
       "NameInRequest": "Accept",
       "Type": {
<<<<<<< HEAD
        "$id": "57",
        "Kind": "Primitive",
        "Name": "String",
=======
        "$id": "58",
        "Kind": "string",
>>>>>>> f4b8779e
        "IsNullable": false
       },
       "Location": "Header",
       "IsApiVersion": false,
       "IsResourceParameter": false,
       "IsContentType": false,
       "IsRequired": true,
       "IsEndpoint": false,
       "SkipUrlEncoding": false,
       "Explode": false,
       "Kind": "Constant",
       "DefaultValue": {
        "$id": "58",
        "Type": {
         "$ref": "57"
        },
        "Value": "application/json"
       }
      }
     ],
     "Responses": [
      {
       "$id": "59",
       "StatusCodes": [
        204
       ],
       "BodyMediaType": "Json",
       "Headers": [],
       "IsErrorResponse": false
      }
     ],
     "HttpMethod": "POST",
     "RequestBodyMediaType": "Json",
     "Uri": "{host}",
     "Path": "/multipart/form-data/mixed-parts",
     "RequestMediaTypes": [
      "multipart/form-data"
     ],
     "BufferResponse": true,
     "GenerateProtocolMethod": true,
     "GenerateConvenienceMethod": true
    },
    {
     "$id": "60",
     "Name": "complex",
     "ResourceName": "FormData",
     "Description": "Test content-type: multipart/form-data for mixed scenarios",
     "Parameters": [
      {
       "$ref": "45"
      },
      {
       "$id": "61",
       "Name": "contentType",
       "NameInRequest": "content-type",
       "Type": {
<<<<<<< HEAD
        "$id": "62",
        "Kind": "Literal",
        "Name": "Literal",
        "LiteralValueType": {
         "$id": "63",
         "Kind": "Primitive",
         "Name": "String",
=======
        "$id": "63",
        "Kind": "constant",
        "ValueType": {
         "$id": "64",
         "Kind": "string",
>>>>>>> f4b8779e
         "IsNullable": false
        },
        "Value": "multipart/form-data",
        "IsNullable": false
       },
       "Location": "Header",
       "DefaultValue": {
        "$id": "64",
        "Type": {
         "$ref": "62"
        },
        "Value": "multipart/form-data"
       },
       "IsRequired": true,
       "IsApiVersion": false,
       "IsResourceParameter": false,
       "IsContentType": true,
       "IsEndpoint": false,
       "SkipUrlEncoding": false,
       "Explode": false,
       "Kind": "Constant"
      },
      {
       "$id": "65",
       "Name": "body",
       "NameInRequest": "body",
       "Type": {
        "$ref": "6"
       },
       "Location": "Body",
       "IsRequired": true,
       "IsApiVersion": false,
       "IsResourceParameter": false,
       "IsContentType": false,
       "IsEndpoint": false,
       "SkipUrlEncoding": false,
       "Explode": false,
       "Kind": "Method"
      },
      {
       "$id": "66",
       "Name": "accept",
       "NameInRequest": "Accept",
       "Type": {
<<<<<<< HEAD
        "$id": "67",
        "Kind": "Primitive",
        "Name": "String",
=======
        "$id": "68",
        "Kind": "string",
>>>>>>> f4b8779e
        "IsNullable": false
       },
       "Location": "Header",
       "IsApiVersion": false,
       "IsResourceParameter": false,
       "IsContentType": false,
       "IsRequired": true,
       "IsEndpoint": false,
       "SkipUrlEncoding": false,
       "Explode": false,
       "Kind": "Constant",
       "DefaultValue": {
        "$id": "68",
        "Type": {
         "$ref": "67"
        },
        "Value": "application/json"
       }
      }
     ],
     "Responses": [
      {
       "$id": "69",
       "StatusCodes": [
        204
       ],
       "BodyMediaType": "Json",
       "Headers": [],
       "IsErrorResponse": false
      }
     ],
     "HttpMethod": "POST",
     "RequestBodyMediaType": "Json",
     "Uri": "{host}",
     "Path": "/multipart/form-data/complex-parts",
     "RequestMediaTypes": [
      "multipart/form-data"
     ],
     "BufferResponse": true,
     "GenerateProtocolMethod": true,
     "GenerateConvenienceMethod": true
    },
    {
     "$id": "70",
     "Name": "jsonPart",
     "ResourceName": "FormData",
     "Description": "Test content-type: multipart/form-data for scenario contains json part and binary part ",
     "Parameters": [
      {
       "$ref": "45"
      },
      {
       "$id": "71",
       "Name": "contentType",
       "NameInRequest": "content-type",
       "Type": {
<<<<<<< HEAD
        "$id": "72",
        "Kind": "Literal",
        "Name": "Literal",
        "LiteralValueType": {
         "$id": "73",
         "Kind": "Primitive",
         "Name": "String",
=======
        "$id": "73",
        "Kind": "constant",
        "ValueType": {
         "$id": "74",
         "Kind": "string",
>>>>>>> f4b8779e
         "IsNullable": false
        },
        "Value": "multipart/form-data",
        "IsNullable": false
       },
       "Location": "Header",
       "DefaultValue": {
        "$id": "74",
        "Type": {
         "$ref": "72"
        },
        "Value": "multipart/form-data"
       },
       "IsRequired": true,
       "IsApiVersion": false,
       "IsResourceParameter": false,
       "IsContentType": true,
       "IsEndpoint": false,
       "SkipUrlEncoding": false,
       "Explode": false,
       "Kind": "Constant"
      },
      {
       "$id": "75",
       "Name": "body",
       "NameInRequest": "body",
       "Type": {
        "$ref": "20"
       },
       "Location": "Body",
       "IsRequired": true,
       "IsApiVersion": false,
       "IsResourceParameter": false,
       "IsContentType": false,
       "IsEndpoint": false,
       "SkipUrlEncoding": false,
       "Explode": false,
       "Kind": "Method"
      },
      {
       "$id": "76",
       "Name": "accept",
       "NameInRequest": "Accept",
       "Type": {
<<<<<<< HEAD
        "$id": "77",
        "Kind": "Primitive",
        "Name": "String",
=======
        "$id": "78",
        "Kind": "string",
>>>>>>> f4b8779e
        "IsNullable": false
       },
       "Location": "Header",
       "IsApiVersion": false,
       "IsResourceParameter": false,
       "IsContentType": false,
       "IsRequired": true,
       "IsEndpoint": false,
       "SkipUrlEncoding": false,
       "Explode": false,
       "Kind": "Constant",
       "DefaultValue": {
        "$id": "78",
        "Type": {
         "$ref": "77"
        },
        "Value": "application/json"
       }
      }
     ],
     "Responses": [
      {
       "$id": "79",
       "StatusCodes": [
        204
       ],
       "BodyMediaType": "Json",
       "Headers": [],
       "IsErrorResponse": false
      }
     ],
     "HttpMethod": "POST",
     "RequestBodyMediaType": "Json",
     "Uri": "{host}",
     "Path": "/multipart/form-data/json-part",
     "RequestMediaTypes": [
      "multipart/form-data"
     ],
     "BufferResponse": true,
     "GenerateProtocolMethod": true,
     "GenerateConvenienceMethod": true
    },
    {
     "$id": "80",
     "Name": "binaryArrayParts",
     "ResourceName": "FormData",
     "Description": "Test content-type: multipart/form-data for scenario contains multi binary parts",
     "Parameters": [
      {
       "$ref": "45"
      },
      {
       "$id": "81",
       "Name": "contentType",
       "NameInRequest": "content-type",
       "Type": {
<<<<<<< HEAD
        "$id": "82",
        "Kind": "Literal",
        "Name": "Literal",
        "LiteralValueType": {
         "$id": "83",
         "Kind": "Primitive",
         "Name": "String",
=======
        "$id": "83",
        "Kind": "constant",
        "ValueType": {
         "$id": "84",
         "Kind": "string",
>>>>>>> f4b8779e
         "IsNullable": false
        },
        "Value": "multipart/form-data",
        "IsNullable": false
       },
       "Location": "Header",
       "DefaultValue": {
        "$id": "84",
        "Type": {
         "$ref": "82"
        },
        "Value": "multipart/form-data"
       },
       "IsRequired": true,
       "IsApiVersion": false,
       "IsResourceParameter": false,
       "IsContentType": true,
       "IsEndpoint": false,
       "SkipUrlEncoding": false,
       "Explode": false,
       "Kind": "Constant"
      },
      {
       "$id": "85",
       "Name": "body",
       "NameInRequest": "body",
       "Type": {
        "$ref": "24"
       },
       "Location": "Body",
       "IsRequired": true,
       "IsApiVersion": false,
       "IsResourceParameter": false,
       "IsContentType": false,
       "IsEndpoint": false,
       "SkipUrlEncoding": false,
       "Explode": false,
       "Kind": "Method"
      },
      {
       "$id": "86",
       "Name": "accept",
       "NameInRequest": "Accept",
       "Type": {
<<<<<<< HEAD
        "$id": "87",
        "Kind": "Primitive",
        "Name": "String",
=======
        "$id": "88",
        "Kind": "string",
>>>>>>> f4b8779e
        "IsNullable": false
       },
       "Location": "Header",
       "IsApiVersion": false,
       "IsResourceParameter": false,
       "IsContentType": false,
       "IsRequired": true,
       "IsEndpoint": false,
       "SkipUrlEncoding": false,
       "Explode": false,
       "Kind": "Constant",
       "DefaultValue": {
        "$id": "88",
        "Type": {
         "$ref": "87"
        },
        "Value": "application/json"
       }
      }
     ],
     "Responses": [
      {
       "$id": "89",
       "StatusCodes": [
        204
       ],
       "BodyMediaType": "Json",
       "Headers": [],
       "IsErrorResponse": false
      }
     ],
     "HttpMethod": "POST",
     "RequestBodyMediaType": "Json",
     "Uri": "{host}",
     "Path": "/multipart/form-data/binary-array-parts",
     "RequestMediaTypes": [
      "multipart/form-data"
     ],
     "BufferResponse": true,
     "GenerateProtocolMethod": true,
     "GenerateConvenienceMethod": true
    },
    {
     "$id": "90",
     "Name": "jsonArrayParts",
     "ResourceName": "FormData",
     "Description": "Test content-type: multipart/form-data for scenario contains multi json parts",
     "Parameters": [
      {
       "$ref": "45"
      },
      {
       "$id": "91",
       "Name": "contentType",
       "NameInRequest": "content-type",
       "Type": {
<<<<<<< HEAD
        "$id": "92",
        "Kind": "Literal",
        "Name": "Literal",
        "LiteralValueType": {
         "$id": "93",
         "Kind": "Primitive",
         "Name": "String",
=======
        "$id": "93",
        "Kind": "constant",
        "ValueType": {
         "$id": "94",
         "Kind": "string",
>>>>>>> f4b8779e
         "IsNullable": false
        },
        "Value": "multipart/form-data",
        "IsNullable": false
       },
       "Location": "Header",
       "DefaultValue": {
        "$id": "94",
        "Type": {
         "$ref": "92"
        },
        "Value": "multipart/form-data"
       },
       "IsRequired": true,
       "IsApiVersion": false,
       "IsResourceParameter": false,
       "IsContentType": true,
       "IsEndpoint": false,
       "SkipUrlEncoding": false,
       "Explode": false,
       "Kind": "Constant"
      },
      {
       "$id": "95",
       "Name": "body",
       "NameInRequest": "body",
       "Type": {
        "$ref": "30"
       },
       "Location": "Body",
       "IsRequired": true,
       "IsApiVersion": false,
       "IsResourceParameter": false,
       "IsContentType": false,
       "IsEndpoint": false,
       "SkipUrlEncoding": false,
       "Explode": false,
       "Kind": "Method"
      },
      {
       "$id": "96",
       "Name": "accept",
       "NameInRequest": "Accept",
       "Type": {
<<<<<<< HEAD
        "$id": "97",
        "Kind": "Primitive",
        "Name": "String",
=======
        "$id": "98",
        "Kind": "string",
>>>>>>> f4b8779e
        "IsNullable": false
       },
       "Location": "Header",
       "IsApiVersion": false,
       "IsResourceParameter": false,
       "IsContentType": false,
       "IsRequired": true,
       "IsEndpoint": false,
       "SkipUrlEncoding": false,
       "Explode": false,
       "Kind": "Constant",
       "DefaultValue": {
        "$id": "98",
        "Type": {
         "$ref": "97"
        },
        "Value": "application/json"
       }
      }
     ],
     "Responses": [
      {
       "$id": "99",
       "StatusCodes": [
        204
       ],
       "BodyMediaType": "Json",
       "Headers": [],
       "IsErrorResponse": false
      }
     ],
     "HttpMethod": "POST",
     "RequestBodyMediaType": "Json",
     "Uri": "{host}",
     "Path": "/multipart/form-data/json-array-parts",
     "RequestMediaTypes": [
      "multipart/form-data"
     ],
     "BufferResponse": true,
     "GenerateProtocolMethod": true,
     "GenerateConvenienceMethod": true
    },
    {
     "$id": "100",
     "Name": "multiBinaryParts",
     "ResourceName": "FormData",
     "Description": "Test content-type: multipart/form-data for scenario contains multi binary parts",
     "Parameters": [
      {
       "$ref": "45"
      },
      {
       "$id": "101",
       "Name": "contentType",
       "NameInRequest": "content-type",
       "Type": {
<<<<<<< HEAD
        "$id": "102",
        "Kind": "Literal",
        "Name": "Literal",
        "LiteralValueType": {
         "$id": "103",
         "Kind": "Primitive",
         "Name": "String",
=======
        "$id": "103",
        "Kind": "constant",
        "ValueType": {
         "$id": "104",
         "Kind": "string",
>>>>>>> f4b8779e
         "IsNullable": false
        },
        "Value": "multipart/form-data",
        "IsNullable": false
       },
       "Location": "Header",
       "DefaultValue": {
        "$id": "104",
        "Type": {
         "$ref": "102"
        },
        "Value": "multipart/form-data"
       },
       "IsRequired": true,
       "IsApiVersion": false,
       "IsResourceParameter": false,
       "IsContentType": true,
       "IsEndpoint": false,
       "SkipUrlEncoding": false,
       "Explode": false,
       "Kind": "Constant"
      },
      {
       "$id": "105",
       "Name": "body",
       "NameInRequest": "body",
       "Type": {
        "$ref": "35"
       },
       "Location": "Body",
       "IsRequired": true,
       "IsApiVersion": false,
       "IsResourceParameter": false,
       "IsContentType": false,
       "IsEndpoint": false,
       "SkipUrlEncoding": false,
       "Explode": false,
       "Kind": "Method"
      },
      {
       "$id": "106",
       "Name": "accept",
       "NameInRequest": "Accept",
       "Type": {
<<<<<<< HEAD
        "$id": "107",
        "Kind": "Primitive",
        "Name": "String",
=======
        "$id": "108",
        "Kind": "string",
>>>>>>> f4b8779e
        "IsNullable": false
       },
       "Location": "Header",
       "IsApiVersion": false,
       "IsResourceParameter": false,
       "IsContentType": false,
       "IsRequired": true,
       "IsEndpoint": false,
       "SkipUrlEncoding": false,
       "Explode": false,
       "Kind": "Constant",
       "DefaultValue": {
        "$id": "108",
        "Type": {
         "$ref": "107"
        },
        "Value": "application/json"
       }
      }
     ],
     "Responses": [
      {
       "$id": "109",
       "StatusCodes": [
        204
       ],
       "BodyMediaType": "Json",
       "Headers": [],
       "IsErrorResponse": false
      }
     ],
     "HttpMethod": "POST",
     "RequestBodyMediaType": "Json",
     "Uri": "{host}",
     "Path": "/multipart/form-data/multi-binary-parts",
     "RequestMediaTypes": [
      "multipart/form-data"
     ],
     "BufferResponse": true,
     "GenerateProtocolMethod": true,
     "GenerateConvenienceMethod": true
    },
    {
     "$id": "110",
     "Name": "checkFileNameAndContentType",
     "ResourceName": "FormData",
     "Description": "Test content-type: multipart/form-data",
     "Parameters": [
      {
       "$ref": "45"
      },
      {
       "$id": "111",
       "Name": "contentType",
       "NameInRequest": "content-type",
       "Type": {
<<<<<<< HEAD
        "$id": "112",
        "Kind": "Literal",
        "Name": "Literal",
        "LiteralValueType": {
         "$id": "113",
         "Kind": "Primitive",
         "Name": "String",
=======
        "$id": "113",
        "Kind": "constant",
        "ValueType": {
         "$id": "114",
         "Kind": "string",
>>>>>>> f4b8779e
         "IsNullable": false
        },
        "Value": "multipart/form-data",
        "IsNullable": false
       },
       "Location": "Header",
       "DefaultValue": {
        "$id": "114",
        "Type": {
         "$ref": "112"
        },
        "Value": "multipart/form-data"
       },
       "IsRequired": true,
       "IsApiVersion": false,
       "IsResourceParameter": false,
       "IsContentType": true,
       "IsEndpoint": false,
       "SkipUrlEncoding": false,
       "Explode": false,
       "Kind": "Constant"
      },
      {
       "$id": "115",
       "Name": "body",
       "NameInRequest": "body",
       "Type": {
        "$ref": "1"
       },
       "Location": "Body",
       "IsRequired": true,
       "IsApiVersion": false,
       "IsResourceParameter": false,
       "IsContentType": false,
       "IsEndpoint": false,
       "SkipUrlEncoding": false,
       "Explode": false,
       "Kind": "Method"
      },
      {
       "$id": "116",
       "Name": "accept",
       "NameInRequest": "Accept",
       "Type": {
<<<<<<< HEAD
        "$id": "117",
        "Kind": "Primitive",
        "Name": "String",
=======
        "$id": "118",
        "Kind": "string",
>>>>>>> f4b8779e
        "IsNullable": false
       },
       "Location": "Header",
       "IsApiVersion": false,
       "IsResourceParameter": false,
       "IsContentType": false,
       "IsRequired": true,
       "IsEndpoint": false,
       "SkipUrlEncoding": false,
       "Explode": false,
       "Kind": "Constant",
       "DefaultValue": {
        "$id": "118",
        "Type": {
         "$ref": "117"
        },
        "Value": "application/json"
       }
      }
     ],
     "Responses": [
      {
       "$id": "119",
       "StatusCodes": [
        204
       ],
       "BodyMediaType": "Json",
       "Headers": [],
       "IsErrorResponse": false
      }
     ],
     "HttpMethod": "POST",
     "RequestBodyMediaType": "Json",
     "Uri": "{host}",
     "Path": "/multipart/form-data/check-filename-and-content-type",
     "RequestMediaTypes": [
      "multipart/form-data"
     ],
     "BufferResponse": true,
     "GenerateProtocolMethod": true,
     "GenerateConvenienceMethod": true
    },
    {
     "$id": "120",
     "Name": "anonymousModel",
     "ResourceName": "FormData",
     "Description": "Test content-type: multipart/form-data",
     "Parameters": [
      {
       "$ref": "45"
      },
      {
       "$id": "121",
       "Name": "contentType",
       "NameInRequest": "content-type",
       "Type": {
<<<<<<< HEAD
        "$id": "122",
        "Kind": "Literal",
        "Name": "Literal",
        "LiteralValueType": {
         "$id": "123",
         "Kind": "Primitive",
         "Name": "String",
=======
        "$id": "123",
        "Kind": "constant",
        "ValueType": {
         "$id": "124",
         "Kind": "string",
>>>>>>> f4b8779e
         "IsNullable": false
        },
        "Value": "multipart/form-data",
        "IsNullable": false
       },
       "Location": "Header",
       "DefaultValue": {
        "$id": "124",
        "Type": {
         "$ref": "122"
        },
        "Value": "multipart/form-data"
       },
       "IsRequired": true,
       "IsApiVersion": false,
       "IsResourceParameter": false,
       "IsContentType": true,
       "IsEndpoint": false,
       "SkipUrlEncoding": false,
       "Explode": false,
       "Kind": "Constant"
      },
      {
       "$id": "125",
       "Name": "AnonymousModelRequest",
       "NameInRequest": "",
       "Type": {
        "$ref": "40"
       },
       "Location": "Body",
       "IsRequired": true,
       "IsApiVersion": false,
       "IsResourceParameter": false,
       "IsContentType": false,
       "IsEndpoint": false,
       "SkipUrlEncoding": false,
       "Explode": false,
       "Kind": "Spread"
      },
      {
       "$id": "126",
       "Name": "accept",
       "NameInRequest": "Accept",
       "Type": {
<<<<<<< HEAD
        "$id": "127",
        "Kind": "Primitive",
        "Name": "String",
=======
        "$id": "128",
        "Kind": "string",
>>>>>>> f4b8779e
        "IsNullable": false
       },
       "Location": "Header",
       "IsApiVersion": false,
       "IsResourceParameter": false,
       "IsContentType": false,
       "IsRequired": true,
       "IsEndpoint": false,
       "SkipUrlEncoding": false,
       "Explode": false,
       "Kind": "Constant",
       "DefaultValue": {
        "$id": "128",
        "Type": {
         "$ref": "127"
        },
        "Value": "application/json"
       }
      }
     ],
     "Responses": [
      {
       "$id": "129",
       "StatusCodes": [
        204
       ],
       "BodyMediaType": "Json",
       "Headers": [],
       "IsErrorResponse": false
      }
     ],
     "HttpMethod": "POST",
     "RequestBodyMediaType": "Json",
     "Uri": "{host}",
     "Path": "/multipart/form-data/anonymous-model",
     "RequestMediaTypes": [
      "multipart/form-data"
     ],
     "BufferResponse": true,
     "GenerateProtocolMethod": true,
     "GenerateConvenienceMethod": true
    }
   ],
   "Protocol": {
    "$id": "130"
   },
   "Creatable": false,
   "Parent": "MultiPartClient",
   "Parameters": [
    {
     "$ref": "45"
    }
   ]
  }
 ]
}<|MERGE_RESOLUTION|>--- conflicted
+++ resolved
@@ -18,14 +18,8 @@
      "SerializedName": "id",
      "Description": "",
      "Type": {
-<<<<<<< HEAD
       "$id": "3",
-      "Kind": "Primitive",
-      "Name": "String",
-=======
-      "$id": "4",
       "Kind": "string",
->>>>>>> f4b8779e
       "IsNullable": false
      },
      "IsRequired": true,
@@ -37,17 +31,10 @@
      "SerializedName": "profileImage",
      "Description": "",
      "Type": {
-<<<<<<< HEAD
       "$id": "5",
-      "Kind": "Primitive",
-      "Name": "Bytes",
-      "IsNullable": false
-=======
-      "$id": "6",
       "Kind": "bytes",
       "IsNullable": false,
       "Encode": "base64"
->>>>>>> f4b8779e
      },
      "IsRequired": true,
      "IsReadOnly": false
@@ -68,14 +55,8 @@
      "SerializedName": "id",
      "Description": "",
      "Type": {
-<<<<<<< HEAD
       "$id": "8",
-      "Kind": "Primitive",
-      "Name": "String",
-=======
-      "$id": "9",
       "Kind": "string",
->>>>>>> f4b8779e
       "IsNullable": false
      },
      "IsRequired": true,
@@ -100,14 +81,8 @@
         "SerializedName": "city",
         "Description": "",
         "Type": {
-<<<<<<< HEAD
          "$id": "12",
-         "Kind": "Primitive",
-         "Name": "String",
-=======
-         "$id": "13",
          "Kind": "string",
->>>>>>> f4b8779e
          "IsNullable": false
         },
         "IsRequired": true,
@@ -124,17 +99,10 @@
      "SerializedName": "profileImage",
      "Description": "",
      "Type": {
-<<<<<<< HEAD
       "$id": "14",
-      "Kind": "Primitive",
-      "Name": "Bytes",
-      "IsNullable": false
-=======
-      "$id": "15",
       "Kind": "bytes",
       "IsNullable": false,
       "Encode": "base64"
->>>>>>> f4b8779e
      },
      "IsRequired": true,
      "IsReadOnly": false
@@ -166,17 +134,10 @@
       "Kind": "Array",
       "Name": "Array",
       "ElementType": {
-<<<<<<< HEAD
        "$id": "19",
-       "Kind": "Primitive",
-       "Name": "Bytes",
-       "IsNullable": false
-=======
-       "$id": "20",
        "Kind": "bytes",
        "IsNullable": false,
        "Encode": "base64"
->>>>>>> f4b8779e
       },
       "IsNullable": false
      },
@@ -213,17 +174,10 @@
      "SerializedName": "profileImage",
      "Description": "",
      "Type": {
-<<<<<<< HEAD
       "$id": "23",
-      "Kind": "Primitive",
-      "Name": "Bytes",
-      "IsNullable": false
-=======
-      "$id": "24",
       "Kind": "bytes",
       "IsNullable": false,
       "Encode": "base64"
->>>>>>> f4b8779e
      },
      "IsRequired": true,
      "IsReadOnly": false
@@ -244,14 +198,8 @@
      "SerializedName": "id",
      "Description": "",
      "Type": {
-<<<<<<< HEAD
       "$id": "26",
-      "Kind": "Primitive",
-      "Name": "String",
-=======
-      "$id": "27",
       "Kind": "string",
->>>>>>> f4b8779e
       "IsNullable": false
      },
      "IsRequired": true,
@@ -267,17 +215,10 @@
       "Kind": "Array",
       "Name": "Array",
       "ElementType": {
-<<<<<<< HEAD
        "$id": "29",
-       "Kind": "Primitive",
-       "Name": "Bytes",
-       "IsNullable": false
-=======
-       "$id": "30",
        "Kind": "bytes",
        "IsNullable": false,
        "Encode": "base64"
->>>>>>> f4b8779e
       },
       "IsNullable": false
      },
@@ -300,17 +241,10 @@
      "SerializedName": "profileImage",
      "Description": "",
      "Type": {
-<<<<<<< HEAD
       "$id": "32",
-      "Kind": "Primitive",
-      "Name": "Bytes",
-      "IsNullable": false
-=======
-      "$id": "33",
       "Kind": "bytes",
       "IsNullable": false,
       "Encode": "base64"
->>>>>>> f4b8779e
      },
      "IsRequired": true,
      "IsReadOnly": false
@@ -348,17 +282,10 @@
      "SerializedName": "profileImage",
      "Description": "",
      "Type": {
-<<<<<<< HEAD
       "$id": "37",
-      "Kind": "Primitive",
-      "Name": "Bytes",
-      "IsNullable": false
-=======
-      "$id": "38",
       "Kind": "bytes",
       "IsNullable": false,
       "Encode": "base64"
->>>>>>> f4b8779e
      },
      "IsRequired": true,
      "IsReadOnly": false
@@ -369,17 +296,10 @@
      "SerializedName": "picture",
      "Description": "",
      "Type": {
-<<<<<<< HEAD
       "$id": "39",
-      "Kind": "Primitive",
-      "Name": "Bytes",
-      "IsNullable": false
-=======
-      "$id": "40",
       "Kind": "bytes",
       "IsNullable": false,
       "Encode": "base64"
->>>>>>> f4b8779e
      },
      "IsRequired": false,
      "IsReadOnly": false
@@ -400,17 +320,10 @@
      "SerializedName": "profileImage",
      "Description": "",
      "Type": {
-<<<<<<< HEAD
       "$id": "42",
-      "Kind": "Primitive",
-      "Name": "Bytes",
-      "IsNullable": false
-=======
-      "$id": "43",
       "Kind": "bytes",
       "IsNullable": false,
       "Encode": "base64"
->>>>>>> f4b8779e
      },
      "IsRequired": true,
      "IsReadOnly": false
@@ -435,14 +348,8 @@
      "NameInRequest": "host",
      "Description": "TestServer endpoint",
      "Type": {
-<<<<<<< HEAD
       "$id": "46",
-      "Kind": "Primitive",
-      "Name": "String",
-=======
-      "$id": "47",
       "Kind": "string",
->>>>>>> f4b8779e
       "IsNullable": false
      },
      "Location": "Uri",
@@ -457,14 +364,8 @@
      "DefaultValue": {
       "$id": "47",
       "Type": {
-<<<<<<< HEAD
        "$id": "48",
-       "Kind": "Primitive",
-       "Name": "String",
-=======
-       "$id": "49",
        "Kind": "string",
->>>>>>> f4b8779e
        "IsNullable": false
       },
       "Value": "http://localhost:3000"
@@ -491,21 +392,11 @@
        "Name": "contentType",
        "NameInRequest": "content-type",
        "Type": {
-<<<<<<< HEAD
         "$id": "52",
-        "Kind": "Literal",
-        "Name": "Literal",
-        "LiteralValueType": {
-         "$id": "53",
-         "Kind": "Primitive",
-         "Name": "String",
-=======
-        "$id": "53",
         "Kind": "constant",
         "ValueType": {
-         "$id": "54",
+         "$id": "53",
          "Kind": "string",
->>>>>>> f4b8779e
          "IsNullable": false
         },
         "Value": "multipart/form-data",
@@ -550,14 +441,8 @@
        "Name": "accept",
        "NameInRequest": "Accept",
        "Type": {
-<<<<<<< HEAD
         "$id": "57",
-        "Kind": "Primitive",
-        "Name": "String",
-=======
-        "$id": "58",
         "Kind": "string",
->>>>>>> f4b8779e
         "IsNullable": false
        },
        "Location": "Header",
@@ -614,21 +499,11 @@
        "Name": "contentType",
        "NameInRequest": "content-type",
        "Type": {
-<<<<<<< HEAD
         "$id": "62",
-        "Kind": "Literal",
-        "Name": "Literal",
-        "LiteralValueType": {
-         "$id": "63",
-         "Kind": "Primitive",
-         "Name": "String",
-=======
-        "$id": "63",
         "Kind": "constant",
         "ValueType": {
-         "$id": "64",
+         "$id": "63",
          "Kind": "string",
->>>>>>> f4b8779e
          "IsNullable": false
         },
         "Value": "multipart/form-data",
@@ -673,14 +548,8 @@
        "Name": "accept",
        "NameInRequest": "Accept",
        "Type": {
-<<<<<<< HEAD
         "$id": "67",
-        "Kind": "Primitive",
-        "Name": "String",
-=======
-        "$id": "68",
         "Kind": "string",
->>>>>>> f4b8779e
         "IsNullable": false
        },
        "Location": "Header",
@@ -737,21 +606,11 @@
        "Name": "contentType",
        "NameInRequest": "content-type",
        "Type": {
-<<<<<<< HEAD
         "$id": "72",
-        "Kind": "Literal",
-        "Name": "Literal",
-        "LiteralValueType": {
-         "$id": "73",
-         "Kind": "Primitive",
-         "Name": "String",
-=======
-        "$id": "73",
         "Kind": "constant",
         "ValueType": {
-         "$id": "74",
+         "$id": "73",
          "Kind": "string",
->>>>>>> f4b8779e
          "IsNullable": false
         },
         "Value": "multipart/form-data",
@@ -796,14 +655,8 @@
        "Name": "accept",
        "NameInRequest": "Accept",
        "Type": {
-<<<<<<< HEAD
         "$id": "77",
-        "Kind": "Primitive",
-        "Name": "String",
-=======
-        "$id": "78",
         "Kind": "string",
->>>>>>> f4b8779e
         "IsNullable": false
        },
        "Location": "Header",
@@ -860,21 +713,11 @@
        "Name": "contentType",
        "NameInRequest": "content-type",
        "Type": {
-<<<<<<< HEAD
         "$id": "82",
-        "Kind": "Literal",
-        "Name": "Literal",
-        "LiteralValueType": {
-         "$id": "83",
-         "Kind": "Primitive",
-         "Name": "String",
-=======
-        "$id": "83",
         "Kind": "constant",
         "ValueType": {
-         "$id": "84",
+         "$id": "83",
          "Kind": "string",
->>>>>>> f4b8779e
          "IsNullable": false
         },
         "Value": "multipart/form-data",
@@ -919,14 +762,8 @@
        "Name": "accept",
        "NameInRequest": "Accept",
        "Type": {
-<<<<<<< HEAD
         "$id": "87",
-        "Kind": "Primitive",
-        "Name": "String",
-=======
-        "$id": "88",
         "Kind": "string",
->>>>>>> f4b8779e
         "IsNullable": false
        },
        "Location": "Header",
@@ -983,21 +820,11 @@
        "Name": "contentType",
        "NameInRequest": "content-type",
        "Type": {
-<<<<<<< HEAD
         "$id": "92",
-        "Kind": "Literal",
-        "Name": "Literal",
-        "LiteralValueType": {
-         "$id": "93",
-         "Kind": "Primitive",
-         "Name": "String",
-=======
-        "$id": "93",
         "Kind": "constant",
         "ValueType": {
-         "$id": "94",
+         "$id": "93",
          "Kind": "string",
->>>>>>> f4b8779e
          "IsNullable": false
         },
         "Value": "multipart/form-data",
@@ -1042,14 +869,8 @@
        "Name": "accept",
        "NameInRequest": "Accept",
        "Type": {
-<<<<<<< HEAD
         "$id": "97",
-        "Kind": "Primitive",
-        "Name": "String",
-=======
-        "$id": "98",
         "Kind": "string",
->>>>>>> f4b8779e
         "IsNullable": false
        },
        "Location": "Header",
@@ -1106,21 +927,11 @@
        "Name": "contentType",
        "NameInRequest": "content-type",
        "Type": {
-<<<<<<< HEAD
         "$id": "102",
-        "Kind": "Literal",
-        "Name": "Literal",
-        "LiteralValueType": {
-         "$id": "103",
-         "Kind": "Primitive",
-         "Name": "String",
-=======
-        "$id": "103",
         "Kind": "constant",
         "ValueType": {
-         "$id": "104",
+         "$id": "103",
          "Kind": "string",
->>>>>>> f4b8779e
          "IsNullable": false
         },
         "Value": "multipart/form-data",
@@ -1165,14 +976,8 @@
        "Name": "accept",
        "NameInRequest": "Accept",
        "Type": {
-<<<<<<< HEAD
         "$id": "107",
-        "Kind": "Primitive",
-        "Name": "String",
-=======
-        "$id": "108",
         "Kind": "string",
->>>>>>> f4b8779e
         "IsNullable": false
        },
        "Location": "Header",
@@ -1229,21 +1034,11 @@
        "Name": "contentType",
        "NameInRequest": "content-type",
        "Type": {
-<<<<<<< HEAD
         "$id": "112",
-        "Kind": "Literal",
-        "Name": "Literal",
-        "LiteralValueType": {
-         "$id": "113",
-         "Kind": "Primitive",
-         "Name": "String",
-=======
-        "$id": "113",
         "Kind": "constant",
         "ValueType": {
-         "$id": "114",
+         "$id": "113",
          "Kind": "string",
->>>>>>> f4b8779e
          "IsNullable": false
         },
         "Value": "multipart/form-data",
@@ -1288,14 +1083,8 @@
        "Name": "accept",
        "NameInRequest": "Accept",
        "Type": {
-<<<<<<< HEAD
         "$id": "117",
-        "Kind": "Primitive",
-        "Name": "String",
-=======
-        "$id": "118",
         "Kind": "string",
->>>>>>> f4b8779e
         "IsNullable": false
        },
        "Location": "Header",
@@ -1352,21 +1141,11 @@
        "Name": "contentType",
        "NameInRequest": "content-type",
        "Type": {
-<<<<<<< HEAD
         "$id": "122",
-        "Kind": "Literal",
-        "Name": "Literal",
-        "LiteralValueType": {
-         "$id": "123",
-         "Kind": "Primitive",
-         "Name": "String",
-=======
-        "$id": "123",
         "Kind": "constant",
         "ValueType": {
-         "$id": "124",
+         "$id": "123",
          "Kind": "string",
->>>>>>> f4b8779e
          "IsNullable": false
         },
         "Value": "multipart/form-data",
@@ -1411,14 +1190,8 @@
        "Name": "accept",
        "NameInRequest": "Accept",
        "Type": {
-<<<<<<< HEAD
         "$id": "127",
-        "Kind": "Primitive",
-        "Name": "String",
-=======
-        "$id": "128",
         "Kind": "string",
->>>>>>> f4b8779e
         "IsNullable": false
        },
        "Location": "Header",
