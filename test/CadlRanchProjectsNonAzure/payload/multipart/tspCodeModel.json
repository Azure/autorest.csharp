{
 "$id": "1",
 "Name": "Payload.MultiPart",
 "ApiVersions": [],
 "Enums": [],
 "Models": [
  {
   "$id": "2",
   "Kind": "model",
   "Name": "MultiPartRequest",
   "CrossLanguageDefinitionId": "Payload.MultiPart.MultiPartRequest",
   "Usage": "Input,MultipartFormData",
   "Properties": [
    {
     "$id": "3",
     "Name": "id",
     "SerializedName": "id",
     "Description": "",
     "Type": {
      "$id": "4",
      "Kind": "string",
      "Name": "string",
      "CrossLanguageDefinitionId": "TypeSpec.string"
     },
     "IsRequired": true,
     "IsReadOnly": false
    },
    {
     "$id": "5",
     "Name": "profileImage",
     "SerializedName": "profileImage",
     "Description": "",
     "Type": {
      "$id": "6",
      "Kind": "bytes",
      "Name": "bytes",
      "Encode": "base64",
      "CrossLanguageDefinitionId": "TypeSpec.bytes"
     },
     "IsRequired": true,
     "IsReadOnly": false
    }
   ]
  },
  {
   "$id": "7",
   "Kind": "model",
   "Name": "ComplexPartsRequest",
   "CrossLanguageDefinitionId": "Payload.MultiPart.ComplexPartsRequest",
   "Usage": "Input,MultipartFormData",
   "Properties": [
    {
     "$id": "8",
     "Name": "id",
     "SerializedName": "id",
     "Description": "",
     "Type": {
      "$id": "9",
      "Kind": "string",
      "Name": "string",
      "CrossLanguageDefinitionId": "TypeSpec.string"
     },
     "IsRequired": true,
     "IsReadOnly": false
    },
    {
     "$id": "10",
     "Name": "address",
     "SerializedName": "address",
     "Description": "",
     "Type": {
      "$id": "11",
      "Kind": "model",
      "Name": "Address",
      "CrossLanguageDefinitionId": "Payload.MultiPart.Address",
      "Usage": "Input",
      "Properties": [
       {
        "$id": "12",
        "Name": "city",
        "SerializedName": "city",
        "Description": "",
        "Type": {
         "$id": "13",
         "Kind": "string",
         "Name": "string",
         "CrossLanguageDefinitionId": "TypeSpec.string"
        },
        "IsRequired": true,
        "IsReadOnly": false
       }
      ]
     },
     "IsRequired": true,
     "IsReadOnly": false
    },
    {
     "$id": "14",
     "Name": "profileImage",
     "SerializedName": "profileImage",
     "Description": "",
     "Type": {
      "$id": "15",
      "Kind": "bytes",
      "Name": "bytes",
      "Encode": "base64",
      "CrossLanguageDefinitionId": "TypeSpec.bytes"
     },
     "IsRequired": true,
     "IsReadOnly": false
    },
    {
     "$id": "16",
     "Name": "previousAddresses",
     "SerializedName": "previousAddresses",
     "Description": "",
     "Type": {
      "$id": "17",
      "Kind": "array",
      "Name": "ArrayAddress",
      "ValueType": {
       "$ref": "11"
      },
      "CrossLanguageDefinitionId": "TypeSpec.Array"
     },
     "IsRequired": true,
     "IsReadOnly": false
    },
    {
     "$id": "18",
     "Name": "pictures",
     "SerializedName": "pictures",
     "Description": "",
     "Type": {
      "$id": "19",
      "Kind": "array",
      "Name": "Array",
      "ValueType": {
       "$id": "20",
       "Kind": "bytes",
       "Name": "bytes",
       "Encode": "base64",
       "CrossLanguageDefinitionId": "TypeSpec.bytes"
      },
      "CrossLanguageDefinitionId": "TypeSpec.Array"
     },
     "IsRequired": true,
     "IsReadOnly": false
    }
   ]
  },
  {
   "$ref": "11"
  },
  {
   "$id": "21",
   "Kind": "model",
   "Name": "JsonPartRequest",
   "CrossLanguageDefinitionId": "Payload.MultiPart.JsonPartRequest",
   "Usage": "Input,MultipartFormData",
   "Properties": [
    {
     "$id": "22",
     "Name": "address",
     "SerializedName": "address",
     "Description": "",
     "Type": {
      "$ref": "11"
     },
     "IsRequired": true,
     "IsReadOnly": false
    },
    {
     "$id": "23",
     "Name": "profileImage",
     "SerializedName": "profileImage",
     "Description": "",
     "Type": {
      "$id": "24",
      "Kind": "bytes",
      "Name": "bytes",
      "Encode": "base64",
      "CrossLanguageDefinitionId": "TypeSpec.bytes"
     },
     "IsRequired": true,
     "IsReadOnly": false
    }
   ]
  },
  {
   "$id": "25",
   "Kind": "model",
   "Name": "BinaryArrayPartsRequest",
   "CrossLanguageDefinitionId": "Payload.MultiPart.BinaryArrayPartsRequest",
   "Usage": "Input,MultipartFormData",
   "Properties": [
    {
     "$id": "26",
     "Name": "id",
     "SerializedName": "id",
     "Description": "",
     "Type": {
      "$id": "27",
      "Kind": "string",
      "Name": "string",
      "CrossLanguageDefinitionId": "TypeSpec.string"
     },
     "IsRequired": true,
     "IsReadOnly": false
    },
    {
     "$id": "28",
     "Name": "pictures",
     "SerializedName": "pictures",
     "Description": "",
     "Type": {
      "$id": "29",
      "Kind": "array",
      "Name": "Array",
      "ValueType": {
       "$id": "30",
       "Kind": "bytes",
       "Name": "bytes",
       "Encode": "base64",
       "CrossLanguageDefinitionId": "TypeSpec.bytes"
      },
      "CrossLanguageDefinitionId": "TypeSpec.Array"
     },
     "IsRequired": true,
     "IsReadOnly": false
    }
   ]
  },
  {
   "$id": "31",
   "Kind": "model",
   "Name": "JsonArrayPartsRequest",
   "CrossLanguageDefinitionId": "Payload.MultiPart.JsonArrayPartsRequest",
   "Usage": "Input,MultipartFormData",
   "Properties": [
    {
     "$id": "32",
     "Name": "profileImage",
     "SerializedName": "profileImage",
     "Description": "",
     "Type": {
      "$id": "33",
      "Kind": "bytes",
      "Name": "bytes",
      "Encode": "base64",
      "CrossLanguageDefinitionId": "TypeSpec.bytes"
     },
     "IsRequired": true,
     "IsReadOnly": false
    },
    {
     "$id": "34",
     "Name": "previousAddresses",
     "SerializedName": "previousAddresses",
     "Description": "",
     "Type": {
      "$id": "35",
      "Kind": "array",
      "Name": "ArrayAddress",
      "ValueType": {
       "$ref": "11"
      },
      "CrossLanguageDefinitionId": "TypeSpec.Array"
     },
     "IsRequired": true,
     "IsReadOnly": false
    }
   ]
  },
  {
   "$id": "36",
   "Kind": "model",
   "Name": "MultiBinaryPartsRequest",
   "CrossLanguageDefinitionId": "Payload.MultiPart.MultiBinaryPartsRequest",
   "Usage": "Input,MultipartFormData",
   "Properties": [
    {
     "$id": "37",
     "Name": "profileImage",
     "SerializedName": "profileImage",
     "Description": "",
     "Type": {
      "$id": "38",
      "Kind": "bytes",
      "Name": "bytes",
      "Encode": "base64",
      "CrossLanguageDefinitionId": "TypeSpec.bytes"
     },
     "IsRequired": true,
     "IsReadOnly": false
    },
    {
     "$id": "39",
     "Name": "picture",
     "SerializedName": "picture",
     "Description": "",
     "Type": {
      "$id": "40",
      "Kind": "bytes",
      "Name": "bytes",
      "Encode": "base64",
      "CrossLanguageDefinitionId": "TypeSpec.bytes"
     },
     "IsRequired": false,
     "IsReadOnly": false
    }
   ]
  },
  {
   "$id": "41",
   "Kind": "model",
   "Name": "AnonymousModelRequest",
   "CrossLanguageDefinitionId": "anonymousModel.Request.anonymous",
   "Usage": "MultipartFormData,Spread",
   "Properties": [
    {
     "$id": "42",
     "Name": "profileImage",
     "SerializedName": "profileImage",
     "Description": "",
     "Type": {
      "$id": "43",
      "Kind": "bytes",
      "Name": "bytes",
      "Encode": "base64",
      "CrossLanguageDefinitionId": "TypeSpec.bytes"
     },
     "IsRequired": true,
     "IsReadOnly": false
    }
   ]
  }
 ],
 "Clients": [
  {
   "$id": "44",
   "Name": "MultiPartClient",
   "Description": "Test for multipart",
   "Operations": [],
   "Protocol": {
    "$id": "45"
   },
   "Parameters": [
    {
     "$id": "46",
     "Name": "endpoint",
     "NameInRequest": "endpoint",
     "Type": {
      "$id": "47",
      "Kind": "string",
      "Name": "string",
      "CrossLanguageDefinitionId": "TypeSpec.string"
     },
     "Location": "Uri",
     "IsApiVersion": false,
     "IsResourceParameter": false,
     "IsContentType": false,
     "IsRequired": true,
     "IsEndpoint": true,
     "SkipUrlEncoding": false,
     "Explode": false,
     "Kind": "Client",
     "DefaultValue": {
      "$id": "48",
      "Type": {
       "$id": "49",
       "Kind": "string",
       "Name": "string",
       "CrossLanguageDefinitionId": "TypeSpec.string"
      },
      "Value": "http://localhost:3000"
     }
    }
   ]
  },
  {
   "$id": "50",
   "Name": "FormData",
   "Operations": [
    {
     "$id": "51",
     "Name": "basic",
     "ResourceName": "FormData",
     "Description": "Test content-type: multipart/form-data",
     "Accessibility": "public",
     "Parameters": [
      {
       "$id": "52",
       "Name": "endpoint",
       "NameInRequest": "endpoint",
       "Type": {
        "$id": "53",
        "Kind": "string"
       },
       "Location": "Uri",
       "IsApiVersion": false,
       "IsResourceParameter": false,
       "IsContentType": false,
       "IsRequired": true,
       "IsEndpoint": true,
       "SkipUrlEncoding": false,
       "Explode": false,
       "Kind": "Client",
       "DefaultValue": {
        "$id": "54",
        "Type": {
         "$id": "55",
         "Kind": "string"
        },
        "Value": "http://localhost:3000"
       }
      },
      {
       "$id": "56",
       "Name": "contentType",
       "NameInRequest": "Content-Type",
       "Type": {
        "$id": "57",
        "Kind": "constant",
        "ValueType": {
<<<<<<< HEAD
         "$id": "54",
         "Kind": "string",
         "Name": "string",
         "CrossLanguageDefinitionId": "TypeSpec.string"
=======
         "$id": "58",
         "Kind": "string"
>>>>>>> cc743cb2
        },
        "Value": "multipart/form-data"
       },
       "Location": "Header",
       "IsApiVersion": false,
       "IsContentType": true,
       "IsEndpoint": false,
       "Explode": false,
       "IsRequired": true,
       "Kind": "Constant"
      },
      {
       "$id": "59",
       "Name": "body",
       "NameInRequest": "body",
       "Type": {
        "$ref": "2"
       },
       "Location": "Body",
       "IsApiVersion": false,
       "IsContentType": false,
       "IsEndpoint": false,
       "Explode": false,
<<<<<<< HEAD
       "Kind": "Method"
      },
      {
       "$id": "57",
       "Name": "accept",
       "NameInRequest": "Accept",
       "Type": {
        "$id": "58",
        "Kind": "string",
        "Name": "string",
        "CrossLanguageDefinitionId": "TypeSpec.string"
       },
       "Location": "Header",
       "IsApiVersion": false,
       "IsResourceParameter": false,
       "IsContentType": false,
=======
>>>>>>> cc743cb2
       "IsRequired": true,
       "Kind": "Method"
      }
     ],
     "Responses": [
      {
       "$id": "60",
       "StatusCodes": [
        204
       ],
       "BodyMediaType": "Json",
       "Headers": [],
       "IsErrorResponse": false
      }
     ],
     "HttpMethod": "POST",
     "RequestBodyMediaType": "Json",
     "Uri": "{endpoint}",
     "Path": "/multipart/form-data/mixed-parts",
     "RequestMediaTypes": [
      "multipart/form-data"
     ],
     "BufferResponse": true,
     "GenerateProtocolMethod": true,
     "GenerateConvenienceMethod": true
    },
    {
     "$id": "61",
     "Name": "complex",
     "ResourceName": "FormData",
     "Description": "Test content-type: multipart/form-data for mixed scenarios",
     "Accessibility": "public",
     "Parameters": [
      {
       "$ref": "52"
      },
      {
       "$id": "62",
       "Name": "contentType",
       "NameInRequest": "Content-Type",
       "Type": {
        "$id": "63",
        "Kind": "constant",
        "ValueType": {
         "$id": "64",
         "Kind": "string",
         "Name": "string",
         "CrossLanguageDefinitionId": "TypeSpec.string"
        },
        "Value": "multipart/form-data"
       },
       "Location": "Header",
       "IsApiVersion": false,
       "IsContentType": true,
       "IsEndpoint": false,
       "Explode": false,
       "IsRequired": true,
       "Kind": "Constant"
      },
      {
       "$id": "65",
       "Name": "body",
       "NameInRequest": "body",
       "Type": {
        "$ref": "7"
       },
       "Location": "Body",
       "IsApiVersion": false,
       "IsContentType": false,
       "IsEndpoint": false,
       "Explode": false,
<<<<<<< HEAD
       "Kind": "Method"
      },
      {
       "$id": "67",
       "Name": "accept",
       "NameInRequest": "Accept",
       "Type": {
        "$id": "68",
        "Kind": "string",
        "Name": "string",
        "CrossLanguageDefinitionId": "TypeSpec.string"
       },
       "Location": "Header",
       "IsApiVersion": false,
       "IsResourceParameter": false,
       "IsContentType": false,
=======
>>>>>>> cc743cb2
       "IsRequired": true,
       "Kind": "Method"
      }
     ],
     "Responses": [
      {
       "$id": "66",
       "StatusCodes": [
        204
       ],
       "BodyMediaType": "Json",
       "Headers": [],
       "IsErrorResponse": false
      }
     ],
     "HttpMethod": "POST",
     "RequestBodyMediaType": "Json",
     "Uri": "{endpoint}",
     "Path": "/multipart/form-data/complex-parts",
     "RequestMediaTypes": [
      "multipart/form-data"
     ],
     "BufferResponse": true,
     "GenerateProtocolMethod": true,
     "GenerateConvenienceMethod": true
    },
    {
     "$id": "67",
     "Name": "jsonPart",
     "ResourceName": "FormData",
     "Description": "Test content-type: multipart/form-data for scenario contains json part and binary part ",
     "Accessibility": "public",
     "Parameters": [
      {
       "$ref": "52"
      },
      {
       "$id": "68",
       "Name": "contentType",
       "NameInRequest": "Content-Type",
       "Type": {
        "$id": "69",
        "Kind": "constant",
        "ValueType": {
<<<<<<< HEAD
         "$id": "74",
         "Kind": "string",
         "Name": "string",
         "CrossLanguageDefinitionId": "TypeSpec.string"
=======
         "$id": "70",
         "Kind": "string"
>>>>>>> cc743cb2
        },
        "Value": "multipart/form-data"
       },
       "Location": "Header",
       "IsApiVersion": false,
       "IsContentType": true,
       "IsEndpoint": false,
       "Explode": false,
       "IsRequired": true,
       "Kind": "Constant"
      },
      {
       "$id": "71",
       "Name": "body",
       "NameInRequest": "body",
       "Type": {
        "$ref": "21"
       },
       "Location": "Body",
       "IsApiVersion": false,
       "IsContentType": false,
       "IsEndpoint": false,
       "Explode": false,
<<<<<<< HEAD
       "Kind": "Method"
      },
      {
       "$id": "77",
       "Name": "accept",
       "NameInRequest": "Accept",
       "Type": {
        "$id": "78",
        "Kind": "string",
        "Name": "string",
        "CrossLanguageDefinitionId": "TypeSpec.string"
       },
       "Location": "Header",
       "IsApiVersion": false,
       "IsResourceParameter": false,
       "IsContentType": false,
=======
>>>>>>> cc743cb2
       "IsRequired": true,
       "Kind": "Method"
      }
     ],
     "Responses": [
      {
       "$id": "72",
       "StatusCodes": [
        204
       ],
       "BodyMediaType": "Json",
       "Headers": [],
       "IsErrorResponse": false
      }
     ],
     "HttpMethod": "POST",
     "RequestBodyMediaType": "Json",
     "Uri": "{endpoint}",
     "Path": "/multipart/form-data/json-part",
     "RequestMediaTypes": [
      "multipart/form-data"
     ],
     "BufferResponse": true,
     "GenerateProtocolMethod": true,
     "GenerateConvenienceMethod": true
    },
    {
     "$id": "73",
     "Name": "binaryArrayParts",
     "ResourceName": "FormData",
     "Description": "Test content-type: multipart/form-data for scenario contains multi binary parts",
     "Accessibility": "public",
     "Parameters": [
      {
       "$ref": "52"
      },
      {
       "$id": "74",
       "Name": "contentType",
       "NameInRequest": "Content-Type",
       "Type": {
        "$id": "75",
        "Kind": "constant",
        "ValueType": {
<<<<<<< HEAD
         "$id": "84",
         "Kind": "string",
         "Name": "string",
         "CrossLanguageDefinitionId": "TypeSpec.string"
=======
         "$id": "76",
         "Kind": "string"
>>>>>>> cc743cb2
        },
        "Value": "multipart/form-data"
       },
       "Location": "Header",
       "IsApiVersion": false,
       "IsContentType": true,
       "IsEndpoint": false,
       "Explode": false,
       "IsRequired": true,
       "Kind": "Constant"
      },
      {
       "$id": "77",
       "Name": "body",
       "NameInRequest": "body",
       "Type": {
        "$ref": "25"
       },
       "Location": "Body",
       "IsApiVersion": false,
       "IsContentType": false,
       "IsEndpoint": false,
       "Explode": false,
<<<<<<< HEAD
       "Kind": "Method"
      },
      {
       "$id": "87",
       "Name": "accept",
       "NameInRequest": "Accept",
       "Type": {
        "$id": "88",
        "Kind": "string",
        "Name": "string",
        "CrossLanguageDefinitionId": "TypeSpec.string"
       },
       "Location": "Header",
       "IsApiVersion": false,
       "IsResourceParameter": false,
       "IsContentType": false,
=======
>>>>>>> cc743cb2
       "IsRequired": true,
       "Kind": "Method"
      }
     ],
     "Responses": [
      {
       "$id": "78",
       "StatusCodes": [
        204
       ],
       "BodyMediaType": "Json",
       "Headers": [],
       "IsErrorResponse": false
      }
     ],
     "HttpMethod": "POST",
     "RequestBodyMediaType": "Json",
     "Uri": "{endpoint}",
     "Path": "/multipart/form-data/binary-array-parts",
     "RequestMediaTypes": [
      "multipart/form-data"
     ],
     "BufferResponse": true,
     "GenerateProtocolMethod": true,
     "GenerateConvenienceMethod": true
    },
    {
     "$id": "79",
     "Name": "jsonArrayParts",
     "ResourceName": "FormData",
     "Description": "Test content-type: multipart/form-data for scenario contains multi json parts",
     "Accessibility": "public",
     "Parameters": [
      {
       "$ref": "52"
      },
      {
       "$id": "80",
       "Name": "contentType",
       "NameInRequest": "Content-Type",
       "Type": {
        "$id": "81",
        "Kind": "constant",
        "ValueType": {
<<<<<<< HEAD
         "$id": "94",
         "Kind": "string",
         "Name": "string",
         "CrossLanguageDefinitionId": "TypeSpec.string"
=======
         "$id": "82",
         "Kind": "string"
>>>>>>> cc743cb2
        },
        "Value": "multipart/form-data"
       },
       "Location": "Header",
       "IsApiVersion": false,
       "IsContentType": true,
       "IsEndpoint": false,
       "Explode": false,
       "IsRequired": true,
       "Kind": "Constant"
      },
      {
       "$id": "83",
       "Name": "body",
       "NameInRequest": "body",
       "Type": {
        "$ref": "31"
       },
       "Location": "Body",
       "IsApiVersion": false,
       "IsContentType": false,
       "IsEndpoint": false,
       "Explode": false,
<<<<<<< HEAD
       "Kind": "Method"
      },
      {
       "$id": "97",
       "Name": "accept",
       "NameInRequest": "Accept",
       "Type": {
        "$id": "98",
        "Kind": "string",
        "Name": "string",
        "CrossLanguageDefinitionId": "TypeSpec.string"
       },
       "Location": "Header",
       "IsApiVersion": false,
       "IsResourceParameter": false,
       "IsContentType": false,
=======
>>>>>>> cc743cb2
       "IsRequired": true,
       "Kind": "Method"
      }
     ],
     "Responses": [
      {
       "$id": "84",
       "StatusCodes": [
        204
       ],
       "BodyMediaType": "Json",
       "Headers": [],
       "IsErrorResponse": false
      }
     ],
     "HttpMethod": "POST",
     "RequestBodyMediaType": "Json",
     "Uri": "{endpoint}",
     "Path": "/multipart/form-data/json-array-parts",
     "RequestMediaTypes": [
      "multipart/form-data"
     ],
     "BufferResponse": true,
     "GenerateProtocolMethod": true,
     "GenerateConvenienceMethod": true
    },
    {
     "$id": "85",
     "Name": "multiBinaryParts",
     "ResourceName": "FormData",
     "Description": "Test content-type: multipart/form-data for scenario contains multi binary parts",
     "Accessibility": "public",
     "Parameters": [
      {
       "$ref": "52"
      },
      {
       "$id": "86",
       "Name": "contentType",
       "NameInRequest": "Content-Type",
       "Type": {
        "$id": "87",
        "Kind": "constant",
        "ValueType": {
<<<<<<< HEAD
         "$id": "104",
         "Kind": "string",
         "Name": "string",
         "CrossLanguageDefinitionId": "TypeSpec.string"
=======
         "$id": "88",
         "Kind": "string"
>>>>>>> cc743cb2
        },
        "Value": "multipart/form-data"
       },
       "Location": "Header",
       "IsApiVersion": false,
       "IsContentType": true,
       "IsEndpoint": false,
       "Explode": false,
       "IsRequired": true,
       "Kind": "Constant"
      },
      {
       "$id": "89",
       "Name": "body",
       "NameInRequest": "body",
       "Type": {
        "$ref": "36"
       },
       "Location": "Body",
       "IsApiVersion": false,
       "IsContentType": false,
       "IsEndpoint": false,
       "Explode": false,
<<<<<<< HEAD
       "Kind": "Method"
      },
      {
       "$id": "107",
       "Name": "accept",
       "NameInRequest": "Accept",
       "Type": {
        "$id": "108",
        "Kind": "string",
        "Name": "string",
        "CrossLanguageDefinitionId": "TypeSpec.string"
       },
       "Location": "Header",
       "IsApiVersion": false,
       "IsResourceParameter": false,
       "IsContentType": false,
=======
>>>>>>> cc743cb2
       "IsRequired": true,
       "Kind": "Method"
      }
     ],
     "Responses": [
      {
       "$id": "90",
       "StatusCodes": [
        204
       ],
       "BodyMediaType": "Json",
       "Headers": [],
       "IsErrorResponse": false
      }
     ],
     "HttpMethod": "POST",
     "RequestBodyMediaType": "Json",
     "Uri": "{endpoint}",
     "Path": "/multipart/form-data/multi-binary-parts",
     "RequestMediaTypes": [
      "multipart/form-data"
     ],
     "BufferResponse": true,
     "GenerateProtocolMethod": true,
     "GenerateConvenienceMethod": true
    },
    {
     "$id": "91",
     "Name": "checkFileNameAndContentType",
     "ResourceName": "FormData",
     "Description": "Test content-type: multipart/form-data",
     "Accessibility": "public",
     "Parameters": [
      {
       "$ref": "52"
      },
      {
       "$id": "92",
       "Name": "contentType",
       "NameInRequest": "Content-Type",
       "Type": {
        "$id": "93",
        "Kind": "constant",
        "ValueType": {
<<<<<<< HEAD
         "$id": "114",
         "Kind": "string",
         "Name": "string",
         "CrossLanguageDefinitionId": "TypeSpec.string"
=======
         "$id": "94",
         "Kind": "string"
>>>>>>> cc743cb2
        },
        "Value": "multipart/form-data"
       },
       "Location": "Header",
       "IsApiVersion": false,
       "IsContentType": true,
       "IsEndpoint": false,
       "Explode": false,
       "IsRequired": true,
       "Kind": "Constant"
      },
      {
       "$id": "95",
       "Name": "body",
       "NameInRequest": "body",
       "Type": {
        "$ref": "2"
       },
       "Location": "Body",
       "IsApiVersion": false,
       "IsContentType": false,
       "IsEndpoint": false,
       "Explode": false,
<<<<<<< HEAD
       "Kind": "Method"
      },
      {
       "$id": "117",
       "Name": "accept",
       "NameInRequest": "Accept",
       "Type": {
        "$id": "118",
        "Kind": "string",
        "Name": "string",
        "CrossLanguageDefinitionId": "TypeSpec.string"
       },
       "Location": "Header",
       "IsApiVersion": false,
       "IsResourceParameter": false,
       "IsContentType": false,
=======
>>>>>>> cc743cb2
       "IsRequired": true,
       "Kind": "Method"
      }
     ],
     "Responses": [
      {
       "$id": "96",
       "StatusCodes": [
        204
       ],
       "BodyMediaType": "Json",
       "Headers": [],
       "IsErrorResponse": false
      }
     ],
     "HttpMethod": "POST",
     "RequestBodyMediaType": "Json",
     "Uri": "{endpoint}",
     "Path": "/multipart/form-data/check-filename-and-content-type",
     "RequestMediaTypes": [
      "multipart/form-data"
     ],
     "BufferResponse": true,
     "GenerateProtocolMethod": true,
     "GenerateConvenienceMethod": true
    },
    {
     "$id": "97",
     "Name": "anonymousModel",
     "ResourceName": "FormData",
     "Description": "Test content-type: multipart/form-data",
     "Accessibility": "public",
     "Parameters": [
      {
       "$ref": "52"
      },
      {
       "$id": "98",
       "Name": "contentType",
       "NameInRequest": "Content-Type",
       "Type": {
        "$id": "99",
        "Kind": "constant",
        "ValueType": {
<<<<<<< HEAD
         "$id": "124",
         "Kind": "string",
         "Name": "string",
         "CrossLanguageDefinitionId": "TypeSpec.string"
=======
         "$id": "100",
         "Kind": "string"
>>>>>>> cc743cb2
        },
        "Value": "multipart/form-data"
       },
       "Location": "Header",
       "IsApiVersion": false,
       "IsContentType": true,
       "IsEndpoint": false,
       "Explode": false,
       "IsRequired": true,
       "Kind": "Constant"
      },
      {
       "$id": "101",
       "Name": "anonymousModelRequest",
       "NameInRequest": "anonymousModelRequest",
       "Type": {
        "$ref": "41"
       },
       "Location": "Body",
       "IsApiVersion": false,
       "IsContentType": false,
       "IsEndpoint": false,
       "Explode": false,
<<<<<<< HEAD
       "Kind": "Spread"
      },
      {
       "$id": "127",
       "Name": "accept",
       "NameInRequest": "Accept",
       "Type": {
        "$id": "128",
        "Kind": "string",
        "Name": "string",
        "CrossLanguageDefinitionId": "TypeSpec.string"
       },
       "Location": "Header",
       "IsApiVersion": false,
       "IsResourceParameter": false,
       "IsContentType": false,
=======
>>>>>>> cc743cb2
       "IsRequired": true,
       "Kind": "Spread"
      }
     ],
     "Responses": [
      {
       "$id": "102",
       "StatusCodes": [
        204
       ],
       "BodyMediaType": "Json",
       "Headers": [],
       "IsErrorResponse": false
      }
     ],
     "HttpMethod": "POST",
     "RequestBodyMediaType": "Json",
     "Uri": "{endpoint}",
     "Path": "/multipart/form-data/anonymous-model",
     "RequestMediaTypes": [
      "multipart/form-data"
     ],
     "BufferResponse": true,
     "GenerateProtocolMethod": true,
     "GenerateConvenienceMethod": true
    }
   ],
   "Protocol": {
    "$id": "103"
   },
   "Parent": "MultiPartClient",
   "Parameters": [
    {
     "$ref": "52"
    }
   ]
  }
 ]
}<|MERGE_RESOLUTION|>--- conflicted
+++ resolved
@@ -395,7 +395,9 @@
        "NameInRequest": "endpoint",
        "Type": {
         "$id": "53",
-        "Kind": "string"
+        "Kind": "string",
+        "Name": "string",
+        "CrossLanguageDefinitionId": "TypeSpec.string"
        },
        "Location": "Uri",
        "IsApiVersion": false,
@@ -410,7 +412,9 @@
         "$id": "54",
         "Type": {
          "$id": "55",
-         "Kind": "string"
+         "Kind": "string",
+         "Name": "string",
+         "CrossLanguageDefinitionId": "TypeSpec.string"
         },
         "Value": "http://localhost:3000"
        }
@@ -423,15 +427,10 @@
         "$id": "57",
         "Kind": "constant",
         "ValueType": {
-<<<<<<< HEAD
-         "$id": "54",
+         "$id": "58",
          "Kind": "string",
          "Name": "string",
          "CrossLanguageDefinitionId": "TypeSpec.string"
-=======
-         "$id": "58",
-         "Kind": "string"
->>>>>>> cc743cb2
         },
         "Value": "multipart/form-data"
        },
@@ -455,25 +454,6 @@
        "IsContentType": false,
        "IsEndpoint": false,
        "Explode": false,
-<<<<<<< HEAD
-       "Kind": "Method"
-      },
-      {
-       "$id": "57",
-       "Name": "accept",
-       "NameInRequest": "Accept",
-       "Type": {
-        "$id": "58",
-        "Kind": "string",
-        "Name": "string",
-        "CrossLanguageDefinitionId": "TypeSpec.string"
-       },
-       "Location": "Header",
-       "IsApiVersion": false,
-       "IsResourceParameter": false,
-       "IsContentType": false,
-=======
->>>>>>> cc743cb2
        "IsRequired": true,
        "Kind": "Method"
       }
@@ -545,25 +525,6 @@
        "IsContentType": false,
        "IsEndpoint": false,
        "Explode": false,
-<<<<<<< HEAD
-       "Kind": "Method"
-      },
-      {
-       "$id": "67",
-       "Name": "accept",
-       "NameInRequest": "Accept",
-       "Type": {
-        "$id": "68",
-        "Kind": "string",
-        "Name": "string",
-        "CrossLanguageDefinitionId": "TypeSpec.string"
-       },
-       "Location": "Header",
-       "IsApiVersion": false,
-       "IsResourceParameter": false,
-       "IsContentType": false,
-=======
->>>>>>> cc743cb2
        "IsRequired": true,
        "Kind": "Method"
       }
@@ -608,15 +569,10 @@
         "$id": "69",
         "Kind": "constant",
         "ValueType": {
-<<<<<<< HEAD
-         "$id": "74",
+         "$id": "70",
          "Kind": "string",
          "Name": "string",
          "CrossLanguageDefinitionId": "TypeSpec.string"
-=======
-         "$id": "70",
-         "Kind": "string"
->>>>>>> cc743cb2
         },
         "Value": "multipart/form-data"
        },
@@ -640,25 +596,6 @@
        "IsContentType": false,
        "IsEndpoint": false,
        "Explode": false,
-<<<<<<< HEAD
-       "Kind": "Method"
-      },
-      {
-       "$id": "77",
-       "Name": "accept",
-       "NameInRequest": "Accept",
-       "Type": {
-        "$id": "78",
-        "Kind": "string",
-        "Name": "string",
-        "CrossLanguageDefinitionId": "TypeSpec.string"
-       },
-       "Location": "Header",
-       "IsApiVersion": false,
-       "IsResourceParameter": false,
-       "IsContentType": false,
-=======
->>>>>>> cc743cb2
        "IsRequired": true,
        "Kind": "Method"
       }
@@ -703,15 +640,10 @@
         "$id": "75",
         "Kind": "constant",
         "ValueType": {
-<<<<<<< HEAD
-         "$id": "84",
+         "$id": "76",
          "Kind": "string",
          "Name": "string",
          "CrossLanguageDefinitionId": "TypeSpec.string"
-=======
-         "$id": "76",
-         "Kind": "string"
->>>>>>> cc743cb2
         },
         "Value": "multipart/form-data"
        },
@@ -735,25 +667,6 @@
        "IsContentType": false,
        "IsEndpoint": false,
        "Explode": false,
-<<<<<<< HEAD
-       "Kind": "Method"
-      },
-      {
-       "$id": "87",
-       "Name": "accept",
-       "NameInRequest": "Accept",
-       "Type": {
-        "$id": "88",
-        "Kind": "string",
-        "Name": "string",
-        "CrossLanguageDefinitionId": "TypeSpec.string"
-       },
-       "Location": "Header",
-       "IsApiVersion": false,
-       "IsResourceParameter": false,
-       "IsContentType": false,
-=======
->>>>>>> cc743cb2
        "IsRequired": true,
        "Kind": "Method"
       }
@@ -798,15 +711,10 @@
         "$id": "81",
         "Kind": "constant",
         "ValueType": {
-<<<<<<< HEAD
-         "$id": "94",
+         "$id": "82",
          "Kind": "string",
          "Name": "string",
          "CrossLanguageDefinitionId": "TypeSpec.string"
-=======
-         "$id": "82",
-         "Kind": "string"
->>>>>>> cc743cb2
         },
         "Value": "multipart/form-data"
        },
@@ -830,25 +738,6 @@
        "IsContentType": false,
        "IsEndpoint": false,
        "Explode": false,
-<<<<<<< HEAD
-       "Kind": "Method"
-      },
-      {
-       "$id": "97",
-       "Name": "accept",
-       "NameInRequest": "Accept",
-       "Type": {
-        "$id": "98",
-        "Kind": "string",
-        "Name": "string",
-        "CrossLanguageDefinitionId": "TypeSpec.string"
-       },
-       "Location": "Header",
-       "IsApiVersion": false,
-       "IsResourceParameter": false,
-       "IsContentType": false,
-=======
->>>>>>> cc743cb2
        "IsRequired": true,
        "Kind": "Method"
       }
@@ -893,15 +782,10 @@
         "$id": "87",
         "Kind": "constant",
         "ValueType": {
-<<<<<<< HEAD
-         "$id": "104",
+         "$id": "88",
          "Kind": "string",
          "Name": "string",
          "CrossLanguageDefinitionId": "TypeSpec.string"
-=======
-         "$id": "88",
-         "Kind": "string"
->>>>>>> cc743cb2
         },
         "Value": "multipart/form-data"
        },
@@ -925,25 +809,6 @@
        "IsContentType": false,
        "IsEndpoint": false,
        "Explode": false,
-<<<<<<< HEAD
-       "Kind": "Method"
-      },
-      {
-       "$id": "107",
-       "Name": "accept",
-       "NameInRequest": "Accept",
-       "Type": {
-        "$id": "108",
-        "Kind": "string",
-        "Name": "string",
-        "CrossLanguageDefinitionId": "TypeSpec.string"
-       },
-       "Location": "Header",
-       "IsApiVersion": false,
-       "IsResourceParameter": false,
-       "IsContentType": false,
-=======
->>>>>>> cc743cb2
        "IsRequired": true,
        "Kind": "Method"
       }
@@ -988,15 +853,10 @@
         "$id": "93",
         "Kind": "constant",
         "ValueType": {
-<<<<<<< HEAD
-         "$id": "114",
+         "$id": "94",
          "Kind": "string",
          "Name": "string",
          "CrossLanguageDefinitionId": "TypeSpec.string"
-=======
-         "$id": "94",
-         "Kind": "string"
->>>>>>> cc743cb2
         },
         "Value": "multipart/form-data"
        },
@@ -1020,25 +880,6 @@
        "IsContentType": false,
        "IsEndpoint": false,
        "Explode": false,
-<<<<<<< HEAD
-       "Kind": "Method"
-      },
-      {
-       "$id": "117",
-       "Name": "accept",
-       "NameInRequest": "Accept",
-       "Type": {
-        "$id": "118",
-        "Kind": "string",
-        "Name": "string",
-        "CrossLanguageDefinitionId": "TypeSpec.string"
-       },
-       "Location": "Header",
-       "IsApiVersion": false,
-       "IsResourceParameter": false,
-       "IsContentType": false,
-=======
->>>>>>> cc743cb2
        "IsRequired": true,
        "Kind": "Method"
       }
@@ -1083,15 +924,10 @@
         "$id": "99",
         "Kind": "constant",
         "ValueType": {
-<<<<<<< HEAD
-         "$id": "124",
+         "$id": "100",
          "Kind": "string",
          "Name": "string",
          "CrossLanguageDefinitionId": "TypeSpec.string"
-=======
-         "$id": "100",
-         "Kind": "string"
->>>>>>> cc743cb2
         },
         "Value": "multipart/form-data"
        },
@@ -1115,25 +951,6 @@
        "IsContentType": false,
        "IsEndpoint": false,
        "Explode": false,
-<<<<<<< HEAD
-       "Kind": "Spread"
-      },
-      {
-       "$id": "127",
-       "Name": "accept",
-       "NameInRequest": "Accept",
-       "Type": {
-        "$id": "128",
-        "Kind": "string",
-        "Name": "string",
-        "CrossLanguageDefinitionId": "TypeSpec.string"
-       },
-       "Location": "Header",
-       "IsApiVersion": false,
-       "IsResourceParameter": false,
-       "IsContentType": false,
-=======
->>>>>>> cc743cb2
        "IsRequired": true,
        "Kind": "Spread"
       }
