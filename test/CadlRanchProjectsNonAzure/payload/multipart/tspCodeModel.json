{
 "$id": "1",
 "name": "Payload.MultiPart",
 "apiVersions": [],
 "enums": [
  {
   "$id": "2",
   "kind": "enum",
   "name": "FileSpecificContentTypeContentType",
   "crossLanguageDefinitionId": "",
   "valueType": {
    "$id": "3",
    "kind": "string",
    "name": "string",
    "crossLanguageDefinitionId": "TypeSpec.string",
    "decorators": []
   },
   "values": [
    {
     "$id": "4",
     "kind": "enumvalue",
     "name": "image/jpg",
     "value": "image/jpg",
     "valueType": {
      "$ref": "3"
     },
     "enumType": {
      "$ref": "2"
     }
    }
   ],
<<<<<<< HEAD
=======
   "crossLanguageDefinitionId": "",
   "namespace": "Scm.Payload.Multipart",
   "doc": "The FileSpecificContentType_contentType",
>>>>>>> 2347470a
   "isFixed": false,
   "isFlags": false,
   "usage": "Input",
   "namespace": "Payload.MultiPart",
   "decorators": []
  },
  {
   "$id": "5",
   "kind": "enum",
   "name": "FloatRequestTemperatureContentType",
   "crossLanguageDefinitionId": "",
   "valueType": {
    "$id": "6",
    "kind": "string",
    "name": "string",
    "crossLanguageDefinitionId": "TypeSpec.string",
    "decorators": []
   },
   "values": [
    {
     "$id": "7",
     "kind": "enumvalue",
     "name": "text/plain",
     "value": "text/plain",
     "valueType": {
      "$ref": "6"
     },
     "enumType": {
      "$ref": "5"
     }
    }
   ],
<<<<<<< HEAD
=======
   "crossLanguageDefinitionId": "",
   "namespace": "Scm.Payload.Multipart",
   "doc": "The FloatRequestTemperature_content-type",
>>>>>>> 2347470a
   "isFixed": false,
   "isFlags": false,
   "usage": "Input",
   "namespace": "Payload.MultiPart.FormData.HttpParts.NonString",
   "decorators": []
  }
 ],
 "models": [
  {
   "$id": "8",
   "kind": "model",
   "name": "MultiPartRequest",
   "namespace": "Scm.Payload.Multipart",
   "crossLanguageDefinitionId": "Payload.MultiPart.MultiPartRequest",
   "usage": "Input,MultipartFormData",
   "decorators": [],
   "properties": [
    {
     "$id": "9",
     "kind": "property",
     "name": "id",
     "serializedName": "id",
     "type": {
      "$id": "10",
      "kind": "string",
      "name": "string",
      "crossLanguageDefinitionId": "TypeSpec.string",
      "decorators": []
     },
     "optional": false,
     "readOnly": false,
     "discriminator": false,
     "flatten": false,
     "decorators": [],
     "crossLanguageDefinitionId": "Payload.MultiPart.MultiPartRequest.id",
     "serializationOptions": {
      "$id": "11",
      "multipart": {
       "$id": "12",
       "isFilePart": false,
       "isMulti": false,
       "defaultContentTypes": [
        "text/plain"
       ],
       "name": "id"
      }
     }
    },
    {
     "$id": "13",
     "kind": "property",
     "name": "profileImage",
     "serializedName": "profileImage",
     "type": {
      "$id": "14",
      "kind": "bytes",
      "name": "bytes",
      "encode": "base64",
      "crossLanguageDefinitionId": "TypeSpec.bytes",
      "decorators": []
     },
     "optional": false,
     "readOnly": false,
     "discriminator": false,
     "flatten": false,
     "decorators": [],
     "crossLanguageDefinitionId": "Payload.MultiPart.MultiPartRequest.profileImage",
     "serializationOptions": {
      "$id": "15",
      "multipart": {
       "$id": "16",
       "isFilePart": true,
       "isMulti": false,
       "defaultContentTypes": [
        "application/octet-stream"
       ],
       "name": "profileImage"
      }
     }
    }
   ]
  },
  {
   "$id": "17",
   "kind": "model",
   "name": "ComplexPartsRequest",
   "namespace": "Scm.Payload.Multipart",
   "crossLanguageDefinitionId": "Payload.MultiPart.ComplexPartsRequest",
   "usage": "Input,MultipartFormData",
   "decorators": [],
   "properties": [
    {
     "$id": "18",
     "kind": "property",
     "name": "id",
     "serializedName": "id",
     "type": {
      "$id": "19",
      "kind": "string",
      "name": "string",
      "crossLanguageDefinitionId": "TypeSpec.string",
      "decorators": []
     },
     "optional": false,
     "readOnly": false,
     "discriminator": false,
     "flatten": false,
     "decorators": [],
     "crossLanguageDefinitionId": "Payload.MultiPart.ComplexPartsRequest.id",
     "serializationOptions": {
      "$id": "20",
      "multipart": {
       "$id": "21",
       "isFilePart": false,
       "isMulti": false,
       "defaultContentTypes": [
        "text/plain"
       ],
       "name": "id"
      }
     }
    },
    {
     "$id": "22",
     "kind": "property",
     "name": "address",
     "serializedName": "address",
     "type": {
      "$id": "23",
      "kind": "model",
      "name": "Address",
      "namespace": "Scm.Payload.Multipart",
      "crossLanguageDefinitionId": "Payload.MultiPart.Address",
      "usage": "Input",
      "decorators": [],
      "properties": [
       {
        "$id": "24",
        "kind": "property",
        "name": "city",
        "serializedName": "city",
        "type": {
         "$id": "25",
         "kind": "string",
         "name": "string",
         "crossLanguageDefinitionId": "TypeSpec.string",
         "decorators": []
        },
        "optional": false,
        "readOnly": false,
        "discriminator": false,
        "flatten": false,
        "decorators": [],
        "crossLanguageDefinitionId": "Payload.MultiPart.Address.city",
        "serializationOptions": {
         "$id": "26",
         "json": {
          "$id": "27",
          "name": "city"
         }
        }
       }
      ]
     },
     "optional": false,
     "readOnly": false,
     "discriminator": false,
     "flatten": false,
     "decorators": [],
     "crossLanguageDefinitionId": "Payload.MultiPart.ComplexPartsRequest.address",
     "serializationOptions": {
      "$id": "28",
      "multipart": {
       "$id": "29",
       "isFilePart": false,
       "isMulti": false,
       "defaultContentTypes": [
        "application/json"
       ],
       "name": "address"
      }
     }
    },
    {
     "$id": "30",
     "kind": "property",
     "name": "profileImage",
     "serializedName": "profileImage",
     "type": {
      "$id": "31",
      "kind": "bytes",
      "name": "bytes",
      "encode": "base64",
      "crossLanguageDefinitionId": "TypeSpec.bytes",
      "decorators": []
     },
     "optional": false,
     "readOnly": false,
     "discriminator": false,
     "flatten": false,
     "decorators": [],
     "crossLanguageDefinitionId": "Payload.MultiPart.ComplexPartsRequest.profileImage",
     "serializationOptions": {
      "$id": "32",
      "multipart": {
       "$id": "33",
       "isFilePart": true,
       "isMulti": false,
       "defaultContentTypes": [
        "application/octet-stream"
       ],
       "name": "profileImage"
      }
     }
    },
    {
     "$id": "34",
     "kind": "property",
     "name": "pictures",
     "serializedName": "pictures",
     "type": {
      "$id": "35",
      "kind": "array",
      "name": "ArrayHttpPart",
      "valueType": {
       "$id": "36",
       "kind": "bytes",
       "name": "bytes",
       "encode": "base64",
       "crossLanguageDefinitionId": "TypeSpec.bytes",
       "decorators": []
      },
      "crossLanguageDefinitionId": "TypeSpec.Array",
      "decorators": []
     },
     "optional": false,
     "readOnly": false,
     "discriminator": false,
     "flatten": false,
     "decorators": [],
     "crossLanguageDefinitionId": "Payload.MultiPart.ComplexPartsRequest.pictures",
     "serializationOptions": {
      "$id": "37",
      "multipart": {
       "$id": "38",
       "isFilePart": true,
       "isMulti": true,
       "defaultContentTypes": [
        "application/octet-stream"
       ],
       "name": "pictures"
      }
     }
    }
   ]
  },
  {
   "$ref": "23"
  },
  {
   "$id": "39",
   "kind": "model",
   "name": "JsonPartRequest",
   "namespace": "Scm.Payload.Multipart",
   "crossLanguageDefinitionId": "Payload.MultiPart.JsonPartRequest",
   "usage": "Input,MultipartFormData",
   "decorators": [],
   "properties": [
    {
     "$id": "40",
     "kind": "property",
     "name": "address",
     "serializedName": "address",
     "type": {
      "$ref": "23"
     },
     "optional": false,
     "readOnly": false,
     "discriminator": false,
     "flatten": false,
     "decorators": [],
     "crossLanguageDefinitionId": "Payload.MultiPart.JsonPartRequest.address",
     "serializationOptions": {
      "$id": "41",
      "multipart": {
       "$id": "42",
       "isFilePart": false,
       "isMulti": false,
       "defaultContentTypes": [
        "application/json"
       ],
       "name": "address"
      }
     }
    },
    {
     "$id": "43",
     "kind": "property",
     "name": "profileImage",
     "serializedName": "profileImage",
     "type": {
      "$id": "44",
      "kind": "bytes",
      "name": "bytes",
      "encode": "base64",
      "crossLanguageDefinitionId": "TypeSpec.bytes",
      "decorators": []
     },
     "optional": false,
     "readOnly": false,
     "discriminator": false,
     "flatten": false,
     "decorators": [],
     "crossLanguageDefinitionId": "Payload.MultiPart.JsonPartRequest.profileImage",
     "serializationOptions": {
      "$id": "45",
      "multipart": {
       "$id": "46",
       "isFilePart": true,
       "isMulti": false,
       "defaultContentTypes": [
        "application/octet-stream"
       ],
       "name": "profileImage"
      }
     }
    }
   ]
  },
  {
   "$id": "47",
   "kind": "model",
   "name": "BinaryArrayPartsRequest",
   "namespace": "Scm.Payload.Multipart",
   "crossLanguageDefinitionId": "Payload.MultiPart.BinaryArrayPartsRequest",
   "usage": "Input,MultipartFormData",
   "decorators": [],
   "properties": [
    {
     "$id": "48",
     "kind": "property",
     "name": "id",
     "serializedName": "id",
     "type": {
      "$id": "49",
      "kind": "string",
      "name": "string",
      "crossLanguageDefinitionId": "TypeSpec.string",
      "decorators": []
     },
     "optional": false,
     "readOnly": false,
     "discriminator": false,
     "flatten": false,
     "decorators": [],
     "crossLanguageDefinitionId": "Payload.MultiPart.BinaryArrayPartsRequest.id",
     "serializationOptions": {
      "$id": "50",
      "multipart": {
       "$id": "51",
       "isFilePart": false,
       "isMulti": false,
       "defaultContentTypes": [
        "text/plain"
       ],
       "name": "id"
      }
     }
    },
    {
     "$id": "52",
     "kind": "property",
     "name": "pictures",
     "serializedName": "pictures",
     "type": {
      "$id": "53",
      "kind": "array",
      "name": "ArrayHttpPart1",
      "valueType": {
       "$id": "54",
       "kind": "bytes",
       "name": "bytes",
       "encode": "base64",
       "crossLanguageDefinitionId": "TypeSpec.bytes",
       "decorators": []
      },
      "crossLanguageDefinitionId": "TypeSpec.Array",
      "decorators": []
     },
     "optional": false,
     "readOnly": false,
     "discriminator": false,
     "flatten": false,
     "decorators": [],
     "crossLanguageDefinitionId": "Payload.MultiPart.BinaryArrayPartsRequest.pictures",
     "serializationOptions": {
      "$id": "55",
      "multipart": {
       "$id": "56",
       "isFilePart": true,
       "isMulti": true,
       "defaultContentTypes": [
        "application/octet-stream"
       ],
       "name": "pictures"
      }
     }
    }
   ]
  },
  {
   "$id": "57",
   "kind": "model",
   "name": "MultiBinaryPartsRequest",
   "namespace": "Scm.Payload.Multipart",
   "crossLanguageDefinitionId": "Payload.MultiPart.MultiBinaryPartsRequest",
   "usage": "Input,MultipartFormData",
   "decorators": [],
   "properties": [
    {
     "$id": "58",
     "kind": "property",
     "name": "profileImage",
     "serializedName": "profileImage",
     "type": {
      "$id": "59",
      "kind": "bytes",
      "name": "bytes",
      "encode": "base64",
      "crossLanguageDefinitionId": "TypeSpec.bytes",
      "decorators": []
     },
     "optional": false,
     "readOnly": false,
     "discriminator": false,
     "flatten": false,
     "decorators": [],
     "crossLanguageDefinitionId": "Payload.MultiPart.MultiBinaryPartsRequest.profileImage",
     "serializationOptions": {
      "$id": "60",
      "multipart": {
       "$id": "61",
       "isFilePart": true,
       "isMulti": false,
       "defaultContentTypes": [
        "application/octet-stream"
       ],
       "name": "profileImage"
      }
     }
    },
    {
     "$id": "62",
     "kind": "property",
     "name": "picture",
     "serializedName": "picture",
     "type": {
      "$id": "63",
      "kind": "bytes",
      "name": "bytes",
      "encode": "base64",
      "crossLanguageDefinitionId": "TypeSpec.bytes",
      "decorators": []
     },
     "optional": true,
     "readOnly": false,
     "discriminator": false,
     "flatten": false,
     "decorators": [],
     "crossLanguageDefinitionId": "Payload.MultiPart.MultiBinaryPartsRequest.picture",
     "serializationOptions": {
      "$id": "64",
      "multipart": {
       "$id": "65",
       "isFilePart": true,
       "isMulti": false,
       "defaultContentTypes": [
        "application/octet-stream"
       ],
       "name": "picture"
      }
     }
    }
   ]
  },
  {
   "$id": "66",
   "kind": "model",
   "name": "AnonymousModelRequest",
   "namespace": "Scm.Payload.Multipart",
   "crossLanguageDefinitionId": "Payload.MultiPart.FormData.anonymousModel.Request.anonymous",
   "usage": "Input,MultipartFormData",
   "decorators": [],
   "properties": [
    {
     "$id": "67",
     "kind": "property",
     "name": "profileImage",
     "serializedName": "profileImage",
     "type": {
      "$id": "68",
      "kind": "bytes",
      "name": "bytes",
      "encode": "base64",
      "crossLanguageDefinitionId": "TypeSpec.bytes",
      "decorators": []
     },
     "optional": false,
     "readOnly": false,
     "discriminator": false,
     "flatten": false,
     "decorators": [],
     "crossLanguageDefinitionId": "Payload.MultiPart.FormData.anonymousModel.Request.anonymous.profileImage",
     "serializationOptions": {
      "$id": "69",
      "multipart": {
       "$id": "70",
       "isFilePart": true,
       "isMulti": false,
       "defaultContentTypes": [
        "application/octet-stream"
       ],
       "name": "profileImage"
      }
     }
    }
   ]
  },
  {
   "$id": "71",
   "kind": "model",
   "name": "ComplexHttpPartsModelRequest",
   "namespace": "Scm.Payload.Multipart",
   "crossLanguageDefinitionId": "Payload.MultiPart.ComplexHttpPartsModelRequest",
   "usage": "Input,MultipartFormData",
   "decorators": [],
   "properties": [
    {
     "$id": "72",
     "kind": "property",
     "name": "id",
     "serializedName": "id",
     "type": {
      "$id": "73",
      "kind": "string",
      "name": "string",
      "crossLanguageDefinitionId": "TypeSpec.string",
      "decorators": []
     },
     "optional": false,
     "readOnly": false,
     "discriminator": false,
     "flatten": false,
     "decorators": [],
     "crossLanguageDefinitionId": "Payload.MultiPart.ComplexHttpPartsModelRequest.id",
     "serializationOptions": {
      "$id": "74",
      "multipart": {
       "$id": "75",
       "isFilePart": false,
       "isMulti": false,
       "defaultContentTypes": [
        "text/plain"
       ],
       "name": "id"
      }
     }
    },
    {
     "$id": "76",
     "kind": "property",
     "name": "address",
     "serializedName": "address",
     "type": {
      "$ref": "23"
     },
     "optional": false,
     "readOnly": false,
     "discriminator": false,
     "flatten": false,
     "decorators": [],
     "crossLanguageDefinitionId": "Payload.MultiPart.ComplexHttpPartsModelRequest.address",
     "serializationOptions": {
      "$id": "77",
      "multipart": {
       "$id": "78",
       "isFilePart": false,
       "isMulti": false,
       "defaultContentTypes": [
        "application/json"
       ],
       "name": "address"
      }
     }
    },
    {
     "$id": "79",
     "kind": "property",
     "name": "profileImage",
     "serializedName": "profileImage",
     "type": {
      "$id": "80",
      "kind": "model",
      "name": "FileRequiredMetaData",
      "namespace": "Scm.Payload.Multipart",
      "crossLanguageDefinitionId": "Payload.MultiPart.FileRequiredMetaData",
      "usage": "Input",
      "decorators": [],
      "baseModel": {
       "$id": "81",
       "kind": "model",
       "name": "File",
       "namespace": "Scm.Payload.Multipart",
       "crossLanguageDefinitionId": "TypeSpec.Http.File",
       "usage": "Input",
       "doc": "A file in an HTTP request, response, or multipart payload.\n\nFiles have a special meaning that the HTTP library understands. When the body of an HTTP request, response,\nor multipart payload is _effectively_ an instance of `TypeSpec.Http.File` or any type that extends it, the\noperation is treated as a file upload or download.\n\nWhen using file bodies, the fields of the file model are defined to come from particular locations by default:\n\n- `contentType`: The `Content-Type` header of the request, response, or multipart payload (CANNOT be overridden or changed).\n- `contents`: The body of the request, response, or multipart payload (CANNOT be overridden or changed).\n- `filename`: The `filename` parameter value of the `Content-Disposition` header of the response or multipart payload\n(MAY be overridden or changed).\n\nA File may be used as a normal structured JSON object in a request or response, if the request specifies an explicit\n`Content-Type` header. In this case, the entire File model is serialized as if it were any other model. In a JSON payload,\nit will have a structure like:\n\n```\n{\n  \"contentType\": <string?>,\n  \"filename\": <string?>,\n  \"contents\": <string, base64>\n}\n```\n\nThe `contentType` _within_ the file defines what media types the data inside the file can be, but if the specification\ndefines a `Content-Type` for the payload as HTTP metadata, that `Content-Type` metadata defines _how the file is\nserialized_. See the examples below for more information.\n\nNOTE: The `filename` and `contentType` fields are optional. Furthermore, the default location of `filename`\n(`Content-Disposition: <disposition>; filename=<filename>`) is only valid in HTTP responses and multipart payloads. If\nyou wish to send the `filename` in a request, you must use HTTP metadata decorators to describe the location of the\n`filename` field. You can combine the metadata decorators with `@visibility` to control when the `filename` location\nis overridden, as shown in the examples below.",
       "summary": "A file in an HTTP request, response, or multipart payload.",
       "decorators": [],
       "properties": [
        {
         "$id": "82",
         "kind": "property",
         "name": "contentType",
         "serializedName": "contentType",
         "summary": "The allowed media (MIME) types of the file contents.",
         "doc": "The allowed media (MIME) types of the file contents.\n\nIn file bodies, this value comes from the `Content-Type` header of the request or response. In JSON bodies,\nthis value is serialized as a field in the response.\n\nNOTE: this is not _necessarily_ the same as the `Content-Type` header of the request or response, but\nit will be for file bodies. It may be different if the file is serialized as a JSON object. It always refers to the\n_contents_ of the file, and not necessarily the way the file itself is transmitted or serialized.",
         "type": {
          "$id": "83",
          "kind": "string",
          "name": "string",
          "crossLanguageDefinitionId": "TypeSpec.string",
          "decorators": []
         },
         "optional": true,
         "readOnly": false,
         "discriminator": false,
         "flatten": false,
         "decorators": [],
         "crossLanguageDefinitionId": "TypeSpec.Http.File.contentType",
         "serializationOptions": {
          "$id": "84"
         }
        },
        {
         "$id": "85",
         "kind": "property",
         "name": "filename",
         "serializedName": "filename",
         "summary": "The name of the file, if any.",
         "doc": "The name of the file, if any.\n\nIn file bodies, this value comes from the `filename` parameter of the `Content-Disposition` header of the response\nor multipart payload. In JSON bodies, this value is serialized as a field in the response.\n\nNOTE: By default, `filename` cannot be sent in request payloads and can only be sent in responses and multipart\npayloads, as the `Content-Disposition` header is not valid in requests. If you want to send the `filename` in a request,\nyou must extend the `File` model and override the `filename` property with a different location defined by HTTP metadata\ndecorators.",
         "type": {
          "$id": "86",
          "kind": "string",
          "name": "string",
          "crossLanguageDefinitionId": "TypeSpec.string",
          "decorators": []
         },
         "optional": true,
         "readOnly": false,
         "discriminator": false,
         "flatten": false,
         "decorators": [],
         "crossLanguageDefinitionId": "TypeSpec.Http.File.filename",
         "serializationOptions": {
          "$id": "87"
         }
        },
        {
         "$id": "88",
         "kind": "property",
         "name": "contents",
         "serializedName": "contents",
         "summary": "The contents of the file.",
         "doc": "The contents of the file.\n\nIn file bodies, this value comes from the body of the request, response, or multipart payload. In JSON bodies,\nthis value is serialized as a field in the response.",
         "type": {
          "$id": "89",
          "kind": "bytes",
          "name": "bytes",
          "encode": "base64",
          "crossLanguageDefinitionId": "TypeSpec.bytes",
          "decorators": []
         },
         "optional": false,
         "readOnly": false,
         "discriminator": false,
         "flatten": false,
         "decorators": [],
         "crossLanguageDefinitionId": "TypeSpec.Http.File.contents",
         "serializationOptions": {
          "$id": "90"
         }
        }
       ]
      },
      "properties": [
       {
        "$id": "91",
        "kind": "property",
        "name": "filename",
        "serializedName": "filename",
        "type": {
         "$id": "92",
         "kind": "string",
         "name": "string",
         "crossLanguageDefinitionId": "TypeSpec.string",
         "decorators": []
        },
        "optional": false,
        "readOnly": false,
        "discriminator": false,
        "flatten": false,
        "decorators": [],
        "crossLanguageDefinitionId": "Payload.MultiPart.FileRequiredMetaData.filename",
        "serializationOptions": {
         "$id": "93"
        }
       },
       {
        "$id": "94",
        "kind": "property",
        "name": "contentType",
        "serializedName": "contentType",
        "type": {
         "$id": "95",
         "kind": "string",
         "name": "string",
         "crossLanguageDefinitionId": "TypeSpec.string",
         "decorators": []
        },
        "optional": false,
        "readOnly": false,
        "discriminator": false,
        "flatten": false,
        "decorators": [],
        "crossLanguageDefinitionId": "Payload.MultiPart.FileRequiredMetaData.contentType",
        "serializationOptions": {
         "$id": "96"
        }
       }
      ]
     },
     "optional": false,
     "readOnly": false,
     "discriminator": false,
     "flatten": false,
     "decorators": [],
     "crossLanguageDefinitionId": "Payload.MultiPart.ComplexHttpPartsModelRequest.profileImage",
     "serializationOptions": {
      "$id": "97",
      "multipart": {
       "$id": "98",
       "isFilePart": true,
       "isMulti": false,
       "filename": {
        "$id": "99",
        "apiVersions": [],
        "type": {
         "$id": "4951",
         "kind": "string",
         "decorators": [],
         "name": "string",
         "doc": "A sequence of textual characters.",
         "crossLanguageDefinitionId": "TypeSpec.string"
        },
        "name": "filename",
        "isGeneratedName": false,
        "optional": false,
        "isApiVersionParam": false,
        "onClient": false,
        "crossLanguageDefinitionId": "Payload.MultiPart.FileRequiredMetaData.filename",
        "decorators": [],
        "visibility": [
         1,
         2,
         4,
         8,
         16
        ],
        "access": "public",
        "kind": "property",
        "discriminator": false,
        "serializedName": "filename",
        "isMultipartFileInput": false,
        "flatten": false,
        "serializationOptions": {
         "$ref": "93"
        }
       },
       "contentType": {
        "$id": "4952",
        "apiVersions": [],
        "type": {
         "$id": "4954",
         "kind": "string",
         "decorators": [],
         "name": "string",
         "doc": "A sequence of textual characters.",
         "crossLanguageDefinitionId": "TypeSpec.string"
        },
        "name": "contentType",
        "isGeneratedName": false,
        "optional": false,
        "isApiVersionParam": false,
        "onClient": false,
        "crossLanguageDefinitionId": "Payload.MultiPart.FileRequiredMetaData.contentType",
        "decorators": [],
        "visibility": [
         1,
         2,
         4,
         8,
         16
        ],
        "access": "public",
        "kind": "property",
        "discriminator": false,
        "serializedName": "contentType",
        "isMultipartFileInput": false,
        "flatten": false,
        "serializationOptions": {
         "$ref": "96"
        }
       },
       "defaultContentTypes": [
        "*/*"
       ],
       "name": "profileImage"
      }
     }
    },
    {
     "$id": "4955",
     "kind": "property",
     "name": "previousAddresses",
     "serializedName": "previousAddresses",
     "type": {
      "$id": "4956",
      "kind": "array",
      "name": "ArrayAddress",
      "valueType": {
       "$ref": "23"
      },
      "crossLanguageDefinitionId": "TypeSpec.Array",
      "decorators": []
     },
     "optional": false,
     "readOnly": false,
     "discriminator": false,
     "flatten": false,
     "decorators": [],
     "crossLanguageDefinitionId": "Payload.MultiPart.ComplexHttpPartsModelRequest.previousAddresses",
     "serializationOptions": {
      "$id": "4957",
      "multipart": {
       "$id": "4958",
       "isFilePart": false,
       "isMulti": false,
       "defaultContentTypes": [
        "application/json"
       ],
       "name": "previousAddresses"
      }
     }
    },
    {
     "$id": "4959",
     "kind": "property",
     "name": "pictures",
     "serializedName": "pictures",
     "type": {
      "$id": "4960",
      "kind": "array",
      "name": "ArrayHttpPart2",
      "valueType": {
       "$ref": "80"
      },
      "crossLanguageDefinitionId": "TypeSpec.Array",
      "decorators": []
     },
     "optional": false,
     "readOnly": false,
     "discriminator": false,
     "flatten": false,
     "decorators": [],
     "crossLanguageDefinitionId": "Payload.MultiPart.ComplexHttpPartsModelRequest.pictures",
     "serializationOptions": {
      "$id": "4961",
      "multipart": {
       "$id": "4962",
       "isFilePart": true,
       "isMulti": true,
       "filename": {
        "$ref": "99"
       },
       "contentType": {
        "$ref": "4952"
       },
       "defaultContentTypes": [
        "*/*"
       ],
       "name": "pictures"
      }
     }
    }
   ]
  },
  {
   "$ref": "80"
  },
  {
   "$ref": "81"
  },
  {
   "$id": "4963",
   "kind": "model",
   "name": "FileWithHttpPartSpecificContentTypeRequest",
   "namespace": "Scm.Payload.Multipart",
   "crossLanguageDefinitionId": "Payload.MultiPart.FileWithHttpPartSpecificContentTypeRequest",
   "usage": "Input,MultipartFormData",
   "decorators": [],
   "properties": [
    {
     "$id": "4964",
     "kind": "property",
     "name": "profileImage",
     "serializedName": "profileImage",
     "type": {
      "$id": "4965",
      "kind": "model",
      "name": "FileSpecificContentType",
      "namespace": "Scm.Payload.Multipart",
      "crossLanguageDefinitionId": "Payload.MultiPart.FileSpecificContentType",
      "usage": "Input",
      "decorators": [],
      "baseModel": {
       "$ref": "81"
      },
      "properties": [
       {
        "$id": "4966",
        "kind": "property",
        "name": "filename",
        "serializedName": "filename",
        "type": {
         "$id": "4967",
         "kind": "string",
         "name": "string",
         "crossLanguageDefinitionId": "TypeSpec.string",
         "decorators": []
        },
        "optional": false,
        "readOnly": false,
        "discriminator": false,
        "flatten": false,
        "decorators": [],
        "crossLanguageDefinitionId": "Payload.MultiPart.FileSpecificContentType.filename",
        "serializationOptions": {
         "$id": "4968"
        }
       },
       {
        "$id": "4969",
        "kind": "property",
        "name": "contentType",
        "serializedName": "contentType",
        "type": {
         "$id": "4970",
         "kind": "constant",
         "name": "FileSpecificContentTypeContentType",
         "namespace": "Payload.MultiPart",
         "usage": "Input",
         "valueType": {
          "$ref": "2"
         },
         "value": "image/jpg",
         "decorators": []
        },
        "optional": false,
        "readOnly": false,
        "discriminator": false,
        "flatten": false,
        "decorators": [],
        "crossLanguageDefinitionId": "Payload.MultiPart.FileSpecificContentType.contentType",
        "serializationOptions": {
         "$id": "4971"
        }
       }
      ]
     },
     "optional": false,
     "readOnly": false,
     "discriminator": false,
     "flatten": false,
     "decorators": [],
     "crossLanguageDefinitionId": "Payload.MultiPart.FileWithHttpPartSpecificContentTypeRequest.profileImage",
     "serializationOptions": {
      "$id": "4972",
      "multipart": {
       "$id": "4973",
       "isFilePart": true,
       "isMulti": false,
       "filename": {
        "$id": "4974",
        "apiVersions": [],
        "type": {
         "$id": "4976",
         "kind": "string",
         "decorators": [],
         "name": "string",
         "doc": "A sequence of textual characters.",
         "crossLanguageDefinitionId": "TypeSpec.string"
        },
        "name": "filename",
        "isGeneratedName": false,
        "optional": false,
        "isApiVersionParam": false,
        "onClient": false,
        "crossLanguageDefinitionId": "Payload.MultiPart.FileSpecificContentType.filename",
        "decorators": [],
        "visibility": [
         1,
         2,
         4,
         8,
         16
        ],
        "access": "public",
        "kind": "property",
        "discriminator": false,
        "serializedName": "filename",
        "isMultipartFileInput": false,
        "flatten": false,
        "serializationOptions": {
         "$ref": "4968"
        }
       },
       "contentType": {
        "$id": "4977",
        "apiVersions": [],
        "type": {
         "$id": "4980",
         "kind": "constant",
         "decorators": [],
         "value": "image/jpg",
         "valueType": {
          "$id": "4981",
          "kind": "string",
          "decorators": [],
          "name": "string",
          "doc": "A sequence of textual characters.",
          "crossLanguageDefinitionId": "TypeSpec.string"
         },
         "name": "FileSpecificContentTypeContentType",
         "isGeneratedName": true
        },
        "name": "contentType",
        "isGeneratedName": false,
        "optional": false,
        "isApiVersionParam": false,
        "onClient": false,
        "crossLanguageDefinitionId": "Payload.MultiPart.FileSpecificContentType.contentType",
        "decorators": [],
        "visibility": [
         1,
         2,
         4,
         8,
         16
        ],
        "access": "public",
        "kind": "property",
        "discriminator": false,
        "serializedName": "contentType",
        "isMultipartFileInput": false,
        "flatten": false,
        "serializationOptions": {
         "$ref": "4971"
        }
       },
       "defaultContentTypes": [
        "image/jpg"
       ],
       "name": "profileImage"
      }
     }
    }
   ]
  },
  {
   "$ref": "4965"
  },
  {
   "$id": "4982",
   "kind": "model",
   "name": "FileWithHttpPartRequiredContentTypeRequest",
   "namespace": "Scm.Payload.Multipart",
   "crossLanguageDefinitionId": "Payload.MultiPart.FileWithHttpPartRequiredContentTypeRequest",
   "usage": "Input,MultipartFormData",
   "decorators": [],
   "properties": [
    {
     "$id": "4983",
     "kind": "property",
     "name": "profileImage",
     "serializedName": "profileImage",
     "type": {
      "$ref": "80"
     },
     "optional": false,
     "readOnly": false,
     "discriminator": false,
     "flatten": false,
     "decorators": [],
     "crossLanguageDefinitionId": "Payload.MultiPart.FileWithHttpPartRequiredContentTypeRequest.profileImage",
     "serializationOptions": {
      "$id": "4984",
      "multipart": {
       "$id": "4985",
       "isFilePart": true,
       "isMulti": false,
       "filename": {
        "$ref": "99"
       },
       "contentType": {
        "$ref": "4952"
       },
       "defaultContentTypes": [
        "*/*"
       ],
       "name": "profileImage"
      }
     }
    }
   ]
  },
  {
   "$id": "4986",
   "kind": "model",
   "name": "FileWithHttpPartOptionalContentTypeRequest",
   "namespace": "Scm.Payload.Multipart",
   "crossLanguageDefinitionId": "Payload.MultiPart.FileWithHttpPartOptionalContentTypeRequest",
   "usage": "Input,MultipartFormData",
   "decorators": [],
   "properties": [
    {
     "$id": "4987",
     "kind": "property",
     "name": "profileImage",
     "serializedName": "profileImage",
     "type": {
      "$id": "4988",
      "kind": "model",
      "name": "FileOptionalContentType",
      "namespace": "Scm.Payload.Multipart",
      "crossLanguageDefinitionId": "Payload.MultiPart.FileOptionalContentType",
      "usage": "Input",
      "decorators": [],
      "baseModel": {
       "$ref": "81"
      },
      "properties": [
       {
        "$id": "4989",
        "kind": "property",
        "name": "filename",
        "serializedName": "filename",
        "type": {
         "$id": "4990",
         "kind": "string",
         "name": "string",
         "crossLanguageDefinitionId": "TypeSpec.string",
         "decorators": []
        },
        "optional": false,
        "readOnly": false,
        "discriminator": false,
        "flatten": false,
        "decorators": [],
        "crossLanguageDefinitionId": "Payload.MultiPart.FileOptionalContentType.filename",
        "serializationOptions": {
         "$id": "4991"
        }
       }
      ]
     },
     "optional": false,
     "readOnly": false,
     "discriminator": false,
     "flatten": false,
     "decorators": [],
     "crossLanguageDefinitionId": "Payload.MultiPart.FileWithHttpPartOptionalContentTypeRequest.profileImage",
     "serializationOptions": {
      "$id": "4992",
      "multipart": {
       "$id": "4993",
       "isFilePart": true,
       "isMulti": false,
       "filename": {
        "$id": "4994",
        "apiVersions": [],
        "type": {
         "$id": "4996",
         "kind": "string",
         "decorators": [],
         "name": "string",
         "doc": "A sequence of textual characters.",
         "crossLanguageDefinitionId": "TypeSpec.string"
        },
        "name": "filename",
        "isGeneratedName": false,
        "optional": false,
        "isApiVersionParam": false,
        "onClient": false,
        "crossLanguageDefinitionId": "Payload.MultiPart.FileOptionalContentType.filename",
        "decorators": [],
        "visibility": [
         1,
         2,
         4,
         8,
         16
        ],
        "access": "public",
        "kind": "property",
        "discriminator": false,
        "serializedName": "filename",
        "isMultipartFileInput": false,
        "flatten": false,
        "serializationOptions": {
         "$ref": "4991"
        }
       },
       "contentType": {
        "$id": "4997",
        "doc": "The allowed media (MIME) types of the file contents.\n\nIn file bodies, this value comes from the `Content-Type` header of the request or response. In JSON bodies,\nthis value is serialized as a field in the response.\n\nNOTE: this is not _necessarily_ the same as the `Content-Type` header of the request or response, but\nit will be for file bodies. It may be different if the file is serialized as a JSON object. It always refers to the\n_contents_ of the file, and not necessarily the way the file itself is transmitted or serialized.",
        "summary": "The allowed media (MIME) types of the file contents.",
        "apiVersions": [],
        "type": {
         "$id": "5006",
         "kind": "string",
         "decorators": [],
         "name": "string",
         "doc": "A sequence of textual characters.",
         "crossLanguageDefinitionId": "TypeSpec.string"
        },
        "name": "contentType",
        "isGeneratedName": false,
        "optional": true,
        "isApiVersionParam": false,
        "onClient": false,
        "crossLanguageDefinitionId": "TypeSpec.Http.File.contentType",
        "decorators": [],
        "visibility": [
         1,
         2,
         4,
         8,
         16
        ],
        "access": "public",
        "kind": "property",
        "discriminator": false,
        "serializedName": "contentType",
        "isMultipartFileInput": false,
        "flatten": false,
        "serializationOptions": {
         "$ref": "84"
        }
       },
       "defaultContentTypes": [
        "*/*"
       ],
       "name": "profileImage"
      }
     }
    }
   ]
  },
  {
   "$ref": "4988"
  },
  {
   "$id": "5007",
   "kind": "model",
   "name": "FloatRequest",
   "namespace": "Scm.Payload.Multipart",
   "crossLanguageDefinitionId": "Payload.MultiPart.FormData.HttpParts.NonString.float.Request.anonymous",
   "usage": "Input,MultipartFormData",
   "decorators": [],
   "properties": [
    {
     "$id": "5008",
     "kind": "property",
     "name": "temperature",
     "serializedName": "temperature",
     "type": {
      "$id": "5009",
      "kind": "float64",
      "name": "float64",
      "crossLanguageDefinitionId": "TypeSpec.float64",
      "decorators": []
     },
     "optional": false,
     "readOnly": false,
     "discriminator": false,
     "flatten": false,
     "decorators": [],
     "crossLanguageDefinitionId": "Payload.MultiPart.FormData.HttpParts.NonString.float.Request.anonymous.temperature",
     "serializationOptions": {
      "$id": "5010",
      "multipart": {
       "$id": "5011",
       "isFilePart": false,
       "isMulti": false,
       "contentType": {
        "$id": "5012",
        "apiVersions": [],
        "type": {
         "$id": "5808",
         "kind": "constant",
         "decorators": [],
         "value": "text/plain",
         "valueType": {
          "$id": "5809",
          "kind": "string",
          "decorators": [],
          "name": "string",
          "doc": "A sequence of textual characters.",
          "crossLanguageDefinitionId": "TypeSpec.string"
         },
         "name": "FloatRequestTemperatureContentType",
         "isGeneratedName": true
        },
        "name": "contentType",
        "isGeneratedName": false,
        "optional": false,
        "isApiVersionParam": false,
        "onClient": false,
        "crossLanguageDefinitionId": "Payload.MultiPart.FormData.HttpParts.NonString.float.Request.temperature.anonymous.contentType",
        "decorators": [],
        "visibility": [
         1,
         2,
         4,
         8,
         16
        ],
        "access": "public",
        "correspondingMethodParams": [],
        "kind": "header",
        "serializedName": "content-type"
       },
       "defaultContentTypes": [
        "text/plain"
       ],
       "name": "temperature"
      }
     }
    }
   ]
  },
  {
   "$id": "5810",
   "kind": "model",
   "name": "FloatRequestTemperature",
   "namespace": "Scm.Payload.Multipart",
   "crossLanguageDefinitionId": "Payload.MultiPart.FormData.HttpParts.NonString.float.Request.temperature.anonymous",
   "usage": "Input",
   "decorators": [],
   "properties": [
    {
     "$id": "5811",
     "kind": "header",
     "name": "contentType",
     "serializedName": "content-type",
     "type": {
      "$id": "5812",
      "kind": "constant",
      "name": "FloatRequestTemperatureContentType",
      "namespace": "Payload.MultiPart.FormData.HttpParts.NonString",
      "usage": "Input",
      "valueType": {
       "$ref": "5"
      },
      "value": "text/plain",
      "decorators": []
     },
     "optional": false,
     "readOnly": false,
     "decorators": [],
     "crossLanguageDefinitionId": "Payload.MultiPart.FormData.HttpParts.NonString.float.Request.temperature.anonymous.contentType",
     "discriminator": false,
     "flatten": false
    }
   ]
  }
 ],
 "clients": [
  {
   "$id": "5813",
   "kind": "client",
   "name": "MultiPartClient",
   "namespace": "Scm.Payload.Multipart",
   "doc": "Test for multipart",
   "methods": [],
   "parameters": [
    {
     "$id": "5814",
     "name": "endpoint",
     "nameInRequest": "endpoint",
     "doc": "Service host",
     "type": {
      "$id": "5815",
      "kind": "url",
      "name": "url",
      "crossLanguageDefinitionId": "TypeSpec.url"
     },
     "location": "Uri",
     "isApiVersion": false,
     "isContentType": false,
     "isRequired": true,
     "isEndpoint": true,
     "skipUrlEncoding": false,
     "explode": false,
     "kind": "Client",
     "defaultValue": {
      "$id": "5816",
      "type": {
       "$id": "5817",
       "kind": "string",
       "name": "string",
       "crossLanguageDefinitionId": "TypeSpec.string"
      },
      "value": "http://localhost:3000"
     }
    }
   ],
   "decorators": [],
   "crossLanguageDefinitionId": "Payload.MultiPart",
   "apiVersions": [],
   "children": [
    {
     "$id": "5818",
     "kind": "client",
     "name": "FormData",
     "namespace": "Scm.Payload.Multipart",
     "methods": [
      {
       "$id": "5819",
       "kind": "basic",
       "name": "basic",
       "accessibility": "public",
       "apiVersions": [],
       "doc": "Test content-type: multipart/form-data",
       "operation": {
        "$id": "5820",
        "name": "basic",
        "resourceName": "FormData",
        "doc": "Test content-type: multipart/form-data",
        "accessibility": "public",
        "parameters": [
         {
          "$id": "5821",
          "name": "contentType",
          "nameInRequest": "Content-Type",
          "type": {
           "$id": "5822",
           "kind": "constant",
           "name": "BasicRequestContentType",
           "namespace": "",
           "usage": "None",
           "valueType": {
            "$id": "5823",
            "kind": "string",
            "name": "string",
            "crossLanguageDefinitionId": "TypeSpec.string",
            "decorators": []
           },
           "value": "multipart/form-data",
           "decorators": []
          },
          "location": "Header",
          "isApiVersion": false,
          "isContentType": true,
          "isEndpoint": false,
          "explode": false,
          "isRequired": true,
          "kind": "Constant",
          "decorators": [],
          "skipUrlEncoding": false
         },
         {
          "$id": "5824",
          "name": "body",
          "nameInRequest": "body",
          "type": {
           "$ref": "8"
          },
          "location": "Body",
          "isApiVersion": false,
          "isContentType": false,
          "isEndpoint": false,
          "explode": false,
          "isRequired": true,
          "kind": "Method",
          "decorators": [],
          "skipUrlEncoding": false
         }
        ],
        "responses": [
         {
          "$id": "5825",
          "statusCodes": [
           204
          ],
          "headers": [],
          "isErrorResponse": false
         }
        ],
        "httpMethod": "POST",
        "uri": "{endpoint}",
        "path": "/multipart/form-data/mixed-parts",
        "requestMediaTypes": [
         "multipart/form-data"
        ],
        "bufferResponse": true,
        "generateProtocolMethod": true,
        "generateConvenienceMethod": true,
        "crossLanguageDefinitionId": "Payload.MultiPart.FormData.basic",
        "decorators": []
       },
       "parameters": [
        {
         "$id": "5826",
         "name": "contentType",
         "nameInRequest": "content-type",
         "type": {
          "$id": "5827",
          "kind": "constant",
          "name": "BasicRequestContentType1",
          "namespace": "",
          "usage": "None",
          "valueType": {
           "$id": "5828",
           "kind": "string",
           "name": "string",
           "crossLanguageDefinitionId": "TypeSpec.string",
           "decorators": []
          },
          "value": "multipart/form-data",
          "decorators": []
         },
         "location": "Header",
         "isApiVersion": false,
         "isContentType": false,
         "isEndpoint": false,
         "explode": false,
         "isRequired": true,
         "kind": "Constant",
         "decorators": [],
         "skipUrlEncoding": false
        },
        {
         "$id": "5829",
         "name": "body",
         "nameInRequest": "body",
         "type": {
          "$ref": "8"
         },
         "location": "Body",
         "isApiVersion": false,
         "isContentType": false,
         "isEndpoint": false,
         "explode": false,
         "isRequired": true,
         "kind": "Method",
         "decorators": [],
         "skipUrlEncoding": false
        }
       ],
       "response": {
        "$id": "5830"
       },
       "isOverride": false,
       "generateConvenient": true,
       "generateProtocol": true,
       "crossLanguageDefinitionId": "Payload.MultiPart.FormData.basic"
      },
      {
       "$id": "5831",
       "kind": "basic",
       "name": "fileArrayAndBasic",
       "accessibility": "public",
       "apiVersions": [],
       "doc": "Test content-type: multipart/form-data for mixed scenarios",
       "operation": {
        "$id": "5832",
        "name": "fileArrayAndBasic",
        "resourceName": "FormData",
        "doc": "Test content-type: multipart/form-data for mixed scenarios",
        "accessibility": "public",
        "parameters": [
         {
          "$id": "5833",
          "name": "contentType",
          "nameInRequest": "Content-Type",
          "type": {
           "$id": "5834",
           "kind": "constant",
           "name": "BasicRequestContentType2",
           "namespace": "",
           "usage": "None",
           "valueType": {
            "$id": "5835",
            "kind": "string",
            "name": "string",
            "crossLanguageDefinitionId": "TypeSpec.string",
            "decorators": []
           },
           "value": "multipart/form-data",
           "decorators": []
          },
          "location": "Header",
          "isApiVersion": false,
          "isContentType": true,
          "isEndpoint": false,
          "explode": false,
          "isRequired": true,
          "kind": "Constant",
          "decorators": [],
          "skipUrlEncoding": false
         },
         {
          "$id": "5836",
          "name": "body",
          "nameInRequest": "body",
          "type": {
           "$ref": "17"
          },
          "location": "Body",
          "isApiVersion": false,
          "isContentType": false,
          "isEndpoint": false,
          "explode": false,
          "isRequired": true,
          "kind": "Method",
          "decorators": [],
          "skipUrlEncoding": false
         }
        ],
        "responses": [
         {
          "$id": "5837",
          "statusCodes": [
           204
          ],
          "headers": [],
          "isErrorResponse": false
         }
        ],
        "httpMethod": "POST",
        "uri": "{endpoint}",
        "path": "/multipart/form-data/complex-parts",
        "requestMediaTypes": [
         "multipart/form-data"
        ],
        "bufferResponse": true,
        "generateProtocolMethod": true,
        "generateConvenienceMethod": true,
        "crossLanguageDefinitionId": "Payload.MultiPart.FormData.fileArrayAndBasic",
        "decorators": []
       },
       "parameters": [
        {
         "$id": "5838",
         "name": "contentType",
         "nameInRequest": "content-type",
         "type": {
          "$id": "5839",
          "kind": "constant",
          "name": "BasicRequestContentType3",
          "namespace": "",
          "usage": "None",
          "valueType": {
           "$id": "5840",
           "kind": "string",
           "name": "string",
           "crossLanguageDefinitionId": "TypeSpec.string",
           "decorators": []
          },
          "value": "multipart/form-data",
          "decorators": []
         },
         "location": "Header",
         "isApiVersion": false,
         "isContentType": false,
         "isEndpoint": false,
         "explode": false,
         "isRequired": true,
         "kind": "Constant",
         "decorators": [],
         "skipUrlEncoding": false
        },
        {
         "$id": "5841",
         "name": "body",
         "nameInRequest": "body",
         "type": {
          "$ref": "17"
         },
         "location": "Body",
         "isApiVersion": false,
         "isContentType": false,
         "isEndpoint": false,
         "explode": false,
         "isRequired": true,
         "kind": "Method",
         "decorators": [],
         "skipUrlEncoding": false
        }
       ],
       "response": {
        "$id": "5842"
       },
       "isOverride": false,
       "generateConvenient": true,
       "generateProtocol": true,
       "crossLanguageDefinitionId": "Payload.MultiPart.FormData.fileArrayAndBasic"
      },
      {
       "$id": "5843",
       "kind": "basic",
       "name": "jsonPart",
       "accessibility": "public",
       "apiVersions": [],
       "doc": "Test content-type: multipart/form-data for scenario contains json part and binary part ",
       "operation": {
        "$id": "5844",
        "name": "jsonPart",
        "resourceName": "FormData",
        "doc": "Test content-type: multipart/form-data for scenario contains json part and binary part ",
        "accessibility": "public",
        "parameters": [
         {
          "$id": "5845",
          "name": "contentType",
          "nameInRequest": "Content-Type",
          "type": {
           "$id": "5846",
           "kind": "constant",
           "name": "BasicRequestContentType4",
           "namespace": "",
           "usage": "None",
           "valueType": {
            "$id": "5847",
            "kind": "string",
            "name": "string",
            "crossLanguageDefinitionId": "TypeSpec.string",
            "decorators": []
           },
           "value": "multipart/form-data",
           "decorators": []
          },
          "location": "Header",
          "isApiVersion": false,
          "isContentType": true,
          "isEndpoint": false,
          "explode": false,
          "isRequired": true,
          "kind": "Constant",
          "decorators": [],
          "skipUrlEncoding": false
         },
         {
          "$id": "5848",
          "name": "body",
          "nameInRequest": "body",
          "type": {
           "$ref": "39"
          },
          "location": "Body",
          "isApiVersion": false,
          "isContentType": false,
          "isEndpoint": false,
          "explode": false,
          "isRequired": true,
          "kind": "Method",
          "decorators": [],
          "skipUrlEncoding": false
         }
        ],
        "responses": [
         {
          "$id": "5849",
          "statusCodes": [
           204
          ],
          "headers": [],
          "isErrorResponse": false
         }
        ],
        "httpMethod": "POST",
        "uri": "{endpoint}",
        "path": "/multipart/form-data/json-part",
        "requestMediaTypes": [
         "multipart/form-data"
        ],
        "bufferResponse": true,
        "generateProtocolMethod": true,
        "generateConvenienceMethod": true,
        "crossLanguageDefinitionId": "Payload.MultiPart.FormData.jsonPart",
        "decorators": []
       },
       "parameters": [
        {
         "$id": "5850",
         "name": "contentType",
         "nameInRequest": "content-type",
         "type": {
          "$id": "5851",
          "kind": "constant",
          "name": "BasicRequestContentType5",
          "namespace": "",
          "usage": "None",
          "valueType": {
           "$id": "5852",
           "kind": "string",
           "name": "string",
           "crossLanguageDefinitionId": "TypeSpec.string",
           "decorators": []
          },
          "value": "multipart/form-data",
          "decorators": []
         },
         "location": "Header",
         "isApiVersion": false,
         "isContentType": false,
         "isEndpoint": false,
         "explode": false,
         "isRequired": true,
         "kind": "Constant",
         "decorators": [],
         "skipUrlEncoding": false
        },
        {
         "$id": "5853",
         "name": "body",
         "nameInRequest": "body",
         "type": {
          "$ref": "39"
         },
         "location": "Body",
         "isApiVersion": false,
         "isContentType": false,
         "isEndpoint": false,
         "explode": false,
         "isRequired": true,
         "kind": "Method",
         "decorators": [],
         "skipUrlEncoding": false
        }
       ],
       "response": {
        "$id": "5854"
       },
       "isOverride": false,
       "generateConvenient": true,
       "generateProtocol": true,
       "crossLanguageDefinitionId": "Payload.MultiPart.FormData.jsonPart"
      },
      {
       "$id": "5855",
       "kind": "basic",
       "name": "binaryArrayParts",
       "accessibility": "public",
       "apiVersions": [],
       "doc": "Test content-type: multipart/form-data for scenario contains multi binary parts",
       "operation": {
        "$id": "5856",
        "name": "binaryArrayParts",
        "resourceName": "FormData",
        "doc": "Test content-type: multipart/form-data for scenario contains multi binary parts",
        "accessibility": "public",
        "parameters": [
         {
          "$id": "5857",
          "name": "contentType",
          "nameInRequest": "Content-Type",
          "type": {
           "$id": "5858",
           "kind": "constant",
           "name": "BasicRequestContentType6",
           "namespace": "",
           "usage": "None",
           "valueType": {
            "$id": "5859",
            "kind": "string",
            "name": "string",
            "crossLanguageDefinitionId": "TypeSpec.string",
            "decorators": []
           },
           "value": "multipart/form-data",
           "decorators": []
          },
          "location": "Header",
          "isApiVersion": false,
          "isContentType": true,
          "isEndpoint": false,
          "explode": false,
          "isRequired": true,
          "kind": "Constant",
          "decorators": [],
          "skipUrlEncoding": false
         },
         {
          "$id": "5860",
          "name": "body",
          "nameInRequest": "body",
          "type": {
           "$ref": "47"
          },
          "location": "Body",
          "isApiVersion": false,
          "isContentType": false,
          "isEndpoint": false,
          "explode": false,
          "isRequired": true,
          "kind": "Method",
          "decorators": [],
          "skipUrlEncoding": false
         }
        ],
        "responses": [
         {
          "$id": "5861",
          "statusCodes": [
           204
          ],
          "headers": [],
          "isErrorResponse": false
         }
        ],
        "httpMethod": "POST",
        "uri": "{endpoint}",
        "path": "/multipart/form-data/binary-array-parts",
        "requestMediaTypes": [
         "multipart/form-data"
        ],
        "bufferResponse": true,
        "generateProtocolMethod": true,
        "generateConvenienceMethod": true,
        "crossLanguageDefinitionId": "Payload.MultiPart.FormData.binaryArrayParts",
        "decorators": []
       },
       "parameters": [
        {
         "$id": "5862",
         "name": "contentType",
         "nameInRequest": "content-type",
         "type": {
          "$id": "5863",
          "kind": "constant",
          "name": "BasicRequestContentType7",
          "namespace": "",
          "usage": "None",
          "valueType": {
           "$id": "5864",
           "kind": "string",
           "name": "string",
           "crossLanguageDefinitionId": "TypeSpec.string",
           "decorators": []
          },
          "value": "multipart/form-data",
          "decorators": []
         },
         "location": "Header",
         "isApiVersion": false,
         "isContentType": false,
         "isEndpoint": false,
         "explode": false,
         "isRequired": true,
         "kind": "Constant",
         "decorators": [],
         "skipUrlEncoding": false
        },
        {
         "$id": "5865",
         "name": "body",
         "nameInRequest": "body",
         "type": {
          "$ref": "47"
         },
         "location": "Body",
         "isApiVersion": false,
         "isContentType": false,
         "isEndpoint": false,
         "explode": false,
         "isRequired": true,
         "kind": "Method",
         "decorators": [],
         "skipUrlEncoding": false
        }
       ],
       "response": {
        "$id": "5866"
       },
       "isOverride": false,
       "generateConvenient": true,
       "generateProtocol": true,
       "crossLanguageDefinitionId": "Payload.MultiPart.FormData.binaryArrayParts"
      },
      {
       "$id": "5867",
       "kind": "basic",
       "name": "multiBinaryParts",
       "accessibility": "public",
       "apiVersions": [],
       "doc": "Test content-type: multipart/form-data for scenario contains multi binary parts",
       "operation": {
        "$id": "5868",
        "name": "multiBinaryParts",
        "resourceName": "FormData",
        "doc": "Test content-type: multipart/form-data for scenario contains multi binary parts",
        "accessibility": "public",
        "parameters": [
         {
          "$id": "5869",
          "name": "contentType",
          "nameInRequest": "Content-Type",
          "type": {
           "$id": "5870",
           "kind": "constant",
           "name": "BasicRequestContentType8",
           "namespace": "",
           "usage": "None",
           "valueType": {
            "$id": "5871",
            "kind": "string",
            "name": "string",
            "crossLanguageDefinitionId": "TypeSpec.string",
            "decorators": []
           },
           "value": "multipart/form-data",
           "decorators": []
          },
          "location": "Header",
          "isApiVersion": false,
          "isContentType": true,
          "isEndpoint": false,
          "explode": false,
          "isRequired": true,
          "kind": "Constant",
          "decorators": [],
          "skipUrlEncoding": false
         },
         {
          "$id": "5872",
          "name": "body",
          "nameInRequest": "body",
          "type": {
           "$ref": "57"
          },
          "location": "Body",
          "isApiVersion": false,
          "isContentType": false,
          "isEndpoint": false,
          "explode": false,
          "isRequired": true,
          "kind": "Method",
          "decorators": [],
          "skipUrlEncoding": false
         }
        ],
        "responses": [
         {
          "$id": "5873",
          "statusCodes": [
           204
          ],
          "headers": [],
          "isErrorResponse": false
         }
        ],
        "httpMethod": "POST",
        "uri": "{endpoint}",
        "path": "/multipart/form-data/multi-binary-parts",
        "requestMediaTypes": [
         "multipart/form-data"
        ],
        "bufferResponse": true,
        "generateProtocolMethod": true,
        "generateConvenienceMethod": true,
        "crossLanguageDefinitionId": "Payload.MultiPart.FormData.multiBinaryParts",
        "decorators": []
       },
       "parameters": [
        {
         "$id": "5874",
         "name": "contentType",
         "nameInRequest": "content-type",
         "type": {
          "$id": "5875",
          "kind": "constant",
          "name": "BasicRequestContentType9",
          "namespace": "",
          "usage": "None",
          "valueType": {
           "$id": "5876",
           "kind": "string",
           "name": "string",
           "crossLanguageDefinitionId": "TypeSpec.string",
           "decorators": []
          },
          "value": "multipart/form-data",
          "decorators": []
         },
         "location": "Header",
         "isApiVersion": false,
         "isContentType": false,
         "isEndpoint": false,
         "explode": false,
         "isRequired": true,
         "kind": "Constant",
         "decorators": [],
         "skipUrlEncoding": false
        },
        {
         "$id": "5877",
         "name": "body",
         "nameInRequest": "body",
         "type": {
          "$ref": "57"
         },
         "location": "Body",
         "isApiVersion": false,
         "isContentType": false,
         "isEndpoint": false,
         "explode": false,
         "isRequired": true,
         "kind": "Method",
         "decorators": [],
         "skipUrlEncoding": false
        }
       ],
       "response": {
        "$id": "5878"
       },
       "isOverride": false,
       "generateConvenient": true,
       "generateProtocol": true,
       "crossLanguageDefinitionId": "Payload.MultiPart.FormData.multiBinaryParts"
      },
      {
       "$id": "5879",
       "kind": "basic",
       "name": "checkFileNameAndContentType",
       "accessibility": "public",
       "apiVersions": [],
       "doc": "Test content-type: multipart/form-data",
       "operation": {
        "$id": "5880",
        "name": "checkFileNameAndContentType",
        "resourceName": "FormData",
        "doc": "Test content-type: multipart/form-data",
        "accessibility": "public",
        "parameters": [
         {
          "$id": "5881",
          "name": "contentType",
          "nameInRequest": "Content-Type",
          "type": {
           "$id": "5882",
           "kind": "constant",
           "name": "BasicRequestContentType10",
           "namespace": "",
           "usage": "None",
           "valueType": {
            "$id": "5883",
            "kind": "string",
            "name": "string",
            "crossLanguageDefinitionId": "TypeSpec.string",
            "decorators": []
           },
           "value": "multipart/form-data",
           "decorators": []
          },
          "location": "Header",
          "isApiVersion": false,
          "isContentType": true,
          "isEndpoint": false,
          "explode": false,
          "isRequired": true,
          "kind": "Constant",
          "decorators": [],
          "skipUrlEncoding": false
         },
         {
          "$id": "5884",
          "name": "body",
          "nameInRequest": "body",
          "type": {
           "$ref": "8"
          },
          "location": "Body",
          "isApiVersion": false,
          "isContentType": false,
          "isEndpoint": false,
          "explode": false,
          "isRequired": true,
          "kind": "Method",
          "decorators": [],
          "skipUrlEncoding": false
         }
        ],
        "responses": [
         {
          "$id": "5885",
          "statusCodes": [
           204
          ],
          "headers": [],
          "isErrorResponse": false
         }
        ],
        "httpMethod": "POST",
        "uri": "{endpoint}",
        "path": "/multipart/form-data/check-filename-and-content-type",
        "requestMediaTypes": [
         "multipart/form-data"
        ],
        "bufferResponse": true,
        "generateProtocolMethod": true,
        "generateConvenienceMethod": true,
        "crossLanguageDefinitionId": "Payload.MultiPart.FormData.checkFileNameAndContentType",
        "decorators": []
       },
       "parameters": [
        {
         "$id": "5886",
         "name": "contentType",
         "nameInRequest": "content-type",
         "type": {
          "$id": "5887",
          "kind": "constant",
          "name": "BasicRequestContentType11",
          "namespace": "",
          "usage": "None",
          "valueType": {
           "$id": "5888",
           "kind": "string",
           "name": "string",
           "crossLanguageDefinitionId": "TypeSpec.string",
           "decorators": []
          },
          "value": "multipart/form-data",
          "decorators": []
         },
         "location": "Header",
         "isApiVersion": false,
         "isContentType": false,
         "isEndpoint": false,
         "explode": false,
         "isRequired": true,
         "kind": "Constant",
         "decorators": [],
         "skipUrlEncoding": false
        },
        {
         "$id": "5889",
         "name": "body",
         "nameInRequest": "body",
         "type": {
          "$ref": "8"
         },
         "location": "Body",
         "isApiVersion": false,
         "isContentType": false,
         "isEndpoint": false,
         "explode": false,
         "isRequired": true,
         "kind": "Method",
         "decorators": [],
         "skipUrlEncoding": false
        }
       ],
       "response": {
        "$id": "5890"
       },
       "isOverride": false,
       "generateConvenient": true,
       "generateProtocol": true,
       "crossLanguageDefinitionId": "Payload.MultiPart.FormData.checkFileNameAndContentType"
      },
      {
       "$id": "5891",
       "kind": "basic",
       "name": "anonymousModel",
       "accessibility": "public",
       "apiVersions": [],
       "doc": "Test content-type: multipart/form-data",
       "operation": {
        "$id": "5892",
        "name": "anonymousModel",
        "resourceName": "FormData",
        "doc": "Test content-type: multipart/form-data",
        "accessibility": "public",
        "parameters": [
         {
          "$id": "5893",
          "name": "contentType",
          "nameInRequest": "Content-Type",
          "type": {
           "$id": "5894",
           "kind": "constant",
           "name": "BasicRequestContentType12",
           "namespace": "",
           "usage": "None",
           "valueType": {
            "$id": "5895",
            "kind": "string",
            "name": "string",
            "crossLanguageDefinitionId": "TypeSpec.string",
            "decorators": []
           },
           "value": "multipart/form-data",
           "decorators": []
          },
          "location": "Header",
          "isApiVersion": false,
          "isContentType": true,
          "isEndpoint": false,
          "explode": false,
          "isRequired": true,
          "kind": "Constant",
          "decorators": [],
          "skipUrlEncoding": false
         },
         {
          "$id": "5896",
          "name": "body",
          "nameInRequest": "body",
          "type": {
           "$ref": "66"
          },
          "location": "Body",
          "isApiVersion": false,
          "isContentType": false,
          "isEndpoint": false,
          "explode": false,
          "isRequired": true,
          "kind": "Method",
          "decorators": [],
          "skipUrlEncoding": false
         }
        ],
        "responses": [
         {
          "$id": "5897",
          "statusCodes": [
           204
          ],
          "headers": [],
          "isErrorResponse": false
         }
        ],
        "httpMethod": "POST",
        "uri": "{endpoint}",
        "path": "/multipart/form-data/anonymous-model",
        "requestMediaTypes": [
         "multipart/form-data"
        ],
        "bufferResponse": true,
        "generateProtocolMethod": true,
        "generateConvenienceMethod": true,
        "crossLanguageDefinitionId": "Payload.MultiPart.FormData.anonymousModel",
        "decorators": []
       },
       "parameters": [
        {
         "$id": "5898",
         "name": "contentType",
         "nameInRequest": "content-type",
         "type": {
          "$id": "5899",
          "kind": "constant",
          "name": "BasicRequestContentType13",
          "namespace": "",
          "usage": "None",
          "valueType": {
           "$id": "5900",
           "kind": "string",
           "name": "string",
           "crossLanguageDefinitionId": "TypeSpec.string",
           "decorators": []
          },
          "value": "multipart/form-data",
          "decorators": []
         },
         "location": "Header",
         "isApiVersion": false,
         "isContentType": false,
         "isEndpoint": false,
         "explode": false,
         "isRequired": true,
         "kind": "Constant",
         "decorators": [],
         "skipUrlEncoding": false
        },
        {
         "$id": "5901",
         "name": "body",
         "nameInRequest": "body",
         "type": {
          "$ref": "66"
         },
         "location": "Body",
         "isApiVersion": false,
         "isContentType": false,
         "isEndpoint": false,
         "explode": false,
         "isRequired": true,
         "kind": "Method",
         "decorators": [],
         "skipUrlEncoding": false
        }
       ],
       "response": {
        "$id": "5902"
       },
       "isOverride": false,
       "generateConvenient": true,
       "generateProtocol": true,
       "crossLanguageDefinitionId": "Payload.MultiPart.FormData.anonymousModel"
      }
     ],
     "parameters": [
      {
       "$id": "5903",
       "name": "endpoint",
       "nameInRequest": "endpoint",
       "doc": "Service host",
       "type": {
        "$id": "5904",
        "kind": "url",
        "name": "url",
        "crossLanguageDefinitionId": "TypeSpec.url"
       },
       "location": "Uri",
       "isApiVersion": false,
       "isContentType": false,
       "isRequired": true,
       "isEndpoint": true,
       "skipUrlEncoding": false,
       "explode": false,
       "kind": "Client",
       "defaultValue": {
        "$id": "5905",
        "type": {
         "$id": "5906",
         "kind": "string",
         "name": "string",
         "crossLanguageDefinitionId": "TypeSpec.string"
        },
        "value": "http://localhost:3000"
       }
      }
     ],
     "decorators": [],
     "crossLanguageDefinitionId": "Payload.MultiPart.FormData",
     "apiVersions": [],
     "parent": {
      "$ref": "5813"
     },
     "children": [
      {
       "$id": "5907",
       "kind": "client",
       "name": "HttpParts",
       "namespace": "Scm.Payload.Multipart",
       "methods": [
        {
         "$id": "5908",
         "kind": "basic",
         "name": "jsonArrayAndFileArray",
         "accessibility": "public",
         "apiVersions": [],
         "doc": "Test content-type: multipart/form-data for mixed scenarios",
         "operation": {
          "$id": "5909",
          "name": "jsonArrayAndFileArray",
          "resourceName": "HttpParts",
          "doc": "Test content-type: multipart/form-data for mixed scenarios",
          "accessibility": "public",
          "parameters": [
           {
            "$id": "5910",
            "name": "contentType",
            "nameInRequest": "Content-Type",
            "type": {
             "$id": "5911",
             "kind": "constant",
             "name": "BasicRequestContentType14",
             "namespace": "",
             "usage": "None",
             "valueType": {
              "$id": "5912",
              "kind": "string",
              "name": "string",
              "crossLanguageDefinitionId": "TypeSpec.string",
              "decorators": []
             },
             "value": "multipart/form-data",
             "decorators": []
            },
            "location": "Header",
            "isApiVersion": false,
            "isContentType": true,
            "isEndpoint": false,
            "explode": false,
            "isRequired": true,
            "kind": "Constant",
            "decorators": [],
            "skipUrlEncoding": false
           },
           {
            "$id": "5913",
            "name": "body",
            "nameInRequest": "body",
            "type": {
             "$ref": "71"
            },
            "location": "Body",
            "isApiVersion": false,
            "isContentType": false,
            "isEndpoint": false,
            "explode": false,
            "isRequired": true,
            "kind": "Method",
            "decorators": [],
            "skipUrlEncoding": false
           }
          ],
          "responses": [
           {
            "$id": "5914",
            "statusCodes": [
             204
            ],
            "headers": [],
            "isErrorResponse": false
           }
          ],
          "httpMethod": "POST",
          "uri": "{endpoint}",
          "path": "/multipart/form-data/complex-parts-with-httppart",
          "requestMediaTypes": [
           "multipart/form-data"
          ],
          "bufferResponse": true,
          "generateProtocolMethod": true,
          "generateConvenienceMethod": true,
          "crossLanguageDefinitionId": "Payload.MultiPart.FormData.HttpParts.jsonArrayAndFileArray",
          "decorators": []
         },
         "parameters": [
          {
           "$id": "5915",
           "name": "contentType",
           "nameInRequest": "content-type",
           "type": {
            "$id": "5916",
            "kind": "constant",
            "name": "BasicRequestContentType15",
            "namespace": "",
            "usage": "None",
            "valueType": {
             "$id": "5917",
             "kind": "string",
             "name": "string",
             "crossLanguageDefinitionId": "TypeSpec.string",
             "decorators": []
            },
            "value": "multipart/form-data",
            "decorators": []
           },
           "location": "Header",
           "isApiVersion": false,
           "isContentType": false,
           "isEndpoint": false,
           "explode": false,
           "isRequired": true,
           "kind": "Constant",
           "decorators": [],
           "skipUrlEncoding": false
          },
          {
           "$id": "5918",
           "name": "body",
           "nameInRequest": "body",
           "type": {
            "$ref": "71"
           },
           "location": "Body",
           "isApiVersion": false,
           "isContentType": false,
           "isEndpoint": false,
           "explode": false,
           "isRequired": true,
           "kind": "Method",
           "decorators": [],
           "skipUrlEncoding": false
          }
         ],
         "response": {
          "$id": "5919"
         },
         "isOverride": false,
         "generateConvenient": true,
         "generateProtocol": true,
         "crossLanguageDefinitionId": "Payload.MultiPart.FormData.HttpParts.jsonArrayAndFileArray"
        }
       ],
       "parameters": [
        {
         "$id": "5920",
         "name": "endpoint",
         "nameInRequest": "endpoint",
         "doc": "Service host",
         "type": {
          "$id": "5921",
          "kind": "url",
          "name": "url",
          "crossLanguageDefinitionId": "TypeSpec.url"
         },
         "location": "Uri",
         "isApiVersion": false,
         "isContentType": false,
         "isRequired": true,
         "isEndpoint": true,
         "skipUrlEncoding": false,
         "explode": false,
         "kind": "Client",
         "defaultValue": {
          "$id": "5922",
          "type": {
           "$id": "5923",
           "kind": "string",
           "name": "string",
           "crossLanguageDefinitionId": "TypeSpec.string"
          },
          "value": "http://localhost:3000"
         }
        }
       ],
       "decorators": [],
       "crossLanguageDefinitionId": "Payload.MultiPart.FormData.HttpParts",
       "apiVersions": [],
       "parent": {
        "$ref": "5818"
       },
       "children": [
        {
         "$id": "5924",
         "kind": "client",
         "name": "ContentType",
         "namespace": "Scm.Payload.Multipart",
         "methods": [
          {
           "$id": "5925",
           "kind": "basic",
           "name": "imageJpegContentType",
           "accessibility": "public",
           "apiVersions": [],
           "doc": "Test content-type: multipart/form-data",
           "operation": {
            "$id": "5926",
            "name": "imageJpegContentType",
            "resourceName": "ContentType",
            "doc": "Test content-type: multipart/form-data",
            "accessibility": "public",
            "parameters": [
             {
              "$id": "5927",
              "name": "contentType",
              "nameInRequest": "Content-Type",
              "type": {
               "$id": "5928",
               "kind": "constant",
               "name": "BasicRequestContentType16",
               "namespace": "",
               "usage": "None",
               "valueType": {
                "$id": "5929",
                "kind": "string",
                "name": "string",
                "crossLanguageDefinitionId": "TypeSpec.string",
                "decorators": []
               },
               "value": "multipart/form-data",
               "decorators": []
              },
              "location": "Header",
              "isApiVersion": false,
              "isContentType": true,
              "isEndpoint": false,
              "explode": false,
              "isRequired": true,
              "kind": "Constant",
              "decorators": [],
              "skipUrlEncoding": false
             },
             {
              "$id": "5930",
              "name": "body",
              "nameInRequest": "body",
              "type": {
               "$ref": "4963"
              },
              "location": "Body",
              "isApiVersion": false,
              "isContentType": false,
              "isEndpoint": false,
              "explode": false,
              "isRequired": true,
              "kind": "Method",
              "decorators": [],
              "skipUrlEncoding": false
             }
            ],
            "responses": [
             {
              "$id": "5931",
              "statusCodes": [
               204
              ],
              "headers": [],
              "isErrorResponse": false
             }
            ],
            "httpMethod": "POST",
            "uri": "{endpoint}",
            "path": "/multipart/form-data/check-filename-and-specific-content-type-with-httppart",
            "requestMediaTypes": [
             "multipart/form-data"
            ],
            "bufferResponse": true,
            "generateProtocolMethod": true,
            "generateConvenienceMethod": true,
            "crossLanguageDefinitionId": "Payload.MultiPart.FormData.HttpParts.ContentType.imageJpegContentType",
            "decorators": []
           },
           "parameters": [
            {
             "$id": "5932",
             "name": "contentType",
             "nameInRequest": "content-type",
             "type": {
              "$id": "5933",
              "kind": "constant",
              "name": "BasicRequestContentType17",
              "namespace": "",
              "usage": "None",
              "valueType": {
               "$id": "5934",
               "kind": "string",
               "name": "string",
               "crossLanguageDefinitionId": "TypeSpec.string",
               "decorators": []
              },
              "value": "multipart/form-data",
              "decorators": []
             },
             "location": "Header",
             "isApiVersion": false,
             "isContentType": false,
             "isEndpoint": false,
             "explode": false,
             "isRequired": true,
             "kind": "Constant",
             "decorators": [],
             "skipUrlEncoding": false
            },
            {
             "$id": "5935",
             "name": "body",
             "nameInRequest": "body",
             "type": {
              "$ref": "4963"
             },
             "location": "Body",
             "isApiVersion": false,
             "isContentType": false,
             "isEndpoint": false,
             "explode": false,
             "isRequired": true,
             "kind": "Method",
             "decorators": [],
             "skipUrlEncoding": false
            }
           ],
           "response": {
            "$id": "5936"
           },
           "isOverride": false,
           "generateConvenient": true,
           "generateProtocol": true,
           "crossLanguageDefinitionId": "Payload.MultiPart.FormData.HttpParts.ContentType.imageJpegContentType"
          },
          {
           "$id": "5937",
           "kind": "basic",
           "name": "requiredContentType",
           "accessibility": "public",
           "apiVersions": [],
           "doc": "Test content-type: multipart/form-data",
           "operation": {
            "$id": "5938",
            "name": "requiredContentType",
            "resourceName": "ContentType",
            "doc": "Test content-type: multipart/form-data",
            "accessibility": "public",
            "parameters": [
             {
              "$id": "5939",
              "name": "contentType",
              "nameInRequest": "Content-Type",
              "type": {
               "$id": "5940",
               "kind": "constant",
               "name": "BasicRequestContentType18",
               "namespace": "",
               "usage": "None",
               "valueType": {
                "$id": "5941",
                "kind": "string",
                "name": "string",
                "crossLanguageDefinitionId": "TypeSpec.string",
                "decorators": []
               },
               "value": "multipart/form-data",
               "decorators": []
              },
              "location": "Header",
              "isApiVersion": false,
              "isContentType": true,
              "isEndpoint": false,
              "explode": false,
              "isRequired": true,
              "kind": "Constant",
              "decorators": [],
              "skipUrlEncoding": false
             },
             {
              "$id": "5942",
              "name": "body",
              "nameInRequest": "body",
              "type": {
               "$ref": "4982"
              },
              "location": "Body",
              "isApiVersion": false,
              "isContentType": false,
              "isEndpoint": false,
              "explode": false,
              "isRequired": true,
              "kind": "Method",
              "decorators": [],
              "skipUrlEncoding": false
             }
            ],
            "responses": [
             {
              "$id": "5943",
              "statusCodes": [
               204
              ],
              "headers": [],
              "isErrorResponse": false
             }
            ],
            "httpMethod": "POST",
            "uri": "{endpoint}",
            "path": "/multipart/form-data/check-filename-and-required-content-type-with-httppart",
            "requestMediaTypes": [
             "multipart/form-data"
            ],
            "bufferResponse": true,
            "generateProtocolMethod": true,
            "generateConvenienceMethod": true,
            "crossLanguageDefinitionId": "Payload.MultiPart.FormData.HttpParts.ContentType.requiredContentType",
            "decorators": []
           },
           "parameters": [
            {
             "$id": "5944",
             "name": "contentType",
             "nameInRequest": "content-type",
             "type": {
              "$id": "5945",
              "kind": "constant",
              "name": "BasicRequestContentType19",
              "namespace": "",
              "usage": "None",
              "valueType": {
               "$id": "5946",
               "kind": "string",
               "name": "string",
               "crossLanguageDefinitionId": "TypeSpec.string",
               "decorators": []
              },
              "value": "multipart/form-data",
              "decorators": []
             },
             "location": "Header",
             "isApiVersion": false,
             "isContentType": false,
             "isEndpoint": false,
             "explode": false,
             "isRequired": true,
             "kind": "Constant",
             "decorators": [],
             "skipUrlEncoding": false
            },
            {
             "$id": "5947",
             "name": "body",
             "nameInRequest": "body",
             "type": {
              "$ref": "4982"
             },
             "location": "Body",
             "isApiVersion": false,
             "isContentType": false,
             "isEndpoint": false,
             "explode": false,
             "isRequired": true,
             "kind": "Method",
             "decorators": [],
             "skipUrlEncoding": false
            }
           ],
           "response": {
            "$id": "5948"
           },
           "isOverride": false,
           "generateConvenient": true,
           "generateProtocol": true,
           "crossLanguageDefinitionId": "Payload.MultiPart.FormData.HttpParts.ContentType.requiredContentType"
          },
          {
           "$id": "5949",
           "kind": "basic",
           "name": "optionalContentType",
           "accessibility": "public",
           "apiVersions": [],
           "doc": "Test content-type: multipart/form-data for optional content type",
           "operation": {
            "$id": "5950",
            "name": "optionalContentType",
            "resourceName": "ContentType",
            "doc": "Test content-type: multipart/form-data for optional content type",
            "accessibility": "public",
            "parameters": [
             {
              "$id": "5951",
              "name": "contentType",
              "nameInRequest": "Content-Type",
              "type": {
               "$id": "5952",
               "kind": "constant",
               "name": "BasicRequestContentType20",
               "namespace": "",
               "usage": "None",
               "valueType": {
                "$id": "5953",
                "kind": "string",
                "name": "string",
                "crossLanguageDefinitionId": "TypeSpec.string",
                "decorators": []
               },
               "value": "multipart/form-data",
               "decorators": []
              },
              "location": "Header",
              "isApiVersion": false,
              "isContentType": true,
              "isEndpoint": false,
              "explode": false,
              "isRequired": true,
              "kind": "Constant",
              "decorators": [],
              "skipUrlEncoding": false
             },
             {
              "$id": "5954",
              "name": "body",
              "nameInRequest": "body",
              "type": {
               "$ref": "4986"
              },
              "location": "Body",
              "isApiVersion": false,
              "isContentType": false,
              "isEndpoint": false,
              "explode": false,
              "isRequired": true,
              "kind": "Method",
              "decorators": [],
              "skipUrlEncoding": false
             }
            ],
            "responses": [
             {
              "$id": "5955",
              "statusCodes": [
               204
              ],
              "headers": [],
              "isErrorResponse": false
             }
            ],
            "httpMethod": "POST",
            "uri": "{endpoint}",
            "path": "/multipart/form-data/file-with-http-part-optional-content-type",
            "requestMediaTypes": [
             "multipart/form-data"
            ],
            "bufferResponse": true,
            "generateProtocolMethod": true,
            "generateConvenienceMethod": true,
            "crossLanguageDefinitionId": "Payload.MultiPart.FormData.HttpParts.ContentType.optionalContentType",
            "decorators": []
           },
           "parameters": [
            {
             "$id": "5956",
             "name": "contentType",
             "nameInRequest": "content-type",
             "type": {
              "$id": "5957",
              "kind": "constant",
              "name": "BasicRequestContentType21",
              "namespace": "",
              "usage": "None",
              "valueType": {
               "$id": "5958",
               "kind": "string",
               "name": "string",
               "crossLanguageDefinitionId": "TypeSpec.string",
               "decorators": []
              },
              "value": "multipart/form-data",
              "decorators": []
             },
             "location": "Header",
             "isApiVersion": false,
             "isContentType": false,
             "isEndpoint": false,
             "explode": false,
             "isRequired": true,
             "kind": "Constant",
             "decorators": [],
             "skipUrlEncoding": false
            },
            {
             "$id": "5959",
             "name": "body",
             "nameInRequest": "body",
             "type": {
              "$ref": "4986"
             },
             "location": "Body",
             "isApiVersion": false,
             "isContentType": false,
             "isEndpoint": false,
             "explode": false,
             "isRequired": true,
             "kind": "Method",
             "decorators": [],
             "skipUrlEncoding": false
            }
           ],
           "response": {
            "$id": "5960"
           },
           "isOverride": false,
           "generateConvenient": true,
           "generateProtocol": true,
           "crossLanguageDefinitionId": "Payload.MultiPart.FormData.HttpParts.ContentType.optionalContentType"
          }
         ],
         "parameters": [
          {
           "$id": "5961",
           "name": "endpoint",
           "nameInRequest": "endpoint",
           "doc": "Service host",
           "type": {
            "$id": "5962",
            "kind": "url",
            "name": "url",
            "crossLanguageDefinitionId": "TypeSpec.url"
           },
           "location": "Uri",
           "isApiVersion": false,
           "isContentType": false,
           "isRequired": true,
           "isEndpoint": true,
           "skipUrlEncoding": false,
           "explode": false,
           "kind": "Client",
           "defaultValue": {
            "$id": "5963",
            "type": {
             "$id": "5964",
             "kind": "string",
             "name": "string",
             "crossLanguageDefinitionId": "TypeSpec.string"
            },
            "value": "http://localhost:3000"
           }
          }
         ],
         "decorators": [],
         "crossLanguageDefinitionId": "Payload.MultiPart.FormData.HttpParts.ContentType",
         "apiVersions": [],
         "parent": {
          "$ref": "5907"
         }
        },
        {
         "$id": "5965",
         "kind": "client",
         "name": "NonString",
         "namespace": "Scm.Payload.Multipart",
         "methods": [
          {
           "$id": "5966",
           "kind": "basic",
           "name": "float",
           "accessibility": "public",
           "apiVersions": [],
           "doc": "Test content-type: multipart/form-data for non string",
           "operation": {
            "$id": "5967",
            "name": "float",
            "resourceName": "NonString",
            "doc": "Test content-type: multipart/form-data for non string",
            "accessibility": "public",
            "parameters": [
             {
              "$id": "5968",
              "name": "contentType",
              "nameInRequest": "Content-Type",
              "type": {
               "$id": "5969",
               "kind": "constant",
               "name": "BasicRequestContentType22",
               "namespace": "",
               "usage": "None",
               "valueType": {
                "$id": "5970",
                "kind": "string",
                "name": "string",
                "crossLanguageDefinitionId": "TypeSpec.string",
                "decorators": []
               },
               "value": "multipart/form-data",
               "decorators": []
              },
              "location": "Header",
              "isApiVersion": false,
              "isContentType": true,
              "isEndpoint": false,
              "explode": false,
              "isRequired": true,
              "kind": "Constant",
              "decorators": [],
              "skipUrlEncoding": false
             },
             {
              "$id": "5971",
              "name": "body",
              "nameInRequest": "body",
              "type": {
               "$ref": "5007"
              },
              "location": "Body",
              "isApiVersion": false,
              "isContentType": false,
              "isEndpoint": false,
              "explode": false,
              "isRequired": true,
              "kind": "Method",
              "decorators": [],
              "skipUrlEncoding": false
             }
            ],
            "responses": [
             {
              "$id": "5972",
              "statusCodes": [
               204
              ],
              "headers": [],
              "isErrorResponse": false
             }
            ],
            "httpMethod": "POST",
            "uri": "{endpoint}",
            "path": "/multipart/form-data/non-string-float",
            "requestMediaTypes": [
             "multipart/form-data"
            ],
            "bufferResponse": true,
            "generateProtocolMethod": true,
            "generateConvenienceMethod": true,
            "crossLanguageDefinitionId": "Payload.MultiPart.FormData.HttpParts.NonString.float",
            "decorators": []
           },
           "parameters": [
            {
             "$id": "5973",
             "name": "contentType",
             "nameInRequest": "content-type",
             "type": {
              "$id": "5974",
              "kind": "constant",
              "name": "BasicRequestContentType23",
              "namespace": "",
              "usage": "None",
              "valueType": {
               "$id": "5975",
               "kind": "string",
               "name": "string",
               "crossLanguageDefinitionId": "TypeSpec.string",
               "decorators": []
              },
              "value": "multipart/form-data",
              "decorators": []
             },
             "location": "Header",
             "isApiVersion": false,
             "isContentType": false,
             "isEndpoint": false,
             "explode": false,
             "isRequired": true,
             "kind": "Constant",
             "decorators": [],
             "skipUrlEncoding": false
            },
            {
             "$id": "5976",
             "name": "body",
             "nameInRequest": "body",
             "type": {
              "$ref": "5007"
             },
             "location": "Body",
             "isApiVersion": false,
             "isContentType": false,
             "isEndpoint": false,
             "explode": false,
             "isRequired": true,
             "kind": "Method",
             "decorators": [],
             "skipUrlEncoding": false
            }
           ],
           "response": {
            "$id": "5977"
           },
           "isOverride": false,
           "generateConvenient": true,
           "generateProtocol": true,
           "crossLanguageDefinitionId": "Payload.MultiPart.FormData.HttpParts.NonString.float"
          }
         ],
         "parameters": [
          {
           "$id": "5978",
           "name": "endpoint",
           "nameInRequest": "endpoint",
           "doc": "Service host",
           "type": {
            "$id": "5979",
            "kind": "url",
            "name": "url",
            "crossLanguageDefinitionId": "TypeSpec.url"
           },
           "location": "Uri",
           "isApiVersion": false,
           "isContentType": false,
           "isRequired": true,
           "isEndpoint": true,
           "skipUrlEncoding": false,
           "explode": false,
           "kind": "Client",
           "defaultValue": {
            "$id": "5980",
            "type": {
             "$id": "5981",
             "kind": "string",
             "name": "string",
             "crossLanguageDefinitionId": "TypeSpec.string"
            },
            "value": "http://localhost:3000"
           }
          }
         ],
         "decorators": [],
         "crossLanguageDefinitionId": "Payload.MultiPart.FormData.HttpParts.NonString",
         "apiVersions": [],
         "parent": {
          "$ref": "5907"
         }
        }
       ]
      }
     ]
    }
   ]
  }
 ]
}<|MERGE_RESOLUTION|>--- conflicted
+++ resolved
@@ -29,16 +29,10 @@
      }
     }
    ],
-<<<<<<< HEAD
-=======
-   "crossLanguageDefinitionId": "",
-   "namespace": "Scm.Payload.Multipart",
-   "doc": "The FileSpecificContentType_contentType",
->>>>>>> 2347470a
    "isFixed": false,
    "isFlags": false,
    "usage": "Input",
-   "namespace": "Payload.MultiPart",
+   "namespace": "Scm.Payload.Multipart",
    "decorators": []
   },
   {
@@ -67,16 +61,10 @@
      }
     }
    ],
-<<<<<<< HEAD
-=======
-   "crossLanguageDefinitionId": "",
-   "namespace": "Scm.Payload.Multipart",
-   "doc": "The FloatRequestTemperature_content-type",
->>>>>>> 2347470a
    "isFixed": false,
    "isFlags": false,
    "usage": "Input",
-   "namespace": "Payload.MultiPart.FormData.HttpParts.NonString",
+   "namespace": "Scm.Payload.Multipart",
    "decorators": []
   }
  ],
@@ -1042,7 +1030,7 @@
          "$id": "4970",
          "kind": "constant",
          "name": "FileSpecificContentTypeContentType",
-         "namespace": "Payload.MultiPart",
+         "namespace": "Scm.Payload.Multipart",
          "usage": "Input",
          "valueType": {
           "$ref": "2"
@@ -1452,7 +1440,7 @@
       "$id": "5812",
       "kind": "constant",
       "name": "FloatRequestTemperatureContentType",
-      "namespace": "Payload.MultiPart.FormData.HttpParts.NonString",
+      "namespace": "Scm.Payload.Multipart",
       "usage": "Input",
       "valueType": {
        "$ref": "5"
