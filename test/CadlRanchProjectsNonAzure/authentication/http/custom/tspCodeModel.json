{
 "$id": "1",
 "Name": "Authentication.Http.Custom",
 "ApiVersions": [],
 "Enums": [],
 "Models": [
  {
   "$id": "2",
   "kind": "model",
   "name": "InvalidAuth",
   "crossLanguageDefinitionId": "Authentication.Http.Custom.InvalidAuth",
   "usage": "Output,Error,Json",
   "decorators": [],
   "properties": [
    {
     "$id": "3",
     "kind": "property",
     "name": "error",
     "serializedName": "error",
     "type": {
      "$id": "4",
      "kind": "string",
      "name": "string",
      "crossLanguageDefinitionId": "TypeSpec.string",
      "decorators": []
     },
     "optional": false,
     "readOnly": false,
     "discriminator": false,
     "flatten": false,
     "decorators": [],
     "crossLanguageDefinitionId": "Authentication.Http.Custom.InvalidAuth.error"
    }
   ]
  }
 ],
 "Clients": [
  {
   "$id": "5",
   "Name": "CustomClient",
   "Description": "Illustrates clients generated with generic HTTP auth.",
   "Operations": [
    {
     "$id": "6",
     "Name": "valid",
     "ResourceName": "Custom",
     "Description": "Check whether client is authenticated",
     "Accessibility": "public",
<<<<<<< HEAD
     "Parameters": [],
=======
     "Parameters": [
      {
       "$id": "7",
       "Name": "endpoint",
       "NameInRequest": "endpoint",
       "Description": "Service host",
       "Type": {
        "$id": "8",
        "kind": "url",
        "name": "url",
        "crossLanguageDefinitionId": "TypeSpec.url"
       },
       "Location": "Uri",
       "IsApiVersion": false,
       "IsResourceParameter": false,
       "IsContentType": false,
       "IsRequired": true,
       "IsEndpoint": true,
       "SkipUrlEncoding": false,
       "Explode": false,
       "Kind": "Client",
       "DefaultValue": {
        "$id": "9",
        "Type": {
         "$id": "10",
         "kind": "string",
         "name": "string",
         "crossLanguageDefinitionId": "TypeSpec.string"
        },
        "Value": "http://localhost:3000"
       }
      }
     ],
>>>>>>> 53d68c43
     "Responses": [
      {
       "$id": "7",
       "StatusCodes": [
        204
       ],
       "BodyMediaType": "Json",
       "Headers": [],
       "IsErrorResponse": false
      }
     ],
     "HttpMethod": "GET",
     "RequestBodyMediaType": "None",
     "Uri": "{endpoint}",
     "Path": "/authentication/http/custom/valid",
     "BufferResponse": true,
     "GenerateProtocolMethod": true,
     "GenerateConvenienceMethod": true,
     "CrossLanguageDefinitionId": "Authentication.Http.Custom.valid",
     "Decorators": []
    },
    {
     "$id": "8",
     "Name": "invalid",
     "ResourceName": "Custom",
     "Description": "Check whether client is authenticated.",
     "Accessibility": "public",
     "Parameters": [
      {
       "$id": "9",
       "Name": "accept",
       "NameInRequest": "Accept",
       "Type": {
<<<<<<< HEAD
        "$id": "10",
        "Kind": "constant",
        "ValueType": {
         "$id": "11",
         "Kind": "string",
         "Name": "string",
         "CrossLanguageDefinitionId": "TypeSpec.string",
         "Decorators": []
=======
        "$id": "14",
        "kind": "constant",
        "valueType": {
         "$id": "15",
         "kind": "string",
         "name": "string",
         "crossLanguageDefinitionId": "TypeSpec.string",
         "decorators": []
>>>>>>> 53d68c43
        },
        "value": "application/json",
        "decorators": []
       },
       "Location": "Header",
       "IsApiVersion": false,
       "IsContentType": false,
       "IsEndpoint": false,
       "Explode": false,
       "IsRequired": true,
       "Kind": "Constant",
       "Decorators": [],
       "SkipUrlEncoding": false
      }
     ],
     "Responses": [
      {
       "$id": "12",
       "StatusCodes": [
        204
       ],
       "BodyMediaType": "Json",
       "Headers": [],
       "IsErrorResponse": false
      }
     ],
     "HttpMethod": "GET",
     "RequestBodyMediaType": "None",
     "Uri": "{endpoint}",
     "Path": "/authentication/http/custom/invalid",
     "BufferResponse": true,
     "GenerateProtocolMethod": true,
     "GenerateConvenienceMethod": true,
     "CrossLanguageDefinitionId": "Authentication.Http.Custom.invalid",
     "Decorators": []
    }
   ],
   "Protocol": {
    "$id": "13"
   },
   "Parameters": [
    {
     "$id": "14",
     "Name": "endpoint",
     "NameInRequest": "endpoint",
     "Type": {
      "$id": "15",
      "Kind": "url",
      "Name": "url",
      "CrossLanguageDefinitionId": "TypeSpec.url"
     },
     "Location": "Uri",
     "IsApiVersion": false,
     "IsResourceParameter": false,
     "IsContentType": false,
     "IsRequired": true,
     "IsEndpoint": true,
     "SkipUrlEncoding": false,
     "Explode": false,
     "Kind": "Client",
     "DefaultValue": {
      "$id": "16",
      "Type": {
       "$id": "17",
       "Kind": "string",
       "Name": "string",
       "CrossLanguageDefinitionId": "TypeSpec.string"
      },
      "Value": "http://localhost:3000"
     }
    }
   ],
   "Decorators": []
  }
 ],
 "Auth": {
  "$id": "18",
  "ApiKey": {
   "$id": "19",
   "Name": "Authorization",
   "Prefix": "SharedAccessKey"
  }
 }
}<|MERGE_RESOLUTION|>--- conflicted
+++ resolved
@@ -46,43 +46,7 @@
      "ResourceName": "Custom",
      "Description": "Check whether client is authenticated",
      "Accessibility": "public",
-<<<<<<< HEAD
      "Parameters": [],
-=======
-     "Parameters": [
-      {
-       "$id": "7",
-       "Name": "endpoint",
-       "NameInRequest": "endpoint",
-       "Description": "Service host",
-       "Type": {
-        "$id": "8",
-        "kind": "url",
-        "name": "url",
-        "crossLanguageDefinitionId": "TypeSpec.url"
-       },
-       "Location": "Uri",
-       "IsApiVersion": false,
-       "IsResourceParameter": false,
-       "IsContentType": false,
-       "IsRequired": true,
-       "IsEndpoint": true,
-       "SkipUrlEncoding": false,
-       "Explode": false,
-       "Kind": "Client",
-       "DefaultValue": {
-        "$id": "9",
-        "Type": {
-         "$id": "10",
-         "kind": "string",
-         "name": "string",
-         "crossLanguageDefinitionId": "TypeSpec.string"
-        },
-        "Value": "http://localhost:3000"
-       }
-      }
-     ],
->>>>>>> 53d68c43
      "Responses": [
       {
        "$id": "7",
@@ -116,25 +80,14 @@
        "Name": "accept",
        "NameInRequest": "Accept",
        "Type": {
-<<<<<<< HEAD
         "$id": "10",
-        "Kind": "constant",
-        "ValueType": {
-         "$id": "11",
-         "Kind": "string",
-         "Name": "string",
-         "CrossLanguageDefinitionId": "TypeSpec.string",
-         "Decorators": []
-=======
-        "$id": "14",
         "kind": "constant",
         "valueType": {
-         "$id": "15",
+         "$id": "11",
          "kind": "string",
          "name": "string",
          "crossLanguageDefinitionId": "TypeSpec.string",
          "decorators": []
->>>>>>> 53d68c43
         },
         "value": "application/json",
         "decorators": []
@@ -180,11 +133,12 @@
      "$id": "14",
      "Name": "endpoint",
      "NameInRequest": "endpoint",
+     "Description": "Service host",
      "Type": {
       "$id": "15",
-      "Kind": "url",
-      "Name": "url",
-      "CrossLanguageDefinitionId": "TypeSpec.url"
+      "kind": "url",
+      "name": "url",
+      "crossLanguageDefinitionId": "TypeSpec.url"
      },
      "Location": "Uri",
      "IsApiVersion": false,
@@ -199,9 +153,9 @@
       "$id": "16",
       "Type": {
        "$id": "17",
-       "Kind": "string",
-       "Name": "string",
-       "CrossLanguageDefinitionId": "TypeSpec.string"
+       "kind": "string",
+       "name": "string",
+       "crossLanguageDefinitionId": "TypeSpec.string"
       },
       "Value": "http://localhost:3000"
      }
