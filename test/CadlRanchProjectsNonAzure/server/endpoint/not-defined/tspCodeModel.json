--- conflicted
+++ resolved
@@ -60,7 +60,6 @@
      "kind": "Client"
     }
    ],
-<<<<<<< HEAD
    "decorators": [
     {
      "$id": "7",
@@ -74,12 +73,8 @@
      }
     }
    ],
-   "crossLanguageDefinitionId": "Server.Endpoint.NotDefined"
-=======
-   "decorators": [],
    "crossLanguageDefinitionId": "Server.Endpoint.NotDefined",
    "apiVersions": []
->>>>>>> b84a2b7e
   }
  ]
 }