{
 "$id": "1",
 "Name": "Server.Endpoint.NotDefined",
 "ApiVersions": [],
 "Enums": [],
 "Models": [],
 "Clients": [
  {
   "$id": "2",
   "Name": "NotDefinedClient",
   "Description": "Illustrates server doesn't define endpoint. Client should automatically add an endpoint to let user pass in.",
   "Operations": [
    {
     "$id": "3",
     "Name": "valid",
     "ResourceName": "NotDefined",
     "Accessibility": "public",
     "Parameters": [
      {
       "$id": "4",
       "Name": "endpoint",
       "NameInRequest": "endpoint",
       "Type": {
        "$id": "5",
        "Kind": "url",
        "Name": "url",
        "CrossLanguageDefinitionId": "TypeSpec.url"
       },
       "Location": "Uri",
       "IsApiVersion": false,
       "IsResourceParameter": false,
       "IsContentType": false,
       "IsRequired": true,
       "IsEndpoint": true,
       "SkipUrlEncoding": false,
       "Explode": false,
       "Kind": "Client"
      }
     ],
     "Responses": [
      {
       "$id": "6",
       "StatusCodes": [
        200
       ],
       "BodyMediaType": "Json",
       "Headers": [],
       "IsErrorResponse": false
      }
     ],
     "HttpMethod": "HEAD",
     "RequestBodyMediaType": "None",
     "Uri": "{endpoint}",
     "Path": "/server/endpoint/not-defined/valid",
     "BufferResponse": true,
     "GenerateProtocolMethod": true,
     "GenerateConvenienceMethod": true,
     "CrossLanguageDefinitionId": "Server.Endpoint.NotDefined.valid"
    }
   ],
   "Protocol": {
<<<<<<< HEAD
    "$id": "8"
   },
   "Decorators": []
=======
    "$id": "7"
   },
   "Parameters": [
    {
     "$ref": "4"
    }
   ]
>>>>>>> 3e9fef80
  }
 ]
}<|MERGE_RESOLUTION|>--- conflicted
+++ resolved
@@ -55,23 +55,19 @@
      "BufferResponse": true,
      "GenerateProtocolMethod": true,
      "GenerateConvenienceMethod": true,
-     "CrossLanguageDefinitionId": "Server.Endpoint.NotDefined.valid"
+     "CrossLanguageDefinitionId": "Server.Endpoint.NotDefined.valid",
+     "Decorators": []
     }
    ],
    "Protocol": {
-<<<<<<< HEAD
-    "$id": "8"
-   },
-   "Decorators": []
-=======
     "$id": "7"
    },
    "Parameters": [
     {
      "$ref": "4"
     }
-   ]
->>>>>>> 3e9fef80
+   ],
+   "Decorators": []
   }
  ]
 }