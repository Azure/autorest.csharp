{
 "$id": "0",
 "Name": "Server.Endpoint.NotDefined",
 "ApiVersions": [],
 "Enums": [],
 "Models": [],
 "Clients": [
  {
   "$id": "1",
   "Name": "NotDefinedClient",
   "Description": "Illustrates server doesn't define endpoint. Client should automatically add an endpoint to let user pass in.",
   "Operations": [
    {
     "$id": "2",
     "Name": "valid",
     "ResourceName": "NotDefined",
     "Parameters": [
      {
       "$id": "3",
       "Name": "accept",
       "NameInRequest": "Accept",
       "Type": {
<<<<<<< HEAD
        "$id": "4",
        "Kind": "Primitive",
        "Name": "String",
=======
        "$id": "5",
        "Kind": "string",
>>>>>>> f4b8779e
        "IsNullable": false
       },
       "Location": "Header",
       "IsApiVersion": false,
       "IsResourceParameter": false,
       "IsContentType": false,
       "IsRequired": true,
       "IsEndpoint": false,
       "SkipUrlEncoding": false,
       "Explode": false,
       "Kind": "Constant",
       "DefaultValue": {
        "$id": "5",
        "Type": {
         "$ref": "4"
        },
        "Value": "application/json"
       }
      }
     ],
     "Responses": [
      {
       "$id": "6",
       "StatusCodes": [
        200
       ],
       "BodyMediaType": "Json",
       "Headers": [],
       "IsErrorResponse": false
      }
     ],
     "HttpMethod": "HEAD",
     "RequestBodyMediaType": "None",
     "Uri": "",
     "Path": "/server/endpoint/not-defined/valid",
     "BufferResponse": true,
     "GenerateProtocolMethod": true,
     "GenerateConvenienceMethod": true
    }
   ],
   "Protocol": {
    "$id": "7"
   },
   "Creatable": true
  }
 ]
}<|MERGE_RESOLUTION|>--- conflicted
+++ resolved
@@ -20,14 +20,8 @@
        "Name": "accept",
        "NameInRequest": "Accept",
        "Type": {
-<<<<<<< HEAD
         "$id": "4",
-        "Kind": "Primitive",
-        "Name": "String",
-=======
-        "$id": "5",
         "Kind": "string",
->>>>>>> f4b8779e
         "IsNullable": false
        },
        "Location": "Header",
