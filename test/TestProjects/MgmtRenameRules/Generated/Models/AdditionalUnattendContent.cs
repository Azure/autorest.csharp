// Copyright (c) Microsoft Corporation. All rights reserved.
// Licensed under the MIT License.

// <auto-generated/>

#nullable disable

namespace MgmtRenameRules.Models
{
    /// <summary> Specifies additional XML formatted information that can be included in the Unattend.xml file, which is used by Windows Setup. Contents are defined by setting name, component name, and the pass in which the content is applied. </summary>
    public partial class AdditionalUnattendContent
    {
        /// <summary> Initializes a new instance of AdditionalUnattendContent. </summary>
        public AdditionalUnattendContent()
        {
        }

        /// <summary> Initializes a new instance of AdditionalUnattendContent. </summary>
        /// <param name="passName"> The pass name. Currently, the only allowable value is OobeSystem. </param>
        /// <param name="componentName"> The component name. Currently, the only allowable value is Microsoft-Windows-Shell-Setup. </param>
        /// <param name="settingName"> Specifies the name of the setting to which the content applies. Possible values are: FirstLogonCommands and AutoLogon. </param>
        /// <param name="content"> Specifies the XML formatted content that is added to the unattend.xml file for the specified path and component. The XML must be less than 4KB and must include the root element for the setting or feature that is being inserted. </param>
<<<<<<< HEAD
        internal AdditionalUnattendContent(PassNames? passName, ComponentNames? componentName, SettingNames? settingName, string content)
=======
        internal AdditionalUnattendContent(string passName, string componentName, SettingName? settingName, string content)
>>>>>>> 48a40480
        {
            PassName = passName;
            ComponentName = componentName;
            SettingName = settingName;
            Content = content;
        }

        /// <summary> The pass name. Currently, the only allowable value is OobeSystem. </summary>
        public PassNames? PassName { get; set; }
        /// <summary> The component name. Currently, the only allowable value is Microsoft-Windows-Shell-Setup. </summary>
        public ComponentNames? ComponentName { get; set; }
        /// <summary> Specifies the name of the setting to which the content applies. Possible values are: FirstLogonCommands and AutoLogon. </summary>
        public SettingName? SettingName { get; set; }
        /// <summary> Specifies the XML formatted content that is added to the unattend.xml file for the specified path and component. The XML must be less than 4KB and must include the root element for the setting or feature that is being inserted. </summary>
        public string Content { get; set; }
    }
}<|MERGE_RESOLUTION|>--- conflicted
+++ resolved
@@ -13,6 +13,8 @@
         /// <summary> Initializes a new instance of AdditionalUnattendContent. </summary>
         public AdditionalUnattendContent()
         {
+            PassName = "OobeSystem";
+            ComponentName = "Microsoft-Windows-Shell-Setup";
         }
 
         /// <summary> Initializes a new instance of AdditionalUnattendContent. </summary>
@@ -20,11 +22,7 @@
         /// <param name="componentName"> The component name. Currently, the only allowable value is Microsoft-Windows-Shell-Setup. </param>
         /// <param name="settingName"> Specifies the name of the setting to which the content applies. Possible values are: FirstLogonCommands and AutoLogon. </param>
         /// <param name="content"> Specifies the XML formatted content that is added to the unattend.xml file for the specified path and component. The XML must be less than 4KB and must include the root element for the setting or feature that is being inserted. </param>
-<<<<<<< HEAD
-        internal AdditionalUnattendContent(PassNames? passName, ComponentNames? componentName, SettingNames? settingName, string content)
-=======
-        internal AdditionalUnattendContent(string passName, string componentName, SettingName? settingName, string content)
->>>>>>> 48a40480
+        internal AdditionalUnattendContent(string passName, string componentName, SettingNames? settingName, string content)
         {
             PassName = passName;
             ComponentName = componentName;
@@ -33,11 +31,11 @@
         }
 
         /// <summary> The pass name. Currently, the only allowable value is OobeSystem. </summary>
-        public PassNames? PassName { get; set; }
+        public string PassName { get; set; }
         /// <summary> The component name. Currently, the only allowable value is Microsoft-Windows-Shell-Setup. </summary>
-        public ComponentNames? ComponentName { get; set; }
+        public string ComponentName { get; set; }
         /// <summary> Specifies the name of the setting to which the content applies. Possible values are: FirstLogonCommands and AutoLogon. </summary>
-        public SettingName? SettingName { get; set; }
+        public SettingNames? SettingName { get; set; }
         /// <summary> Specifies the XML formatted content that is added to the unattend.xml file for the specified path and component. The XML must be less than 4KB and must include the root element for the setting or feature that is being inserted. </summary>
         public string Content { get; set; }
     }
