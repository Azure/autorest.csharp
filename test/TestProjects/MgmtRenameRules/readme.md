# MgmtRenameRules

### AutoRest Configuration

> see https://aka.ms/autorest

``` yaml
azure-arm: true
require: $(this-folder)/../../../readme.md
input-file: $(this-folder)/MgmtRenameRules.json
namespace: MgmtRenameRules
model-namespace: false
public-clients: false
head-as-boolean: false
modelerfour:
  lenient-model-deduplication: true

mgmt-debug:
  show-request-path: true

rename-rules:
  Os: OS
  Ip: IP
  Ips: IPs
  ID: Id
  IDs: Ids
  VM: Vm
  VMs: Vms
  VMScaleSet: VmScaleSet
  
directive:
  - rename-model:
      from: SshPublicKey
      to: SshPublicKeyInfo
  - rename-model:
      from: LogAnalyticsOperationResult
      to: LogAnalytics
  - rename-model:
      from: SshPublicKeyResource
      to: SshPublicKey
  - rename-model:
      from: RollingUpgradeStatusInfo
      to: VirtualMachineScaleSetRollingUpgrade
  - from: MgmtRenameRules.json
    where: $.definitions.UpgradeOperationHistoricalStatusInfo.properties.type
<<<<<<< HEAD
    transform: $["x-ms-format"] = "resource-type"
=======
    transform: $["x-ms-client-name"] = "ResourceType"
>>>>>>> 7084b9b6
```<|MERGE_RESOLUTION|>--- conflicted
+++ resolved
@@ -43,9 +43,7 @@
       to: VirtualMachineScaleSetRollingUpgrade
   - from: MgmtRenameRules.json
     where: $.definitions.UpgradeOperationHistoricalStatusInfo.properties.type
-<<<<<<< HEAD
-    transform: $["x-ms-format"] = "resource-type"
-=======
-    transform: $["x-ms-client-name"] = "ResourceType"
->>>>>>> 7084b9b6
+    transform: > 
+      $["x-ms-format"] = "resource-type";
+      $["x-ms-client-name"] = "ResourceType";
 ```