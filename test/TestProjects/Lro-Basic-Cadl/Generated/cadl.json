--- conflicted
+++ resolved
@@ -148,11 +148,7 @@
        }
       },
       {
-<<<<<<< HEAD
-       "$id": "17",
-=======
        "$id": "20",
->>>>>>> a161eb89
        "Name": "resource",
        "NameInRequest": "resource",
        "Description": "The resource instance.",
@@ -296,14 +292,7 @@
        "$ref": "16"
       },
       {
-<<<<<<< HEAD
-       "$ref": "13"
-      },
-      {
-       "$id": "32",
-=======
        "$id": "35",
->>>>>>> a161eb89
        "Name": "id",
        "NameInRequest": "id",
        "Type": {
@@ -323,11 +312,7 @@
        "Kind": "Method"
       },
       {
-<<<<<<< HEAD
-       "$id": "34",
-=======
        "$id": "37",
->>>>>>> a161eb89
        "Name": "resource",
        "NameInRequest": "resource",
        "Description": "The resource instance.",
