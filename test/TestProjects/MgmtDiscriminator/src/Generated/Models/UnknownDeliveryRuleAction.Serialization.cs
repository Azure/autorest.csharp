--- conflicted
+++ resolved
@@ -11,11 +11,6 @@
 using System.Text;
 using System.Text.Json;
 using Azure.Core;
-<<<<<<< HEAD
-using Azure.ResourceManager;
-using MgmtDiscriminator;
-=======
->>>>>>> 4007616d
 
 namespace MgmtDiscriminator.Models
 {
@@ -105,49 +100,62 @@
         private BinaryData SerializeBicep(ModelReaderWriterOptions options)
         {
             StringBuilder builder = new StringBuilder();
-            BicepModelReaderWriterOptions bicepOptions = options as BicepModelReaderWriterOptions;
-            IDictionary<string, string> propertyOverrides = null;
-            bool hasObjectOverride = bicepOptions != null && bicepOptions.ParameterOverrides.TryGetValue(this, out propertyOverrides);
-            bool hasPropertyOverride = false;
-            string propertyOverride = null;
-
             builder.AppendLine("{");
 
-            hasPropertyOverride = hasObjectOverride && propertyOverrides.TryGetValue(nameof(Name), out propertyOverride);
-            builder.Append("  name: ");
-            if (hasPropertyOverride)
+            builder.Append("  name:");
+            builder.AppendLine($" '{Name.ToString()}'");
+
+            if (Optional.IsDefined(Foo))
             {
-                builder.AppendLine($"{propertyOverride}");
-            }
-            else
-            {
-                builder.AppendLine($"'{Name.ToString()}'");
-            }
-
-            hasPropertyOverride = hasObjectOverride && propertyOverrides.TryGetValue(nameof(Foo), out propertyOverride);
-            if (Optional.IsDefined(Foo) || hasPropertyOverride)
-            {
-                builder.Append("  foo: ");
-                if (hasPropertyOverride)
+                builder.Append("  foo:");
+                if (Foo.Contains(Environment.NewLine))
                 {
-                    builder.AppendLine($"{propertyOverride}");
+                    builder.AppendLine(" '''");
+                    builder.AppendLine($"{Foo}'''");
                 }
                 else
                 {
-                    if (Foo.Contains(Environment.NewLine))
-                    {
-                        builder.AppendLine("'''");
-                        builder.AppendLine($"{Foo}'''");
-                    }
-                    else
-                    {
-                        builder.AppendLine($"'{Foo}'");
-                    }
+                    builder.AppendLine($" '{Foo}'");
                 }
             }
 
             builder.AppendLine("}");
             return BinaryData.FromString(builder.ToString());
+        }
+
+        private void AppendChildObject(StringBuilder stringBuilder, object childObject, ModelReaderWriterOptions options, int spaces, bool indentFirstLine)
+        {
+            string indent = new string(' ', spaces);
+            BinaryData data = ModelReaderWriter.Write(childObject, options);
+            string[] lines = data.ToString().Split(Environment.NewLine.ToCharArray(), StringSplitOptions.RemoveEmptyEntries);
+            bool inMultilineString = false;
+            for (int i = 0; i < lines.Length; i++)
+            {
+                string line = lines[i];
+                if (inMultilineString)
+                {
+                    if (line.Contains("'''"))
+                    {
+                        inMultilineString = false;
+                    }
+                    stringBuilder.AppendLine(line);
+                    continue;
+                }
+                if (line.Contains("'''"))
+                {
+                    inMultilineString = true;
+                    stringBuilder.AppendLine($"{indent}{line}");
+                    continue;
+                }
+                if (i == 0 && !indentFirstLine)
+                {
+                    stringBuilder.AppendLine($" {line}");
+                }
+                else
+                {
+                    stringBuilder.AppendLine($"{indent}{line}");
+                }
+            }
         }
 
         BinaryData IPersistableModel<DeliveryRuleAction>.Write(ModelReaderWriterOptions options)
