// Copyright (c) Microsoft Corporation. All rights reserved.
// Licensed under the MIT License.

// <auto-generated/>

#nullable disable

using System;
using System.ClientModel.Primitives;
using System.Collections.Generic;
using System.Text;
using System.Text.Json;
using Azure.Core;
using Azure.ResourceManager;
using Azure.ResourceManager.Models;
using MgmtDiscriminator;

namespace MgmtDiscriminator.Models
{
    public partial class RoleAssignmentArtifact : IUtf8JsonSerializable, IJsonModel<RoleAssignmentArtifact>
    {
        void IUtf8JsonSerializable.Write(Utf8JsonWriter writer) => ((IJsonModel<RoleAssignmentArtifact>)this).Write(writer, new ModelReaderWriterOptions("W"));

        void IJsonModel<RoleAssignmentArtifact>.Write(Utf8JsonWriter writer, ModelReaderWriterOptions options)
        {
            var format = options.Format == "W" ? ((IPersistableModel<RoleAssignmentArtifact>)this).GetFormatFromOptions(options) : options.Format;
            if (format != "J")
            {
                throw new FormatException($"The model {nameof(RoleAssignmentArtifact)} does not support '{format}' format.");
            }

            writer.WriteStartObject();
            writer.WritePropertyName("kind"u8);
            writer.WriteStringValue(Kind.ToString());
            if (options.Format != "W")
            {
                writer.WritePropertyName("id"u8);
                writer.WriteStringValue(Id);
            }
            if (options.Format != "W")
            {
                writer.WritePropertyName("name"u8);
                writer.WriteStringValue(Name);
            }
            if (options.Format != "W")
            {
                writer.WritePropertyName("type"u8);
                writer.WriteStringValue(ResourceType);
            }
            if (options.Format != "W" && Optional.IsDefined(SystemData))
            {
                writer.WritePropertyName("systemData"u8);
                JsonSerializer.Serialize(writer, SystemData);
            }
            writer.WritePropertyName("properties"u8);
            writer.WriteStartObject();
            writer.WritePropertyName("roleDefinitionId"u8);
            writer.WriteStringValue(RoleDefinitionId);
            writer.WritePropertyName("principalIds"u8);
#if NET6_0_OR_GREATER
				writer.WriteRawValue(PrincipalIds);
#else
            using (JsonDocument document = JsonDocument.Parse(PrincipalIds))
            {
                JsonSerializer.Serialize(writer, document.RootElement);
            }
#endif
            if (Optional.IsDefined(ResourceGroup))
            {
                writer.WritePropertyName("resourceGroup"u8);
                writer.WriteStringValue(ResourceGroup);
            }
            writer.WriteEndObject();
            if (options.Format != "W" && _serializedAdditionalRawData != null)
            {
                foreach (var item in _serializedAdditionalRawData)
                {
                    writer.WritePropertyName(item.Key);
#if NET6_0_OR_GREATER
				writer.WriteRawValue(item.Value);
#else
                    using (JsonDocument document = JsonDocument.Parse(item.Value))
                    {
                        JsonSerializer.Serialize(writer, document.RootElement);
                    }
#endif
                }
            }
            writer.WriteEndObject();
        }

        RoleAssignmentArtifact IJsonModel<RoleAssignmentArtifact>.Create(ref Utf8JsonReader reader, ModelReaderWriterOptions options)
        {
            var format = options.Format == "W" ? ((IPersistableModel<RoleAssignmentArtifact>)this).GetFormatFromOptions(options) : options.Format;
            if (format != "J")
            {
                throw new FormatException($"The model {nameof(RoleAssignmentArtifact)} does not support '{format}' format.");
            }

            using JsonDocument document = JsonDocument.ParseValue(ref reader);
            return DeserializeRoleAssignmentArtifact(document.RootElement, options);
        }

        internal static RoleAssignmentArtifact DeserializeRoleAssignmentArtifact(JsonElement element, ModelReaderWriterOptions options = null)
        {
            options ??= new ModelReaderWriterOptions("W");

            if (element.ValueKind == JsonValueKind.Null)
            {
                return null;
            }
            ArtifactKind kind = default;
            ResourceIdentifier id = default;
            string name = default;
            ResourceType type = default;
            SystemData systemData = default;
            string roleDefinitionId = default;
            BinaryData principalIds = default;
            string resourceGroup = default;
            IDictionary<string, BinaryData> serializedAdditionalRawData = default;
            Dictionary<string, BinaryData> additionalPropertiesDictionary = new Dictionary<string, BinaryData>();
            foreach (var property in element.EnumerateObject())
            {
                if (property.NameEquals("kind"u8))
                {
                    kind = new ArtifactKind(property.Value.GetString());
                    continue;
                }
                if (property.NameEquals("id"u8))
                {
                    id = new ResourceIdentifier(property.Value.GetString());
                    continue;
                }
                if (property.NameEquals("name"u8))
                {
                    name = property.Value.GetString();
                    continue;
                }
                if (property.NameEquals("type"u8))
                {
                    type = new ResourceType(property.Value.GetString());
                    continue;
                }
                if (property.NameEquals("systemData"u8))
                {
                    if (property.Value.ValueKind == JsonValueKind.Null)
                    {
                        continue;
                    }
                    systemData = JsonSerializer.Deserialize<SystemData>(property.Value.GetRawText());
                    continue;
                }
                if (property.NameEquals("properties"u8))
                {
                    if (property.Value.ValueKind == JsonValueKind.Null)
                    {
                        property.ThrowNonNullablePropertyIsNull();
                        continue;
                    }
                    foreach (var property0 in property.Value.EnumerateObject())
                    {
                        if (property0.NameEquals("roleDefinitionId"u8))
                        {
                            roleDefinitionId = property0.Value.GetString();
                            continue;
                        }
                        if (property0.NameEquals("principalIds"u8))
                        {
                            principalIds = BinaryData.FromString(property0.Value.GetRawText());
                            continue;
                        }
                        if (property0.NameEquals("resourceGroup"u8))
                        {
                            resourceGroup = property0.Value.GetString();
                            continue;
                        }
                    }
                    continue;
                }
                if (options.Format != "W")
                {
                    additionalPropertiesDictionary.Add(property.Name, BinaryData.FromString(property.Value.GetRawText()));
                }
            }
            serializedAdditionalRawData = additionalPropertiesDictionary;
            return new RoleAssignmentArtifact(
                id,
                name,
                type,
                systemData,
                kind,
                serializedAdditionalRawData,
                roleDefinitionId,
                principalIds,
                resourceGroup);
        }

        private BinaryData SerializeBicep(ModelReaderWriterOptions options)
        {
            StringBuilder builder = new StringBuilder();
            BicepModelReaderWriterOptions bicepOptions = options as BicepModelReaderWriterOptions;
            IDictionary<string, string> propertyOverrides = null;
            bool hasObjectOverride = bicepOptions != null && bicepOptions.ParameterOverrides.TryGetValue(this, out propertyOverrides);
            bool hasPropertyOverride = false;
            string propertyOverride = null;

            builder.AppendLine("{");

            hasPropertyOverride = hasObjectOverride && propertyOverrides.TryGetValue(nameof(Name), out propertyOverride);
            if (Optional.IsDefined(Name) || hasPropertyOverride)
            {
                builder.Append("  name: ");
                if (hasPropertyOverride)
                {
                    builder.AppendLine($"{propertyOverride}");
                }
                else
                {
                    if (Name.Contains(Environment.NewLine))
                    {
                        builder.AppendLine("'''");
                        builder.AppendLine($"{Name}'''");
                    }
                    else
                    {
                        builder.AppendLine($"'{Name}'");
                    }
                }
            }

<<<<<<< HEAD
            hasPropertyOverride = hasObjectOverride && propertyOverrides.TryGetValue(nameof(Kind), out propertyOverride);
            if (Optional.IsDefined(Kind) || hasPropertyOverride)
            {
                builder.Append("  kind: ");
                if (hasPropertyOverride)
                {
                    builder.AppendLine($"{propertyOverride}");
                }
                else
                {
                    builder.AppendLine($"'{Kind.ToString()}'");
                }
            }
=======
            builder.Append("  kind:");
            builder.AppendLine($" '{Kind.ToString()}'");
>>>>>>> 98bcf762

            hasPropertyOverride = hasObjectOverride && propertyOverrides.TryGetValue(nameof(Id), out propertyOverride);
            if (Optional.IsDefined(Id) || hasPropertyOverride)
            {
                builder.Append("  id: ");
                if (hasPropertyOverride)
                {
                    builder.AppendLine($"{propertyOverride}");
                }
                else
                {
                    builder.AppendLine($"'{Id.ToString()}'");
                }
            }

            hasPropertyOverride = hasObjectOverride && propertyOverrides.TryGetValue(nameof(SystemData), out propertyOverride);
            if (Optional.IsDefined(SystemData) || hasPropertyOverride)
            {
                builder.Append("  systemData: ");
                if (hasPropertyOverride)
                {
                    builder.AppendLine($"{propertyOverride}");
                }
                else
                {
                    builder.AppendLine($"'{SystemData.ToString()}'");
                }
            }

            builder.Append("  properties:");
            builder.AppendLine(" {");
            hasPropertyOverride = hasObjectOverride && propertyOverrides.TryGetValue(nameof(RoleDefinitionId), out propertyOverride);
            if (Optional.IsDefined(RoleDefinitionId) || hasPropertyOverride)
            {
                builder.Append("    roleDefinitionId: ");
                if (hasPropertyOverride)
                {
                    builder.AppendLine($"{propertyOverride}");
                }
                else
                {
                    if (RoleDefinitionId.Contains(Environment.NewLine))
                    {
                        builder.AppendLine("'''");
                        builder.AppendLine($"{RoleDefinitionId}'''");
                    }
                    else
                    {
                        builder.AppendLine($"'{RoleDefinitionId}'");
                    }
                }
            }

            hasPropertyOverride = hasObjectOverride && propertyOverrides.TryGetValue(nameof(PrincipalIds), out propertyOverride);
            if (Optional.IsDefined(PrincipalIds) || hasPropertyOverride)
            {
                builder.Append("    principalIds: ");
                if (hasPropertyOverride)
                {
                    builder.AppendLine($"{propertyOverride}");
                }
                else
                {
                    builder.AppendLine($"'{PrincipalIds.ToString()}'");
                }
            }

            hasPropertyOverride = hasObjectOverride && propertyOverrides.TryGetValue(nameof(ResourceGroup), out propertyOverride);
            if (Optional.IsDefined(ResourceGroup) || hasPropertyOverride)
            {
                builder.Append("    resourceGroup: ");
                if (hasPropertyOverride)
                {
                    builder.AppendLine($"{propertyOverride}");
                }
                else
                {
                    if (ResourceGroup.Contains(Environment.NewLine))
                    {
                        builder.AppendLine("'''");
                        builder.AppendLine($"{ResourceGroup}'''");
                    }
                    else
                    {
                        builder.AppendLine($"'{ResourceGroup}'");
                    }
                }
            }

            builder.AppendLine("  }");
            builder.AppendLine("}");
            return BinaryData.FromString(builder.ToString());
        }

        private void AppendChildObject(StringBuilder stringBuilder, object childObject, ModelReaderWriterOptions options, int spaces, bool indentFirstLine, string formattedPropertyName)
        {
            string indent = new string(' ', spaces);
            int emptyObjectLength = 2 + spaces + Environment.NewLine.Length + Environment.NewLine.Length;
            int length = stringBuilder.Length;
            bool inMultilineString = false;

            BinaryData data = ModelReaderWriter.Write(childObject, options);
            string[] lines = data.ToString().Split(Environment.NewLine.ToCharArray(), StringSplitOptions.RemoveEmptyEntries);
            for (int i = 0; i < lines.Length; i++)
            {
                string line = lines[i];
                if (inMultilineString)
                {
                    if (line.Contains("'''"))
                    {
                        inMultilineString = false;
                    }
                    stringBuilder.AppendLine(line);
                    continue;
                }
                if (line.Contains("'''"))
                {
                    inMultilineString = true;
                    stringBuilder.AppendLine($"{indent}{line}");
                    continue;
                }
                if (i == 0 && !indentFirstLine)
                {
                    stringBuilder.AppendLine($"{line}");
                }
                else
                {
                    stringBuilder.AppendLine($"{indent}{line}");
                }
            }
            if (stringBuilder.Length == length + emptyObjectLength)
            {
                stringBuilder.Length = stringBuilder.Length - emptyObjectLength - formattedPropertyName.Length;
            }
        }

        BinaryData IPersistableModel<RoleAssignmentArtifact>.Write(ModelReaderWriterOptions options)
        {
            var format = options.Format == "W" ? ((IPersistableModel<RoleAssignmentArtifact>)this).GetFormatFromOptions(options) : options.Format;

            switch (format)
            {
                case "J":
                    return ModelReaderWriter.Write(this, options);
                case "bicep":
                    return SerializeBicep(options);
                default:
                    throw new FormatException($"The model {nameof(RoleAssignmentArtifact)} does not support '{options.Format}' format.");
            }
        }

        RoleAssignmentArtifact IPersistableModel<RoleAssignmentArtifact>.Create(BinaryData data, ModelReaderWriterOptions options)
        {
            var format = options.Format == "W" ? ((IPersistableModel<RoleAssignmentArtifact>)this).GetFormatFromOptions(options) : options.Format;

            switch (format)
            {
                case "J":
                    {
                        using JsonDocument document = JsonDocument.Parse(data);
                        return DeserializeRoleAssignmentArtifact(document.RootElement, options);
                    }
                case "bicep":
                    throw new InvalidOperationException("Bicep deserialization is not supported for this type.");
                default:
                    throw new FormatException($"The model {nameof(RoleAssignmentArtifact)} does not support '{options.Format}' format.");
            }
        }

        string IPersistableModel<RoleAssignmentArtifact>.GetFormatFromOptions(ModelReaderWriterOptions options) => "J";
    }
}<|MERGE_RESOLUTION|>--- conflicted
+++ resolved
@@ -11,7 +11,6 @@
 using System.Text;
 using System.Text.Json;
 using Azure.Core;
-using Azure.ResourceManager;
 using Azure.ResourceManager.Models;
 using MgmtDiscriminator;
 
@@ -198,140 +197,70 @@
         private BinaryData SerializeBicep(ModelReaderWriterOptions options)
         {
             StringBuilder builder = new StringBuilder();
-            BicepModelReaderWriterOptions bicepOptions = options as BicepModelReaderWriterOptions;
-            IDictionary<string, string> propertyOverrides = null;
-            bool hasObjectOverride = bicepOptions != null && bicepOptions.ParameterOverrides.TryGetValue(this, out propertyOverrides);
-            bool hasPropertyOverride = false;
-            string propertyOverride = null;
-
             builder.AppendLine("{");
 
-            hasPropertyOverride = hasObjectOverride && propertyOverrides.TryGetValue(nameof(Name), out propertyOverride);
-            if (Optional.IsDefined(Name) || hasPropertyOverride)
-            {
-                builder.Append("  name: ");
-                if (hasPropertyOverride)
-                {
-                    builder.AppendLine($"{propertyOverride}");
+            if (Optional.IsDefined(Name))
+            {
+                builder.Append("  name:");
+                if (Name.Contains(Environment.NewLine))
+                {
+                    builder.AppendLine(" '''");
+                    builder.AppendLine($"{Name}'''");
                 }
                 else
                 {
-                    if (Name.Contains(Environment.NewLine))
-                    {
-                        builder.AppendLine("'''");
-                        builder.AppendLine($"{Name}'''");
-                    }
-                    else
-                    {
-                        builder.AppendLine($"'{Name}'");
-                    }
-                }
-            }
-
-<<<<<<< HEAD
-            hasPropertyOverride = hasObjectOverride && propertyOverrides.TryGetValue(nameof(Kind), out propertyOverride);
-            if (Optional.IsDefined(Kind) || hasPropertyOverride)
-            {
-                builder.Append("  kind: ");
-                if (hasPropertyOverride)
-                {
-                    builder.AppendLine($"{propertyOverride}");
-                }
-                else
-                {
-                    builder.AppendLine($"'{Kind.ToString()}'");
-                }
-            }
-=======
+                    builder.AppendLine($" '{Name}'");
+                }
+            }
+
             builder.Append("  kind:");
             builder.AppendLine($" '{Kind.ToString()}'");
->>>>>>> 98bcf762
-
-            hasPropertyOverride = hasObjectOverride && propertyOverrides.TryGetValue(nameof(Id), out propertyOverride);
-            if (Optional.IsDefined(Id) || hasPropertyOverride)
-            {
-                builder.Append("  id: ");
-                if (hasPropertyOverride)
-                {
-                    builder.AppendLine($"{propertyOverride}");
-                }
-                else
-                {
-                    builder.AppendLine($"'{Id.ToString()}'");
-                }
-            }
-
-            hasPropertyOverride = hasObjectOverride && propertyOverrides.TryGetValue(nameof(SystemData), out propertyOverride);
-            if (Optional.IsDefined(SystemData) || hasPropertyOverride)
-            {
-                builder.Append("  systemData: ");
-                if (hasPropertyOverride)
-                {
-                    builder.AppendLine($"{propertyOverride}");
-                }
-                else
-                {
-                    builder.AppendLine($"'{SystemData.ToString()}'");
-                }
+
+            if (Optional.IsDefined(Id))
+            {
+                builder.Append("  id:");
+                builder.AppendLine($" '{Id.ToString()}'");
+            }
+
+            if (Optional.IsDefined(SystemData))
+            {
+                builder.Append("  systemData:");
+                builder.AppendLine($" '{SystemData.ToString()}'");
             }
 
             builder.Append("  properties:");
             builder.AppendLine(" {");
-            hasPropertyOverride = hasObjectOverride && propertyOverrides.TryGetValue(nameof(RoleDefinitionId), out propertyOverride);
-            if (Optional.IsDefined(RoleDefinitionId) || hasPropertyOverride)
-            {
-                builder.Append("    roleDefinitionId: ");
-                if (hasPropertyOverride)
-                {
-                    builder.AppendLine($"{propertyOverride}");
+            if (Optional.IsDefined(RoleDefinitionId))
+            {
+                builder.Append("    roleDefinitionId:");
+                if (RoleDefinitionId.Contains(Environment.NewLine))
+                {
+                    builder.AppendLine(" '''");
+                    builder.AppendLine($"{RoleDefinitionId}'''");
                 }
                 else
                 {
-                    if (RoleDefinitionId.Contains(Environment.NewLine))
-                    {
-                        builder.AppendLine("'''");
-                        builder.AppendLine($"{RoleDefinitionId}'''");
-                    }
-                    else
-                    {
-                        builder.AppendLine($"'{RoleDefinitionId}'");
-                    }
-                }
-            }
-
-            hasPropertyOverride = hasObjectOverride && propertyOverrides.TryGetValue(nameof(PrincipalIds), out propertyOverride);
-            if (Optional.IsDefined(PrincipalIds) || hasPropertyOverride)
-            {
-                builder.Append("    principalIds: ");
-                if (hasPropertyOverride)
-                {
-                    builder.AppendLine($"{propertyOverride}");
+                    builder.AppendLine($" '{RoleDefinitionId}'");
+                }
+            }
+
+            if (Optional.IsDefined(PrincipalIds))
+            {
+                builder.Append("    principalIds:");
+                builder.AppendLine($" '{PrincipalIds.ToString()}'");
+            }
+
+            if (Optional.IsDefined(ResourceGroup))
+            {
+                builder.Append("    resourceGroup:");
+                if (ResourceGroup.Contains(Environment.NewLine))
+                {
+                    builder.AppendLine(" '''");
+                    builder.AppendLine($"{ResourceGroup}'''");
                 }
                 else
                 {
-                    builder.AppendLine($"'{PrincipalIds.ToString()}'");
-                }
-            }
-
-            hasPropertyOverride = hasObjectOverride && propertyOverrides.TryGetValue(nameof(ResourceGroup), out propertyOverride);
-            if (Optional.IsDefined(ResourceGroup) || hasPropertyOverride)
-            {
-                builder.Append("    resourceGroup: ");
-                if (hasPropertyOverride)
-                {
-                    builder.AppendLine($"{propertyOverride}");
-                }
-                else
-                {
-                    if (ResourceGroup.Contains(Environment.NewLine))
-                    {
-                        builder.AppendLine("'''");
-                        builder.AppendLine($"{ResourceGroup}'''");
-                    }
-                    else
-                    {
-                        builder.AppendLine($"'{ResourceGroup}'");
-                    }
+                    builder.AppendLine($" '{ResourceGroup}'");
                 }
             }
 
@@ -340,15 +269,12 @@
             return BinaryData.FromString(builder.ToString());
         }
 
-        private void AppendChildObject(StringBuilder stringBuilder, object childObject, ModelReaderWriterOptions options, int spaces, bool indentFirstLine, string formattedPropertyName)
+        private void AppendChildObject(StringBuilder stringBuilder, object childObject, ModelReaderWriterOptions options, int spaces, bool indentFirstLine)
         {
             string indent = new string(' ', spaces);
-            int emptyObjectLength = 2 + spaces + Environment.NewLine.Length + Environment.NewLine.Length;
-            int length = stringBuilder.Length;
-            bool inMultilineString = false;
-
             BinaryData data = ModelReaderWriter.Write(childObject, options);
             string[] lines = data.ToString().Split(Environment.NewLine.ToCharArray(), StringSplitOptions.RemoveEmptyEntries);
+            bool inMultilineString = false;
             for (int i = 0; i < lines.Length; i++)
             {
                 string line = lines[i];
@@ -369,16 +295,12 @@
                 }
                 if (i == 0 && !indentFirstLine)
                 {
-                    stringBuilder.AppendLine($"{line}");
+                    stringBuilder.AppendLine($" {line}");
                 }
                 else
                 {
                     stringBuilder.AppendLine($"{indent}{line}");
                 }
-            }
-            if (stringBuilder.Length == length + emptyObjectLength)
-            {
-                stringBuilder.Length = stringBuilder.Length - emptyObjectLength - formattedPropertyName.Length;
             }
         }
 
