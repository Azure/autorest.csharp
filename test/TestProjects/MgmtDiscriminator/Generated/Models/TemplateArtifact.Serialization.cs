// Copyright (c) Microsoft Corporation. All rights reserved.
// Licensed under the MIT License.

// <auto-generated/>

#nullable disable

using System;
using System.ClientModel.Primitives;
using System.Collections.Generic;
using System.Linq;
using System.Text;
using System.Text.Json;
using Azure.Core;
using Azure.ResourceManager;
using Azure.ResourceManager.Models;
using MgmtDiscriminator;

namespace MgmtDiscriminator.Models
{
    public partial class TemplateArtifact : IUtf8JsonSerializable, IJsonModel<TemplateArtifact>
    {
        void IUtf8JsonSerializable.Write(Utf8JsonWriter writer) => ((IJsonModel<TemplateArtifact>)this).Write(writer, new ModelReaderWriterOptions("W"));

        void IJsonModel<TemplateArtifact>.Write(Utf8JsonWriter writer, ModelReaderWriterOptions options)
        {
            var format = options.Format == "W" ? ((IPersistableModel<TemplateArtifact>)this).GetFormatFromOptions(options) : options.Format;
            if (format != "J")
            {
                throw new FormatException($"The model {nameof(TemplateArtifact)} does not support '{format}' format.");
            }

            writer.WriteStartObject();
            writer.WritePropertyName("kind"u8);
            writer.WriteStringValue(Kind.ToString());
            if (options.Format != "W")
            {
                writer.WritePropertyName("id"u8);
                writer.WriteStringValue(Id);
            }
            if (options.Format != "W")
            {
                writer.WritePropertyName("name"u8);
                writer.WriteStringValue(Name);
            }
            if (options.Format != "W")
            {
                writer.WritePropertyName("type"u8);
                writer.WriteStringValue(ResourceType);
            }
            if (options.Format != "W" && Optional.IsDefined(SystemData))
            {
                writer.WritePropertyName("systemData"u8);
                JsonSerializer.Serialize(writer, SystemData);
            }
            writer.WritePropertyName("properties"u8);
            writer.WriteStartObject();
            writer.WritePropertyName("template"u8);
#if NET6_0_OR_GREATER
				writer.WriteRawValue(Template);
#else
            using (JsonDocument document = JsonDocument.Parse(Template))
            {
                JsonSerializer.Serialize(writer, document.RootElement);
            }
#endif
            if (Optional.IsDefined(ResourceGroup))
            {
                writer.WritePropertyName("resourceGroup"u8);
                writer.WriteStringValue(ResourceGroup);
            }
            writer.WritePropertyName("parameters"u8);
            writer.WriteStartObject();
            foreach (var item in Parameters)
            {
                writer.WritePropertyName(item.Key);
                if (item.Value == null)
                {
                    writer.WriteNullValue();
                    continue;
                }
#if NET6_0_OR_GREATER
				writer.WriteRawValue(item.Value);
#else
                using (JsonDocument document = JsonDocument.Parse(item.Value))
                {
                    JsonSerializer.Serialize(writer, document.RootElement);
                }
#endif
            }
            writer.WriteEndObject();
            writer.WriteEndObject();
            if (options.Format != "W" && _serializedAdditionalRawData != null)
            {
                foreach (var item in _serializedAdditionalRawData)
                {
                    writer.WritePropertyName(item.Key);
#if NET6_0_OR_GREATER
				writer.WriteRawValue(item.Value);
#else
                    using (JsonDocument document = JsonDocument.Parse(item.Value))
                    {
                        JsonSerializer.Serialize(writer, document.RootElement);
                    }
#endif
                }
            }
            writer.WriteEndObject();
        }

        TemplateArtifact IJsonModel<TemplateArtifact>.Create(ref Utf8JsonReader reader, ModelReaderWriterOptions options)
        {
            var format = options.Format == "W" ? ((IPersistableModel<TemplateArtifact>)this).GetFormatFromOptions(options) : options.Format;
            if (format != "J")
            {
                throw new FormatException($"The model {nameof(TemplateArtifact)} does not support '{format}' format.");
            }

            using JsonDocument document = JsonDocument.ParseValue(ref reader);
            return DeserializeTemplateArtifact(document.RootElement, options);
        }

        internal static TemplateArtifact DeserializeTemplateArtifact(JsonElement element, ModelReaderWriterOptions options = null)
        {
            options ??= new ModelReaderWriterOptions("W");

            if (element.ValueKind == JsonValueKind.Null)
            {
                return null;
            }
            ArtifactKind kind = default;
            ResourceIdentifier id = default;
            string name = default;
            ResourceType type = default;
            SystemData systemData = default;
            BinaryData template = default;
            string resourceGroup = default;
            IDictionary<string, BinaryData> parameters = default;
            IDictionary<string, BinaryData> serializedAdditionalRawData = default;
            Dictionary<string, BinaryData> additionalPropertiesDictionary = new Dictionary<string, BinaryData>();
            foreach (var property in element.EnumerateObject())
            {
                if (property.NameEquals("kind"u8))
                {
                    kind = new ArtifactKind(property.Value.GetString());
                    continue;
                }
                if (property.NameEquals("id"u8))
                {
                    id = new ResourceIdentifier(property.Value.GetString());
                    continue;
                }
                if (property.NameEquals("name"u8))
                {
                    name = property.Value.GetString();
                    continue;
                }
                if (property.NameEquals("type"u8))
                {
                    type = new ResourceType(property.Value.GetString());
                    continue;
                }
                if (property.NameEquals("systemData"u8))
                {
                    if (property.Value.ValueKind == JsonValueKind.Null)
                    {
                        continue;
                    }
                    systemData = JsonSerializer.Deserialize<SystemData>(property.Value.GetRawText());
                    continue;
                }
                if (property.NameEquals("properties"u8))
                {
                    if (property.Value.ValueKind == JsonValueKind.Null)
                    {
                        property.ThrowNonNullablePropertyIsNull();
                        continue;
                    }
                    foreach (var property0 in property.Value.EnumerateObject())
                    {
                        if (property0.NameEquals("template"u8))
                        {
                            template = BinaryData.FromString(property0.Value.GetRawText());
                            continue;
                        }
                        if (property0.NameEquals("resourceGroup"u8))
                        {
                            resourceGroup = property0.Value.GetString();
                            continue;
                        }
                        if (property0.NameEquals("parameters"u8))
                        {
                            Dictionary<string, BinaryData> dictionary = new Dictionary<string, BinaryData>();
                            foreach (var property1 in property0.Value.EnumerateObject())
                            {
                                if (property1.Value.ValueKind == JsonValueKind.Null)
                                {
                                    dictionary.Add(property1.Name, null);
                                }
                                else
                                {
                                    dictionary.Add(property1.Name, BinaryData.FromString(property1.Value.GetRawText()));
                                }
                            }
                            parameters = dictionary;
                            continue;
                        }
                    }
                    continue;
                }
                if (options.Format != "W")
                {
                    additionalPropertiesDictionary.Add(property.Name, BinaryData.FromString(property.Value.GetRawText()));
                }
            }
            serializedAdditionalRawData = additionalPropertiesDictionary;
            return new TemplateArtifact(
                id,
                name,
                type,
                systemData,
                kind,
                serializedAdditionalRawData,
                template,
                resourceGroup,
                parameters);
        }

        private BinaryData SerializeBicep(ModelReaderWriterOptions options)
        {
            StringBuilder builder = new StringBuilder();
            BicepModelReaderWriterOptions bicepOptions = options as BicepModelReaderWriterOptions;
            IDictionary<string, string> propertyOverrides = null;
            bool hasObjectOverride = bicepOptions != null && bicepOptions.ParameterOverrides.TryGetValue(this, out propertyOverrides);
            bool hasPropertyOverride = false;
            string propertyOverride = null;

            builder.AppendLine("{");

            hasPropertyOverride = hasObjectOverride && propertyOverrides.TryGetValue(nameof(Name), out propertyOverride);
            if (Optional.IsDefined(Name) || hasPropertyOverride)
            {
                builder.Append("  name: ");
                if (hasPropertyOverride)
                {
                    builder.AppendLine($"{propertyOverride}");
                }
                else
                {
                    if (Name.Contains(Environment.NewLine))
                    {
                        builder.AppendLine("'''");
                        builder.AppendLine($"{Name}'''");
                    }
                    else
                    {
                        builder.AppendLine($"'{Name}'");
                    }
                }
            }

<<<<<<< HEAD
            hasPropertyOverride = hasObjectOverride && propertyOverrides.TryGetValue(nameof(Kind), out propertyOverride);
            if (Optional.IsDefined(Kind) || hasPropertyOverride)
            {
                builder.Append("  kind: ");
                if (hasPropertyOverride)
                {
                    builder.AppendLine($"{propertyOverride}");
                }
                else
                {
                    builder.AppendLine($"'{Kind.ToString()}'");
                }
            }
=======
            builder.Append("  kind:");
            builder.AppendLine($" '{Kind.ToString()}'");
>>>>>>> 98bcf762

            hasPropertyOverride = hasObjectOverride && propertyOverrides.TryGetValue(nameof(Id), out propertyOverride);
            if (Optional.IsDefined(Id) || hasPropertyOverride)
            {
                builder.Append("  id: ");
                if (hasPropertyOverride)
                {
                    builder.AppendLine($"{propertyOverride}");
                }
                else
                {
                    builder.AppendLine($"'{Id.ToString()}'");
                }
            }

            hasPropertyOverride = hasObjectOverride && propertyOverrides.TryGetValue(nameof(SystemData), out propertyOverride);
            if (Optional.IsDefined(SystemData) || hasPropertyOverride)
            {
                builder.Append("  systemData: ");
                if (hasPropertyOverride)
                {
                    builder.AppendLine($"{propertyOverride}");
                }
                else
                {
                    builder.AppendLine($"'{SystemData.ToString()}'");
                }
            }

            builder.Append("  properties:");
            builder.AppendLine(" {");
            hasPropertyOverride = hasObjectOverride && propertyOverrides.TryGetValue(nameof(Template), out propertyOverride);
            if (Optional.IsDefined(Template) || hasPropertyOverride)
            {
                builder.Append("    template: ");
                if (hasPropertyOverride)
                {
                    builder.AppendLine($"{propertyOverride}");
                }
                else
                {
                    builder.AppendLine($"'{Template.ToString()}'");
                }
            }

            hasPropertyOverride = hasObjectOverride && propertyOverrides.TryGetValue(nameof(ResourceGroup), out propertyOverride);
            if (Optional.IsDefined(ResourceGroup) || hasPropertyOverride)
            {
                builder.Append("    resourceGroup: ");
                if (hasPropertyOverride)
                {
                    builder.AppendLine($"{propertyOverride}");
                }
                else
                {
                    if (ResourceGroup.Contains(Environment.NewLine))
                    {
                        builder.AppendLine("'''");
                        builder.AppendLine($"{ResourceGroup}'''");
                    }
                    else
                    {
                        builder.AppendLine($"'{ResourceGroup}'");
                    }
                }
            }

            hasPropertyOverride = hasObjectOverride && propertyOverrides.TryGetValue(nameof(Parameters), out propertyOverride);
            if (Optional.IsCollectionDefined(Parameters) || hasPropertyOverride)
            {
                if (Parameters.Any() || hasPropertyOverride)
                {
                    builder.Append("    parameters: ");
                    if (hasPropertyOverride)
                    {
                        builder.AppendLine($"{propertyOverride}");
                    }
                    else
                    {
                        builder.AppendLine("{");
                        foreach (var item in Parameters)
                        {
                            builder.Append($"        '{item.Key}': ");
                            if (item.Value == null)
                            {
                                builder.Append("null");
                                continue;
                            }
                            builder.AppendLine($"'{item.Value.ToString()}'");
                        }
                        builder.AppendLine("    }");
                    }
                }
            }

            builder.AppendLine("  }");
            builder.AppendLine("}");
            return BinaryData.FromString(builder.ToString());
        }

        private void AppendChildObject(StringBuilder stringBuilder, object childObject, ModelReaderWriterOptions options, int spaces, bool indentFirstLine, string formattedPropertyName)
        {
            string indent = new string(' ', spaces);
            int emptyObjectLength = 2 + spaces + Environment.NewLine.Length + Environment.NewLine.Length;
            int length = stringBuilder.Length;
            bool inMultilineString = false;

            BinaryData data = ModelReaderWriter.Write(childObject, options);
            string[] lines = data.ToString().Split(Environment.NewLine.ToCharArray(), StringSplitOptions.RemoveEmptyEntries);
            for (int i = 0; i < lines.Length; i++)
            {
                string line = lines[i];
                if (inMultilineString)
                {
                    if (line.Contains("'''"))
                    {
                        inMultilineString = false;
                    }
                    stringBuilder.AppendLine(line);
                    continue;
                }
                if (line.Contains("'''"))
                {
                    inMultilineString = true;
                    stringBuilder.AppendLine($"{indent}{line}");
                    continue;
                }
                if (i == 0 && !indentFirstLine)
                {
                    stringBuilder.AppendLine($"{line}");
                }
                else
                {
                    stringBuilder.AppendLine($"{indent}{line}");
                }
            }
            if (stringBuilder.Length == length + emptyObjectLength)
            {
                stringBuilder.Length = stringBuilder.Length - emptyObjectLength - formattedPropertyName.Length;
            }
        }

        BinaryData IPersistableModel<TemplateArtifact>.Write(ModelReaderWriterOptions options)
        {
            var format = options.Format == "W" ? ((IPersistableModel<TemplateArtifact>)this).GetFormatFromOptions(options) : options.Format;

            switch (format)
            {
                case "J":
                    return ModelReaderWriter.Write(this, options);
                case "bicep":
                    return SerializeBicep(options);
                default:
                    throw new FormatException($"The model {nameof(TemplateArtifact)} does not support '{options.Format}' format.");
            }
        }

        TemplateArtifact IPersistableModel<TemplateArtifact>.Create(BinaryData data, ModelReaderWriterOptions options)
        {
            var format = options.Format == "W" ? ((IPersistableModel<TemplateArtifact>)this).GetFormatFromOptions(options) : options.Format;

            switch (format)
            {
                case "J":
                    {
                        using JsonDocument document = JsonDocument.Parse(data);
                        return DeserializeTemplateArtifact(document.RootElement, options);
                    }
                case "bicep":
                    throw new InvalidOperationException("Bicep deserialization is not supported for this type.");
                default:
                    throw new FormatException($"The model {nameof(TemplateArtifact)} does not support '{options.Format}' format.");
            }
        }

        string IPersistableModel<TemplateArtifact>.GetFormatFromOptions(ModelReaderWriterOptions options) => "J";
    }
}<|MERGE_RESOLUTION|>--- conflicted
+++ resolved
@@ -12,7 +12,6 @@
 using System.Text;
 using System.Text.Json;
 using Azure.Core;
-using Azure.ResourceManager;
 using Azure.ResourceManager.Models;
 using MgmtDiscriminator;
 
@@ -229,146 +228,76 @@
         private BinaryData SerializeBicep(ModelReaderWriterOptions options)
         {
             StringBuilder builder = new StringBuilder();
-            BicepModelReaderWriterOptions bicepOptions = options as BicepModelReaderWriterOptions;
-            IDictionary<string, string> propertyOverrides = null;
-            bool hasObjectOverride = bicepOptions != null && bicepOptions.ParameterOverrides.TryGetValue(this, out propertyOverrides);
-            bool hasPropertyOverride = false;
-            string propertyOverride = null;
-
             builder.AppendLine("{");
 
-            hasPropertyOverride = hasObjectOverride && propertyOverrides.TryGetValue(nameof(Name), out propertyOverride);
-            if (Optional.IsDefined(Name) || hasPropertyOverride)
-            {
-                builder.Append("  name: ");
-                if (hasPropertyOverride)
-                {
-                    builder.AppendLine($"{propertyOverride}");
+            if (Optional.IsDefined(Name))
+            {
+                builder.Append("  name:");
+                if (Name.Contains(Environment.NewLine))
+                {
+                    builder.AppendLine(" '''");
+                    builder.AppendLine($"{Name}'''");
                 }
                 else
                 {
-                    if (Name.Contains(Environment.NewLine))
-                    {
-                        builder.AppendLine("'''");
-                        builder.AppendLine($"{Name}'''");
-                    }
-                    else
-                    {
-                        builder.AppendLine($"'{Name}'");
-                    }
-                }
-            }
-
-<<<<<<< HEAD
-            hasPropertyOverride = hasObjectOverride && propertyOverrides.TryGetValue(nameof(Kind), out propertyOverride);
-            if (Optional.IsDefined(Kind) || hasPropertyOverride)
-            {
-                builder.Append("  kind: ");
-                if (hasPropertyOverride)
-                {
-                    builder.AppendLine($"{propertyOverride}");
-                }
-                else
-                {
-                    builder.AppendLine($"'{Kind.ToString()}'");
-                }
-            }
-=======
+                    builder.AppendLine($" '{Name}'");
+                }
+            }
+
             builder.Append("  kind:");
             builder.AppendLine($" '{Kind.ToString()}'");
->>>>>>> 98bcf762
-
-            hasPropertyOverride = hasObjectOverride && propertyOverrides.TryGetValue(nameof(Id), out propertyOverride);
-            if (Optional.IsDefined(Id) || hasPropertyOverride)
-            {
-                builder.Append("  id: ");
-                if (hasPropertyOverride)
-                {
-                    builder.AppendLine($"{propertyOverride}");
-                }
-                else
-                {
-                    builder.AppendLine($"'{Id.ToString()}'");
-                }
-            }
-
-            hasPropertyOverride = hasObjectOverride && propertyOverrides.TryGetValue(nameof(SystemData), out propertyOverride);
-            if (Optional.IsDefined(SystemData) || hasPropertyOverride)
-            {
-                builder.Append("  systemData: ");
-                if (hasPropertyOverride)
-                {
-                    builder.AppendLine($"{propertyOverride}");
-                }
-                else
-                {
-                    builder.AppendLine($"'{SystemData.ToString()}'");
-                }
+
+            if (Optional.IsDefined(Id))
+            {
+                builder.Append("  id:");
+                builder.AppendLine($" '{Id.ToString()}'");
+            }
+
+            if (Optional.IsDefined(SystemData))
+            {
+                builder.Append("  systemData:");
+                builder.AppendLine($" '{SystemData.ToString()}'");
             }
 
             builder.Append("  properties:");
             builder.AppendLine(" {");
-            hasPropertyOverride = hasObjectOverride && propertyOverrides.TryGetValue(nameof(Template), out propertyOverride);
-            if (Optional.IsDefined(Template) || hasPropertyOverride)
-            {
-                builder.Append("    template: ");
-                if (hasPropertyOverride)
-                {
-                    builder.AppendLine($"{propertyOverride}");
+            if (Optional.IsDefined(Template))
+            {
+                builder.Append("    template:");
+                builder.AppendLine($" '{Template.ToString()}'");
+            }
+
+            if (Optional.IsDefined(ResourceGroup))
+            {
+                builder.Append("    resourceGroup:");
+                if (ResourceGroup.Contains(Environment.NewLine))
+                {
+                    builder.AppendLine(" '''");
+                    builder.AppendLine($"{ResourceGroup}'''");
                 }
                 else
                 {
-                    builder.AppendLine($"'{Template.ToString()}'");
-                }
-            }
-
-            hasPropertyOverride = hasObjectOverride && propertyOverrides.TryGetValue(nameof(ResourceGroup), out propertyOverride);
-            if (Optional.IsDefined(ResourceGroup) || hasPropertyOverride)
-            {
-                builder.Append("    resourceGroup: ");
-                if (hasPropertyOverride)
-                {
-                    builder.AppendLine($"{propertyOverride}");
-                }
-                else
-                {
-                    if (ResourceGroup.Contains(Environment.NewLine))
-                    {
-                        builder.AppendLine("'''");
-                        builder.AppendLine($"{ResourceGroup}'''");
-                    }
-                    else
-                    {
-                        builder.AppendLine($"'{ResourceGroup}'");
-                    }
-                }
-            }
-
-            hasPropertyOverride = hasObjectOverride && propertyOverrides.TryGetValue(nameof(Parameters), out propertyOverride);
-            if (Optional.IsCollectionDefined(Parameters) || hasPropertyOverride)
-            {
-                if (Parameters.Any() || hasPropertyOverride)
-                {
-                    builder.Append("    parameters: ");
-                    if (hasPropertyOverride)
-                    {
-                        builder.AppendLine($"{propertyOverride}");
-                    }
-                    else
-                    {
-                        builder.AppendLine("{");
-                        foreach (var item in Parameters)
+                    builder.AppendLine($" '{ResourceGroup}'");
+                }
+            }
+
+            if (Optional.IsCollectionDefined(Parameters))
+            {
+                if (Parameters.Any())
+                {
+                    builder.Append("    parameters:");
+                    builder.AppendLine(" {");
+                    foreach (var item in Parameters)
+                    {
+                        builder.Append($"        {item.Key}:");
+                        if (item.Value == null)
                         {
-                            builder.Append($"        '{item.Key}': ");
-                            if (item.Value == null)
-                            {
-                                builder.Append("null");
-                                continue;
-                            }
-                            builder.AppendLine($"'{item.Value.ToString()}'");
+                            builder.Append("null");
+                            continue;
                         }
-                        builder.AppendLine("    }");
-                    }
+                        builder.AppendLine($" '{item.Value.ToString()}'");
+                    }
+                    builder.AppendLine("    }");
                 }
             }
 
@@ -377,15 +306,12 @@
             return BinaryData.FromString(builder.ToString());
         }
 
-        private void AppendChildObject(StringBuilder stringBuilder, object childObject, ModelReaderWriterOptions options, int spaces, bool indentFirstLine, string formattedPropertyName)
+        private void AppendChildObject(StringBuilder stringBuilder, object childObject, ModelReaderWriterOptions options, int spaces, bool indentFirstLine)
         {
             string indent = new string(' ', spaces);
-            int emptyObjectLength = 2 + spaces + Environment.NewLine.Length + Environment.NewLine.Length;
-            int length = stringBuilder.Length;
-            bool inMultilineString = false;
-
             BinaryData data = ModelReaderWriter.Write(childObject, options);
             string[] lines = data.ToString().Split(Environment.NewLine.ToCharArray(), StringSplitOptions.RemoveEmptyEntries);
+            bool inMultilineString = false;
             for (int i = 0; i < lines.Length; i++)
             {
                 string line = lines[i];
@@ -406,16 +332,12 @@
                 }
                 if (i == 0 && !indentFirstLine)
                 {
-                    stringBuilder.AppendLine($"{line}");
+                    stringBuilder.AppendLine($" {line}");
                 }
                 else
                 {
                     stringBuilder.AppendLine($"{indent}{line}");
                 }
-            }
-            if (stringBuilder.Length == length + emptyObjectLength)
-            {
-                stringBuilder.Length = stringBuilder.Length - emptyObjectLength - formattedPropertyName.Length;
             }
         }
 
