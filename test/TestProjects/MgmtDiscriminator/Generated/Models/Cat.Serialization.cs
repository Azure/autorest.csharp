--- conflicted
+++ resolved
@@ -11,11 +11,7 @@
 using System.Text;
 using System.Text.Json;
 using Azure.Core;
-<<<<<<< HEAD
-using Azure.ResourceManager;
-=======
 using MgmtDiscriminator;
->>>>>>> 98bcf762
 
 namespace MgmtDiscriminator.Models
 {
@@ -116,74 +112,36 @@
         private BinaryData SerializeBicep(ModelReaderWriterOptions options)
         {
             StringBuilder builder = new StringBuilder();
-            BicepModelReaderWriterOptions bicepOptions = options as BicepModelReaderWriterOptions;
-            IDictionary<string, string> propertyOverrides = null;
-            bool hasObjectOverride = bicepOptions != null && bicepOptions.ParameterOverrides.TryGetValue(this, out propertyOverrides);
-            bool hasPropertyOverride = false;
-            string propertyOverride = null;
-
             builder.AppendLine("{");
 
-            hasPropertyOverride = hasObjectOverride && propertyOverrides.TryGetValue(nameof(Meow), out propertyOverride);
-            if (Optional.IsDefined(Meow) || hasPropertyOverride)
-            {
-                builder.Append("  meow: ");
-                if (hasPropertyOverride)
-                {
-                    builder.AppendLine($"{propertyOverride}");
+            if (Optional.IsDefined(Meow))
+            {
+                builder.Append("  meow:");
+                if (Meow.Contains(Environment.NewLine))
+                {
+                    builder.AppendLine(" '''");
+                    builder.AppendLine($"{Meow}'''");
                 }
                 else
                 {
-                    if (Meow.Contains(Environment.NewLine))
-                    {
-                        builder.AppendLine("'''");
-                        builder.AppendLine($"{Meow}'''");
-                    }
-                    else
-                    {
-                        builder.AppendLine($"'{Meow}'");
-                    }
-                }
-            }
-
-<<<<<<< HEAD
-            hasPropertyOverride = hasObjectOverride && propertyOverrides.TryGetValue(nameof(Kind), out propertyOverride);
-            if (Optional.IsDefined(Kind) || hasPropertyOverride)
-            {
-                builder.Append("  kind: ");
-                if (hasPropertyOverride)
-                {
-                    builder.AppendLine($"{propertyOverride}");
-                }
-                else
-                {
-                    builder.AppendLine($"'{Kind.ToSerialString()}'");
-                }
-            }
-=======
+                    builder.AppendLine($" '{Meow}'");
+                }
+            }
+
             builder.Append("  kind:");
             builder.AppendLine($" '{Kind.ToSerialString()}'");
->>>>>>> 98bcf762
-
-            hasPropertyOverride = hasObjectOverride && propertyOverrides.TryGetValue(nameof(Id), out propertyOverride);
-            if (Optional.IsDefined(Id) || hasPropertyOverride)
-            {
-                builder.Append("  id: ");
-                if (hasPropertyOverride)
-                {
-                    builder.AppendLine($"{propertyOverride}");
+
+            if (Optional.IsDefined(Id))
+            {
+                builder.Append("  id:");
+                if (Id.Contains(Environment.NewLine))
+                {
+                    builder.AppendLine(" '''");
+                    builder.AppendLine($"{Id}'''");
                 }
                 else
                 {
-                    if (Id.Contains(Environment.NewLine))
-                    {
-                        builder.AppendLine("'''");
-                        builder.AppendLine($"{Id}'''");
-                    }
-                    else
-                    {
-                        builder.AppendLine($"'{Id}'");
-                    }
+                    builder.AppendLine($" '{Id}'");
                 }
             }
 
@@ -191,15 +149,12 @@
             return BinaryData.FromString(builder.ToString());
         }
 
-        private void AppendChildObject(StringBuilder stringBuilder, object childObject, ModelReaderWriterOptions options, int spaces, bool indentFirstLine, string formattedPropertyName)
+        private void AppendChildObject(StringBuilder stringBuilder, object childObject, ModelReaderWriterOptions options, int spaces, bool indentFirstLine)
         {
             string indent = new string(' ', spaces);
-            int emptyObjectLength = 2 + spaces + Environment.NewLine.Length + Environment.NewLine.Length;
-            int length = stringBuilder.Length;
-            bool inMultilineString = false;
-
             BinaryData data = ModelReaderWriter.Write(childObject, options);
             string[] lines = data.ToString().Split(Environment.NewLine.ToCharArray(), StringSplitOptions.RemoveEmptyEntries);
+            bool inMultilineString = false;
             for (int i = 0; i < lines.Length; i++)
             {
                 string line = lines[i];
@@ -220,16 +175,12 @@
                 }
                 if (i == 0 && !indentFirstLine)
                 {
-                    stringBuilder.AppendLine($"{line}");
+                    stringBuilder.AppendLine($" {line}");
                 }
                 else
                 {
                     stringBuilder.AppendLine($"{indent}{line}");
                 }
-            }
-            if (stringBuilder.Length == length + emptyObjectLength)
-            {
-                stringBuilder.Length = stringBuilder.Length - emptyObjectLength - formattedPropertyName.Length;
             }
         }
 
