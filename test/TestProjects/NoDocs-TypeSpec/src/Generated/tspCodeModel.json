{
 "$id": "1",
 "Name": "NoDocsTypeSpec",
 "ApiVersions": [
  "2022-05-15-preview"
 ],
 "Enums": [
  {
   "$id": "2",
   "Kind": "enum",
   "Name": "Thing_requiredLiteralString",
   "ValueType": {
    "$id": "3",
    "Kind": "string"
   },
   "Values": [
    {
     "$id": "4",
     "Name": "accept",
     "Value": "accept",
     "Description": "accept"
    }
   ],
   "Namespace": "NoDocsTypeSpec",
   "Description": "The Thing_requiredLiteralString",
   "IsExtensible": true,
<<<<<<< HEAD
   "IsNullable": false,
   "Usage": "Input,Output"
=======
   "Usage": "RoundTrip"
>>>>>>> 64632414
  },
  {
   "$id": "5",
   "Kind": "enum",
   "Name": "Thing_requiredLiteralInt",
   "ValueType": {
    "$id": "6",
    "Kind": "int32"
   },
   "Values": [
    {
     "$id": "7",
     "Name": "123",
     "Value": 123,
     "Description": "123"
    }
   ],
   "Namespace": "NoDocsTypeSpec",
   "Description": "The Thing_requiredLiteralInt",
   "IsExtensible": true,
<<<<<<< HEAD
   "IsNullable": false,
   "Usage": "Input,Output"
=======
   "Usage": "RoundTrip"
>>>>>>> 64632414
  },
  {
   "$id": "8",
   "Kind": "enum",
   "Name": "Thing_requiredLiteralFloat",
   "ValueType": {
    "$id": "9",
    "Kind": "float32"
   },
   "Values": [
    {
     "$id": "10",
     "Name": "1.23",
     "Value": 1.23,
     "Description": "1.23"
    }
   ],
   "Namespace": "NoDocsTypeSpec",
   "Description": "The Thing_requiredLiteralFloat",
   "IsExtensible": true,
<<<<<<< HEAD
   "IsNullable": false,
   "Usage": "Input,Output"
=======
   "Usage": "RoundTrip"
>>>>>>> 64632414
  },
  {
   "$id": "11",
   "Kind": "enum",
   "Name": "Thing_optionalLiteralString",
   "ValueType": {
    "$id": "12",
    "Kind": "string"
   },
   "Values": [
    {
     "$id": "13",
     "Name": "reject",
     "Value": "reject",
     "Description": "reject"
    }
   ],
   "Namespace": "NoDocsTypeSpec",
   "Description": "The Thing_optionalLiteralString",
   "IsExtensible": true,
<<<<<<< HEAD
   "IsNullable": false,
   "Usage": "Input,Output"
=======
   "Usage": "RoundTrip"
>>>>>>> 64632414
  },
  {
   "$id": "14",
   "Kind": "enum",
   "Name": "Thing_optionalLiteralInt",
   "ValueType": {
    "$id": "15",
    "Kind": "int32"
   },
   "Values": [
    {
     "$id": "16",
     "Name": "456",
     "Value": 456,
     "Description": "456"
    }
   ],
   "Namespace": "NoDocsTypeSpec",
   "Description": "The Thing_optionalLiteralInt",
   "IsExtensible": true,
<<<<<<< HEAD
   "IsNullable": false,
   "Usage": "Input,Output"
=======
   "Usage": "RoundTrip"
>>>>>>> 64632414
  },
  {
   "$id": "17",
   "Kind": "enum",
   "Name": "Thing_optionalLiteralFloat",
   "ValueType": {
    "$id": "18",
    "Kind": "float32"
   },
   "Values": [
    {
     "$id": "19",
     "Name": "4.56",
     "Value": 4.56,
     "Description": "4.56"
    }
   ],
   "Namespace": "NoDocsTypeSpec",
   "Description": "The Thing_optionalLiteralFloat",
   "IsExtensible": true,
<<<<<<< HEAD
   "IsNullable": false,
   "Usage": "Input,Output"
=======
   "Usage": "RoundTrip"
>>>>>>> 64632414
  },
  {
   "$id": "20",
   "Kind": "enum",
   "Name": "CsProjectedEnum",
   "ValueType": {
    "$id": "21",
    "Kind": "float32"
   },
   "Values": [
    {
     "$id": "22",
     "Name": "CsOne",
     "Value": 1.1
    },
    {
     "$id": "23",
     "Name": "Two",
     "Value": 2.2
    },
    {
     "$id": "24",
     "Name": "Four",
     "Value": 4.4
    }
   ],
   "Namespace": "NoDocsTypeSpec",
   "Description": "enum with projected name",
   "IsExtensible": false,
   "Usage": "Input"
  },
  {
   "$id": "25",
   "Kind": "enum",
   "Name": "CsProjectedEnumInModel",
   "ValueType": {
    "$id": "26",
    "Kind": "float32"
   },
   "Values": [
    {
     "$id": "27",
     "Name": "CsOne",
     "Value": 1.1
    },
    {
     "$id": "28",
     "Name": "Two",
     "Value": 2.2
    },
    {
     "$id": "29",
     "Name": "Four",
     "Value": 4.4
    }
   ],
   "Namespace": "NoDocsTypeSpec",
   "Description": "enum with projected name used in a model",
   "IsExtensible": false,
   "Usage": "Input"
  },
  {
   "$id": "30",
   "Kind": "enum",
   "Name": "StringFixedEnum",
   "ValueType": {
    "$id": "31",
    "Kind": "string"
   },
   "Values": [
    {
     "$id": "32",
     "Name": "One",
     "Value": "1"
    },
    {
     "$id": "33",
     "Name": "Two",
     "Value": "2"
    },
    {
     "$id": "34",
     "Name": "Four",
     "Value": "4"
    }
   ],
   "Namespace": "NoDocsTypeSpec",
   "Description": "Simple enum",
   "IsExtensible": false,
<<<<<<< HEAD
   "IsNullable": true,
   "Usage": "Input,Output"
=======
   "Usage": "RoundTrip"
>>>>>>> 64632414
  },
  {
   "$id": "35",
   "Kind": "enum",
   "Name": "StringExtensibleEnum",
   "ValueType": {
    "$id": "36",
    "Kind": "string"
   },
   "Values": [
    {
     "$id": "37",
     "Name": "One",
     "Value": "1"
    },
    {
     "$id": "38",
     "Name": "Two",
     "Value": "2"
    },
    {
     "$id": "39",
     "Name": "Four",
     "Value": "4"
    }
   ],
   "Namespace": "NoDocsTypeSpec",
   "Description": "Extensible enum",
   "IsExtensible": true,
<<<<<<< HEAD
   "IsNullable": true,
   "Usage": "Input,Output"
=======
   "Usage": "RoundTrip"
>>>>>>> 64632414
  },
  {
   "$id": "40",
   "Kind": "enum",
   "Name": "IntExtensibleEnum",
   "ValueType": {
    "$id": "41",
    "Kind": "int32"
   },
   "Values": [
    {
     "$id": "42",
     "Name": "One",
     "Value": 1
    },
    {
     "$id": "43",
     "Name": "Two",
     "Value": 2
    },
    {
     "$id": "44",
     "Name": "Four",
     "Value": 4
    }
   ],
   "Namespace": "NoDocsTypeSpec",
   "Description": "Int based extensible enum",
   "IsExtensible": true,
<<<<<<< HEAD
   "IsNullable": false,
   "Usage": "Input,Output"
=======
   "Usage": "RoundTrip"
>>>>>>> 64632414
  },
  {
   "$id": "45",
   "Kind": "enum",
   "Name": "FloatExtensibleEnum",
   "ValueType": {
    "$id": "46",
    "Kind": "float32"
   },
   "Values": [
    {
     "$id": "47",
     "Name": "One",
     "Value": 1
    },
    {
     "$id": "48",
     "Name": "Two",
     "Value": 2
    },
    {
     "$id": "49",
     "Name": "Four",
     "Value": 4
    }
   ],
   "Namespace": "NoDocsTypeSpec",
   "Description": "Float based extensible enum",
   "IsExtensible": true,
<<<<<<< HEAD
   "IsNullable": false,
   "Usage": "Input,Output"
=======
   "Usage": "RoundTrip"
>>>>>>> 64632414
  },
  {
   "$id": "50",
   "Kind": "enum",
   "Name": "FloatFixedEnum",
   "ValueType": {
    "$id": "51",
    "Kind": "float32"
   },
   "Values": [
    {
     "$id": "52",
     "Name": "One",
     "Value": 1.1
    },
    {
     "$id": "53",
     "Name": "Two",
     "Value": 2.2
    },
    {
     "$id": "54",
     "Name": "Four",
     "Value": 4.4
    }
   ],
   "Namespace": "NoDocsTypeSpec",
   "Description": "float fixed enum",
   "IsExtensible": false,
<<<<<<< HEAD
   "IsNullable": false,
   "Usage": "Input,Output"
=======
   "Usage": "RoundTrip"
>>>>>>> 64632414
  },
  {
   "$id": "55",
   "Kind": "enum",
   "Name": "IntFixedEnum",
   "ValueType": {
    "$id": "56",
    "Kind": "int32"
   },
   "Values": [
    {
     "$id": "57",
     "Name": "One",
     "Value": 1
    },
    {
     "$id": "58",
     "Name": "Two",
     "Value": 2
    },
    {
     "$id": "59",
     "Name": "Four",
     "Value": 4
    }
   ],
   "Namespace": "NoDocsTypeSpec",
   "Description": "int fixed enum",
   "IsExtensible": false,
<<<<<<< HEAD
   "IsNullable": false,
   "Usage": "Input,Output"
=======
   "Usage": "RoundTrip"
>>>>>>> 64632414
  },
  {
   "$id": "60",
   "Kind": "enum",
   "Name": "DaysOfWeekExtensibleEnum",
   "ValueType": {
    "$id": "61",
    "Kind": "string"
   },
   "Values": [
    {
     "$id": "62",
     "Name": "Monday",
     "Value": "Monday"
    },
    {
     "$id": "63",
     "Name": "Tuesday",
     "Value": "Tuesday"
    },
    {
     "$id": "64",
     "Name": "Wednesday",
     "Value": "Wednesday"
    },
    {
     "$id": "65",
     "Name": "Thursday",
     "Value": "Thursday"
    },
    {
     "$id": "66",
     "Name": "Friday",
     "Value": "Friday"
    },
    {
     "$id": "67",
     "Name": "Saturday",
     "Value": "Saturday"
    },
    {
     "$id": "68",
     "Name": "Sunday",
     "Value": "Sunday"
    }
   ],
   "Namespace": "NoDocsTypeSpec",
   "IsExtensible": true,
   "Usage": "None"
  },
  {
   "$id": "69",
   "Kind": "enum",
   "Name": "Versions",
   "ValueType": {
    "$id": "70",
    "Kind": "string"
   },
   "Values": [
    {
     "$id": "71",
     "Name": "2022-05-15-preview",
     "Value": "2022-05-15-preview"
    }
   ],
   "Namespace": "NoDocsTypeSpec",
   "IsExtensible": false,
<<<<<<< HEAD
   "IsNullable": false,
   "Usage": "ApiVersionEnum"
=======
   "Usage": "None"
>>>>>>> 64632414
  }
 ],
 "Models": [
  {
   "$id": "72",
   "Kind": "Model",
   "Name": "Thing",
   "Namespace": "NoDocsTypeSpec",
   "Description": "A model with a few properties of literal types",
<<<<<<< HEAD
   "IsNullable": false,
   "Usage": "Input,Output",
=======
   "Usage": "RoundTrip",
>>>>>>> 64632414
   "Properties": [
    {
     "$id": "73",
     "Name": "name",
     "SerializedName": "name",
     "Description": "name of the Thing",
     "Type": {
      "$id": "74",
      "Kind": "string"
     },
     "IsRequired": true,
     "IsReadOnly": false
    },
    {
     "$id": "75",
     "Name": "requiredUnion",
     "SerializedName": "requiredUnion",
     "Description": "required Union",
     "Type": {
      "$id": "76",
      "Kind": "union",
      "Name": "ThingRequiredUnion",
      "VariantTypes": [
       {
        "$id": "77",
        "Kind": "string"
       },
       {
        "$id": "78",
        "Kind": "Array",
        "Name": "Array",
        "ElementType": {
         "$id": "79",
         "Kind": "string"
        }
       },
       {
        "$id": "80",
        "Kind": "int32"
       }
      ]
     },
     "IsRequired": true,
     "IsReadOnly": false
    },
    {
     "$id": "81",
     "Name": "requiredLiteralString",
     "SerializedName": "requiredLiteralString",
     "Description": "required literal string",
     "Type": {
      "$id": "82",
      "Kind": "constant",
      "ValueType": {
       "$ref": "2"
      },
      "Value": "accept"
     },
     "IsRequired": true,
     "IsReadOnly": false
    },
    {
     "$id": "83",
     "Name": "requiredLiteralInt",
     "SerializedName": "requiredLiteralInt",
     "Description": "required literal int",
     "Type": {
      "$id": "84",
      "Kind": "constant",
      "ValueType": {
       "$ref": "5"
      },
      "Value": 123
     },
     "IsRequired": true,
     "IsReadOnly": false
    },
    {
     "$id": "85",
     "Name": "requiredLiteralFloat",
     "SerializedName": "requiredLiteralFloat",
     "Description": "required literal float",
     "Type": {
      "$id": "86",
      "Kind": "constant",
      "ValueType": {
       "$ref": "8"
      },
      "Value": 1.23
     },
     "IsRequired": true,
     "IsReadOnly": false
    },
    {
     "$id": "87",
     "Name": "requiredLiteralBool",
     "SerializedName": "requiredLiteralBool",
     "Description": "required literal bool",
     "Type": {
      "$id": "88",
      "Kind": "constant",
      "ValueType": {
       "$id": "89",
       "Kind": "boolean"
      },
      "Value": false
     },
     "IsRequired": true,
     "IsReadOnly": false
    },
    {
     "$id": "90",
     "Name": "optionalLiteralString",
     "SerializedName": "optionalLiteralString",
     "Description": "optional literal string",
     "Type": {
      "$id": "91",
      "Kind": "constant",
      "ValueType": {
       "$ref": "11"
      },
      "Value": "reject"
     },
     "IsRequired": false,
     "IsReadOnly": false
    },
    {
     "$id": "92",
     "Name": "optionalLiteralInt",
     "SerializedName": "optionalLiteralInt",
     "Description": "optional literal int",
     "Type": {
      "$id": "93",
      "Kind": "constant",
      "ValueType": {
       "$ref": "14"
      },
      "Value": 456
     },
     "IsRequired": false,
     "IsReadOnly": false
    },
    {
     "$id": "94",
     "Name": "optionalLiteralFloat",
     "SerializedName": "optionalLiteralFloat",
     "Description": "optional literal float",
     "Type": {
      "$id": "95",
      "Kind": "constant",
      "ValueType": {
       "$ref": "17"
      },
      "Value": 4.56
     },
     "IsRequired": false,
     "IsReadOnly": false
    },
    {
     "$id": "96",
     "Name": "optionalLiteralBool",
     "SerializedName": "optionalLiteralBool",
     "Description": "optional literal bool",
     "Type": {
      "$id": "97",
      "Kind": "constant",
      "ValueType": {
       "$id": "98",
       "Kind": "boolean"
      },
      "Value": true
     },
     "IsRequired": false,
     "IsReadOnly": false
    },
    {
     "$id": "99",
     "Name": "requiredBadDescription",
     "SerializedName": "requiredBadDescription",
     "Description": "description with xml <|endoftext|>",
     "Type": {
      "$id": "100",
      "Kind": "string"
     },
     "IsRequired": true,
     "IsReadOnly": false
    },
    {
     "$id": "101",
     "Name": "optionalNullableList",
     "SerializedName": "optionalNullableList",
     "Description": "optional nullable collection",
     "Type": {
      "$id": "102",
      "Kind": "nullable",
      "Type": {
       "$id": "103",
       "Kind": "Array",
       "Name": "Array",
       "ElementType": {
        "$id": "104",
        "Kind": "int32"
       }
      }
     },
     "IsRequired": false,
     "IsReadOnly": false
    },
    {
     "$id": "105",
     "Name": "requiredNullableList",
     "SerializedName": "requiredNullableList",
     "Description": "required nullable collection",
     "Type": {
      "$id": "106",
      "Kind": "nullable",
      "Type": {
       "$id": "107",
       "Kind": "Array",
       "Name": "Array",
       "ElementType": {
        "$id": "108",
        "Kind": "int32"
       }
      }
     },
     "IsRequired": true,
     "IsReadOnly": false
    }
   ]
  },
  {
   "$id": "109",
   "Kind": "Model",
   "Name": "Friend",
   "Namespace": "NoDocsTypeSpec",
   "Description": "this is not a friendly model but with a friendly name",
<<<<<<< HEAD
   "IsNullable": false,
   "Usage": "Input,Output",
=======
   "Usage": "RoundTrip",
>>>>>>> 64632414
   "Properties": [
    {
     "$id": "110",
     "Name": "name",
     "SerializedName": "name",
     "Description": "name of the NotFriend",
     "Type": {
      "$id": "111",
      "Kind": "string"
     },
     "IsRequired": true,
     "IsReadOnly": false
    }
   ]
  },
  {
   "$id": "112",
   "Kind": "Model",
   "Name": "ProjectedModel",
   "Namespace": "NoDocsTypeSpec",
   "Description": "this is a model with a projected name",
<<<<<<< HEAD
   "IsNullable": false,
   "Usage": "Input,Output",
=======
   "Usage": "RoundTrip",
>>>>>>> 64632414
   "Properties": [
    {
     "$id": "113",
     "Name": "name",
     "SerializedName": "name",
     "Description": "name of the ModelWithProjectedName",
     "Type": {
      "$id": "114",
      "Kind": "string"
     },
     "IsRequired": true,
     "IsReadOnly": false
    }
   ]
  },
  {
   "$id": "115",
   "Kind": "Model",
   "Name": "ReturnsAnonymousModelResponse",
   "Namespace": "NoDocsTypeSpec",
   "Usage": "Output",
   "Properties": []
  },
  {
   "$id": "116",
   "Kind": "Model",
   "Name": "Extension",
   "Namespace": "NoDocsTypeSpec",
   "Description": "extension",
   "Usage": "Input",
   "BaseModel": {
    "$id": "117",
    "Kind": "Model",
    "Name": "Element",
    "Namespace": "NoDocsTypeSpec",
    "Description": "element",
    "Usage": "Input",
    "Properties": [
     {
      "$id": "118",
      "Name": "extension",
      "SerializedName": "extension",
      "Description": "",
      "Type": {
       "$id": "119",
       "Kind": "Array",
       "Name": "Array",
       "ElementType": {
        "$ref": "116"
       }
      },
      "IsRequired": false,
      "IsReadOnly": false
     }
    ]
   },
   "Properties": [
    {
     "$id": "120",
     "Name": "level",
     "SerializedName": "level",
     "Description": "",
     "Type": {
      "$id": "121",
      "Kind": "int8"
     },
     "IsRequired": true,
     "IsReadOnly": false
    }
   ]
  },
  {
   "$ref": "117"
  },
  {
   "$id": "122",
   "Kind": "Model",
   "Name": "Extendible",
   "Namespace": "NoDocsTypeSpec",
   "Description": "FHIR extendible element",
   "Usage": "Input",
   "Properties": [
    {
     "$id": "123",
     "Name": "extension",
     "SerializedName": "extension",
     "Description": "Additional Content defined by implementations",
     "Type": {
      "$id": "124",
      "Kind": "Array",
      "Name": "Array",
      "ElementType": {
       "$id": "125",
       "Kind": "Model",
       "Name": "ThereLevelExtension",
       "Namespace": "NoDocsTypeSpec",
       "Description": "extension",
       "Usage": "Input",
       "BaseModel": {
        "$id": "126",
        "Kind": "Model",
        "Name": "ThereLevelElement",
        "Namespace": "NoDocsTypeSpec",
        "Description": "element",
        "Usage": "Input",
        "Properties": [
         {
          "$id": "127",
          "Name": "extension",
          "SerializedName": "extension",
          "Description": "",
          "Type": {
           "$id": "128",
           "Kind": "Array",
           "Name": "Array",
           "ElementType": {
            "$ref": "125"
           }
          },
          "IsRequired": false,
          "IsReadOnly": false
         }
        ]
       },
       "Properties": [
        {
         "$id": "129",
         "Name": "level",
         "SerializedName": "level",
         "Description": "",
         "Type": {
          "$id": "130",
          "Kind": "int8"
         },
         "IsRequired": true,
         "IsReadOnly": false
        }
       ]
      }
     },
     "IsRequired": false,
     "IsReadOnly": false
    }
   ]
  },
  {
   "$ref": "125"
  },
  {
   "$ref": "126"
  },
  {
   "$id": "131",
   "Kind": "Model",
   "Name": "ChildModel",
   "Namespace": "NoDocsTypeSpec",
   "Description": "ChildModel",
   "Usage": "Input",
   "BaseModel": {
    "$id": "132",
    "Kind": "Model",
    "Name": "BaseModel",
    "Namespace": "NoDocsTypeSpec",
    "Description": "parenetModel",
    "Usage": "Input",
    "Properties": [
     {
      "$id": "133",
      "Name": "level",
      "SerializedName": "level",
      "Description": "",
      "Type": {
       "$id": "134",
       "Kind": "int8"
      },
      "IsRequired": true,
      "IsReadOnly": false
     }
    ]
   },
   "Properties": [
    {
     "$id": "135",
     "Name": "parent",
     "SerializedName": "parent",
     "Description": "",
     "Type": {
      "$id": "136",
      "Kind": "Array",
      "Name": "Array",
      "ElementType": {
       "$ref": "132"
      }
     },
     "IsRequired": true,
     "IsReadOnly": false
    }
   ]
  },
  {
   "$ref": "132"
  },
  {
   "$id": "137",
   "Kind": "Model",
   "Name": "ContainSelf",
   "Namespace": "NoDocsTypeSpec",
   "Description": "containself",
   "Usage": "Input",
   "Properties": [
    {
     "$id": "138",
     "Name": "self",
     "SerializedName": "self",
     "Description": "",
     "Type": {
      "$ref": "137"
     },
     "IsRequired": true,
     "IsReadOnly": false
    }
   ]
  },
  {
   "$id": "139",
   "Kind": "Model",
   "Name": "ModelWithProjectedEnum",
   "Namespace": "NoDocsTypeSpec",
   "Usage": "Input",
   "Properties": [
    {
     "$id": "140",
     "Name": "enumProperty",
     "SerializedName": "enumProperty",
     "Description": "enum with projected name used in a model",
     "Type": {
      "$ref": "25"
     },
     "IsRequired": true,
     "IsReadOnly": false
    }
   ]
  },
  {
   "$id": "141",
   "Kind": "Model",
   "Name": "AzureLocationModel",
   "Namespace": "NoDocsTypeSpec",
   "Usage": "Input",
   "Properties": [
    {
     "$id": "142",
     "Name": "location",
     "SerializedName": "location",
     "Description": "",
     "Type": {
      "$id": "143",
      "Kind": "azureLocation",
      "Encode": "string"
     },
     "IsRequired": true,
     "IsReadOnly": false
    }
   ]
  },
  {
   "$id": "144",
   "Kind": "Model",
   "Name": "RoundTripModel",
   "Namespace": "NoDocsTypeSpec",
   "Description": "this is a roundtrip model",
<<<<<<< HEAD
   "IsNullable": false,
   "Usage": "Input,Output",
=======
   "Usage": "RoundTrip",
>>>>>>> 64632414
   "Properties": [
    {
     "$id": "145",
     "Name": "requiredString",
     "SerializedName": "requiredString",
     "Description": "Required string, illustrating a reference type property.",
     "Type": {
      "$id": "146",
      "Kind": "string"
     },
     "IsRequired": true,
     "IsReadOnly": false
    },
    {
     "$id": "147",
     "Name": "requiredInt",
     "SerializedName": "requiredInt",
     "Description": "Required int, illustrating a value type property.",
     "Type": {
      "$id": "148",
      "Kind": "int32"
     },
     "IsRequired": true,
     "IsReadOnly": false
    },
    {
     "$id": "149",
     "Name": "requiredCollection",
     "SerializedName": "requiredCollection",
     "Description": "Required collection of enums",
     "Type": {
      "$id": "150",
      "Kind": "Array",
      "Name": "Array",
      "ElementType": {
       "$ref": "30"
      }
     },
     "IsRequired": true,
     "IsReadOnly": false
    },
    {
     "$id": "151",
     "Name": "requiredDictionary",
     "SerializedName": "requiredDictionary",
     "Description": "Required dictionary of enums",
     "Type": {
      "$id": "152",
      "Kind": "Dictionary",
      "Name": "Dictionary",
      "KeyType": {
       "$id": "153",
       "Kind": "string"
      },
      "ValueType": {
       "$ref": "35"
      }
     },
     "IsRequired": true,
     "IsReadOnly": false
    },
    {
     "$id": "154",
     "Name": "requiredModel",
     "SerializedName": "requiredModel",
     "Description": "Required model",
     "Type": {
      "$ref": "72"
     },
     "IsRequired": true,
     "IsReadOnly": false
    },
    {
     "$id": "155",
     "Name": "intExtensibleEnum",
     "SerializedName": "intExtensibleEnum",
     "Description": "this is an int based extensible enum",
     "Type": {
      "$ref": "40"
     },
     "IsRequired": false,
     "IsReadOnly": false
    },
    {
     "$id": "156",
     "Name": "intExtensibleEnumCollection",
     "SerializedName": "intExtensibleEnumCollection",
     "Description": "this is a collection of int based extensible enum",
     "Type": {
      "$id": "157",
      "Kind": "Array",
      "Name": "Array",
      "ElementType": {
       "$ref": "40"
      }
     },
     "IsRequired": false,
     "IsReadOnly": false
    },
    {
     "$id": "158",
     "Name": "floatExtensibleEnum",
     "SerializedName": "floatExtensibleEnum",
     "Description": "this is a float based extensible enum",
     "Type": {
      "$ref": "45"
     },
     "IsRequired": false,
     "IsReadOnly": false
    },
    {
     "$id": "159",
     "Name": "floatExtensibleEnumCollection",
     "SerializedName": "floatExtensibleEnumCollection",
     "Description": "this is a collection of float based extensible enum",
     "Type": {
      "$id": "160",
      "Kind": "Array",
      "Name": "Array",
      "ElementType": {
       "$ref": "45"
      }
     },
     "IsRequired": false,
     "IsReadOnly": false
    },
    {
     "$id": "161",
     "Name": "floatFixedEnum",
     "SerializedName": "floatFixedEnum",
     "Description": "this is a float based fixed enum",
     "Type": {
      "$ref": "50"
     },
     "IsRequired": false,
     "IsReadOnly": false
    },
    {
     "$id": "162",
     "Name": "floatFixedEnumCollection",
     "SerializedName": "floatFixedEnumCollection",
     "Description": "this is a collection of float based fixed enum",
     "Type": {
      "$id": "163",
      "Kind": "Array",
      "Name": "Array",
      "ElementType": {
       "$ref": "50"
      }
     },
     "IsRequired": false,
     "IsReadOnly": false
    },
    {
     "$id": "164",
     "Name": "intFixedEnum",
     "SerializedName": "intFixedEnum",
     "Description": "this is a int based fixed enum",
     "Type": {
      "$ref": "55"
     },
     "IsRequired": false,
     "IsReadOnly": false
    },
    {
     "$id": "165",
     "Name": "intFixedEnumCollection",
     "SerializedName": "intFixedEnumCollection",
     "Description": "this is a collection of int based fixed enum",
     "Type": {
      "$id": "166",
      "Kind": "Array",
      "Name": "Array",
      "ElementType": {
       "$ref": "55"
      }
     },
     "IsRequired": false,
     "IsReadOnly": false
    },
    {
     "$id": "167",
     "Name": "stringFixedEnum",
     "SerializedName": "stringFixedEnum",
     "Description": "this is a string based fixed enum",
     "Type": {
      "$ref": "30"
     },
     "IsRequired": false,
     "IsReadOnly": false
    },
    {
     "$id": "168",
     "Name": "requiredUnknown",
     "SerializedName": "requiredUnknown",
     "Description": "required unknown",
     "Type": {
      "$id": "169",
      "Kind": "any"
     },
     "IsRequired": true,
     "IsReadOnly": false
    },
    {
     "$id": "170",
     "Name": "optionalUnknown",
     "SerializedName": "optionalUnknown",
     "Description": "optional unknown",
     "Type": {
      "$id": "171",
      "Kind": "any"
     },
     "IsRequired": false,
     "IsReadOnly": false
    },
    {
     "$id": "172",
     "Name": "requiredRecordUnknown",
     "SerializedName": "requiredRecordUnknown",
     "Description": "required record of unknown",
     "Type": {
      "$id": "173",
      "Kind": "Dictionary",
      "Name": "Dictionary",
      "KeyType": {
       "$id": "174",
       "Kind": "string"
      },
      "ValueType": {
       "$id": "175",
       "Kind": "any"
      }
     },
     "IsRequired": true,
     "IsReadOnly": false
    },
    {
     "$id": "176",
     "Name": "optionalRecordUnknown",
     "SerializedName": "optionalRecordUnknown",
     "Description": "optional record of unknown",
     "Type": {
      "$id": "177",
      "Kind": "Dictionary",
      "Name": "Dictionary",
      "KeyType": {
       "$id": "178",
       "Kind": "string"
      },
      "ValueType": {
       "$id": "179",
       "Kind": "any"
      }
     },
     "IsRequired": false,
     "IsReadOnly": false
    },
    {
     "$id": "180",
     "Name": "readOnlyRequiredRecordUnknown",
     "SerializedName": "readOnlyRequiredRecordUnknown",
     "Description": "required readonly record of unknown",
     "Type": {
      "$id": "181",
      "Kind": "Dictionary",
      "Name": "Dictionary",
      "KeyType": {
       "$id": "182",
       "Kind": "string"
      },
      "ValueType": {
       "$id": "183",
       "Kind": "any"
      }
     },
     "IsRequired": true,
     "IsReadOnly": true
    },
    {
     "$id": "184",
     "Name": "readOnlyOptionalRecordUnknown",
     "SerializedName": "readOnlyOptionalRecordUnknown",
     "Description": "optional readonly record of unknown",
     "Type": {
      "$id": "185",
      "Kind": "Dictionary",
      "Name": "Dictionary",
      "KeyType": {
       "$id": "186",
       "Kind": "string"
      },
      "ValueType": {
       "$id": "187",
       "Kind": "any"
      }
     },
     "IsRequired": false,
     "IsReadOnly": true
    },
    {
     "$id": "188",
     "Name": "modelWithRequiredNullable",
     "SerializedName": "modelWithRequiredNullable",
     "Description": "this is a model with required nullable properties",
     "Type": {
      "$id": "189",
      "Kind": "Model",
      "Name": "ModelWithRequiredNullableProperties",
      "Namespace": "NoDocsTypeSpec",
      "Description": "A model with a few required nullable properties",
<<<<<<< HEAD
      "IsNullable": false,
      "Usage": "Input,Output",
=======
      "Usage": "RoundTrip",
>>>>>>> 64632414
      "Properties": [
       {
        "$id": "190",
        "Name": "requiredNullablePrimitive",
        "SerializedName": "requiredNullablePrimitive",
        "Description": "required nullable primitive type",
        "Type": {
         "$id": "191",
         "Kind": "nullable",
         "Type": {
          "$id": "192",
          "Kind": "int32"
         }
        },
        "IsRequired": true,
        "IsReadOnly": false
       },
       {
        "$id": "193",
        "Name": "requiredExtensibleEnum",
        "SerializedName": "requiredExtensibleEnum",
        "Description": "required nullable extensible enum type",
        "Type": {
         "$id": "194",
         "Kind": "nullable",
         "Type": {
          "$ref": "35"
         }
        },
        "IsRequired": true,
        "IsReadOnly": false
       },
       {
        "$id": "195",
        "Name": "requiredFixedEnum",
        "SerializedName": "requiredFixedEnum",
        "Description": "required nullable fixed enum type",
        "Type": {
         "$id": "196",
         "Kind": "nullable",
         "Type": {
          "$ref": "30"
         }
        },
        "IsRequired": true,
        "IsReadOnly": false
       }
      ]
     },
     "IsRequired": true,
     "IsReadOnly": false
    },
    {
     "$id": "197",
     "Name": "unionList",
     "SerializedName": "unionList",
     "Description": "this is a list of union types",
     "Type": {
      "$id": "198",
      "Kind": "Array",
      "Name": "Array",
      "ElementType": {
       "$id": "199",
       "Kind": "union",
       "Name": "RoundTripModelUnionList",
       "VariantTypes": [
        {
         "$id": "200",
         "Kind": "string"
        },
        {
         "$id": "201",
         "Kind": "int32"
        },
        {
         "$id": "202",
         "Kind": "Model",
         "Name": "ModelForUnion",
         "Namespace": "NoDocsTypeSpec",
         "Description": "This is a model only used in union types, please do not use it anywhere else.",
<<<<<<< HEAD
         "IsNullable": false,
         "Usage": "Input,Output",
=======
         "Usage": "RoundTrip",
>>>>>>> 64632414
         "Properties": [
          {
           "$id": "203",
           "Name": "name",
           "SerializedName": "name",
           "Description": "name of the ModelForUnion",
           "Type": {
            "$id": "204",
            "Kind": "string"
           },
           "IsRequired": true,
           "IsReadOnly": false
          },
          {
           "$id": "205",
           "Name": "age",
           "SerializedName": "age",
           "Description": "age of the ModelForUnion",
           "Type": {
            "$id": "206",
            "Kind": "int32"
           },
           "IsRequired": false,
           "IsReadOnly": false
          }
         ]
        },
        {
         "$id": "207",
         "Kind": "Array",
         "Name": "Array",
         "ElementType": {
          "$ref": "202"
         }
        }
       ]
      }
     },
     "IsRequired": true,
     "IsReadOnly": false
    }
   ]
  },
  {
   "$ref": "189"
  },
  {
   "$ref": "202"
  }
 ],
 "Clients": [
  {
   "$id": "208",
   "Name": "NoDocsTypeSpecClient",
   "Description": "This is a sample typespec project.",
   "Operations": [
    {
     "$id": "209",
     "Name": "topAction",
     "ResourceName": "NoDocsTypeSpec",
     "Description": "top level method",
     "Accessibility": "public",
     "Parameters": [
      {
       "$id": "210",
       "Name": "endpoint",
       "NameInRequest": "endpoint",
       "Type": {
        "$id": "211",
        "Kind": "uri",
        "IsNullable": false
       },
       "Location": "Uri",
       "IsApiVersion": false,
       "IsResourceParameter": false,
       "IsContentType": false,
       "IsRequired": true,
       "IsEndpoint": true,
       "SkipUrlEncoding": false,
       "Explode": false,
       "Kind": "Client"
      },
      {
       "$id": "212",
       "Name": "accept",
       "NameInRequest": "Accept",
       "Type": {
        "$id": "213",
        "Kind": "string",
        "IsNullable": false
       },
       "Location": "Header",
       "IsApiVersion": false,
       "IsResourceParameter": false,
       "IsContentType": false,
       "IsRequired": true,
       "IsEndpoint": false,
       "SkipUrlEncoding": false,
       "Explode": false,
       "Kind": "Constant",
       "DefaultValue": {
        "$id": "214",
        "Type": {
         "$ref": "213"
        },
        "Value": "application/json"
       }
      }
     ],
     "Responses": [
      {
       "$id": "215",
       "StatusCodes": [
        200
       ],
       "BodyType": {
        "$ref": "72"
       },
       "BodyMediaType": "Json",
       "Headers": [],
       "IsErrorResponse": false,
       "ContentTypes": [
        "application/json"
       ]
      }
     ],
     "HttpMethod": "GET",
     "RequestBodyMediaType": "None",
     "Uri": "{endpoint}",
     "Path": "/top",
     "BufferResponse": true,
     "GenerateProtocolMethod": true,
     "GenerateConvenienceMethod": false
    },
    {
     "$id": "216",
     "Name": "patchAction",
     "ResourceName": "NoDocsTypeSpec",
     "Description": "top level patch",
     "Accessibility": "public",
     "Parameters": [
      {
       "$ref": "210"
      },
      {
       "$id": "217",
       "Name": "body",
       "NameInRequest": "body",
       "Type": {
        "$ref": "72"
       },
       "Location": "Body",
       "IsRequired": true,
       "IsApiVersion": false,
       "IsResourceParameter": false,
       "IsContentType": false,
       "IsEndpoint": false,
       "SkipUrlEncoding": false,
       "Explode": false,
       "Kind": "Method"
      },
      {
       "$id": "218",
       "Name": "accept",
       "NameInRequest": "Accept",
       "Type": {
        "$id": "219",
        "Kind": "string",
        "IsNullable": false
       },
       "Location": "Header",
       "IsApiVersion": false,
       "IsResourceParameter": false,
       "IsContentType": false,
       "IsRequired": true,
       "IsEndpoint": false,
       "SkipUrlEncoding": false,
       "Explode": false,
       "Kind": "Constant",
       "DefaultValue": {
        "$id": "220",
        "Type": {
         "$ref": "219"
        },
        "Value": "application/json"
       }
      },
      {
       "$id": "221",
       "Name": "contentType",
       "NameInRequest": "Content-Type",
       "Type": {
        "$id": "222",
        "Kind": "string",
        "IsNullable": false
       },
       "Location": "Header",
       "IsApiVersion": false,
       "IsResourceParameter": false,
       "IsContentType": true,
       "IsRequired": true,
       "IsEndpoint": false,
       "SkipUrlEncoding": false,
       "Explode": false,
       "Kind": "Constant",
       "DefaultValue": {
        "$id": "223",
        "Type": {
         "$ref": "222"
        },
        "Value": "application/json"
       }
      }
     ],
     "Responses": [
      {
       "$id": "224",
       "StatusCodes": [
        200
       ],
       "BodyType": {
        "$ref": "72"
       },
       "BodyMediaType": "Json",
       "Headers": [],
       "IsErrorResponse": false,
       "ContentTypes": [
        "application/json"
       ]
      }
     ],
     "HttpMethod": "PATCH",
     "RequestBodyMediaType": "Json",
     "Uri": "{endpoint}",
     "Path": "/patch",
     "RequestMediaTypes": [
      "application/json"
     ],
     "BufferResponse": true,
     "GenerateProtocolMethod": true,
     "GenerateConvenienceMethod": false
    },
    {
     "$id": "225",
     "Name": "anonymousBody",
     "ResourceName": "NoDocsTypeSpec",
     "Description": "body parameter without body decorator",
     "Accessibility": "public",
     "Parameters": [
      {
       "$ref": "210"
      },
      {
       "$id": "226",
       "Name": "Thing",
       "NameInRequest": "Thing",
       "Description": "A model with a few properties of literal types",
       "Type": {
        "$ref": "72"
       },
       "Location": "Body",
       "IsRequired": true,
       "IsApiVersion": false,
       "IsResourceParameter": false,
       "IsContentType": false,
       "IsEndpoint": false,
       "SkipUrlEncoding": false,
       "Explode": false,
       "Kind": "Method"
      },
      {
       "$id": "227",
       "Name": "accept",
       "NameInRequest": "Accept",
       "Type": {
        "$id": "228",
        "Kind": "string",
        "IsNullable": false
       },
       "Location": "Header",
       "IsApiVersion": false,
       "IsResourceParameter": false,
       "IsContentType": false,
       "IsRequired": true,
       "IsEndpoint": false,
       "SkipUrlEncoding": false,
       "Explode": false,
       "Kind": "Constant",
       "DefaultValue": {
        "$id": "229",
        "Type": {
         "$ref": "228"
        },
        "Value": "application/json"
       }
      },
      {
       "$id": "230",
       "Name": "contentType",
       "NameInRequest": "Content-Type",
       "Type": {
        "$id": "231",
        "Kind": "string",
        "IsNullable": false
       },
       "Location": "Header",
       "IsApiVersion": false,
       "IsResourceParameter": false,
       "IsContentType": true,
       "IsRequired": true,
       "IsEndpoint": false,
       "SkipUrlEncoding": false,
       "Explode": false,
       "Kind": "Constant",
       "DefaultValue": {
        "$id": "232",
        "Type": {
         "$ref": "231"
        },
        "Value": "application/json"
       }
      }
     ],
     "Responses": [
      {
       "$id": "233",
       "StatusCodes": [
        200
       ],
       "BodyType": {
        "$ref": "72"
       },
       "BodyMediaType": "Json",
       "Headers": [],
       "IsErrorResponse": false,
       "ContentTypes": [
        "application/json"
       ]
      }
     ],
     "HttpMethod": "POST",
     "RequestBodyMediaType": "Json",
     "Uri": "{endpoint}",
     "Path": "/anonymousBody",
     "RequestMediaTypes": [
      "application/json"
     ],
     "BufferResponse": true,
     "GenerateProtocolMethod": true,
     "GenerateConvenienceMethod": true
    },
    {
     "$id": "234",
     "Name": "friendlyModel",
     "ResourceName": "NoDocsTypeSpec",
     "Description": "Model can have its friendly name",
     "Accessibility": "public",
     "Parameters": [
      {
       "$ref": "210"
      },
      {
       "$id": "235",
       "Name": "Friend",
       "NameInRequest": "NotFriend",
       "Description": "this is not a friendly model but with a friendly name",
       "Type": {
        "$ref": "109"
       },
       "Location": "Body",
       "IsRequired": true,
       "IsApiVersion": false,
       "IsResourceParameter": false,
       "IsContentType": false,
       "IsEndpoint": false,
       "SkipUrlEncoding": false,
       "Explode": false,
       "Kind": "Method"
      },
      {
       "$id": "236",
       "Name": "accept",
       "NameInRequest": "Accept",
       "Type": {
        "$id": "237",
        "Kind": "string",
        "IsNullable": false
       },
       "Location": "Header",
       "IsApiVersion": false,
       "IsResourceParameter": false,
       "IsContentType": false,
       "IsRequired": true,
       "IsEndpoint": false,
       "SkipUrlEncoding": false,
       "Explode": false,
       "Kind": "Constant",
       "DefaultValue": {
        "$id": "238",
        "Type": {
         "$ref": "237"
        },
        "Value": "application/json"
       }
      },
      {
       "$id": "239",
       "Name": "contentType",
       "NameInRequest": "Content-Type",
       "Type": {
        "$id": "240",
        "Kind": "string",
        "IsNullable": false
       },
       "Location": "Header",
       "IsApiVersion": false,
       "IsResourceParameter": false,
       "IsContentType": true,
       "IsRequired": true,
       "IsEndpoint": false,
       "SkipUrlEncoding": false,
       "Explode": false,
       "Kind": "Constant",
       "DefaultValue": {
        "$id": "241",
        "Type": {
         "$ref": "240"
        },
        "Value": "application/json"
       }
      }
     ],
     "Responses": [
      {
       "$id": "242",
       "StatusCodes": [
        200
       ],
       "BodyType": {
        "$ref": "109"
       },
       "BodyMediaType": "Json",
       "Headers": [],
       "IsErrorResponse": false,
       "ContentTypes": [
        "application/json"
       ]
      }
     ],
     "HttpMethod": "POST",
     "RequestBodyMediaType": "Json",
     "Uri": "{endpoint}",
     "Path": "/friendlyName",
     "RequestMediaTypes": [
      "application/json"
     ],
     "BufferResponse": true,
     "GenerateProtocolMethod": true,
     "GenerateConvenienceMethod": true
    },
    {
     "$id": "243",
     "Name": "addTimeHeader",
     "ResourceName": "NoDocsTypeSpec",
     "Accessibility": "public",
     "Parameters": [
      {
       "$ref": "210"
      },
      {
       "$id": "244",
       "Name": "repeatabilityFirstSent",
       "NameInRequest": "Repeatability-First-Sent",
       "Type": {
        "$id": "245",
        "Kind": "utcDateTime",
        "Encode": "rfc7231",
        "WireType": {
         "$id": "246",
         "Kind": "string"
        }
       },
       "Location": "Header",
       "IsRequired": false,
       "IsApiVersion": false,
       "IsResourceParameter": false,
       "IsContentType": false,
       "IsEndpoint": false,
       "SkipUrlEncoding": false,
       "Explode": false,
       "Kind": "Method"
      },
      {
       "$id": "247",
       "Name": "accept",
       "NameInRequest": "Accept",
       "Type": {
        "$id": "248",
        "Kind": "string",
        "IsNullable": false
       },
       "Location": "Header",
       "IsApiVersion": false,
       "IsResourceParameter": false,
       "IsContentType": false,
       "IsRequired": true,
       "IsEndpoint": false,
       "SkipUrlEncoding": false,
       "Explode": false,
       "Kind": "Constant",
       "DefaultValue": {
        "$id": "249",
        "Type": {
         "$ref": "248"
        },
        "Value": "application/json"
       }
      }
     ],
     "Responses": [
      {
       "$id": "250",
       "StatusCodes": [
        204
       ],
       "BodyMediaType": "Json",
       "Headers": [],
       "IsErrorResponse": false
      }
     ],
     "HttpMethod": "GET",
     "RequestBodyMediaType": "None",
     "Uri": "{endpoint}",
     "Path": "/",
     "BufferResponse": true,
     "GenerateProtocolMethod": true,
     "GenerateConvenienceMethod": false
    },
    {
     "$id": "251",
     "Name": "projectedNameModel",
     "ResourceName": "NoDocsTypeSpec",
     "Description": "Model can have its projected name",
     "Accessibility": "public",
     "Parameters": [
      {
       "$ref": "210"
      },
      {
       "$id": "252",
       "Name": "ProjectedModel",
       "NameInRequest": "ModelWithProjectedName",
       "Description": "this is a model with a projected name",
       "Type": {
        "$ref": "112"
       },
       "Location": "Body",
       "IsRequired": true,
       "IsApiVersion": false,
       "IsResourceParameter": false,
       "IsContentType": false,
       "IsEndpoint": false,
       "SkipUrlEncoding": false,
       "Explode": false,
       "Kind": "Method"
      },
      {
       "$id": "253",
       "Name": "accept",
       "NameInRequest": "Accept",
       "Type": {
        "$id": "254",
        "Kind": "string",
        "IsNullable": false
       },
       "Location": "Header",
       "IsApiVersion": false,
       "IsResourceParameter": false,
       "IsContentType": false,
       "IsRequired": true,
       "IsEndpoint": false,
       "SkipUrlEncoding": false,
       "Explode": false,
       "Kind": "Constant",
       "DefaultValue": {
        "$id": "255",
        "Type": {
         "$ref": "254"
        },
        "Value": "application/json"
       }
      },
      {
       "$id": "256",
       "Name": "contentType",
       "NameInRequest": "Content-Type",
       "Type": {
        "$id": "257",
        "Kind": "string",
        "IsNullable": false
       },
       "Location": "Header",
       "IsApiVersion": false,
       "IsResourceParameter": false,
       "IsContentType": true,
       "IsRequired": true,
       "IsEndpoint": false,
       "SkipUrlEncoding": false,
       "Explode": false,
       "Kind": "Constant",
       "DefaultValue": {
        "$id": "258",
        "Type": {
         "$ref": "257"
        },
        "Value": "application/json"
       }
      }
     ],
     "Responses": [
      {
       "$id": "259",
       "StatusCodes": [
        200
       ],
       "BodyType": {
        "$ref": "112"
       },
       "BodyMediaType": "Json",
       "Headers": [],
       "IsErrorResponse": false,
       "ContentTypes": [
        "application/json"
       ]
      }
     ],
     "HttpMethod": "POST",
     "RequestBodyMediaType": "Json",
     "Uri": "{endpoint}",
     "Path": "/projectedName",
     "RequestMediaTypes": [
      "application/json"
     ],
     "BufferResponse": true,
     "GenerateProtocolMethod": true,
     "GenerateConvenienceMethod": true
    },
    {
     "$id": "260",
     "Name": "returnsAnonymousModel",
     "ResourceName": "NoDocsTypeSpec",
     "Description": "return anonymous model",
     "Accessibility": "public",
     "Parameters": [
      {
       "$ref": "210"
      },
      {
       "$id": "261",
       "Name": "accept",
       "NameInRequest": "Accept",
       "Type": {
        "$id": "262",
        "Kind": "string",
        "IsNullable": false
       },
       "Location": "Header",
       "IsApiVersion": false,
       "IsResourceParameter": false,
       "IsContentType": false,
       "IsRequired": true,
       "IsEndpoint": false,
       "SkipUrlEncoding": false,
       "Explode": false,
       "Kind": "Constant",
       "DefaultValue": {
        "$id": "263",
        "Type": {
         "$ref": "262"
        },
        "Value": "application/json"
       }
      }
     ],
     "Responses": [
      {
       "$id": "264",
       "StatusCodes": [
        200
       ],
       "BodyType": {
        "$ref": "115"
       },
       "BodyMediaType": "Json",
       "Headers": [],
       "IsErrorResponse": false,
       "ContentTypes": [
        "application/json"
       ]
      }
     ],
     "HttpMethod": "POST",
     "RequestBodyMediaType": "None",
     "Uri": "{endpoint}",
     "Path": "/retunsAnonymousModel",
     "BufferResponse": true,
     "GenerateProtocolMethod": true,
     "GenerateConvenienceMethod": true
    },
    {
     "$id": "265",
     "Name": "headAsBoolean",
     "ResourceName": "NoDocsTypeSpec",
     "Description": "head as boolean.",
     "Accessibility": "public",
     "Parameters": [
      {
       "$ref": "210"
      },
      {
       "$id": "266",
       "Name": "id",
       "NameInRequest": "id",
       "Type": {
        "$id": "267",
        "Kind": "string"
       },
       "Location": "Path",
       "IsRequired": true,
       "IsApiVersion": false,
       "IsResourceParameter": false,
       "IsContentType": false,
       "IsEndpoint": false,
       "SkipUrlEncoding": false,
       "Explode": false,
       "Kind": "Method"
      },
      {
       "$id": "268",
       "Name": "accept",
       "NameInRequest": "Accept",
       "Type": {
        "$id": "269",
        "Kind": "string",
        "IsNullable": false
       },
       "Location": "Header",
       "IsApiVersion": false,
       "IsResourceParameter": false,
       "IsContentType": false,
       "IsRequired": true,
       "IsEndpoint": false,
       "SkipUrlEncoding": false,
       "Explode": false,
       "Kind": "Constant",
       "DefaultValue": {
        "$id": "270",
        "Type": {
         "$ref": "269"
        },
        "Value": "application/json"
       }
      }
     ],
     "Responses": [
      {
       "$id": "271",
       "StatusCodes": [
        204
       ],
       "BodyMediaType": "Json",
       "Headers": [],
       "IsErrorResponse": false
      }
     ],
     "HttpMethod": "HEAD",
     "RequestBodyMediaType": "None",
     "Uri": "{endpoint}",
     "Path": "/headAsBoolean/{id}",
     "BufferResponse": true,
     "GenerateProtocolMethod": true,
     "GenerateConvenienceMethod": true
    },
    {
     "$id": "272",
     "Name": "stringBody",
     "ResourceName": "NoDocsTypeSpec",
     "Description": "The body parameter type is string.",
     "Accessibility": "public",
     "Parameters": [
      {
       "$ref": "210"
      },
      {
       "$id": "273",
       "Name": "body",
       "NameInRequest": "body",
       "Type": {
        "$id": "274",
        "Kind": "string"
       },
       "Location": "Body",
       "IsRequired": true,
       "IsApiVersion": false,
       "IsResourceParameter": false,
       "IsContentType": false,
       "IsEndpoint": false,
       "SkipUrlEncoding": false,
       "Explode": false,
       "Kind": "Method"
      },
      {
       "$id": "275",
       "Name": "contentType",
       "NameInRequest": "Content-Type",
       "Type": {
        "$id": "276",
        "Kind": "string",
        "IsNullable": false
       },
       "Location": "Header",
       "IsApiVersion": false,
       "IsResourceParameter": false,
       "IsContentType": true,
       "IsRequired": true,
       "IsEndpoint": false,
       "SkipUrlEncoding": false,
       "Explode": false,
       "Kind": "Constant",
       "DefaultValue": {
        "$id": "277",
        "Type": {
         "$ref": "276"
        },
        "Value": "application/json"
       }
      },
      {
       "$id": "278",
       "Name": "accept",
       "NameInRequest": "Accept",
       "Type": {
        "$id": "279",
        "Kind": "string",
        "IsNullable": false
       },
       "Location": "Header",
       "IsApiVersion": false,
       "IsResourceParameter": false,
       "IsContentType": false,
       "IsRequired": true,
       "IsEndpoint": false,
       "SkipUrlEncoding": false,
       "Explode": false,
       "Kind": "Constant",
       "DefaultValue": {
        "$id": "280",
        "Type": {
         "$ref": "279"
        },
        "Value": "application/json"
       }
      }
     ],
     "Responses": [
      {
       "$id": "281",
       "StatusCodes": [
        204
       ],
       "BodyMediaType": "Json",
       "Headers": [],
       "IsErrorResponse": false
      }
     ],
     "HttpMethod": "PUT",
     "RequestBodyMediaType": "None",
     "Uri": "{endpoint}",
     "Path": "/stringBody",
     "RequestMediaTypes": [
      "application/json"
     ],
     "BufferResponse": true,
     "GenerateProtocolMethod": true,
     "GenerateConvenienceMethod": true
    },
    {
     "$id": "282",
     "Name": "boolBody",
     "ResourceName": "NoDocsTypeSpec",
     "Description": "The body parameter type is bool.",
     "Accessibility": "public",
     "Parameters": [
      {
       "$ref": "210"
      },
      {
       "$id": "283",
       "Name": "body",
       "NameInRequest": "body",
       "Type": {
        "$id": "284",
        "Kind": "boolean"
       },
       "Location": "Body",
       "IsRequired": true,
       "IsApiVersion": false,
       "IsResourceParameter": false,
       "IsContentType": false,
       "IsEndpoint": false,
       "SkipUrlEncoding": false,
       "Explode": false,
       "Kind": "Method"
      },
      {
       "$id": "285",
       "Name": "contentType",
       "NameInRequest": "Content-Type",
       "Type": {
        "$id": "286",
        "Kind": "string",
        "IsNullable": false
       },
       "Location": "Header",
       "IsApiVersion": false,
       "IsResourceParameter": false,
       "IsContentType": true,
       "IsRequired": true,
       "IsEndpoint": false,
       "SkipUrlEncoding": false,
       "Explode": false,
       "Kind": "Constant",
       "DefaultValue": {
        "$id": "287",
        "Type": {
         "$ref": "286"
        },
        "Value": "application/json"
       }
      },
      {
       "$id": "288",
       "Name": "accept",
       "NameInRequest": "Accept",
       "Type": {
        "$id": "289",
        "Kind": "string",
        "IsNullable": false
       },
       "Location": "Header",
       "IsApiVersion": false,
       "IsResourceParameter": false,
       "IsContentType": false,
       "IsRequired": true,
       "IsEndpoint": false,
       "SkipUrlEncoding": false,
       "Explode": false,
       "Kind": "Constant",
       "DefaultValue": {
        "$id": "290",
        "Type": {
         "$ref": "289"
        },
        "Value": "application/json"
       }
      }
     ],
     "Responses": [
      {
       "$id": "291",
       "StatusCodes": [
        204
       ],
       "BodyMediaType": "Json",
       "Headers": [],
       "IsErrorResponse": false
      }
     ],
     "HttpMethod": "PUT",
     "RequestBodyMediaType": "None",
     "Uri": "{endpoint}",
     "Path": "/boolBody",
     "RequestMediaTypes": [
      "application/json"
     ],
     "BufferResponse": true,
     "GenerateProtocolMethod": true,
     "GenerateConvenienceMethod": true
    },
    {
     "$id": "292",
     "Name": "dateTimeBody",
     "ResourceName": "NoDocsTypeSpec",
     "Description": "The body parameter type is datetime.",
     "Accessibility": "public",
     "Parameters": [
      {
       "$ref": "210"
      },
      {
       "$id": "293",
       "Name": "body",
       "NameInRequest": "body",
       "Type": {
        "$id": "294",
        "Kind": "utcDateTime",
        "Encode": "rfc3339",
        "WireType": {
         "$id": "295",
         "Kind": "string"
        }
       },
       "Location": "Body",
       "IsRequired": true,
       "IsApiVersion": false,
       "IsResourceParameter": false,
       "IsContentType": false,
       "IsEndpoint": false,
       "SkipUrlEncoding": false,
       "Explode": false,
       "Kind": "Method"
      },
      {
       "$id": "296",
       "Name": "contentType",
       "NameInRequest": "Content-Type",
       "Type": {
        "$id": "297",
        "Kind": "string",
        "IsNullable": false
       },
       "Location": "Header",
       "IsApiVersion": false,
       "IsResourceParameter": false,
       "IsContentType": true,
       "IsRequired": true,
       "IsEndpoint": false,
       "SkipUrlEncoding": false,
       "Explode": false,
       "Kind": "Constant",
       "DefaultValue": {
        "$id": "298",
        "Type": {
         "$ref": "297"
        },
        "Value": "application/json"
       }
      },
      {
       "$id": "299",
       "Name": "accept",
       "NameInRequest": "Accept",
       "Type": {
        "$id": "300",
        "Kind": "string",
        "IsNullable": false
       },
       "Location": "Header",
       "IsApiVersion": false,
       "IsResourceParameter": false,
       "IsContentType": false,
       "IsRequired": true,
       "IsEndpoint": false,
       "SkipUrlEncoding": false,
       "Explode": false,
       "Kind": "Constant",
       "DefaultValue": {
        "$id": "301",
        "Type": {
         "$ref": "300"
        },
        "Value": "application/json"
       }
      }
     ],
     "Responses": [
      {
       "$id": "302",
       "StatusCodes": [
        204
       ],
       "BodyMediaType": "Json",
       "Headers": [],
       "IsErrorResponse": false
      }
     ],
     "HttpMethod": "PUT",
     "RequestBodyMediaType": "None",
     "Uri": "{endpoint}",
     "Path": "/dateTimeBody",
     "RequestMediaTypes": [
      "application/json"
     ],
     "BufferResponse": true,
     "GenerateProtocolMethod": true,
     "GenerateConvenienceMethod": true
    },
    {
     "$id": "303",
     "Name": "returnString",
     "ResourceName": "NoDocsTypeSpec",
     "Description": "The return type is datetime.",
     "Accessibility": "public",
     "Parameters": [
      {
       "$ref": "210"
      },
      {
       "$id": "304",
       "Name": "accept",
       "NameInRequest": "Accept",
       "Type": {
        "$id": "305",
        "Kind": "string",
        "IsNullable": false
       },
       "Location": "Header",
       "IsApiVersion": false,
       "IsResourceParameter": false,
       "IsContentType": false,
       "IsRequired": true,
       "IsEndpoint": false,
       "SkipUrlEncoding": false,
       "Explode": false,
       "Kind": "Constant",
       "DefaultValue": {
        "$id": "306",
        "Type": {
         "$ref": "305"
        },
        "Value": "application/json"
       }
      }
     ],
     "Responses": [
      {
       "$id": "307",
       "StatusCodes": [
        200
       ],
       "BodyType": {
        "$id": "308",
        "Kind": "string"
       },
       "BodyMediaType": "Json",
       "Headers": [],
       "IsErrorResponse": false,
       "ContentTypes": [
        "application/json"
       ]
      }
     ],
     "HttpMethod": "PUT",
     "RequestBodyMediaType": "None",
     "Uri": "{endpoint}",
     "Path": "/returnString",
     "BufferResponse": true,
     "GenerateProtocolMethod": true,
     "GenerateConvenienceMethod": true
    },
    {
     "$id": "309",
     "Name": "returnUnknown",
     "ResourceName": "NoDocsTypeSpec",
     "Accessibility": "public",
     "Parameters": [
      {
       "$ref": "210"
      },
      {
       "$id": "310",
       "Name": "accept",
       "NameInRequest": "Accept",
       "Type": {
        "$id": "311",
        "Kind": "string",
        "IsNullable": false
       },
       "Location": "Header",
       "IsApiVersion": false,
       "IsResourceParameter": false,
       "IsContentType": false,
       "IsRequired": true,
       "IsEndpoint": false,
       "SkipUrlEncoding": false,
       "Explode": false,
       "Kind": "Constant",
       "DefaultValue": {
        "$id": "312",
        "Type": {
         "$ref": "311"
        },
        "Value": "application/json"
       }
      }
     ],
     "Responses": [
      {
       "$id": "313",
       "StatusCodes": [
        200
       ],
       "BodyType": {
        "$id": "314",
        "Kind": "any"
       },
       "BodyMediaType": "Json",
       "Headers": [],
       "IsErrorResponse": false,
       "ContentTypes": [
        "application/json"
       ]
      }
     ],
     "HttpMethod": "PUT",
     "RequestBodyMediaType": "None",
     "Uri": "{endpoint}",
     "Path": "/returnUnknown",
     "BufferResponse": true,
     "GenerateProtocolMethod": true,
     "GenerateConvenienceMethod": true
    },
    {
     "$id": "315",
     "Name": "recursiveExtension",
     "ResourceName": "NoDocsTypeSpec",
     "Description": "test parent reference child",
     "Accessibility": "public",
     "Parameters": [
      {
       "$ref": "210"
      },
      {
       "$id": "316",
       "Name": "input",
       "NameInRequest": "input",
       "Type": {
        "$ref": "116"
       },
       "Location": "Body",
       "IsRequired": true,
       "IsApiVersion": false,
       "IsResourceParameter": false,
       "IsContentType": false,
       "IsEndpoint": false,
       "SkipUrlEncoding": false,
       "Explode": false,
       "Kind": "Method"
      },
      {
       "$id": "317",
       "Name": "contentType",
       "NameInRequest": "Content-Type",
       "Type": {
        "$id": "318",
        "Kind": "string",
        "IsNullable": false
       },
       "Location": "Header",
       "IsApiVersion": false,
       "IsResourceParameter": false,
       "IsContentType": true,
       "IsRequired": true,
       "IsEndpoint": false,
       "SkipUrlEncoding": false,
       "Explode": false,
       "Kind": "Constant",
       "DefaultValue": {
        "$id": "319",
        "Type": {
         "$ref": "318"
        },
        "Value": "application/json"
       }
      },
      {
       "$id": "320",
       "Name": "accept",
       "NameInRequest": "Accept",
       "Type": {
        "$id": "321",
        "Kind": "string",
        "IsNullable": false
       },
       "Location": "Header",
       "IsApiVersion": false,
       "IsResourceParameter": false,
       "IsContentType": false,
       "IsRequired": true,
       "IsEndpoint": false,
       "SkipUrlEncoding": false,
       "Explode": false,
       "Kind": "Constant",
       "DefaultValue": {
        "$id": "322",
        "Type": {
         "$ref": "321"
        },
        "Value": "application/json"
       }
      }
     ],
     "Responses": [
      {
       "$id": "323",
       "StatusCodes": [
        204
       ],
       "BodyMediaType": "Json",
       "Headers": [],
       "IsErrorResponse": false
      }
     ],
     "HttpMethod": "PUT",
     "RequestBodyMediaType": "Json",
     "Uri": "{endpoint}",
     "Path": "/recursiveExtension",
     "RequestMediaTypes": [
      "application/json"
     ],
     "BufferResponse": true,
     "GenerateProtocolMethod": true,
     "GenerateConvenienceMethod": true
    },
    {
     "$id": "324",
     "Name": "threeLevelRecursive",
     "ResourceName": "NoDocsTypeSpec",
     "Description": "test three level recursive extension",
     "Accessibility": "public",
     "Parameters": [
      {
       "$ref": "210"
      },
      {
       "$id": "325",
       "Name": "input",
       "NameInRequest": "input",
       "Type": {
        "$ref": "122"
       },
       "Location": "Body",
       "IsRequired": true,
       "IsApiVersion": false,
       "IsResourceParameter": false,
       "IsContentType": false,
       "IsEndpoint": false,
       "SkipUrlEncoding": false,
       "Explode": false,
       "Kind": "Method"
      },
      {
       "$id": "326",
       "Name": "contentType",
       "NameInRequest": "Content-Type",
       "Type": {
        "$id": "327",
        "Kind": "string",
        "IsNullable": false
       },
       "Location": "Header",
       "IsApiVersion": false,
       "IsResourceParameter": false,
       "IsContentType": true,
       "IsRequired": true,
       "IsEndpoint": false,
       "SkipUrlEncoding": false,
       "Explode": false,
       "Kind": "Constant",
       "DefaultValue": {
        "$id": "328",
        "Type": {
         "$ref": "327"
        },
        "Value": "application/json"
       }
      },
      {
       "$id": "329",
       "Name": "accept",
       "NameInRequest": "Accept",
       "Type": {
        "$id": "330",
        "Kind": "string",
        "IsNullable": false
       },
       "Location": "Header",
       "IsApiVersion": false,
       "IsResourceParameter": false,
       "IsContentType": false,
       "IsRequired": true,
       "IsEndpoint": false,
       "SkipUrlEncoding": false,
       "Explode": false,
       "Kind": "Constant",
       "DefaultValue": {
        "$id": "331",
        "Type": {
         "$ref": "330"
        },
        "Value": "application/json"
       }
      }
     ],
     "Responses": [
      {
       "$id": "332",
       "StatusCodes": [
        204
       ],
       "BodyMediaType": "Json",
       "Headers": [],
       "IsErrorResponse": false
      }
     ],
     "HttpMethod": "PUT",
     "RequestBodyMediaType": "Json",
     "Uri": "{endpoint}",
     "Path": "/threeLevelRecursive",
     "RequestMediaTypes": [
      "application/json"
     ],
     "BufferResponse": true,
     "GenerateProtocolMethod": true,
     "GenerateConvenienceMethod": true
    },
    {
     "$id": "333",
     "Name": "recursiveModels",
     "ResourceName": "NoDocsTypeSpec",
     "Description": "test child reference parent",
     "Accessibility": "public",
     "Parameters": [
      {
       "$ref": "210"
      },
      {
       "$id": "334",
       "Name": "input",
       "NameInRequest": "input",
       "Type": {
        "$ref": "131"
       },
       "Location": "Body",
       "IsRequired": true,
       "IsApiVersion": false,
       "IsResourceParameter": false,
       "IsContentType": false,
       "IsEndpoint": false,
       "SkipUrlEncoding": false,
       "Explode": false,
       "Kind": "Method"
      },
      {
       "$id": "335",
       "Name": "contentType",
       "NameInRequest": "Content-Type",
       "Type": {
        "$id": "336",
        "Kind": "string",
        "IsNullable": false
       },
       "Location": "Header",
       "IsApiVersion": false,
       "IsResourceParameter": false,
       "IsContentType": true,
       "IsRequired": true,
       "IsEndpoint": false,
       "SkipUrlEncoding": false,
       "Explode": false,
       "Kind": "Constant",
       "DefaultValue": {
        "$id": "337",
        "Type": {
         "$ref": "336"
        },
        "Value": "application/json"
       }
      },
      {
       "$id": "338",
       "Name": "accept",
       "NameInRequest": "Accept",
       "Type": {
        "$id": "339",
        "Kind": "string",
        "IsNullable": false
       },
       "Location": "Header",
       "IsApiVersion": false,
       "IsResourceParameter": false,
       "IsContentType": false,
       "IsRequired": true,
       "IsEndpoint": false,
       "SkipUrlEncoding": false,
       "Explode": false,
       "Kind": "Constant",
       "DefaultValue": {
        "$id": "340",
        "Type": {
         "$ref": "339"
        },
        "Value": "application/json"
       }
      }
     ],
     "Responses": [
      {
       "$id": "341",
       "StatusCodes": [
        204
       ],
       "BodyMediaType": "Json",
       "Headers": [],
       "IsErrorResponse": false
      }
     ],
     "HttpMethod": "PUT",
     "RequestBodyMediaType": "Json",
     "Uri": "{endpoint}",
     "Path": "/recursiveModels",
     "RequestMediaTypes": [
      "application/json"
     ],
     "BufferResponse": true,
     "GenerateProtocolMethod": true,
     "GenerateConvenienceMethod": true
    },
    {
     "$id": "342",
     "Name": "ContainSelfModels",
     "ResourceName": "NoDocsTypeSpec",
     "Description": "test contain self models",
     "Accessibility": "public",
     "Parameters": [
      {
       "$ref": "210"
      },
      {
       "$id": "343",
       "Name": "input",
       "NameInRequest": "input",
       "Type": {
        "$ref": "137"
       },
       "Location": "Body",
       "IsRequired": true,
       "IsApiVersion": false,
       "IsResourceParameter": false,
       "IsContentType": false,
       "IsEndpoint": false,
       "SkipUrlEncoding": false,
       "Explode": false,
       "Kind": "Method"
      },
      {
       "$id": "344",
       "Name": "contentType",
       "NameInRequest": "Content-Type",
       "Type": {
        "$id": "345",
        "Kind": "string",
        "IsNullable": false
       },
       "Location": "Header",
       "IsApiVersion": false,
       "IsResourceParameter": false,
       "IsContentType": true,
       "IsRequired": true,
       "IsEndpoint": false,
       "SkipUrlEncoding": false,
       "Explode": false,
       "Kind": "Constant",
       "DefaultValue": {
        "$id": "346",
        "Type": {
         "$ref": "345"
        },
        "Value": "application/json"
       }
      },
      {
       "$id": "347",
       "Name": "accept",
       "NameInRequest": "Accept",
       "Type": {
        "$id": "348",
        "Kind": "string",
        "IsNullable": false
       },
       "Location": "Header",
       "IsApiVersion": false,
       "IsResourceParameter": false,
       "IsContentType": false,
       "IsRequired": true,
       "IsEndpoint": false,
       "SkipUrlEncoding": false,
       "Explode": false,
       "Kind": "Constant",
       "DefaultValue": {
        "$id": "349",
        "Type": {
         "$ref": "348"
        },
        "Value": "application/json"
       }
      }
     ],
     "Responses": [
      {
       "$id": "350",
       "StatusCodes": [
        204
       ],
       "BodyMediaType": "Json",
       "Headers": [],
       "IsErrorResponse": false
      }
     ],
     "HttpMethod": "PUT",
     "RequestBodyMediaType": "Json",
     "Uri": "{endpoint}",
     "Path": "/containSelfModels",
     "RequestMediaTypes": [
      "application/json"
     ],
     "BufferResponse": true,
     "GenerateProtocolMethod": true,
     "GenerateConvenienceMethod": true
    },
    {
     "$id": "351",
     "Name": "enumParameter",
     "ResourceName": "NoDocsTypeSpec",
     "Description": "test enum parameter.",
     "Accessibility": "public",
     "Parameters": [
      {
       "$ref": "210"
      },
      {
       "$id": "352",
       "Name": "p1",
       "NameInRequest": "p1",
       "Type": {
        "$ref": "20"
       },
       "Location": "Path",
       "IsRequired": true,
       "IsApiVersion": false,
       "IsResourceParameter": false,
       "IsContentType": false,
       "IsEndpoint": false,
       "SkipUrlEncoding": false,
       "Explode": false,
       "Kind": "Method"
      },
      {
       "$id": "353",
       "Name": "accept",
       "NameInRequest": "Accept",
       "Type": {
        "$id": "354",
        "Kind": "string",
        "IsNullable": false
       },
       "Location": "Header",
       "IsApiVersion": false,
       "IsResourceParameter": false,
       "IsContentType": false,
       "IsRequired": true,
       "IsEndpoint": false,
       "SkipUrlEncoding": false,
       "Explode": false,
       "Kind": "Constant",
       "DefaultValue": {
        "$id": "355",
        "Type": {
         "$ref": "354"
        },
        "Value": "application/json"
       }
      }
     ],
     "Responses": [
      {
       "$id": "356",
       "StatusCodes": [
        204
       ],
       "BodyMediaType": "Json",
       "Headers": [],
       "IsErrorResponse": false
      }
     ],
     "HttpMethod": "GET",
     "RequestBodyMediaType": "None",
     "Uri": "{endpoint}",
     "Path": "/enumParameter/{p1}",
     "BufferResponse": true,
     "GenerateProtocolMethod": true,
     "GenerateConvenienceMethod": true
    },
    {
     "$id": "357",
     "Name": "bodyIsModelWithProjectedEnum",
     "ResourceName": "NoDocsTypeSpec",
     "Description": "test enum parameter.",
     "Accessibility": "public",
     "Parameters": [
      {
       "$ref": "210"
      },
      {
       "$id": "358",
       "Name": "body",
       "NameInRequest": "body",
       "Type": {
        "$ref": "139"
       },
       "Location": "Body",
       "IsRequired": true,
       "IsApiVersion": false,
       "IsResourceParameter": false,
       "IsContentType": false,
       "IsEndpoint": false,
       "SkipUrlEncoding": false,
       "Explode": false,
       "Kind": "Method"
      },
      {
       "$id": "359",
       "Name": "contentType",
       "NameInRequest": "Content-Type",
       "Type": {
        "$id": "360",
        "Kind": "string",
        "IsNullable": false
       },
       "Location": "Header",
       "IsApiVersion": false,
       "IsResourceParameter": false,
       "IsContentType": true,
       "IsRequired": true,
       "IsEndpoint": false,
       "SkipUrlEncoding": false,
       "Explode": false,
       "Kind": "Constant",
       "DefaultValue": {
        "$id": "361",
        "Type": {
         "$ref": "360"
        },
        "Value": "application/json"
       }
      },
      {
       "$id": "362",
       "Name": "accept",
       "NameInRequest": "Accept",
       "Type": {
        "$id": "363",
        "Kind": "string",
        "IsNullable": false
       },
       "Location": "Header",
       "IsApiVersion": false,
       "IsResourceParameter": false,
       "IsContentType": false,
       "IsRequired": true,
       "IsEndpoint": false,
       "SkipUrlEncoding": false,
       "Explode": false,
       "Kind": "Constant",
       "DefaultValue": {
        "$id": "364",
        "Type": {
         "$ref": "363"
        },
        "Value": "application/json"
       }
      }
     ],
     "Responses": [
      {
       "$id": "365",
       "StatusCodes": [
        204
       ],
       "BodyMediaType": "Json",
       "Headers": [],
       "IsErrorResponse": false
      }
     ],
     "HttpMethod": "PUT",
     "RequestBodyMediaType": "Json",
     "Uri": "{endpoint}",
     "Path": "/bodyIsModelWithProjectedEnum",
     "RequestMediaTypes": [
      "application/json"
     ],
     "BufferResponse": true,
     "GenerateProtocolMethod": true,
     "GenerateConvenienceMethod": true
    },
    {
     "$id": "366",
     "Name": "optionalDictionary",
     "ResourceName": "NoDocsTypeSpec",
     "Description": "test optional dictionary.",
     "Accessibility": "public",
     "Parameters": [
      {
       "$ref": "210"
      },
      {
       "$id": "367",
       "Name": "body",
       "NameInRequest": "body",
       "Type": {
        "$id": "368",
        "Kind": "Dictionary",
        "Name": "Dictionary",
        "KeyType": {
         "$id": "369",
         "Kind": "string"
        },
        "ValueType": {
         "$id": "370",
         "Kind": "int32"
        }
       },
       "Location": "Body",
       "IsRequired": false,
       "IsApiVersion": false,
       "IsResourceParameter": false,
       "IsContentType": false,
       "IsEndpoint": false,
       "SkipUrlEncoding": false,
       "Explode": false,
       "Kind": "Method"
      },
      {
       "$id": "371",
       "Name": "contentType",
       "NameInRequest": "Content-Type",
       "Type": {
        "$id": "372",
        "Kind": "string",
        "IsNullable": false
       },
       "Location": "Header",
       "IsApiVersion": false,
       "IsResourceParameter": false,
       "IsContentType": true,
       "IsRequired": true,
       "IsEndpoint": false,
       "SkipUrlEncoding": false,
       "Explode": false,
       "Kind": "Constant",
       "DefaultValue": {
        "$id": "373",
        "Type": {
         "$ref": "372"
        },
        "Value": "application/json"
       }
      },
      {
       "$id": "374",
       "Name": "accept",
       "NameInRequest": "Accept",
       "Type": {
        "$id": "375",
        "Kind": "string",
        "IsNullable": false
       },
       "Location": "Header",
       "IsApiVersion": false,
       "IsResourceParameter": false,
       "IsContentType": false,
       "IsRequired": true,
       "IsEndpoint": false,
       "SkipUrlEncoding": false,
       "Explode": false,
       "Kind": "Constant",
       "DefaultValue": {
        "$id": "376",
        "Type": {
         "$ref": "375"
        },
        "Value": "application/json"
       }
      }
     ],
     "Responses": [
      {
       "$id": "377",
       "StatusCodes": [
        204
       ],
       "BodyMediaType": "Json",
       "Headers": [],
       "IsErrorResponse": false
      }
     ],
     "HttpMethod": "PUT",
     "RequestBodyMediaType": "Json",
     "Uri": "{endpoint}",
     "Path": "/optionalDictionary",
     "RequestMediaTypes": [
      "application/json"
     ],
     "BufferResponse": true,
     "GenerateProtocolMethod": true,
     "GenerateConvenienceMethod": true
    },
    {
     "$id": "378",
     "Name": "azureLocationOp",
     "ResourceName": "NoDocsTypeSpec",
     "Description": "test optional dictionary.",
     "Accessibility": "public",
     "Parameters": [
      {
       "$ref": "210"
      },
      {
       "$id": "379",
       "Name": "location",
       "NameInRequest": "location",
       "Type": {
        "$id": "380",
        "Kind": "azureLocation",
        "Encode": "string"
       },
       "Location": "Query",
       "IsRequired": true,
       "IsApiVersion": false,
       "IsResourceParameter": false,
       "IsContentType": false,
       "IsEndpoint": false,
       "SkipUrlEncoding": false,
       "Explode": false,
       "Kind": "Method"
      },
      {
       "$id": "381",
       "Name": "regenLocation",
       "NameInRequest": "regen-location",
       "Type": {
        "$id": "382",
        "Kind": "azureLocation",
        "Encode": "string"
       },
       "Location": "Header",
       "IsRequired": true,
       "IsApiVersion": false,
       "IsResourceParameter": false,
       "IsContentType": false,
       "IsEndpoint": false,
       "SkipUrlEncoding": false,
       "Explode": false,
       "Kind": "Method"
      },
      {
       "$id": "383",
       "Name": "body",
       "NameInRequest": "body",
       "Type": {
        "$ref": "141"
       },
       "Location": "Body",
       "IsRequired": false,
       "IsApiVersion": false,
       "IsResourceParameter": false,
       "IsContentType": false,
       "IsEndpoint": false,
       "SkipUrlEncoding": false,
       "Explode": false,
       "Kind": "Method"
      },
      {
       "$id": "384",
       "Name": "contentType",
       "NameInRequest": "Content-Type",
       "Type": {
        "$id": "385",
        "Kind": "string",
        "IsNullable": false
       },
       "Location": "Header",
       "IsApiVersion": false,
       "IsResourceParameter": false,
       "IsContentType": true,
       "IsRequired": true,
       "IsEndpoint": false,
       "SkipUrlEncoding": false,
       "Explode": false,
       "Kind": "Constant",
       "DefaultValue": {
        "$id": "386",
        "Type": {
         "$ref": "385"
        },
        "Value": "application/json"
       }
      },
      {
       "$id": "387",
       "Name": "accept",
       "NameInRequest": "Accept",
       "Type": {
        "$id": "388",
        "Kind": "string",
        "IsNullable": false
       },
       "Location": "Header",
       "IsApiVersion": false,
       "IsResourceParameter": false,
       "IsContentType": false,
       "IsRequired": true,
       "IsEndpoint": false,
       "SkipUrlEncoding": false,
       "Explode": false,
       "Kind": "Constant",
       "DefaultValue": {
        "$id": "389",
        "Type": {
         "$ref": "388"
        },
        "Value": "application/json"
       }
      }
     ],
     "Responses": [
      {
       "$id": "390",
       "StatusCodes": [
        204
       ],
       "BodyMediaType": "Json",
       "Headers": [],
       "IsErrorResponse": false
      }
     ],
     "HttpMethod": "PUT",
     "RequestBodyMediaType": "Json",
     "Uri": "{endpoint}",
     "Path": "/azureLocation",
     "RequestMediaTypes": [
      "application/json"
     ],
     "BufferResponse": true,
     "GenerateProtocolMethod": true,
     "GenerateConvenienceMethod": true
    }
   ],
   "Protocol": {
    "$id": "391"
   },
   "Creatable": true,
   "Parameters": [
    {
     "$ref": "210"
    }
   ]
  },
  {
   "$id": "392",
   "Name": "Hello",
   "Description": "",
   "Operations": [],
   "Protocol": {
    "$id": "393"
   },
   "Creatable": false,
   "Parent": "NoDocsTypeSpecClient",
   "Parameters": [
    {
     "$ref": "210"
    }
   ]
  },
  {
   "$id": "394",
   "Name": "HelloDemo",
   "Description": "Hello world service",
   "Operations": [
    {
     "$id": "395",
     "Name": "sayHi",
     "ResourceName": "Demo",
     "Description": "Return hi",
     "Accessibility": "public",
     "Parameters": [
      {
       "$ref": "210"
      },
      {
       "$id": "396",
       "Name": "headParameter",
       "NameInRequest": "head-parameter",
       "Type": {
        "$id": "397",
        "Kind": "string"
       },
       "Location": "Header",
       "IsRequired": true,
       "IsApiVersion": false,
       "IsResourceParameter": false,
       "IsContentType": false,
       "IsEndpoint": false,
       "SkipUrlEncoding": false,
       "Explode": false,
       "Kind": "Method"
      },
      {
       "$id": "398",
       "Name": "queryParameter",
       "NameInRequest": "queryParameter",
       "Type": {
        "$id": "399",
        "Kind": "string"
       },
       "Location": "Query",
       "IsRequired": true,
       "IsApiVersion": false,
       "IsResourceParameter": false,
       "IsContentType": false,
       "IsEndpoint": false,
       "SkipUrlEncoding": false,
       "Explode": false,
       "Kind": "Method"
      },
      {
       "$id": "400",
       "Name": "optionalQuery",
       "NameInRequest": "optionalQuery",
       "Type": {
        "$id": "401",
        "Kind": "string"
       },
       "Location": "Query",
       "IsRequired": false,
       "IsApiVersion": false,
       "IsResourceParameter": false,
       "IsContentType": false,
       "IsEndpoint": false,
       "SkipUrlEncoding": false,
       "Explode": false,
       "Kind": "Method"
      },
      {
       "$id": "402",
       "Name": "accept",
       "NameInRequest": "Accept",
       "Type": {
        "$id": "403",
        "Kind": "string",
        "IsNullable": false
       },
       "Location": "Header",
       "IsApiVersion": false,
       "IsResourceParameter": false,
       "IsContentType": false,
       "IsRequired": true,
       "IsEndpoint": false,
       "SkipUrlEncoding": false,
       "Explode": false,
       "Kind": "Constant",
       "DefaultValue": {
        "$id": "404",
        "Type": {
         "$ref": "403"
        },
        "Value": "application/json"
       }
      }
     ],
     "Responses": [
      {
       "$id": "405",
       "StatusCodes": [
        200
       ],
       "BodyType": {
        "$ref": "72"
       },
       "BodyMediaType": "Json",
       "Headers": [],
       "IsErrorResponse": false,
       "ContentTypes": [
        "application/json"
       ]
      }
     ],
     "HttpMethod": "GET",
     "RequestBodyMediaType": "None",
     "Uri": "{endpoint}",
     "Path": "/hello",
     "BufferResponse": true,
     "GenerateProtocolMethod": true,
     "GenerateConvenienceMethod": false
    }
   ],
   "Protocol": {
    "$id": "406"
   },
   "Creatable": false,
   "Parent": "Hello",
   "Parameters": [
    {
     "$ref": "210"
    }
   ]
  },
  {
   "$id": "407",
   "Name": "HelloDemo2",
   "Description": "",
   "Operations": [
    {
     "$id": "408",
     "Name": "helloAgain",
     "ResourceName": "Demo2",
     "Description": "Return hi again",
     "Accessibility": "public",
     "Parameters": [
      {
       "$ref": "210"
      },
      {
       "$id": "409",
       "Name": "p1",
       "NameInRequest": "p1",
       "Type": {
        "$id": "410",
        "Kind": "string"
       },
       "Location": "Header",
       "IsRequired": true,
       "IsApiVersion": false,
       "IsResourceParameter": false,
       "IsContentType": false,
       "IsEndpoint": false,
       "SkipUrlEncoding": false,
       "Explode": false,
       "Kind": "Method"
      },
      {
       "$id": "411",
       "Name": "contentType",
       "NameInRequest": "Content-Type",
       "Type": {
        "$id": "412",
        "Kind": "constant",
        "ValueType": {
         "$id": "413",
         "Kind": "string"
        },
        "Value": "text/plain"
       },
       "Location": "Header",
       "DefaultValue": {
        "$id": "414",
        "Type": {
         "$ref": "412"
        },
        "Value": "text/plain"
       },
       "IsRequired": true,
       "IsApiVersion": false,
       "IsResourceParameter": false,
       "IsContentType": true,
       "IsEndpoint": false,
       "SkipUrlEncoding": false,
       "Explode": false,
       "Kind": "Constant"
      },
      {
       "$id": "415",
       "Name": "p2",
       "NameInRequest": "p2",
       "Type": {
        "$id": "416",
        "Kind": "string"
       },
       "Location": "Path",
       "IsRequired": true,
       "IsApiVersion": false,
       "IsResourceParameter": false,
       "IsContentType": false,
       "IsEndpoint": false,
       "SkipUrlEncoding": false,
       "Explode": false,
       "Kind": "Method"
      },
      {
       "$id": "417",
       "Name": "action",
       "NameInRequest": "action",
       "Type": {
        "$ref": "144"
       },
       "Location": "Body",
       "IsRequired": true,
       "IsApiVersion": false,
       "IsResourceParameter": false,
       "IsContentType": false,
       "IsEndpoint": false,
       "SkipUrlEncoding": false,
       "Explode": false,
       "Kind": "Method"
      },
      {
       "$id": "418",
       "Name": "accept",
       "NameInRequest": "Accept",
       "Type": {
        "$id": "419",
        "Kind": "string",
        "IsNullable": false
       },
       "Location": "Header",
       "IsApiVersion": false,
       "IsResourceParameter": false,
       "IsContentType": false,
       "IsRequired": true,
       "IsEndpoint": false,
       "SkipUrlEncoding": false,
       "Explode": false,
       "Kind": "Constant",
       "DefaultValue": {
        "$id": "420",
        "Type": {
         "$ref": "419"
        },
        "Value": "application/json"
       }
      }
     ],
     "Responses": [
      {
       "$id": "421",
       "StatusCodes": [
        200
       ],
       "BodyType": {
        "$ref": "144"
       },
       "BodyMediaType": "Json",
       "Headers": [],
       "IsErrorResponse": false,
       "ContentTypes": [
        "application/json"
       ]
      }
     ],
     "HttpMethod": "GET",
     "RequestBodyMediaType": "Json",
     "Uri": "{endpoint}",
     "Path": "/againHi/{p2}",
     "RequestMediaTypes": [
      "text/plain"
     ],
     "BufferResponse": true,
     "GenerateProtocolMethod": true,
     "GenerateConvenienceMethod": true
    },
    {
     "$id": "422",
     "Name": "noContentType",
     "ResourceName": "Demo2",
     "Description": "Return hi again",
     "Accessibility": "public",
     "Parameters": [
      {
       "$ref": "210"
      },
      {
       "$id": "423",
       "Name": "p1",
       "NameInRequest": "p1",
       "Type": {
        "$id": "424",
        "Kind": "string"
       },
       "Location": "Header",
       "IsRequired": true,
       "IsApiVersion": false,
       "IsResourceParameter": false,
       "IsContentType": false,
       "IsEndpoint": false,
       "SkipUrlEncoding": false,
       "Explode": false,
       "Kind": "Method"
      },
      {
       "$id": "425",
       "Name": "p2",
       "NameInRequest": "p2",
       "Type": {
        "$id": "426",
        "Kind": "string"
       },
       "Location": "Path",
       "IsRequired": true,
       "IsApiVersion": false,
       "IsResourceParameter": false,
       "IsContentType": false,
       "IsEndpoint": false,
       "SkipUrlEncoding": false,
       "Explode": false,
       "Kind": "Method"
      },
      {
       "$id": "427",
       "Name": "action",
       "NameInRequest": "action",
       "Type": {
        "$ref": "144"
       },
       "Location": "Body",
       "IsRequired": true,
       "IsApiVersion": false,
       "IsResourceParameter": false,
       "IsContentType": false,
       "IsEndpoint": false,
       "SkipUrlEncoding": false,
       "Explode": false,
       "Kind": "Method"
      },
      {
       "$id": "428",
       "Name": "accept",
       "NameInRequest": "Accept",
       "Type": {
        "$id": "429",
        "Kind": "string",
        "IsNullable": false
       },
       "Location": "Header",
       "IsApiVersion": false,
       "IsResourceParameter": false,
       "IsContentType": false,
       "IsRequired": true,
       "IsEndpoint": false,
       "SkipUrlEncoding": false,
       "Explode": false,
       "Kind": "Constant",
       "DefaultValue": {
        "$id": "430",
        "Type": {
         "$ref": "429"
        },
        "Value": "application/json"
       }
      },
      {
       "$id": "431",
       "Name": "contentType",
       "NameInRequest": "Content-Type",
       "Type": {
        "$id": "432",
        "Kind": "string",
        "IsNullable": false
       },
       "Location": "Header",
       "IsApiVersion": false,
       "IsResourceParameter": false,
       "IsContentType": true,
       "IsRequired": true,
       "IsEndpoint": false,
       "SkipUrlEncoding": false,
       "Explode": false,
       "Kind": "Constant",
       "DefaultValue": {
        "$id": "433",
        "Type": {
         "$ref": "432"
        },
        "Value": "application/json"
       }
      }
     ],
     "Responses": [
      {
       "$id": "434",
       "StatusCodes": [
        200
       ],
       "BodyType": {
        "$ref": "144"
       },
       "BodyMediaType": "Json",
       "Headers": [],
       "IsErrorResponse": false,
       "ContentTypes": [
        "application/json"
       ]
      }
     ],
     "HttpMethod": "GET",
     "RequestBodyMediaType": "Json",
     "Uri": "{endpoint}",
     "Path": "/noContentType/{p2}",
     "RequestMediaTypes": [
      "application/json"
     ],
     "BufferResponse": true,
     "GenerateProtocolMethod": true,
     "GenerateConvenienceMethod": false
    },
    {
     "$id": "435",
     "Name": "helloDemoAgain",
     "ResourceName": "Demo2",
     "Description": "Return hi in demo2",
     "Accessibility": "public",
     "Parameters": [
      {
       "$ref": "210"
      },
      {
       "$id": "436",
       "Name": "accept",
       "NameInRequest": "Accept",
       "Type": {
        "$id": "437",
        "Kind": "string",
        "IsNullable": false
       },
       "Location": "Header",
       "IsApiVersion": false,
       "IsResourceParameter": false,
       "IsContentType": false,
       "IsRequired": true,
       "IsEndpoint": false,
       "SkipUrlEncoding": false,
       "Explode": false,
       "Kind": "Constant",
       "DefaultValue": {
        "$id": "438",
        "Type": {
         "$ref": "437"
        },
        "Value": "application/json"
       }
      }
     ],
     "Responses": [
      {
       "$id": "439",
       "StatusCodes": [
        200
       ],
       "BodyType": {
        "$ref": "72"
       },
       "BodyMediaType": "Json",
       "Headers": [],
       "IsErrorResponse": false,
       "ContentTypes": [
        "application/json"
       ]
      }
     ],
     "HttpMethod": "GET",
     "RequestBodyMediaType": "None",
     "Uri": "{endpoint}",
     "Path": "/demoHi",
     "BufferResponse": true,
     "GenerateProtocolMethod": true,
     "GenerateConvenienceMethod": true
    },
    {
     "$id": "440",
     "Name": "createLiteral",
     "ResourceName": "Demo2",
     "Description": "Create with literal value",
     "Accessibility": "public",
     "Parameters": [
      {
       "$ref": "210"
      },
      {
       "$id": "441",
       "Name": "body",
       "NameInRequest": "body",
       "Type": {
        "$ref": "72"
       },
       "Location": "Body",
       "IsRequired": true,
       "IsApiVersion": false,
       "IsResourceParameter": false,
       "IsContentType": false,
       "IsEndpoint": false,
       "SkipUrlEncoding": false,
       "Explode": false,
       "Kind": "Method"
      },
      {
       "$id": "442",
       "Name": "accept",
       "NameInRequest": "Accept",
       "Type": {
        "$id": "443",
        "Kind": "string",
        "IsNullable": false
       },
       "Location": "Header",
       "IsApiVersion": false,
       "IsResourceParameter": false,
       "IsContentType": false,
       "IsRequired": true,
       "IsEndpoint": false,
       "SkipUrlEncoding": false,
       "Explode": false,
       "Kind": "Constant",
       "DefaultValue": {
        "$id": "444",
        "Type": {
         "$ref": "443"
        },
        "Value": "application/json"
       }
      },
      {
       "$id": "445",
       "Name": "contentType",
       "NameInRequest": "Content-Type",
       "Type": {
        "$id": "446",
        "Kind": "string",
        "IsNullable": false
       },
       "Location": "Header",
       "IsApiVersion": false,
       "IsResourceParameter": false,
       "IsContentType": true,
       "IsRequired": true,
       "IsEndpoint": false,
       "SkipUrlEncoding": false,
       "Explode": false,
       "Kind": "Constant",
       "DefaultValue": {
        "$id": "447",
        "Type": {
         "$ref": "446"
        },
        "Value": "application/json"
       }
      }
     ],
     "Responses": [
      {
       "$id": "448",
       "StatusCodes": [
        200
       ],
       "BodyType": {
        "$ref": "72"
       },
       "BodyMediaType": "Json",
       "Headers": [],
       "IsErrorResponse": false,
       "ContentTypes": [
        "application/json"
       ]
      }
     ],
     "HttpMethod": "POST",
     "RequestBodyMediaType": "Json",
     "Uri": "{endpoint}",
     "Path": "/literal",
     "RequestMediaTypes": [
      "application/json"
     ],
     "BufferResponse": true,
     "GenerateProtocolMethod": true,
     "GenerateConvenienceMethod": true
    },
    {
     "$id": "449",
     "Name": "helloLiteral",
     "ResourceName": "Demo2",
     "Description": "Send literal parameters",
     "Accessibility": "public",
     "Parameters": [
      {
       "$ref": "210"
      },
      {
       "$id": "450",
       "Name": "p1",
       "NameInRequest": "p1",
       "Type": {
        "$id": "451",
        "Kind": "constant",
        "ValueType": {
         "$id": "452",
         "Kind": "string"
        },
        "Value": "test"
       },
       "Location": "Header",
       "DefaultValue": {
        "$id": "453",
        "Type": {
         "$ref": "451"
        },
        "Value": "test"
       },
       "IsRequired": true,
       "IsApiVersion": false,
       "IsResourceParameter": false,
       "IsContentType": false,
       "IsEndpoint": false,
       "SkipUrlEncoding": false,
       "Explode": false,
       "Kind": "Constant"
      },
      {
       "$id": "454",
       "Name": "p2",
       "NameInRequest": "p2",
       "Type": {
        "$id": "455",
        "Kind": "constant",
        "ValueType": {
         "$id": "456",
         "Kind": "int32"
        },
        "Value": 123
       },
       "Location": "Path",
       "DefaultValue": {
        "$id": "457",
        "Type": {
         "$ref": "455"
        },
        "Value": 123
       },
       "IsRequired": true,
       "IsApiVersion": false,
       "IsResourceParameter": false,
       "IsContentType": false,
       "IsEndpoint": false,
       "SkipUrlEncoding": false,
       "Explode": false,
       "Kind": "Constant"
      },
      {
       "$id": "458",
       "Name": "p3",
       "NameInRequest": "p3",
       "Type": {
        "$id": "459",
        "Kind": "constant",
        "ValueType": {
         "$id": "460",
         "Kind": "boolean"
        },
        "Value": true
       },
       "Location": "Query",
       "DefaultValue": {
        "$id": "461",
        "Type": {
         "$ref": "459"
        },
        "Value": true
       },
       "IsRequired": true,
       "IsApiVersion": false,
       "IsResourceParameter": false,
       "IsContentType": false,
       "IsEndpoint": false,
       "SkipUrlEncoding": false,
       "Explode": false,
       "Kind": "Constant"
      },
      {
       "$id": "462",
       "Name": "accept",
       "NameInRequest": "Accept",
       "Type": {
        "$id": "463",
        "Kind": "string",
        "IsNullable": false
       },
       "Location": "Header",
       "IsApiVersion": false,
       "IsResourceParameter": false,
       "IsContentType": false,
       "IsRequired": true,
       "IsEndpoint": false,
       "SkipUrlEncoding": false,
       "Explode": false,
       "Kind": "Constant",
       "DefaultValue": {
        "$id": "464",
        "Type": {
         "$ref": "463"
        },
        "Value": "application/json"
       }
      }
     ],
     "Responses": [
      {
       "$id": "465",
       "StatusCodes": [
        200
       ],
       "BodyType": {
        "$ref": "72"
       },
       "BodyMediaType": "Json",
       "Headers": [],
       "IsErrorResponse": false,
       "ContentTypes": [
        "application/json"
       ]
      }
     ],
     "HttpMethod": "GET",
     "RequestBodyMediaType": "None",
     "Uri": "{endpoint}",
     "Path": "/helloLiteral/{p2}",
     "BufferResponse": true,
     "GenerateProtocolMethod": true,
     "GenerateConvenienceMethod": true
    }
   ],
   "Protocol": {
    "$id": "466"
   },
   "Creatable": false,
   "Parent": "Hello",
   "Parameters": [
    {
     "$ref": "210"
    }
   ]
  },
  {
   "$id": "467",
   "Name": "EnumTest",
   "Description": "",
   "Operations": [
    {
     "$id": "468",
     "Name": "createUnknownValue",
     "ResourceName": "EnumTest",
     "Description": "get extensible enum",
     "Accessibility": "public",
     "Parameters": [
      {
       "$ref": "210"
      },
      {
       "$id": "469",
       "Name": "input",
       "NameInRequest": "input",
       "Type": {
        "$ref": "60"
       },
       "Location": "Body",
       "IsRequired": true,
       "IsApiVersion": false,
       "IsResourceParameter": false,
       "IsContentType": false,
       "IsEndpoint": false,
       "SkipUrlEncoding": false,
       "Explode": false,
       "Kind": "Method"
      },
      {
       "$id": "470",
       "Name": "contentType",
       "NameInRequest": "Content-Type",
       "Type": {
        "$id": "471",
        "Kind": "string",
        "IsNullable": false
       },
       "Location": "Header",
       "IsApiVersion": false,
       "IsResourceParameter": false,
       "IsContentType": true,
       "IsRequired": true,
       "IsEndpoint": false,
       "SkipUrlEncoding": false,
       "Explode": false,
       "Kind": "Constant",
       "DefaultValue": {
        "$id": "472",
        "Type": {
         "$ref": "471"
        },
        "Value": "application/json"
       }
      },
      {
       "$id": "473",
       "Name": "accept",
       "NameInRequest": "Accept",
       "Type": {
        "$id": "474",
        "Kind": "string",
        "IsNullable": false
       },
       "Location": "Header",
       "IsApiVersion": false,
       "IsResourceParameter": false,
       "IsContentType": false,
       "IsRequired": true,
       "IsEndpoint": false,
       "SkipUrlEncoding": false,
       "Explode": false,
       "Kind": "Constant",
       "DefaultValue": {
        "$id": "475",
        "Type": {
         "$ref": "474"
        },
        "Value": "application/json"
       }
      }
     ],
     "Responses": [
      {
       "$id": "476",
       "StatusCodes": [
        204
       ],
       "BodyMediaType": "Json",
       "Headers": [],
       "IsErrorResponse": false
      }
     ],
     "HttpMethod": "PUT",
     "RequestBodyMediaType": "None",
     "Uri": "{endpoint}",
     "Path": "/unknown-value",
     "RequestMediaTypes": [
      "application/json"
     ],
     "BufferResponse": true,
     "GenerateProtocolMethod": true,
     "GenerateConvenienceMethod": false
    }
   ],
   "Protocol": {
    "$id": "477"
   },
   "Creatable": false,
   "Parent": "NoDocsTypeSpecClient",
   "Parameters": [
    {
     "$ref": "210"
    }
   ]
  },
  {
   "$id": "478",
   "Name": "ProtocolAndConvenient",
   "Description": "",
   "Operations": [
    {
     "$id": "479",
     "Name": "internalProtocol",
     "ResourceName": "ProtocolAndConvenient",
     "Description": "When set protocol false and convenient true, then the protocol method should be internal",
     "Accessibility": "public",
     "Parameters": [
      {
       "$ref": "210"
      },
      {
       "$id": "480",
       "Name": "body",
       "NameInRequest": "body",
       "Type": {
        "$ref": "72"
       },
       "Location": "Body",
       "IsRequired": true,
       "IsApiVersion": false,
       "IsResourceParameter": false,
       "IsContentType": false,
       "IsEndpoint": false,
       "SkipUrlEncoding": false,
       "Explode": false,
       "Kind": "Method"
      },
      {
       "$id": "481",
       "Name": "accept",
       "NameInRequest": "Accept",
       "Type": {
        "$id": "482",
        "Kind": "string",
        "IsNullable": false
       },
       "Location": "Header",
       "IsApiVersion": false,
       "IsResourceParameter": false,
       "IsContentType": false,
       "IsRequired": true,
       "IsEndpoint": false,
       "SkipUrlEncoding": false,
       "Explode": false,
       "Kind": "Constant",
       "DefaultValue": {
        "$id": "483",
        "Type": {
         "$ref": "482"
        },
        "Value": "application/json"
       }
      },
      {
       "$id": "484",
       "Name": "contentType",
       "NameInRequest": "Content-Type",
       "Type": {
        "$id": "485",
        "Kind": "string",
        "IsNullable": false
       },
       "Location": "Header",
       "IsApiVersion": false,
       "IsResourceParameter": false,
       "IsContentType": true,
       "IsRequired": true,
       "IsEndpoint": false,
       "SkipUrlEncoding": false,
       "Explode": false,
       "Kind": "Constant",
       "DefaultValue": {
        "$id": "486",
        "Type": {
         "$ref": "485"
        },
        "Value": "application/json"
       }
      }
     ],
     "Responses": [
      {
       "$id": "487",
       "StatusCodes": [
        200
       ],
       "BodyType": {
        "$ref": "72"
       },
       "BodyMediaType": "Json",
       "Headers": [],
       "IsErrorResponse": false,
       "ContentTypes": [
        "application/json"
       ]
      }
     ],
     "HttpMethod": "POST",
     "RequestBodyMediaType": "Json",
     "Uri": "{endpoint}",
     "Path": "/internalProtocol",
     "RequestMediaTypes": [
      "application/json"
     ],
     "BufferResponse": true,
     "GenerateProtocolMethod": false,
     "GenerateConvenienceMethod": true
    },
    {
     "$id": "488",
     "Name": "stillConvenient",
     "ResourceName": "ProtocolAndConvenient",
     "Description": "When set protocol false and convenient true, the convenient method should be generated even it has the same signature as protocol one",
     "Accessibility": "public",
     "Parameters": [
      {
       "$ref": "210"
      },
      {
       "$id": "489",
       "Name": "accept",
       "NameInRequest": "Accept",
       "Type": {
        "$id": "490",
        "Kind": "string",
        "IsNullable": false
       },
       "Location": "Header",
       "IsApiVersion": false,
       "IsResourceParameter": false,
       "IsContentType": false,
       "IsRequired": true,
       "IsEndpoint": false,
       "SkipUrlEncoding": false,
       "Explode": false,
       "Kind": "Constant",
       "DefaultValue": {
        "$id": "491",
        "Type": {
         "$ref": "490"
        },
        "Value": "application/json"
       }
      }
     ],
     "Responses": [
      {
       "$id": "492",
       "StatusCodes": [
        204
       ],
       "BodyMediaType": "Json",
       "Headers": [],
       "IsErrorResponse": false
      }
     ],
     "HttpMethod": "GET",
     "RequestBodyMediaType": "None",
     "Uri": "{endpoint}",
     "Path": "/stillConvenient",
     "BufferResponse": true,
     "GenerateProtocolMethod": false,
     "GenerateConvenienceMethod": true
    }
   ],
   "Protocol": {
    "$id": "493"
   },
   "Creatable": false,
   "Parent": "NoDocsTypeSpecClient",
   "Parameters": [
    {
     "$ref": "210"
    }
   ]
  },
  {
   "$id": "494",
   "Name": "Entity",
   "Description": "",
   "Operations": [
    {
     "$id": "495",
     "Name": "doSomething",
     "ResourceName": "Entity",
     "Description": "doSomething for entity",
     "Accessibility": "public",
     "Parameters": [
      {
       "$ref": "210"
      },
      {
       "$id": "496",
       "Name": "p2",
       "NameInRequest": "p2",
       "Type": {
        "$id": "497",
        "Kind": "string"
       },
       "Location": "Path",
       "IsRequired": true,
       "IsApiVersion": false,
       "IsResourceParameter": false,
       "IsContentType": false,
       "IsEndpoint": false,
       "SkipUrlEncoding": false,
       "Explode": false,
       "Kind": "Method"
      },
      {
       "$id": "498",
       "Name": "accept",
       "NameInRequest": "Accept",
       "Type": {
        "$id": "499",
        "Kind": "string",
        "IsNullable": false
       },
       "Location": "Header",
       "IsApiVersion": false,
       "IsResourceParameter": false,
       "IsContentType": false,
       "IsRequired": true,
       "IsEndpoint": false,
       "SkipUrlEncoding": false,
       "Explode": false,
       "Kind": "Constant",
       "DefaultValue": {
        "$id": "500",
        "Type": {
         "$ref": "499"
        },
        "Value": "application/json"
       }
      }
     ],
     "Responses": [
      {
       "$id": "501",
       "StatusCodes": [
        200
       ],
       "BodyType": {
        "$ref": "72"
       },
       "BodyMediaType": "Json",
       "Headers": [],
       "IsErrorResponse": false,
       "ContentTypes": [
        "application/json"
       ]
      }
     ],
     "HttpMethod": "GET",
     "RequestBodyMediaType": "None",
     "Uri": "{endpoint}",
     "Path": "/entity/doSomething/{p2}",
     "BufferResponse": true,
     "GenerateProtocolMethod": true,
     "GenerateConvenienceMethod": true
    }
   ],
   "Protocol": {
    "$id": "502"
   },
   "Creatable": false,
   "Parent": "NoDocsTypeSpecClient",
   "Parameters": [
    {
     "$ref": "210"
    }
   ]
  },
  {
   "$id": "503",
   "Name": "Glossary",
   "Description": "",
   "Operations": [
    {
     "$id": "504",
     "Name": "doSomething",
     "ResourceName": "Glossary",
     "Description": "doSomething for glossary",
     "Accessibility": "public",
     "Parameters": [
      {
       "$ref": "210"
      },
      {
       "$id": "505",
       "Name": "id",
       "NameInRequest": "id",
       "Type": {
        "$id": "506",
        "Kind": "string"
       },
       "Location": "Path",
       "IsRequired": true,
       "IsApiVersion": false,
       "IsResourceParameter": false,
       "IsContentType": false,
       "IsEndpoint": false,
       "SkipUrlEncoding": false,
       "Explode": false,
       "Kind": "Method"
      },
      {
       "$id": "507",
       "Name": "h1",
       "NameInRequest": "h1",
       "Type": {
        "$id": "508",
        "Kind": "string"
       },
       "Location": "Header",
       "IsRequired": true,
       "IsApiVersion": false,
       "IsResourceParameter": false,
       "IsContentType": false,
       "IsEndpoint": false,
       "SkipUrlEncoding": false,
       "Explode": false,
       "Kind": "Method"
      },
      {
       "$id": "509",
       "Name": "accept",
       "NameInRequest": "Accept",
       "Type": {
        "$id": "510",
        "Kind": "string",
        "IsNullable": false
       },
       "Location": "Header",
       "IsApiVersion": false,
       "IsResourceParameter": false,
       "IsContentType": false,
       "IsRequired": true,
       "IsEndpoint": false,
       "SkipUrlEncoding": false,
       "Explode": false,
       "Kind": "Constant",
       "DefaultValue": {
        "$id": "511",
        "Type": {
         "$ref": "510"
        },
        "Value": "application/json"
       }
      }
     ],
     "Responses": [
      {
       "$id": "512",
       "StatusCodes": [
        200
       ],
       "BodyType": {
        "$ref": "72"
       },
       "BodyMediaType": "Json",
       "Headers": [],
       "IsErrorResponse": false,
       "ContentTypes": [
        "application/json"
       ]
      }
     ],
     "HttpMethod": "GET",
     "RequestBodyMediaType": "None",
     "Uri": "{endpoint}",
     "Path": "/glossary/doSomething/{id}",
     "BufferResponse": true,
     "GenerateProtocolMethod": true,
     "GenerateConvenienceMethod": true
    }
   ],
   "Protocol": {
    "$id": "513"
   },
   "Creatable": false,
   "Parent": "NoDocsTypeSpecClient",
   "Parameters": [
    {
     "$ref": "210"
    }
   ]
  }
 ],
 "Auth": {
  "$id": "514",
  "ApiKey": {
   "$id": "515",
   "Name": "x-ms-api-key"
  },
  "OAuth2": {
   "$id": "516",
   "Scopes": [
    "https://api.example.com/.default"
   ]
  }
 }
}<|MERGE_RESOLUTION|>--- conflicted
+++ resolved
@@ -24,12 +24,7 @@
    "Namespace": "NoDocsTypeSpec",
    "Description": "The Thing_requiredLiteralString",
    "IsExtensible": true,
-<<<<<<< HEAD
-   "IsNullable": false,
    "Usage": "Input,Output"
-=======
-   "Usage": "RoundTrip"
->>>>>>> 64632414
   },
   {
    "$id": "5",
@@ -50,12 +45,7 @@
    "Namespace": "NoDocsTypeSpec",
    "Description": "The Thing_requiredLiteralInt",
    "IsExtensible": true,
-<<<<<<< HEAD
-   "IsNullable": false,
    "Usage": "Input,Output"
-=======
-   "Usage": "RoundTrip"
->>>>>>> 64632414
   },
   {
    "$id": "8",
@@ -76,12 +66,7 @@
    "Namespace": "NoDocsTypeSpec",
    "Description": "The Thing_requiredLiteralFloat",
    "IsExtensible": true,
-<<<<<<< HEAD
-   "IsNullable": false,
    "Usage": "Input,Output"
-=======
-   "Usage": "RoundTrip"
->>>>>>> 64632414
   },
   {
    "$id": "11",
@@ -102,12 +87,7 @@
    "Namespace": "NoDocsTypeSpec",
    "Description": "The Thing_optionalLiteralString",
    "IsExtensible": true,
-<<<<<<< HEAD
-   "IsNullable": false,
    "Usage": "Input,Output"
-=======
-   "Usage": "RoundTrip"
->>>>>>> 64632414
   },
   {
    "$id": "14",
@@ -128,12 +108,7 @@
    "Namespace": "NoDocsTypeSpec",
    "Description": "The Thing_optionalLiteralInt",
    "IsExtensible": true,
-<<<<<<< HEAD
-   "IsNullable": false,
    "Usage": "Input,Output"
-=======
-   "Usage": "RoundTrip"
->>>>>>> 64632414
   },
   {
    "$id": "17",
@@ -154,12 +129,7 @@
    "Namespace": "NoDocsTypeSpec",
    "Description": "The Thing_optionalLiteralFloat",
    "IsExtensible": true,
-<<<<<<< HEAD
-   "IsNullable": false,
    "Usage": "Input,Output"
-=======
-   "Usage": "RoundTrip"
->>>>>>> 64632414
   },
   {
    "$id": "20",
@@ -249,12 +219,7 @@
    "Namespace": "NoDocsTypeSpec",
    "Description": "Simple enum",
    "IsExtensible": false,
-<<<<<<< HEAD
-   "IsNullable": true,
    "Usage": "Input,Output"
-=======
-   "Usage": "RoundTrip"
->>>>>>> 64632414
   },
   {
    "$id": "35",
@@ -284,12 +249,7 @@
    "Namespace": "NoDocsTypeSpec",
    "Description": "Extensible enum",
    "IsExtensible": true,
-<<<<<<< HEAD
-   "IsNullable": true,
    "Usage": "Input,Output"
-=======
-   "Usage": "RoundTrip"
->>>>>>> 64632414
   },
   {
    "$id": "40",
@@ -319,12 +279,7 @@
    "Namespace": "NoDocsTypeSpec",
    "Description": "Int based extensible enum",
    "IsExtensible": true,
-<<<<<<< HEAD
-   "IsNullable": false,
    "Usage": "Input,Output"
-=======
-   "Usage": "RoundTrip"
->>>>>>> 64632414
   },
   {
    "$id": "45",
@@ -354,12 +309,7 @@
    "Namespace": "NoDocsTypeSpec",
    "Description": "Float based extensible enum",
    "IsExtensible": true,
-<<<<<<< HEAD
-   "IsNullable": false,
    "Usage": "Input,Output"
-=======
-   "Usage": "RoundTrip"
->>>>>>> 64632414
   },
   {
    "$id": "50",
@@ -389,12 +339,7 @@
    "Namespace": "NoDocsTypeSpec",
    "Description": "float fixed enum",
    "IsExtensible": false,
-<<<<<<< HEAD
-   "IsNullable": false,
    "Usage": "Input,Output"
-=======
-   "Usage": "RoundTrip"
->>>>>>> 64632414
   },
   {
    "$id": "55",
@@ -424,12 +369,7 @@
    "Namespace": "NoDocsTypeSpec",
    "Description": "int fixed enum",
    "IsExtensible": false,
-<<<<<<< HEAD
-   "IsNullable": false,
    "Usage": "Input,Output"
-=======
-   "Usage": "RoundTrip"
->>>>>>> 64632414
   },
   {
    "$id": "60",
@@ -497,12 +437,7 @@
    ],
    "Namespace": "NoDocsTypeSpec",
    "IsExtensible": false,
-<<<<<<< HEAD
-   "IsNullable": false,
    "Usage": "ApiVersionEnum"
-=======
-   "Usage": "None"
->>>>>>> 64632414
   }
  ],
  "Models": [
@@ -512,12 +447,7 @@
    "Name": "Thing",
    "Namespace": "NoDocsTypeSpec",
    "Description": "A model with a few properties of literal types",
-<<<<<<< HEAD
-   "IsNullable": false,
    "Usage": "Input,Output",
-=======
-   "Usage": "RoundTrip",
->>>>>>> 64632414
    "Properties": [
     {
      "$id": "73",
@@ -755,12 +685,7 @@
    "Name": "Friend",
    "Namespace": "NoDocsTypeSpec",
    "Description": "this is not a friendly model but with a friendly name",
-<<<<<<< HEAD
-   "IsNullable": false,
    "Usage": "Input,Output",
-=======
-   "Usage": "RoundTrip",
->>>>>>> 64632414
    "Properties": [
     {
      "$id": "110",
@@ -782,12 +707,7 @@
    "Name": "ProjectedModel",
    "Namespace": "NoDocsTypeSpec",
    "Description": "this is a model with a projected name",
-<<<<<<< HEAD
-   "IsNullable": false,
    "Usage": "Input,Output",
-=======
-   "Usage": "RoundTrip",
->>>>>>> 64632414
    "Properties": [
     {
      "$id": "113",
@@ -1059,12 +979,7 @@
    "Name": "RoundTripModel",
    "Namespace": "NoDocsTypeSpec",
    "Description": "this is a roundtrip model",
-<<<<<<< HEAD
-   "IsNullable": false,
    "Usage": "Input,Output",
-=======
-   "Usage": "RoundTrip",
->>>>>>> 64632414
    "Properties": [
     {
      "$id": "145",
@@ -1375,12 +1290,7 @@
       "Name": "ModelWithRequiredNullableProperties",
       "Namespace": "NoDocsTypeSpec",
       "Description": "A model with a few required nullable properties",
-<<<<<<< HEAD
-      "IsNullable": false,
       "Usage": "Input,Output",
-=======
-      "Usage": "RoundTrip",
->>>>>>> 64632414
       "Properties": [
        {
         "$id": "190",
@@ -1461,12 +1371,7 @@
          "Name": "ModelForUnion",
          "Namespace": "NoDocsTypeSpec",
          "Description": "This is a model only used in union types, please do not use it anywhere else.",
-<<<<<<< HEAD
-         "IsNullable": false,
          "Usage": "Input,Output",
-=======
-         "Usage": "RoundTrip",
->>>>>>> 64632414
          "Properties": [
           {
            "$id": "203",
