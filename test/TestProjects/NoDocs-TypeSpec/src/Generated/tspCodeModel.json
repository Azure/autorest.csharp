--- conflicted
+++ resolved
@@ -24,7 +24,7 @@
    "Namespace": "NoDocsTypeSpec",
    "Description": "The Thing_requiredLiteralString",
    "IsExtensible": true,
-   "Usage": "Input,Output"
+   "Usage": "Input"
   },
   {
    "$id": "5",
@@ -45,7 +45,7 @@
    "Namespace": "NoDocsTypeSpec",
    "Description": "The Thing_requiredLiteralInt",
    "IsExtensible": true,
-   "Usage": "Input,Output"
+   "Usage": "Input"
   },
   {
    "$id": "8",
@@ -66,7 +66,7 @@
    "Namespace": "NoDocsTypeSpec",
    "Description": "The Thing_requiredLiteralFloat",
    "IsExtensible": true,
-   "Usage": "Input,Output"
+   "Usage": "Input"
   },
   {
    "$id": "11",
@@ -87,7 +87,7 @@
    "Namespace": "NoDocsTypeSpec",
    "Description": "The Thing_optionalLiteralString",
    "IsExtensible": true,
-   "Usage": "Input,Output"
+   "Usage": "Input"
   },
   {
    "$id": "14",
@@ -108,7 +108,7 @@
    "Namespace": "NoDocsTypeSpec",
    "Description": "The Thing_optionalLiteralInt",
    "IsExtensible": true,
-   "Usage": "Input,Output"
+   "Usage": "Input"
   },
   {
    "$id": "17",
@@ -129,7 +129,7 @@
    "Namespace": "NoDocsTypeSpec",
    "Description": "The Thing_optionalLiteralFloat",
    "IsExtensible": true,
-   "Usage": "Input,Output"
+   "Usage": "Input"
   },
   {
    "$id": "20",
@@ -446,13 +446,8 @@
    "Kind": "model",
    "Name": "Thing",
    "Namespace": "NoDocsTypeSpec",
-<<<<<<< HEAD
+   "Usage": "Input,Output",
    "Description": "A model with a few properties of literal types",
-   "Usage": "Input,Output",
-=======
-   "Usage": "RoundTrip",
-   "Description": "A model with a few properties of literal types",
->>>>>>> 5c4fa027
    "Properties": [
     {
      "$id": "73",
@@ -686,13 +681,8 @@
    "Kind": "model",
    "Name": "Friend",
    "Namespace": "NoDocsTypeSpec",
-<<<<<<< HEAD
+   "Usage": "Input,Output",
    "Description": "this is not a friendly model but with a friendly name",
-   "Usage": "Input,Output",
-=======
-   "Usage": "RoundTrip",
-   "Description": "this is not a friendly model but with a friendly name",
->>>>>>> 5c4fa027
    "Properties": [
     {
      "$id": "110",
@@ -713,13 +703,8 @@
    "Kind": "model",
    "Name": "ProjectedModel",
    "Namespace": "NoDocsTypeSpec",
-<<<<<<< HEAD
+   "Usage": "Input,Output",
    "Description": "this is a model with a projected name",
-   "Usage": "Input,Output",
-=======
-   "Usage": "RoundTrip",
-   "Description": "this is a model with a projected name",
->>>>>>> 5c4fa027
    "Properties": [
     {
      "$id": "113",
@@ -986,13 +971,8 @@
    "Kind": "model",
    "Name": "RoundTripModel",
    "Namespace": "NoDocsTypeSpec",
-<<<<<<< HEAD
+   "Usage": "Input,Output",
    "Description": "this is a roundtrip model",
-   "Usage": "Input,Output",
-=======
-   "Usage": "RoundTrip",
-   "Description": "this is a roundtrip model",
->>>>>>> 5c4fa027
    "Properties": [
     {
      "$id": "145",
@@ -1292,13 +1272,8 @@
       "Kind": "model",
       "Name": "ModelWithRequiredNullableProperties",
       "Namespace": "NoDocsTypeSpec",
-<<<<<<< HEAD
+      "Usage": "Input,Output",
       "Description": "A model with a few required nullable properties",
-      "Usage": "Input,Output",
-=======
-      "Usage": "RoundTrip",
-      "Description": "A model with a few required nullable properties",
->>>>>>> 5c4fa027
       "Properties": [
        {
         "$id": "190",
@@ -1377,13 +1352,8 @@
          "Kind": "model",
          "Name": "ModelForUnion",
          "Namespace": "NoDocsTypeSpec",
-<<<<<<< HEAD
+         "Usage": "Input,Output",
          "Description": "This is a model only used in union types, please do not use it anywhere else.",
-         "Usage": "Input,Output",
-=======
-         "Usage": "RoundTrip",
-         "Description": "This is a model only used in union types, please do not use it anywhere else.",
->>>>>>> 5c4fa027
          "Properties": [
           {
            "$id": "203",
