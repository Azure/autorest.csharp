--- conflicted
+++ resolved
@@ -813,11 +813,7 @@
    "Kind": "model",
    "Name": "Friend",
    "CrossLanguageDefinitionId": "NoDocsTypeSpec.NotFriend",
-<<<<<<< HEAD
    "Usage": "Input,Output",
-=======
-   "Usage": "Output",
->>>>>>> a3707638
    "Description": "this is not a friendly model but with a friendly name",
    "Properties": [
     {
@@ -839,11 +835,7 @@
    "Kind": "model",
    "Name": "ProjectedModel",
    "CrossLanguageDefinitionId": "NoDocsTypeSpec.ModelWithProjectedName",
-<<<<<<< HEAD
    "Usage": "Input,Output",
-=======
-   "Usage": "Output",
->>>>>>> a3707638
    "Description": "this is a model with a projected name",
    "Properties": [
     {
@@ -1569,7 +1561,7 @@
    "Kind": "model",
    "Name": "AnonymousBodyRequest",
    "CrossLanguageDefinitionId": "NoDocsTypeSpec.anonymousBody.Request.anonymous",
-   "Usage": "Input",
+   "Usage": "Input,Spread",
    "Properties": [
     {
      "$id": "227",
@@ -1809,7 +1801,7 @@
    "Kind": "model",
    "Name": "FriendlyModelRequest",
    "CrossLanguageDefinitionId": "NoDocsTypeSpec.friendlyModel.Request.anonymous",
-   "Usage": "Input",
+   "Usage": "Input,Spread",
    "Properties": [
     {
      "$id": "264",
@@ -1830,7 +1822,7 @@
    "Kind": "model",
    "Name": "ProjectedNameModelRequest",
    "CrossLanguageDefinitionId": "NoDocsTypeSpec.projectedNameModel.Request.anonymous",
-   "Usage": "Input",
+   "Usage": "Input,Spread",
    "Properties": [
     {
      "$id": "267",
