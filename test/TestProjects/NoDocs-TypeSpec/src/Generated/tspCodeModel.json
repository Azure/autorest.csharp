{
 "$id": "1",
 "Name": "NoDocsTypeSpec",
 "ApiVersions": [
  "2022-05-15-preview"
 ],
 "Enums": [
  {
   "$id": "2",
   "Kind": "enum",
   "Name": "Thing_requiredLiteralString",
   "ValueType": {
    "$id": "3",
    "Kind": "string"
   },
   "Values": [
    {
     "$id": "4",
     "Name": "accept",
     "Value": "accept",
     "Description": "accept"
    }
   ],
   "Namespace": "NoDocsTypeSpec",
   "Description": "The Thing_requiredLiteralString",
   "IsExtensible": true,
   "Usage": "RoundTrip"
  },
  {
   "$id": "5",
   "Kind": "enum",
   "Name": "Thing_requiredLiteralInt",
   "ValueType": {
    "$id": "6",
    "Kind": "int32"
   },
   "Values": [
    {
     "$id": "7",
     "Name": "123",
     "Value": 123,
     "Description": "123"
    }
   ],
   "Namespace": "NoDocsTypeSpec",
   "Description": "The Thing_requiredLiteralInt",
   "IsExtensible": true,
   "Usage": "RoundTrip"
  },
  {
   "$id": "8",
   "Kind": "enum",
   "Name": "Thing_requiredLiteralFloat",
   "ValueType": {
    "$id": "9",
    "Kind": "float32"
   },
   "Values": [
    {
     "$id": "10",
     "Name": "1.23",
     "Value": 1.23,
     "Description": "1.23"
    }
   ],
   "Namespace": "NoDocsTypeSpec",
   "Description": "The Thing_requiredLiteralFloat",
   "IsExtensible": true,
   "Usage": "RoundTrip"
  },
  {
   "$id": "11",
   "Kind": "enum",
   "Name": "Thing_optionalLiteralString",
   "ValueType": {
    "$id": "12",
    "Kind": "string"
   },
   "Values": [
    {
     "$id": "13",
     "Name": "reject",
     "Value": "reject",
     "Description": "reject"
    }
   ],
   "Namespace": "NoDocsTypeSpec",
   "Description": "The Thing_optionalLiteralString",
   "IsExtensible": true,
   "Usage": "RoundTrip"
  },
  {
   "$id": "14",
   "Kind": "enum",
   "Name": "Thing_optionalLiteralInt",
   "ValueType": {
    "$id": "15",
    "Kind": "int32"
   },
   "Values": [
    {
     "$id": "16",
     "Name": "456",
     "Value": 456,
     "Description": "456"
    }
   ],
   "Namespace": "NoDocsTypeSpec",
   "Description": "The Thing_optionalLiteralInt",
   "IsExtensible": true,
   "Usage": "RoundTrip"
  },
  {
   "$id": "17",
   "Kind": "enum",
   "Name": "Thing_optionalLiteralFloat",
   "ValueType": {
    "$id": "18",
    "Kind": "float32"
   },
   "Values": [
    {
     "$id": "19",
     "Name": "4.56",
     "Value": 4.56,
     "Description": "4.56"
    }
   ],
   "Namespace": "NoDocsTypeSpec",
   "Description": "The Thing_optionalLiteralFloat",
   "IsExtensible": true,
   "Usage": "RoundTrip"
  },
  {
   "$id": "20",
   "Kind": "enum",
   "Name": "CsProjectedEnum",
   "ValueType": {
    "$id": "21",
    "Kind": "float32"
   },
   "Values": [
    {
     "$id": "22",
     "Name": "CsOne",
     "Value": 1.1
    },
    {
     "$id": "23",
     "Name": "Two",
     "Value": 2.2
    },
    {
     "$id": "24",
     "Name": "Four",
     "Value": 4.4
    }
   ],
   "Namespace": "NoDocsTypeSpec",
   "Description": "enum with projected name",
   "IsExtensible": false,
   "Usage": "Input"
  },
  {
   "$id": "25",
   "Kind": "enum",
   "Name": "CsProjectedEnumInModel",
   "ValueType": {
    "$id": "26",
    "Kind": "float32"
   },
   "Values": [
    {
     "$id": "27",
     "Name": "CsOne",
     "Value": 1.1
    },
    {
     "$id": "28",
     "Name": "Two",
     "Value": 2.2
    },
    {
     "$id": "29",
     "Name": "Four",
     "Value": 4.4
    }
   ],
   "Namespace": "NoDocsTypeSpec",
   "Description": "enum with projected name used in a model",
   "IsExtensible": false,
   "Usage": "Input"
  },
  {
   "$id": "30",
   "Kind": "enum",
   "Name": "StringFixedEnum",
   "ValueType": {
    "$id": "31",
    "Kind": "string"
   },
   "Values": [
    {
     "$id": "32",
     "Name": "One",
     "Value": "1"
    },
    {
     "$id": "33",
     "Name": "Two",
     "Value": "2"
    },
    {
     "$id": "34",
     "Name": "Four",
     "Value": "4"
    }
   ],
   "Namespace": "NoDocsTypeSpec",
   "Description": "Simple enum",
   "IsExtensible": false,
   "Usage": "RoundTrip"
  },
  {
   "$id": "35",
   "Kind": "enum",
   "Name": "StringExtensibleEnum",
   "ValueType": {
    "$id": "36",
    "Kind": "string"
   },
   "Values": [
    {
     "$id": "37",
     "Name": "One",
     "Value": "1"
    },
    {
     "$id": "38",
     "Name": "Two",
     "Value": "2"
    },
    {
     "$id": "39",
     "Name": "Four",
     "Value": "4"
    }
   ],
   "Namespace": "NoDocsTypeSpec",
   "Description": "Extensible enum",
   "IsExtensible": true,
   "Usage": "RoundTrip"
  },
  {
   "$id": "40",
   "Kind": "enum",
   "Name": "IntExtensibleEnum",
   "ValueType": {
    "$id": "41",
    "Kind": "int32"
   },
   "Values": [
    {
     "$id": "42",
     "Name": "One",
     "Value": 1
    },
    {
     "$id": "43",
     "Name": "Two",
     "Value": 2
    },
    {
     "$id": "44",
     "Name": "Four",
     "Value": 4
    }
   ],
   "Namespace": "NoDocsTypeSpec",
   "Description": "Int based extensible enum",
   "IsExtensible": true,
   "Usage": "RoundTrip"
  },
  {
   "$id": "45",
   "Kind": "enum",
   "Name": "FloatExtensibleEnum",
   "ValueType": {
    "$id": "46",
    "Kind": "float32"
   },
   "Values": [
    {
     "$id": "47",
     "Name": "One",
     "Value": 1
    },
    {
     "$id": "48",
     "Name": "Two",
     "Value": 2
    },
    {
     "$id": "49",
     "Name": "Four",
     "Value": 4
    }
   ],
   "Namespace": "NoDocsTypeSpec",
   "Description": "Float based extensible enum",
   "IsExtensible": true,
   "Usage": "RoundTrip"
  },
  {
   "$id": "50",
   "Kind": "enum",
   "Name": "FloatFixedEnum",
   "ValueType": {
    "$id": "51",
    "Kind": "float32"
   },
   "Values": [
    {
     "$id": "52",
     "Name": "One",
     "Value": 1.1
    },
    {
     "$id": "53",
     "Name": "Two",
     "Value": 2.2
    },
    {
     "$id": "54",
     "Name": "Four",
     "Value": 4.4
    }
   ],
   "Namespace": "NoDocsTypeSpec",
   "Description": "float fixed enum",
   "IsExtensible": false,
   "Usage": "RoundTrip"
  },
  {
   "$id": "55",
   "Kind": "enum",
   "Name": "IntFixedEnum",
   "ValueType": {
    "$id": "56",
    "Kind": "int32"
   },
   "Values": [
    {
     "$id": "57",
     "Name": "One",
     "Value": 1
    },
    {
     "$id": "58",
     "Name": "Two",
     "Value": 2
    },
    {
     "$id": "59",
     "Name": "Four",
     "Value": 4
    }
   ],
   "Namespace": "NoDocsTypeSpec",
   "Description": "int fixed enum",
   "IsExtensible": false,
   "Usage": "RoundTrip"
  },
  {
   "$id": "60",
   "Kind": "enum",
   "Name": "DaysOfWeekExtensibleEnum",
   "ValueType": {
    "$id": "61",
    "Kind": "string"
   },
   "Values": [
    {
     "$id": "62",
     "Name": "Monday",
     "Value": "Monday"
    },
    {
     "$id": "63",
     "Name": "Tuesday",
     "Value": "Tuesday"
    },
    {
     "$id": "64",
     "Name": "Wednesday",
     "Value": "Wednesday"
    },
    {
     "$id": "65",
     "Name": "Thursday",
     "Value": "Thursday"
    },
    {
     "$id": "66",
     "Name": "Friday",
     "Value": "Friday"
    },
    {
     "$id": "67",
     "Name": "Saturday",
     "Value": "Saturday"
    },
    {
     "$id": "68",
     "Name": "Sunday",
     "Value": "Sunday"
    }
   ],
   "Namespace": "NoDocsTypeSpec",
   "IsExtensible": true,
   "Usage": "None"
  },
  {
   "$id": "69",
   "Kind": "enum",
   "Name": "Versions",
   "ValueType": {
    "$id": "70",
    "Kind": "string"
   },
   "Values": [
    {
     "$id": "71",
     "Name": "2022-05-15-preview",
     "Value": "2022-05-15-preview"
    }
   ],
   "Namespace": "NoDocsTypeSpec",
   "IsExtensible": false,
   "Usage": "None"
  }
 ],
 "Models": [
  {
   "$id": "72",
   "Kind": "Model",
   "Name": "Thing",
   "Namespace": "NoDocsTypeSpec",
   "Description": "A model with a few properties of literal types",
   "Usage": "RoundTrip",
   "Properties": [
    {
     "$id": "73",
     "Name": "name",
     "SerializedName": "name",
     "Description": "name of the Thing",
     "Type": {
      "$id": "74",
      "Kind": "string"
     },
     "IsRequired": true,
     "IsReadOnly": false
    },
    {
     "$id": "75",
     "Name": "requiredUnion",
     "SerializedName": "requiredUnion",
     "Description": "required Union",
     "Type": {
      "$id": "76",
      "Kind": "union",
      "Name": "ThingRequiredUnion",
      "VariantTypes": [
       {
        "$id": "77",
        "Kind": "string"
       },
       {
        "$id": "78",
        "Kind": "Array",
        "Name": "Array",
        "ElementType": {
         "$id": "79",
         "Kind": "string"
        }
       },
       {
        "$id": "80",
        "Kind": "int32"
       }
      ]
     },
     "IsRequired": true,
     "IsReadOnly": false
    },
    {
     "$id": "81",
     "Name": "requiredLiteralString",
     "SerializedName": "requiredLiteralString",
     "Description": "required literal string",
     "Type": {
      "$id": "82",
      "Kind": "constant",
      "ValueType": {
       "$ref": "2"
      },
      "Value": "accept"
     },
     "IsRequired": true,
     "IsReadOnly": false
    },
    {
     "$id": "83",
     "Name": "requiredLiteralInt",
     "SerializedName": "requiredLiteralInt",
     "Description": "required literal int",
     "Type": {
      "$id": "84",
      "Kind": "constant",
      "ValueType": {
       "$ref": "5"
      },
      "Value": 123
     },
     "IsRequired": true,
     "IsReadOnly": false
    },
    {
     "$id": "85",
     "Name": "requiredLiteralFloat",
     "SerializedName": "requiredLiteralFloat",
     "Description": "required literal float",
     "Type": {
      "$id": "86",
      "Kind": "constant",
      "ValueType": {
       "$ref": "8"
      },
      "Value": 1.23
     },
     "IsRequired": true,
     "IsReadOnly": false
    },
    {
     "$id": "87",
     "Name": "requiredLiteralBool",
     "SerializedName": "requiredLiteralBool",
     "Description": "required literal bool",
     "Type": {
      "$id": "88",
      "Kind": "constant",
      "ValueType": {
       "$id": "89",
       "Kind": "boolean"
      },
      "Value": false
     },
     "IsRequired": true,
     "IsReadOnly": false
    },
    {
     "$id": "90",
     "Name": "optionalLiteralString",
     "SerializedName": "optionalLiteralString",
     "Description": "optional literal string",
     "Type": {
      "$id": "91",
      "Kind": "constant",
      "ValueType": {
       "$ref": "11"
      },
      "Value": "reject"
     },
     "IsRequired": false,
     "IsReadOnly": false
    },
    {
     "$id": "92",
     "Name": "optionalLiteralInt",
     "SerializedName": "optionalLiteralInt",
     "Description": "optional literal int",
     "Type": {
      "$id": "93",
      "Kind": "constant",
      "ValueType": {
       "$ref": "14"
      },
      "Value": 456
     },
     "IsRequired": false,
     "IsReadOnly": false
    },
    {
     "$id": "94",
     "Name": "optionalLiteralFloat",
     "SerializedName": "optionalLiteralFloat",
     "Description": "optional literal float",
     "Type": {
      "$id": "95",
      "Kind": "constant",
      "ValueType": {
       "$ref": "17"
      },
      "Value": 4.56
     },
     "IsRequired": false,
     "IsReadOnly": false
    },
    {
     "$id": "96",
     "Name": "optionalLiteralBool",
     "SerializedName": "optionalLiteralBool",
     "Description": "optional literal bool",
     "Type": {
      "$id": "97",
      "Kind": "constant",
      "ValueType": {
       "$id": "98",
       "Kind": "boolean"
      },
      "Value": true
     },
     "IsRequired": false,
     "IsReadOnly": false
    },
    {
     "$id": "99",
     "Name": "requiredBadDescription",
     "SerializedName": "requiredBadDescription",
     "Description": "description with xml <|endoftext|>",
     "Type": {
      "$id": "100",
      "Kind": "string"
     },
     "IsRequired": true,
     "IsReadOnly": false
    },
    {
     "$id": "101",
     "Name": "optionalNullableList",
     "SerializedName": "optionalNullableList",
     "Description": "optional nullable collection",
     "Type": {
      "$id": "102",
      "Kind": "Nullable",
      "Name": "Nullable",
      "Type": {
       "$id": "103",
       "Kind": "Array",
       "Name": "Array",
       "ElementType": {
        "$id": "104",
        "Kind": "int32"
       }
      }
     },
     "IsRequired": false,
     "IsReadOnly": false
    },
    {
     "$id": "105",
     "Name": "requiredNullableList",
     "SerializedName": "requiredNullableList",
     "Description": "required nullable collection",
     "Type": {
      "$id": "106",
      "Kind": "Nullable",
      "Name": "Nullable",
      "Type": {
       "$id": "107",
       "Kind": "Array",
       "Name": "Array",
       "ElementType": {
        "$id": "108",
        "Kind": "int32"
       }
      }
     },
     "IsRequired": true,
     "IsReadOnly": false
    }
   ]
  },
  {
   "$id": "109",
   "Kind": "Model",
   "Name": "Friend",
   "Namespace": "NoDocsTypeSpec",
   "Description": "this is not a friendly model but with a friendly name",
   "Usage": "RoundTrip",
   "Properties": [
    {
     "$id": "110",
     "Name": "name",
     "SerializedName": "name",
     "Description": "name of the NotFriend",
     "Type": {
      "$id": "111",
      "Kind": "string"
     },
     "IsRequired": true,
     "IsReadOnly": false
    }
   ]
  },
  {
   "$id": "112",
   "Kind": "Model",
   "Name": "ProjectedModel",
   "Namespace": "NoDocsTypeSpec",
   "Description": "this is a model with a projected name",
   "Usage": "RoundTrip",
   "Properties": [
    {
     "$id": "113",
     "Name": "name",
     "SerializedName": "name",
     "Description": "name of the ModelWithProjectedName",
     "Type": {
      "$id": "114",
      "Kind": "string"
     },
     "IsRequired": true,
     "IsReadOnly": false
    }
   ]
  },
  {
   "$id": "115",
   "Kind": "Model",
   "Name": "ReturnsAnonymousModelResponse",
   "Namespace": "NoDocsTypeSpec",
   "Usage": "Output",
   "Properties": []
  },
  {
   "$id": "116",
   "Kind": "Model",
   "Name": "Extension",
   "Namespace": "NoDocsTypeSpec",
   "Description": "extension",
   "Usage": "Input",
   "BaseModel": {
    "$id": "117",
    "Kind": "Model",
    "Name": "Element",
    "Namespace": "NoDocsTypeSpec",
    "Description": "element",
    "Usage": "Input",
    "Properties": [
     {
      "$id": "118",
      "Name": "extension",
      "SerializedName": "extension",
      "Description": "",
      "Type": {
       "$id": "119",
       "Kind": "Array",
       "Name": "Array",
       "ElementType": {
        "$ref": "116"
       }
      },
      "IsRequired": false,
      "IsReadOnly": false
     }
    ]
   },
   "Properties": [
    {
     "$id": "120",
     "Name": "level",
     "SerializedName": "level",
     "Description": "",
     "Type": {
      "$id": "121",
      "Kind": "int8"
     },
     "IsRequired": true,
     "IsReadOnly": false
    }
   ]
  },
  {
   "$ref": "117"
  },
  {
   "$id": "122",
   "Kind": "Model",
   "Name": "Extendible",
   "Namespace": "NoDocsTypeSpec",
   "Description": "FHIR extendible element",
   "Usage": "Input",
   "Properties": [
    {
     "$id": "123",
     "Name": "extension",
     "SerializedName": "extension",
     "Description": "Additional Content defined by implementations",
     "Type": {
      "$id": "124",
      "Kind": "Array",
      "Name": "Array",
      "ElementType": {
       "$id": "125",
       "Kind": "Model",
       "Name": "ThereLevelExtension",
       "Namespace": "NoDocsTypeSpec",
       "Description": "extension",
       "Usage": "Input",
       "BaseModel": {
        "$id": "126",
        "Kind": "Model",
        "Name": "ThereLevelElement",
        "Namespace": "NoDocsTypeSpec",
        "Description": "element",
        "Usage": "Input",
        "Properties": [
         {
          "$id": "127",
          "Name": "extension",
          "SerializedName": "extension",
          "Description": "",
          "Type": {
           "$id": "128",
           "Kind": "Array",
           "Name": "Array",
           "ElementType": {
            "$ref": "125"
           }
          },
          "IsRequired": false,
          "IsReadOnly": false
         }
        ]
       },
       "Properties": [
        {
         "$id": "129",
         "Name": "level",
         "SerializedName": "level",
         "Description": "",
         "Type": {
          "$id": "130",
          "Kind": "int8"
         },
         "IsRequired": true,
         "IsReadOnly": false
        }
       ]
      }
     },
     "IsRequired": false,
     "IsReadOnly": false
    }
   ]
  },
  {
   "$ref": "125"
  },
  {
   "$ref": "126"
  },
  {
   "$id": "131",
   "Kind": "Model",
   "Name": "ChildModel",
   "Namespace": "NoDocsTypeSpec",
   "Description": "ChildModel",
   "Usage": "Input",
   "BaseModel": {
    "$id": "132",
    "Kind": "Model",
    "Name": "BaseModel",
    "Namespace": "NoDocsTypeSpec",
    "Description": "parenetModel",
    "Usage": "Input",
    "Properties": [
     {
      "$id": "133",
      "Name": "level",
      "SerializedName": "level",
      "Description": "",
      "Type": {
       "$id": "134",
       "Kind": "int8"
      },
      "IsRequired": true,
      "IsReadOnly": false
     }
    ]
   },
   "Properties": [
    {
     "$id": "135",
     "Name": "parent",
     "SerializedName": "parent",
     "Description": "",
     "Type": {
      "$id": "136",
      "Kind": "Array",
      "Name": "Array",
      "ElementType": {
       "$ref": "132"
      }
     },
     "IsRequired": true,
     "IsReadOnly": false
    }
   ]
  },
  {
   "$ref": "132"
  },
  {
   "$id": "137",
   "Kind": "Model",
   "Name": "ContainSelf",
   "Namespace": "NoDocsTypeSpec",
   "Description": "containself",
   "Usage": "Input",
   "Properties": [
    {
     "$id": "138",
     "Name": "self",
     "SerializedName": "self",
     "Description": "",
     "Type": {
      "$ref": "137"
     },
     "IsRequired": true,
     "IsReadOnly": false
    }
   ]
  },
  {
   "$id": "139",
   "Kind": "Model",
   "Name": "ModelWithProjectedEnum",
   "Namespace": "NoDocsTypeSpec",
   "Usage": "Input",
   "Properties": [
    {
     "$id": "140",
     "Name": "enumProperty",
     "SerializedName": "enumProperty",
     "Description": "enum with projected name used in a model",
     "Type": {
      "$ref": "25"
     },
     "IsRequired": true,
     "IsReadOnly": false
    }
   ]
  },
  {
   "$id": "141",
   "Kind": "Model",
   "Name": "AzureLocationModel",
   "Namespace": "NoDocsTypeSpec",
   "Usage": "Input",
   "Properties": [
    {
     "$id": "142",
     "Name": "location",
     "SerializedName": "location",
     "Description": "",
     "Type": {
      "$id": "143",
      "Kind": "azureLocation",
      "Encode": "string"
     },
     "IsRequired": true,
     "IsReadOnly": false
    }
   ]
  },
  {
   "$id": "144",
   "Kind": "Model",
   "Name": "RoundTripModel",
   "Namespace": "NoDocsTypeSpec",
   "Description": "this is a roundtrip model",
   "Usage": "RoundTrip",
   "Properties": [
    {
     "$id": "145",
     "Name": "requiredString",
     "SerializedName": "requiredString",
     "Description": "Required string, illustrating a reference type property.",
     "Type": {
      "$id": "146",
      "Kind": "string"
     },
     "IsRequired": true,
     "IsReadOnly": false
    },
    {
     "$id": "147",
     "Name": "requiredInt",
     "SerializedName": "requiredInt",
     "Description": "Required int, illustrating a value type property.",
     "Type": {
      "$id": "148",
      "Kind": "int32"
     },
     "IsRequired": true,
     "IsReadOnly": false
    },
    {
     "$id": "149",
     "Name": "requiredCollection",
     "SerializedName": "requiredCollection",
     "Description": "Required collection of enums",
     "Type": {
      "$id": "150",
      "Kind": "Array",
      "Name": "Array",
      "ElementType": {
       "$ref": "30"
      }
     },
     "IsRequired": true,
     "IsReadOnly": false
    },
    {
     "$id": "151",
     "Name": "requiredDictionary",
     "SerializedName": "requiredDictionary",
     "Description": "Required dictionary of enums",
     "Type": {
      "$id": "152",
      "Kind": "Dictionary",
      "Name": "Dictionary",
      "KeyType": {
       "$id": "153",
       "Kind": "string"
      },
      "ValueType": {
       "$ref": "35"
      }
     },
     "IsRequired": true,
     "IsReadOnly": false
    },
    {
     "$id": "154",
     "Name": "requiredModel",
     "SerializedName": "requiredModel",
     "Description": "Required model",
     "Type": {
      "$ref": "72"
     },
     "IsRequired": true,
     "IsReadOnly": false
    },
    {
     "$id": "155",
     "Name": "intExtensibleEnum",
     "SerializedName": "intExtensibleEnum",
     "Description": "this is an int based extensible enum",
     "Type": {
      "$ref": "40"
     },
     "IsRequired": false,
     "IsReadOnly": false
    },
    {
     "$id": "156",
     "Name": "intExtensibleEnumCollection",
     "SerializedName": "intExtensibleEnumCollection",
     "Description": "this is a collection of int based extensible enum",
     "Type": {
      "$id": "157",
      "Kind": "Array",
      "Name": "Array",
      "ElementType": {
       "$ref": "40"
      }
     },
     "IsRequired": false,
     "IsReadOnly": false
    },
    {
     "$id": "158",
     "Name": "floatExtensibleEnum",
     "SerializedName": "floatExtensibleEnum",
     "Description": "this is a float based extensible enum",
     "Type": {
      "$ref": "45"
     },
     "IsRequired": false,
     "IsReadOnly": false
    },
    {
     "$id": "159",
     "Name": "floatExtensibleEnumCollection",
     "SerializedName": "floatExtensibleEnumCollection",
     "Description": "this is a collection of float based extensible enum",
     "Type": {
      "$id": "160",
      "Kind": "Array",
      "Name": "Array",
      "ElementType": {
       "$ref": "45"
      }
     },
     "IsRequired": false,
     "IsReadOnly": false
    },
    {
     "$id": "161",
     "Name": "floatFixedEnum",
     "SerializedName": "floatFixedEnum",
     "Description": "this is a float based fixed enum",
     "Type": {
      "$ref": "50"
     },
     "IsRequired": false,
     "IsReadOnly": false
    },
    {
     "$id": "162",
     "Name": "floatFixedEnumCollection",
     "SerializedName": "floatFixedEnumCollection",
     "Description": "this is a collection of float based fixed enum",
     "Type": {
      "$id": "163",
      "Kind": "Array",
      "Name": "Array",
      "ElementType": {
       "$ref": "50"
      }
     },
     "IsRequired": false,
     "IsReadOnly": false
    },
    {
     "$id": "164",
     "Name": "intFixedEnum",
     "SerializedName": "intFixedEnum",
     "Description": "this is a int based fixed enum",
     "Type": {
      "$ref": "55"
     },
     "IsRequired": false,
     "IsReadOnly": false
    },
    {
     "$id": "165",
     "Name": "intFixedEnumCollection",
     "SerializedName": "intFixedEnumCollection",
     "Description": "this is a collection of int based fixed enum",
     "Type": {
      "$id": "166",
      "Kind": "Array",
      "Name": "Array",
      "ElementType": {
       "$ref": "55"
      }
     },
     "IsRequired": false,
     "IsReadOnly": false
    },
    {
     "$id": "167",
     "Name": "stringFixedEnum",
     "SerializedName": "stringFixedEnum",
     "Description": "this is a string based fixed enum",
     "Type": {
      "$ref": "30"
     },
     "IsRequired": false,
     "IsReadOnly": false
    },
    {
     "$id": "168",
     "Name": "requiredUnknown",
     "SerializedName": "requiredUnknown",
     "Description": "required unknown",
     "Type": {
      "$id": "169",
      "Kind": "any"
     },
     "IsRequired": true,
     "IsReadOnly": false
    },
    {
     "$id": "170",
     "Name": "optionalUnknown",
     "SerializedName": "optionalUnknown",
     "Description": "optional unknown",
     "Type": {
      "$id": "171",
      "Kind": "any"
     },
     "IsRequired": false,
     "IsReadOnly": false
    },
    {
     "$id": "172",
     "Name": "requiredRecordUnknown",
     "SerializedName": "requiredRecordUnknown",
     "Description": "required record of unknown",
     "Type": {
      "$id": "173",
      "Kind": "Dictionary",
      "Name": "Dictionary",
      "KeyType": {
       "$id": "174",
       "Kind": "string"
      },
      "ValueType": {
       "$id": "175",
       "Kind": "any"
      }
     },
     "IsRequired": true,
     "IsReadOnly": false
    },
    {
     "$id": "176",
     "Name": "optionalRecordUnknown",
     "SerializedName": "optionalRecordUnknown",
     "Description": "optional record of unknown",
     "Type": {
      "$id": "177",
      "Kind": "Dictionary",
      "Name": "Dictionary",
      "KeyType": {
       "$id": "178",
       "Kind": "string"
      },
      "ValueType": {
       "$id": "179",
       "Kind": "any"
      }
     },
     "IsRequired": false,
     "IsReadOnly": false
    },
    {
     "$id": "180",
     "Name": "readOnlyRequiredRecordUnknown",
     "SerializedName": "readOnlyRequiredRecordUnknown",
     "Description": "required readonly record of unknown",
     "Type": {
      "$id": "181",
      "Kind": "Dictionary",
      "Name": "Dictionary",
      "KeyType": {
       "$id": "182",
       "Kind": "string"
      },
      "ValueType": {
       "$id": "183",
       "Kind": "any"
      }
     },
     "IsRequired": true,
     "IsReadOnly": true
    },
    {
     "$id": "184",
     "Name": "readOnlyOptionalRecordUnknown",
     "SerializedName": "readOnlyOptionalRecordUnknown",
     "Description": "optional readonly record of unknown",
     "Type": {
      "$id": "185",
      "Kind": "Dictionary",
      "Name": "Dictionary",
      "KeyType": {
       "$id": "186",
       "Kind": "string"
      },
      "ValueType": {
       "$id": "187",
       "Kind": "any"
      }
     },
     "IsRequired": false,
     "IsReadOnly": true
    },
    {
     "$id": "188",
     "Name": "modelWithRequiredNullable",
     "SerializedName": "modelWithRequiredNullable",
     "Description": "this is a model with required nullable properties",
     "Type": {
      "$id": "189",
      "Kind": "Model",
      "Name": "ModelWithRequiredNullableProperties",
      "Namespace": "NoDocsTypeSpec",
      "Description": "A model with a few required nullable properties",
      "Usage": "RoundTrip",
      "Properties": [
       {
        "$id": "190",
        "Name": "requiredNullablePrimitive",
        "SerializedName": "requiredNullablePrimitive",
        "Description": "required nullable primitive type",
        "Type": {
         "$id": "191",
         "Kind": "Nullable",
         "Name": "Nullable",
         "Type": {
          "$id": "192",
          "Kind": "int32"
         }
        },
        "IsRequired": true,
        "IsReadOnly": false
       },
       {
        "$id": "193",
        "Name": "requiredExtensibleEnum",
        "SerializedName": "requiredExtensibleEnum",
        "Description": "required nullable extensible enum type",
        "Type": {
         "$id": "194",
         "Kind": "Nullable",
         "Name": "Nullable",
         "Type": {
          "$ref": "35"
         }
        },
        "IsRequired": true,
        "IsReadOnly": false
       },
       {
        "$id": "195",
        "Name": "requiredFixedEnum",
        "SerializedName": "requiredFixedEnum",
        "Description": "required nullable fixed enum type",
        "Type": {
         "$id": "196",
         "Kind": "Nullable",
         "Name": "Nullable",
         "Type": {
          "$ref": "30"
         }
        },
        "IsRequired": true,
        "IsReadOnly": false
       }
      ]
     },
     "IsRequired": true,
     "IsReadOnly": false
    },
    {
     "$id": "197",
     "Name": "unionList",
     "SerializedName": "unionList",
     "Description": "this is a list of union types",
     "Type": {
      "$id": "198",
      "Kind": "Array",
      "Name": "Array",
      "ElementType": {
<<<<<<< HEAD
       "$id": "199",
       "Kind": "Union",
       "Name": "Union",
       "UnionItemTypes": [
=======
       "$id": "194",
       "Kind": "union",
       "Name": "RoundTripModelUnionList",
       "VariantTypes": [
>>>>>>> c545d076
        {
         "$id": "200",
         "Kind": "string"
        },
        {
         "$id": "201",
         "Kind": "int32"
        },
        {
         "$id": "202",
         "Kind": "Model",
         "Name": "ModelForUnion",
         "Namespace": "NoDocsTypeSpec",
         "Description": "This is a model only used in union types, please do not use it anywhere else.",
         "Usage": "RoundTrip",
         "Properties": [
          {
           "$id": "203",
           "Name": "name",
           "SerializedName": "name",
           "Description": "name of the ModelForUnion",
           "Type": {
            "$id": "204",
            "Kind": "string"
           },
           "IsRequired": true,
           "IsReadOnly": false
          },
          {
           "$id": "205",
           "Name": "age",
           "SerializedName": "age",
           "Description": "age of the ModelForUnion",
           "Type": {
            "$id": "206",
            "Kind": "int32"
           },
           "IsRequired": false,
           "IsReadOnly": false
          }
         ]
        },
        {
         "$id": "207",
         "Kind": "Array",
         "Name": "Array",
         "ElementType": {
          "$ref": "202"
         }
        }
       ]
      }
     },
     "IsRequired": true,
     "IsReadOnly": false
    }
   ]
  },
  {
   "$ref": "189"
  },
  {
   "$ref": "202"
  }
 ],
 "Clients": [
  {
   "$id": "208",
   "Name": "NoDocsTypeSpecClient",
   "Description": "This is a sample typespec project.",
   "Operations": [
    {
     "$id": "209",
     "Name": "topAction",
     "ResourceName": "NoDocsTypeSpec",
     "Description": "top level method",
     "Accessibility": "public",
     "Parameters": [
      {
       "$id": "210",
       "Name": "endpoint",
       "NameInRequest": "endpoint",
       "Type": {
        "$id": "211",
        "Kind": "uri",
        "IsNullable": false
       },
       "Location": "Uri",
       "IsApiVersion": false,
       "IsResourceParameter": false,
       "IsContentType": false,
       "IsRequired": true,
       "IsEndpoint": true,
       "SkipUrlEncoding": false,
       "Explode": false,
       "Kind": "Client"
      },
      {
       "$id": "212",
       "Name": "accept",
       "NameInRequest": "Accept",
       "Type": {
        "$id": "213",
        "Kind": "string",
        "IsNullable": false
       },
       "Location": "Header",
       "IsApiVersion": false,
       "IsResourceParameter": false,
       "IsContentType": false,
       "IsRequired": true,
       "IsEndpoint": false,
       "SkipUrlEncoding": false,
       "Explode": false,
       "Kind": "Constant",
       "DefaultValue": {
        "$id": "214",
        "Type": {
         "$ref": "213"
        },
        "Value": "application/json"
       }
      }
     ],
     "Responses": [
      {
       "$id": "215",
       "StatusCodes": [
        200
       ],
       "BodyType": {
        "$ref": "72"
       },
       "BodyMediaType": "Json",
       "Headers": [],
       "IsErrorResponse": false,
       "ContentTypes": [
        "application/json"
       ]
      }
     ],
     "HttpMethod": "GET",
     "RequestBodyMediaType": "None",
     "Uri": "{endpoint}",
     "Path": "/top",
     "BufferResponse": true,
     "GenerateProtocolMethod": true,
     "GenerateConvenienceMethod": false
    },
    {
     "$id": "216",
     "Name": "patchAction",
     "ResourceName": "NoDocsTypeSpec",
     "Description": "top level patch",
     "Accessibility": "public",
     "Parameters": [
      {
       "$ref": "210"
      },
      {
       "$id": "217",
       "Name": "body",
       "NameInRequest": "body",
       "Type": {
        "$ref": "72"
       },
       "Location": "Body",
       "IsRequired": true,
       "IsApiVersion": false,
       "IsResourceParameter": false,
       "IsContentType": false,
       "IsEndpoint": false,
       "SkipUrlEncoding": false,
       "Explode": false,
       "Kind": "Method"
      },
      {
       "$id": "218",
       "Name": "accept",
       "NameInRequest": "Accept",
       "Type": {
        "$id": "219",
        "Kind": "string",
        "IsNullable": false
       },
       "Location": "Header",
       "IsApiVersion": false,
       "IsResourceParameter": false,
       "IsContentType": false,
       "IsRequired": true,
       "IsEndpoint": false,
       "SkipUrlEncoding": false,
       "Explode": false,
       "Kind": "Constant",
       "DefaultValue": {
        "$id": "220",
        "Type": {
         "$ref": "219"
        },
        "Value": "application/json"
       }
      },
      {
       "$id": "221",
       "Name": "contentType",
       "NameInRequest": "Content-Type",
       "Type": {
        "$id": "222",
        "Kind": "string",
        "IsNullable": false
       },
       "Location": "Header",
       "IsApiVersion": false,
       "IsResourceParameter": false,
       "IsContentType": true,
       "IsRequired": true,
       "IsEndpoint": false,
       "SkipUrlEncoding": false,
       "Explode": false,
       "Kind": "Constant",
       "DefaultValue": {
        "$id": "223",
        "Type": {
         "$ref": "222"
        },
        "Value": "application/json"
       }
      }
     ],
     "Responses": [
      {
       "$id": "224",
       "StatusCodes": [
        200
       ],
       "BodyType": {
        "$ref": "72"
       },
       "BodyMediaType": "Json",
       "Headers": [],
       "IsErrorResponse": false,
       "ContentTypes": [
        "application/json"
       ]
      }
     ],
     "HttpMethod": "PATCH",
     "RequestBodyMediaType": "Json",
     "Uri": "{endpoint}",
     "Path": "/patch",
     "RequestMediaTypes": [
      "application/json"
     ],
     "BufferResponse": true,
     "GenerateProtocolMethod": true,
     "GenerateConvenienceMethod": false
    },
    {
     "$id": "225",
     "Name": "anonymousBody",
     "ResourceName": "NoDocsTypeSpec",
     "Description": "body parameter without body decorator",
     "Accessibility": "public",
     "Parameters": [
      {
       "$ref": "210"
      },
      {
       "$id": "226",
       "Name": "Thing",
       "NameInRequest": "Thing",
       "Description": "A model with a few properties of literal types",
       "Type": {
        "$ref": "72"
       },
       "Location": "Body",
       "IsRequired": true,
       "IsApiVersion": false,
       "IsResourceParameter": false,
       "IsContentType": false,
       "IsEndpoint": false,
       "SkipUrlEncoding": false,
       "Explode": false,
       "Kind": "Method"
      },
      {
       "$id": "227",
       "Name": "accept",
       "NameInRequest": "Accept",
       "Type": {
        "$id": "228",
        "Kind": "string",
        "IsNullable": false
       },
       "Location": "Header",
       "IsApiVersion": false,
       "IsResourceParameter": false,
       "IsContentType": false,
       "IsRequired": true,
       "IsEndpoint": false,
       "SkipUrlEncoding": false,
       "Explode": false,
       "Kind": "Constant",
       "DefaultValue": {
        "$id": "229",
        "Type": {
         "$ref": "228"
        },
        "Value": "application/json"
       }
      },
      {
       "$id": "230",
       "Name": "contentType",
       "NameInRequest": "Content-Type",
       "Type": {
        "$id": "231",
        "Kind": "string",
        "IsNullable": false
       },
       "Location": "Header",
       "IsApiVersion": false,
       "IsResourceParameter": false,
       "IsContentType": true,
       "IsRequired": true,
       "IsEndpoint": false,
       "SkipUrlEncoding": false,
       "Explode": false,
       "Kind": "Constant",
       "DefaultValue": {
        "$id": "232",
        "Type": {
         "$ref": "231"
        },
        "Value": "application/json"
       }
      }
     ],
     "Responses": [
      {
       "$id": "233",
       "StatusCodes": [
        200
       ],
       "BodyType": {
        "$ref": "72"
       },
       "BodyMediaType": "Json",
       "Headers": [],
       "IsErrorResponse": false,
       "ContentTypes": [
        "application/json"
       ]
      }
     ],
     "HttpMethod": "POST",
     "RequestBodyMediaType": "Json",
     "Uri": "{endpoint}",
     "Path": "/anonymousBody",
     "RequestMediaTypes": [
      "application/json"
     ],
     "BufferResponse": true,
     "GenerateProtocolMethod": true,
     "GenerateConvenienceMethod": true
    },
    {
     "$id": "234",
     "Name": "friendlyModel",
     "ResourceName": "NoDocsTypeSpec",
     "Description": "Model can have its friendly name",
     "Accessibility": "public",
     "Parameters": [
      {
       "$ref": "210"
      },
      {
       "$id": "235",
       "Name": "Friend",
       "NameInRequest": "NotFriend",
       "Description": "this is not a friendly model but with a friendly name",
       "Type": {
        "$ref": "109"
       },
       "Location": "Body",
       "IsRequired": true,
       "IsApiVersion": false,
       "IsResourceParameter": false,
       "IsContentType": false,
       "IsEndpoint": false,
       "SkipUrlEncoding": false,
       "Explode": false,
       "Kind": "Method"
      },
      {
       "$id": "236",
       "Name": "accept",
       "NameInRequest": "Accept",
       "Type": {
        "$id": "237",
        "Kind": "string",
        "IsNullable": false
       },
       "Location": "Header",
       "IsApiVersion": false,
       "IsResourceParameter": false,
       "IsContentType": false,
       "IsRequired": true,
       "IsEndpoint": false,
       "SkipUrlEncoding": false,
       "Explode": false,
       "Kind": "Constant",
       "DefaultValue": {
        "$id": "238",
        "Type": {
         "$ref": "237"
        },
        "Value": "application/json"
       }
      },
      {
       "$id": "239",
       "Name": "contentType",
       "NameInRequest": "Content-Type",
       "Type": {
        "$id": "240",
        "Kind": "string",
        "IsNullable": false
       },
       "Location": "Header",
       "IsApiVersion": false,
       "IsResourceParameter": false,
       "IsContentType": true,
       "IsRequired": true,
       "IsEndpoint": false,
       "SkipUrlEncoding": false,
       "Explode": false,
       "Kind": "Constant",
       "DefaultValue": {
        "$id": "241",
        "Type": {
         "$ref": "240"
        },
        "Value": "application/json"
       }
      }
     ],
     "Responses": [
      {
       "$id": "242",
       "StatusCodes": [
        200
       ],
       "BodyType": {
        "$ref": "109"
       },
       "BodyMediaType": "Json",
       "Headers": [],
       "IsErrorResponse": false,
       "ContentTypes": [
        "application/json"
       ]
      }
     ],
     "HttpMethod": "POST",
     "RequestBodyMediaType": "Json",
     "Uri": "{endpoint}",
     "Path": "/friendlyName",
     "RequestMediaTypes": [
      "application/json"
     ],
     "BufferResponse": true,
     "GenerateProtocolMethod": true,
     "GenerateConvenienceMethod": true
    },
    {
     "$id": "243",
     "Name": "addTimeHeader",
     "ResourceName": "NoDocsTypeSpec",
     "Accessibility": "public",
     "Parameters": [
      {
       "$ref": "210"
      },
      {
       "$id": "244",
       "Name": "repeatabilityFirstSent",
       "NameInRequest": "Repeatability-First-Sent",
       "Type": {
        "$id": "245",
        "Kind": "utcDateTime",
        "Encode": "rfc7231",
        "WireType": {
         "$id": "246",
         "Kind": "string"
        }
       },
       "Location": "Header",
       "IsRequired": false,
       "IsApiVersion": false,
       "IsResourceParameter": false,
       "IsContentType": false,
       "IsEndpoint": false,
       "SkipUrlEncoding": false,
       "Explode": false,
       "Kind": "Method"
      },
      {
       "$id": "247",
       "Name": "accept",
       "NameInRequest": "Accept",
       "Type": {
        "$id": "248",
        "Kind": "string",
        "IsNullable": false
       },
       "Location": "Header",
       "IsApiVersion": false,
       "IsResourceParameter": false,
       "IsContentType": false,
       "IsRequired": true,
       "IsEndpoint": false,
       "SkipUrlEncoding": false,
       "Explode": false,
       "Kind": "Constant",
       "DefaultValue": {
        "$id": "249",
        "Type": {
         "$ref": "248"
        },
        "Value": "application/json"
       }
      }
     ],
     "Responses": [
      {
       "$id": "250",
       "StatusCodes": [
        204
       ],
       "BodyMediaType": "Json",
       "Headers": [],
       "IsErrorResponse": false
      }
     ],
     "HttpMethod": "GET",
     "RequestBodyMediaType": "None",
     "Uri": "{endpoint}",
     "Path": "/",
     "BufferResponse": true,
     "GenerateProtocolMethod": true,
     "GenerateConvenienceMethod": false
    },
    {
     "$id": "251",
     "Name": "projectedNameModel",
     "ResourceName": "NoDocsTypeSpec",
     "Description": "Model can have its projected name",
     "Accessibility": "public",
     "Parameters": [
      {
       "$ref": "210"
      },
      {
       "$id": "252",
       "Name": "ProjectedModel",
       "NameInRequest": "ModelWithProjectedName",
       "Description": "this is a model with a projected name",
       "Type": {
        "$ref": "112"
       },
       "Location": "Body",
       "IsRequired": true,
       "IsApiVersion": false,
       "IsResourceParameter": false,
       "IsContentType": false,
       "IsEndpoint": false,
       "SkipUrlEncoding": false,
       "Explode": false,
       "Kind": "Method"
      },
      {
       "$id": "253",
       "Name": "accept",
       "NameInRequest": "Accept",
       "Type": {
        "$id": "254",
        "Kind": "string",
        "IsNullable": false
       },
       "Location": "Header",
       "IsApiVersion": false,
       "IsResourceParameter": false,
       "IsContentType": false,
       "IsRequired": true,
       "IsEndpoint": false,
       "SkipUrlEncoding": false,
       "Explode": false,
       "Kind": "Constant",
       "DefaultValue": {
        "$id": "255",
        "Type": {
         "$ref": "254"
        },
        "Value": "application/json"
       }
      },
      {
       "$id": "256",
       "Name": "contentType",
       "NameInRequest": "Content-Type",
       "Type": {
        "$id": "257",
        "Kind": "string",
        "IsNullable": false
       },
       "Location": "Header",
       "IsApiVersion": false,
       "IsResourceParameter": false,
       "IsContentType": true,
       "IsRequired": true,
       "IsEndpoint": false,
       "SkipUrlEncoding": false,
       "Explode": false,
       "Kind": "Constant",
       "DefaultValue": {
        "$id": "258",
        "Type": {
         "$ref": "257"
        },
        "Value": "application/json"
       }
      }
     ],
     "Responses": [
      {
       "$id": "259",
       "StatusCodes": [
        200
       ],
       "BodyType": {
        "$ref": "112"
       },
       "BodyMediaType": "Json",
       "Headers": [],
       "IsErrorResponse": false,
       "ContentTypes": [
        "application/json"
       ]
      }
     ],
     "HttpMethod": "POST",
     "RequestBodyMediaType": "Json",
     "Uri": "{endpoint}",
     "Path": "/projectedName",
     "RequestMediaTypes": [
      "application/json"
     ],
     "BufferResponse": true,
     "GenerateProtocolMethod": true,
     "GenerateConvenienceMethod": true
    },
    {
     "$id": "260",
     "Name": "returnsAnonymousModel",
     "ResourceName": "NoDocsTypeSpec",
     "Description": "return anonymous model",
     "Accessibility": "public",
     "Parameters": [
      {
       "$ref": "210"
      },
      {
       "$id": "261",
       "Name": "accept",
       "NameInRequest": "Accept",
       "Type": {
        "$id": "262",
        "Kind": "string",
        "IsNullable": false
       },
       "Location": "Header",
       "IsApiVersion": false,
       "IsResourceParameter": false,
       "IsContentType": false,
       "IsRequired": true,
       "IsEndpoint": false,
       "SkipUrlEncoding": false,
       "Explode": false,
       "Kind": "Constant",
       "DefaultValue": {
        "$id": "263",
        "Type": {
         "$ref": "262"
        },
        "Value": "application/json"
       }
      }
     ],
     "Responses": [
      {
       "$id": "264",
       "StatusCodes": [
        200
       ],
       "BodyType": {
        "$ref": "115"
       },
       "BodyMediaType": "Json",
       "Headers": [],
       "IsErrorResponse": false,
       "ContentTypes": [
        "application/json"
       ]
      }
     ],
     "HttpMethod": "POST",
     "RequestBodyMediaType": "None",
     "Uri": "{endpoint}",
     "Path": "/retunsAnonymousModel",
     "BufferResponse": true,
     "GenerateProtocolMethod": true,
     "GenerateConvenienceMethod": true
    },
    {
     "$id": "265",
     "Name": "headAsBoolean",
     "ResourceName": "NoDocsTypeSpec",
     "Description": "head as boolean.",
     "Accessibility": "public",
     "Parameters": [
      {
       "$ref": "210"
      },
      {
       "$id": "266",
       "Name": "id",
       "NameInRequest": "id",
       "Type": {
        "$id": "267",
        "Kind": "string"
       },
       "Location": "Path",
       "IsRequired": true,
       "IsApiVersion": false,
       "IsResourceParameter": false,
       "IsContentType": false,
       "IsEndpoint": false,
       "SkipUrlEncoding": false,
       "Explode": false,
       "Kind": "Method"
      },
      {
       "$id": "268",
       "Name": "accept",
       "NameInRequest": "Accept",
       "Type": {
        "$id": "269",
        "Kind": "string",
        "IsNullable": false
       },
       "Location": "Header",
       "IsApiVersion": false,
       "IsResourceParameter": false,
       "IsContentType": false,
       "IsRequired": true,
       "IsEndpoint": false,
       "SkipUrlEncoding": false,
       "Explode": false,
       "Kind": "Constant",
       "DefaultValue": {
        "$id": "270",
        "Type": {
         "$ref": "269"
        },
        "Value": "application/json"
       }
      }
     ],
     "Responses": [
      {
       "$id": "271",
       "StatusCodes": [
        204
       ],
       "BodyMediaType": "Json",
       "Headers": [],
       "IsErrorResponse": false
      }
     ],
     "HttpMethod": "HEAD",
     "RequestBodyMediaType": "None",
     "Uri": "{endpoint}",
     "Path": "/headAsBoolean/{id}",
     "BufferResponse": true,
     "GenerateProtocolMethod": true,
     "GenerateConvenienceMethod": true
    },
    {
     "$id": "272",
     "Name": "stringBody",
     "ResourceName": "NoDocsTypeSpec",
     "Description": "The body parameter type is string.",
     "Accessibility": "public",
     "Parameters": [
      {
       "$ref": "210"
      },
      {
       "$id": "273",
       "Name": "body",
       "NameInRequest": "body",
       "Type": {
        "$id": "274",
        "Kind": "string"
       },
       "Location": "Body",
       "IsRequired": true,
       "IsApiVersion": false,
       "IsResourceParameter": false,
       "IsContentType": false,
       "IsEndpoint": false,
       "SkipUrlEncoding": false,
       "Explode": false,
       "Kind": "Method"
      },
      {
       "$id": "275",
       "Name": "contentType",
       "NameInRequest": "Content-Type",
       "Type": {
        "$id": "276",
        "Kind": "string",
        "IsNullable": false
       },
       "Location": "Header",
       "IsApiVersion": false,
       "IsResourceParameter": false,
       "IsContentType": true,
       "IsRequired": true,
       "IsEndpoint": false,
       "SkipUrlEncoding": false,
       "Explode": false,
       "Kind": "Constant",
       "DefaultValue": {
        "$id": "277",
        "Type": {
         "$ref": "276"
        },
        "Value": "application/json"
       }
      },
      {
       "$id": "278",
       "Name": "accept",
       "NameInRequest": "Accept",
       "Type": {
        "$id": "279",
        "Kind": "string",
        "IsNullable": false
       },
       "Location": "Header",
       "IsApiVersion": false,
       "IsResourceParameter": false,
       "IsContentType": false,
       "IsRequired": true,
       "IsEndpoint": false,
       "SkipUrlEncoding": false,
       "Explode": false,
       "Kind": "Constant",
       "DefaultValue": {
        "$id": "280",
        "Type": {
         "$ref": "279"
        },
        "Value": "application/json"
       }
      }
     ],
     "Responses": [
      {
       "$id": "281",
       "StatusCodes": [
        204
       ],
       "BodyMediaType": "Json",
       "Headers": [],
       "IsErrorResponse": false
      }
     ],
     "HttpMethod": "PUT",
     "RequestBodyMediaType": "None",
     "Uri": "{endpoint}",
     "Path": "/stringBody",
     "RequestMediaTypes": [
      "application/json"
     ],
     "BufferResponse": true,
     "GenerateProtocolMethod": true,
     "GenerateConvenienceMethod": true
    },
    {
     "$id": "282",
     "Name": "boolBody",
     "ResourceName": "NoDocsTypeSpec",
     "Description": "The body parameter type is bool.",
     "Accessibility": "public",
     "Parameters": [
      {
       "$ref": "210"
      },
      {
       "$id": "283",
       "Name": "body",
       "NameInRequest": "body",
       "Type": {
        "$id": "284",
        "Kind": "boolean"
       },
       "Location": "Body",
       "IsRequired": true,
       "IsApiVersion": false,
       "IsResourceParameter": false,
       "IsContentType": false,
       "IsEndpoint": false,
       "SkipUrlEncoding": false,
       "Explode": false,
       "Kind": "Method"
      },
      {
       "$id": "285",
       "Name": "contentType",
       "NameInRequest": "Content-Type",
       "Type": {
        "$id": "286",
        "Kind": "string",
        "IsNullable": false
       },
       "Location": "Header",
       "IsApiVersion": false,
       "IsResourceParameter": false,
       "IsContentType": true,
       "IsRequired": true,
       "IsEndpoint": false,
       "SkipUrlEncoding": false,
       "Explode": false,
       "Kind": "Constant",
       "DefaultValue": {
        "$id": "287",
        "Type": {
         "$ref": "286"
        },
        "Value": "application/json"
       }
      },
      {
       "$id": "288",
       "Name": "accept",
       "NameInRequest": "Accept",
       "Type": {
        "$id": "289",
        "Kind": "string",
        "IsNullable": false
       },
       "Location": "Header",
       "IsApiVersion": false,
       "IsResourceParameter": false,
       "IsContentType": false,
       "IsRequired": true,
       "IsEndpoint": false,
       "SkipUrlEncoding": false,
       "Explode": false,
       "Kind": "Constant",
       "DefaultValue": {
        "$id": "290",
        "Type": {
         "$ref": "289"
        },
        "Value": "application/json"
       }
      }
     ],
     "Responses": [
      {
       "$id": "291",
       "StatusCodes": [
        204
       ],
       "BodyMediaType": "Json",
       "Headers": [],
       "IsErrorResponse": false
      }
     ],
     "HttpMethod": "PUT",
     "RequestBodyMediaType": "None",
     "Uri": "{endpoint}",
     "Path": "/boolBody",
     "RequestMediaTypes": [
      "application/json"
     ],
     "BufferResponse": true,
     "GenerateProtocolMethod": true,
     "GenerateConvenienceMethod": true
    },
    {
     "$id": "292",
     "Name": "dateTimeBody",
     "ResourceName": "NoDocsTypeSpec",
     "Description": "The body parameter type is datetime.",
     "Accessibility": "public",
     "Parameters": [
      {
       "$ref": "210"
      },
      {
       "$id": "293",
       "Name": "body",
       "NameInRequest": "body",
       "Type": {
        "$id": "294",
        "Kind": "utcDateTime",
        "Encode": "rfc3339",
        "WireType": {
         "$id": "295",
         "Kind": "string"
        }
       },
       "Location": "Body",
       "IsRequired": true,
       "IsApiVersion": false,
       "IsResourceParameter": false,
       "IsContentType": false,
       "IsEndpoint": false,
       "SkipUrlEncoding": false,
       "Explode": false,
       "Kind": "Method"
      },
      {
       "$id": "296",
       "Name": "contentType",
       "NameInRequest": "Content-Type",
       "Type": {
        "$id": "297",
        "Kind": "string",
        "IsNullable": false
       },
       "Location": "Header",
       "IsApiVersion": false,
       "IsResourceParameter": false,
       "IsContentType": true,
       "IsRequired": true,
       "IsEndpoint": false,
       "SkipUrlEncoding": false,
       "Explode": false,
       "Kind": "Constant",
       "DefaultValue": {
        "$id": "298",
        "Type": {
         "$ref": "297"
        },
        "Value": "application/json"
       }
      },
      {
       "$id": "299",
       "Name": "accept",
       "NameInRequest": "Accept",
       "Type": {
        "$id": "300",
        "Kind": "string",
        "IsNullable": false
       },
       "Location": "Header",
       "IsApiVersion": false,
       "IsResourceParameter": false,
       "IsContentType": false,
       "IsRequired": true,
       "IsEndpoint": false,
       "SkipUrlEncoding": false,
       "Explode": false,
       "Kind": "Constant",
       "DefaultValue": {
        "$id": "301",
        "Type": {
         "$ref": "300"
        },
        "Value": "application/json"
       }
      }
     ],
     "Responses": [
      {
       "$id": "302",
       "StatusCodes": [
        204
       ],
       "BodyMediaType": "Json",
       "Headers": [],
       "IsErrorResponse": false
      }
     ],
     "HttpMethod": "PUT",
     "RequestBodyMediaType": "None",
     "Uri": "{endpoint}",
     "Path": "/dateTimeBody",
     "RequestMediaTypes": [
      "application/json"
     ],
     "BufferResponse": true,
     "GenerateProtocolMethod": true,
     "GenerateConvenienceMethod": true
    },
    {
     "$id": "303",
     "Name": "returnString",
     "ResourceName": "NoDocsTypeSpec",
     "Description": "The return type is datetime.",
     "Accessibility": "public",
     "Parameters": [
      {
       "$ref": "210"
      },
      {
       "$id": "304",
       "Name": "accept",
       "NameInRequest": "Accept",
       "Type": {
        "$id": "305",
        "Kind": "string",
        "IsNullable": false
       },
       "Location": "Header",
       "IsApiVersion": false,
       "IsResourceParameter": false,
       "IsContentType": false,
       "IsRequired": true,
       "IsEndpoint": false,
       "SkipUrlEncoding": false,
       "Explode": false,
       "Kind": "Constant",
       "DefaultValue": {
        "$id": "306",
        "Type": {
         "$ref": "305"
        },
        "Value": "application/json"
       }
      }
     ],
     "Responses": [
      {
       "$id": "307",
       "StatusCodes": [
        200
       ],
       "BodyType": {
        "$id": "308",
        "Kind": "string"
       },
       "BodyMediaType": "Json",
       "Headers": [],
       "IsErrorResponse": false,
       "ContentTypes": [
        "application/json"
       ]
      }
     ],
     "HttpMethod": "PUT",
     "RequestBodyMediaType": "None",
     "Uri": "{endpoint}",
     "Path": "/returnString",
     "BufferResponse": true,
     "GenerateProtocolMethod": true,
     "GenerateConvenienceMethod": true
    },
    {
     "$id": "309",
     "Name": "returnUnknown",
     "ResourceName": "NoDocsTypeSpec",
     "Accessibility": "public",
     "Parameters": [
      {
       "$ref": "210"
      },
      {
       "$id": "310",
       "Name": "accept",
       "NameInRequest": "Accept",
       "Type": {
        "$id": "311",
        "Kind": "string",
        "IsNullable": false
       },
       "Location": "Header",
       "IsApiVersion": false,
       "IsResourceParameter": false,
       "IsContentType": false,
       "IsRequired": true,
       "IsEndpoint": false,
       "SkipUrlEncoding": false,
       "Explode": false,
       "Kind": "Constant",
       "DefaultValue": {
        "$id": "312",
        "Type": {
         "$ref": "311"
        },
        "Value": "application/json"
       }
      }
     ],
     "Responses": [
      {
       "$id": "313",
       "StatusCodes": [
        200
       ],
       "BodyType": {
        "$id": "314",
        "Kind": "any"
       },
       "BodyMediaType": "Json",
       "Headers": [],
       "IsErrorResponse": false,
       "ContentTypes": [
        "application/json"
       ]
      }
     ],
     "HttpMethod": "PUT",
     "RequestBodyMediaType": "None",
     "Uri": "{endpoint}",
     "Path": "/returnUnknown",
     "BufferResponse": true,
     "GenerateProtocolMethod": true,
     "GenerateConvenienceMethod": true
    },
    {
     "$id": "315",
     "Name": "recursiveExtension",
     "ResourceName": "NoDocsTypeSpec",
     "Description": "test parent reference child",
     "Accessibility": "public",
     "Parameters": [
      {
       "$ref": "210"
      },
      {
       "$id": "316",
       "Name": "input",
       "NameInRequest": "input",
       "Type": {
        "$ref": "116"
       },
       "Location": "Body",
       "IsRequired": true,
       "IsApiVersion": false,
       "IsResourceParameter": false,
       "IsContentType": false,
       "IsEndpoint": false,
       "SkipUrlEncoding": false,
       "Explode": false,
       "Kind": "Method"
      },
      {
       "$id": "317",
       "Name": "contentType",
       "NameInRequest": "Content-Type",
       "Type": {
        "$id": "318",
        "Kind": "string",
        "IsNullable": false
       },
       "Location": "Header",
       "IsApiVersion": false,
       "IsResourceParameter": false,
       "IsContentType": true,
       "IsRequired": true,
       "IsEndpoint": false,
       "SkipUrlEncoding": false,
       "Explode": false,
       "Kind": "Constant",
       "DefaultValue": {
        "$id": "319",
        "Type": {
         "$ref": "318"
        },
        "Value": "application/json"
       }
      },
      {
       "$id": "320",
       "Name": "accept",
       "NameInRequest": "Accept",
       "Type": {
        "$id": "321",
        "Kind": "string",
        "IsNullable": false
       },
       "Location": "Header",
       "IsApiVersion": false,
       "IsResourceParameter": false,
       "IsContentType": false,
       "IsRequired": true,
       "IsEndpoint": false,
       "SkipUrlEncoding": false,
       "Explode": false,
       "Kind": "Constant",
       "DefaultValue": {
        "$id": "322",
        "Type": {
         "$ref": "321"
        },
        "Value": "application/json"
       }
      }
     ],
     "Responses": [
      {
       "$id": "323",
       "StatusCodes": [
        204
       ],
       "BodyMediaType": "Json",
       "Headers": [],
       "IsErrorResponse": false
      }
     ],
     "HttpMethod": "PUT",
     "RequestBodyMediaType": "Json",
     "Uri": "{endpoint}",
     "Path": "/recursiveExtension",
     "RequestMediaTypes": [
      "application/json"
     ],
     "BufferResponse": true,
     "GenerateProtocolMethod": true,
     "GenerateConvenienceMethod": true
    },
    {
     "$id": "324",
     "Name": "threeLevelRecursive",
     "ResourceName": "NoDocsTypeSpec",
     "Description": "test three level recursive extension",
     "Accessibility": "public",
     "Parameters": [
      {
       "$ref": "210"
      },
      {
       "$id": "325",
       "Name": "input",
       "NameInRequest": "input",
       "Type": {
        "$ref": "122"
       },
       "Location": "Body",
       "IsRequired": true,
       "IsApiVersion": false,
       "IsResourceParameter": false,
       "IsContentType": false,
       "IsEndpoint": false,
       "SkipUrlEncoding": false,
       "Explode": false,
       "Kind": "Method"
      },
      {
       "$id": "326",
       "Name": "contentType",
       "NameInRequest": "Content-Type",
       "Type": {
        "$id": "327",
        "Kind": "string",
        "IsNullable": false
       },
       "Location": "Header",
       "IsApiVersion": false,
       "IsResourceParameter": false,
       "IsContentType": true,
       "IsRequired": true,
       "IsEndpoint": false,
       "SkipUrlEncoding": false,
       "Explode": false,
       "Kind": "Constant",
       "DefaultValue": {
        "$id": "328",
        "Type": {
         "$ref": "327"
        },
        "Value": "application/json"
       }
      },
      {
       "$id": "329",
       "Name": "accept",
       "NameInRequest": "Accept",
       "Type": {
        "$id": "330",
        "Kind": "string",
        "IsNullable": false
       },
       "Location": "Header",
       "IsApiVersion": false,
       "IsResourceParameter": false,
       "IsContentType": false,
       "IsRequired": true,
       "IsEndpoint": false,
       "SkipUrlEncoding": false,
       "Explode": false,
       "Kind": "Constant",
       "DefaultValue": {
        "$id": "331",
        "Type": {
         "$ref": "330"
        },
        "Value": "application/json"
       }
      }
     ],
     "Responses": [
      {
       "$id": "332",
       "StatusCodes": [
        204
       ],
       "BodyMediaType": "Json",
       "Headers": [],
       "IsErrorResponse": false
      }
     ],
     "HttpMethod": "PUT",
     "RequestBodyMediaType": "Json",
     "Uri": "{endpoint}",
     "Path": "/threeLevelRecursive",
     "RequestMediaTypes": [
      "application/json"
     ],
     "BufferResponse": true,
     "GenerateProtocolMethod": true,
     "GenerateConvenienceMethod": true
    },
    {
     "$id": "333",
     "Name": "recursiveModels",
     "ResourceName": "NoDocsTypeSpec",
     "Description": "test child reference parent",
     "Accessibility": "public",
     "Parameters": [
      {
       "$ref": "210"
      },
      {
       "$id": "334",
       "Name": "input",
       "NameInRequest": "input",
       "Type": {
        "$ref": "131"
       },
       "Location": "Body",
       "IsRequired": true,
       "IsApiVersion": false,
       "IsResourceParameter": false,
       "IsContentType": false,
       "IsEndpoint": false,
       "SkipUrlEncoding": false,
       "Explode": false,
       "Kind": "Method"
      },
      {
       "$id": "335",
       "Name": "contentType",
       "NameInRequest": "Content-Type",
       "Type": {
        "$id": "336",
        "Kind": "string",
        "IsNullable": false
       },
       "Location": "Header",
       "IsApiVersion": false,
       "IsResourceParameter": false,
       "IsContentType": true,
       "IsRequired": true,
       "IsEndpoint": false,
       "SkipUrlEncoding": false,
       "Explode": false,
       "Kind": "Constant",
       "DefaultValue": {
        "$id": "337",
        "Type": {
         "$ref": "336"
        },
        "Value": "application/json"
       }
      },
      {
       "$id": "338",
       "Name": "accept",
       "NameInRequest": "Accept",
       "Type": {
        "$id": "339",
        "Kind": "string",
        "IsNullable": false
       },
       "Location": "Header",
       "IsApiVersion": false,
       "IsResourceParameter": false,
       "IsContentType": false,
       "IsRequired": true,
       "IsEndpoint": false,
       "SkipUrlEncoding": false,
       "Explode": false,
       "Kind": "Constant",
       "DefaultValue": {
        "$id": "340",
        "Type": {
         "$ref": "339"
        },
        "Value": "application/json"
       }
      }
     ],
     "Responses": [
      {
       "$id": "341",
       "StatusCodes": [
        204
       ],
       "BodyMediaType": "Json",
       "Headers": [],
       "IsErrorResponse": false
      }
     ],
     "HttpMethod": "PUT",
     "RequestBodyMediaType": "Json",
     "Uri": "{endpoint}",
     "Path": "/recursiveModels",
     "RequestMediaTypes": [
      "application/json"
     ],
     "BufferResponse": true,
     "GenerateProtocolMethod": true,
     "GenerateConvenienceMethod": true
    },
    {
     "$id": "342",
     "Name": "ContainSelfModels",
     "ResourceName": "NoDocsTypeSpec",
     "Description": "test contain self models",
     "Accessibility": "public",
     "Parameters": [
      {
       "$ref": "210"
      },
      {
       "$id": "343",
       "Name": "input",
       "NameInRequest": "input",
       "Type": {
        "$ref": "137"
       },
       "Location": "Body",
       "IsRequired": true,
       "IsApiVersion": false,
       "IsResourceParameter": false,
       "IsContentType": false,
       "IsEndpoint": false,
       "SkipUrlEncoding": false,
       "Explode": false,
       "Kind": "Method"
      },
      {
       "$id": "344",
       "Name": "contentType",
       "NameInRequest": "Content-Type",
       "Type": {
        "$id": "345",
        "Kind": "string",
        "IsNullable": false
       },
       "Location": "Header",
       "IsApiVersion": false,
       "IsResourceParameter": false,
       "IsContentType": true,
       "IsRequired": true,
       "IsEndpoint": false,
       "SkipUrlEncoding": false,
       "Explode": false,
       "Kind": "Constant",
       "DefaultValue": {
        "$id": "346",
        "Type": {
         "$ref": "345"
        },
        "Value": "application/json"
       }
      },
      {
       "$id": "347",
       "Name": "accept",
       "NameInRequest": "Accept",
       "Type": {
        "$id": "348",
        "Kind": "string",
        "IsNullable": false
       },
       "Location": "Header",
       "IsApiVersion": false,
       "IsResourceParameter": false,
       "IsContentType": false,
       "IsRequired": true,
       "IsEndpoint": false,
       "SkipUrlEncoding": false,
       "Explode": false,
       "Kind": "Constant",
       "DefaultValue": {
        "$id": "349",
        "Type": {
         "$ref": "348"
        },
        "Value": "application/json"
       }
      }
     ],
     "Responses": [
      {
       "$id": "350",
       "StatusCodes": [
        204
       ],
       "BodyMediaType": "Json",
       "Headers": [],
       "IsErrorResponse": false
      }
     ],
     "HttpMethod": "PUT",
     "RequestBodyMediaType": "Json",
     "Uri": "{endpoint}",
     "Path": "/containSelfModels",
     "RequestMediaTypes": [
      "application/json"
     ],
     "BufferResponse": true,
     "GenerateProtocolMethod": true,
     "GenerateConvenienceMethod": true
    },
    {
     "$id": "351",
     "Name": "enumParameter",
     "ResourceName": "NoDocsTypeSpec",
     "Description": "test enum parameter.",
     "Accessibility": "public",
     "Parameters": [
      {
       "$ref": "210"
      },
      {
       "$id": "352",
       "Name": "p1",
       "NameInRequest": "p1",
       "Type": {
        "$ref": "20"
       },
       "Location": "Path",
       "IsRequired": true,
       "IsApiVersion": false,
       "IsResourceParameter": false,
       "IsContentType": false,
       "IsEndpoint": false,
       "SkipUrlEncoding": false,
       "Explode": false,
       "Kind": "Method"
      },
      {
       "$id": "353",
       "Name": "accept",
       "NameInRequest": "Accept",
       "Type": {
        "$id": "354",
        "Kind": "string",
        "IsNullable": false
       },
       "Location": "Header",
       "IsApiVersion": false,
       "IsResourceParameter": false,
       "IsContentType": false,
       "IsRequired": true,
       "IsEndpoint": false,
       "SkipUrlEncoding": false,
       "Explode": false,
       "Kind": "Constant",
       "DefaultValue": {
        "$id": "355",
        "Type": {
         "$ref": "354"
        },
        "Value": "application/json"
       }
      }
     ],
     "Responses": [
      {
       "$id": "356",
       "StatusCodes": [
        204
       ],
       "BodyMediaType": "Json",
       "Headers": [],
       "IsErrorResponse": false
      }
     ],
     "HttpMethod": "GET",
     "RequestBodyMediaType": "None",
     "Uri": "{endpoint}",
     "Path": "/enumParameter/{p1}",
     "BufferResponse": true,
     "GenerateProtocolMethod": true,
     "GenerateConvenienceMethod": true
    },
    {
     "$id": "357",
     "Name": "bodyIsModelWithProjectedEnum",
     "ResourceName": "NoDocsTypeSpec",
     "Description": "test enum parameter.",
     "Accessibility": "public",
     "Parameters": [
      {
       "$ref": "210"
      },
      {
       "$id": "358",
       "Name": "body",
       "NameInRequest": "body",
       "Type": {
        "$ref": "139"
       },
       "Location": "Body",
       "IsRequired": true,
       "IsApiVersion": false,
       "IsResourceParameter": false,
       "IsContentType": false,
       "IsEndpoint": false,
       "SkipUrlEncoding": false,
       "Explode": false,
       "Kind": "Method"
      },
      {
       "$id": "359",
       "Name": "contentType",
       "NameInRequest": "Content-Type",
       "Type": {
        "$id": "360",
        "Kind": "string",
        "IsNullable": false
       },
       "Location": "Header",
       "IsApiVersion": false,
       "IsResourceParameter": false,
       "IsContentType": true,
       "IsRequired": true,
       "IsEndpoint": false,
       "SkipUrlEncoding": false,
       "Explode": false,
       "Kind": "Constant",
       "DefaultValue": {
        "$id": "361",
        "Type": {
         "$ref": "360"
        },
        "Value": "application/json"
       }
      },
      {
       "$id": "362",
       "Name": "accept",
       "NameInRequest": "Accept",
       "Type": {
        "$id": "363",
        "Kind": "string",
        "IsNullable": false
       },
       "Location": "Header",
       "IsApiVersion": false,
       "IsResourceParameter": false,
       "IsContentType": false,
       "IsRequired": true,
       "IsEndpoint": false,
       "SkipUrlEncoding": false,
       "Explode": false,
       "Kind": "Constant",
       "DefaultValue": {
        "$id": "364",
        "Type": {
         "$ref": "363"
        },
        "Value": "application/json"
       }
      }
     ],
     "Responses": [
      {
       "$id": "365",
       "StatusCodes": [
        204
       ],
       "BodyMediaType": "Json",
       "Headers": [],
       "IsErrorResponse": false
      }
     ],
     "HttpMethod": "PUT",
     "RequestBodyMediaType": "Json",
     "Uri": "{endpoint}",
     "Path": "/bodyIsModelWithProjectedEnum",
     "RequestMediaTypes": [
      "application/json"
     ],
     "BufferResponse": true,
     "GenerateProtocolMethod": true,
     "GenerateConvenienceMethod": true
    },
    {
     "$id": "366",
     "Name": "optionalDictionary",
     "ResourceName": "NoDocsTypeSpec",
     "Description": "test optional dictionary.",
     "Accessibility": "public",
     "Parameters": [
      {
       "$ref": "210"
      },
      {
       "$id": "367",
       "Name": "body",
       "NameInRequest": "body",
       "Type": {
        "$id": "368",
        "Kind": "Dictionary",
        "Name": "Dictionary",
        "KeyType": {
         "$id": "369",
         "Kind": "string"
        },
        "ValueType": {
         "$id": "370",
         "Kind": "int32"
        }
       },
       "Location": "Body",
       "IsRequired": false,
       "IsApiVersion": false,
       "IsResourceParameter": false,
       "IsContentType": false,
       "IsEndpoint": false,
       "SkipUrlEncoding": false,
       "Explode": false,
       "Kind": "Method"
      },
      {
       "$id": "371",
       "Name": "contentType",
       "NameInRequest": "Content-Type",
       "Type": {
        "$id": "372",
        "Kind": "string",
        "IsNullable": false
       },
       "Location": "Header",
       "IsApiVersion": false,
       "IsResourceParameter": false,
       "IsContentType": true,
       "IsRequired": true,
       "IsEndpoint": false,
       "SkipUrlEncoding": false,
       "Explode": false,
       "Kind": "Constant",
       "DefaultValue": {
        "$id": "373",
        "Type": {
         "$ref": "372"
        },
        "Value": "application/json"
       }
      },
      {
       "$id": "374",
       "Name": "accept",
       "NameInRequest": "Accept",
       "Type": {
        "$id": "375",
        "Kind": "string",
        "IsNullable": false
       },
       "Location": "Header",
       "IsApiVersion": false,
       "IsResourceParameter": false,
       "IsContentType": false,
       "IsRequired": true,
       "IsEndpoint": false,
       "SkipUrlEncoding": false,
       "Explode": false,
       "Kind": "Constant",
       "DefaultValue": {
        "$id": "376",
        "Type": {
         "$ref": "375"
        },
        "Value": "application/json"
       }
      }
     ],
     "Responses": [
      {
       "$id": "377",
       "StatusCodes": [
        204
       ],
       "BodyMediaType": "Json",
       "Headers": [],
       "IsErrorResponse": false
      }
     ],
     "HttpMethod": "PUT",
     "RequestBodyMediaType": "Json",
     "Uri": "{endpoint}",
     "Path": "/optionalDictionary",
     "RequestMediaTypes": [
      "application/json"
     ],
     "BufferResponse": true,
     "GenerateProtocolMethod": true,
     "GenerateConvenienceMethod": true
    },
    {
     "$id": "378",
     "Name": "azureLocationOp",
     "ResourceName": "NoDocsTypeSpec",
     "Description": "test optional dictionary.",
     "Accessibility": "public",
     "Parameters": [
      {
       "$ref": "210"
      },
      {
       "$id": "379",
       "Name": "location",
       "NameInRequest": "location",
       "Type": {
        "$id": "380",
        "Kind": "azureLocation",
        "Encode": "string"
       },
       "Location": "Query",
       "IsRequired": true,
       "IsApiVersion": false,
       "IsResourceParameter": false,
       "IsContentType": false,
       "IsEndpoint": false,
       "SkipUrlEncoding": false,
       "Explode": false,
       "Kind": "Method"
      },
      {
       "$id": "381",
       "Name": "regenLocation",
       "NameInRequest": "regen-location",
       "Type": {
        "$id": "382",
        "Kind": "azureLocation",
        "Encode": "string"
       },
       "Location": "Header",
       "IsRequired": true,
       "IsApiVersion": false,
       "IsResourceParameter": false,
       "IsContentType": false,
       "IsEndpoint": false,
       "SkipUrlEncoding": false,
       "Explode": false,
       "Kind": "Method"
      },
      {
       "$id": "383",
       "Name": "body",
       "NameInRequest": "body",
       "Type": {
        "$ref": "141"
       },
       "Location": "Body",
       "IsRequired": false,
       "IsApiVersion": false,
       "IsResourceParameter": false,
       "IsContentType": false,
       "IsEndpoint": false,
       "SkipUrlEncoding": false,
       "Explode": false,
       "Kind": "Method"
      },
      {
       "$id": "384",
       "Name": "contentType",
       "NameInRequest": "Content-Type",
       "Type": {
        "$id": "385",
        "Kind": "string",
        "IsNullable": false
       },
       "Location": "Header",
       "IsApiVersion": false,
       "IsResourceParameter": false,
       "IsContentType": true,
       "IsRequired": true,
       "IsEndpoint": false,
       "SkipUrlEncoding": false,
       "Explode": false,
       "Kind": "Constant",
       "DefaultValue": {
        "$id": "386",
        "Type": {
         "$ref": "385"
        },
        "Value": "application/json"
       }
      },
      {
       "$id": "387",
       "Name": "accept",
       "NameInRequest": "Accept",
       "Type": {
        "$id": "388",
        "Kind": "string",
        "IsNullable": false
       },
       "Location": "Header",
       "IsApiVersion": false,
       "IsResourceParameter": false,
       "IsContentType": false,
       "IsRequired": true,
       "IsEndpoint": false,
       "SkipUrlEncoding": false,
       "Explode": false,
       "Kind": "Constant",
       "DefaultValue": {
        "$id": "389",
        "Type": {
         "$ref": "388"
        },
        "Value": "application/json"
       }
      }
     ],
     "Responses": [
      {
       "$id": "390",
       "StatusCodes": [
        204
       ],
       "BodyMediaType": "Json",
       "Headers": [],
       "IsErrorResponse": false
      }
     ],
     "HttpMethod": "PUT",
     "RequestBodyMediaType": "Json",
     "Uri": "{endpoint}",
     "Path": "/azureLocation",
     "RequestMediaTypes": [
      "application/json"
     ],
     "BufferResponse": true,
     "GenerateProtocolMethod": true,
     "GenerateConvenienceMethod": true
    }
   ],
   "Protocol": {
    "$id": "391"
   },
   "Creatable": true,
   "Parameters": [
    {
     "$ref": "210"
    }
   ]
  },
  {
   "$id": "392",
   "Name": "Hello",
   "Description": "",
   "Operations": [],
   "Protocol": {
    "$id": "393"
   },
   "Creatable": false,
   "Parent": "NoDocsTypeSpecClient",
   "Parameters": [
    {
     "$ref": "210"
    }
   ]
  },
  {
   "$id": "394",
   "Name": "HelloDemo",
   "Description": "Hello world service",
   "Operations": [
    {
     "$id": "395",
     "Name": "sayHi",
     "ResourceName": "Demo",
     "Description": "Return hi",
     "Accessibility": "public",
     "Parameters": [
      {
       "$ref": "210"
      },
      {
       "$id": "396",
       "Name": "headParameter",
       "NameInRequest": "head-parameter",
       "Type": {
        "$id": "397",
        "Kind": "string"
       },
       "Location": "Header",
       "IsRequired": true,
       "IsApiVersion": false,
       "IsResourceParameter": false,
       "IsContentType": false,
       "IsEndpoint": false,
       "SkipUrlEncoding": false,
       "Explode": false,
       "Kind": "Method"
      },
      {
       "$id": "398",
       "Name": "queryParameter",
       "NameInRequest": "queryParameter",
       "Type": {
        "$id": "399",
        "Kind": "string"
       },
       "Location": "Query",
       "IsRequired": true,
       "IsApiVersion": false,
       "IsResourceParameter": false,
       "IsContentType": false,
       "IsEndpoint": false,
       "SkipUrlEncoding": false,
       "Explode": false,
       "Kind": "Method"
      },
      {
       "$id": "400",
       "Name": "optionalQuery",
       "NameInRequest": "optionalQuery",
       "Type": {
        "$id": "401",
        "Kind": "string"
       },
       "Location": "Query",
       "IsRequired": false,
       "IsApiVersion": false,
       "IsResourceParameter": false,
       "IsContentType": false,
       "IsEndpoint": false,
       "SkipUrlEncoding": false,
       "Explode": false,
       "Kind": "Method"
      },
      {
       "$id": "402",
       "Name": "accept",
       "NameInRequest": "Accept",
       "Type": {
        "$id": "403",
        "Kind": "string",
        "IsNullable": false
       },
       "Location": "Header",
       "IsApiVersion": false,
       "IsResourceParameter": false,
       "IsContentType": false,
       "IsRequired": true,
       "IsEndpoint": false,
       "SkipUrlEncoding": false,
       "Explode": false,
       "Kind": "Constant",
       "DefaultValue": {
        "$id": "404",
        "Type": {
         "$ref": "403"
        },
        "Value": "application/json"
       }
      }
     ],
     "Responses": [
      {
       "$id": "405",
       "StatusCodes": [
        200
       ],
       "BodyType": {
        "$ref": "72"
       },
       "BodyMediaType": "Json",
       "Headers": [],
       "IsErrorResponse": false,
       "ContentTypes": [
        "application/json"
       ]
      }
     ],
     "HttpMethod": "GET",
     "RequestBodyMediaType": "None",
     "Uri": "{endpoint}",
     "Path": "/hello",
     "BufferResponse": true,
     "GenerateProtocolMethod": true,
     "GenerateConvenienceMethod": false
    }
   ],
   "Protocol": {
    "$id": "406"
   },
   "Creatable": false,
   "Parent": "Hello",
   "Parameters": [
    {
     "$ref": "210"
    }
   ]
  },
  {
   "$id": "407",
   "Name": "HelloDemo2",
   "Description": "",
   "Operations": [
    {
     "$id": "408",
     "Name": "helloAgain",
     "ResourceName": "Demo2",
     "Description": "Return hi again",
     "Accessibility": "public",
     "Parameters": [
      {
       "$ref": "210"
      },
      {
       "$id": "409",
       "Name": "p1",
       "NameInRequest": "p1",
       "Type": {
        "$id": "410",
        "Kind": "string"
       },
       "Location": "Header",
       "IsRequired": true,
       "IsApiVersion": false,
       "IsResourceParameter": false,
       "IsContentType": false,
       "IsEndpoint": false,
       "SkipUrlEncoding": false,
       "Explode": false,
       "Kind": "Method"
      },
      {
       "$id": "411",
       "Name": "contentType",
       "NameInRequest": "content-type",
       "Type": {
        "$id": "412",
        "Kind": "constant",
        "ValueType": {
         "$id": "413",
         "Kind": "string"
        },
        "Value": "text/plain"
       },
       "Location": "Header",
       "DefaultValue": {
        "$id": "414",
        "Type": {
         "$ref": "412"
        },
        "Value": "text/plain"
       },
       "IsRequired": true,
       "IsApiVersion": false,
       "IsResourceParameter": false,
       "IsContentType": true,
       "IsEndpoint": false,
       "SkipUrlEncoding": false,
       "Explode": false,
       "Kind": "Constant"
      },
      {
       "$id": "415",
       "Name": "p2",
       "NameInRequest": "p2",
       "Type": {
        "$id": "416",
        "Kind": "string"
       },
       "Location": "Path",
       "IsRequired": true,
       "IsApiVersion": false,
       "IsResourceParameter": false,
       "IsContentType": false,
       "IsEndpoint": false,
       "SkipUrlEncoding": false,
       "Explode": false,
       "Kind": "Method"
      },
      {
       "$id": "417",
       "Name": "action",
       "NameInRequest": "action",
       "Type": {
        "$ref": "144"
       },
       "Location": "Body",
       "IsRequired": true,
       "IsApiVersion": false,
       "IsResourceParameter": false,
       "IsContentType": false,
       "IsEndpoint": false,
       "SkipUrlEncoding": false,
       "Explode": false,
       "Kind": "Method"
      },
      {
       "$id": "418",
       "Name": "accept",
       "NameInRequest": "Accept",
       "Type": {
        "$id": "419",
        "Kind": "string",
        "IsNullable": false
       },
       "Location": "Header",
       "IsApiVersion": false,
       "IsResourceParameter": false,
       "IsContentType": false,
       "IsRequired": true,
       "IsEndpoint": false,
       "SkipUrlEncoding": false,
       "Explode": false,
       "Kind": "Constant",
       "DefaultValue": {
        "$id": "420",
        "Type": {
         "$ref": "419"
        },
        "Value": "application/json"
       }
      }
     ],
     "Responses": [
      {
       "$id": "421",
       "StatusCodes": [
        200
       ],
       "BodyType": {
        "$ref": "144"
       },
       "BodyMediaType": "Json",
       "Headers": [],
       "IsErrorResponse": false,
       "ContentTypes": [
        "application/json"
       ]
      }
     ],
     "HttpMethod": "GET",
     "RequestBodyMediaType": "Json",
     "Uri": "{endpoint}",
     "Path": "/againHi/{p2}",
     "RequestMediaTypes": [
      "text/plain"
     ],
     "BufferResponse": true,
     "GenerateProtocolMethod": true,
     "GenerateConvenienceMethod": true
    },
    {
     "$id": "422",
     "Name": "noContentType",
     "ResourceName": "Demo2",
     "Description": "Return hi again",
     "Accessibility": "public",
     "Parameters": [
      {
       "$ref": "210"
      },
      {
       "$id": "423",
       "Name": "p1",
       "NameInRequest": "p1",
       "Type": {
        "$id": "424",
        "Kind": "string"
       },
       "Location": "Header",
       "IsRequired": true,
       "IsApiVersion": false,
       "IsResourceParameter": false,
       "IsContentType": false,
       "IsEndpoint": false,
       "SkipUrlEncoding": false,
       "Explode": false,
       "Kind": "Method"
      },
      {
       "$id": "425",
       "Name": "p2",
       "NameInRequest": "p2",
       "Type": {
        "$id": "426",
        "Kind": "string"
       },
       "Location": "Path",
       "IsRequired": true,
       "IsApiVersion": false,
       "IsResourceParameter": false,
       "IsContentType": false,
       "IsEndpoint": false,
       "SkipUrlEncoding": false,
       "Explode": false,
       "Kind": "Method"
      },
      {
       "$id": "427",
       "Name": "action",
       "NameInRequest": "action",
       "Type": {
        "$ref": "144"
       },
       "Location": "Body",
       "IsRequired": true,
       "IsApiVersion": false,
       "IsResourceParameter": false,
       "IsContentType": false,
       "IsEndpoint": false,
       "SkipUrlEncoding": false,
       "Explode": false,
       "Kind": "Method"
      },
      {
       "$id": "428",
       "Name": "accept",
       "NameInRequest": "Accept",
       "Type": {
        "$id": "429",
        "Kind": "string",
        "IsNullable": false
       },
       "Location": "Header",
       "IsApiVersion": false,
       "IsResourceParameter": false,
       "IsContentType": false,
       "IsRequired": true,
       "IsEndpoint": false,
       "SkipUrlEncoding": false,
       "Explode": false,
       "Kind": "Constant",
       "DefaultValue": {
        "$id": "430",
        "Type": {
         "$ref": "429"
        },
        "Value": "application/json"
       }
      },
      {
       "$id": "431",
       "Name": "contentType",
       "NameInRequest": "Content-Type",
       "Type": {
        "$id": "432",
        "Kind": "string",
        "IsNullable": false
       },
       "Location": "Header",
       "IsApiVersion": false,
       "IsResourceParameter": false,
       "IsContentType": true,
       "IsRequired": true,
       "IsEndpoint": false,
       "SkipUrlEncoding": false,
       "Explode": false,
       "Kind": "Constant",
       "DefaultValue": {
        "$id": "433",
        "Type": {
         "$ref": "432"
        },
        "Value": "application/json"
       }
      }
     ],
     "Responses": [
      {
       "$id": "434",
       "StatusCodes": [
        200
       ],
       "BodyType": {
        "$ref": "144"
       },
       "BodyMediaType": "Json",
       "Headers": [],
       "IsErrorResponse": false,
       "ContentTypes": [
        "application/json"
       ]
      }
     ],
     "HttpMethod": "GET",
     "RequestBodyMediaType": "Json",
     "Uri": "{endpoint}",
     "Path": "/noContentType/{p2}",
     "RequestMediaTypes": [
      "application/json"
     ],
     "BufferResponse": true,
     "GenerateProtocolMethod": true,
     "GenerateConvenienceMethod": false
    },
    {
     "$id": "435",
     "Name": "helloDemoAgain",
     "ResourceName": "Demo2",
     "Description": "Return hi in demo2",
     "Accessibility": "public",
     "Parameters": [
      {
       "$ref": "210"
      },
      {
       "$id": "436",
       "Name": "accept",
       "NameInRequest": "Accept",
       "Type": {
        "$id": "437",
        "Kind": "string",
        "IsNullable": false
       },
       "Location": "Header",
       "IsApiVersion": false,
       "IsResourceParameter": false,
       "IsContentType": false,
       "IsRequired": true,
       "IsEndpoint": false,
       "SkipUrlEncoding": false,
       "Explode": false,
       "Kind": "Constant",
       "DefaultValue": {
        "$id": "438",
        "Type": {
         "$ref": "437"
        },
        "Value": "application/json"
       }
      }
     ],
     "Responses": [
      {
       "$id": "439",
       "StatusCodes": [
        200
       ],
       "BodyType": {
        "$ref": "72"
       },
       "BodyMediaType": "Json",
       "Headers": [],
       "IsErrorResponse": false,
       "ContentTypes": [
        "application/json"
       ]
      }
     ],
     "HttpMethod": "GET",
     "RequestBodyMediaType": "None",
     "Uri": "{endpoint}",
     "Path": "/demoHi",
     "BufferResponse": true,
     "GenerateProtocolMethod": true,
     "GenerateConvenienceMethod": true
    },
    {
     "$id": "440",
     "Name": "createLiteral",
     "ResourceName": "Demo2",
     "Description": "Create with literal value",
     "Accessibility": "public",
     "Parameters": [
      {
       "$ref": "210"
      },
      {
       "$id": "441",
       "Name": "body",
       "NameInRequest": "body",
       "Type": {
        "$ref": "72"
       },
       "Location": "Body",
       "IsRequired": true,
       "IsApiVersion": false,
       "IsResourceParameter": false,
       "IsContentType": false,
       "IsEndpoint": false,
       "SkipUrlEncoding": false,
       "Explode": false,
       "Kind": "Method"
      },
      {
       "$id": "442",
       "Name": "accept",
       "NameInRequest": "Accept",
       "Type": {
        "$id": "443",
        "Kind": "string",
        "IsNullable": false
       },
       "Location": "Header",
       "IsApiVersion": false,
       "IsResourceParameter": false,
       "IsContentType": false,
       "IsRequired": true,
       "IsEndpoint": false,
       "SkipUrlEncoding": false,
       "Explode": false,
       "Kind": "Constant",
       "DefaultValue": {
        "$id": "444",
        "Type": {
         "$ref": "443"
        },
        "Value": "application/json"
       }
      },
      {
       "$id": "445",
       "Name": "contentType",
       "NameInRequest": "Content-Type",
       "Type": {
        "$id": "446",
        "Kind": "string",
        "IsNullable": false
       },
       "Location": "Header",
       "IsApiVersion": false,
       "IsResourceParameter": false,
       "IsContentType": true,
       "IsRequired": true,
       "IsEndpoint": false,
       "SkipUrlEncoding": false,
       "Explode": false,
       "Kind": "Constant",
       "DefaultValue": {
        "$id": "447",
        "Type": {
         "$ref": "446"
        },
        "Value": "application/json"
       }
      }
     ],
     "Responses": [
      {
       "$id": "448",
       "StatusCodes": [
        200
       ],
       "BodyType": {
        "$ref": "72"
       },
       "BodyMediaType": "Json",
       "Headers": [],
       "IsErrorResponse": false,
       "ContentTypes": [
        "application/json"
       ]
      }
     ],
     "HttpMethod": "POST",
     "RequestBodyMediaType": "Json",
     "Uri": "{endpoint}",
     "Path": "/literal",
     "RequestMediaTypes": [
      "application/json"
     ],
     "BufferResponse": true,
     "GenerateProtocolMethod": true,
     "GenerateConvenienceMethod": true
    },
    {
     "$id": "449",
     "Name": "helloLiteral",
     "ResourceName": "Demo2",
     "Description": "Send literal parameters",
     "Accessibility": "public",
     "Parameters": [
      {
       "$ref": "210"
      },
      {
       "$id": "450",
       "Name": "p1",
       "NameInRequest": "p1",
       "Type": {
        "$id": "451",
        "Kind": "constant",
        "ValueType": {
         "$id": "452",
         "Kind": "string"
        },
        "Value": "test"
       },
       "Location": "Header",
       "DefaultValue": {
        "$id": "453",
        "Type": {
         "$ref": "451"
        },
        "Value": "test"
       },
       "IsRequired": true,
       "IsApiVersion": false,
       "IsResourceParameter": false,
       "IsContentType": false,
       "IsEndpoint": false,
       "SkipUrlEncoding": false,
       "Explode": false,
       "Kind": "Constant"
      },
      {
       "$id": "454",
       "Name": "p2",
       "NameInRequest": "p2",
       "Type": {
        "$id": "455",
        "Kind": "constant",
        "ValueType": {
         "$id": "456",
         "Kind": "int32"
        },
        "Value": 123
       },
       "Location": "Path",
       "DefaultValue": {
        "$id": "457",
        "Type": {
         "$ref": "455"
        },
        "Value": 123
       },
       "IsRequired": true,
       "IsApiVersion": false,
       "IsResourceParameter": false,
       "IsContentType": false,
       "IsEndpoint": false,
       "SkipUrlEncoding": false,
       "Explode": false,
       "Kind": "Constant"
      },
      {
       "$id": "458",
       "Name": "p3",
       "NameInRequest": "p3",
       "Type": {
        "$id": "459",
        "Kind": "constant",
        "ValueType": {
         "$id": "460",
         "Kind": "boolean"
        },
        "Value": true
       },
       "Location": "Query",
       "DefaultValue": {
        "$id": "461",
        "Type": {
         "$ref": "459"
        },
        "Value": true
       },
       "IsRequired": true,
       "IsApiVersion": false,
       "IsResourceParameter": false,
       "IsContentType": false,
       "IsEndpoint": false,
       "SkipUrlEncoding": false,
       "Explode": false,
       "Kind": "Constant"
      },
      {
       "$id": "462",
       "Name": "accept",
       "NameInRequest": "Accept",
       "Type": {
        "$id": "463",
        "Kind": "string",
        "IsNullable": false
       },
       "Location": "Header",
       "IsApiVersion": false,
       "IsResourceParameter": false,
       "IsContentType": false,
       "IsRequired": true,
       "IsEndpoint": false,
       "SkipUrlEncoding": false,
       "Explode": false,
       "Kind": "Constant",
       "DefaultValue": {
        "$id": "464",
        "Type": {
         "$ref": "463"
        },
        "Value": "application/json"
       }
      }
     ],
     "Responses": [
      {
       "$id": "465",
       "StatusCodes": [
        200
       ],
       "BodyType": {
        "$ref": "72"
       },
       "BodyMediaType": "Json",
       "Headers": [],
       "IsErrorResponse": false,
       "ContentTypes": [
        "application/json"
       ]
      }
     ],
     "HttpMethod": "GET",
     "RequestBodyMediaType": "None",
     "Uri": "{endpoint}",
     "Path": "/helloLiteral/{p2}",
     "BufferResponse": true,
     "GenerateProtocolMethod": true,
     "GenerateConvenienceMethod": true
    }
   ],
   "Protocol": {
    "$id": "466"
   },
   "Creatable": false,
   "Parent": "Hello",
   "Parameters": [
    {
     "$ref": "210"
    }
   ]
  },
  {
   "$id": "467",
   "Name": "EnumTest",
   "Description": "",
   "Operations": [
    {
     "$id": "468",
     "Name": "createUnknownValue",
     "ResourceName": "EnumTest",
     "Description": "get extensible enum",
     "Accessibility": "public",
     "Parameters": [
      {
       "$ref": "210"
      },
      {
       "$id": "469",
       "Name": "input",
       "NameInRequest": "input",
       "Type": {
        "$ref": "60"
       },
       "Location": "Body",
       "IsRequired": true,
       "IsApiVersion": false,
       "IsResourceParameter": false,
       "IsContentType": false,
       "IsEndpoint": false,
       "SkipUrlEncoding": false,
       "Explode": false,
       "Kind": "Method"
      },
      {
       "$id": "470",
       "Name": "contentType",
       "NameInRequest": "Content-Type",
       "Type": {
        "$id": "471",
        "Kind": "string",
        "IsNullable": false
       },
       "Location": "Header",
       "IsApiVersion": false,
       "IsResourceParameter": false,
       "IsContentType": true,
       "IsRequired": true,
       "IsEndpoint": false,
       "SkipUrlEncoding": false,
       "Explode": false,
       "Kind": "Constant",
       "DefaultValue": {
        "$id": "472",
        "Type": {
         "$ref": "471"
        },
        "Value": "application/json"
       }
      },
      {
       "$id": "473",
       "Name": "accept",
       "NameInRequest": "Accept",
       "Type": {
        "$id": "474",
        "Kind": "string",
        "IsNullable": false
       },
       "Location": "Header",
       "IsApiVersion": false,
       "IsResourceParameter": false,
       "IsContentType": false,
       "IsRequired": true,
       "IsEndpoint": false,
       "SkipUrlEncoding": false,
       "Explode": false,
       "Kind": "Constant",
       "DefaultValue": {
        "$id": "475",
        "Type": {
         "$ref": "474"
        },
        "Value": "application/json"
       }
      }
     ],
     "Responses": [
      {
       "$id": "476",
       "StatusCodes": [
        204
       ],
       "BodyMediaType": "Json",
       "Headers": [],
       "IsErrorResponse": false
      }
     ],
     "HttpMethod": "PUT",
     "RequestBodyMediaType": "None",
     "Uri": "{endpoint}",
     "Path": "/unknown-value",
     "RequestMediaTypes": [
      "application/json"
     ],
     "BufferResponse": true,
     "GenerateProtocolMethod": true,
     "GenerateConvenienceMethod": false
    }
   ],
   "Protocol": {
    "$id": "477"
   },
   "Creatable": false,
   "Parent": "NoDocsTypeSpecClient",
   "Parameters": [
    {
     "$ref": "210"
    }
   ]
  },
  {
   "$id": "478",
   "Name": "ProtocolAndConvenient",
   "Description": "",
   "Operations": [
    {
     "$id": "479",
     "Name": "internalProtocol",
     "ResourceName": "ProtocolAndConvenient",
     "Description": "When set protocol false and convenient true, then the protocol method should be internal",
     "Accessibility": "public",
     "Parameters": [
      {
       "$ref": "210"
      },
      {
       "$id": "480",
       "Name": "body",
       "NameInRequest": "body",
       "Type": {
        "$ref": "72"
       },
       "Location": "Body",
       "IsRequired": true,
       "IsApiVersion": false,
       "IsResourceParameter": false,
       "IsContentType": false,
       "IsEndpoint": false,
       "SkipUrlEncoding": false,
       "Explode": false,
       "Kind": "Method"
      },
      {
       "$id": "481",
       "Name": "accept",
       "NameInRequest": "Accept",
       "Type": {
        "$id": "482",
        "Kind": "string",
        "IsNullable": false
       },
       "Location": "Header",
       "IsApiVersion": false,
       "IsResourceParameter": false,
       "IsContentType": false,
       "IsRequired": true,
       "IsEndpoint": false,
       "SkipUrlEncoding": false,
       "Explode": false,
       "Kind": "Constant",
       "DefaultValue": {
        "$id": "483",
        "Type": {
         "$ref": "482"
        },
        "Value": "application/json"
       }
      },
      {
       "$id": "484",
       "Name": "contentType",
       "NameInRequest": "Content-Type",
       "Type": {
        "$id": "485",
        "Kind": "string",
        "IsNullable": false
       },
       "Location": "Header",
       "IsApiVersion": false,
       "IsResourceParameter": false,
       "IsContentType": true,
       "IsRequired": true,
       "IsEndpoint": false,
       "SkipUrlEncoding": false,
       "Explode": false,
       "Kind": "Constant",
       "DefaultValue": {
        "$id": "486",
        "Type": {
         "$ref": "485"
        },
        "Value": "application/json"
       }
      }
     ],
     "Responses": [
      {
       "$id": "487",
       "StatusCodes": [
        200
       ],
       "BodyType": {
        "$ref": "72"
       },
       "BodyMediaType": "Json",
       "Headers": [],
       "IsErrorResponse": false,
       "ContentTypes": [
        "application/json"
       ]
      }
     ],
     "HttpMethod": "POST",
     "RequestBodyMediaType": "Json",
     "Uri": "{endpoint}",
     "Path": "/internalProtocol",
     "RequestMediaTypes": [
      "application/json"
     ],
     "BufferResponse": true,
     "GenerateProtocolMethod": false,
     "GenerateConvenienceMethod": true
    },
    {
     "$id": "488",
     "Name": "stillConvenient",
     "ResourceName": "ProtocolAndConvenient",
     "Description": "When set protocol false and convenient true, the convenient method should be generated even it has the same signature as protocol one",
     "Accessibility": "public",
     "Parameters": [
      {
       "$ref": "210"
      },
      {
       "$id": "489",
       "Name": "accept",
       "NameInRequest": "Accept",
       "Type": {
        "$id": "490",
        "Kind": "string",
        "IsNullable": false
       },
       "Location": "Header",
       "IsApiVersion": false,
       "IsResourceParameter": false,
       "IsContentType": false,
       "IsRequired": true,
       "IsEndpoint": false,
       "SkipUrlEncoding": false,
       "Explode": false,
       "Kind": "Constant",
       "DefaultValue": {
        "$id": "491",
        "Type": {
         "$ref": "490"
        },
        "Value": "application/json"
       }
      }
     ],
     "Responses": [
      {
       "$id": "492",
       "StatusCodes": [
        204
       ],
       "BodyMediaType": "Json",
       "Headers": [],
       "IsErrorResponse": false
      }
     ],
     "HttpMethod": "GET",
     "RequestBodyMediaType": "None",
     "Uri": "{endpoint}",
     "Path": "/stillConvenient",
     "BufferResponse": true,
     "GenerateProtocolMethod": false,
     "GenerateConvenienceMethod": true
    }
   ],
   "Protocol": {
    "$id": "493"
   },
   "Creatable": false,
   "Parent": "NoDocsTypeSpecClient",
   "Parameters": [
    {
     "$ref": "210"
    }
   ]
  },
  {
   "$id": "494",
   "Name": "Entity",
   "Description": "",
   "Operations": [
    {
     "$id": "495",
     "Name": "doSomething",
     "ResourceName": "Entity",
     "Description": "doSomething for entity",
     "Accessibility": "public",
     "Parameters": [
      {
       "$ref": "210"
      },
      {
       "$id": "496",
       "Name": "p2",
       "NameInRequest": "p2",
       "Type": {
        "$id": "497",
        "Kind": "string"
       },
       "Location": "Path",
       "IsRequired": true,
       "IsApiVersion": false,
       "IsResourceParameter": false,
       "IsContentType": false,
       "IsEndpoint": false,
       "SkipUrlEncoding": false,
       "Explode": false,
       "Kind": "Method"
      },
      {
       "$id": "498",
       "Name": "accept",
       "NameInRequest": "Accept",
       "Type": {
        "$id": "499",
        "Kind": "string",
        "IsNullable": false
       },
       "Location": "Header",
       "IsApiVersion": false,
       "IsResourceParameter": false,
       "IsContentType": false,
       "IsRequired": true,
       "IsEndpoint": false,
       "SkipUrlEncoding": false,
       "Explode": false,
       "Kind": "Constant",
       "DefaultValue": {
        "$id": "500",
        "Type": {
         "$ref": "499"
        },
        "Value": "application/json"
       }
      }
     ],
     "Responses": [
      {
       "$id": "501",
       "StatusCodes": [
        200
       ],
       "BodyType": {
        "$ref": "72"
       },
       "BodyMediaType": "Json",
       "Headers": [],
       "IsErrorResponse": false,
       "ContentTypes": [
        "application/json"
       ]
      }
     ],
     "HttpMethod": "GET",
     "RequestBodyMediaType": "None",
     "Uri": "{endpoint}",
     "Path": "/entity/doSomething/{p2}",
     "BufferResponse": true,
     "GenerateProtocolMethod": true,
     "GenerateConvenienceMethod": true
    }
   ],
   "Protocol": {
    "$id": "502"
   },
   "Creatable": false,
   "Parent": "NoDocsTypeSpecClient",
   "Parameters": [
    {
     "$ref": "210"
    }
   ]
  },
  {
   "$id": "503",
   "Name": "Glossary",
   "Description": "",
   "Operations": [
    {
     "$id": "504",
     "Name": "doSomething",
     "ResourceName": "Glossary",
     "Description": "doSomething for glossary",
     "Accessibility": "public",
     "Parameters": [
      {
       "$ref": "210"
      },
      {
       "$id": "505",
       "Name": "id",
       "NameInRequest": "id",
       "Type": {
        "$id": "506",
        "Kind": "string"
       },
       "Location": "Path",
       "IsRequired": true,
       "IsApiVersion": false,
       "IsResourceParameter": false,
       "IsContentType": false,
       "IsEndpoint": false,
       "SkipUrlEncoding": false,
       "Explode": false,
       "Kind": "Method"
      },
      {
       "$id": "507",
       "Name": "h1",
       "NameInRequest": "h1",
       "Type": {
        "$id": "508",
        "Kind": "string"
       },
       "Location": "Header",
       "IsRequired": true,
       "IsApiVersion": false,
       "IsResourceParameter": false,
       "IsContentType": false,
       "IsEndpoint": false,
       "SkipUrlEncoding": false,
       "Explode": false,
       "Kind": "Method"
      },
      {
       "$id": "509",
       "Name": "accept",
       "NameInRequest": "Accept",
       "Type": {
        "$id": "510",
        "Kind": "string",
        "IsNullable": false
       },
       "Location": "Header",
       "IsApiVersion": false,
       "IsResourceParameter": false,
       "IsContentType": false,
       "IsRequired": true,
       "IsEndpoint": false,
       "SkipUrlEncoding": false,
       "Explode": false,
       "Kind": "Constant",
       "DefaultValue": {
        "$id": "511",
        "Type": {
         "$ref": "510"
        },
        "Value": "application/json"
       }
      }
     ],
     "Responses": [
      {
       "$id": "512",
       "StatusCodes": [
        200
       ],
       "BodyType": {
        "$ref": "72"
       },
       "BodyMediaType": "Json",
       "Headers": [],
       "IsErrorResponse": false,
       "ContentTypes": [
        "application/json"
       ]
      }
     ],
     "HttpMethod": "GET",
     "RequestBodyMediaType": "None",
     "Uri": "{endpoint}",
     "Path": "/glossary/doSomething/{id}",
     "BufferResponse": true,
     "GenerateProtocolMethod": true,
     "GenerateConvenienceMethod": true
    }
   ],
   "Protocol": {
    "$id": "513"
   },
   "Creatable": false,
   "Parent": "NoDocsTypeSpecClient",
   "Parameters": [
    {
     "$ref": "210"
    }
   ]
  }
 ],
 "Auth": {
  "$id": "514",
  "ApiKey": {
   "$id": "515",
   "Name": "x-ms-api-key"
  },
  "OAuth2": {
   "$id": "516",
   "Scopes": [
    "https://api.example.com/.default"
   ]
  }
 }
}<|MERGE_RESOLUTION|>--- conflicted
+++ resolved
@@ -1358,17 +1358,10 @@
       "Kind": "Array",
       "Name": "Array",
       "ElementType": {
-<<<<<<< HEAD
        "$id": "199",
-       "Kind": "Union",
-       "Name": "Union",
-       "UnionItemTypes": [
-=======
-       "$id": "194",
        "Kind": "union",
        "Name": "RoundTripModelUnionList",
        "VariantTypes": [
->>>>>>> c545d076
         {
          "$id": "200",
          "Kind": "string"
