--- conflicted
+++ resolved
@@ -448,11 +448,6 @@
    "Namespace": "NoDocsTypeSpec",
    "Usage": "RoundTrip",
    "Description": "A model with a few properties of literal types",
-<<<<<<< HEAD
-   "IsNullable": false,
-=======
-   "Usage": "RoundTrip",
->>>>>>> 25dabbd4
    "Properties": [
     {
      "$id": "73",
@@ -682,22 +677,12 @@
    ]
   },
   {
-<<<<<<< HEAD
-   "$id": "107",
+   "$id": "109",
    "Kind": "model",
-=======
-   "$id": "109",
-   "Kind": "Model",
->>>>>>> 25dabbd4
    "Name": "Friend",
    "Namespace": "NoDocsTypeSpec",
    "Usage": "RoundTrip",
    "Description": "this is not a friendly model but with a friendly name",
-<<<<<<< HEAD
-   "IsNullable": false,
-=======
-   "Usage": "RoundTrip",
->>>>>>> 25dabbd4
    "Properties": [
     {
      "$id": "110",
@@ -714,22 +699,12 @@
    ]
   },
   {
-<<<<<<< HEAD
-   "$id": "110",
+   "$id": "112",
    "Kind": "model",
-=======
-   "$id": "112",
-   "Kind": "Model",
->>>>>>> 25dabbd4
    "Name": "ProjectedModel",
    "Namespace": "NoDocsTypeSpec",
    "Usage": "RoundTrip",
    "Description": "this is a model with a projected name",
-<<<<<<< HEAD
-   "IsNullable": false,
-=======
-   "Usage": "RoundTrip",
->>>>>>> 25dabbd4
    "Properties": [
     {
      "$id": "113",
@@ -746,51 +721,27 @@
    ]
   },
   {
-<<<<<<< HEAD
-   "$id": "113",
+   "$id": "115",
    "Kind": "model",
-=======
-   "$id": "115",
-   "Kind": "Model",
->>>>>>> 25dabbd4
    "Name": "ReturnsAnonymousModelResponse",
    "Namespace": "NoDocsTypeSpec",
    "Usage": "Output",
-   "IsNullable": false,
    "Properties": []
   },
   {
-<<<<<<< HEAD
-   "$id": "114",
+   "$id": "116",
    "Kind": "model",
-=======
-   "$id": "116",
-   "Kind": "Model",
->>>>>>> 25dabbd4
    "Name": "Extension",
    "Namespace": "NoDocsTypeSpec",
    "Usage": "Input",
    "Description": "extension",
-<<<<<<< HEAD
-   "IsNullable": false,
-   "BaseModel": {
-    "$id": "115",
-    "Kind": "model",
-=======
-   "Usage": "Input",
    "BaseModel": {
     "$id": "117",
-    "Kind": "Model",
->>>>>>> 25dabbd4
+    "Kind": "model",
     "Name": "Element",
     "Namespace": "NoDocsTypeSpec",
     "Usage": "Input",
     "Description": "element",
-<<<<<<< HEAD
-    "IsNullable": false,
-=======
-    "Usage": "Input",
->>>>>>> 25dabbd4
     "Properties": [
      {
       "$id": "118",
@@ -828,22 +779,12 @@
    "$ref": "117"
   },
   {
-<<<<<<< HEAD
-   "$id": "120",
+   "$id": "122",
    "Kind": "model",
-=======
-   "$id": "122",
-   "Kind": "Model",
->>>>>>> 25dabbd4
    "Name": "Extendible",
    "Namespace": "NoDocsTypeSpec",
    "Usage": "Input",
    "Description": "FHIR extendible element",
-<<<<<<< HEAD
-   "IsNullable": false,
-=======
-   "Usage": "Input",
->>>>>>> 25dabbd4
    "Properties": [
     {
      "$id": "123",
@@ -851,44 +792,22 @@
      "SerializedName": "extension",
      "Description": "Additional Content defined by implementations",
      "Type": {
-<<<<<<< HEAD
-      "$id": "122",
-      "Kind": "Array",
-      "Name": "Array",
-      "ElementType": {
-       "$id": "123",
-       "Kind": "model",
-=======
       "$id": "124",
       "Kind": "array",
       "ValueType": {
        "$id": "125",
-       "Kind": "Model",
->>>>>>> 25dabbd4
+       "Kind": "model",
        "Name": "ThereLevelExtension",
        "Namespace": "NoDocsTypeSpec",
        "Usage": "Input",
        "Description": "extension",
-<<<<<<< HEAD
-       "IsNullable": false,
-       "BaseModel": {
-        "$id": "124",
-        "Kind": "model",
-=======
-       "Usage": "Input",
        "BaseModel": {
         "$id": "126",
-        "Kind": "Model",
->>>>>>> 25dabbd4
+        "Kind": "model",
         "Name": "ThereLevelElement",
         "Namespace": "NoDocsTypeSpec",
         "Usage": "Input",
         "Description": "element",
-<<<<<<< HEAD
-        "IsNullable": false,
-=======
-        "Usage": "Input",
->>>>>>> 25dabbd4
         "Properties": [
          {
           "$id": "127",
@@ -935,37 +854,19 @@
    "$ref": "126"
   },
   {
-<<<<<<< HEAD
-   "$id": "129",
+   "$id": "131",
    "Kind": "model",
-=======
-   "$id": "131",
-   "Kind": "Model",
->>>>>>> 25dabbd4
    "Name": "ChildModel",
    "Namespace": "NoDocsTypeSpec",
    "Usage": "Input",
    "Description": "ChildModel",
-<<<<<<< HEAD
-   "IsNullable": false,
-   "BaseModel": {
-    "$id": "130",
-    "Kind": "model",
-=======
-   "Usage": "Input",
    "BaseModel": {
     "$id": "132",
-    "Kind": "Model",
->>>>>>> 25dabbd4
+    "Kind": "model",
     "Name": "BaseModel",
     "Namespace": "NoDocsTypeSpec",
     "Usage": "Input",
     "Description": "parenetModel",
-<<<<<<< HEAD
-    "IsNullable": false,
-=======
-    "Usage": "Input",
->>>>>>> 25dabbd4
     "Properties": [
      {
       "$id": "133",
@@ -1003,22 +904,12 @@
    "$ref": "132"
   },
   {
-<<<<<<< HEAD
-   "$id": "135",
+   "$id": "137",
    "Kind": "model",
-=======
-   "$id": "137",
-   "Kind": "Model",
->>>>>>> 25dabbd4
    "Name": "ContainSelf",
    "Namespace": "NoDocsTypeSpec",
    "Usage": "Input",
    "Description": "containself",
-<<<<<<< HEAD
-   "IsNullable": false,
-=======
-   "Usage": "Input",
->>>>>>> 25dabbd4
    "Properties": [
     {
      "$id": "138",
@@ -1034,17 +925,11 @@
    ]
   },
   {
-<<<<<<< HEAD
-   "$id": "137",
+   "$id": "139",
    "Kind": "model",
-=======
-   "$id": "139",
-   "Kind": "Model",
->>>>>>> 25dabbd4
    "Name": "ModelWithProjectedEnum",
    "Namespace": "NoDocsTypeSpec",
    "Usage": "Input",
-   "IsNullable": false,
    "Properties": [
     {
      "$id": "140",
@@ -1060,17 +945,11 @@
    ]
   },
   {
-<<<<<<< HEAD
-   "$id": "139",
+   "$id": "141",
    "Kind": "model",
-=======
-   "$id": "141",
-   "Kind": "Model",
->>>>>>> 25dabbd4
    "Name": "AzureLocationModel",
    "Namespace": "NoDocsTypeSpec",
    "Usage": "Input",
-   "IsNullable": false,
    "Properties": [
     {
      "$id": "142",
@@ -1088,22 +967,12 @@
    ]
   },
   {
-<<<<<<< HEAD
-   "$id": "142",
+   "$id": "144",
    "Kind": "model",
-=======
-   "$id": "144",
-   "Kind": "Model",
->>>>>>> 25dabbd4
    "Name": "RoundTripModel",
    "Namespace": "NoDocsTypeSpec",
    "Usage": "RoundTrip",
    "Description": "this is a roundtrip model",
-<<<<<<< HEAD
-   "IsNullable": false,
-=======
-   "Usage": "RoundTrip",
->>>>>>> 25dabbd4
    "Properties": [
     {
      "$id": "145",
@@ -1399,22 +1268,12 @@
      "SerializedName": "modelWithRequiredNullable",
      "Description": "this is a model with required nullable properties",
      "Type": {
-<<<<<<< HEAD
-      "$id": "187",
+      "$id": "189",
       "Kind": "model",
-=======
-      "$id": "189",
-      "Kind": "Model",
->>>>>>> 25dabbd4
       "Name": "ModelWithRequiredNullableProperties",
       "Namespace": "NoDocsTypeSpec",
       "Usage": "RoundTrip",
       "Description": "A model with a few required nullable properties",
-<<<<<<< HEAD
-      "IsNullable": false,
-=======
-      "Usage": "RoundTrip",
->>>>>>> 25dabbd4
       "Properties": [
        {
         "$id": "190",
@@ -1489,22 +1348,12 @@
          "Kind": "int32"
         },
         {
-<<<<<<< HEAD
-         "$id": "197",
+         "$id": "202",
          "Kind": "model",
-=======
-         "$id": "202",
-         "Kind": "Model",
->>>>>>> 25dabbd4
          "Name": "ModelForUnion",
          "Namespace": "NoDocsTypeSpec",
          "Usage": "RoundTrip",
          "Description": "This is a model only used in union types, please do not use it anywhere else.",
-<<<<<<< HEAD
-         "IsNullable": false,
-=======
-         "Usage": "RoundTrip",
->>>>>>> 25dabbd4
          "Properties": [
           {
            "$id": "203",
