{
 "$id": "1",
 "Name": "NoDocsTypeSpec",
 "ApiVersions": [
  "2022-05-15-preview"
 ],
 "Enums": [
  {
   "$id": "2",
   "Kind": "enum",
   "Name": "Thing_requiredLiteralString",
   "ValueType": {
    "$id": "3",
    "Kind": "string"
   },
   "Values": [
    {
     "$id": "4",
     "Name": "accept",
     "Value": "accept",
     "Description": "accept"
    }
   ],
   "CrossLanguageDefinitionId": "",
   "Description": "The Thing_requiredLiteralString",
   "IsExtensible": true,
   "Usage": "None"
  },
  {
   "$id": "5",
   "Kind": "enum",
   "Name": "Thing_requiredLiteralInt",
   "ValueType": {
    "$id": "6",
    "Kind": "int32"
   },
   "Values": [
    {
     "$id": "7",
     "Name": "123",
     "Value": 123,
     "Description": "123"
    }
   ],
   "CrossLanguageDefinitionId": "",
   "Description": "The Thing_requiredLiteralInt",
   "IsExtensible": true,
   "Usage": "None"
  },
  {
   "$id": "8",
   "Kind": "enum",
   "Name": "Thing_requiredLiteralFloat",
   "ValueType": {
    "$id": "9",
    "Kind": "float32"
   },
   "Values": [
    {
     "$id": "10",
     "Name": "1.23",
     "Value": 1.23,
     "Description": "1.23"
    }
   ],
   "CrossLanguageDefinitionId": "",
   "Description": "The Thing_requiredLiteralFloat",
   "IsExtensible": true,
   "Usage": "None"
  },
  {
   "$id": "11",
   "Kind": "enum",
   "Name": "Thing_optionalLiteralString",
   "ValueType": {
    "$id": "12",
    "Kind": "string"
   },
   "Values": [
    {
     "$id": "13",
     "Name": "reject",
     "Value": "reject",
     "Description": "reject"
    }
   ],
   "CrossLanguageDefinitionId": "",
   "Description": "The Thing_optionalLiteralString",
   "IsExtensible": true,
   "Usage": "None"
  },
  {
   "$id": "14",
   "Kind": "enum",
   "Name": "Thing_optionalLiteralInt",
   "ValueType": {
    "$id": "15",
    "Kind": "int32"
   },
   "Values": [
    {
     "$id": "16",
     "Name": "456",
     "Value": 456,
     "Description": "456"
    }
   ],
   "CrossLanguageDefinitionId": "",
   "Description": "The Thing_optionalLiteralInt",
   "IsExtensible": true,
   "Usage": "None"
  },
  {
   "$id": "17",
   "Kind": "enum",
   "Name": "Thing_optionalLiteralFloat",
   "ValueType": {
    "$id": "18",
    "Kind": "float32"
   },
   "Values": [
    {
     "$id": "19",
     "Name": "4.56",
     "Value": 4.56,
     "Description": "4.56"
    }
   ],
   "CrossLanguageDefinitionId": "",
   "Description": "The Thing_optionalLiteralFloat",
   "IsExtensible": true,
   "Usage": "None"
  },
  {
   "$id": "20",
   "Kind": "enum",
   "Name": "CsProjectedEnum",
   "CrossLanguageDefinitionId": "NoDocsTypeSpec.ProjectedEnum",
   "ValueType": {
    "$id": "21",
    "Kind": "float32"
   },
   "Values": [
    {
     "$id": "22",
     "Name": "CsOne",
     "Value": 1.1
    },
    {
     "$id": "23",
     "Name": "Two",
     "Value": 2.2
    },
    {
     "$id": "24",
     "Name": "Four",
     "Value": 4.4
    }
   ],
   "Description": "enum with projected name",
   "IsExtensible": false,
   "Usage": "Input"
  },
  {
   "$id": "25",
   "Kind": "enum",
   "Name": "CsProjectedEnumInModel",
   "CrossLanguageDefinitionId": "NoDocsTypeSpec.ProjectedEnumInModel",
   "ValueType": {
    "$id": "26",
    "Kind": "float32"
   },
   "Values": [
    {
     "$id": "27",
     "Name": "CsOne",
     "Value": 1.1
    },
    {
     "$id": "28",
     "Name": "Two",
     "Value": 2.2
    },
    {
     "$id": "29",
     "Name": "Four",
     "Value": 4.4
    }
   ],
   "Description": "enum with projected name used in a model",
   "IsExtensible": false,
   "Usage": "Input"
  },
  {
   "$id": "30",
   "Kind": "enum",
   "Name": "StringFixedEnum",
   "CrossLanguageDefinitionId": "NoDocsTypeSpec.StringFixedEnum",
   "ValueType": {
    "$id": "31",
    "Kind": "string"
   },
   "Values": [
    {
     "$id": "32",
     "Name": "One",
     "Value": "1"
    },
    {
     "$id": "33",
     "Name": "Two",
     "Value": "2"
    },
    {
     "$id": "34",
     "Name": "Four",
     "Value": "4"
    }
   ],
   "Description": "Simple enum",
   "IsExtensible": false,
   "Usage": "RoundTrip"
  },
  {
   "$id": "35",
   "Kind": "enum",
   "Name": "StringExtensibleEnum",
   "CrossLanguageDefinitionId": "NoDocsTypeSpec.StringExtensibleEnum",
   "ValueType": {
    "$id": "36",
    "Kind": "string"
   },
   "Values": [
    {
     "$id": "37",
     "Name": "One",
     "Value": "1"
    },
    {
     "$id": "38",
     "Name": "Two",
     "Value": "2"
    },
    {
     "$id": "39",
     "Name": "Four",
     "Value": "4"
    }
   ],
   "Description": "Extensible enum",
   "IsExtensible": true,
   "Usage": "RoundTrip"
  },
  {
   "$id": "40",
   "Kind": "enum",
   "Name": "IntExtensibleEnum",
   "CrossLanguageDefinitionId": "NoDocsTypeSpec.IntExtensibleEnum",
   "ValueType": {
    "$id": "41",
    "Kind": "int32"
   },
   "Values": [
    {
     "$id": "42",
     "Name": "One",
     "Value": 1
    },
    {
     "$id": "43",
     "Name": "Two",
     "Value": 2
    },
    {
     "$id": "44",
     "Name": "Four",
     "Value": 4
    }
   ],
   "Description": "Int based extensible enum",
   "IsExtensible": true,
   "Usage": "RoundTrip"
  },
  {
   "$id": "45",
   "Kind": "enum",
   "Name": "FloatExtensibleEnum",
   "CrossLanguageDefinitionId": "NoDocsTypeSpec.FloatExtensibleEnum",
   "ValueType": {
    "$id": "46",
    "Kind": "float32"
   },
   "Values": [
    {
     "$id": "47",
     "Name": "One",
     "Value": 1
    },
    {
     "$id": "48",
     "Name": "Two",
     "Value": 2
    },
    {
     "$id": "49",
     "Name": "Four",
     "Value": 4
    }
   ],
   "Description": "Float based extensible enum",
   "IsExtensible": true,
   "Usage": "RoundTrip"
  },
  {
   "$id": "50",
   "Kind": "enum",
   "Name": "FloatFixedEnum",
   "CrossLanguageDefinitionId": "NoDocsTypeSpec.FloatFixedEnum",
   "ValueType": {
    "$id": "51",
    "Kind": "float32"
   },
   "Values": [
    {
     "$id": "52",
     "Name": "One",
     "Value": 1.1
    },
    {
     "$id": "53",
     "Name": "Two",
     "Value": 2.2
    },
    {
     "$id": "54",
     "Name": "Four",
     "Value": 4.4
    }
   ],
   "Description": "float fixed enum",
   "IsExtensible": false,
   "Usage": "RoundTrip"
  },
  {
   "$id": "55",
   "Kind": "enum",
   "Name": "IntFixedEnum",
   "CrossLanguageDefinitionId": "NoDocsTypeSpec.IntFixedEnum",
   "ValueType": {
    "$id": "56",
    "Kind": "int32"
   },
   "Values": [
    {
     "$id": "57",
     "Name": "One",
     "Value": 1
    },
    {
     "$id": "58",
     "Name": "Two",
     "Value": 2
    },
    {
     "$id": "59",
     "Name": "Four",
     "Value": 4
    }
   ],
   "Description": "int fixed enum",
   "IsExtensible": false,
   "Usage": "RoundTrip"
  },
  {
   "$id": "60",
   "Kind": "enum",
   "Name": "Versions",
   "CrossLanguageDefinitionId": "NoDocsTypeSpec.Versions",
   "ValueType": {
    "$id": "61",
    "Kind": "string"
   },
   "Values": [
    {
     "$id": "62",
     "Name": "2022-05-15-preview",
     "Value": "2022-05-15-preview"
    }
   ],
   "IsExtensible": false,
   "Usage": "None"
  },
  {
   "$id": "63",
   "Kind": "enum",
   "Name": "DaysOfWeekExtensibleEnum",
   "CrossLanguageDefinitionId": "NoDocsTypeSpec.DaysOfWeekExtensibleEnum",
   "ValueType": {
    "$id": "64",
    "Kind": "string"
   },
   "Values": [
    {
     "$id": "65",
     "Name": "Monday",
     "Value": "Monday"
    },
    {
     "$id": "66",
     "Name": "Tuesday",
     "Value": "Tuesday"
    },
    {
     "$id": "67",
     "Name": "Wednesday",
     "Value": "Wednesday"
    },
    {
     "$id": "68",
     "Name": "Thursday",
     "Value": "Thursday"
    },
    {
     "$id": "69",
     "Name": "Friday",
     "Value": "Friday"
    },
    {
     "$id": "70",
     "Name": "Saturday",
     "Value": "Saturday"
    },
    {
     "$id": "71",
     "Name": "Sunday",
     "Value": "Sunday"
    }
   ],
   "IsExtensible": true,
   "Usage": "None"
  }
 ],
 "Models": [
  {
   "$id": "72",
   "Kind": "model",
   "Name": "Thing",
   "CrossLanguageDefinitionId": "NoDocsTypeSpec.Thing",
   "Usage": "RoundTrip",
   "Description": "A model with a few properties of literal types",
   "Properties": [
    {
     "$id": "73",
     "Name": "name",
     "SerializedName": "name",
     "Description": "name of the Thing",
     "Type": {
      "$id": "74",
      "Kind": "string"
     },
     "IsRequired": true,
     "IsReadOnly": false
    },
    {
     "$id": "75",
     "Name": "requiredUnion",
     "SerializedName": "requiredUnion",
     "Description": "required Union",
     "Type": {
      "$id": "76",
      "Kind": "union",
      "Name": "ThingRequiredUnion",
      "VariantTypes": [
       {
        "$id": "77",
        "Kind": "string"
       },
       {
        "$id": "78",
        "Kind": "array",
        "Name": "Array",
        "ValueType": {
         "$id": "79",
         "Kind": "string"
        },
        "CrossLanguageDefinitionId": "TypeSpec.Array"
       },
       {
        "$id": "80",
        "Kind": "int32"
       }
      ]
     },
     "IsRequired": true,
     "IsReadOnly": false
    },
    {
     "$id": "81",
     "Name": "requiredLiteralString",
     "SerializedName": "requiredLiteralString",
     "Description": "required literal string",
     "Type": {
      "$id": "82",
      "Kind": "constant",
      "ValueType": {
       "$ref": "2"
      },
      "Value": "accept"
     },
     "IsRequired": true,
     "IsReadOnly": false
    },
    {
     "$id": "83",
     "Name": "requiredLiteralInt",
     "SerializedName": "requiredLiteralInt",
     "Description": "required literal int",
     "Type": {
      "$id": "84",
      "Kind": "constant",
      "ValueType": {
       "$ref": "5"
      },
      "Value": 123
     },
     "IsRequired": true,
     "IsReadOnly": false
    },
    {
     "$id": "85",
     "Name": "requiredLiteralFloat",
     "SerializedName": "requiredLiteralFloat",
     "Description": "required literal float",
     "Type": {
      "$id": "86",
      "Kind": "constant",
      "ValueType": {
       "$ref": "8"
      },
      "Value": 1.23
     },
     "IsRequired": true,
     "IsReadOnly": false
    },
    {
     "$id": "87",
     "Name": "requiredLiteralBool",
     "SerializedName": "requiredLiteralBool",
     "Description": "required literal bool",
     "Type": {
      "$id": "88",
      "Kind": "constant",
      "ValueType": {
       "$id": "89",
       "Kind": "boolean"
      },
      "Value": false
     },
     "IsRequired": true,
     "IsReadOnly": false
    },
    {
     "$id": "90",
     "Name": "optionalLiteralString",
     "SerializedName": "optionalLiteralString",
     "Description": "optional literal string",
     "Type": {
      "$id": "91",
      "Kind": "constant",
      "ValueType": {
       "$ref": "11"
      },
      "Value": "reject"
     },
     "IsRequired": false,
     "IsReadOnly": false
    },
    {
     "$id": "92",
     "Name": "optionalLiteralInt",
     "SerializedName": "optionalLiteralInt",
     "Description": "optional literal int",
     "Type": {
      "$id": "93",
      "Kind": "constant",
      "ValueType": {
       "$ref": "14"
      },
      "Value": 456
     },
     "IsRequired": false,
     "IsReadOnly": false
    },
    {
     "$id": "94",
     "Name": "optionalLiteralFloat",
     "SerializedName": "optionalLiteralFloat",
     "Description": "optional literal float",
     "Type": {
      "$id": "95",
      "Kind": "constant",
      "ValueType": {
       "$ref": "17"
      },
      "Value": 4.56
     },
     "IsRequired": false,
     "IsReadOnly": false
    },
    {
     "$id": "96",
     "Name": "optionalLiteralBool",
     "SerializedName": "optionalLiteralBool",
     "Description": "optional literal bool",
     "Type": {
      "$id": "97",
      "Kind": "constant",
      "ValueType": {
       "$id": "98",
       "Kind": "boolean"
      },
      "Value": true
     },
     "IsRequired": false,
     "IsReadOnly": false
    },
    {
     "$id": "99",
     "Name": "requiredBadDescription",
     "SerializedName": "requiredBadDescription",
     "Description": "description with xml <|endoftext|>",
     "Type": {
      "$id": "100",
      "Kind": "string"
     },
     "IsRequired": true,
     "IsReadOnly": false
    },
    {
     "$id": "101",
     "Name": "optionalNullableList",
     "SerializedName": "optionalNullableList",
     "Description": "optional nullable collection",
     "Type": {
      "$id": "102",
      "Kind": "nullable",
      "Type": {
       "$id": "103",
       "Kind": "array",
       "Name": "Array",
       "ValueType": {
        "$id": "104",
        "Kind": "int32"
       },
       "CrossLanguageDefinitionId": "TypeSpec.Array"
      }
     },
     "IsRequired": false,
     "IsReadOnly": false
    },
    {
     "$id": "105",
     "Name": "requiredNullableList",
     "SerializedName": "requiredNullableList",
     "Description": "required nullable collection",
     "Type": {
      "$id": "106",
      "Kind": "nullable",
      "Type": {
       "$id": "107",
       "Kind": "array",
       "Name": "Array",
       "ValueType": {
        "$id": "108",
        "Kind": "int32"
       },
       "CrossLanguageDefinitionId": "TypeSpec.Array"
      }
     },
     "IsRequired": true,
     "IsReadOnly": false
    }
   ]
  },
  {
   "$id": "109",
   "Kind": "model",
   "Name": "Friend",
   "CrossLanguageDefinitionId": "NoDocsTypeSpec.NotFriend",
   "Usage": "RoundTrip",
   "Description": "this is not a friendly model but with a friendly name",
   "Properties": [
    {
     "$id": "110",
     "Name": "name",
     "SerializedName": "name",
     "Description": "name of the NotFriend",
     "Type": {
      "$id": "111",
      "Kind": "string"
     },
     "IsRequired": true,
     "IsReadOnly": false
    }
   ]
  },
  {
   "$id": "112",
   "Kind": "model",
   "Name": "ProjectedModel",
   "CrossLanguageDefinitionId": "NoDocsTypeSpec.ModelWithProjectedName",
   "Usage": "RoundTrip",
   "Description": "this is a model with a projected name",
   "Properties": [
    {
     "$id": "113",
     "Name": "name",
     "SerializedName": "name",
     "Description": "name of the ModelWithProjectedName",
     "Type": {
      "$id": "114",
      "Kind": "string"
     },
     "IsRequired": true,
     "IsReadOnly": false
    }
   ]
  },
  {
   "$id": "115",
   "Kind": "model",
   "Name": "ReturnsAnonymousModelResponse",
   "CrossLanguageDefinitionId": "NoDocsTypeSpec.returnsAnonymousModel.Response.anonymous",
   "Usage": "Output",
   "Properties": []
  },
  {
   "$id": "116",
   "Kind": "model",
   "Name": "Extension",
   "CrossLanguageDefinitionId": "NoDocsTypeSpec.Extension",
   "Usage": "Input",
   "Description": "extension",
   "BaseModel": {
    "$id": "117",
    "Kind": "model",
    "Name": "Element",
    "CrossLanguageDefinitionId": "NoDocsTypeSpec.Element",
    "Usage": "Input",
    "Description": "element",
    "Properties": [
     {
      "$id": "118",
      "Name": "extension",
      "SerializedName": "extension",
      "Description": "",
      "Type": {
       "$id": "119",
       "Kind": "array",
       "Name": "ArrayExtension",
       "ValueType": {
        "$ref": "116"
       },
       "CrossLanguageDefinitionId": "TypeSpec.Array"
      },
      "IsRequired": false,
      "IsReadOnly": false
     }
    ]
   },
   "Properties": [
    {
     "$id": "120",
     "Name": "level",
     "SerializedName": "level",
     "Description": "",
     "Type": {
      "$id": "121",
      "Kind": "int8"
     },
     "IsRequired": true,
     "IsReadOnly": false
    }
   ]
  },
  {
   "$ref": "117"
  },
  {
   "$id": "122",
   "Kind": "model",
   "Name": "Extendible",
   "CrossLanguageDefinitionId": "NoDocsTypeSpec.Extendible",
   "Usage": "Input",
   "Description": "FHIR extendible element",
   "Properties": [
    {
     "$id": "123",
     "Name": "extension",
     "SerializedName": "extension",
     "Description": "Additional Content defined by implementations",
     "Type": {
      "$id": "124",
      "Kind": "array",
      "Name": "ArrayThereLevelExtension",
      "ValueType": {
       "$id": "125",
       "Kind": "model",
       "Name": "ThereLevelExtension",
       "CrossLanguageDefinitionId": "NoDocsTypeSpec.ThereLevelExtension",
       "Usage": "Input",
       "Description": "extension",
       "BaseModel": {
        "$id": "126",
        "Kind": "model",
        "Name": "ThereLevelElement",
        "CrossLanguageDefinitionId": "NoDocsTypeSpec.ThereLevelElement",
        "Usage": "Input",
        "Description": "element",
        "Properties": [
         {
          "$id": "127",
          "Name": "extension",
          "SerializedName": "extension",
          "Description": "",
          "Type": {
           "$id": "128",
           "Kind": "array",
           "Name": "ArrayThereLevelExtension",
           "ValueType": {
            "$ref": "125"
           },
           "CrossLanguageDefinitionId": "TypeSpec.Array"
          },
          "IsRequired": false,
          "IsReadOnly": false
         }
        ]
       },
       "Properties": [
        {
         "$id": "129",
         "Name": "level",
         "SerializedName": "level",
         "Description": "",
         "Type": {
          "$id": "130",
          "Kind": "int8"
         },
         "IsRequired": true,
         "IsReadOnly": false
        }
       ]
      },
      "CrossLanguageDefinitionId": "TypeSpec.Array"
     },
     "IsRequired": false,
     "IsReadOnly": false
    }
   ]
  },
  {
   "$ref": "125"
  },
  {
   "$ref": "126"
  },
  {
   "$id": "131",
   "Kind": "model",
   "Name": "ChildModel",
   "CrossLanguageDefinitionId": "NoDocsTypeSpec.ChildModel",
   "Usage": "Input",
   "Description": "ChildModel",
   "BaseModel": {
    "$id": "132",
    "Kind": "model",
    "Name": "BaseModel",
    "CrossLanguageDefinitionId": "NoDocsTypeSpec.BaseModel",
    "Usage": "Input",
    "Description": "parenetModel",
    "Properties": [
     {
      "$id": "133",
      "Name": "level",
      "SerializedName": "level",
      "Description": "",
      "Type": {
       "$id": "134",
       "Kind": "int8"
      },
      "IsRequired": true,
      "IsReadOnly": false
     }
    ]
   },
   "Properties": [
    {
     "$id": "135",
     "Name": "parent",
     "SerializedName": "parent",
     "Description": "",
     "Type": {
      "$id": "136",
      "Kind": "array",
      "Name": "ArrayBaseModel",
      "ValueType": {
       "$ref": "132"
      },
      "CrossLanguageDefinitionId": "TypeSpec.Array"
     },
     "IsRequired": true,
     "IsReadOnly": false
    }
   ]
  },
  {
   "$ref": "132"
  },
  {
   "$id": "137",
   "Kind": "model",
   "Name": "ContainSelf",
   "CrossLanguageDefinitionId": "NoDocsTypeSpec.ContainSelf",
   "Usage": "Input",
   "Description": "containself",
   "Properties": [
    {
     "$id": "138",
     "Name": "self",
     "SerializedName": "self",
     "Description": "",
     "Type": {
      "$ref": "137"
     },
     "IsRequired": true,
     "IsReadOnly": false
    }
   ]
  },
  {
   "$id": "139",
   "Kind": "model",
   "Name": "ModelWithProjectedEnum",
   "CrossLanguageDefinitionId": "NoDocsTypeSpec.ModelWithProjectedEnum",
   "Usage": "Input",
   "Properties": [
    {
     "$id": "140",
     "Name": "enumProperty",
     "SerializedName": "enumProperty",
     "Description": "enum with projected name used in a model",
     "Type": {
      "$ref": "25"
     },
     "IsRequired": true,
     "IsReadOnly": false
    }
   ]
  },
  {
   "$id": "141",
   "Kind": "model",
   "Name": "AzureLocationModel",
   "CrossLanguageDefinitionId": "NoDocsTypeSpec.AzureLocationModel",
   "Usage": "Input",
   "Properties": [
    {
     "$id": "142",
     "Name": "location",
     "SerializedName": "location",
     "Description": "",
     "Type": {
      "$id": "143",
      "Kind": "azureLocation",
      "Encode": "string"
     },
     "IsRequired": true,
     "IsReadOnly": false
    }
   ]
  },
  {
   "$id": "144",
   "Kind": "model",
   "Name": "RoundTripModel",
   "CrossLanguageDefinitionId": "NoDocsTypeSpec.RoundTripModel",
   "Usage": "RoundTrip",
   "Description": "this is a roundtrip model",
   "Properties": [
    {
     "$id": "145",
     "Name": "requiredString",
     "SerializedName": "requiredString",
     "Description": "Required string, illustrating a reference type property.",
     "Type": {
      "$id": "146",
      "Kind": "string"
     },
     "IsRequired": true,
     "IsReadOnly": false
    },
    {
     "$id": "147",
     "Name": "requiredInt",
     "SerializedName": "requiredInt",
     "Description": "Required int, illustrating a value type property.",
     "Type": {
      "$id": "148",
      "Kind": "int32"
     },
     "IsRequired": true,
     "IsReadOnly": false
    },
    {
     "$id": "149",
     "Name": "requiredCollection",
     "SerializedName": "requiredCollection",
     "Description": "Required collection of enums",
     "Type": {
      "$id": "150",
      "Kind": "array",
      "Name": "ArrayStringFixedEnum",
      "ValueType": {
       "$ref": "30"
      },
      "CrossLanguageDefinitionId": "TypeSpec.Array"
     },
     "IsRequired": true,
     "IsReadOnly": false
    },
    {
     "$id": "151",
     "Name": "requiredDictionary",
     "SerializedName": "requiredDictionary",
     "Description": "Required dictionary of enums",
     "Type": {
      "$id": "152",
      "Kind": "dict",
      "KeyType": {
       "$id": "153",
       "Kind": "string"
      },
      "ValueType": {
       "$ref": "35"
      }
     },
     "IsRequired": true,
     "IsReadOnly": false
    },
    {
     "$id": "154",
     "Name": "requiredModel",
     "SerializedName": "requiredModel",
     "Description": "Required model",
     "Type": {
      "$ref": "72"
     },
     "IsRequired": true,
     "IsReadOnly": false
    },
    {
     "$id": "155",
     "Name": "intExtensibleEnum",
     "SerializedName": "intExtensibleEnum",
     "Description": "this is an int based extensible enum",
     "Type": {
      "$ref": "40"
     },
     "IsRequired": false,
     "IsReadOnly": false
    },
    {
     "$id": "156",
     "Name": "intExtensibleEnumCollection",
     "SerializedName": "intExtensibleEnumCollection",
     "Description": "this is a collection of int based extensible enum",
     "Type": {
      "$id": "157",
      "Kind": "array",
      "Name": "ArrayIntExtensibleEnum",
      "ValueType": {
       "$ref": "40"
      },
      "CrossLanguageDefinitionId": "TypeSpec.Array"
     },
     "IsRequired": false,
     "IsReadOnly": false
    },
    {
     "$id": "158",
     "Name": "floatExtensibleEnum",
     "SerializedName": "floatExtensibleEnum",
     "Description": "this is a float based extensible enum",
     "Type": {
      "$ref": "45"
     },
     "IsRequired": false,
     "IsReadOnly": false
    },
    {
     "$id": "159",
     "Name": "floatExtensibleEnumCollection",
     "SerializedName": "floatExtensibleEnumCollection",
     "Description": "this is a collection of float based extensible enum",
     "Type": {
      "$id": "160",
      "Kind": "array",
      "Name": "ArrayFloatExtensibleEnum",
      "ValueType": {
       "$ref": "45"
      },
      "CrossLanguageDefinitionId": "TypeSpec.Array"
     },
     "IsRequired": false,
     "IsReadOnly": false
    },
    {
     "$id": "161",
     "Name": "floatFixedEnum",
     "SerializedName": "floatFixedEnum",
     "Description": "this is a float based fixed enum",
     "Type": {
      "$ref": "50"
     },
     "IsRequired": false,
     "IsReadOnly": false
    },
    {
     "$id": "162",
     "Name": "floatFixedEnumCollection",
     "SerializedName": "floatFixedEnumCollection",
     "Description": "this is a collection of float based fixed enum",
     "Type": {
      "$id": "163",
      "Kind": "array",
      "Name": "ArrayFloatFixedEnum",
      "ValueType": {
       "$ref": "50"
      },
      "CrossLanguageDefinitionId": "TypeSpec.Array"
     },
     "IsRequired": false,
     "IsReadOnly": false
    },
    {
     "$id": "164",
     "Name": "intFixedEnum",
     "SerializedName": "intFixedEnum",
     "Description": "this is a int based fixed enum",
     "Type": {
      "$ref": "55"
     },
     "IsRequired": false,
     "IsReadOnly": false
    },
    {
     "$id": "165",
     "Name": "intFixedEnumCollection",
     "SerializedName": "intFixedEnumCollection",
     "Description": "this is a collection of int based fixed enum",
     "Type": {
      "$id": "166",
      "Kind": "array",
      "Name": "ArrayIntFixedEnum",
      "ValueType": {
       "$ref": "55"
      },
      "CrossLanguageDefinitionId": "TypeSpec.Array"
     },
     "IsRequired": false,
     "IsReadOnly": false
    },
    {
     "$id": "167",
     "Name": "stringFixedEnum",
     "SerializedName": "stringFixedEnum",
     "Description": "this is a string based fixed enum",
     "Type": {
      "$ref": "30"
     },
     "IsRequired": false,
     "IsReadOnly": false
    },
    {
     "$id": "168",
     "Name": "requiredUnknown",
     "SerializedName": "requiredUnknown",
     "Description": "required unknown",
     "Type": {
      "$id": "169",
      "Kind": "any"
     },
     "IsRequired": true,
     "IsReadOnly": false
    },
    {
     "$id": "170",
     "Name": "optionalUnknown",
     "SerializedName": "optionalUnknown",
     "Description": "optional unknown",
     "Type": {
      "$id": "171",
      "Kind": "any"
     },
     "IsRequired": false,
     "IsReadOnly": false
    },
    {
     "$id": "172",
     "Name": "requiredRecordUnknown",
     "SerializedName": "requiredRecordUnknown",
     "Description": "required record of unknown",
     "Type": {
      "$id": "173",
      "Kind": "dict",
      "KeyType": {
       "$id": "174",
       "Kind": "string"
      },
      "ValueType": {
       "$id": "175",
       "Kind": "any"
      }
     },
     "IsRequired": true,
     "IsReadOnly": false
    },
    {
     "$id": "176",
     "Name": "optionalRecordUnknown",
     "SerializedName": "optionalRecordUnknown",
     "Description": "optional record of unknown",
     "Type": {
      "$id": "177",
      "Kind": "dict",
      "KeyType": {
       "$id": "178",
       "Kind": "string"
      },
      "ValueType": {
       "$id": "179",
       "Kind": "any"
      }
     },
     "IsRequired": false,
     "IsReadOnly": false
    },
    {
     "$id": "180",
     "Name": "readOnlyRequiredRecordUnknown",
     "SerializedName": "readOnlyRequiredRecordUnknown",
     "Description": "required readonly record of unknown",
     "Type": {
      "$id": "181",
      "Kind": "dict",
      "KeyType": {
       "$id": "182",
       "Kind": "string"
      },
      "ValueType": {
       "$id": "183",
       "Kind": "any"
      }
     },
     "IsRequired": true,
     "IsReadOnly": true
    },
    {
     "$id": "184",
     "Name": "readOnlyOptionalRecordUnknown",
     "SerializedName": "readOnlyOptionalRecordUnknown",
     "Description": "optional readonly record of unknown",
     "Type": {
      "$id": "185",
      "Kind": "dict",
      "KeyType": {
       "$id": "186",
       "Kind": "string"
      },
      "ValueType": {
       "$id": "187",
       "Kind": "any"
      }
     },
     "IsRequired": false,
     "IsReadOnly": true
    },
    {
     "$id": "188",
     "Name": "modelWithRequiredNullable",
     "SerializedName": "modelWithRequiredNullable",
     "Description": "this is a model with required nullable properties",
     "Type": {
      "$id": "189",
      "Kind": "model",
      "Name": "ModelWithRequiredNullableProperties",
      "CrossLanguageDefinitionId": "NoDocsTypeSpec.ModelWithRequiredNullableProperties",
      "Usage": "RoundTrip",
      "Description": "A model with a few required nullable properties",
      "Properties": [
       {
        "$id": "190",
        "Name": "requiredNullablePrimitive",
        "SerializedName": "requiredNullablePrimitive",
        "Description": "required nullable primitive type",
        "Type": {
         "$id": "191",
         "Kind": "nullable",
         "Type": {
          "$id": "192",
          "Kind": "int32"
         }
        },
        "IsRequired": true,
        "IsReadOnly": false
       },
       {
        "$id": "193",
        "Name": "requiredExtensibleEnum",
        "SerializedName": "requiredExtensibleEnum",
        "Description": "required nullable extensible enum type",
        "Type": {
         "$id": "194",
         "Kind": "nullable",
         "Type": {
          "$ref": "35"
         }
        },
        "IsRequired": true,
        "IsReadOnly": false
       },
       {
        "$id": "195",
        "Name": "requiredFixedEnum",
        "SerializedName": "requiredFixedEnum",
        "Description": "required nullable fixed enum type",
        "Type": {
         "$id": "196",
         "Kind": "nullable",
         "Type": {
          "$ref": "30"
         }
        },
        "IsRequired": true,
        "IsReadOnly": false
       }
      ]
     },
     "IsRequired": true,
     "IsReadOnly": false
    },
    {
     "$id": "197",
     "Name": "unionList",
     "SerializedName": "unionList",
     "Description": "this is a list of union types",
     "Type": {
      "$id": "198",
      "Kind": "array",
      "Name": "Array",
      "ValueType": {
       "$id": "199",
       "Kind": "union",
       "Name": "RoundTripModelUnionList",
       "VariantTypes": [
        {
         "$id": "200",
         "Kind": "string"
        },
        {
         "$id": "201",
         "Kind": "int32"
        },
        {
         "$id": "202",
         "Kind": "model",
         "Name": "ModelForUnion",
         "CrossLanguageDefinitionId": "NoDocsTypeSpec.ModelForUnion",
         "Usage": "RoundTrip",
         "Description": "This is a model only used in union types, please do not use it anywhere else.",
         "Properties": [
          {
           "$id": "203",
           "Name": "name",
           "SerializedName": "name",
           "Description": "name of the ModelForUnion",
           "Type": {
            "$id": "204",
            "Kind": "string"
           },
           "IsRequired": true,
           "IsReadOnly": false
          },
          {
           "$id": "205",
           "Name": "age",
           "SerializedName": "age",
           "Description": "age of the ModelForUnion",
           "Type": {
            "$id": "206",
            "Kind": "int32"
           },
           "IsRequired": false,
           "IsReadOnly": false
          }
         ]
        },
        {
         "$id": "207",
         "Kind": "array",
         "Name": "ArrayModelForUnion",
         "ValueType": {
          "$ref": "202"
         },
         "CrossLanguageDefinitionId": "TypeSpec.Array"
        }
       ]
      },
      "CrossLanguageDefinitionId": "TypeSpec.Array"
     },
     "IsRequired": true,
     "IsReadOnly": false
    }
   ]
  },
  {
   "$ref": "189"
  },
  {
   "$ref": "202"
  }
 ],
 "Clients": [
  {
   "$id": "208",
   "Name": "NoDocsTypeSpecClient",
   "Description": "This is a sample typespec project.",
   "Operations": [
    {
     "$id": "209",
     "Name": "topAction",
     "ResourceName": "NoDocsTypeSpec",
     "Description": "top level method",
     "Accessibility": "public",
     "Parameters": [
      {
       "$id": "210",
       "Name": "endpoint",
       "NameInRequest": "endpoint",
       "Description": "Endpoint Service",
       "Type": {
        "$id": "211",
<<<<<<< HEAD
        "Kind": "uri"
=======
        "Kind": "url"
>>>>>>> f09b0deb
       },
       "Location": "Uri",
       "IsApiVersion": false,
       "IsResourceParameter": false,
       "IsContentType": false,
       "IsRequired": true,
       "IsEndpoint": true,
       "SkipUrlEncoding": false,
       "Explode": false,
       "Kind": "Client"
      },
      {
       "$id": "212",
       "Name": "accept",
       "NameInRequest": "Accept",
       "Type": {
        "$id": "213",
        "Kind": "constant",
        "ValueType": {
         "$id": "214",
         "Kind": "string"
        },
        "Value": "application/json"
       },
       "Location": "Header",
       "IsApiVersion": false,
       "IsContentType": false,
       "IsEndpoint": false,
       "Explode": false,
       "IsRequired": true,
       "Kind": "Constant"
      }
     ],
     "Responses": [
      {
       "$id": "215",
       "StatusCodes": [
        200
       ],
       "BodyType": {
        "$ref": "72"
       },
       "BodyMediaType": "Json",
       "Headers": [],
       "IsErrorResponse": false,
       "ContentTypes": [
        "application/json"
       ]
      }
     ],
     "HttpMethod": "GET",
     "RequestBodyMediaType": "None",
     "Uri": "{endpoint}",
     "Path": "/top",
     "BufferResponse": true,
     "GenerateProtocolMethod": true,
     "GenerateConvenienceMethod": false
    },
    {
     "$id": "216",
     "Name": "patchAction",
     "ResourceName": "NoDocsTypeSpec",
     "Description": "top level patch",
     "Accessibility": "public",
     "Parameters": [
      {
       "$ref": "210"
      },
      {
       "$id": "217",
       "Name": "contentType",
       "NameInRequest": "Content-Type",
       "Description": "Body parameter's content type. Known values are application/json",
       "Type": {
        "$id": "218",
        "Kind": "constant",
        "ValueType": {
         "$id": "219",
         "Kind": "string"
        },
        "Value": "application/json"
       },
       "Location": "Header",
       "IsApiVersion": false,
       "IsContentType": true,
       "IsEndpoint": false,
       "Explode": false,
       "IsRequired": true,
       "Kind": "Constant"
      },
      {
       "$id": "220",
       "Name": "accept",
       "NameInRequest": "Accept",
       "Type": {
        "$id": "221",
        "Kind": "constant",
        "ValueType": {
         "$id": "222",
         "Kind": "string"
        },
        "Value": "application/json"
       },
       "Location": "Header",
       "IsApiVersion": false,
       "IsContentType": false,
       "IsEndpoint": false,
       "Explode": false,
       "IsRequired": true,
       "Kind": "Constant"
      },
      {
       "$id": "223",
       "Name": "body",
       "NameInRequest": "body",
       "Type": {
        "$ref": "72"
       },
       "Location": "Body",
       "IsApiVersion": false,
       "IsContentType": false,
       "IsEndpoint": false,
       "Explode": false,
       "IsRequired": true,
       "Kind": "Method"
      }
     ],
     "Responses": [
      {
       "$id": "224",
       "StatusCodes": [
        200
       ],
       "BodyType": {
        "$ref": "72"
       },
       "BodyMediaType": "Json",
       "Headers": [],
       "IsErrorResponse": false,
       "ContentTypes": [
        "application/json"
       ]
      }
     ],
     "HttpMethod": "PATCH",
     "RequestBodyMediaType": "Json",
     "Uri": "{endpoint}",
     "Path": "/patch",
     "RequestMediaTypes": [
      "application/json"
     ],
     "BufferResponse": true,
     "GenerateProtocolMethod": true,
     "GenerateConvenienceMethod": false
    },
    {
     "$id": "225",
     "Name": "anonymousBody",
     "ResourceName": "NoDocsTypeSpec",
     "Description": "body parameter without body decorator",
     "Accessibility": "public",
     "Parameters": [
      {
       "$ref": "210"
      },
      {
       "$id": "226",
       "Name": "contentType",
       "NameInRequest": "Content-Type",
       "Description": "Body parameter's content type. Known values are application/json",
       "Type": {
        "$id": "227",
        "Kind": "constant",
        "ValueType": {
         "$id": "228",
         "Kind": "string"
        },
        "Value": "application/json"
       },
       "Location": "Header",
       "IsApiVersion": false,
       "IsContentType": true,
       "IsEndpoint": false,
       "Explode": false,
       "IsRequired": true,
       "Kind": "Constant"
      },
      {
       "$id": "229",
       "Name": "accept",
       "NameInRequest": "Accept",
       "Type": {
        "$id": "230",
        "Kind": "constant",
        "ValueType": {
         "$id": "231",
         "Kind": "string"
        },
        "Value": "application/json"
       },
       "Location": "Header",
       "IsApiVersion": false,
       "IsContentType": false,
       "IsEndpoint": false,
       "Explode": false,
       "IsRequired": true,
       "Kind": "Constant"
      },
      {
       "$id": "232",
       "Name": "thing",
       "NameInRequest": "thing",
       "Type": {
        "$ref": "72"
       },
       "Location": "Body",
       "IsApiVersion": false,
       "IsContentType": false,
       "IsEndpoint": false,
       "Explode": false,
       "IsRequired": true,
       "Kind": "Method"
      }
     ],
     "Responses": [
      {
       "$id": "233",
       "StatusCodes": [
        200
       ],
       "BodyType": {
        "$ref": "72"
       },
       "BodyMediaType": "Json",
       "Headers": [],
       "IsErrorResponse": false,
       "ContentTypes": [
        "application/json"
       ]
      }
     ],
     "HttpMethod": "POST",
     "RequestBodyMediaType": "Json",
     "Uri": "{endpoint}",
     "Path": "/anonymousBody",
     "RequestMediaTypes": [
      "application/json"
     ],
     "BufferResponse": true,
     "GenerateProtocolMethod": true,
     "GenerateConvenienceMethod": true
    },
    {
     "$id": "234",
     "Name": "friendlyModel",
     "ResourceName": "NoDocsTypeSpec",
     "Description": "Model can have its friendly name",
     "Accessibility": "public",
     "Parameters": [
      {
       "$ref": "210"
      },
      {
       "$id": "235",
       "Name": "contentType",
       "NameInRequest": "Content-Type",
       "Description": "Body parameter's content type. Known values are application/json",
       "Type": {
        "$id": "236",
        "Kind": "constant",
        "ValueType": {
         "$id": "237",
         "Kind": "string"
        },
        "Value": "application/json"
       },
       "Location": "Header",
       "IsApiVersion": false,
       "IsContentType": true,
       "IsEndpoint": false,
       "Explode": false,
       "IsRequired": true,
       "Kind": "Constant"
      },
      {
       "$id": "238",
       "Name": "accept",
       "NameInRequest": "Accept",
       "Type": {
        "$id": "239",
        "Kind": "constant",
        "ValueType": {
         "$id": "240",
         "Kind": "string"
        },
        "Value": "application/json"
       },
       "Location": "Header",
       "IsApiVersion": false,
       "IsContentType": false,
       "IsEndpoint": false,
       "Explode": false,
       "IsRequired": true,
       "Kind": "Constant"
      },
      {
       "$id": "241",
       "Name": "friend",
       "NameInRequest": "friend",
       "Type": {
        "$ref": "109"
       },
       "Location": "Body",
       "IsApiVersion": false,
       "IsContentType": false,
       "IsEndpoint": false,
       "Explode": false,
       "IsRequired": true,
       "Kind": "Method"
      }
     ],
     "Responses": [
      {
       "$id": "242",
       "StatusCodes": [
        200
       ],
       "BodyType": {
        "$ref": "109"
       },
       "BodyMediaType": "Json",
       "Headers": [],
       "IsErrorResponse": false,
       "ContentTypes": [
        "application/json"
       ]
      }
     ],
     "HttpMethod": "POST",
     "RequestBodyMediaType": "Json",
     "Uri": "{endpoint}",
     "Path": "/friendlyName",
     "RequestMediaTypes": [
      "application/json"
     ],
     "BufferResponse": true,
     "GenerateProtocolMethod": true,
     "GenerateConvenienceMethod": true
    },
    {
     "$id": "243",
     "Name": "addTimeHeader",
     "ResourceName": "NoDocsTypeSpec",
     "Accessibility": "public",
     "Parameters": [
      {
       "$ref": "210"
      },
      {
       "$id": "244",
       "Name": "repeatabilityFirstSent",
       "NameInRequest": "Repeatability-First-Sent",
       "Type": {
        "$id": "245",
        "Kind": "utcDateTime",
        "Encode": "rfc7231",
        "WireType": {
         "$id": "246",
         "Kind": "string"
        }
       },
       "Location": "Header",
       "IsApiVersion": false,
       "IsContentType": false,
       "IsEndpoint": false,
       "Explode": false,
       "IsRequired": false,
       "Kind": "Method"
      }
     ],
     "Responses": [
      {
       "$id": "247",
       "StatusCodes": [
        204
       ],
       "BodyMediaType": "Json",
       "Headers": [],
       "IsErrorResponse": false
      }
     ],
     "HttpMethod": "GET",
     "RequestBodyMediaType": "None",
     "Uri": "{endpoint}",
     "Path": "/",
     "BufferResponse": true,
     "GenerateProtocolMethod": true,
     "GenerateConvenienceMethod": false
    },
    {
     "$id": "248",
     "Name": "projectedNameModel",
     "ResourceName": "NoDocsTypeSpec",
     "Description": "Model can have its projected name",
     "Accessibility": "public",
     "Parameters": [
      {
       "$ref": "210"
      },
      {
       "$id": "249",
       "Name": "contentType",
       "NameInRequest": "Content-Type",
       "Description": "Body parameter's content type. Known values are application/json",
       "Type": {
        "$id": "250",
        "Kind": "constant",
        "ValueType": {
         "$id": "251",
         "Kind": "string"
        },
        "Value": "application/json"
       },
       "Location": "Header",
       "IsApiVersion": false,
       "IsContentType": true,
       "IsEndpoint": false,
       "Explode": false,
       "IsRequired": true,
       "Kind": "Constant"
      },
      {
       "$id": "252",
       "Name": "accept",
       "NameInRequest": "Accept",
       "Type": {
        "$id": "253",
        "Kind": "constant",
        "ValueType": {
         "$id": "254",
         "Kind": "string"
        },
        "Value": "application/json"
       },
       "Location": "Header",
       "IsApiVersion": false,
       "IsContentType": false,
       "IsEndpoint": false,
       "Explode": false,
       "IsRequired": true,
       "Kind": "Constant"
      },
      {
       "$id": "255",
       "Name": "projectedModel",
       "NameInRequest": "projectedModel",
       "Type": {
        "$ref": "112"
       },
       "Location": "Body",
       "IsApiVersion": false,
       "IsContentType": false,
       "IsEndpoint": false,
       "Explode": false,
       "IsRequired": true,
       "Kind": "Method"
      }
     ],
     "Responses": [
      {
       "$id": "256",
       "StatusCodes": [
        200
       ],
       "BodyType": {
        "$ref": "112"
       },
       "BodyMediaType": "Json",
       "Headers": [],
       "IsErrorResponse": false,
       "ContentTypes": [
        "application/json"
       ]
      }
     ],
     "HttpMethod": "POST",
     "RequestBodyMediaType": "Json",
     "Uri": "{endpoint}",
     "Path": "/projectedName",
     "RequestMediaTypes": [
      "application/json"
     ],
     "BufferResponse": true,
     "GenerateProtocolMethod": true,
     "GenerateConvenienceMethod": true
    },
    {
     "$id": "257",
     "Name": "returnsAnonymousModel",
     "ResourceName": "NoDocsTypeSpec",
     "Description": "return anonymous model",
     "Accessibility": "public",
     "Parameters": [
      {
       "$ref": "210"
      },
      {
       "$id": "258",
       "Name": "accept",
       "NameInRequest": "Accept",
       "Type": {
        "$id": "259",
        "Kind": "constant",
        "ValueType": {
         "$id": "260",
         "Kind": "string"
        },
        "Value": "application/json"
       },
       "Location": "Header",
       "IsApiVersion": false,
       "IsContentType": false,
       "IsEndpoint": false,
       "Explode": false,
       "IsRequired": true,
       "Kind": "Constant"
      }
     ],
     "Responses": [
      {
       "$id": "261",
       "StatusCodes": [
        200
       ],
       "BodyType": {
        "$ref": "115"
       },
       "BodyMediaType": "Json",
       "Headers": [],
       "IsErrorResponse": false,
       "ContentTypes": [
        "application/json"
       ]
      }
     ],
     "HttpMethod": "POST",
     "RequestBodyMediaType": "None",
     "Uri": "{endpoint}",
     "Path": "/retunsAnonymousModel",
     "BufferResponse": true,
     "GenerateProtocolMethod": true,
     "GenerateConvenienceMethod": true
    },
    {
     "$id": "262",
     "Name": "headAsBoolean",
     "ResourceName": "NoDocsTypeSpec",
     "Description": "head as boolean.",
     "Accessibility": "public",
     "Parameters": [
      {
       "$ref": "210"
      },
      {
       "$id": "263",
       "Name": "id",
       "NameInRequest": "id",
       "Type": {
        "$id": "264",
        "Kind": "string"
       },
       "Location": "Path",
       "IsApiVersion": false,
       "IsContentType": false,
       "IsEndpoint": false,
       "Explode": false,
       "IsRequired": true,
       "Kind": "Method"
      }
     ],
     "Responses": [
      {
       "$id": "265",
       "StatusCodes": [
        204
       ],
       "BodyMediaType": "Json",
       "Headers": [],
       "IsErrorResponse": false
      }
     ],
     "HttpMethod": "HEAD",
     "RequestBodyMediaType": "None",
     "Uri": "{endpoint}",
     "Path": "/headAsBoolean/{id}",
     "BufferResponse": true,
     "GenerateProtocolMethod": true,
     "GenerateConvenienceMethod": true
    },
    {
     "$id": "266",
     "Name": "stringBody",
     "ResourceName": "NoDocsTypeSpec",
     "Description": "The body parameter type is string.",
     "Accessibility": "public",
     "Parameters": [
      {
       "$ref": "210"
      },
      {
       "$id": "267",
       "Name": "contentType",
       "NameInRequest": "Content-Type",
       "Description": "Body parameter's content type. Known values are application/json",
       "Type": {
        "$id": "268",
        "Kind": "constant",
        "ValueType": {
         "$id": "269",
         "Kind": "string"
        },
        "Value": "application/json"
       },
       "Location": "Header",
       "IsApiVersion": false,
       "IsContentType": true,
       "IsEndpoint": false,
       "Explode": false,
       "IsRequired": true,
       "Kind": "Constant"
      },
      {
       "$id": "270",
       "Name": "body",
       "NameInRequest": "body",
       "Type": {
        "$id": "271",
        "Kind": "string"
       },
       "Location": "Body",
       "IsApiVersion": false,
       "IsContentType": false,
       "IsEndpoint": false,
       "Explode": false,
       "IsRequired": true,
       "Kind": "Method"
      }
     ],
     "Responses": [
      {
       "$id": "272",
       "StatusCodes": [
        204
       ],
       "BodyMediaType": "Json",
       "Headers": [],
       "IsErrorResponse": false
      }
     ],
     "HttpMethod": "PUT",
     "RequestBodyMediaType": "Text",
     "Uri": "{endpoint}",
     "Path": "/stringBody",
     "RequestMediaTypes": [
      "application/json"
     ],
     "BufferResponse": true,
     "GenerateProtocolMethod": true,
     "GenerateConvenienceMethod": true
    },
    {
     "$id": "273",
     "Name": "boolBody",
     "ResourceName": "NoDocsTypeSpec",
     "Description": "The body parameter type is bool.",
     "Accessibility": "public",
     "Parameters": [
      {
       "$ref": "210"
      },
      {
       "$id": "274",
       "Name": "contentType",
       "NameInRequest": "Content-Type",
       "Description": "Body parameter's content type. Known values are application/json",
       "Type": {
        "$id": "275",
        "Kind": "constant",
        "ValueType": {
         "$id": "276",
         "Kind": "string"
        },
        "Value": "application/json"
       },
       "Location": "Header",
       "IsApiVersion": false,
       "IsContentType": true,
       "IsEndpoint": false,
       "Explode": false,
       "IsRequired": true,
       "Kind": "Constant"
      },
      {
       "$id": "277",
       "Name": "body",
       "NameInRequest": "body",
       "Type": {
        "$id": "278",
        "Kind": "boolean"
       },
       "Location": "Body",
       "IsApiVersion": false,
       "IsContentType": false,
       "IsEndpoint": false,
       "Explode": false,
       "IsRequired": true,
       "Kind": "Method"
      }
     ],
     "Responses": [
      {
       "$id": "279",
       "StatusCodes": [
        204
       ],
       "BodyMediaType": "Json",
       "Headers": [],
       "IsErrorResponse": false
      }
     ],
     "HttpMethod": "PUT",
     "RequestBodyMediaType": "None",
     "Uri": "{endpoint}",
     "Path": "/boolBody",
     "RequestMediaTypes": [
      "application/json"
     ],
     "BufferResponse": true,
     "GenerateProtocolMethod": true,
     "GenerateConvenienceMethod": true
    },
    {
     "$id": "280",
     "Name": "dateTimeBody",
     "ResourceName": "NoDocsTypeSpec",
     "Description": "The body parameter type is datetime.",
     "Accessibility": "public",
     "Parameters": [
      {
       "$ref": "210"
      },
      {
       "$id": "281",
       "Name": "contentType",
       "NameInRequest": "Content-Type",
       "Description": "Body parameter's content type. Known values are application/json",
       "Type": {
        "$id": "282",
        "Kind": "constant",
        "ValueType": {
         "$id": "283",
         "Kind": "string"
        },
        "Value": "application/json"
       },
       "Location": "Header",
       "IsApiVersion": false,
       "IsContentType": true,
       "IsEndpoint": false,
       "Explode": false,
       "IsRequired": true,
       "Kind": "Constant"
      },
      {
       "$id": "284",
       "Name": "body",
       "NameInRequest": "body",
       "Type": {
        "$id": "285",
        "Kind": "utcDateTime",
        "Encode": "rfc3339",
        "WireType": {
         "$id": "286",
         "Kind": "string"
        }
       },
       "Location": "Body",
       "IsApiVersion": false,
       "IsContentType": false,
       "IsEndpoint": false,
       "Explode": false,
       "IsRequired": true,
       "Kind": "Method"
      }
     ],
     "Responses": [
      {
       "$id": "287",
       "StatusCodes": [
        204
       ],
       "BodyMediaType": "Json",
       "Headers": [],
       "IsErrorResponse": false
      }
     ],
     "HttpMethod": "PUT",
     "RequestBodyMediaType": "None",
     "Uri": "{endpoint}",
     "Path": "/dateTimeBody",
     "RequestMediaTypes": [
      "application/json"
     ],
     "BufferResponse": true,
     "GenerateProtocolMethod": true,
     "GenerateConvenienceMethod": true
    },
    {
     "$id": "288",
     "Name": "returnString",
     "ResourceName": "NoDocsTypeSpec",
     "Description": "The return type is datetime.",
     "Accessibility": "public",
     "Parameters": [
      {
       "$ref": "210"
      },
      {
       "$id": "289",
       "Name": "accept",
       "NameInRequest": "Accept",
       "Type": {
        "$id": "290",
        "Kind": "constant",
        "ValueType": {
         "$id": "291",
         "Kind": "string"
        },
        "Value": "application/json"
       },
       "Location": "Header",
       "IsApiVersion": false,
       "IsContentType": false,
       "IsEndpoint": false,
       "Explode": false,
       "IsRequired": true,
       "Kind": "Constant"
      }
     ],
     "Responses": [
      {
       "$id": "292",
       "StatusCodes": [
        200
       ],
       "BodyType": {
        "$id": "293",
        "Kind": "string"
       },
       "BodyMediaType": "Json",
       "Headers": [],
       "IsErrorResponse": false,
       "ContentTypes": [
        "application/json"
       ]
      }
     ],
     "HttpMethod": "PUT",
     "RequestBodyMediaType": "None",
     "Uri": "{endpoint}",
     "Path": "/returnString",
     "BufferResponse": true,
     "GenerateProtocolMethod": true,
     "GenerateConvenienceMethod": true
    },
    {
     "$id": "294",
     "Name": "returnUnknown",
     "ResourceName": "NoDocsTypeSpec",
     "Accessibility": "public",
     "Parameters": [
      {
       "$ref": "210"
      },
      {
       "$id": "295",
       "Name": "accept",
       "NameInRequest": "Accept",
       "Type": {
        "$id": "296",
        "Kind": "constant",
        "ValueType": {
         "$id": "297",
         "Kind": "string"
        },
        "Value": "application/json"
       },
       "Location": "Header",
       "IsApiVersion": false,
       "IsContentType": false,
       "IsEndpoint": false,
       "Explode": false,
       "IsRequired": true,
       "Kind": "Constant"
      }
     ],
     "Responses": [
      {
       "$id": "298",
       "StatusCodes": [
        200
       ],
       "BodyType": {
        "$id": "299",
        "Kind": "any"
       },
       "BodyMediaType": "Json",
       "Headers": [],
       "IsErrorResponse": false,
       "ContentTypes": [
        "application/json"
       ]
      }
     ],
     "HttpMethod": "PUT",
     "RequestBodyMediaType": "None",
     "Uri": "{endpoint}",
     "Path": "/returnUnknown",
     "BufferResponse": true,
     "GenerateProtocolMethod": true,
     "GenerateConvenienceMethod": true
    },
    {
     "$id": "300",
     "Name": "recursiveExtension",
     "ResourceName": "NoDocsTypeSpec",
     "Description": "test parent reference child",
     "Accessibility": "public",
     "Parameters": [
      {
       "$ref": "210"
      },
      {
       "$id": "301",
       "Name": "contentType",
       "NameInRequest": "Content-Type",
       "Description": "Body parameter's content type. Known values are application/json",
       "Type": {
        "$id": "302",
        "Kind": "constant",
        "ValueType": {
         "$id": "303",
         "Kind": "string"
        },
        "Value": "application/json"
       },
       "Location": "Header",
       "IsApiVersion": false,
       "IsContentType": true,
       "IsEndpoint": false,
       "Explode": false,
       "IsRequired": true,
       "Kind": "Constant"
      },
      {
       "$id": "304",
       "Name": "input",
       "NameInRequest": "input",
       "Type": {
        "$ref": "116"
       },
       "Location": "Body",
       "IsApiVersion": false,
       "IsContentType": false,
       "IsEndpoint": false,
       "Explode": false,
       "IsRequired": true,
       "Kind": "Method"
      }
     ],
     "Responses": [
      {
       "$id": "305",
       "StatusCodes": [
        204
       ],
       "BodyMediaType": "Json",
       "Headers": [],
       "IsErrorResponse": false
      }
     ],
     "HttpMethod": "PUT",
     "RequestBodyMediaType": "Json",
     "Uri": "{endpoint}",
     "Path": "/recursiveExtension",
     "RequestMediaTypes": [
      "application/json"
     ],
     "BufferResponse": true,
     "GenerateProtocolMethod": true,
     "GenerateConvenienceMethod": true
    },
    {
     "$id": "306",
     "Name": "threeLevelRecursive",
     "ResourceName": "NoDocsTypeSpec",
     "Description": "test three level recursive extension",
     "Accessibility": "public",
     "Parameters": [
      {
       "$ref": "210"
      },
      {
       "$id": "307",
       "Name": "contentType",
       "NameInRequest": "Content-Type",
       "Description": "Body parameter's content type. Known values are application/json",
       "Type": {
        "$id": "308",
        "Kind": "constant",
        "ValueType": {
         "$id": "309",
         "Kind": "string"
        },
        "Value": "application/json"
       },
       "Location": "Header",
       "IsApiVersion": false,
       "IsContentType": true,
       "IsEndpoint": false,
       "Explode": false,
       "IsRequired": true,
       "Kind": "Constant"
      },
      {
       "$id": "310",
       "Name": "input",
       "NameInRequest": "input",
       "Type": {
        "$ref": "122"
       },
       "Location": "Body",
       "IsApiVersion": false,
       "IsContentType": false,
       "IsEndpoint": false,
       "Explode": false,
       "IsRequired": true,
       "Kind": "Method"
      }
     ],
     "Responses": [
      {
       "$id": "311",
       "StatusCodes": [
        204
       ],
       "BodyMediaType": "Json",
       "Headers": [],
       "IsErrorResponse": false
      }
     ],
     "HttpMethod": "PUT",
     "RequestBodyMediaType": "Json",
     "Uri": "{endpoint}",
     "Path": "/threeLevelRecursive",
     "RequestMediaTypes": [
      "application/json"
     ],
     "BufferResponse": true,
     "GenerateProtocolMethod": true,
     "GenerateConvenienceMethod": true
    },
    {
     "$id": "312",
     "Name": "recursiveModels",
     "ResourceName": "NoDocsTypeSpec",
     "Description": "test child reference parent",
     "Accessibility": "public",
     "Parameters": [
      {
       "$ref": "210"
      },
      {
       "$id": "313",
       "Name": "contentType",
       "NameInRequest": "Content-Type",
       "Description": "Body parameter's content type. Known values are application/json",
       "Type": {
        "$id": "314",
        "Kind": "constant",
        "ValueType": {
         "$id": "315",
         "Kind": "string"
        },
        "Value": "application/json"
       },
       "Location": "Header",
       "IsApiVersion": false,
       "IsContentType": true,
       "IsEndpoint": false,
       "Explode": false,
       "IsRequired": true,
       "Kind": "Constant"
      },
      {
       "$id": "316",
       "Name": "input",
       "NameInRequest": "input",
       "Type": {
        "$ref": "131"
       },
       "Location": "Body",
       "IsApiVersion": false,
       "IsContentType": false,
       "IsEndpoint": false,
       "Explode": false,
       "IsRequired": true,
       "Kind": "Method"
      }
     ],
     "Responses": [
      {
       "$id": "317",
       "StatusCodes": [
        204
       ],
       "BodyMediaType": "Json",
       "Headers": [],
       "IsErrorResponse": false
      }
     ],
     "HttpMethod": "PUT",
     "RequestBodyMediaType": "Json",
     "Uri": "{endpoint}",
     "Path": "/recursiveModels",
     "RequestMediaTypes": [
      "application/json"
     ],
     "BufferResponse": true,
     "GenerateProtocolMethod": true,
     "GenerateConvenienceMethod": true
    },
    {
     "$id": "318",
     "Name": "ContainSelfModels",
     "ResourceName": "NoDocsTypeSpec",
     "Description": "test contain self models",
     "Accessibility": "public",
     "Parameters": [
      {
       "$ref": "210"
      },
      {
       "$id": "319",
       "Name": "contentType",
       "NameInRequest": "Content-Type",
       "Description": "Body parameter's content type. Known values are application/json",
       "Type": {
        "$id": "320",
        "Kind": "constant",
        "ValueType": {
         "$id": "321",
         "Kind": "string"
        },
        "Value": "application/json"
       },
       "Location": "Header",
       "IsApiVersion": false,
       "IsContentType": true,
       "IsEndpoint": false,
       "Explode": false,
       "IsRequired": true,
       "Kind": "Constant"
      },
      {
       "$id": "322",
       "Name": "input",
       "NameInRequest": "input",
       "Type": {
        "$ref": "137"
       },
       "Location": "Body",
       "IsApiVersion": false,
       "IsContentType": false,
       "IsEndpoint": false,
       "Explode": false,
       "IsRequired": true,
       "Kind": "Method"
      }
     ],
     "Responses": [
      {
       "$id": "323",
       "StatusCodes": [
        204
       ],
       "BodyMediaType": "Json",
       "Headers": [],
       "IsErrorResponse": false
      }
     ],
     "HttpMethod": "PUT",
     "RequestBodyMediaType": "Json",
     "Uri": "{endpoint}",
     "Path": "/containSelfModels",
     "RequestMediaTypes": [
      "application/json"
     ],
     "BufferResponse": true,
     "GenerateProtocolMethod": true,
     "GenerateConvenienceMethod": true
    },
    {
     "$id": "324",
     "Name": "enumParameter",
     "ResourceName": "NoDocsTypeSpec",
     "Description": "test enum parameter.",
     "Accessibility": "public",
     "Parameters": [
      {
       "$ref": "210"
      },
      {
       "$id": "325",
       "Name": "p1",
       "NameInRequest": "p1",
       "Type": {
        "$ref": "20"
       },
       "Location": "Path",
       "IsApiVersion": false,
       "IsContentType": false,
       "IsEndpoint": false,
       "Explode": false,
       "IsRequired": true,
       "Kind": "Method"
      }
     ],
     "Responses": [
      {
       "$id": "326",
       "StatusCodes": [
        204
       ],
       "BodyMediaType": "Json",
       "Headers": [],
       "IsErrorResponse": false
      }
     ],
     "HttpMethod": "GET",
     "RequestBodyMediaType": "None",
     "Uri": "{endpoint}",
     "Path": "/enumParameter/{p1}",
     "BufferResponse": true,
     "GenerateProtocolMethod": true,
     "GenerateConvenienceMethod": true
    },
    {
     "$id": "327",
     "Name": "bodyIsModelWithProjectedEnum",
     "ResourceName": "NoDocsTypeSpec",
     "Description": "test enum parameter.",
     "Accessibility": "public",
     "Parameters": [
      {
       "$ref": "210"
      },
      {
       "$id": "328",
       "Name": "contentType",
       "NameInRequest": "Content-Type",
       "Description": "Body parameter's content type. Known values are application/json",
       "Type": {
        "$id": "329",
        "Kind": "constant",
        "ValueType": {
         "$id": "330",
         "Kind": "string"
        },
        "Value": "application/json"
       },
       "Location": "Header",
       "IsApiVersion": false,
       "IsContentType": true,
       "IsEndpoint": false,
       "Explode": false,
       "IsRequired": true,
       "Kind": "Constant"
      },
      {
       "$id": "331",
       "Name": "body",
       "NameInRequest": "body",
       "Type": {
        "$ref": "139"
       },
       "Location": "Body",
       "IsApiVersion": false,
       "IsContentType": false,
       "IsEndpoint": false,
       "Explode": false,
       "IsRequired": true,
       "Kind": "Method"
      }
     ],
     "Responses": [
      {
       "$id": "332",
       "StatusCodes": [
        204
       ],
       "BodyMediaType": "Json",
       "Headers": [],
       "IsErrorResponse": false
      }
     ],
     "HttpMethod": "PUT",
     "RequestBodyMediaType": "Json",
     "Uri": "{endpoint}",
     "Path": "/bodyIsModelWithProjectedEnum",
     "RequestMediaTypes": [
      "application/json"
     ],
     "BufferResponse": true,
     "GenerateProtocolMethod": true,
     "GenerateConvenienceMethod": true
    },
    {
     "$id": "333",
     "Name": "optionalDictionary",
     "ResourceName": "NoDocsTypeSpec",
     "Description": "test optional dictionary.",
     "Accessibility": "public",
     "Parameters": [
      {
       "$ref": "210"
      },
      {
       "$id": "334",
       "Name": "contentType",
       "NameInRequest": "Content-Type",
       "Description": "Body parameter's content type. Known values are application/json",
       "Type": {
        "$id": "335",
        "Kind": "constant",
        "ValueType": {
         "$id": "336",
         "Kind": "string"
        },
        "Value": "application/json"
       },
       "Location": "Header",
       "IsApiVersion": false,
       "IsContentType": true,
       "IsEndpoint": false,
       "Explode": false,
       "IsRequired": true,
       "Kind": "Constant"
      },
      {
       "$id": "337",
       "Name": "body",
       "NameInRequest": "body",
       "Type": {
        "$id": "338",
        "Kind": "dict",
        "KeyType": {
         "$id": "339",
         "Kind": "string"
        },
        "ValueType": {
         "$id": "340",
         "Kind": "int32"
        }
       },
       "Location": "Body",
       "IsApiVersion": false,
       "IsContentType": false,
       "IsEndpoint": false,
       "Explode": false,
       "IsRequired": false,
       "Kind": "Method"
      }
     ],
     "Responses": [
      {
       "$id": "341",
       "StatusCodes": [
        204
       ],
       "BodyMediaType": "Json",
       "Headers": [],
       "IsErrorResponse": false
      }
     ],
     "HttpMethod": "PUT",
     "RequestBodyMediaType": "None",
     "Uri": "{endpoint}",
     "Path": "/optionalDictionary",
     "RequestMediaTypes": [
      "application/json"
     ],
     "BufferResponse": true,
     "GenerateProtocolMethod": true,
     "GenerateConvenienceMethod": true
    },
    {
     "$id": "342",
     "Name": "azureLocationOp",
     "ResourceName": "NoDocsTypeSpec",
     "Description": "test optional dictionary.",
     "Accessibility": "public",
     "Parameters": [
      {
       "$ref": "210"
      },
      {
       "$id": "343",
       "Name": "location",
       "NameInRequest": "location",
       "Type": {
        "$id": "344",
        "Kind": "azureLocation",
        "Encode": "string"
       },
       "Location": "Query",
       "IsApiVersion": false,
       "IsContentType": false,
       "IsEndpoint": false,
       "Explode": false,
       "IsRequired": true,
       "Kind": "Method"
      },
      {
       "$id": "345",
       "Name": "regenLocation",
       "NameInRequest": "regen-location",
       "Type": {
        "$id": "346",
        "Kind": "azureLocation",
        "Encode": "string"
       },
       "Location": "Header",
       "IsApiVersion": false,
       "IsContentType": false,
       "IsEndpoint": false,
       "Explode": false,
       "IsRequired": true,
       "Kind": "Method"
      },
      {
       "$id": "347",
       "Name": "contentType",
       "NameInRequest": "Content-Type",
       "Description": "Body parameter's content type. Known values are application/json",
       "Type": {
        "$id": "348",
        "Kind": "constant",
        "ValueType": {
         "$id": "349",
         "Kind": "string"
        },
        "Value": "application/json"
       },
       "Location": "Header",
       "IsApiVersion": false,
       "IsContentType": true,
       "IsEndpoint": false,
       "Explode": false,
       "IsRequired": true,
       "Kind": "Constant"
      },
      {
       "$id": "350",
       "Name": "body",
       "NameInRequest": "body",
       "Type": {
        "$ref": "141"
       },
       "Location": "Body",
       "IsApiVersion": false,
       "IsContentType": false,
       "IsEndpoint": false,
       "Explode": false,
       "IsRequired": false,
       "Kind": "Method"
      }
     ],
     "Responses": [
      {
       "$id": "351",
       "StatusCodes": [
        204
       ],
       "BodyMediaType": "Json",
       "Headers": [],
       "IsErrorResponse": false
      }
     ],
     "HttpMethod": "PUT",
     "RequestBodyMediaType": "Json",
     "Uri": "{endpoint}",
     "Path": "/azureLocation",
     "RequestMediaTypes": [
      "application/json"
     ],
     "BufferResponse": true,
     "GenerateProtocolMethod": true,
     "GenerateConvenienceMethod": true
    }
   ],
   "Protocol": {
    "$id": "352"
   },
   "Parameters": [
    {
     "$ref": "210"
    }
   ]
  },
  {
   "$id": "353",
   "Name": "Hello",
   "Operations": [],
   "Protocol": {
    "$id": "354"
   },
   "Parent": "NoDocsTypeSpecClient",
   "Parameters": [
    {
     "$id": "355",
     "Name": "endpoint",
     "NameInRequest": "endpoint",
     "Description": "Endpoint Service",
     "Type": {
      "$id": "356",
      "Kind": "uri"
     },
     "Location": "Uri",
     "IsApiVersion": false,
     "IsResourceParameter": false,
     "IsContentType": false,
     "IsRequired": true,
     "IsEndpoint": true,
     "SkipUrlEncoding": false,
     "Explode": false,
     "Kind": "Client"
    }
   ]
  },
  {
   "$id": "357",
   "Name": "HelloDemo",
   "Description": "Hello world service",
   "Operations": [
    {
     "$id": "358",
     "Name": "sayHi",
     "ResourceName": "Demo",
     "Description": "Return hi",
     "Accessibility": "public",
     "Parameters": [
      {
       "$id": "359",
       "Name": "endpoint",
       "NameInRequest": "endpoint",
       "Description": "Endpoint Service",
       "Type": {
        "$id": "360",
        "Kind": "uri"
       },
       "Location": "Uri",
       "IsApiVersion": false,
       "IsResourceParameter": false,
       "IsContentType": false,
       "IsRequired": true,
       "IsEndpoint": true,
       "SkipUrlEncoding": false,
       "Explode": false,
       "Kind": "Client"
      },
      {
       "$id": "361",
       "Name": "headParameter",
       "NameInRequest": "head-parameter",
       "Type": {
        "$id": "362",
        "Kind": "string"
       },
       "Location": "Header",
       "IsApiVersion": false,
       "IsContentType": false,
       "IsEndpoint": false,
       "Explode": false,
       "IsRequired": true,
       "Kind": "Method"
      },
      {
       "$id": "363",
       "Name": "queryParameter",
       "NameInRequest": "queryParameter",
       "Type": {
        "$id": "364",
        "Kind": "string"
       },
       "Location": "Query",
       "IsApiVersion": false,
       "IsContentType": false,
       "IsEndpoint": false,
       "Explode": false,
       "IsRequired": true,
       "Kind": "Method"
      },
      {
       "$id": "365",
       "Name": "optionalQuery",
       "NameInRequest": "optionalQuery",
       "Type": {
        "$id": "366",
        "Kind": "string"
       },
       "Location": "Query",
       "IsApiVersion": false,
       "IsContentType": false,
       "IsEndpoint": false,
       "Explode": false,
       "IsRequired": false,
       "Kind": "Method"
      },
      {
       "$id": "367",
       "Name": "accept",
       "NameInRequest": "Accept",
       "Type": {
        "$id": "368",
        "Kind": "constant",
        "ValueType": {
         "$id": "369",
         "Kind": "string"
        },
        "Value": "application/json"
       },
       "Location": "Header",
       "IsApiVersion": false,
       "IsContentType": false,
       "IsEndpoint": false,
       "Explode": false,
       "IsRequired": true,
       "Kind": "Constant"
      }
     ],
     "Responses": [
      {
       "$id": "370",
       "StatusCodes": [
        200
       ],
       "BodyType": {
        "$ref": "72"
       },
       "BodyMediaType": "Json",
       "Headers": [],
       "IsErrorResponse": false,
       "ContentTypes": [
        "application/json"
       ]
      }
     ],
     "HttpMethod": "GET",
     "RequestBodyMediaType": "None",
     "Uri": "{endpoint}",
     "Path": "/hello",
     "BufferResponse": true,
     "GenerateProtocolMethod": true,
     "GenerateConvenienceMethod": false
    }
   ],
   "Protocol": {
    "$id": "371"
   },
   "Parent": "Hello",
   "Parameters": [
    {
     "$ref": "359"
    }
   ]
  },
  {
   "$id": "372",
   "Name": "HelloDemo2",
   "Operations": [
    {
     "$id": "373",
     "Name": "helloAgain",
     "ResourceName": "Demo2",
     "Description": "Return hi again",
     "Accessibility": "public",
     "Parameters": [
      {
       "$id": "374",
       "Name": "endpoint",
       "NameInRequest": "endpoint",
       "Description": "Endpoint Service",
       "Type": {
        "$id": "375",
        "Kind": "uri"
       },
       "Location": "Uri",
       "IsApiVersion": false,
       "IsResourceParameter": false,
       "IsContentType": false,
       "IsRequired": true,
       "IsEndpoint": true,
       "SkipUrlEncoding": false,
       "Explode": false,
       "Kind": "Client"
      },
      {
       "$id": "376",
       "Name": "p1",
       "NameInRequest": "p1",
       "Type": {
        "$id": "377",
        "Kind": "string"
       },
       "Location": "Header",
       "IsApiVersion": false,
       "IsContentType": false,
       "IsEndpoint": false,
       "Explode": false,
       "IsRequired": true,
       "Kind": "Method"
      },
      {
       "$id": "378",
       "Name": "contentType",
       "NameInRequest": "content-type",
       "Type": {
        "$id": "379",
        "Kind": "constant",
        "ValueType": {
         "$id": "380",
         "Kind": "string"
        },
        "Value": "text/plain"
       },
       "Location": "Header",
       "IsApiVersion": false,
       "IsContentType": true,
       "IsEndpoint": false,
       "Explode": false,
       "IsRequired": true,
       "Kind": "Constant"
      },
      {
       "$id": "381",
       "Name": "p2",
       "NameInRequest": "p2",
       "Type": {
        "$id": "382",
        "Kind": "string"
       },
       "Location": "Path",
       "IsApiVersion": false,
       "IsContentType": false,
       "IsEndpoint": false,
       "Explode": false,
       "IsRequired": true,
       "Kind": "Method"
      },
      {
       "$id": "383",
       "Name": "accept",
       "NameInRequest": "Accept",
       "Type": {
        "$id": "384",
        "Kind": "constant",
        "ValueType": {
         "$id": "385",
         "Kind": "string"
        },
        "Value": "application/json"
       },
       "Location": "Header",
       "IsApiVersion": false,
       "IsContentType": false,
       "IsEndpoint": false,
       "Explode": false,
       "IsRequired": true,
       "Kind": "Constant"
      },
      {
       "$id": "386",
       "Name": "action",
       "NameInRequest": "action",
       "Type": {
        "$ref": "144"
       },
       "Location": "Body",
       "IsApiVersion": false,
       "IsContentType": false,
       "IsEndpoint": false,
       "Explode": false,
       "IsRequired": true,
       "Kind": "Method"
      }
     ],
     "Responses": [
      {
       "$id": "387",
       "StatusCodes": [
        200
       ],
       "BodyType": {
        "$ref": "144"
       },
       "BodyMediaType": "Json",
       "Headers": [],
       "IsErrorResponse": false,
       "ContentTypes": [
        "application/json"
       ]
      }
     ],
     "HttpMethod": "GET",
     "RequestBodyMediaType": "Json",
     "Uri": "{endpoint}",
     "Path": "/againHi/{p2}",
     "RequestMediaTypes": [
      "text/plain"
     ],
     "BufferResponse": true,
     "GenerateProtocolMethod": true,
     "GenerateConvenienceMethod": true
    },
    {
     "$id": "388",
     "Name": "noContentType",
     "ResourceName": "Demo2",
     "Description": "Return hi again",
     "Accessibility": "public",
     "Parameters": [
      {
       "$ref": "374"
      },
      {
       "$id": "389",
       "Name": "p1",
       "NameInRequest": "p1",
       "Type": {
        "$id": "390",
        "Kind": "string"
       },
       "Location": "Header",
       "IsApiVersion": false,
       "IsContentType": false,
       "IsEndpoint": false,
       "Explode": false,
       "IsRequired": true,
       "Kind": "Method"
      },
      {
       "$id": "391",
       "Name": "p2",
       "NameInRequest": "p2",
       "Type": {
        "$id": "392",
        "Kind": "string"
       },
       "Location": "Path",
       "IsApiVersion": false,
       "IsContentType": false,
       "IsEndpoint": false,
       "Explode": false,
       "IsRequired": true,
       "Kind": "Method"
      },
      {
       "$id": "393",
       "Name": "contentType",
       "NameInRequest": "Content-Type",
       "Description": "Body parameter's content type. Known values are application/json",
       "Type": {
        "$id": "394",
        "Kind": "constant",
        "ValueType": {
         "$id": "395",
         "Kind": "string"
        },
        "Value": "application/json"
       },
       "Location": "Header",
       "IsApiVersion": false,
       "IsContentType": true,
       "IsEndpoint": false,
       "Explode": false,
       "IsRequired": true,
       "Kind": "Constant"
      },
      {
       "$id": "396",
       "Name": "accept",
       "NameInRequest": "Accept",
       "Type": {
        "$id": "397",
        "Kind": "constant",
        "ValueType": {
         "$id": "398",
         "Kind": "string"
        },
        "Value": "application/json"
       },
       "Location": "Header",
       "IsApiVersion": false,
       "IsContentType": false,
       "IsEndpoint": false,
       "Explode": false,
       "IsRequired": true,
       "Kind": "Constant"
      },
      {
       "$id": "399",
       "Name": "action",
       "NameInRequest": "action",
       "Type": {
        "$ref": "144"
       },
       "Location": "Body",
       "IsApiVersion": false,
       "IsContentType": false,
       "IsEndpoint": false,
       "Explode": false,
       "IsRequired": true,
       "Kind": "Method"
      }
     ],
     "Responses": [
      {
       "$id": "400",
       "StatusCodes": [
        200
       ],
       "BodyType": {
        "$ref": "144"
       },
       "BodyMediaType": "Json",
       "Headers": [],
       "IsErrorResponse": false,
       "ContentTypes": [
        "application/json"
       ]
      }
     ],
     "HttpMethod": "GET",
     "RequestBodyMediaType": "Json",
     "Uri": "{endpoint}",
     "Path": "/noContentType/{p2}",
     "RequestMediaTypes": [
      "application/json"
     ],
     "BufferResponse": true,
     "GenerateProtocolMethod": true,
     "GenerateConvenienceMethod": false
    },
    {
     "$id": "401",
     "Name": "helloDemoAgain",
     "ResourceName": "Demo2",
     "Description": "Return hi in demo2",
     "Accessibility": "public",
     "Parameters": [
      {
       "$ref": "374"
      },
      {
       "$id": "402",
       "Name": "accept",
       "NameInRequest": "Accept",
       "Type": {
        "$id": "403",
        "Kind": "constant",
        "ValueType": {
         "$id": "404",
         "Kind": "string"
        },
        "Value": "application/json"
       },
       "Location": "Header",
       "IsApiVersion": false,
       "IsContentType": false,
       "IsEndpoint": false,
       "Explode": false,
       "IsRequired": true,
       "Kind": "Constant"
      }
     ],
     "Responses": [
      {
       "$id": "405",
       "StatusCodes": [
        200
       ],
       "BodyType": {
        "$ref": "72"
       },
       "BodyMediaType": "Json",
       "Headers": [],
       "IsErrorResponse": false,
       "ContentTypes": [
        "application/json"
       ]
      }
     ],
     "HttpMethod": "GET",
     "RequestBodyMediaType": "None",
     "Uri": "{endpoint}",
     "Path": "/demoHi",
     "BufferResponse": true,
     "GenerateProtocolMethod": true,
     "GenerateConvenienceMethod": true
    },
    {
     "$id": "406",
     "Name": "createLiteral",
     "ResourceName": "Demo2",
     "Description": "Create with literal value",
     "Accessibility": "public",
     "Parameters": [
      {
       "$ref": "374"
      },
      {
       "$id": "407",
       "Name": "contentType",
       "NameInRequest": "Content-Type",
       "Description": "Body parameter's content type. Known values are application/json",
       "Type": {
        "$id": "408",
        "Kind": "constant",
        "ValueType": {
         "$id": "409",
         "Kind": "string"
        },
        "Value": "application/json"
       },
       "Location": "Header",
       "IsApiVersion": false,
       "IsContentType": true,
       "IsEndpoint": false,
       "Explode": false,
       "IsRequired": true,
       "Kind": "Constant"
      },
      {
       "$id": "410",
       "Name": "accept",
       "NameInRequest": "Accept",
       "Type": {
        "$id": "411",
        "Kind": "constant",
        "ValueType": {
         "$id": "412",
         "Kind": "string"
        },
        "Value": "application/json"
       },
       "Location": "Header",
       "IsApiVersion": false,
       "IsContentType": false,
       "IsEndpoint": false,
       "Explode": false,
       "IsRequired": true,
       "Kind": "Constant"
      },
      {
       "$id": "413",
       "Name": "body",
       "NameInRequest": "body",
       "Type": {
        "$ref": "72"
       },
       "Location": "Body",
       "IsApiVersion": false,
       "IsContentType": false,
       "IsEndpoint": false,
       "Explode": false,
       "IsRequired": true,
       "Kind": "Method"
      }
     ],
     "Responses": [
      {
       "$id": "414",
       "StatusCodes": [
        200
       ],
       "BodyType": {
        "$ref": "72"
       },
       "BodyMediaType": "Json",
       "Headers": [],
       "IsErrorResponse": false,
       "ContentTypes": [
        "application/json"
       ]
      }
     ],
     "HttpMethod": "POST",
     "RequestBodyMediaType": "Json",
     "Uri": "{endpoint}",
     "Path": "/literal",
     "RequestMediaTypes": [
      "application/json"
     ],
     "BufferResponse": true,
     "GenerateProtocolMethod": true,
     "GenerateConvenienceMethod": true
    },
    {
     "$id": "415",
     "Name": "helloLiteral",
     "ResourceName": "Demo2",
     "Description": "Send literal parameters",
     "Accessibility": "public",
     "Parameters": [
      {
       "$ref": "374"
      },
      {
       "$id": "416",
       "Name": "p1",
       "NameInRequest": "p1",
       "Type": {
        "$id": "417",
        "Kind": "constant",
        "ValueType": {
         "$id": "418",
         "Kind": "string"
        },
        "Value": "test"
       },
       "Location": "Header",
       "IsApiVersion": false,
       "IsContentType": false,
       "IsEndpoint": false,
       "Explode": false,
       "IsRequired": true,
       "Kind": "Constant"
      },
      {
       "$id": "419",
       "Name": "p2",
       "NameInRequest": "p2",
       "Type": {
        "$id": "420",
        "Kind": "constant",
        "ValueType": {
         "$id": "421",
         "Kind": "int32"
        },
        "Value": 123
       },
       "Location": "Path",
       "IsApiVersion": false,
       "IsContentType": false,
       "IsEndpoint": false,
       "Explode": false,
       "IsRequired": true,
       "Kind": "Constant"
      },
      {
       "$id": "422",
       "Name": "p3",
       "NameInRequest": "p3",
       "Type": {
        "$id": "423",
        "Kind": "constant",
        "ValueType": {
         "$id": "424",
         "Kind": "boolean"
        },
        "Value": true
       },
       "Location": "Query",
       "IsApiVersion": false,
       "IsContentType": false,
       "IsEndpoint": false,
       "Explode": false,
       "IsRequired": true,
       "Kind": "Constant"
      },
      {
       "$id": "425",
       "Name": "accept",
       "NameInRequest": "Accept",
       "Type": {
        "$id": "426",
        "Kind": "constant",
        "ValueType": {
         "$id": "427",
         "Kind": "string"
        },
        "Value": "application/json"
       },
       "Location": "Header",
       "IsApiVersion": false,
       "IsContentType": false,
       "IsEndpoint": false,
       "Explode": false,
       "IsRequired": true,
       "Kind": "Constant"
      }
     ],
     "Responses": [
      {
       "$id": "428",
       "StatusCodes": [
        200
       ],
       "BodyType": {
        "$ref": "72"
       },
       "BodyMediaType": "Json",
       "Headers": [],
       "IsErrorResponse": false,
       "ContentTypes": [
        "application/json"
       ]
      }
     ],
     "HttpMethod": "GET",
     "RequestBodyMediaType": "None",
     "Uri": "{endpoint}",
     "Path": "/helloLiteral/{p2}",
     "BufferResponse": true,
     "GenerateProtocolMethod": true,
     "GenerateConvenienceMethod": true
    }
   ],
   "Protocol": {
    "$id": "429"
   },
   "Parent": "Hello",
   "Parameters": [
    {
     "$ref": "374"
    }
   ]
  },
  {
   "$id": "430",
   "Name": "EnumTest",
   "Operations": [
    {
     "$id": "431",
     "Name": "createUnknownValue",
     "ResourceName": "EnumTest",
     "Description": "get extensible enum",
     "Accessibility": "public",
     "Parameters": [
      {
       "$id": "432",
       "Name": "endpoint",
       "NameInRequest": "endpoint",
       "Description": "Endpoint Service",
       "Type": {
        "$id": "433",
        "Kind": "uri"
       },
       "Location": "Uri",
       "IsApiVersion": false,
       "IsResourceParameter": false,
       "IsContentType": false,
       "IsRequired": true,
       "IsEndpoint": true,
       "SkipUrlEncoding": false,
       "Explode": false,
       "Kind": "Client"
      },
      {
       "$id": "434",
       "Name": "contentType",
       "NameInRequest": "Content-Type",
       "Description": "Body parameter's content type. Known values are application/json",
       "Type": {
        "$id": "435",
        "Kind": "constant",
        "ValueType": {
         "$id": "436",
         "Kind": "string"
        },
        "Value": "application/json"
       },
       "Location": "Header",
       "IsApiVersion": false,
       "IsContentType": true,
       "IsEndpoint": false,
       "Explode": false,
       "IsRequired": true,
       "Kind": "Constant"
      },
      {
       "$id": "437",
       "Name": "input",
       "NameInRequest": "input",
       "Type": {
        "$ref": "63"
       },
       "Location": "Body",
       "IsApiVersion": false,
       "IsContentType": false,
       "IsEndpoint": false,
       "Explode": false,
       "IsRequired": true,
       "Kind": "Method"
      }
     ],
     "Responses": [
      {
       "$id": "438",
       "StatusCodes": [
        204
       ],
       "BodyMediaType": "Json",
       "Headers": [],
       "IsErrorResponse": false
      }
     ],
     "HttpMethod": "PUT",
     "RequestBodyMediaType": "None",
     "Uri": "{endpoint}",
     "Path": "/unknown-value",
     "RequestMediaTypes": [
      "application/json"
     ],
     "BufferResponse": true,
     "GenerateProtocolMethod": true,
     "GenerateConvenienceMethod": false
    }
   ],
   "Protocol": {
    "$id": "439"
   },
   "Parent": "NoDocsTypeSpecClient",
   "Parameters": [
    {
     "$ref": "432"
    }
   ]
  },
  {
   "$id": "440",
   "Name": "ProtocolAndConvenient",
   "Operations": [
    {
     "$id": "441",
     "Name": "internalProtocol",
     "ResourceName": "ProtocolAndConvenient",
     "Description": "When set protocol false and convenient true, then the protocol method should be internal",
     "Accessibility": "public",
     "Parameters": [
      {
       "$id": "442",
       "Name": "endpoint",
       "NameInRequest": "endpoint",
       "Description": "Endpoint Service",
       "Type": {
        "$id": "443",
        "Kind": "uri"
       },
       "Location": "Uri",
       "IsApiVersion": false,
       "IsResourceParameter": false,
       "IsContentType": false,
       "IsRequired": true,
       "IsEndpoint": true,
       "SkipUrlEncoding": false,
       "Explode": false,
       "Kind": "Client"
      },
      {
       "$id": "444",
       "Name": "contentType",
       "NameInRequest": "Content-Type",
       "Description": "Body parameter's content type. Known values are application/json",
       "Type": {
        "$id": "445",
        "Kind": "constant",
        "ValueType": {
         "$id": "446",
         "Kind": "string"
        },
        "Value": "application/json"
       },
       "Location": "Header",
       "IsApiVersion": false,
       "IsContentType": true,
       "IsEndpoint": false,
       "Explode": false,
       "IsRequired": true,
       "Kind": "Constant"
      },
      {
       "$id": "447",
       "Name": "accept",
       "NameInRequest": "Accept",
       "Type": {
        "$id": "448",
        "Kind": "constant",
        "ValueType": {
         "$id": "449",
         "Kind": "string"
        },
        "Value": "application/json"
       },
       "Location": "Header",
       "IsApiVersion": false,
       "IsContentType": false,
       "IsEndpoint": false,
       "Explode": false,
       "IsRequired": true,
       "Kind": "Constant"
      },
      {
       "$id": "450",
       "Name": "body",
       "NameInRequest": "body",
       "Type": {
        "$ref": "72"
       },
       "Location": "Body",
       "IsApiVersion": false,
       "IsContentType": false,
       "IsEndpoint": false,
       "Explode": false,
       "IsRequired": true,
       "Kind": "Method"
      }
     ],
     "Responses": [
      {
       "$id": "451",
       "StatusCodes": [
        200
       ],
       "BodyType": {
        "$ref": "72"
       },
       "BodyMediaType": "Json",
       "Headers": [],
       "IsErrorResponse": false,
       "ContentTypes": [
        "application/json"
       ]
      }
     ],
     "HttpMethod": "POST",
     "RequestBodyMediaType": "Json",
     "Uri": "{endpoint}",
     "Path": "/internalProtocol",
     "RequestMediaTypes": [
      "application/json"
     ],
     "BufferResponse": true,
     "GenerateProtocolMethod": false,
     "GenerateConvenienceMethod": true
    },
    {
     "$id": "452",
     "Name": "stillConvenient",
     "ResourceName": "ProtocolAndConvenient",
     "Description": "When set protocol false and convenient true, the convenient method should be generated even it has the same signature as protocol one",
     "Accessibility": "public",
     "Parameters": [
      {
       "$ref": "442"
      }
     ],
     "Responses": [
      {
       "$id": "453",
       "StatusCodes": [
        204
       ],
       "BodyMediaType": "Json",
       "Headers": [],
       "IsErrorResponse": false
      }
     ],
     "HttpMethod": "GET",
     "RequestBodyMediaType": "None",
     "Uri": "{endpoint}",
     "Path": "/stillConvenient",
     "BufferResponse": true,
     "GenerateProtocolMethod": false,
     "GenerateConvenienceMethod": true
    }
   ],
   "Protocol": {
    "$id": "454"
   },
   "Parent": "NoDocsTypeSpecClient",
   "Parameters": [
    {
     "$ref": "442"
    }
   ]
  },
  {
   "$id": "455",
   "Name": "Entity",
   "Operations": [
    {
     "$id": "456",
     "Name": "doSomething",
     "ResourceName": "Entity",
     "Description": "doSomething for entity",
     "Accessibility": "public",
     "Parameters": [
      {
       "$id": "457",
       "Name": "endpoint",
       "NameInRequest": "endpoint",
       "Description": "Endpoint Service",
       "Type": {
        "$id": "458",
        "Kind": "uri"
       },
       "Location": "Uri",
       "IsApiVersion": false,
       "IsResourceParameter": false,
       "IsContentType": false,
       "IsRequired": true,
       "IsEndpoint": true,
       "SkipUrlEncoding": false,
       "Explode": false,
       "Kind": "Client"
      },
      {
       "$id": "459",
       "Name": "p2",
       "NameInRequest": "p2",
       "Type": {
        "$id": "460",
        "Kind": "string"
       },
       "Location": "Path",
       "IsApiVersion": false,
       "IsContentType": false,
       "IsEndpoint": false,
       "Explode": false,
       "IsRequired": true,
       "Kind": "Method"
      },
      {
       "$id": "461",
       "Name": "accept",
       "NameInRequest": "Accept",
       "Type": {
        "$id": "462",
        "Kind": "constant",
        "ValueType": {
         "$id": "463",
         "Kind": "string"
        },
        "Value": "application/json"
       },
       "Location": "Header",
       "IsApiVersion": false,
       "IsContentType": false,
       "IsEndpoint": false,
       "Explode": false,
       "IsRequired": true,
       "Kind": "Constant"
      }
     ],
     "Responses": [
      {
       "$id": "464",
       "StatusCodes": [
        200
       ],
       "BodyType": {
        "$ref": "72"
       },
       "BodyMediaType": "Json",
       "Headers": [],
       "IsErrorResponse": false,
       "ContentTypes": [
        "application/json"
       ]
      }
     ],
     "HttpMethod": "GET",
     "RequestBodyMediaType": "None",
     "Uri": "{endpoint}",
     "Path": "/entity/doSomething/{p2}",
     "BufferResponse": true,
     "GenerateProtocolMethod": true,
     "GenerateConvenienceMethod": true
    }
   ],
   "Protocol": {
    "$id": "465"
   },
   "Parent": "NoDocsTypeSpecClient",
   "Parameters": [
    {
     "$ref": "457"
    }
   ]
  },
  {
   "$id": "466",
   "Name": "Glossary",
   "Operations": [
    {
     "$id": "467",
     "Name": "doSomething",
     "ResourceName": "Glossary",
     "Description": "doSomething for glossary",
     "Accessibility": "public",
     "Parameters": [
      {
       "$id": "468",
       "Name": "endpoint",
       "NameInRequest": "endpoint",
       "Description": "Endpoint Service",
       "Type": {
        "$id": "469",
        "Kind": "uri"
       },
       "Location": "Uri",
       "IsApiVersion": false,
       "IsResourceParameter": false,
       "IsContentType": false,
       "IsRequired": true,
       "IsEndpoint": true,
       "SkipUrlEncoding": false,
       "Explode": false,
       "Kind": "Client"
      },
      {
       "$id": "470",
       "Name": "id",
       "NameInRequest": "id",
       "Type": {
        "$id": "471",
        "Kind": "string"
       },
       "Location": "Path",
       "IsApiVersion": false,
       "IsContentType": false,
       "IsEndpoint": false,
       "Explode": false,
       "IsRequired": true,
       "Kind": "Method"
      },
      {
       "$id": "472",
       "Name": "h1",
       "NameInRequest": "h1",
       "Type": {
        "$id": "473",
        "Kind": "string"
       },
       "Location": "Header",
       "IsApiVersion": false,
       "IsContentType": false,
       "IsEndpoint": false,
       "Explode": false,
       "IsRequired": true,
       "Kind": "Method"
      },
      {
       "$id": "474",
       "Name": "accept",
       "NameInRequest": "Accept",
       "Type": {
        "$id": "475",
        "Kind": "constant",
        "ValueType": {
         "$id": "476",
         "Kind": "string"
        },
        "Value": "application/json"
       },
       "Location": "Header",
       "IsApiVersion": false,
       "IsContentType": false,
       "IsEndpoint": false,
       "Explode": false,
       "IsRequired": true,
       "Kind": "Constant"
      }
     ],
     "Responses": [
      {
       "$id": "477",
       "StatusCodes": [
        200
       ],
       "BodyType": {
        "$ref": "72"
       },
       "BodyMediaType": "Json",
       "Headers": [],
       "IsErrorResponse": false,
       "ContentTypes": [
        "application/json"
       ]
      }
     ],
     "HttpMethod": "GET",
     "RequestBodyMediaType": "None",
     "Uri": "{endpoint}",
     "Path": "/glossary/doSomething/{id}",
     "BufferResponse": true,
     "GenerateProtocolMethod": true,
     "GenerateConvenienceMethod": true
    }
   ],
   "Protocol": {
    "$id": "478"
   },
   "Parent": "NoDocsTypeSpecClient",
   "Parameters": [
    {
     "$ref": "468"
    }
   ]
  }
 ],
 "Auth": {
  "$id": "479",
  "OAuth2": {
   "$id": "480",
   "Scopes": [
    "https://api.example.com/.default"
   ]
  },
  "ApiKey": {
   "$id": "481",
   "Name": "x-ms-api-key"
  }
 }
}<|MERGE_RESOLUTION|>--- conflicted
+++ resolved
@@ -1451,11 +1451,7 @@
        "Description": "Endpoint Service",
        "Type": {
         "$id": "211",
-<<<<<<< HEAD
         "Kind": "uri"
-=======
-        "Kind": "url"
->>>>>>> f09b0deb
        },
        "Location": "Uri",
        "IsApiVersion": false,
