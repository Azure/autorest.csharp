--- conflicted
+++ resolved
@@ -445,13 +445,8 @@
    "$id": "72",
    "Kind": "model",
    "Name": "Thing",
-<<<<<<< HEAD
-   "Namespace": "NoDocsTypeSpec",
+   "CrossLanguageDefinitionId": "NoDocsTypeSpec.Thing",
    "Usage": "Input,Output",
-=======
-   "CrossLanguageDefinitionId": "NoDocsTypeSpec.Thing",
-   "Usage": "RoundTrip",
->>>>>>> 5f9dfa7e
    "Description": "A model with a few properties of literal types",
    "Properties": [
     {
@@ -685,13 +680,8 @@
    "$id": "109",
    "Kind": "model",
    "Name": "Friend",
-<<<<<<< HEAD
-   "Namespace": "NoDocsTypeSpec",
+   "CrossLanguageDefinitionId": "NoDocsTypeSpec.NotFriend",
    "Usage": "Input,Output",
-=======
-   "CrossLanguageDefinitionId": "NoDocsTypeSpec.NotFriend",
-   "Usage": "RoundTrip",
->>>>>>> 5f9dfa7e
    "Description": "this is not a friendly model but with a friendly name",
    "Properties": [
     {
@@ -712,13 +702,8 @@
    "$id": "112",
    "Kind": "model",
    "Name": "ProjectedModel",
-<<<<<<< HEAD
-   "Namespace": "NoDocsTypeSpec",
+   "CrossLanguageDefinitionId": "NoDocsTypeSpec.ModelWithProjectedName",
    "Usage": "Input,Output",
-=======
-   "CrossLanguageDefinitionId": "NoDocsTypeSpec.ModelWithProjectedName",
-   "Usage": "RoundTrip",
->>>>>>> 5f9dfa7e
    "Description": "this is a model with a projected name",
    "Properties": [
     {
@@ -985,13 +970,8 @@
    "$id": "144",
    "Kind": "model",
    "Name": "RoundTripModel",
-<<<<<<< HEAD
-   "Namespace": "NoDocsTypeSpec",
+   "CrossLanguageDefinitionId": "NoDocsTypeSpec.RoundTripModel",
    "Usage": "Input,Output",
-=======
-   "CrossLanguageDefinitionId": "NoDocsTypeSpec.RoundTripModel",
-   "Usage": "RoundTrip",
->>>>>>> 5f9dfa7e
    "Description": "this is a roundtrip model",
    "Properties": [
     {
@@ -1291,13 +1271,8 @@
       "$id": "189",
       "Kind": "model",
       "Name": "ModelWithRequiredNullableProperties",
-<<<<<<< HEAD
-      "Namespace": "NoDocsTypeSpec",
+      "CrossLanguageDefinitionId": "NoDocsTypeSpec.ModelWithRequiredNullableProperties",
       "Usage": "Input,Output",
-=======
-      "CrossLanguageDefinitionId": "NoDocsTypeSpec.ModelWithRequiredNullableProperties",
-      "Usage": "RoundTrip",
->>>>>>> 5f9dfa7e
       "Description": "A model with a few required nullable properties",
       "Properties": [
        {
@@ -1376,13 +1351,8 @@
          "$id": "202",
          "Kind": "model",
          "Name": "ModelForUnion",
-<<<<<<< HEAD
-         "Namespace": "NoDocsTypeSpec",
+         "CrossLanguageDefinitionId": "NoDocsTypeSpec.ModelForUnion",
          "Usage": "Input,Output",
-=======
-         "CrossLanguageDefinitionId": "NoDocsTypeSpec.ModelForUnion",
-         "Usage": "RoundTrip",
->>>>>>> 5f9dfa7e
          "Description": "This is a model only used in union types, please do not use it anywhere else.",
          "Properties": [
           {
