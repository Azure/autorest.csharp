--- conflicted
+++ resolved
@@ -353,47 +353,25 @@
 Console.WriteLine(response.Status);
 ]]></code></example>
     </member>
-<<<<<<< HEAD
-    <member name="GetDeploymentStatusAsync(string,string,string,CancellationToken)">
-      <example>
-This sample shows how to call GetDeploymentStatusAsync with required parameters.
-=======
     <member name="GetDeploymentStatusValueAsync(string,string,string,CancellationToken)">
-<example>
+      <example>
 This sample shows how to call GetDeploymentStatusValueAsync with required parameters.
->>>>>>> 6375a772
 <code><![CDATA[
 var endpoint = new Uri("<https://my-service.azure.com>");
 var client = new AuthoringTypeSpecClient(endpoint);
 
-<<<<<<< HEAD
-var result = await client.GetDeploymentStatusAsync("<projectName>", "<deploymentName>", "<jobId>");
-]]></code></example>
-    </member>
-    <member name="GetDeploymentStatus(string,string,string,CancellationToken)">
-      <example>
-This sample shows how to call GetDeploymentStatus with required parameters.
-=======
 var result = await client.GetDeploymentStatusValueAsync("<projectName>", "<deploymentName>", "<jobId>");
-]]></code>
-</example>
+]]></code></example>
     </member>
     <member name="GetDeploymentStatusValue(string,string,string,CancellationToken)">
-<example>
+      <example>
 This sample shows how to call GetDeploymentStatusValue with required parameters.
->>>>>>> 6375a772
 <code><![CDATA[
 var endpoint = new Uri("<https://my-service.azure.com>");
 var client = new AuthoringTypeSpecClient(endpoint);
 
-<<<<<<< HEAD
-var result = client.GetDeploymentStatus("<projectName>", "<deploymentName>", "<jobId>");
-]]></code></example>
-=======
 var result = client.GetDeploymentStatusValue("<projectName>", "<deploymentName>", "<jobId>");
-]]></code>
-</example>
->>>>>>> 6375a772
+]]></code></example>
     </member>
     <member name="GetDeploymentStatusAsync(string,string,string,RequestContext)">
       <example>
@@ -443,47 +421,25 @@
 Console.WriteLine(result.GetProperty("id").ToString());
 ]]></code></example>
     </member>
-<<<<<<< HEAD
-    <member name="GetSwapDeploymentsStatusAsync(string,string,string,CancellationToken)">
-      <example>
-This sample shows how to call GetSwapDeploymentsStatusAsync with required parameters.
-=======
     <member name="GetSwapDeploymentsStatusValueAsync(string,string,string,CancellationToken)">
-<example>
+      <example>
 This sample shows how to call GetSwapDeploymentsStatusValueAsync with required parameters.
->>>>>>> 6375a772
 <code><![CDATA[
 var endpoint = new Uri("<https://my-service.azure.com>");
 var client = new AuthoringTypeSpecClient(endpoint);
 
-<<<<<<< HEAD
-var result = await client.GetSwapDeploymentsStatusAsync("<projectName>", "<deploymentName>", "<jobId>");
-]]></code></example>
-    </member>
-    <member name="GetSwapDeploymentsStatus(string,string,string,CancellationToken)">
-      <example>
-This sample shows how to call GetSwapDeploymentsStatus with required parameters.
-=======
 var result = await client.GetSwapDeploymentsStatusValueAsync("<projectName>", "<deploymentName>", "<jobId>");
-]]></code>
-</example>
+]]></code></example>
     </member>
     <member name="GetSwapDeploymentsStatusValue(string,string,string,CancellationToken)">
-<example>
+      <example>
 This sample shows how to call GetSwapDeploymentsStatusValue with required parameters.
->>>>>>> 6375a772
 <code><![CDATA[
 var endpoint = new Uri("<https://my-service.azure.com>");
 var client = new AuthoringTypeSpecClient(endpoint);
 
-<<<<<<< HEAD
-var result = client.GetSwapDeploymentsStatus("<projectName>", "<deploymentName>", "<jobId>");
-]]></code></example>
-=======
 var result = client.GetSwapDeploymentsStatusValue("<projectName>", "<deploymentName>", "<jobId>");
-]]></code>
-</example>
->>>>>>> 6375a772
+]]></code></example>
     </member>
     <member name="GetSwapDeploymentsStatusAsync(string,string,string,RequestContext)">
       <example>
