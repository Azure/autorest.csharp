--- conflicted
+++ resolved
@@ -351,8 +351,7 @@
       "IsNullable": false
      },
      "IsRequired": true,
-     "IsReadOnly": false,
-     "IsDiscriminator": false
+     "IsReadOnly": false
     },
     {
      "$id": "51",
@@ -363,8 +362,7 @@
       "$ref": "6"
      },
      "IsRequired": true,
-     "IsReadOnly": false,
-     "IsDiscriminator": false
+     "IsReadOnly": false
     },
     {
      "$id": "52",
@@ -391,8 +389,7 @@
          "IsNullable": false
         },
         "IsRequired": true,
-        "IsReadOnly": false,
-        "IsDiscriminator": false
+        "IsReadOnly": false
        },
        {
         "$id": "56",
@@ -406,8 +403,7 @@
          "IsNullable": false
         },
         "IsRequired": true,
-        "IsReadOnly": false,
-        "IsDiscriminator": false
+        "IsReadOnly": false
        },
        {
         "$id": "58",
@@ -421,8 +417,7 @@
          "IsNullable": false
         },
         "IsRequired": false,
-        "IsReadOnly": false,
-        "IsDiscriminator": false
+        "IsReadOnly": false
        },
        {
         "$id": "60",
@@ -438,8 +433,7 @@
          "IsNullable": false
         },
         "IsRequired": false,
-        "IsReadOnly": false,
-        "IsDiscriminator": false
+        "IsReadOnly": false
        },
        {
         "$id": "62",
@@ -466,8 +460,7 @@
             "IsNullable": false
            },
            "IsRequired": false,
-           "IsReadOnly": false,
-           "IsDiscriminator": false
+           "IsReadOnly": false
           },
           {
            "$id": "66",
@@ -478,20 +471,17 @@
             "$ref": "63"
            },
            "IsRequired": false,
-           "IsReadOnly": false,
-           "IsDiscriminator": false
+           "IsReadOnly": false
           }
          ]
         },
         "IsRequired": false,
-        "IsReadOnly": false,
-        "IsDiscriminator": false
+        "IsReadOnly": false
        }
       ]
      },
      "IsRequired": false,
-     "IsReadOnly": false,
-     "IsDiscriminator": false
+     "IsReadOnly": false
     }
    ]
   },
@@ -764,119 +754,7 @@
      "SerializedName": "errors",
      "Description": "The errors encountered while executing the job.",
      "Type": {
-<<<<<<< HEAD
       "$ref": "53"
-=======
-      "$id": "77",
-      "Name": "Error",
-      "Namespace": "Azure.Core.Foundations",
-      "Description": "The error object.",
-      "IsNullable": false,
-      "Usage": "Output",
-      "Properties": [
-       {
-        "$id": "78",
-        "Name": "code",
-        "SerializedName": "code",
-        "Description": "One of a server-defined set of error codes.",
-        "Type": {
-         "$id": "79",
-         "Name": "string",
-         "Kind": "String",
-         "IsNullable": false
-        },
-        "IsRequired": true,
-        "IsReadOnly": false
-       },
-       {
-        "$id": "80",
-        "Name": "message",
-        "SerializedName": "message",
-        "Description": "A human-readable representation of the error.",
-        "Type": {
-         "$id": "81",
-         "Name": "string",
-         "Kind": "String",
-         "IsNullable": false
-        },
-        "IsRequired": true,
-        "IsReadOnly": false
-       },
-       {
-        "$id": "82",
-        "Name": "target",
-        "SerializedName": "target",
-        "Description": "The target of the error.",
-        "Type": {
-         "$id": "83",
-         "Name": "string",
-         "Kind": "String",
-         "IsNullable": false
-        },
-        "IsRequired": false,
-        "IsReadOnly": false
-       },
-       {
-        "$id": "84",
-        "Name": "details",
-        "SerializedName": "details",
-        "Description": "An array of details about specific errors that led to this reported error.",
-        "Type": {
-         "$id": "85",
-         "Name": "Array",
-         "ElementType": {
-          "$ref": "77"
-         },
-         "IsNullable": false
-        },
-        "IsRequired": false,
-        "IsReadOnly": false
-       },
-       {
-        "$id": "86",
-        "Name": "innererror",
-        "SerializedName": "innererror",
-        "Description": "An object containing more specific information than the current object about the error.",
-        "Type": {
-         "$id": "87",
-         "Name": "InnerError",
-         "Namespace": "Azure.Core.Foundations",
-         "Description": "An object containing more specific information about the error. As per Microsoft One API guidelines - https://github.com/Microsoft/api-guidelines/blob/vNext/Guidelines.md#7102-error-condition-responses.",
-         "IsNullable": false,
-         "Usage": "Output",
-         "Properties": [
-          {
-           "$id": "88",
-           "Name": "code",
-           "SerializedName": "code",
-           "Description": "One of a server-defined set of error codes.",
-           "Type": {
-            "$id": "89",
-            "Name": "string",
-            "Kind": "String",
-            "IsNullable": false
-           },
-           "IsRequired": false,
-           "IsReadOnly": false
-          },
-          {
-           "$id": "90",
-           "Name": "InnerErrorObject",
-           "SerializedName": "innererror",
-           "Description": "Inner error.",
-           "Type": {
-            "$ref": "87"
-           },
-           "IsRequired": false,
-           "IsReadOnly": false
-          }
-         ]
-        },
-        "IsRequired": false,
-        "IsReadOnly": false
-       }
-      ]
->>>>>>> f0b631d4
      },
      "IsRequired": true,
      "IsReadOnly": false
@@ -1176,13 +1054,8 @@
  ],
  "Clients": [
   {
-<<<<<<< HEAD
    "$id": "139",
-   "Name": "AuthoringClient",
-=======
-   "$id": "128",
    "Name": "AuthoringTypeSpecClient",
->>>>>>> f0b631d4
    "Description": "",
    "Operations": [
     {
