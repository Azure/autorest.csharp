{
 "$id": "1",
 "Name": "AuthoringTypeSpec",
 "ApiVersions": [
  "2022-05-15-preview"
 ],
 "Enums": [
  {
   "$id": "2",
   "Kind": "enum",
   "Name": "ProjectKind",
   "CrossLanguageDefinitionId": "AuthoringTypeSpec.ProjectKind",
   "ValueType": {
    "$id": "3",
    "Kind": "string"
   },
   "Values": [
    {
     "$id": "4",
     "Name": "CustomSingleLabelClassification",
     "Value": "CustomSingleLabelClassification",
     "Description": "For building a classification model to classify text using your own data. Each file will have only one label. For example, file 1 is classified as A and file 2 is classified as B."
    },
    {
     "$id": "5",
     "Name": "CustomMultiLabelClassification",
     "Value": "CustomMultiLabelClassification",
     "Description": "For building a classification model to classify text using your own data. Each file can have one or many labels. For example, file 1 is classified as A, B, and C and file 2 is classified as B and C."
    },
    {
     "$id": "6",
     "Name": "CustomEntityRecognition",
     "Value": "CustomEntityRecognition",
     "Description": "For building an extraction model to identify your domain categories using your own data."
    }
   ],
   "Description": "Represents the project kind.",
   "IsExtensible": true,
   "Usage": "None"
  },
  {
   "$id": "7",
   "Kind": "enum",
   "Name": "OperationState",
   "CrossLanguageDefinitionId": "Azure.Core.Foundations.OperationState",
   "ValueType": {
    "$id": "8",
    "Kind": "string"
   },
   "Values": [
    {
     "$id": "9",
     "Name": "NotStarted",
     "Value": "NotStarted",
     "Description": "The operation has not started."
    },
    {
     "$id": "10",
     "Name": "Running",
     "Value": "Running",
     "Description": "The operation is in progress."
    },
    {
     "$id": "11",
     "Name": "Succeeded",
     "Value": "Succeeded",
     "Description": "The operation has completed successfully."
    },
    {
     "$id": "12",
     "Name": "Failed",
     "Value": "Failed",
     "Description": "The operation has failed."
    },
    {
     "$id": "13",
     "Name": "Canceled",
     "Value": "Canceled",
     "Description": "The operation has been canceled by the user."
    }
   ],
   "Description": "Enum describing allowed operation states.",
   "IsExtensible": true,
   "Usage": "None"
  },
  {
   "$id": "14",
   "Kind": "enum",
   "Name": "JobStatus",
   "CrossLanguageDefinitionId": "AuthoringTypeSpec.JobStatus",
   "ValueType": {
    "$id": "15",
    "Kind": "string"
   },
   "Values": [
    {
     "$id": "16",
     "Name": "NotStarted",
     "Value": "notStarted"
    },
    {
     "$id": "17",
     "Name": "Running",
     "Value": "running"
    },
    {
     "$id": "18",
     "Name": "Succeeded",
     "Value": "succeeded"
    },
    {
     "$id": "19",
     "Name": "Failed",
     "Value": "failed"
    },
    {
     "$id": "20",
     "Name": "Cancelled",
     "Value": "cancelled"
    },
    {
     "$id": "21",
     "Name": "Cancelling",
     "Value": "cancelling"
    },
    {
     "$id": "22",
     "Name": "PartiallyCompleted",
     "Value": "partiallyCompleted"
    }
   ],
   "Description": "Represents the job status values.",
   "IsExtensible": true,
   "Usage": "Output"
  },
  {
   "$id": "23",
   "Kind": "enum",
   "Name": "Versions",
   "CrossLanguageDefinitionId": "AuthoringTypeSpec.Versions",
   "ValueType": {
    "$id": "24",
    "Kind": "string"
   },
   "Values": [
    {
     "$id": "25",
     "Name": "2022-05-15-preview",
     "Value": "2022-05-15-preview"
    }
   ],
   "IsExtensible": false,
   "Usage": "ApiVersionEnum"
  }
 ],
 "Models": [
  {
   "$id": "26",
   "Kind": "model",
   "Name": "Project",
   "CrossLanguageDefinitionId": "AuthoringTypeSpec.Project",
   "Usage": "None",
   "Properties": [
    {
     "$id": "27",
     "Name": "projectName",
     "SerializedName": "projectName",
     "Description": "",
     "Type": {
      "$id": "28",
      "Kind": "string"
     },
     "IsRequired": true,
     "IsReadOnly": true
    },
    {
     "$id": "29",
     "Name": "projectKind",
     "SerializedName": "projectKind",
     "Description": "The project kind.",
     "Type": {
      "$ref": "2"
     },
     "IsRequired": true,
     "IsReadOnly": false
    },
    {
     "$id": "30",
     "Name": "storageInputContainerName",
     "SerializedName": "storageInputContainerName",
     "Description": "The storage container name.",
     "Type": {
      "$id": "31",
      "Kind": "string"
     },
     "IsRequired": true,
     "IsReadOnly": false
    },
    {
     "$id": "32",
     "Name": "settings",
     "SerializedName": "settings",
     "Description": "The project settings.",
     "Type": {
      "$id": "33",
      "Kind": "model",
      "Name": "ProjectSettings",
      "CrossLanguageDefinitionId": "AuthoringTypeSpec.ProjectSettings",
      "Usage": "None",
      "Description": "Represents the settings used to define the project behavior.",
      "AdditionalProperties": {
       "$id": "34",
       "Kind": "string"
      },
      "Properties": []
     },
     "IsRequired": false,
     "IsReadOnly": false
    },
    {
     "$id": "35",
     "Name": "multilingual",
     "SerializedName": "multilingual",
     "Description": "Whether the project would be used for multiple languages or not.",
     "Type": {
      "$id": "36",
      "Kind": "boolean"
     },
     "IsRequired": false,
     "IsReadOnly": false
    },
    {
     "$id": "37",
     "Name": "description",
     "SerializedName": "description",
     "Description": "The project description.",
     "Type": {
      "$id": "38",
      "Kind": "string"
     },
     "IsRequired": false,
     "IsReadOnly": false
    },
    {
     "$id": "39",
     "Name": "language",
     "SerializedName": "language",
     "Description": "The project language. This is BCP-47 representation of a language. For example, use \"en\" for English, \"en-gb\" for English (UK), \"es\" for Spanish etc.",
     "Type": {
      "$id": "40",
      "Kind": "string"
     },
     "IsRequired": true,
     "IsReadOnly": false
    },
    {
     "$id": "41",
     "Name": "createdDateTime",
     "SerializedName": "createdDateTime",
     "Description": "Represents the project creation datetime.",
     "Type": {
      "$id": "42",
      "Kind": "utcDateTime",
      "Encode": "rfc3339",
      "WireType": {
       "$id": "43",
       "Kind": "string"
      }
     },
     "IsRequired": true,
     "IsReadOnly": true
    },
    {
     "$id": "44",
     "Name": "lastModifiedDateTime",
     "SerializedName": "lastModifiedDateTime",
     "Description": "Represents the project last modification datetime.",
     "Type": {
      "$id": "45",
      "Kind": "utcDateTime",
      "Encode": "rfc3339",
      "WireType": {
       "$id": "46",
       "Kind": "string"
      }
     },
     "IsRequired": true,
     "IsReadOnly": true
    },
    {
     "$id": "47",
     "Name": "lastTrainedDateTime",
     "SerializedName": "lastTrainedDateTime",
     "Description": "Represents the project last training datetime.",
     "Type": {
      "$id": "48",
      "Kind": "utcDateTime",
      "Encode": "rfc3339",
      "WireType": {
       "$id": "49",
       "Kind": "string"
      }
     },
     "IsRequired": true,
     "IsReadOnly": true
    },
    {
     "$id": "50",
     "Name": "lastDeployedDateTime",
     "SerializedName": "lastDeployedDateTime",
     "Description": "Represents the project last deployment datetime.",
     "Type": {
      "$id": "51",
      "Kind": "utcDateTime",
      "Encode": "rfc3339",
      "WireType": {
       "$id": "52",
       "Kind": "string"
      }
     },
     "IsRequired": true,
     "IsReadOnly": true
    }
   ]
  },
  {
   "$ref": "33"
  },
  {
   "$id": "53",
   "Kind": "model",
   "Name": "OperationStatusError",
   "CrossLanguageDefinitionId": "Azure.Core.Foundations.OperationStatus",
   "Usage": "None",
   "Description": "Provides status details for long running operations.",
   "Properties": [
    {
     "$id": "54",
     "Name": "id",
     "SerializedName": "id",
     "Description": "The unique ID of the operation.",
     "Type": {
      "$id": "55",
      "Kind": "string"
     },
     "IsRequired": true,
     "IsReadOnly": false
    },
    {
     "$id": "56",
     "Name": "status",
     "SerializedName": "status",
     "Description": "The status of the operation",
     "Type": {
      "$ref": "7"
     },
     "IsRequired": true,
     "IsReadOnly": false
    },
    {
     "$id": "57",
     "Name": "error",
     "SerializedName": "error",
     "Description": "Error object that describes the error when status is \"Failed\".",
     "Type": {
      "$id": "58",
      "Kind": "model",
      "Name": "Error",
<<<<<<< HEAD
      "Namespace": "Azure.Core.Foundations",
      "Usage": "None",
=======
      "CrossLanguageDefinitionId": "Azure.Core.Foundations.Error",
      "Usage": "Output",
>>>>>>> 5f9dfa7e
      "Description": "The error object.",
      "Properties": [
       {
        "$id": "59",
        "Name": "code",
        "SerializedName": "code",
        "Description": "One of a server-defined set of error codes.",
        "Type": {
         "$id": "60",
         "Kind": "string"
        },
        "IsRequired": true,
        "IsReadOnly": false
       },
       {
        "$id": "61",
        "Name": "message",
        "SerializedName": "message",
        "Description": "A human-readable representation of the error.",
        "Type": {
         "$id": "62",
         "Kind": "string"
        },
        "IsRequired": true,
        "IsReadOnly": false
       },
       {
        "$id": "63",
        "Name": "target",
        "SerializedName": "target",
        "Description": "The target of the error.",
        "Type": {
         "$id": "64",
         "Kind": "string"
        },
        "IsRequired": false,
        "IsReadOnly": false
       },
       {
        "$id": "65",
        "Name": "details",
        "SerializedName": "details",
        "Description": "An array of details about specific errors that led to this reported error.",
        "Type": {
         "$id": "66",
         "Kind": "array",
         "ValueType": {
          "$ref": "58"
         }
        },
        "IsRequired": false,
        "IsReadOnly": false
       },
       {
        "$id": "67",
        "Name": "innererror",
        "SerializedName": "innererror",
        "Description": "An object containing more specific information than the current object about the error.",
        "Type": {
         "$id": "68",
         "Kind": "model",
         "Name": "InnerError",
<<<<<<< HEAD
         "Namespace": "Azure.Core.Foundations",
         "Usage": "None",
=======
         "CrossLanguageDefinitionId": "Azure.Core.Foundations.InnerError",
         "Usage": "Output",
>>>>>>> 5f9dfa7e
         "Description": "An object containing more specific information about the error. As per Microsoft One API guidelines - https://github.com/Microsoft/api-guidelines/blob/vNext/Guidelines.md#7102-error-condition-responses.",
         "Properties": [
          {
           "$id": "69",
           "Name": "code",
           "SerializedName": "code",
           "Description": "One of a server-defined set of error codes.",
           "Type": {
            "$id": "70",
            "Kind": "string"
           },
           "IsRequired": false,
           "IsReadOnly": false
          },
          {
           "$id": "71",
           "Name": "innererror",
           "SerializedName": "innererror",
           "Description": "Inner error.",
           "Type": {
            "$ref": "68"
           },
           "IsRequired": false,
           "IsReadOnly": false
          }
         ]
        },
        "IsRequired": false,
        "IsReadOnly": false
       }
      ]
     },
     "IsRequired": false,
     "IsReadOnly": false
    }
   ]
  },
  {
   "$ref": "58"
  },
  {
   "$ref": "68"
  },
  {
   "$id": "72",
   "Kind": "model",
   "Name": "PagedProject",
   "CrossLanguageDefinitionId": "Azure.Core.Foundations.CustomPage",
   "Usage": "None",
   "Description": "Paged collection of Project items",
   "Properties": [
    {
     "$id": "73",
     "Name": "value",
     "SerializedName": "value",
     "Description": "The Project items on this page",
     "Type": {
      "$id": "74",
      "Kind": "array",
      "ValueType": {
       "$ref": "26"
      }
     },
     "IsRequired": true,
     "IsReadOnly": false
    },
    {
     "$id": "75",
     "Name": "nextLink",
     "SerializedName": "nextLink",
     "Description": "The link to the next page of items",
     "Type": {
      "$id": "76",
      "Kind": "url"
     },
     "IsRequired": false,
     "IsReadOnly": false
    }
   ]
  },
  {
   "$id": "77",
   "Kind": "model",
   "Name": "TrainingJobOptions",
   "CrossLanguageDefinitionId": "AuthoringTypeSpec.TrainingJobOptions",
   "Usage": "None",
   "Description": "Training job parameters.",
   "Properties": [
    {
     "$id": "78",
     "Name": "modelLabel",
     "SerializedName": "modelLabel",
     "Description": "",
     "Type": {
      "$id": "79",
      "Kind": "string"
     },
     "IsRequired": true,
     "IsReadOnly": false
    }
   ]
  },
  {
   "$id": "80",
   "Kind": "model",
   "Name": "Deployment",
   "CrossLanguageDefinitionId": "AuthoringTypeSpec.Deployment",
   "Usage": "None",
   "Properties": [
    {
     "$id": "81",
     "Name": "name",
     "SerializedName": "name",
     "Description": "",
     "Type": {
      "$id": "82",
      "Kind": "string"
     },
     "IsRequired": true,
     "IsReadOnly": true
    }
   ]
  },
  {
   "$id": "83",
   "Kind": "model",
   "Name": "PagedDeployment",
   "CrossLanguageDefinitionId": "Azure.Core.Foundations.CustomPage",
   "Usage": "None",
   "Description": "Paged collection of Deployment items",
   "Properties": [
    {
     "$id": "84",
     "Name": "value",
     "SerializedName": "value",
     "Description": "The Deployment items on this page",
     "Type": {
      "$id": "85",
      "Kind": "array",
      "ValueType": {
       "$ref": "80"
      }
     },
     "IsRequired": true,
     "IsReadOnly": false
    },
    {
     "$id": "86",
     "Name": "nextLink",
     "SerializedName": "nextLink",
     "Description": "The link to the next page of items",
     "Type": {
      "$id": "87",
      "Kind": "url"
     },
     "IsRequired": false,
     "IsReadOnly": false
    }
   ]
  },
  {
   "$id": "88",
   "Kind": "model",
   "Name": "SwapDeploymentsOptions",
   "CrossLanguageDefinitionId": "AuthoringTypeSpec.SwapDeploymentsOptions",
   "Usage": "None",
   "Properties": [
    {
     "$id": "89",
     "Name": "firstDeploymentName",
     "SerializedName": "firstDeploymentName",
     "Description": "Represents the first deployment name.",
     "Type": {
      "$id": "90",
      "Kind": "string"
     },
     "IsRequired": true,
     "IsReadOnly": false
    },
    {
     "$id": "91",
     "Name": "secondDeploymentName",
     "SerializedName": "secondDeploymentName",
     "Description": "Represents the second deployment name.",
     "Type": {
      "$id": "92",
      "Kind": "string"
     },
     "IsRequired": true,
     "IsReadOnly": false
    }
   ]
  },
  {
   "$id": "93",
   "Kind": "model",
   "Name": "DeploymentJob",
   "CrossLanguageDefinitionId": "AuthoringTypeSpec.DeploymentJob",
   "Usage": "Output",
   "Properties": [
    {
     "$id": "94",
     "Name": "jobId",
     "SerializedName": "jobId",
     "Description": "The job ID.",
     "Type": {
      "$id": "95",
      "Kind": "string"
     },
     "IsRequired": true,
     "IsReadOnly": false
    },
    {
     "$id": "96",
     "Name": "createdDateTime",
     "SerializedName": "createdDateTime",
     "Description": "The creation date time of the job.",
     "Type": {
      "$id": "97",
      "Kind": "utcDateTime",
      "Encode": "rfc3339",
      "WireType": {
       "$id": "98",
       "Kind": "string"
      }
     },
     "IsRequired": true,
     "IsReadOnly": true
    },
    {
     "$id": "99",
     "Name": "lastUpdatedDateTime",
     "SerializedName": "lastUpdatedDateTime",
     "Description": "The the last date time the job was updated.",
     "Type": {
      "$id": "100",
      "Kind": "utcDateTime",
      "Encode": "rfc3339",
      "WireType": {
       "$id": "101",
       "Kind": "string"
      }
     },
     "IsRequired": true,
     "IsReadOnly": true
    },
    {
     "$id": "102",
     "Name": "expirationDateTime",
     "SerializedName": "expirationDateTime",
     "Description": "The expiration date time of the job.",
     "Type": {
      "$id": "103",
      "Kind": "utcDateTime",
      "Encode": "rfc3339",
      "WireType": {
       "$id": "104",
       "Kind": "string"
      }
     },
     "IsRequired": true,
     "IsReadOnly": true
    },
    {
     "$id": "105",
     "Name": "status",
     "SerializedName": "status",
     "Description": "The job status.",
     "Type": {
      "$ref": "14"
     },
     "IsRequired": true,
     "IsReadOnly": false
    },
    {
     "$id": "106",
     "Name": "warnings",
     "SerializedName": "warnings",
     "Description": "The warnings that were encountered while executing the job.",
     "Type": {
      "$id": "107",
      "Kind": "array",
      "ValueType": {
       "$id": "108",
       "Kind": "model",
       "Name": "JobWarning",
       "CrossLanguageDefinitionId": "AuthoringTypeSpec.JobWarning",
       "Usage": "Output",
       "Description": "Represents a warning that was encountered while executing the request.",
       "Properties": [
        {
         "$id": "109",
         "Name": "code",
         "SerializedName": "code",
         "Description": "The warning code.",
         "Type": {
          "$id": "110",
          "Kind": "string"
         },
         "IsRequired": true,
         "IsReadOnly": false
        },
        {
         "$id": "111",
         "Name": "message",
         "SerializedName": "message",
         "Description": "The warning message.",
         "Type": {
          "$id": "112",
          "Kind": "string"
         },
         "IsRequired": true,
         "IsReadOnly": false
        }
       ]
      }
     },
     "IsRequired": true,
     "IsReadOnly": false
    },
    {
     "$id": "113",
     "Name": "errors",
     "SerializedName": "errors",
     "Description": "The errors encountered while executing the job.",
     "Type": {
      "$ref": "58"
     },
     "IsRequired": true,
     "IsReadOnly": false
    },
    {
     "$id": "114",
     "Name": "id",
     "SerializedName": "id",
     "Description": "",
     "Type": {
      "$id": "115",
      "Kind": "string"
     },
     "IsRequired": true,
     "IsReadOnly": true
    }
   ]
  },
  {
   "$ref": "108"
  },
  {
   "$id": "116",
   "Kind": "model",
   "Name": "SwapDeploymentsJob",
   "CrossLanguageDefinitionId": "AuthoringTypeSpec.SwapDeploymentsJob",
   "Usage": "Output",
   "Properties": [
    {
     "$id": "117",
     "Name": "jobId",
     "SerializedName": "jobId",
     "Description": "The job ID.",
     "Type": {
      "$id": "118",
      "Kind": "string"
     },
     "IsRequired": true,
     "IsReadOnly": false
    },
    {
     "$id": "119",
     "Name": "createdDateTime",
     "SerializedName": "createdDateTime",
     "Description": "The creation date time of the job.",
     "Type": {
      "$id": "120",
      "Kind": "utcDateTime",
      "Encode": "rfc3339",
      "WireType": {
       "$id": "121",
       "Kind": "string"
      }
     },
     "IsRequired": true,
     "IsReadOnly": true
    },
    {
     "$id": "122",
     "Name": "lastUpdatedDateTime",
     "SerializedName": "lastUpdatedDateTime",
     "Description": "The the last date time the job was updated.",
     "Type": {
      "$id": "123",
      "Kind": "utcDateTime",
      "Encode": "rfc3339",
      "WireType": {
       "$id": "124",
       "Kind": "string"
      }
     },
     "IsRequired": true,
     "IsReadOnly": true
    },
    {
     "$id": "125",
     "Name": "expirationDateTime",
     "SerializedName": "expirationDateTime",
     "Description": "The expiration date time of the job.",
     "Type": {
      "$id": "126",
      "Kind": "utcDateTime",
      "Encode": "rfc3339",
      "WireType": {
       "$id": "127",
       "Kind": "string"
      }
     },
     "IsRequired": true,
     "IsReadOnly": true
    },
    {
     "$id": "128",
     "Name": "status",
     "SerializedName": "status",
     "Description": "The job status.",
     "Type": {
      "$ref": "14"
     },
     "IsRequired": true,
     "IsReadOnly": false
    },
    {
     "$id": "129",
     "Name": "warnings",
     "SerializedName": "warnings",
     "Description": "The warnings that were encountered while executing the job.",
     "Type": {
      "$id": "130",
      "Kind": "array",
      "ValueType": {
       "$ref": "108"
      }
     },
     "IsRequired": true,
     "IsReadOnly": false
    },
    {
     "$id": "131",
     "Name": "errors",
     "SerializedName": "errors",
     "Description": "The errors encountered while executing the job.",
     "Type": {
      "$ref": "58"
     },
     "IsRequired": true,
     "IsReadOnly": false
    },
    {
     "$id": "132",
     "Name": "id",
     "SerializedName": "id",
     "Description": "",
     "Type": {
      "$id": "133",
      "Kind": "string"
     },
     "IsRequired": true,
     "IsReadOnly": true
    }
   ]
  },
  {
   "$id": "134",
   "Kind": "model",
   "Name": "PagedSupportedLanguage",
   "CrossLanguageDefinitionId": "AuthoringTypeSpec.SupportedLanguages",
   "Usage": "None",
   "Description": "Paged collection of SupportedLanguage items",
   "Properties": [
    {
     "$id": "135",
     "Name": "value",
     "SerializedName": "value",
     "Description": "The SupportedLanguage items on this page",
     "Type": {
      "$id": "136",
      "Kind": "array",
      "ValueType": {
       "$id": "137",
       "Kind": "model",
       "Name": "SupportedLanguage",
       "CrossLanguageDefinitionId": "AuthoringTypeSpec.SupportedLanguage",
       "Usage": "None",
       "Description": "Represents a supported language.",
       "Properties": [
        {
         "$id": "138",
         "Name": "languageName",
         "SerializedName": "languageName",
         "Description": "The language name.",
         "Type": {
          "$id": "139",
          "Kind": "string"
         },
         "IsRequired": true,
         "IsReadOnly": false
        },
        {
         "$id": "140",
         "Name": "languageCode",
         "SerializedName": "languageCode",
         "Description": "The language code. This is BCP-47 representation of a language. For example, \"en\" for English, \"en-gb\" for English (UK), \"es\" for Spanish etc.",
         "Type": {
          "$id": "141",
          "Kind": "string"
         },
         "IsRequired": true,
         "IsReadOnly": false
        }
       ]
      }
     },
     "IsRequired": true,
     "IsReadOnly": false
    },
    {
     "$id": "142",
     "Name": "nextLink",
     "SerializedName": "nextLink",
     "Description": "The link to the next page of items",
     "Type": {
      "$id": "143",
      "Kind": "url"
     },
     "IsRequired": false,
     "IsReadOnly": false
    }
   ]
  },
  {
   "$ref": "137"
  },
  {
   "$id": "144",
   "Kind": "model",
   "Name": "PagedTrainingConfigVersion",
   "CrossLanguageDefinitionId": "AuthoringTypeSpec.TrainingConfigVersions",
   "Usage": "None",
   "Description": "Paged collection of TrainingConfigVersion items",
   "Properties": [
    {
     "$id": "145",
     "Name": "value",
     "SerializedName": "value",
     "Description": "The TrainingConfigVersion items on this page",
     "Type": {
      "$id": "146",
      "Kind": "array",
      "ValueType": {
       "$id": "147",
       "Kind": "model",
       "Name": "TrainingConfigVersion",
       "CrossLanguageDefinitionId": "AuthoringTypeSpec.TrainingConfigVersion",
       "Usage": "None",
       "Description": "Represents a training config version.",
       "Properties": [
        {
         "$id": "148",
         "Name": "trainingConfigVersionStr",
         "SerializedName": "trainingConfigVersionStr",
         "Description": "Represents the version of the config.",
         "Type": {
          "$id": "149",
          "Kind": "string"
         },
         "IsRequired": true,
         "IsReadOnly": false
        },
        {
         "$id": "150",
         "Name": "modelExpirationDate",
         "SerializedName": "modelExpirationDate",
         "Description": "Represents the training config version expiration date.",
         "Type": {
          "$id": "151",
          "Kind": "plainDate"
         },
         "IsRequired": true,
         "IsReadOnly": false
        }
       ]
      }
     },
     "IsRequired": true,
     "IsReadOnly": false
    },
    {
     "$id": "152",
     "Name": "nextLink",
     "SerializedName": "nextLink",
     "Description": "The link to the next page of items",
     "Type": {
      "$id": "153",
      "Kind": "url"
     },
     "IsRequired": false,
     "IsReadOnly": false
    }
   ]
  },
  {
   "$ref": "147"
  }
 ],
 "Clients": [
  {
   "$id": "154",
   "Name": "AuthoringTypeSpecClient",
   "Description": "",
   "Operations": [],
   "Protocol": {
    "$id": "155"
   },
   "Creatable": true,
   "Parameters": [
    {
     "$id": "156",
     "Name": "Endpoint",
     "NameInRequest": "Endpoint",
     "Type": {
      "$id": "157",
      "Kind": "uri",
      "IsNullable": false
     },
     "Location": "Uri",
     "IsApiVersion": false,
     "IsResourceParameter": false,
     "IsContentType": false,
     "IsRequired": true,
     "IsEndpoint": true,
     "SkipUrlEncoding": false,
     "Explode": false,
     "Kind": "Client"
    }
   ]
  },
  {
   "$id": "158",
   "Name": "Projects",
   "Description": "",
   "Operations": [
    {
     "$id": "159",
     "Name": "createOrUpdate",
     "ResourceName": "Project",
     "Description": "Creates a new project or updates an existing one.",
     "Accessibility": "public",
     "Parameters": [
      {
       "$ref": "156"
      },
      {
       "$id": "160",
       "Name": "apiVersion",
       "NameInRequest": "api-version",
       "Description": "The API version to use for this operation.",
       "Type": {
        "$id": "161",
        "Kind": "string"
       },
       "Location": "Query",
       "DefaultValue": {
        "$id": "162",
        "Type": {
         "$id": "163",
         "Kind": "string",
         "IsNullable": false
        },
        "Value": "2022-05-15-preview"
       },
       "IsRequired": true,
       "IsApiVersion": true,
       "IsResourceParameter": false,
       "IsContentType": false,
       "IsEndpoint": false,
       "SkipUrlEncoding": false,
       "Explode": false,
       "Kind": "Client"
      },
      {
       "$id": "164",
       "Name": "projectName",
       "NameInRequest": "projectName",
       "Type": {
        "$id": "165",
        "Kind": "string"
       },
       "Location": "Path",
       "IsRequired": true,
       "IsApiVersion": false,
       "IsResourceParameter": false,
       "IsContentType": false,
       "IsEndpoint": false,
       "SkipUrlEncoding": false,
       "Explode": false,
       "Kind": "Method"
      },
      {
       "$id": "166",
       "Name": "resource",
       "NameInRequest": "resource",
       "Description": "The resource instance.",
       "Type": {
        "$ref": "26"
       },
       "Location": "Body",
       "IsRequired": true,
       "IsApiVersion": false,
       "IsResourceParameter": false,
       "IsContentType": false,
       "IsEndpoint": false,
       "SkipUrlEncoding": false,
       "Explode": false,
       "Kind": "Method"
      },
      {
       "$id": "167",
       "Name": "accept",
       "NameInRequest": "Accept",
       "Type": {
        "$id": "168",
        "Kind": "string",
        "IsNullable": false
       },
       "Location": "Header",
       "IsApiVersion": false,
       "IsResourceParameter": false,
       "IsContentType": false,
       "IsRequired": true,
       "IsEndpoint": false,
       "SkipUrlEncoding": false,
       "Explode": false,
       "Kind": "Constant",
       "DefaultValue": {
        "$id": "169",
        "Type": {
         "$ref": "168"
        },
        "Value": "application/json"
       }
      },
      {
       "$id": "170",
       "Name": "contentType",
       "NameInRequest": "Content-Type",
       "Type": {
        "$id": "171",
        "Kind": "string",
        "IsNullable": false
       },
       "Location": "Header",
       "IsApiVersion": false,
       "IsResourceParameter": false,
       "IsContentType": true,
       "IsRequired": true,
       "IsEndpoint": false,
       "SkipUrlEncoding": false,
       "Explode": false,
       "Kind": "Constant",
       "DefaultValue": {
        "$id": "172",
        "Type": {
         "$ref": "171"
        },
        "Value": "application/json"
       }
      }
     ],
     "Responses": [
      {
       "$id": "173",
       "StatusCodes": [
        201
       ],
       "BodyType": {
        "$ref": "26"
       },
       "BodyMediaType": "Json",
       "Headers": [
        {
         "$id": "174",
         "Name": "Operation-Location",
         "NameInResponse": "operationLocation",
         "Description": "The location for monitoring the operation state.",
         "Type": {
          "$id": "175",
          "Kind": "url"
         }
        }
       ],
       "IsErrorResponse": false,
       "ContentTypes": [
        "application/json"
       ]
      },
      {
       "$id": "176",
       "StatusCodes": [
        200
       ],
       "BodyType": {
        "$ref": "26"
       },
       "BodyMediaType": "Json",
       "Headers": [
        {
         "$id": "177",
         "Name": "Operation-Location",
         "NameInResponse": "operationLocation",
         "Description": "The location for monitoring the operation state.",
         "Type": {
          "$id": "178",
          "Kind": "url"
         }
        }
       ],
       "IsErrorResponse": false,
       "ContentTypes": [
        "application/json"
       ]
      }
     ],
     "HttpMethod": "PUT",
     "RequestBodyMediaType": "Json",
     "Uri": "{Endpoint}/language",
     "Path": "/authoring/analyze-text/projects/{projectName}",
     "RequestMediaTypes": [
      "application/json"
     ],
     "BufferResponse": true,
     "LongRunning": {
      "$id": "179",
      "FinalStateVia": 2,
      "FinalResponse": {
       "$id": "180",
       "StatusCodes": [
        200
       ],
       "BodyType": {
        "$ref": "26"
       },
       "BodyMediaType": "Json"
      }
     },
     "GenerateProtocolMethod": true,
     "GenerateConvenienceMethod": false
    },
    {
     "$id": "181",
     "Name": "get",
     "ResourceName": "Project",
     "Description": "Gets the details of a project.",
     "Accessibility": "public",
     "Parameters": [
      {
       "$ref": "156"
      },
      {
       "$id": "182",
       "Name": "apiVersion",
       "NameInRequest": "api-version",
       "Description": "The API version to use for this operation.",
       "Type": {
        "$id": "183",
        "Kind": "string"
       },
       "Location": "Query",
       "DefaultValue": {
        "$ref": "162"
       },
       "IsRequired": true,
       "IsApiVersion": true,
       "IsResourceParameter": false,
       "IsContentType": false,
       "IsEndpoint": false,
       "SkipUrlEncoding": false,
       "Explode": false,
       "Kind": "Client"
      },
      {
       "$id": "184",
       "Name": "projectName",
       "NameInRequest": "projectName",
       "Type": {
        "$id": "185",
        "Kind": "string"
       },
       "Location": "Path",
       "IsRequired": true,
       "IsApiVersion": false,
       "IsResourceParameter": false,
       "IsContentType": false,
       "IsEndpoint": false,
       "SkipUrlEncoding": false,
       "Explode": false,
       "Kind": "Method"
      },
      {
       "$id": "186",
       "Name": "accept",
       "NameInRequest": "Accept",
       "Type": {
        "$id": "187",
        "Kind": "string",
        "IsNullable": false
       },
       "Location": "Header",
       "IsApiVersion": false,
       "IsResourceParameter": false,
       "IsContentType": false,
       "IsRequired": true,
       "IsEndpoint": false,
       "SkipUrlEncoding": false,
       "Explode": false,
       "Kind": "Constant",
       "DefaultValue": {
        "$id": "188",
        "Type": {
         "$ref": "187"
        },
        "Value": "application/json"
       }
      }
     ],
     "Responses": [
      {
       "$id": "189",
       "StatusCodes": [
        200
       ],
       "BodyType": {
        "$ref": "26"
       },
       "BodyMediaType": "Json",
       "Headers": [],
       "IsErrorResponse": false,
       "ContentTypes": [
        "application/json"
       ]
      }
     ],
     "HttpMethod": "GET",
     "RequestBodyMediaType": "None",
     "Uri": "{Endpoint}/language",
     "Path": "/authoring/analyze-text/projects/{projectName}",
     "BufferResponse": true,
     "GenerateProtocolMethod": true,
     "GenerateConvenienceMethod": false
    },
    {
     "$id": "190",
     "Name": "delete",
     "ResourceName": "Project",
     "Description": "Deletes a project.",
     "Accessibility": "public",
     "Parameters": [
      {
       "$ref": "156"
      },
      {
       "$id": "191",
       "Name": "apiVersion",
       "NameInRequest": "api-version",
       "Description": "The API version to use for this operation.",
       "Type": {
        "$id": "192",
        "Kind": "string"
       },
       "Location": "Query",
       "DefaultValue": {
        "$ref": "162"
       },
       "IsRequired": true,
       "IsApiVersion": true,
       "IsResourceParameter": false,
       "IsContentType": false,
       "IsEndpoint": false,
       "SkipUrlEncoding": false,
       "Explode": false,
       "Kind": "Client"
      },
      {
       "$id": "193",
       "Name": "projectName",
       "NameInRequest": "projectName",
       "Type": {
        "$id": "194",
        "Kind": "string"
       },
       "Location": "Path",
       "IsRequired": true,
       "IsApiVersion": false,
       "IsResourceParameter": false,
       "IsContentType": false,
       "IsEndpoint": false,
       "SkipUrlEncoding": false,
       "Explode": false,
       "Kind": "Method"
      },
      {
       "$id": "195",
       "Name": "accept",
       "NameInRequest": "Accept",
       "Type": {
        "$id": "196",
        "Kind": "string",
        "IsNullable": false
       },
       "Location": "Header",
       "IsApiVersion": false,
       "IsResourceParameter": false,
       "IsContentType": false,
       "IsRequired": true,
       "IsEndpoint": false,
       "SkipUrlEncoding": false,
       "Explode": false,
       "Kind": "Constant",
       "DefaultValue": {
        "$id": "197",
        "Type": {
         "$ref": "196"
        },
        "Value": "application/json"
       }
      }
     ],
     "Responses": [
      {
       "$id": "198",
       "StatusCodes": [
        202
       ],
       "BodyType": {
        "$ref": "53"
       },
       "BodyMediaType": "Json",
       "Headers": [
        {
         "$id": "199",
         "Name": "Operation-Location",
         "NameInResponse": "operationLocation",
         "Description": "The location for monitoring the operation state.",
         "Type": {
          "$id": "200",
          "Kind": "url"
         }
        }
       ],
       "IsErrorResponse": false,
       "ContentTypes": [
        "application/json"
       ]
      }
     ],
     "HttpMethod": "DELETE",
     "RequestBodyMediaType": "None",
     "Uri": "{Endpoint}/language",
     "Path": "/authoring/analyze-text/projects/{projectName}",
     "BufferResponse": true,
     "LongRunning": {
      "$id": "201",
      "FinalStateVia": 3,
      "FinalResponse": {
       "$id": "202",
       "StatusCodes": [
        204
       ],
       "BodyMediaType": "Json"
      }
     },
     "GenerateProtocolMethod": true,
     "GenerateConvenienceMethod": false
    },
    {
     "$id": "203",
     "Name": "list",
     "ResourceName": "Project",
     "Description": "Lists the existing projects.",
     "Accessibility": "public",
     "Parameters": [
      {
       "$ref": "156"
      },
      {
       "$id": "204",
       "Name": "apiVersion",
       "NameInRequest": "api-version",
       "Description": "The API version to use for this operation.",
       "Type": {
        "$id": "205",
        "Kind": "string"
       },
       "Location": "Query",
       "DefaultValue": {
        "$ref": "162"
       },
       "IsRequired": true,
       "IsApiVersion": true,
       "IsResourceParameter": false,
       "IsContentType": false,
       "IsEndpoint": false,
       "SkipUrlEncoding": false,
       "Explode": false,
       "Kind": "Client"
      },
      {
       "$id": "206",
       "Name": "accept",
       "NameInRequest": "Accept",
       "Type": {
        "$id": "207",
        "Kind": "string",
        "IsNullable": false
       },
       "Location": "Header",
       "IsApiVersion": false,
       "IsResourceParameter": false,
       "IsContentType": false,
       "IsRequired": true,
       "IsEndpoint": false,
       "SkipUrlEncoding": false,
       "Explode": false,
       "Kind": "Constant",
       "DefaultValue": {
        "$id": "208",
        "Type": {
         "$ref": "207"
        },
        "Value": "application/json"
       }
      }
     ],
     "Responses": [
      {
       "$id": "209",
       "StatusCodes": [
        200
       ],
       "BodyType": {
        "$ref": "72"
       },
       "BodyMediaType": "Json",
       "Headers": [],
       "IsErrorResponse": false,
       "ContentTypes": [
        "application/json"
       ]
      }
     ],
     "HttpMethod": "GET",
     "RequestBodyMediaType": "None",
     "Uri": "{Endpoint}/language",
     "Path": "/authoring/analyze-text/projects",
     "BufferResponse": true,
     "Paging": {
      "$id": "210",
      "NextLinkName": "nextLink",
      "ItemName": "value"
     },
     "GenerateProtocolMethod": true,
     "GenerateConvenienceMethod": false
    },
    {
     "$id": "211",
     "Name": "export",
     "ResourceName": "Projects",
     "Description": "Triggers a job to export a project's data.",
     "Accessibility": "public",
     "Parameters": [
      {
       "$ref": "156"
      },
      {
       "$id": "212",
       "Name": "apiVersion",
       "NameInRequest": "api-version",
       "Description": "The API version to use for this operation.",
       "Type": {
        "$id": "213",
        "Kind": "string"
       },
       "Location": "Query",
       "DefaultValue": {
        "$ref": "162"
       },
       "IsRequired": true,
       "IsApiVersion": true,
       "IsResourceParameter": false,
       "IsContentType": false,
       "IsEndpoint": false,
       "SkipUrlEncoding": false,
       "Explode": false,
       "Kind": "Client"
      },
      {
       "$id": "214",
       "Name": "projectName",
       "NameInRequest": "projectName",
       "Type": {
        "$id": "215",
        "Kind": "string"
       },
       "Location": "Path",
       "IsRequired": true,
       "IsApiVersion": false,
       "IsResourceParameter": false,
       "IsContentType": false,
       "IsEndpoint": false,
       "SkipUrlEncoding": false,
       "Explode": false,
       "Kind": "Method"
      },
      {
       "$id": "216",
       "Name": "projectFileVersion",
       "NameInRequest": "projectFileVersion",
       "Type": {
        "$id": "217",
        "Kind": "string"
       },
       "Location": "Query",
       "IsRequired": true,
       "IsApiVersion": false,
       "IsResourceParameter": false,
       "IsContentType": false,
       "IsEndpoint": false,
       "SkipUrlEncoding": false,
       "Explode": false,
       "Kind": "Method"
      },
      {
       "$id": "218",
       "Name": "accept",
       "NameInRequest": "Accept",
       "Type": {
        "$id": "219",
        "Kind": "string",
        "IsNullable": false
       },
       "Location": "Header",
       "IsApiVersion": false,
       "IsResourceParameter": false,
       "IsContentType": false,
       "IsRequired": true,
       "IsEndpoint": false,
       "SkipUrlEncoding": false,
       "Explode": false,
       "Kind": "Constant",
       "DefaultValue": {
        "$id": "220",
        "Type": {
         "$ref": "219"
        },
        "Value": "application/json"
       }
      }
     ],
     "Responses": [
      {
       "$id": "221",
       "StatusCodes": [
        202
       ],
       "BodyMediaType": "Json",
       "Headers": [
        {
         "$id": "222",
         "Name": "Operation-Location",
         "NameInResponse": "operationLocation",
         "Description": "The location for monitoring the operation state.",
         "Type": {
          "$id": "223",
          "Kind": "url"
         }
        }
       ],
       "IsErrorResponse": false
      }
     ],
     "HttpMethod": "POST",
     "RequestBodyMediaType": "None",
     "Uri": "{Endpoint}/language",
     "Path": "/authoring/analyze-text/projects/{projectName}:export",
     "BufferResponse": true,
     "LongRunning": {
      "$id": "224",
      "FinalStateVia": 3,
      "FinalResponse": {
       "$id": "225",
       "StatusCodes": [
        200
       ],
       "BodyMediaType": "Json"
      }
     },
     "GenerateProtocolMethod": true,
     "GenerateConvenienceMethod": false
    },
    {
     "$id": "226",
     "Name": "importx",
     "ResourceName": "Projects",
     "Description": "Triggers a job to export a project's data.",
     "Accessibility": "public",
     "Parameters": [
      {
       "$ref": "156"
      },
      {
       "$id": "227",
       "Name": "apiVersion",
       "NameInRequest": "api-version",
       "Description": "The API version to use for this operation.",
       "Type": {
        "$id": "228",
        "Kind": "string"
       },
       "Location": "Query",
       "DefaultValue": {
        "$ref": "162"
       },
       "IsRequired": true,
       "IsApiVersion": true,
       "IsResourceParameter": false,
       "IsContentType": false,
       "IsEndpoint": false,
       "SkipUrlEncoding": false,
       "Explode": false,
       "Kind": "Client"
      },
      {
       "$id": "229",
       "Name": "projectName",
       "NameInRequest": "projectName",
       "Type": {
        "$id": "230",
        "Kind": "string"
       },
       "Location": "Path",
       "IsRequired": true,
       "IsApiVersion": false,
       "IsResourceParameter": false,
       "IsContentType": false,
       "IsEndpoint": false,
       "SkipUrlEncoding": false,
       "Explode": false,
       "Kind": "Method"
      },
      {
       "$id": "231",
       "Name": "accept",
       "NameInRequest": "Accept",
       "Type": {
        "$id": "232",
        "Kind": "string",
        "IsNullable": false
       },
       "Location": "Header",
       "IsApiVersion": false,
       "IsResourceParameter": false,
       "IsContentType": false,
       "IsRequired": true,
       "IsEndpoint": false,
       "SkipUrlEncoding": false,
       "Explode": false,
       "Kind": "Constant",
       "DefaultValue": {
        "$id": "233",
        "Type": {
         "$ref": "232"
        },
        "Value": "application/json"
       }
      }
     ],
     "Responses": [
      {
       "$id": "234",
       "StatusCodes": [
        202
       ],
       "BodyMediaType": "Json",
       "Headers": [
        {
         "$id": "235",
         "Name": "Operation-Location",
         "NameInResponse": "operationLocation",
         "Description": "The location for monitoring the operation state.",
         "Type": {
          "$id": "236",
          "Kind": "url"
         }
        }
       ],
       "IsErrorResponse": false
      }
     ],
     "HttpMethod": "POST",
     "RequestBodyMediaType": "None",
     "Uri": "{Endpoint}/language",
     "Path": "/authoring/analyze-text/projects/{projectName}:importx",
     "BufferResponse": true,
     "LongRunning": {
      "$id": "237",
      "FinalStateVia": 3,
      "FinalResponse": {
       "$id": "238",
       "StatusCodes": [
        200
       ],
       "BodyMediaType": "Json"
      }
     },
     "GenerateProtocolMethod": true,
     "GenerateConvenienceMethod": false
    },
    {
     "$id": "239",
     "Name": "train",
     "ResourceName": "Projects",
     "Description": "Triggers a training job for a project.",
     "Accessibility": "public",
     "Parameters": [
      {
       "$ref": "156"
      },
      {
       "$id": "240",
       "Name": "apiVersion",
       "NameInRequest": "api-version",
       "Description": "The API version to use for this operation.",
       "Type": {
        "$id": "241",
        "Kind": "string"
       },
       "Location": "Query",
       "DefaultValue": {
        "$ref": "162"
       },
       "IsRequired": true,
       "IsApiVersion": true,
       "IsResourceParameter": false,
       "IsContentType": false,
       "IsEndpoint": false,
       "SkipUrlEncoding": false,
       "Explode": false,
       "Kind": "Client"
      },
      {
       "$id": "242",
       "Name": "projectName",
       "NameInRequest": "projectName",
       "Type": {
        "$id": "243",
        "Kind": "string"
       },
       "Location": "Path",
       "IsRequired": true,
       "IsApiVersion": false,
       "IsResourceParameter": false,
       "IsContentType": false,
       "IsEndpoint": false,
       "SkipUrlEncoding": false,
       "Explode": false,
       "Kind": "Method"
      },
      {
       "$id": "244",
       "Name": "body",
       "NameInRequest": "body",
       "Type": {
        "$ref": "77"
       },
       "Location": "Body",
       "IsRequired": true,
       "IsApiVersion": false,
       "IsResourceParameter": false,
       "IsContentType": false,
       "IsEndpoint": false,
       "SkipUrlEncoding": false,
       "Explode": false,
       "Kind": "Method"
      },
      {
       "$id": "245",
       "Name": "contentType",
       "NameInRequest": "Content-Type",
       "Type": {
        "$id": "246",
        "Kind": "string",
        "IsNullable": false
       },
       "Location": "Header",
       "IsApiVersion": false,
       "IsResourceParameter": false,
       "IsContentType": true,
       "IsRequired": true,
       "IsEndpoint": false,
       "SkipUrlEncoding": false,
       "Explode": false,
       "Kind": "Constant",
       "DefaultValue": {
        "$id": "247",
        "Type": {
         "$ref": "246"
        },
        "Value": "application/json"
       }
      },
      {
       "$id": "248",
       "Name": "accept",
       "NameInRequest": "Accept",
       "Type": {
        "$id": "249",
        "Kind": "string",
        "IsNullable": false
       },
       "Location": "Header",
       "IsApiVersion": false,
       "IsResourceParameter": false,
       "IsContentType": false,
       "IsRequired": true,
       "IsEndpoint": false,
       "SkipUrlEncoding": false,
       "Explode": false,
       "Kind": "Constant",
       "DefaultValue": {
        "$id": "250",
        "Type": {
         "$ref": "249"
        },
        "Value": "application/json"
       }
      }
     ],
     "Responses": [
      {
       "$id": "251",
       "StatusCodes": [
        202
       ],
       "BodyMediaType": "Json",
       "Headers": [
        {
         "$id": "252",
         "Name": "Operation-Location",
         "NameInResponse": "operationLocation",
         "Description": "The location for monitoring the operation state.",
         "Type": {
          "$id": "253",
          "Kind": "url"
         }
        }
       ],
       "IsErrorResponse": false
      }
     ],
     "HttpMethod": "POST",
     "RequestBodyMediaType": "Json",
     "Uri": "{Endpoint}/language",
     "Path": "/authoring/analyze-text/projects/{projectName}:train",
     "RequestMediaTypes": [
      "application/json"
     ],
     "BufferResponse": true,
     "LongRunning": {
      "$id": "254",
      "FinalStateVia": 3,
      "FinalResponse": {
       "$id": "255",
       "StatusCodes": [
        200
       ],
       "BodyMediaType": "Json"
      }
     },
     "GenerateProtocolMethod": true,
     "GenerateConvenienceMethod": false
    }
   ],
   "Protocol": {
    "$id": "256"
   },
   "Creatable": false,
   "Parent": "AuthoringTypeSpecClient",
   "Parameters": [
    {
     "$ref": "156"
    }
   ]
  },
  {
   "$id": "257",
   "Name": "Deployments",
   "Description": "",
   "Operations": [
    {
     "$id": "258",
     "Name": "getDeployment",
     "ResourceName": "Deployment",
     "Description": "Gets the details of a deployment.",
     "Accessibility": "public",
     "Parameters": [
      {
       "$ref": "156"
      },
      {
       "$id": "259",
       "Name": "apiVersion",
       "NameInRequest": "api-version",
       "Description": "The API version to use for this operation.",
       "Type": {
        "$id": "260",
        "Kind": "string"
       },
       "Location": "Query",
       "DefaultValue": {
        "$ref": "162"
       },
       "IsRequired": true,
       "IsApiVersion": true,
       "IsResourceParameter": false,
       "IsContentType": false,
       "IsEndpoint": false,
       "SkipUrlEncoding": false,
       "Explode": false,
       "Kind": "Client"
      },
      {
       "$id": "261",
       "Name": "projectName",
       "NameInRequest": "projectName",
       "Type": {
        "$id": "262",
        "Kind": "string"
       },
       "Location": "Path",
       "IsRequired": true,
       "IsApiVersion": false,
       "IsResourceParameter": false,
       "IsContentType": false,
       "IsEndpoint": false,
       "SkipUrlEncoding": false,
       "Explode": false,
       "Kind": "Method"
      },
      {
       "$id": "263",
       "Name": "deploymentName",
       "NameInRequest": "deploymentName",
       "Type": {
        "$id": "264",
        "Kind": "string"
       },
       "Location": "Path",
       "IsRequired": true,
       "IsApiVersion": false,
       "IsResourceParameter": false,
       "IsContentType": false,
       "IsEndpoint": false,
       "SkipUrlEncoding": false,
       "Explode": false,
       "Kind": "Method"
      },
      {
       "$id": "265",
       "Name": "accept",
       "NameInRequest": "Accept",
       "Type": {
        "$id": "266",
        "Kind": "string",
        "IsNullable": false
       },
       "Location": "Header",
       "IsApiVersion": false,
       "IsResourceParameter": false,
       "IsContentType": false,
       "IsRequired": true,
       "IsEndpoint": false,
       "SkipUrlEncoding": false,
       "Explode": false,
       "Kind": "Constant",
       "DefaultValue": {
        "$id": "267",
        "Type": {
         "$ref": "266"
        },
        "Value": "application/json"
       }
      }
     ],
     "Responses": [
      {
       "$id": "268",
       "StatusCodes": [
        200
       ],
       "BodyType": {
        "$ref": "80"
       },
       "BodyMediaType": "Json",
       "Headers": [],
       "IsErrorResponse": false,
       "ContentTypes": [
        "application/json"
       ]
      }
     ],
     "HttpMethod": "GET",
     "RequestBodyMediaType": "None",
     "Uri": "{Endpoint}/language",
     "Path": "/authoring/analyze-text/projects/{projectName}/deployments/{deploymentName}",
     "BufferResponse": true,
     "GenerateProtocolMethod": true,
     "GenerateConvenienceMethod": false
    },
    {
     "$id": "269",
     "Name": "deployProject",
     "ResourceName": "Deployment",
     "Description": "Creates a new deployment or replaces an existing one.",
     "Accessibility": "public",
     "Parameters": [
      {
       "$ref": "156"
      },
      {
       "$id": "270",
       "Name": "apiVersion",
       "NameInRequest": "api-version",
       "Description": "The API version to use for this operation.",
       "Type": {
        "$id": "271",
        "Kind": "string"
       },
       "Location": "Query",
       "DefaultValue": {
        "$ref": "162"
       },
       "IsRequired": true,
       "IsApiVersion": true,
       "IsResourceParameter": false,
       "IsContentType": false,
       "IsEndpoint": false,
       "SkipUrlEncoding": false,
       "Explode": false,
       "Kind": "Client"
      },
      {
       "$id": "272",
       "Name": "projectName",
       "NameInRequest": "projectName",
       "Type": {
        "$id": "273",
        "Kind": "string"
       },
       "Location": "Path",
       "IsRequired": true,
       "IsApiVersion": false,
       "IsResourceParameter": false,
       "IsContentType": false,
       "IsEndpoint": false,
       "SkipUrlEncoding": false,
       "Explode": false,
       "Kind": "Method"
      },
      {
       "$id": "274",
       "Name": "deploymentName",
       "NameInRequest": "deploymentName",
       "Type": {
        "$id": "275",
        "Kind": "string"
       },
       "Location": "Path",
       "IsRequired": true,
       "IsApiVersion": false,
       "IsResourceParameter": false,
       "IsContentType": false,
       "IsEndpoint": false,
       "SkipUrlEncoding": false,
       "Explode": false,
       "Kind": "Method"
      },
      {
       "$id": "276",
       "Name": "resource",
       "NameInRequest": "resource",
       "Description": "The resource instance.",
       "Type": {
        "$ref": "80"
       },
       "Location": "Body",
       "IsRequired": true,
       "IsApiVersion": false,
       "IsResourceParameter": false,
       "IsContentType": false,
       "IsEndpoint": false,
       "SkipUrlEncoding": false,
       "Explode": false,
       "Kind": "Method"
      },
      {
       "$id": "277",
       "Name": "accept",
       "NameInRequest": "Accept",
       "Type": {
        "$id": "278",
        "Kind": "string",
        "IsNullable": false
       },
       "Location": "Header",
       "IsApiVersion": false,
       "IsResourceParameter": false,
       "IsContentType": false,
       "IsRequired": true,
       "IsEndpoint": false,
       "SkipUrlEncoding": false,
       "Explode": false,
       "Kind": "Constant",
       "DefaultValue": {
        "$id": "279",
        "Type": {
         "$ref": "278"
        },
        "Value": "application/json"
       }
      },
      {
       "$id": "280",
       "Name": "contentType",
       "NameInRequest": "Content-Type",
       "Type": {
        "$id": "281",
        "Kind": "string",
        "IsNullable": false
       },
       "Location": "Header",
       "IsApiVersion": false,
       "IsResourceParameter": false,
       "IsContentType": true,
       "IsRequired": true,
       "IsEndpoint": false,
       "SkipUrlEncoding": false,
       "Explode": false,
       "Kind": "Constant",
       "DefaultValue": {
        "$id": "282",
        "Type": {
         "$ref": "281"
        },
        "Value": "application/json"
       }
      }
     ],
     "Responses": [
      {
       "$id": "283",
       "StatusCodes": [
        201
       ],
       "BodyType": {
        "$ref": "80"
       },
       "BodyMediaType": "Json",
       "Headers": [
        {
         "$id": "284",
         "Name": "Operation-Location",
         "NameInResponse": "operationLocation",
         "Description": "The location for monitoring the operation state.",
         "Type": {
          "$id": "285",
          "Kind": "url"
         }
        }
       ],
       "IsErrorResponse": false,
       "ContentTypes": [
        "application/json"
       ]
      },
      {
       "$id": "286",
       "StatusCodes": [
        200
       ],
       "BodyType": {
        "$ref": "80"
       },
       "BodyMediaType": "Json",
       "Headers": [
        {
         "$id": "287",
         "Name": "Operation-Location",
         "NameInResponse": "operationLocation",
         "Description": "The location for monitoring the operation state.",
         "Type": {
          "$id": "288",
          "Kind": "url"
         }
        }
       ],
       "IsErrorResponse": false,
       "ContentTypes": [
        "application/json"
       ]
      }
     ],
     "HttpMethod": "PUT",
     "RequestBodyMediaType": "Json",
     "Uri": "{Endpoint}/language",
     "Path": "/authoring/analyze-text/projects/{projectName}/deployments/{deploymentName}",
     "RequestMediaTypes": [
      "application/json"
     ],
     "BufferResponse": true,
     "LongRunning": {
      "$id": "289",
      "FinalStateVia": 2,
      "FinalResponse": {
       "$id": "290",
       "StatusCodes": [
        200
       ],
       "BodyType": {
        "$ref": "80"
       },
       "BodyMediaType": "Json"
      }
     },
     "GenerateProtocolMethod": true,
     "GenerateConvenienceMethod": false
    },
    {
     "$id": "291",
     "Name": "deleteDeployment",
     "ResourceName": "Deployment",
     "Description": "Deletes a project deployment.",
     "Accessibility": "public",
     "Parameters": [
      {
       "$ref": "156"
      },
      {
       "$id": "292",
       "Name": "apiVersion",
       "NameInRequest": "api-version",
       "Description": "The API version to use for this operation.",
       "Type": {
        "$id": "293",
        "Kind": "string"
       },
       "Location": "Query",
       "DefaultValue": {
        "$ref": "162"
       },
       "IsRequired": true,
       "IsApiVersion": true,
       "IsResourceParameter": false,
       "IsContentType": false,
       "IsEndpoint": false,
       "SkipUrlEncoding": false,
       "Explode": false,
       "Kind": "Client"
      },
      {
       "$id": "294",
       "Name": "projectName",
       "NameInRequest": "projectName",
       "Type": {
        "$id": "295",
        "Kind": "string"
       },
       "Location": "Path",
       "IsRequired": true,
       "IsApiVersion": false,
       "IsResourceParameter": false,
       "IsContentType": false,
       "IsEndpoint": false,
       "SkipUrlEncoding": false,
       "Explode": false,
       "Kind": "Method"
      },
      {
       "$id": "296",
       "Name": "deploymentName",
       "NameInRequest": "deploymentName",
       "Type": {
        "$id": "297",
        "Kind": "string"
       },
       "Location": "Path",
       "IsRequired": true,
       "IsApiVersion": false,
       "IsResourceParameter": false,
       "IsContentType": false,
       "IsEndpoint": false,
       "SkipUrlEncoding": false,
       "Explode": false,
       "Kind": "Method"
      },
      {
       "$id": "298",
       "Name": "accept",
       "NameInRequest": "Accept",
       "Type": {
        "$id": "299",
        "Kind": "string",
        "IsNullable": false
       },
       "Location": "Header",
       "IsApiVersion": false,
       "IsResourceParameter": false,
       "IsContentType": false,
       "IsRequired": true,
       "IsEndpoint": false,
       "SkipUrlEncoding": false,
       "Explode": false,
       "Kind": "Constant",
       "DefaultValue": {
        "$id": "300",
        "Type": {
         "$ref": "299"
        },
        "Value": "application/json"
       }
      }
     ],
     "Responses": [
      {
       "$id": "301",
       "StatusCodes": [
        202
       ],
       "BodyType": {
        "$ref": "53"
       },
       "BodyMediaType": "Json",
       "Headers": [
        {
         "$id": "302",
         "Name": "Operation-Location",
         "NameInResponse": "operationLocation",
         "Description": "The location for monitoring the operation state.",
         "Type": {
          "$id": "303",
          "Kind": "url"
         }
        }
       ],
       "IsErrorResponse": false,
       "ContentTypes": [
        "application/json"
       ]
      }
     ],
     "HttpMethod": "DELETE",
     "RequestBodyMediaType": "None",
     "Uri": "{Endpoint}/language",
     "Path": "/authoring/analyze-text/projects/{projectName}/deployments/{deploymentName}",
     "BufferResponse": true,
     "LongRunning": {
      "$id": "304",
      "FinalStateVia": 3,
      "FinalResponse": {
       "$id": "305",
       "StatusCodes": [
        204
       ],
       "BodyMediaType": "Json"
      }
     },
     "GenerateProtocolMethod": true,
     "GenerateConvenienceMethod": false
    },
    {
     "$id": "306",
     "Name": "list",
     "ResourceName": "Deployment",
     "Description": "Lists the existing deployments.",
     "Accessibility": "public",
     "Parameters": [
      {
       "$ref": "156"
      },
      {
       "$id": "307",
       "Name": "apiVersion",
       "NameInRequest": "api-version",
       "Description": "The API version to use for this operation.",
       "Type": {
        "$id": "308",
        "Kind": "string"
       },
       "Location": "Query",
       "DefaultValue": {
        "$ref": "162"
       },
       "IsRequired": true,
       "IsApiVersion": true,
       "IsResourceParameter": false,
       "IsContentType": false,
       "IsEndpoint": false,
       "SkipUrlEncoding": false,
       "Explode": false,
       "Kind": "Client"
      },
      {
       "$id": "309",
       "Name": "projectName",
       "NameInRequest": "projectName",
       "Type": {
        "$id": "310",
        "Kind": "string"
       },
       "Location": "Path",
       "IsRequired": true,
       "IsApiVersion": false,
       "IsResourceParameter": false,
       "IsContentType": false,
       "IsEndpoint": false,
       "SkipUrlEncoding": false,
       "Explode": false,
       "Kind": "Method"
      },
      {
       "$id": "311",
       "Name": "accept",
       "NameInRequest": "Accept",
       "Type": {
        "$id": "312",
        "Kind": "string",
        "IsNullable": false
       },
       "Location": "Header",
       "IsApiVersion": false,
       "IsResourceParameter": false,
       "IsContentType": false,
       "IsRequired": true,
       "IsEndpoint": false,
       "SkipUrlEncoding": false,
       "Explode": false,
       "Kind": "Constant",
       "DefaultValue": {
        "$id": "313",
        "Type": {
         "$ref": "312"
        },
        "Value": "application/json"
       }
      }
     ],
     "Responses": [
      {
       "$id": "314",
       "StatusCodes": [
        200
       ],
       "BodyType": {
        "$ref": "83"
       },
       "BodyMediaType": "Json",
       "Headers": [],
       "IsErrorResponse": false,
       "ContentTypes": [
        "application/json"
       ]
      }
     ],
     "HttpMethod": "GET",
     "RequestBodyMediaType": "None",
     "Uri": "{Endpoint}/language",
     "Path": "/authoring/analyze-text/projects/{projectName}/deployments",
     "BufferResponse": true,
     "Paging": {
      "$id": "315",
      "NextLinkName": "nextLink",
      "ItemName": "value"
     },
     "GenerateProtocolMethod": true,
     "GenerateConvenienceMethod": false
    },
    {
     "$id": "316",
     "Name": "swapDeployments",
     "ResourceName": "Deployments",
     "Description": "Swaps two existing deployments with each other.",
     "Accessibility": "public",
     "Parameters": [
      {
       "$ref": "156"
      },
      {
       "$id": "317",
       "Name": "apiVersion",
       "NameInRequest": "api-version",
       "Description": "The API version to use for this operation.",
       "Type": {
        "$id": "318",
        "Kind": "string"
       },
       "Location": "Query",
       "DefaultValue": {
        "$ref": "162"
       },
       "IsRequired": true,
       "IsApiVersion": true,
       "IsResourceParameter": false,
       "IsContentType": false,
       "IsEndpoint": false,
       "SkipUrlEncoding": false,
       "Explode": false,
       "Kind": "Client"
      },
      {
       "$id": "319",
       "Name": "projectName",
       "NameInRequest": "projectName",
       "Type": {
        "$id": "320",
        "Kind": "string"
       },
       "Location": "Path",
       "IsRequired": true,
       "IsApiVersion": false,
       "IsResourceParameter": false,
       "IsContentType": false,
       "IsEndpoint": false,
       "SkipUrlEncoding": false,
       "Explode": false,
       "Kind": "Method"
      },
      {
       "$id": "321",
       "Name": "body",
       "NameInRequest": "body",
       "Description": "The body schema of the operation.",
       "Type": {
        "$ref": "88"
       },
       "Location": "Body",
       "IsRequired": true,
       "IsApiVersion": false,
       "IsResourceParameter": false,
       "IsContentType": false,
       "IsEndpoint": false,
       "SkipUrlEncoding": false,
       "Explode": false,
       "Kind": "Method"
      },
      {
       "$id": "322",
       "Name": "contentType",
       "NameInRequest": "Content-Type",
       "Type": {
        "$id": "323",
        "Kind": "string",
        "IsNullable": false
       },
       "Location": "Header",
       "IsApiVersion": false,
       "IsResourceParameter": false,
       "IsContentType": true,
       "IsRequired": true,
       "IsEndpoint": false,
       "SkipUrlEncoding": false,
       "Explode": false,
       "Kind": "Constant",
       "DefaultValue": {
        "$id": "324",
        "Type": {
         "$ref": "323"
        },
        "Value": "application/json"
       }
      },
      {
       "$id": "325",
       "Name": "accept",
       "NameInRequest": "Accept",
       "Type": {
        "$id": "326",
        "Kind": "string",
        "IsNullable": false
       },
       "Location": "Header",
       "IsApiVersion": false,
       "IsResourceParameter": false,
       "IsContentType": false,
       "IsRequired": true,
       "IsEndpoint": false,
       "SkipUrlEncoding": false,
       "Explode": false,
       "Kind": "Constant",
       "DefaultValue": {
        "$id": "327",
        "Type": {
         "$ref": "326"
        },
        "Value": "application/json"
       }
      }
     ],
     "Responses": [
      {
       "$id": "328",
       "StatusCodes": [
        202
       ],
       "BodyMediaType": "Json",
       "Headers": [
        {
         "$id": "329",
         "Name": "Operation-Location",
         "NameInResponse": "operationLocation",
         "Description": "The location for monitoring the operation state.",
         "Type": {
          "$id": "330",
          "Kind": "url"
         }
        }
       ],
       "IsErrorResponse": false
      }
     ],
     "HttpMethod": "POST",
     "RequestBodyMediaType": "Json",
     "Uri": "{Endpoint}/language",
     "Path": "/authoring/analyze-text/projects/{projectName}/deployments:swap",
     "RequestMediaTypes": [
      "application/json"
     ],
     "BufferResponse": true,
     "LongRunning": {
      "$id": "331",
      "FinalStateVia": 3,
      "FinalResponse": {
       "$id": "332",
       "StatusCodes": [
        200
       ],
       "BodyMediaType": "Json"
      }
     },
     "GenerateProtocolMethod": true,
     "GenerateConvenienceMethod": false
    }
   ],
   "Protocol": {
    "$id": "333"
   },
   "Creatable": false,
   "Parent": "AuthoringTypeSpecClient",
   "Parameters": [
    {
     "$ref": "156"
    }
   ]
  },
  {
   "$id": "334",
   "Name": "Jobs",
   "Description": "",
   "Operations": [
    {
     "$id": "335",
     "Name": "getDeploymentStatus",
     "ResourceName": "DeploymentJob",
     "Description": "Gets the status of an existing deployment job.",
     "Accessibility": "public",
     "Parameters": [
      {
       "$ref": "156"
      },
      {
       "$id": "336",
       "Name": "apiVersion",
       "NameInRequest": "api-version",
       "Description": "The API version to use for this operation.",
       "Type": {
        "$id": "337",
        "Kind": "string"
       },
       "Location": "Query",
       "DefaultValue": {
        "$ref": "162"
       },
       "IsRequired": true,
       "IsApiVersion": true,
       "IsResourceParameter": false,
       "IsContentType": false,
       "IsEndpoint": false,
       "SkipUrlEncoding": false,
       "Explode": false,
       "Kind": "Client"
      },
      {
       "$id": "338",
       "Name": "projectName",
       "NameInRequest": "projectName",
       "Type": {
        "$id": "339",
        "Kind": "string"
       },
       "Location": "Path",
       "IsRequired": true,
       "IsApiVersion": false,
       "IsResourceParameter": false,
       "IsContentType": false,
       "IsEndpoint": false,
       "SkipUrlEncoding": false,
       "Explode": false,
       "Kind": "Method"
      },
      {
       "$id": "340",
       "Name": "deploymentName",
       "NameInRequest": "deploymentName",
       "Type": {
        "$id": "341",
        "Kind": "string"
       },
       "Location": "Path",
       "IsRequired": true,
       "IsApiVersion": false,
       "IsResourceParameter": false,
       "IsContentType": false,
       "IsEndpoint": false,
       "SkipUrlEncoding": false,
       "Explode": false,
       "Kind": "Method"
      },
      {
       "$id": "342",
       "Name": "jobId",
       "NameInRequest": "jobId",
       "Type": {
        "$id": "343",
        "Kind": "string"
       },
       "Location": "Path",
       "IsRequired": true,
       "IsApiVersion": false,
       "IsResourceParameter": false,
       "IsContentType": false,
       "IsEndpoint": false,
       "SkipUrlEncoding": false,
       "Explode": false,
       "Kind": "Method"
      },
      {
       "$id": "344",
       "Name": "accept",
       "NameInRequest": "Accept",
       "Type": {
        "$id": "345",
        "Kind": "string",
        "IsNullable": false
       },
       "Location": "Header",
       "IsApiVersion": false,
       "IsResourceParameter": false,
       "IsContentType": false,
       "IsRequired": true,
       "IsEndpoint": false,
       "SkipUrlEncoding": false,
       "Explode": false,
       "Kind": "Constant",
       "DefaultValue": {
        "$id": "346",
        "Type": {
         "$ref": "345"
        },
        "Value": "application/json"
       }
      }
     ],
     "Responses": [
      {
       "$id": "347",
       "StatusCodes": [
        200
       ],
       "BodyType": {
        "$ref": "93"
       },
       "BodyMediaType": "Json",
       "Headers": [],
       "IsErrorResponse": false,
       "ContentTypes": [
        "application/json"
       ]
      }
     ],
     "HttpMethod": "GET",
     "RequestBodyMediaType": "None",
     "Uri": "{Endpoint}/language",
     "Path": "/authoring/analyze-text/projects/{projectName}/deployments/{deploymentName}/jobs/{jobId}",
     "BufferResponse": true,
     "GenerateProtocolMethod": true,
     "GenerateConvenienceMethod": true
    },
    {
     "$id": "348",
     "Name": "getSwapDeploymentsStatus",
     "ResourceName": "SwapDeploymentsJob",
     "Description": "Gets the status of an existing swap deployment job.",
     "Accessibility": "public",
     "Parameters": [
      {
       "$ref": "156"
      },
      {
       "$id": "349",
       "Name": "apiVersion",
       "NameInRequest": "api-version",
       "Description": "The API version to use for this operation.",
       "Type": {
        "$id": "350",
        "Kind": "string"
       },
       "Location": "Query",
       "DefaultValue": {
        "$ref": "162"
       },
       "IsRequired": true,
       "IsApiVersion": true,
       "IsResourceParameter": false,
       "IsContentType": false,
       "IsEndpoint": false,
       "SkipUrlEncoding": false,
       "Explode": false,
       "Kind": "Client"
      },
      {
       "$id": "351",
       "Name": "projectName",
       "NameInRequest": "projectName",
       "Type": {
        "$id": "352",
        "Kind": "string"
       },
       "Location": "Path",
       "IsRequired": true,
       "IsApiVersion": false,
       "IsResourceParameter": false,
       "IsContentType": false,
       "IsEndpoint": false,
       "SkipUrlEncoding": false,
       "Explode": false,
       "Kind": "Method"
      },
      {
       "$id": "353",
       "Name": "deploymentName",
       "NameInRequest": "deploymentName",
       "Type": {
        "$id": "354",
        "Kind": "string"
       },
       "Location": "Path",
       "IsRequired": true,
       "IsApiVersion": false,
       "IsResourceParameter": false,
       "IsContentType": false,
       "IsEndpoint": false,
       "SkipUrlEncoding": false,
       "Explode": false,
       "Kind": "Method"
      },
      {
       "$id": "355",
       "Name": "jobId",
       "NameInRequest": "jobId",
       "Type": {
        "$id": "356",
        "Kind": "string"
       },
       "Location": "Path",
       "IsRequired": true,
       "IsApiVersion": false,
       "IsResourceParameter": false,
       "IsContentType": false,
       "IsEndpoint": false,
       "SkipUrlEncoding": false,
       "Explode": false,
       "Kind": "Method"
      },
      {
       "$id": "357",
       "Name": "accept",
       "NameInRequest": "Accept",
       "Type": {
        "$id": "358",
        "Kind": "string",
        "IsNullable": false
       },
       "Location": "Header",
       "IsApiVersion": false,
       "IsResourceParameter": false,
       "IsContentType": false,
       "IsRequired": true,
       "IsEndpoint": false,
       "SkipUrlEncoding": false,
       "Explode": false,
       "Kind": "Constant",
       "DefaultValue": {
        "$id": "359",
        "Type": {
         "$ref": "358"
        },
        "Value": "application/json"
       }
      }
     ],
     "Responses": [
      {
       "$id": "360",
       "StatusCodes": [
        200
       ],
       "BodyType": {
        "$ref": "116"
       },
       "BodyMediaType": "Json",
       "Headers": [],
       "IsErrorResponse": false,
       "ContentTypes": [
        "application/json"
       ]
      }
     ],
     "HttpMethod": "GET",
     "RequestBodyMediaType": "None",
     "Uri": "{Endpoint}/language",
     "Path": "/authoring/analyze-text/projects/{projectName}/deployments/{deploymentName}/swap/jobs/{jobId}",
     "BufferResponse": true,
     "GenerateProtocolMethod": true,
     "GenerateConvenienceMethod": true
    }
   ],
   "Protocol": {
    "$id": "361"
   },
   "Creatable": false,
   "Parent": "AuthoringTypeSpecClient",
   "Parameters": [
    {
     "$ref": "156"
    }
   ]
  },
  {
   "$id": "362",
   "Name": "Global",
   "Description": "",
   "Operations": [
    {
     "$id": "363",
     "Name": "getSupportedLanguages",
     "ResourceName": "Global",
     "Accessibility": "public",
     "Parameters": [
      {
       "$ref": "156"
      },
      {
       "$id": "364",
       "Name": "top",
       "NameInRequest": "top",
       "Type": {
        "$id": "365",
        "Kind": "int32"
       },
       "Location": "Query",
       "IsRequired": false,
       "IsApiVersion": false,
       "IsResourceParameter": false,
       "IsContentType": false,
       "IsEndpoint": false,
       "SkipUrlEncoding": false,
       "Explode": false,
       "Kind": "Method"
      },
      {
       "$id": "366",
       "Name": "skip",
       "NameInRequest": "skip",
       "Type": {
        "$id": "367",
        "Kind": "int32"
       },
       "Location": "Query",
       "IsRequired": false,
       "IsApiVersion": false,
       "IsResourceParameter": false,
       "IsContentType": false,
       "IsEndpoint": false,
       "SkipUrlEncoding": false,
       "Explode": false,
       "Kind": "Method"
      },
      {
       "$id": "368",
       "Name": "maxpagesize",
       "NameInRequest": "maxpagesize",
       "Type": {
        "$id": "369",
        "Kind": "int32"
       },
       "Location": "Query",
       "IsRequired": false,
       "IsApiVersion": false,
       "IsResourceParameter": false,
       "IsContentType": false,
       "IsEndpoint": false,
       "SkipUrlEncoding": false,
       "Explode": false,
       "Kind": "Method"
      },
      {
       "$id": "370",
       "Name": "apiVersion",
       "NameInRequest": "api-version",
       "Description": "The API version to use for this operation.",
       "Type": {
        "$id": "371",
        "Kind": "string"
       },
       "Location": "Query",
       "DefaultValue": {
        "$ref": "162"
       },
       "IsRequired": true,
       "IsApiVersion": true,
       "IsResourceParameter": false,
       "IsContentType": false,
       "IsEndpoint": false,
       "SkipUrlEncoding": false,
       "Explode": false,
       "Kind": "Client"
      },
      {
       "$id": "372",
       "Name": "accept",
       "NameInRequest": "Accept",
       "Type": {
        "$id": "373",
        "Kind": "string",
        "IsNullable": false
       },
       "Location": "Header",
       "IsApiVersion": false,
       "IsResourceParameter": false,
       "IsContentType": false,
       "IsRequired": true,
       "IsEndpoint": false,
       "SkipUrlEncoding": false,
       "Explode": false,
       "Kind": "Constant",
       "DefaultValue": {
        "$id": "374",
        "Type": {
         "$ref": "373"
        },
        "Value": "application/json"
       }
      }
     ],
     "Responses": [
      {
       "$id": "375",
       "StatusCodes": [
        200
       ],
       "BodyType": {
        "$ref": "134"
       },
       "BodyMediaType": "Json",
       "Headers": [],
       "IsErrorResponse": false,
       "ContentTypes": [
        "application/json"
       ]
      }
     ],
     "HttpMethod": "GET",
     "RequestBodyMediaType": "None",
     "Uri": "{Endpoint}/language",
     "Path": "/authoring/analyze-text/projects/global/languages",
     "BufferResponse": true,
     "Paging": {
      "$id": "376",
      "NextLinkName": "nextLink",
      "ItemName": "value"
     },
     "GenerateProtocolMethod": true,
     "GenerateConvenienceMethod": false
    },
    {
     "$id": "377",
     "Name": "listTrainingConfigVersions",
     "ResourceName": "Global",
     "Accessibility": "public",
     "Parameters": [
      {
       "$ref": "156"
      },
      {
       "$id": "378",
       "Name": "top",
       "NameInRequest": "top",
       "Type": {
        "$id": "379",
        "Kind": "int32"
       },
       "Location": "Query",
       "IsRequired": false,
       "IsApiVersion": false,
       "IsResourceParameter": false,
       "IsContentType": false,
       "IsEndpoint": false,
       "SkipUrlEncoding": false,
       "Explode": false,
       "Kind": "Method"
      },
      {
       "$id": "380",
       "Name": "skip",
       "NameInRequest": "skip",
       "Type": {
        "$id": "381",
        "Kind": "int32"
       },
       "Location": "Query",
       "IsRequired": false,
       "IsApiVersion": false,
       "IsResourceParameter": false,
       "IsContentType": false,
       "IsEndpoint": false,
       "SkipUrlEncoding": false,
       "Explode": false,
       "Kind": "Method"
      },
      {
       "$id": "382",
       "Name": "maxpagesize",
       "NameInRequest": "maxpagesize",
       "Type": {
        "$id": "383",
        "Kind": "int32"
       },
       "Location": "Query",
       "IsRequired": false,
       "IsApiVersion": false,
       "IsResourceParameter": false,
       "IsContentType": false,
       "IsEndpoint": false,
       "SkipUrlEncoding": false,
       "Explode": false,
       "Kind": "Method"
      },
      {
       "$id": "384",
       "Name": "apiVersion",
       "NameInRequest": "api-version",
       "Description": "The API version to use for this operation.",
       "Type": {
        "$id": "385",
        "Kind": "string"
       },
       "Location": "Query",
       "DefaultValue": {
        "$ref": "162"
       },
       "IsRequired": true,
       "IsApiVersion": true,
       "IsResourceParameter": false,
       "IsContentType": false,
       "IsEndpoint": false,
       "SkipUrlEncoding": false,
       "Explode": false,
       "Kind": "Client"
      },
      {
       "$id": "386",
       "Name": "accept",
       "NameInRequest": "Accept",
       "Type": {
        "$id": "387",
        "Kind": "string",
        "IsNullable": false
       },
       "Location": "Header",
       "IsApiVersion": false,
       "IsResourceParameter": false,
       "IsContentType": false,
       "IsRequired": true,
       "IsEndpoint": false,
       "SkipUrlEncoding": false,
       "Explode": false,
       "Kind": "Constant",
       "DefaultValue": {
        "$id": "388",
        "Type": {
         "$ref": "387"
        },
        "Value": "application/json"
       }
      }
     ],
     "Responses": [
      {
       "$id": "389",
       "StatusCodes": [
        200
       ],
       "BodyType": {
        "$ref": "144"
       },
       "BodyMediaType": "Json",
       "Headers": [],
       "IsErrorResponse": false,
       "ContentTypes": [
        "application/json"
       ]
      }
     ],
     "HttpMethod": "GET",
     "RequestBodyMediaType": "None",
     "Uri": "{Endpoint}/language",
     "Path": "/authoring/analyze-text/projects/global/training-config-versions",
     "BufferResponse": true,
     "Paging": {
      "$id": "390",
      "NextLinkName": "nextLink",
      "ItemName": "value"
     },
     "GenerateProtocolMethod": true,
     "GenerateConvenienceMethod": false
    }
   ],
   "Protocol": {
    "$id": "391"
   },
   "Creatable": false,
   "Parent": "AuthoringTypeSpecClient",
   "Parameters": [
    {
     "$ref": "156"
    }
   ]
  }
 ]
}<|MERGE_RESOLUTION|>--- conflicted
+++ resolved
@@ -366,13 +366,8 @@
       "$id": "58",
       "Kind": "model",
       "Name": "Error",
-<<<<<<< HEAD
-      "Namespace": "Azure.Core.Foundations",
+      "CrossLanguageDefinitionId": "Azure.Core.Foundations.Error",
       "Usage": "None",
-=======
-      "CrossLanguageDefinitionId": "Azure.Core.Foundations.Error",
-      "Usage": "Output",
->>>>>>> 5f9dfa7e
       "Description": "The error object.",
       "Properties": [
        {
@@ -435,13 +430,8 @@
          "$id": "68",
          "Kind": "model",
          "Name": "InnerError",
-<<<<<<< HEAD
-         "Namespace": "Azure.Core.Foundations",
+         "CrossLanguageDefinitionId": "Azure.Core.Foundations.InnerError",
          "Usage": "None",
-=======
-         "CrossLanguageDefinitionId": "Azure.Core.Foundations.InnerError",
-         "Usage": "Output",
->>>>>>> 5f9dfa7e
          "Description": "An object containing more specific information about the error. As per Microsoft One API guidelines - https://github.com/Microsoft/api-guidelines/blob/vNext/Guidelines.md#7102-error-condition-responses.",
          "Properties": [
           {
