--- conflicted
+++ resolved
@@ -1180,13 +1180,9 @@
      "NameInRequest": "Endpoint",
      "Type": {
       "$id": "157",
-<<<<<<< HEAD
       "Kind": "url",
       "Name": "url",
-      "CrossLanguageDefinitionId": ""
-=======
-      "Kind": "url"
->>>>>>> d4a5bea0
+      "CrossLanguageDefinitionId": "TypeSpec.url"
      },
      "Location": "Uri",
      "IsApiVersion": false,
