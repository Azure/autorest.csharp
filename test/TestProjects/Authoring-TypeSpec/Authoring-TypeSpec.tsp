--- conflicted
+++ resolved
@@ -13,13 +13,9 @@
 // NOTE: These features are missing:
 // - Security definition for apiKey
 @versioned(Versions)
-<<<<<<< HEAD
-@service
-=======
 @service(#{
   title: "Microsoft Cognitive Language Service - Analyze Text Authoring"
 })
->>>>>>> 637110ab
 @server(
   "{Endpoint}/language",
   "Language Service",
