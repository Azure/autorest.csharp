--- conflicted
+++ resolved
@@ -7,17 +7,18 @@
 
 using System;
 using System.Collections.Generic;
+using System.Net.ClientModel;
+using System.Net.ClientModel.Core;
 using System.Text.Json;
 using Azure.Core;
-using Azure.Core.Serialization;
 
 namespace ModelShapes.Models
 {
-    public partial class OutputModel : IUtf8JsonSerializable, IModelJsonSerializable<OutputModel>
+    public partial class OutputModel : IUtf8JsonSerializable, IJsonModel<OutputModel>
     {
-        void IUtf8JsonSerializable.Write(Utf8JsonWriter writer) => ((IModelJsonSerializable<OutputModel>)this).Serialize(writer, ModelSerializerOptions.DefaultWireOptions);
-
-        void IModelJsonSerializable<OutputModel>.Serialize(Utf8JsonWriter writer, ModelSerializerOptions options)
+        void IUtf8JsonSerializable.Write(Utf8JsonWriter writer) => ((IJsonModel<OutputModel>)this).Write(writer, ModelReaderWriterOptions.DefaultWireOptions);
+
+        void IJsonModel<OutputModel>.Write(Utf8JsonWriter writer, ModelReaderWriterOptions options)
         {
             writer.WriteStartObject();
             writer.WritePropertyName("RequiredString"u8);
@@ -172,17 +173,116 @@
                     writer.WriteNull("NonRequiredNullableIntList");
                 }
             }
-            if (options.Format == ModelSerializerFormat.Json)
+            if (options.Format == ModelReaderWriterFormat.Json)
             {
                 writer.WritePropertyName("RequiredReadonlyInt"u8);
                 writer.WriteNumberValue(RequiredReadonlyInt);
             }
-            if (options.Format == ModelSerializerFormat.Json && Optional.IsDefined(NonRequiredReadonlyInt))
-            {
-                writer.WritePropertyName("NonRequiredReadonlyInt"u8);
-                writer.WriteNumberValue(NonRequiredReadonlyInt.Value);
-            }
-            if (_serializedAdditionalRawData != null && options.Format == ModelSerializerFormat.Json)
+            if (options.Format == ModelReaderWriterFormat.Json)
+            {
+                if (Optional.IsDefined(NonRequiredReadonlyInt))
+                {
+                    writer.WritePropertyName("NonRequiredReadonlyInt"u8);
+                    writer.WriteNumberValue(NonRequiredReadonlyInt.Value);
+                }
+            }
+            writer.WritePropertyName("vector"u8);
+            writer.WriteStartArray();
+            foreach (var item in Vector.Span)
+            {
+                writer.WriteNumberValue(item);
+            }
+            writer.WriteEndArray();
+            if (options.Format == ModelReaderWriterFormat.Json)
+            {
+                writer.WritePropertyName("vectorReadOnly"u8);
+                writer.WriteStartArray();
+                foreach (var item in VectorReadOnly.Span)
+                {
+                    writer.WriteNumberValue(item);
+                }
+                writer.WriteEndArray();
+            }
+            if (options.Format == ModelReaderWriterFormat.Json)
+            {
+                writer.WritePropertyName("vectorReadOnlyRequired"u8);
+                writer.WriteStartArray();
+                foreach (var item in VectorReadOnlyRequired.Span)
+                {
+                    writer.WriteNumberValue(item);
+                }
+                writer.WriteEndArray();
+            }
+            writer.WritePropertyName("vectorRequired"u8);
+            writer.WriteStartArray();
+            foreach (var item in VectorRequired.Span)
+            {
+                writer.WriteNumberValue(item);
+            }
+            writer.WriteEndArray();
+            if (VectorNullable != null)
+            {
+                writer.WritePropertyName("vectorNullable"u8);
+                writer.WriteStartArray();
+                foreach (var item in VectorNullable.Value.Span)
+                {
+                    writer.WriteNumberValue(item);
+                }
+                writer.WriteEndArray();
+            }
+            else
+            {
+                writer.WriteNull("vectorNullable");
+            }
+            if (options.Format == ModelReaderWriterFormat.Json)
+            {
+                if (VectorReadOnlyNullable != null)
+                {
+                    writer.WritePropertyName("vectorReadOnlyNullable"u8);
+                    writer.WriteStartArray();
+                    foreach (var item in VectorReadOnlyNullable.Value.Span)
+                    {
+                        writer.WriteNumberValue(item);
+                    }
+                    writer.WriteEndArray();
+                }
+                else
+                {
+                    writer.WriteNull("vectorReadOnlyNullable");
+                }
+            }
+            if (options.Format == ModelReaderWriterFormat.Json)
+            {
+                if (VectorReadOnlyRequiredNullable != null)
+                {
+                    writer.WritePropertyName("vectorReadOnlyRequiredNullable"u8);
+                    writer.WriteStartArray();
+                    foreach (var item in VectorReadOnlyRequiredNullable.Value.Span)
+                    {
+                        writer.WriteNumberValue(item);
+                    }
+                    writer.WriteEndArray();
+                }
+                else
+                {
+                    writer.WriteNull("vectorReadOnlyRequiredNullable");
+                }
+            }
+            if (VectorRequiredNullable != null)
+            {
+                writer.WritePropertyName("vectorRequiredNullable"u8);
+                writer.WriteStartArray();
+                foreach (var item in VectorRequiredNullable.Value.Span)
+                {
+                    writer.WriteNumberValue(item);
+                }
+                writer.WriteEndArray();
+            }
+            else
+            {
+                writer.WriteNull("vectorRequiredNullable");
+            }
+            if (_serializedAdditionalRawData != null && options.Format == ModelReaderWriterFormat.Json)
             {
                 foreach (var item in _serializedAdditionalRawData)
                 {
@@ -190,38 +290,31 @@
 #if NET6_0_OR_GREATER
 				writer.WriteRawValue(item.Value);
 #else
-                    JsonSerializer.Serialize(writer, JsonDocument.Parse(item.Value.ToString()).RootElement);
+                    using (JsonDocument document = JsonDocument.Parse(item.Value))
+                    {
+                        JsonSerializer.Serialize(writer, document.RootElement);
+                    }
 #endif
                 }
             }
             writer.WriteEndObject();
         }
 
-        OutputModel IModelJsonSerializable<OutputModel>.Deserialize(ref Utf8JsonReader reader, ModelSerializerOptions options)
+        OutputModel IJsonModel<OutputModel>.Read(ref Utf8JsonReader reader, ModelReaderWriterOptions options)
         {
-            ModelSerializerHelper.ValidateFormat(this, options.Format);
+            bool isValid = options.Format == ModelReaderWriterFormat.Json || options.Format == ModelReaderWriterFormat.Wire;
+            if (!isValid)
+            {
+                throw new FormatException(string.Format("The model {0} does not support '{1}' format.", GetType().Name, options.Format));
+            }
 
             using JsonDocument document = JsonDocument.ParseValue(ref reader);
             return DeserializeOutputModel(document.RootElement, options);
         }
 
-        BinaryData IModelSerializable<OutputModel>.Serialize(ModelSerializerOptions options)
+        internal static OutputModel DeserializeOutputModel(JsonElement element, ModelReaderWriterOptions options = null)
         {
-            ModelSerializerHelper.ValidateFormat(this, options.Format);
-            return ModelSerializer.SerializeCore(this, options);
-        }
-
-        OutputModel IModelSerializable<OutputModel>.Deserialize(BinaryData data, ModelSerializerOptions options)
-        {
-            ModelSerializerHelper.ValidateFormat(this, options.Format);
-
-            using JsonDocument document = JsonDocument.Parse(data);
-            return DeserializeOutputModel(document.RootElement, options);
-        }
-
-        internal static OutputModel DeserializeOutputModel(JsonElement element, ModelSerializerOptions options = null)
-        {
-            options ??= ModelSerializerOptions.DefaultWireOptions;
+            options ??= ModelReaderWriterOptions.DefaultWireOptions;
 
             if (element.ValueKind == JsonValueKind.Null)
             {
@@ -245,10 +338,6 @@
             Optional<IReadOnlyList<int>> nonRequiredNullableIntList = default;
             int requiredReadonlyInt = default;
             Optional<int> nonRequiredReadonlyInt = default;
-<<<<<<< HEAD
-            IDictionary<string, BinaryData> serializedAdditionalRawData = default;
-            Dictionary<string, BinaryData> additionalPropertiesDictionary = new Dictionary<string, BinaryData>();
-=======
             Optional<ReadOnlyMemory<float>> vector = default;
             Optional<ReadOnlyMemory<float>> vectorReadOnly = default;
             ReadOnlyMemory<float> vectorReadOnlyRequired = default;
@@ -257,7 +346,8 @@
             Optional<ReadOnlyMemory<float>?> vectorReadOnlyNullable = default;
             ReadOnlyMemory<float>? vectorReadOnlyRequiredNullable = default;
             ReadOnlyMemory<float>? vectorRequiredNullable = default;
->>>>>>> cbb1b80f
+            IDictionary<string, BinaryData> serializedAdditionalRawData = default;
+            Dictionary<string, BinaryData> additionalPropertiesDictionary = new Dictionary<string, BinaryData>();
             foreach (var property in element.EnumerateObject())
             {
                 if (property.NameEquals("RequiredString"u8))
@@ -444,146 +534,164 @@
                     nonRequiredReadonlyInt = property.Value.GetInt32();
                     continue;
                 }
-<<<<<<< HEAD
-                if (options.Format == ModelSerializerFormat.Json)
+                if (property.NameEquals("vector"u8))
+                {
+                    if (property.Value.ValueKind == JsonValueKind.Null)
+                    {
+                        continue;
+                    }
+                    int index = 0;
+                    float[] array = new float[property.Value.GetArrayLength()];
+                    foreach (var item in property.Value.EnumerateArray())
+                    {
+                        array[index] = item.GetSingle();
+                        index++;
+                    }
+                    vector = new ReadOnlyMemory<float>(array);
+                    continue;
+                }
+                if (property.NameEquals("vectorReadOnly"u8))
+                {
+                    if (property.Value.ValueKind == JsonValueKind.Null)
+                    {
+                        continue;
+                    }
+                    int index = 0;
+                    float[] array = new float[property.Value.GetArrayLength()];
+                    foreach (var item in property.Value.EnumerateArray())
+                    {
+                        array[index] = item.GetSingle();
+                        index++;
+                    }
+                    vectorReadOnly = new ReadOnlyMemory<float>(array);
+                    continue;
+                }
+                if (property.NameEquals("vectorReadOnlyRequired"u8))
+                {
+                    if (property.Value.ValueKind == JsonValueKind.Null)
+                    {
+                        continue;
+                    }
+                    int index = 0;
+                    float[] array = new float[property.Value.GetArrayLength()];
+                    foreach (var item in property.Value.EnumerateArray())
+                    {
+                        array[index] = item.GetSingle();
+                        index++;
+                    }
+                    vectorReadOnlyRequired = new ReadOnlyMemory<float>(array);
+                    continue;
+                }
+                if (property.NameEquals("vectorRequired"u8))
+                {
+                    if (property.Value.ValueKind == JsonValueKind.Null)
+                    {
+                        continue;
+                    }
+                    int index = 0;
+                    float[] array = new float[property.Value.GetArrayLength()];
+                    foreach (var item in property.Value.EnumerateArray())
+                    {
+                        array[index] = item.GetSingle();
+                        index++;
+                    }
+                    vectorRequired = new ReadOnlyMemory<float>(array);
+                    continue;
+                }
+                if (property.NameEquals("vectorNullable"u8))
+                {
+                    if (property.Value.ValueKind == JsonValueKind.Null)
+                    {
+                        continue;
+                    }
+                    int index = 0;
+                    float[] array = new float[property.Value.GetArrayLength()];
+                    foreach (var item in property.Value.EnumerateArray())
+                    {
+                        array[index] = item.GetSingle();
+                        index++;
+                    }
+                    vectorNullable = new ReadOnlyMemory<float>?(array);
+                    continue;
+                }
+                if (property.NameEquals("vectorReadOnlyNullable"u8))
+                {
+                    if (property.Value.ValueKind == JsonValueKind.Null)
+                    {
+                        continue;
+                    }
+                    int index = 0;
+                    float[] array = new float[property.Value.GetArrayLength()];
+                    foreach (var item in property.Value.EnumerateArray())
+                    {
+                        array[index] = item.GetSingle();
+                        index++;
+                    }
+                    vectorReadOnlyNullable = new ReadOnlyMemory<float>?(array);
+                    continue;
+                }
+                if (property.NameEquals("vectorReadOnlyRequiredNullable"u8))
+                {
+                    if (property.Value.ValueKind == JsonValueKind.Null)
+                    {
+                        continue;
+                    }
+                    int index = 0;
+                    float[] array = new float[property.Value.GetArrayLength()];
+                    foreach (var item in property.Value.EnumerateArray())
+                    {
+                        array[index] = item.GetSingle();
+                        index++;
+                    }
+                    vectorReadOnlyRequiredNullable = new ReadOnlyMemory<float>?(array);
+                    continue;
+                }
+                if (property.NameEquals("vectorRequiredNullable"u8))
+                {
+                    if (property.Value.ValueKind == JsonValueKind.Null)
+                    {
+                        continue;
+                    }
+                    int index = 0;
+                    float[] array = new float[property.Value.GetArrayLength()];
+                    foreach (var item in property.Value.EnumerateArray())
+                    {
+                        array[index] = item.GetSingle();
+                        index++;
+                    }
+                    vectorRequiredNullable = new ReadOnlyMemory<float>?(array);
+                    continue;
+                }
+                if (options.Format == ModelReaderWriterFormat.Json)
                 {
                     additionalPropertiesDictionary.Add(property.Name, BinaryData.FromString(property.Value.GetRawText()));
                 }
             }
             serializedAdditionalRawData = additionalPropertiesDictionary;
-            return new OutputModel(requiredString, requiredInt, requiredStringList, requiredIntList, nonRequiredString.Value, Optional.ToNullable(nonRequiredInt), Optional.ToList(nonRequiredStringList), Optional.ToList(nonRequiredIntList), requiredNullableString, requiredNullableInt, requiredNullableStringList, requiredNullableIntList, nonRequiredNullableString.Value, Optional.ToNullable(nonRequiredNullableInt), Optional.ToList(nonRequiredNullableStringList), Optional.ToList(nonRequiredNullableIntList), requiredReadonlyInt, Optional.ToNullable(nonRequiredReadonlyInt), serializedAdditionalRawData);
-=======
-                if (property.NameEquals("vector"u8))
-                {
-                    if (property.Value.ValueKind == JsonValueKind.Null)
-                    {
-                        continue;
-                    }
-                    int index = 0;
-                    float[] array = new float[property.Value.GetArrayLength()];
-                    foreach (var item in property.Value.EnumerateArray())
-                    {
-                        array[index] = item.GetSingle();
-                        index++;
-                    }
-                    vector = new ReadOnlyMemory<float>(array);
-                    continue;
-                }
-                if (property.NameEquals("vectorReadOnly"u8))
-                {
-                    if (property.Value.ValueKind == JsonValueKind.Null)
-                    {
-                        continue;
-                    }
-                    int index = 0;
-                    float[] array = new float[property.Value.GetArrayLength()];
-                    foreach (var item in property.Value.EnumerateArray())
-                    {
-                        array[index] = item.GetSingle();
-                        index++;
-                    }
-                    vectorReadOnly = new ReadOnlyMemory<float>(array);
-                    continue;
-                }
-                if (property.NameEquals("vectorReadOnlyRequired"u8))
-                {
-                    if (property.Value.ValueKind == JsonValueKind.Null)
-                    {
-                        continue;
-                    }
-                    int index = 0;
-                    float[] array = new float[property.Value.GetArrayLength()];
-                    foreach (var item in property.Value.EnumerateArray())
-                    {
-                        array[index] = item.GetSingle();
-                        index++;
-                    }
-                    vectorReadOnlyRequired = new ReadOnlyMemory<float>(array);
-                    continue;
-                }
-                if (property.NameEquals("vectorRequired"u8))
-                {
-                    if (property.Value.ValueKind == JsonValueKind.Null)
-                    {
-                        continue;
-                    }
-                    int index = 0;
-                    float[] array = new float[property.Value.GetArrayLength()];
-                    foreach (var item in property.Value.EnumerateArray())
-                    {
-                        array[index] = item.GetSingle();
-                        index++;
-                    }
-                    vectorRequired = new ReadOnlyMemory<float>(array);
-                    continue;
-                }
-                if (property.NameEquals("vectorNullable"u8))
-                {
-                    if (property.Value.ValueKind == JsonValueKind.Null)
-                    {
-                        continue;
-                    }
-                    int index = 0;
-                    float[] array = new float[property.Value.GetArrayLength()];
-                    foreach (var item in property.Value.EnumerateArray())
-                    {
-                        array[index] = item.GetSingle();
-                        index++;
-                    }
-                    vectorNullable = new ReadOnlyMemory<float>?(array);
-                    continue;
-                }
-                if (property.NameEquals("vectorReadOnlyNullable"u8))
-                {
-                    if (property.Value.ValueKind == JsonValueKind.Null)
-                    {
-                        continue;
-                    }
-                    int index = 0;
-                    float[] array = new float[property.Value.GetArrayLength()];
-                    foreach (var item in property.Value.EnumerateArray())
-                    {
-                        array[index] = item.GetSingle();
-                        index++;
-                    }
-                    vectorReadOnlyNullable = new ReadOnlyMemory<float>?(array);
-                    continue;
-                }
-                if (property.NameEquals("vectorReadOnlyRequiredNullable"u8))
-                {
-                    if (property.Value.ValueKind == JsonValueKind.Null)
-                    {
-                        continue;
-                    }
-                    int index = 0;
-                    float[] array = new float[property.Value.GetArrayLength()];
-                    foreach (var item in property.Value.EnumerateArray())
-                    {
-                        array[index] = item.GetSingle();
-                        index++;
-                    }
-                    vectorReadOnlyRequiredNullable = new ReadOnlyMemory<float>?(array);
-                    continue;
-                }
-                if (property.NameEquals("vectorRequiredNullable"u8))
-                {
-                    if (property.Value.ValueKind == JsonValueKind.Null)
-                    {
-                        continue;
-                    }
-                    int index = 0;
-                    float[] array = new float[property.Value.GetArrayLength()];
-                    foreach (var item in property.Value.EnumerateArray())
-                    {
-                        array[index] = item.GetSingle();
-                        index++;
-                    }
-                    vectorRequiredNullable = new ReadOnlyMemory<float>?(array);
-                    continue;
-                }
-            }
-            return new OutputModel(requiredString, requiredInt, requiredStringList, requiredIntList, nonRequiredString.Value, Optional.ToNullable(nonRequiredInt), Optional.ToList(nonRequiredStringList), Optional.ToList(nonRequiredIntList), requiredNullableString, requiredNullableInt, requiredNullableStringList, requiredNullableIntList, nonRequiredNullableString.Value, Optional.ToNullable(nonRequiredNullableInt), Optional.ToList(nonRequiredNullableStringList), Optional.ToList(nonRequiredNullableIntList), requiredReadonlyInt, Optional.ToNullable(nonRequiredReadonlyInt), vector, vectorReadOnly, vectorReadOnlyRequired, vectorRequired, Optional.ToNullable(vectorNullable), Optional.ToNullable(vectorReadOnlyNullable), vectorReadOnlyRequiredNullable, vectorRequiredNullable);
->>>>>>> cbb1b80f
+            return new OutputModel(requiredString, requiredInt, requiredStringList, requiredIntList, nonRequiredString.Value, Optional.ToNullable(nonRequiredInt), Optional.ToList(nonRequiredStringList), Optional.ToList(nonRequiredIntList), requiredNullableString, requiredNullableInt, requiredNullableStringList, requiredNullableIntList, nonRequiredNullableString.Value, Optional.ToNullable(nonRequiredNullableInt), Optional.ToList(nonRequiredNullableStringList), Optional.ToList(nonRequiredNullableIntList), requiredReadonlyInt, Optional.ToNullable(nonRequiredReadonlyInt), vector, vectorReadOnly, vectorReadOnlyRequired, vectorRequired, Optional.ToNullable(vectorNullable), Optional.ToNullable(vectorReadOnlyNullable), vectorReadOnlyRequiredNullable, vectorRequiredNullable, serializedAdditionalRawData);
+        }
+
+        BinaryData IModel<OutputModel>.Write(ModelReaderWriterOptions options)
+        {
+            bool isValid = options.Format == ModelReaderWriterFormat.Json || options.Format == ModelReaderWriterFormat.Wire;
+            if (!isValid)
+            {
+                throw new FormatException(string.Format("The model {0} does not support '{1}' format.", GetType().Name, options.Format));
+            }
+
+            return ModelReaderWriter.WriteCore(this, options);
+        }
+
+        OutputModel IModel<OutputModel>.Read(BinaryData data, ModelReaderWriterOptions options)
+        {
+            bool isValid = options.Format == ModelReaderWriterFormat.Json || options.Format == ModelReaderWriterFormat.Wire;
+            if (!isValid)
+            {
+                throw new FormatException(string.Format("The model {0} does not support '{1}' format.", GetType().Name, options.Format));
+            }
+
+            using JsonDocument document = JsonDocument.Parse(data);
+            return DeserializeOutputModel(document.RootElement, options);
         }
     }
 }