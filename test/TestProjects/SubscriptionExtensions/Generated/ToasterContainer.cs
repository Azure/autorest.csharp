--- conflicted
+++ resolved
@@ -207,29 +207,6 @@
             }
         }
 
-<<<<<<< HEAD
-        /// <summary> Filters the list of <see cref="Toaster" /> for this resource group. </summary>
-        /// <param name="top"> The number of results to return. </param>
-        /// <param name="cancellationToken"> A token to allow the caller to cancel the call to the service. The default value is <see cref="P:System.Threading.CancellationToken.None" />. </param>
-        /// <returns> A collection of <see cref="Toaster" /> that may take multiple service requests to iterate over. </returns>
-        public Pageable<Toaster> List(int? top = null, CancellationToken cancellationToken = default)
-        {
-            var results = ListAsGenericResource(null, top, cancellationToken);
-            return new PhWrappingPageable<GenericResource, Toaster>(results, genericResource => new ToasterOperations(genericResource, genericResource.Id as SubscriptionResourceIdentifier).Get().Value);
-        }
-
-        /// <summary> Filters the list of <see cref="Toaster" /> for this resource group. </summary>
-        /// <param name="top"> The number of results to return. </param>
-        /// <param name="cancellationToken"> A token to allow the caller to cancel the call to the service. The default value is <see cref="P:System.Threading.CancellationToken.None" />. </param>
-        /// <returns> An async collection of <see cref="Toaster" /> that may take multiple service requests to iterate over. </returns>
-        public AsyncPageable<Toaster> ListAsync(int? top = null, CancellationToken cancellationToken = default)
-        {
-            var results = ListAsGenericResourceAsync(null, top, cancellationToken);
-            return new PhWrappingAsyncPageable<GenericResource, Toaster>(results, genericResource => new ToasterOperations(genericResource, genericResource.Id as SubscriptionResourceIdentifier).Get().Value);
-        }
-
-=======
->>>>>>> 7e0faea8
         /// <summary> Filters the list of Toaster for this resource group represented as generic resources. </summary>
         /// <param name="nameFilter"> The filter used in this operation. </param>
         /// <param name="top"> The number of results to return. </param>
