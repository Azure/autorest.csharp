// Copyright (c) Microsoft Corporation. All rights reserved.
// Licensed under the MIT License.

// <auto-generated/>

#nullable disable

using System;
using System.Linq;
using System.Threading;
using System.Threading.Tasks;
using Azure;
using Azure.Core;
using Azure.Core.Pipeline;
using Azure.ResourceManager.Core;
using Azure.ResourceManager.Core.Resources;

namespace SubscriptionExtensions
{
    /// <summary> Extension methods for convenient access on SubscriptionOperations in a client. </summary>
    public static partial class SubscriptionExtensions
    {
        #region Toaster
        /// <summary> Gets an object representing a ToasterContainer along with the instance operations that can be performed on it. </summary>
        /// <param name="subscription"> The <see cref="SubscriptionOperations" /> instance the method will execute against. </param>
        public static ToasterContainer GetToasterContainer(this SubscriptionOperations subscription)
        {
            return new ToasterContainer(subscription);
        }
        #endregion

        #region Oven
        private static OvensRestOperations GetOvensRestOperations(ClientDiagnostics clientDiagnostics, TokenCredential credential, ArmClientOptions clientOptions, HttpPipeline pipeline, string subscriptionId, Uri endpoint = null)
        {
            return new OvensRestOperations(clientDiagnostics, pipeline, subscriptionId, endpoint);
        }

        /// <summary> Lists the Ovens for this Azure.ResourceManager.Core.SubscriptionOperations. </summary>
        /// <param name="subscription"> The <see cref="SubscriptionOperations" /> instance the method will execute against. </param>
        /// <param name="statusOnly"> statusOnly=true enables fetching run time status of all Virtual Machines in the subscription. </param>
        /// <param name="cancellationToken"> The cancellation token to use. </param>
<<<<<<< HEAD
        /// <returns> A collection of resource operations that may take multiple service requests to iterate over. </returns>
=======
        /// <return> A collection of resource operations that may take multiple service requests to iterate over. </return>
>>>>>>> 5df3c2ae
        public static AsyncPageable<Oven> ListOvenAsync(this SubscriptionOperations subscription, string statusOnly = null, CancellationToken cancellationToken = default)
        {
            return subscription.UseClientContext((baseUri, credential, options, pipeline) =>
            {
                var clientDiagnostics = new ClientDiagnostics(options);
                var restOperations = GetOvensRestOperations(clientDiagnostics, credential, options, pipeline, subscription.Id.SubscriptionId, baseUri);
<<<<<<< HEAD
                var result = ListAllAsync(clientDiagnostics, restOperations, statusOnly, cancellationToken);
                return new PhWrappingAsyncPageable<OvenData, Oven>(
                result,
                s => new Oven(subscription, s));
            }
            );
        }

        /// <summary> Lists all of the virtual machines in the specified subscription. Use the nextLink property in the response to get the next page of virtual machines. </summary>
        /// <param name="clientDiagnostics"> The handler for diagnostic messaging in the client. </param>
        /// <param name="restOperations"> Resource client operations. </param>
        /// <param name="statusOnly"> statusOnly=true enables fetching run time status of all Virtual Machines in the subscription. </param>
        /// <param name="cancellationToken"> The cancellation token to use. </param>
        private static AsyncPageable<OvenData> ListAllAsync(ClientDiagnostics clientDiagnostics, OvensRestOperations restOperations, string statusOnly = null, CancellationToken cancellationToken = default)
        {
            async Task<Page<OvenData>> FirstPageFunc(int? pageSizeHint)
            {
                using var scope = clientDiagnostics.CreateScope("OvenOperations.ListAll");
                scope.Start();
                try
                {
                    var response = await restOperations.ListAllAsync(statusOnly, cancellationToken).ConfigureAwait(false);
                    return Page.FromValues(response.Value.Value, response.Value.NextLink, response.GetRawResponse());
                }
                catch (Exception e)
                {
                    scope.Failed(e);
                    throw;
                }
            }
            async Task<Page<OvenData>> NextPageFunc(string nextLink, int? pageSizeHint)
            {
                using var scope = clientDiagnostics.CreateScope("OvenOperations.ListAll");
                scope.Start();
                try
=======
                async Task<Page<Oven>> FirstPageFunc(int? pageSizeHint)
>>>>>>> 5df3c2ae
                {
                    using var scope = clientDiagnostics.CreateScope("OvenOperations.ListAll");
                    scope.Start();
                    try
                    {
                        var response = await restOperations.ListAllAsync(cancellationToken: cancellationToken).ConfigureAwait(false);
                        return Page.FromValues(response.Value.Value.Select(value => new Oven(subscription, value)), response.Value.NextLink, response.GetRawResponse());
                    }
                    catch (Exception e)
                    {
                        scope.Failed(e);
                        throw;
                    }
                }
                async Task<Page<Oven>> NextPageFunc(string nextLink, int? pageSizeHint)
                {
                    using var scope = clientDiagnostics.CreateScope("OvenOperations.ListAll");
                    scope.Start();
                    try
                    {
                        var response = await restOperations.ListAllNextPageAsync(nextLink, cancellationToken: cancellationToken).ConfigureAwait(false);
                        return Page.FromValues(response.Value.Value.Select(value => new Oven(subscription, value)), response.Value.NextLink, response.GetRawResponse());
                    }
                    catch (Exception e)
                    {
                        scope.Failed(e);
                        throw;
                    }
                }
                return PageableHelpers.CreateAsyncEnumerable(FirstPageFunc, NextPageFunc);
            }
            );
        }

        /// <summary> Lists the Ovens for this Azure.ResourceManager.Core.SubscriptionOperations. </summary>
        /// <param name="subscription"> The <see cref="SubscriptionOperations" /> instance the method will execute against. </param>
        /// <param name="statusOnly"> statusOnly=true enables fetching run time status of all Virtual Machines in the subscription. </param>
        /// <param name="cancellationToken"> The cancellation token to use. </param>
<<<<<<< HEAD
        /// <returns> A collection of resource operations that may take multiple service requests to iterate over. </returns>
=======
        /// <return> A collection of resource operations that may take multiple service requests to iterate over. </return>
>>>>>>> 5df3c2ae
        public static Pageable<Oven> ListOven(this SubscriptionOperations subscription, string statusOnly = null, CancellationToken cancellationToken = default)
        {
            return subscription.UseClientContext((baseUri, credential, options, pipeline) =>
            {
                var clientDiagnostics = new ClientDiagnostics(options);
                var restOperations = GetOvensRestOperations(clientDiagnostics, credential, options, pipeline, subscription.Id.SubscriptionId, baseUri);
<<<<<<< HEAD
                var result = ListAll(clientDiagnostics, restOperations, statusOnly, cancellationToken);
                return new PhWrappingPageable<OvenData, Oven>(
                result,
                s => new Oven(subscription, s));
            }
            );
        }

        /// <summary> Lists all of the virtual machines in the specified subscription. Use the nextLink property in the response to get the next page of virtual machines. </summary>
        /// <param name="clientDiagnostics"> The handler for diagnostic messaging in the client. </param>
        /// <param name="restOperations"> Resource client operations. </param>
        /// <param name="statusOnly"> statusOnly=true enables fetching run time status of all Virtual Machines in the subscription. </param>
        /// <param name="cancellationToken"> The cancellation token to use. </param>
        private static Pageable<OvenData> ListAll(ClientDiagnostics clientDiagnostics, OvensRestOperations restOperations, string statusOnly = null, CancellationToken cancellationToken = default)
        {
            Page<OvenData> FirstPageFunc(int? pageSizeHint)
            {
                using var scope = clientDiagnostics.CreateScope("OvenOperations.ListAll");
                scope.Start();
                try
                {
                    var response = restOperations.ListAll(statusOnly, cancellationToken);
                    return Page.FromValues(response.Value.Value, response.Value.NextLink, response.GetRawResponse());
                }
                catch (Exception e)
                {
                    scope.Failed(e);
                    throw;
                }
            }
            Page<OvenData> NextPageFunc(string nextLink, int? pageSizeHint)
            {
                using var scope = clientDiagnostics.CreateScope("OvenOperations.ListAll");
                scope.Start();
                try
=======
                Page<Oven> FirstPageFunc(int? pageSizeHint)
>>>>>>> 5df3c2ae
                {
                    using var scope = clientDiagnostics.CreateScope("OvenOperations.ListAll");
                    scope.Start();
                    try
                    {
                        var response = restOperations.ListAll(cancellationToken: cancellationToken);
                        return Page.FromValues(response.Value.Value.Select(value => new Oven(subscription, value)), response.Value.NextLink, response.GetRawResponse());
                    }
                    catch (Exception e)
                    {
                        scope.Failed(e);
                        throw;
                    }
                }
                Page<Oven> NextPageFunc(string nextLink, int? pageSizeHint)
                {
                    using var scope = clientDiagnostics.CreateScope("OvenOperations.ListAll");
                    scope.Start();
                    try
                    {
                        var response = restOperations.ListAllNextPage(nextLink, cancellationToken: cancellationToken);
                        return Page.FromValues(response.Value.Value.Select(value => new Oven(subscription, value)), response.Value.NextLink, response.GetRawResponse());
                    }
                    catch (Exception e)
                    {
                        scope.Failed(e);
                        throw;
                    }
                }
                return PageableHelpers.CreateEnumerable(FirstPageFunc, NextPageFunc);
            }
            );
        }

        /// <summary> Filters the list of OvenOperationes for a Azure.ResourceManager.Core.SubscriptionOperations represented as generic resources. </summary>
        /// <param name="subscription"> The <see cref="SubscriptionOperations" /> instance the method will execute against. </param>
        /// <param name="filter"> The string to filter the list. </param>
        /// <param name="top"> The number of results to return. </param>
        /// <param name="cancellationToken"> The cancellation token to use. </param>
        /// <returns> A collection of resource operations that may take multiple service requests to iterate over. </returns>
        public static AsyncPageable<GenericResource> ListOvenByNameAsync(this SubscriptionOperations subscription, string filter, int? top, CancellationToken cancellationToken = default)
        {
            ResourceFilterCollection filters = new(OvenOperations.ResourceType);
            filters.SubstringFilter = filter;
            return ResourceListOperations.ListAtContextAsync(subscription, filters, top, cancellationToken);
        }

        /// <summary> Filters the list of OvenOperationes for a Azure.ResourceManager.Core.SubscriptionOperations represented as generic resources. </summary>
        /// <param name="subscription"> The <see cref="SubscriptionOperations" /> instance the method will execute against. </param>
        /// <param name="filter"> The string to filter the list. </param>
        /// <param name="top"> The number of results to return. </param>
        /// <param name="cancellationToken"> The cancellation token to use. </param>
        /// <returns> A collection of resource operations that may take multiple service requests to iterate over. </returns>
        public static Pageable<GenericResource> ListOvenByName(this SubscriptionOperations subscription, string filter, int? top, CancellationToken cancellationToken = default)
        {
            ResourceFilterCollection filters = new(OvenOperations.ResourceType);
            filters.SubstringFilter = filter;
            return ResourceListOperations.ListAtContext(subscription, filters, top, cancellationToken);
        }
        #endregion
    }
}<|MERGE_RESOLUTION|>--- conflicted
+++ resolved
@@ -39,56 +39,14 @@
         /// <param name="subscription"> The <see cref="SubscriptionOperations" /> instance the method will execute against. </param>
         /// <param name="statusOnly"> statusOnly=true enables fetching run time status of all Virtual Machines in the subscription. </param>
         /// <param name="cancellationToken"> The cancellation token to use. </param>
-<<<<<<< HEAD
-        /// <returns> A collection of resource operations that may take multiple service requests to iterate over. </returns>
-=======
         /// <return> A collection of resource operations that may take multiple service requests to iterate over. </return>
->>>>>>> 5df3c2ae
         public static AsyncPageable<Oven> ListOvenAsync(this SubscriptionOperations subscription, string statusOnly = null, CancellationToken cancellationToken = default)
         {
             return subscription.UseClientContext((baseUri, credential, options, pipeline) =>
             {
                 var clientDiagnostics = new ClientDiagnostics(options);
                 var restOperations = GetOvensRestOperations(clientDiagnostics, credential, options, pipeline, subscription.Id.SubscriptionId, baseUri);
-<<<<<<< HEAD
-                var result = ListAllAsync(clientDiagnostics, restOperations, statusOnly, cancellationToken);
-                return new PhWrappingAsyncPageable<OvenData, Oven>(
-                result,
-                s => new Oven(subscription, s));
-            }
-            );
-        }
-
-        /// <summary> Lists all of the virtual machines in the specified subscription. Use the nextLink property in the response to get the next page of virtual machines. </summary>
-        /// <param name="clientDiagnostics"> The handler for diagnostic messaging in the client. </param>
-        /// <param name="restOperations"> Resource client operations. </param>
-        /// <param name="statusOnly"> statusOnly=true enables fetching run time status of all Virtual Machines in the subscription. </param>
-        /// <param name="cancellationToken"> The cancellation token to use. </param>
-        private static AsyncPageable<OvenData> ListAllAsync(ClientDiagnostics clientDiagnostics, OvensRestOperations restOperations, string statusOnly = null, CancellationToken cancellationToken = default)
-        {
-            async Task<Page<OvenData>> FirstPageFunc(int? pageSizeHint)
-            {
-                using var scope = clientDiagnostics.CreateScope("OvenOperations.ListAll");
-                scope.Start();
-                try
-                {
-                    var response = await restOperations.ListAllAsync(statusOnly, cancellationToken).ConfigureAwait(false);
-                    return Page.FromValues(response.Value.Value, response.Value.NextLink, response.GetRawResponse());
-                }
-                catch (Exception e)
-                {
-                    scope.Failed(e);
-                    throw;
-                }
-            }
-            async Task<Page<OvenData>> NextPageFunc(string nextLink, int? pageSizeHint)
-            {
-                using var scope = clientDiagnostics.CreateScope("OvenOperations.ListAll");
-                scope.Start();
-                try
-=======
                 async Task<Page<Oven>> FirstPageFunc(int? pageSizeHint)
->>>>>>> 5df3c2ae
                 {
                     using var scope = clientDiagnostics.CreateScope("OvenOperations.ListAll");
                     scope.Start();
@@ -127,56 +85,14 @@
         /// <param name="subscription"> The <see cref="SubscriptionOperations" /> instance the method will execute against. </param>
         /// <param name="statusOnly"> statusOnly=true enables fetching run time status of all Virtual Machines in the subscription. </param>
         /// <param name="cancellationToken"> The cancellation token to use. </param>
-<<<<<<< HEAD
-        /// <returns> A collection of resource operations that may take multiple service requests to iterate over. </returns>
-=======
         /// <return> A collection of resource operations that may take multiple service requests to iterate over. </return>
->>>>>>> 5df3c2ae
         public static Pageable<Oven> ListOven(this SubscriptionOperations subscription, string statusOnly = null, CancellationToken cancellationToken = default)
         {
             return subscription.UseClientContext((baseUri, credential, options, pipeline) =>
             {
                 var clientDiagnostics = new ClientDiagnostics(options);
                 var restOperations = GetOvensRestOperations(clientDiagnostics, credential, options, pipeline, subscription.Id.SubscriptionId, baseUri);
-<<<<<<< HEAD
-                var result = ListAll(clientDiagnostics, restOperations, statusOnly, cancellationToken);
-                return new PhWrappingPageable<OvenData, Oven>(
-                result,
-                s => new Oven(subscription, s));
-            }
-            );
-        }
-
-        /// <summary> Lists all of the virtual machines in the specified subscription. Use the nextLink property in the response to get the next page of virtual machines. </summary>
-        /// <param name="clientDiagnostics"> The handler for diagnostic messaging in the client. </param>
-        /// <param name="restOperations"> Resource client operations. </param>
-        /// <param name="statusOnly"> statusOnly=true enables fetching run time status of all Virtual Machines in the subscription. </param>
-        /// <param name="cancellationToken"> The cancellation token to use. </param>
-        private static Pageable<OvenData> ListAll(ClientDiagnostics clientDiagnostics, OvensRestOperations restOperations, string statusOnly = null, CancellationToken cancellationToken = default)
-        {
-            Page<OvenData> FirstPageFunc(int? pageSizeHint)
-            {
-                using var scope = clientDiagnostics.CreateScope("OvenOperations.ListAll");
-                scope.Start();
-                try
-                {
-                    var response = restOperations.ListAll(statusOnly, cancellationToken);
-                    return Page.FromValues(response.Value.Value, response.Value.NextLink, response.GetRawResponse());
-                }
-                catch (Exception e)
-                {
-                    scope.Failed(e);
-                    throw;
-                }
-            }
-            Page<OvenData> NextPageFunc(string nextLink, int? pageSizeHint)
-            {
-                using var scope = clientDiagnostics.CreateScope("OvenOperations.ListAll");
-                scope.Start();
-                try
-=======
                 Page<Oven> FirstPageFunc(int? pageSizeHint)
->>>>>>> 5df3c2ae
                 {
                     using var scope = clientDiagnostics.CreateScope("OvenOperations.ListAll");
                     scope.Start();
@@ -211,12 +127,12 @@
             );
         }
 
-        /// <summary> Filters the list of OvenOperationes for a Azure.ResourceManager.Core.SubscriptionOperations represented as generic resources. </summary>
+        /// <summary> Filters the list of Ovens for a Azure.ResourceManager.Core.SubscriptionOperations represented as generic resources. </summary>
         /// <param name="subscription"> The <see cref="SubscriptionOperations" /> instance the method will execute against. </param>
         /// <param name="filter"> The string to filter the list. </param>
         /// <param name="top"> The number of results to return. </param>
         /// <param name="cancellationToken"> The cancellation token to use. </param>
-        /// <returns> A collection of resource operations that may take multiple service requests to iterate over. </returns>
+        /// <return> A collection of resource operations that may take multiple service requests to iterate over. </return>
         public static AsyncPageable<GenericResource> ListOvenByNameAsync(this SubscriptionOperations subscription, string filter, int? top, CancellationToken cancellationToken = default)
         {
             ResourceFilterCollection filters = new(OvenOperations.ResourceType);
@@ -224,12 +140,12 @@
             return ResourceListOperations.ListAtContextAsync(subscription, filters, top, cancellationToken);
         }
 
-        /// <summary> Filters the list of OvenOperationes for a Azure.ResourceManager.Core.SubscriptionOperations represented as generic resources. </summary>
+        /// <summary> Filters the list of Ovens for a Azure.ResourceManager.Core.SubscriptionOperations represented as generic resources. </summary>
         /// <param name="subscription"> The <see cref="SubscriptionOperations" /> instance the method will execute against. </param>
         /// <param name="filter"> The string to filter the list. </param>
         /// <param name="top"> The number of results to return. </param>
         /// <param name="cancellationToken"> The cancellation token to use. </param>
-        /// <returns> A collection of resource operations that may take multiple service requests to iterate over. </returns>
+        /// <return> A collection of resource operations that may take multiple service requests to iterate over. </return>
         public static Pageable<GenericResource> ListOvenByName(this SubscriptionOperations subscription, string filter, int? top, CancellationToken cancellationToken = default)
         {
             ResourceFilterCollection filters = new(OvenOperations.ResourceType);
