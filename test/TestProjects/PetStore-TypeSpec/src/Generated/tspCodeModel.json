{
 "$id": "1",
 "Name": "PetStore",
 "Description": "This is a sample server Petstore server.  You can find out more about Swagger at [http://swagger.io](http://swagger.io) or on [irc.freenode.net, #swagger](http://swagger.io/irc/).  For this sample, you can use the api key `special-key` to test the authorization filters.",
 "ApiVersions": [],
 "Enums": [
  {
   "$id": "2",
   "Kind": "Enum",
   "Name": "PetKind",
<<<<<<< HEAD
   "Namespace": "PetStore",
   "Description": "Extensible enum Values for pet kind",
   "EnumValueType": "String",
=======
   "EnumValueType": "string",
>>>>>>> 3633830f
   "AllowedValues": [
    {
     "$id": "3",
     "Name": "Dog",
     "Value": "dog"
    },
    {
     "$id": "4",
     "Name": "Cat",
     "Value": "cat"
    }
   ],
   "IsExtensible": true,
   "IsNullable": false,
   "Usage": "Input"
  }
 ],
 "Models": [
  {
   "$id": "5",
   "Kind": "Model",
   "Name": "Pet",
   "Namespace": "PetStore",
   "IsNullable": false,
   "Usage": "RoundTrip",
   "Properties": [
    {
     "$id": "6",
     "Name": "name",
     "SerializedName": "name",
     "Description": "",
     "Type": {
      "$id": "7",
      "Kind": "Primitive",
      "Name": "String",
      "IsNullable": false
     },
     "IsRequired": true,
     "IsReadOnly": false,
     "IsDiscriminator": false
    },
    {
     "$id": "8",
     "Name": "tag",
     "SerializedName": "tag",
     "Description": "",
     "Type": {
      "$id": "9",
      "Kind": "Primitive",
      "Name": "String",
      "IsNullable": false
     },
     "IsRequired": false,
     "IsReadOnly": false,
     "IsDiscriminator": false
    },
    {
     "$id": "10",
     "Name": "age",
     "SerializedName": "age",
     "Description": "",
     "Type": {
      "$id": "11",
      "Kind": "Primitive",
      "Name": "Int32",
      "IsNullable": false
     },
     "IsRequired": true,
     "IsReadOnly": false,
     "IsDiscriminator": false
    }
   ]
  },
  {
   "$id": "12",
   "Kind": "Model",
   "Name": "Fish",
   "Namespace": "PetStore",
   "Description": "Fish is the base model",
   "IsNullable": false,
   "DiscriminatorPropertyName": "kind",
   "Usage": "Output",
   "Properties": [
    {
     "$id": "13",
     "Name": "kind",
     "SerializedName": "kind",
     "Description": "Discriminator",
     "Type": {
      "$id": "14",
      "Kind": "Primitive",
      "Name": "String",
      "IsNullable": false
     },
     "IsRequired": true,
     "IsReadOnly": false,
     "IsDiscriminator": true
    },
    {
     "$id": "15",
     "Name": "size",
     "SerializedName": "size",
     "Description": "The size of the fish",
     "Type": {
      "$id": "16",
      "Kind": "Primitive",
      "Name": "Int32",
      "IsNullable": false
     },
     "IsRequired": true,
     "IsReadOnly": false,
     "IsDiscriminator": false
    }
   ]
  },
  {
   "$id": "17",
   "Kind": "Model",
   "Name": "Error",
   "Namespace": "PetStore",
   "Description": "Error",
   "IsNullable": false,
   "Usage": "Output",
   "Properties": [
    {
     "$id": "18",
     "Name": "code",
     "SerializedName": "code",
     "Description": "",
     "Type": {
      "$id": "19",
      "Kind": "Primitive",
      "Name": "Int32",
      "IsNullable": false
     },
     "IsRequired": true,
     "IsReadOnly": false,
     "IsDiscriminator": false
    },
    {
     "$id": "20",
     "Name": "message",
     "SerializedName": "message",
     "Description": "",
     "Type": {
      "$id": "21",
      "Kind": "Primitive",
      "Name": "String",
      "IsNullable": false
     },
     "IsRequired": true,
     "IsReadOnly": false,
     "IsDiscriminator": false
    }
   ]
  },
  {
   "$id": "22",
   "Kind": "Model",
   "Name": "Shark",
   "Namespace": "PetStore",
   "Description": "Shark is a fish",
   "IsNullable": false,
   "DiscriminatorValue": "shark",
   "Usage": "Output",
   "BaseModel": {
    "$ref": "12"
   },
   "Properties": [
    {
     "$id": "23",
     "Name": "bite",
     "SerializedName": "bite",
     "Description": "The bite of the shark",
     "Type": {
      "$id": "24",
      "Kind": "Primitive",
      "Name": "String",
      "IsNullable": false
     },
     "IsRequired": true,
     "IsReadOnly": false,
     "IsDiscriminator": false
    }
   ]
  },
  {
   "$id": "25",
   "Kind": "Model",
   "Name": "Tuna",
   "Namespace": "PetStore",
   "Description": "Tuna is a fish",
   "IsNullable": false,
   "DiscriminatorValue": "tuna",
   "Usage": "Output",
   "BaseModel": {
    "$ref": "12"
   },
   "Properties": [
    {
     "$id": "26",
     "Name": "fat",
     "SerializedName": "fat",
     "Description": "The amount of fat of the tuna",
     "Type": {
      "$id": "27",
      "Kind": "Primitive",
      "Name": "Int32",
      "IsNullable": false
     },
     "IsRequired": true,
     "IsReadOnly": false,
     "IsDiscriminator": false
    }
   ]
  }
 ],
 "Clients": [
  {
   "$id": "28",
   "Name": "PetStoreClient",
   "Description": "",
   "Operations": [],
   "Protocol": {
    "$id": "29"
   },
   "Creatable": true
  },
  {
   "$id": "30",
   "Name": "Pets",
   "Description": "Manage your pets. You can delete or get the Pet from pet store.",
   "Operations": [
    {
     "$id": "31",
     "Name": "delete",
     "ResourceName": "Pets",
     "Summary": "delete.",
     "Description": "Delete a pet.",
     "Parameters": [
      {
       "$id": "32",
       "Name": "petStoreUrl",
       "NameInRequest": "petStoreUrl",
       "Type": {
        "$id": "33",
        "Kind": "Primitive",
        "Name": "Uri",
        "IsNullable": false
       },
       "Location": "Uri",
       "IsApiVersion": false,
       "IsResourceParameter": false,
       "IsContentType": false,
       "IsRequired": true,
       "IsEndpoint": true,
       "SkipUrlEncoding": false,
       "Explode": false,
       "Kind": "Client"
      },
      {
       "$id": "34",
       "Name": "petId",
       "NameInRequest": "petId",
       "Description": "The id of pet.",
       "Type": {
        "$id": "35",
        "Kind": "Primitive",
        "Name": "Int32",
        "IsNullable": false
       },
       "Location": "Path",
       "IsRequired": true,
       "IsApiVersion": false,
       "IsResourceParameter": false,
       "IsContentType": false,
       "IsEndpoint": false,
       "SkipUrlEncoding": false,
       "Explode": false,
       "Kind": "Method"
      },
      {
       "$id": "36",
       "Name": "accept",
       "NameInRequest": "Accept",
       "Type": {
        "$id": "37",
        "Kind": "Primitive",
        "Name": "String",
        "IsNullable": false
       },
       "Location": "Header",
       "IsApiVersion": false,
       "IsResourceParameter": false,
       "IsContentType": false,
       "IsRequired": true,
       "IsEndpoint": false,
       "SkipUrlEncoding": false,
       "Explode": false,
       "Kind": "Constant",
       "DefaultValue": {
        "$id": "38",
        "Type": {
         "$ref": "37"
        },
        "Value": "application/json"
       }
      }
     ],
     "Responses": [
      {
       "$id": "39",
       "StatusCodes": [
        200
       ],
       "BodyMediaType": "Json",
       "Headers": [],
       "IsErrorResponse": false
      }
     ],
     "HttpMethod": "DELETE",
     "RequestBodyMediaType": "None",
     "Uri": "{petStoreUrl}",
     "Path": "/pets/{petId}",
     "BufferResponse": true,
     "GenerateProtocolMethod": true,
     "GenerateConvenienceMethod": true
    },
    {
     "$id": "40",
     "Name": "read",
     "ResourceName": "Pets",
     "Description": "Returns a pet. Supports eTags.",
     "Parameters": [
      {
       "$ref": "32"
      },
      {
       "$id": "41",
       "Name": "petId",
       "NameInRequest": "petId",
       "Description": "The id of pet.",
       "Type": {
        "$id": "42",
        "Kind": "Primitive",
        "Name": "Int32",
        "IsNullable": false
       },
       "Location": "Path",
       "IsRequired": true,
       "IsApiVersion": false,
       "IsResourceParameter": false,
       "IsContentType": false,
       "IsEndpoint": false,
       "SkipUrlEncoding": false,
       "Explode": false,
       "Kind": "Method"
      },
      {
       "$id": "43",
       "Name": "accept",
       "NameInRequest": "Accept",
       "Type": {
        "$id": "44",
        "Kind": "Primitive",
        "Name": "String",
        "IsNullable": false
       },
       "Location": "Header",
       "IsApiVersion": false,
       "IsResourceParameter": false,
       "IsContentType": false,
       "IsRequired": true,
       "IsEndpoint": false,
       "SkipUrlEncoding": false,
       "Explode": false,
       "Kind": "Constant",
       "DefaultValue": {
        "$id": "45",
        "Type": {
         "$ref": "44"
        },
        "Value": "application/json"
       }
      }
     ],
     "Responses": [
      {
       "$id": "46",
       "StatusCodes": [
        200
       ],
       "BodyType": {
        "$ref": "5"
       },
       "BodyMediaType": "Json",
       "Headers": [],
       "IsErrorResponse": false,
       "ContentTypes": [
        "application/json"
       ]
      },
      {
       "$id": "47",
       "StatusCodes": [
        304
       ],
       "BodyType": {
        "$ref": "5"
       },
       "BodyMediaType": "Json",
       "Headers": [],
       "IsErrorResponse": false,
       "ContentTypes": [
        "application/json"
       ]
      }
     ],
     "HttpMethod": "GET",
     "RequestBodyMediaType": "None",
     "Uri": "{petStoreUrl}",
     "Path": "/pets/{petId}",
     "BufferResponse": true,
     "GenerateProtocolMethod": true,
     "GenerateConvenienceMethod": true
    },
    {
     "$id": "48",
     "Name": "create",
     "ResourceName": "Pets",
     "Parameters": [
      {
       "$ref": "32"
      },
      {
       "$id": "49",
       "Name": "pet",
       "NameInRequest": "pet",
       "Type": {
        "$ref": "5"
       },
       "Location": "Body",
       "IsRequired": true,
       "IsApiVersion": false,
       "IsResourceParameter": false,
       "IsContentType": false,
       "IsEndpoint": false,
       "SkipUrlEncoding": false,
       "Explode": false,
       "Kind": "Method"
      },
      {
       "$id": "50",
       "Name": "accept",
       "NameInRequest": "Accept",
       "Type": {
        "$id": "51",
        "Kind": "Primitive",
        "Name": "String",
        "IsNullable": false
       },
       "Location": "Header",
       "IsApiVersion": false,
       "IsResourceParameter": false,
       "IsContentType": false,
       "IsRequired": true,
       "IsEndpoint": false,
       "SkipUrlEncoding": false,
       "Explode": false,
       "Kind": "Constant",
       "DefaultValue": {
        "$id": "52",
        "Type": {
         "$ref": "51"
        },
        "Value": "application/json"
       }
      },
      {
       "$id": "53",
       "Name": "contentType",
       "NameInRequest": "Content-Type",
       "Type": {
        "$id": "54",
        "Kind": "Primitive",
        "Name": "String",
        "IsNullable": false
       },
       "Location": "Header",
       "IsApiVersion": false,
       "IsResourceParameter": false,
       "IsContentType": true,
       "IsRequired": true,
       "IsEndpoint": false,
       "SkipUrlEncoding": false,
       "Explode": false,
       "Kind": "Constant",
       "DefaultValue": {
        "$id": "55",
        "Type": {
         "$ref": "54"
        },
        "Value": "application/json"
       }
      }
     ],
     "Responses": [
      {
       "$id": "56",
       "StatusCodes": [
        200
       ],
       "BodyType": {
        "$ref": "5"
       },
       "BodyMediaType": "Json",
       "Headers": [],
       "IsErrorResponse": false,
       "ContentTypes": [
        "application/json"
       ]
      }
     ],
     "HttpMethod": "POST",
     "RequestBodyMediaType": "Json",
     "Uri": "{petStoreUrl}",
     "Path": "/pets",
     "RequestMediaTypes": [
      "application/json"
     ],
     "BufferResponse": true,
     "GenerateProtocolMethod": true,
     "GenerateConvenienceMethod": true
    },
    {
     "$id": "57",
     "Name": "getPetByKind",
     "ResourceName": "Pets",
     "Parameters": [
      {
       "$ref": "32"
      },
      {
       "$id": "58",
       "Name": "kind",
       "NameInRequest": "kind",
       "Type": {
        "$ref": "2"
       },
       "Location": "Path",
       "IsRequired": true,
       "IsApiVersion": false,
       "IsResourceParameter": false,
       "IsContentType": false,
       "IsEndpoint": false,
       "SkipUrlEncoding": false,
       "Explode": false,
       "Kind": "Method"
      },
      {
       "$id": "59",
       "Name": "accept",
       "NameInRequest": "Accept",
       "Type": {
        "$id": "60",
        "Kind": "Primitive",
        "Name": "String",
        "IsNullable": false
       },
       "Location": "Header",
       "IsApiVersion": false,
       "IsResourceParameter": false,
       "IsContentType": false,
       "IsRequired": true,
       "IsEndpoint": false,
       "SkipUrlEncoding": false,
       "Explode": false,
       "Kind": "Constant",
       "DefaultValue": {
        "$id": "61",
        "Type": {
         "$ref": "60"
        },
        "Value": "application/json"
       }
      }
     ],
     "Responses": [
      {
       "$id": "62",
       "StatusCodes": [
        200
       ],
       "BodyType": {
        "$ref": "5"
       },
       "BodyMediaType": "Json",
       "Headers": [],
       "IsErrorResponse": false,
       "ContentTypes": [
        "application/json"
       ]
      }
     ],
     "HttpMethod": "GET",
     "RequestBodyMediaType": "None",
     "Uri": "{petStoreUrl}",
     "Path": "/pets/{kind}",
     "BufferResponse": true,
     "GenerateProtocolMethod": true,
     "GenerateConvenienceMethod": true
    },
    {
     "$id": "63",
     "Name": "GetFirstPet",
     "ResourceName": "Pets",
     "Parameters": [
      {
       "$ref": "32"
      },
      {
       "$id": "64",
       "Name": "start",
       "NameInRequest": "start",
       "Type": {
        "$id": "65",
        "Kind": "Primitive",
        "Name": "Int32",
        "IsNullable": false
       },
       "Location": "Query",
       "IsRequired": false,
       "IsApiVersion": false,
       "IsResourceParameter": false,
       "IsContentType": false,
       "IsEndpoint": false,
       "SkipUrlEncoding": false,
       "Explode": false,
       "Kind": "Method"
      },
      {
       "$id": "66",
       "Name": "accept",
       "NameInRequest": "Accept",
       "Type": {
        "$id": "67",
        "Kind": "Primitive",
        "Name": "String",
        "IsNullable": false
       },
       "Location": "Header",
       "IsApiVersion": false,
       "IsResourceParameter": false,
       "IsContentType": false,
       "IsRequired": true,
       "IsEndpoint": false,
       "SkipUrlEncoding": false,
       "Explode": false,
       "Kind": "Constant",
       "DefaultValue": {
        "$id": "68",
        "Type": {
         "$ref": "67"
        },
        "Value": "application/json"
       }
      }
     ],
     "Responses": [
      {
       "$id": "69",
       "StatusCodes": [
        200
       ],
       "BodyType": {
        "$ref": "5"
       },
       "BodyMediaType": "Json",
       "Headers": [],
       "IsErrorResponse": false,
       "ContentTypes": [
        "application/json"
       ]
      }
     ],
     "HttpMethod": "GET",
     "RequestBodyMediaType": "None",
     "Uri": "{petStoreUrl}",
     "Path": "/pets",
     "BufferResponse": true,
     "GenerateProtocolMethod": true,
     "GenerateConvenienceMethod": true
    },
    {
     "$id": "70",
     "Name": "getFish",
     "ResourceName": "Pets",
     "Parameters": [
      {
       "$ref": "32"
      },
      {
       "$id": "71",
       "Name": "kind",
       "NameInRequest": "kind",
       "Type": {
        "$id": "72",
        "Kind": "Primitive",
        "Name": "String",
        "IsNullable": false
       },
       "Location": "Query",
       "IsRequired": false,
       "IsApiVersion": false,
       "IsResourceParameter": false,
       "IsContentType": false,
       "IsEndpoint": false,
       "SkipUrlEncoding": false,
       "Explode": false,
       "Kind": "Method"
      },
      {
       "$id": "73",
       "Name": "accept",
       "NameInRequest": "Accept",
       "Type": {
        "$id": "74",
        "Kind": "Primitive",
        "Name": "String",
        "IsNullable": false
       },
       "Location": "Header",
       "IsApiVersion": false,
       "IsResourceParameter": false,
       "IsContentType": false,
       "IsRequired": true,
       "IsEndpoint": false,
       "SkipUrlEncoding": false,
       "Explode": false,
       "Kind": "Constant",
       "DefaultValue": {
        "$id": "75",
        "Type": {
         "$ref": "74"
        },
        "Value": "application/json"
       }
      }
     ],
     "Responses": [
      {
       "$id": "76",
       "StatusCodes": [
        200
       ],
       "BodyType": {
        "$ref": "12"
       },
       "BodyMediaType": "Json",
       "Headers": [],
       "IsErrorResponse": false,
       "ContentTypes": [
        "application/json"
       ]
      }
     ],
     "HttpMethod": "GET",
     "RequestBodyMediaType": "None",
     "Uri": "{petStoreUrl}",
     "Path": "/pets/getFish",
     "BufferResponse": true,
     "GenerateProtocolMethod": true,
     "GenerateConvenienceMethod": true
    },
    {
     "$id": "77",
     "Name": "refresh",
     "ResourceName": "Pets",
     "Description": "Test that an LRO polling operation defined in a namespace wtihout @service decorator will not be generated. This should be removed after cadl-ranch test case update.",
     "Parameters": [
      {
       "$ref": "32"
      },
      {
       "$id": "78",
       "Name": "accept",
       "NameInRequest": "Accept",
       "Type": {
        "$id": "79",
        "Kind": "Primitive",
        "Name": "String",
        "IsNullable": false
       },
       "Location": "Header",
       "IsApiVersion": false,
       "IsResourceParameter": false,
       "IsContentType": false,
       "IsRequired": true,
       "IsEndpoint": false,
       "SkipUrlEncoding": false,
       "Explode": false,
       "Kind": "Constant",
       "DefaultValue": {
        "$id": "80",
        "Type": {
         "$ref": "79"
        },
        "Value": "application/json"
       }
      }
     ],
     "Responses": [],
     "HttpMethod": "POST",
     "RequestBodyMediaType": "None",
     "Uri": "{petStoreUrl}",
     "Path": "/pets/refresh",
     "BufferResponse": true,
     "GenerateProtocolMethod": true,
     "GenerateConvenienceMethod": true
    }
   ],
   "Protocol": {
    "$id": "81"
   },
   "Creatable": false,
   "Parent": "PetStoreClient"
  }
 ]
}<|MERGE_RESOLUTION|>--- conflicted
+++ resolved
@@ -8,13 +8,7 @@
    "$id": "2",
    "Kind": "Enum",
    "Name": "PetKind",
-<<<<<<< HEAD
-   "Namespace": "PetStore",
-   "Description": "Extensible enum Values for pet kind",
-   "EnumValueType": "String",
-=======
    "EnumValueType": "string",
->>>>>>> 3633830f
    "AllowedValues": [
     {
      "$id": "3",
@@ -27,6 +21,8 @@
      "Value": "cat"
     }
    ],
+   "Namespace": "PetStore",
+   "Description": "Extensible enum Values for pet kind",
    "IsExtensible": true,
    "IsNullable": false,
    "Usage": "Input"
@@ -133,6 +129,61 @@
   {
    "$id": "17",
    "Kind": "Model",
+   "Name": "Toy",
+   "Namespace": "PetStore",
+   "IsNullable": false,
+   "Usage": "None",
+   "Properties": [
+    {
+     "$id": "18",
+     "Name": "id",
+     "SerializedName": "id",
+     "Description": "",
+     "Type": {
+      "$id": "19",
+      "Kind": "Primitive",
+      "Name": "Int64",
+      "IsNullable": false
+     },
+     "IsRequired": true,
+     "IsReadOnly": false,
+     "IsDiscriminator": false
+    },
+    {
+     "$id": "20",
+     "Name": "petId",
+     "SerializedName": "petId",
+     "Description": "",
+     "Type": {
+      "$id": "21",
+      "Kind": "Primitive",
+      "Name": "Int64",
+      "IsNullable": false
+     },
+     "IsRequired": true,
+     "IsReadOnly": false,
+     "IsDiscriminator": false
+    },
+    {
+     "$id": "22",
+     "Name": "name",
+     "SerializedName": "name",
+     "Description": "",
+     "Type": {
+      "$id": "23",
+      "Kind": "Primitive",
+      "Name": "String",
+      "IsNullable": false
+     },
+     "IsRequired": true,
+     "IsReadOnly": false,
+     "IsDiscriminator": false
+    }
+   ]
+  },
+  {
+   "$id": "24",
+   "Kind": "Model",
    "Name": "Error",
    "Namespace": "PetStore",
    "Description": "Error",
@@ -140,12 +191,12 @@
    "Usage": "Output",
    "Properties": [
     {
-     "$id": "18",
+     "$id": "25",
      "Name": "code",
      "SerializedName": "code",
      "Description": "",
      "Type": {
-      "$id": "19",
+      "$id": "26",
       "Kind": "Primitive",
       "Name": "Int32",
       "IsNullable": false
@@ -155,12 +206,12 @@
      "IsDiscriminator": false
     },
     {
-     "$id": "20",
+     "$id": "27",
      "Name": "message",
      "SerializedName": "message",
      "Description": "",
      "Type": {
-      "$id": "21",
+      "$id": "28",
       "Kind": "Primitive",
       "Name": "String",
       "IsNullable": false
@@ -172,7 +223,16 @@
    ]
   },
   {
-   "$id": "22",
+   "$id": "29",
+   "Kind": "Model",
+   "Name": "PetId",
+   "Namespace": "PetStore",
+   "IsNullable": false,
+   "Usage": "None",
+   "Properties": []
+  },
+  {
+   "$id": "30",
    "Kind": "Model",
    "Name": "Shark",
    "Namespace": "PetStore",
@@ -185,12 +245,12 @@
    },
    "Properties": [
     {
-     "$id": "23",
+     "$id": "31",
      "Name": "bite",
      "SerializedName": "bite",
      "Description": "The bite of the shark",
      "Type": {
-      "$id": "24",
+      "$id": "32",
       "Kind": "Primitive",
       "Name": "String",
       "IsNullable": false
@@ -202,7 +262,7 @@
    ]
   },
   {
-   "$id": "25",
+   "$id": "33",
    "Kind": "Model",
    "Name": "Tuna",
    "Namespace": "PetStore",
@@ -215,12 +275,12 @@
    },
    "Properties": [
     {
-     "$id": "26",
+     "$id": "34",
      "Name": "fat",
      "SerializedName": "fat",
      "Description": "The amount of fat of the tuna",
      "Type": {
-      "$id": "27",
+      "$id": "35",
       "Kind": "Primitive",
       "Name": "Int32",
       "IsNullable": false
@@ -234,33 +294,33 @@
  ],
  "Clients": [
   {
-   "$id": "28",
+   "$id": "36",
    "Name": "PetStoreClient",
    "Description": "",
    "Operations": [],
    "Protocol": {
-    "$id": "29"
+    "$id": "37"
    },
    "Creatable": true
   },
   {
-   "$id": "30",
+   "$id": "38",
    "Name": "Pets",
    "Description": "Manage your pets. You can delete or get the Pet from pet store.",
    "Operations": [
     {
-     "$id": "31",
+     "$id": "39",
      "Name": "delete",
      "ResourceName": "Pets",
      "Summary": "delete.",
      "Description": "Delete a pet.",
      "Parameters": [
       {
-       "$id": "32",
+       "$id": "40",
        "Name": "petStoreUrl",
        "NameInRequest": "petStoreUrl",
        "Type": {
-        "$id": "33",
+        "$id": "41",
         "Kind": "Primitive",
         "Name": "Uri",
         "IsNullable": false
@@ -276,12 +336,12 @@
        "Kind": "Client"
       },
       {
-       "$id": "34",
+       "$id": "42",
        "Name": "petId",
        "NameInRequest": "petId",
        "Description": "The id of pet.",
        "Type": {
-        "$id": "35",
+        "$id": "43",
         "Kind": "Primitive",
         "Name": "Int32",
         "IsNullable": false
@@ -297,11 +357,11 @@
        "Kind": "Method"
       },
       {
-       "$id": "36",
+       "$id": "44",
        "Name": "accept",
        "NameInRequest": "Accept",
        "Type": {
-        "$id": "37",
+        "$id": "45",
         "Kind": "Primitive",
         "Name": "String",
         "IsNullable": false
@@ -316,9 +376,9 @@
        "Explode": false,
        "Kind": "Constant",
        "DefaultValue": {
-        "$id": "38",
+        "$id": "46",
         "Type": {
-         "$ref": "37"
+         "$ref": "45"
         },
         "Value": "application/json"
        }
@@ -326,7 +386,7 @@
      ],
      "Responses": [
       {
-       "$id": "39",
+       "$id": "47",
        "StatusCodes": [
         200
        ],
@@ -344,21 +404,21 @@
      "GenerateConvenienceMethod": true
     },
     {
-     "$id": "40",
+     "$id": "48",
      "Name": "read",
      "ResourceName": "Pets",
      "Description": "Returns a pet. Supports eTags.",
      "Parameters": [
       {
-       "$ref": "32"
-      },
-      {
-       "$id": "41",
+       "$ref": "40"
+      },
+      {
+       "$id": "49",
        "Name": "petId",
        "NameInRequest": "petId",
        "Description": "The id of pet.",
        "Type": {
-        "$id": "42",
+        "$id": "50",
         "Kind": "Primitive",
         "Name": "Int32",
         "IsNullable": false
@@ -374,11 +434,11 @@
        "Kind": "Method"
       },
       {
-       "$id": "43",
+       "$id": "51",
        "Name": "accept",
        "NameInRequest": "Accept",
        "Type": {
-        "$id": "44",
+        "$id": "52",
         "Kind": "Primitive",
         "Name": "String",
         "IsNullable": false
@@ -393,9 +453,9 @@
        "Explode": false,
        "Kind": "Constant",
        "DefaultValue": {
-        "$id": "45",
+        "$id": "53",
         "Type": {
-         "$ref": "44"
+         "$ref": "52"
         },
         "Value": "application/json"
        }
@@ -403,7 +463,7 @@
      ],
      "Responses": [
       {
-       "$id": "46",
+       "$id": "54",
        "StatusCodes": [
         200
        ],
@@ -418,7 +478,7 @@
        ]
       },
       {
-       "$id": "47",
+       "$id": "55",
        "StatusCodes": [
         304
        ],
@@ -442,15 +502,15 @@
      "GenerateConvenienceMethod": true
     },
     {
-     "$id": "48",
+     "$id": "56",
      "Name": "create",
      "ResourceName": "Pets",
      "Parameters": [
       {
-       "$ref": "32"
-      },
-      {
-       "$id": "49",
+       "$ref": "40"
+      },
+      {
+       "$id": "57",
        "Name": "pet",
        "NameInRequest": "pet",
        "Type": {
@@ -467,11 +527,11 @@
        "Kind": "Method"
       },
       {
-       "$id": "50",
+       "$id": "58",
        "Name": "accept",
        "NameInRequest": "Accept",
        "Type": {
-        "$id": "51",
+        "$id": "59",
         "Kind": "Primitive",
         "Name": "String",
         "IsNullable": false
@@ -486,19 +546,19 @@
        "Explode": false,
        "Kind": "Constant",
        "DefaultValue": {
-        "$id": "52",
+        "$id": "60",
         "Type": {
-         "$ref": "51"
+         "$ref": "59"
         },
         "Value": "application/json"
        }
       },
       {
-       "$id": "53",
+       "$id": "61",
        "Name": "contentType",
        "NameInRequest": "Content-Type",
        "Type": {
-        "$id": "54",
+        "$id": "62",
         "Kind": "Primitive",
         "Name": "String",
         "IsNullable": false
@@ -513,9 +573,9 @@
        "Explode": false,
        "Kind": "Constant",
        "DefaultValue": {
-        "$id": "55",
+        "$id": "63",
         "Type": {
-         "$ref": "54"
+         "$ref": "62"
         },
         "Value": "application/json"
        }
@@ -523,7 +583,7 @@
      ],
      "Responses": [
       {
-       "$id": "56",
+       "$id": "64",
        "StatusCodes": [
         200
        ],
@@ -550,15 +610,15 @@
      "GenerateConvenienceMethod": true
     },
     {
-     "$id": "57",
+     "$id": "65",
      "Name": "getPetByKind",
      "ResourceName": "Pets",
      "Parameters": [
       {
-       "$ref": "32"
-      },
-      {
-       "$id": "58",
+       "$ref": "40"
+      },
+      {
+       "$id": "66",
        "Name": "kind",
        "NameInRequest": "kind",
        "Type": {
@@ -575,11 +635,11 @@
        "Kind": "Method"
       },
       {
-       "$id": "59",
+       "$id": "67",
        "Name": "accept",
        "NameInRequest": "Accept",
        "Type": {
-        "$id": "60",
+        "$id": "68",
         "Kind": "Primitive",
         "Name": "String",
         "IsNullable": false
@@ -594,9 +654,9 @@
        "Explode": false,
        "Kind": "Constant",
        "DefaultValue": {
-        "$id": "61",
+        "$id": "69",
         "Type": {
-         "$ref": "60"
+         "$ref": "68"
         },
         "Value": "application/json"
        }
@@ -604,7 +664,7 @@
      ],
      "Responses": [
       {
-       "$id": "62",
+       "$id": "70",
        "StatusCodes": [
         200
        ],
@@ -628,19 +688,19 @@
      "GenerateConvenienceMethod": true
     },
     {
-     "$id": "63",
+     "$id": "71",
      "Name": "GetFirstPet",
      "ResourceName": "Pets",
      "Parameters": [
       {
-       "$ref": "32"
-      },
-      {
-       "$id": "64",
+       "$ref": "40"
+      },
+      {
+       "$id": "72",
        "Name": "start",
        "NameInRequest": "start",
        "Type": {
-        "$id": "65",
+        "$id": "73",
         "Kind": "Primitive",
         "Name": "Int32",
         "IsNullable": false
@@ -656,11 +716,11 @@
        "Kind": "Method"
       },
       {
-       "$id": "66",
+       "$id": "74",
        "Name": "accept",
        "NameInRequest": "Accept",
        "Type": {
-        "$id": "67",
+        "$id": "75",
         "Kind": "Primitive",
         "Name": "String",
         "IsNullable": false
@@ -675,9 +735,9 @@
        "Explode": false,
        "Kind": "Constant",
        "DefaultValue": {
-        "$id": "68",
+        "$id": "76",
         "Type": {
-         "$ref": "67"
+         "$ref": "75"
         },
         "Value": "application/json"
        }
@@ -685,7 +745,7 @@
      ],
      "Responses": [
       {
-       "$id": "69",
+       "$id": "77",
        "StatusCodes": [
         200
        ],
@@ -709,19 +769,19 @@
      "GenerateConvenienceMethod": true
     },
     {
-     "$id": "70",
+     "$id": "78",
      "Name": "getFish",
      "ResourceName": "Pets",
      "Parameters": [
       {
-       "$ref": "32"
-      },
-      {
-       "$id": "71",
+       "$ref": "40"
+      },
+      {
+       "$id": "79",
        "Name": "kind",
        "NameInRequest": "kind",
        "Type": {
-        "$id": "72",
+        "$id": "80",
         "Kind": "Primitive",
         "Name": "String",
         "IsNullable": false
@@ -737,11 +797,11 @@
        "Kind": "Method"
       },
       {
-       "$id": "73",
+       "$id": "81",
        "Name": "accept",
        "NameInRequest": "Accept",
        "Type": {
-        "$id": "74",
+        "$id": "82",
         "Kind": "Primitive",
         "Name": "String",
         "IsNullable": false
@@ -756,9 +816,9 @@
        "Explode": false,
        "Kind": "Constant",
        "DefaultValue": {
-        "$id": "75",
+        "$id": "83",
         "Type": {
-         "$ref": "74"
+         "$ref": "82"
         },
         "Value": "application/json"
        }
@@ -766,7 +826,7 @@
      ],
      "Responses": [
       {
-       "$id": "76",
+       "$id": "84",
        "StatusCodes": [
         200
        ],
@@ -790,20 +850,20 @@
      "GenerateConvenienceMethod": true
     },
     {
-     "$id": "77",
+     "$id": "85",
      "Name": "refresh",
      "ResourceName": "Pets",
      "Description": "Test that an LRO polling operation defined in a namespace wtihout @service decorator will not be generated. This should be removed after cadl-ranch test case update.",
      "Parameters": [
       {
-       "$ref": "32"
-      },
-      {
-       "$id": "78",
+       "$ref": "40"
+      },
+      {
+       "$id": "86",
        "Name": "accept",
        "NameInRequest": "Accept",
        "Type": {
-        "$id": "79",
+        "$id": "87",
         "Kind": "Primitive",
         "Name": "String",
         "IsNullable": false
@@ -818,9 +878,9 @@
        "Explode": false,
        "Kind": "Constant",
        "DefaultValue": {
-        "$id": "80",
+        "$id": "88",
         "Type": {
-         "$ref": "79"
+         "$ref": "87"
         },
         "Value": "application/json"
        }
@@ -837,7 +897,7 @@
     }
    ],
    "Protocol": {
-    "$id": "81"
+    "$id": "89"
    },
    "Creatable": false,
    "Parent": "PetStoreClient"
