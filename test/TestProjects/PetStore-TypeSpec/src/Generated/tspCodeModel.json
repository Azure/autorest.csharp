{
 "$id": "1",
 "Name": "PetStore",
 "Description": "This is a sample server Petstore server.  You can find out more about Swagger at [http://swagger.io](http://swagger.io) or on [irc.freenode.net, #swagger](http://swagger.io/irc/).  For this sample, you can use the api key `special-key` to test the authorization filters.",
 "ApiVersions": [
  "2021-03-25"
 ],
 "Enums": [
  {
   "$id": "2",
   "Name": "PetKind",
   "EnumValueType": "String",
   "AllowedValues": [
    {
     "$id": "3",
     "Name": "Dog",
     "Value": "dog"
    },
    {
     "$id": "4",
     "Name": "Cat",
     "Value": "cat"
    }
   ],
   "Namespace": "PetStore",
   "Description": "Extensible enum Values for pet kind",
   "IsExtensible": true,
   "IsNullable": false,
   "Usage": "Input"
  }
 ],
 "Models": [
  {
   "$id": "5",
   "Name": "Pet",
   "Namespace": "PetStore",
   "IsNullable": false,
   "Usage": "RoundTrip",
   "Properties": [
    {
     "$id": "6",
     "Name": "name",
     "SerializedName": "name",
     "Description": "",
     "Type": {
      "$id": "7",
      "Name": "string",
      "Kind": "String",
      "IsNullable": false
     },
     "IsRequired": true,
     "IsReadOnly": false
    },
    {
     "$id": "8",
     "Name": "tag",
     "SerializedName": "tag",
     "Description": "",
     "Type": {
      "$id": "9",
      "Name": "string",
      "Kind": "String",
      "IsNullable": false
     },
     "IsRequired": false,
     "IsReadOnly": false
    },
    {
     "$id": "10",
     "Name": "age",
     "SerializedName": "age",
     "Description": "",
     "Type": {
      "$id": "11",
      "Name": "int32",
      "Kind": "Int32",
      "IsNullable": false
     },
     "IsRequired": true,
     "IsReadOnly": false
    }
   ]
  },
  {
   "$id": "12",
   "Name": "Fish",
   "Namespace": "PetStore",
   "Description": "Fish is the base model",
   "IsNullable": false,
   "DiscriminatorPropertyName": "kind",
   "Usage": "Output",
   "Properties": [
    {
     "$id": "13",
     "Name": "kind",
     "SerializedName": "kind",
     "Description": "Discriminator",
     "IsRequired": true,
     "IsReadOnly": false,
     "IsNullable": false,
     "Type": {
      "$id": "14",
      "Name": "string",
      "Kind": "String",
      "IsNullable": false
     },
     "IsDiscriminator": true
    },
    {
     "$id": "15",
     "Name": "size",
     "SerializedName": "size",
     "Description": "The size of the fish",
     "Type": {
      "$id": "16",
      "Name": "int32",
      "Kind": "Int32",
      "IsNullable": false
     },
     "IsRequired": true,
     "IsReadOnly": false
    }
   ]
  },
  {
   "$id": "17",
   "Name": "Toy",
   "Namespace": "PetStore",
   "IsNullable": false,
   "Usage": "None",
   "Properties": [
    {
     "$id": "18",
     "Name": "id",
     "SerializedName": "id",
     "Description": "",
     "Type": {
      "$id": "19",
      "Name": "int64",
      "Kind": "Int64",
      "IsNullable": false
     },
     "IsRequired": true,
     "IsReadOnly": false
    },
    {
     "$id": "20",
     "Name": "petId",
     "SerializedName": "petId",
     "Description": "",
     "Type": {
      "$id": "21",
      "Name": "int64",
      "Kind": "Int64",
      "IsNullable": false
     },
     "IsRequired": true,
     "IsReadOnly": false
    },
    {
     "$id": "22",
     "Name": "name",
     "SerializedName": "name",
     "Description": "",
     "Type": {
      "$id": "23",
      "Name": "string",
      "Kind": "String",
      "IsNullable": false
     },
     "IsRequired": true,
     "IsReadOnly": false
    }
   ]
  },
  {
   "$id": "24",
   "Name": "Error",
   "Namespace": "PetStore",
   "Description": "Error",
   "IsNullable": false,
   "Usage": "Output",
   "Properties": [
    {
     "$id": "25",
     "Name": "code",
     "SerializedName": "code",
     "Description": "",
     "Type": {
      "$id": "26",
      "Name": "int32",
      "Kind": "Int32",
      "IsNullable": false
     },
     "IsRequired": true,
     "IsReadOnly": false
    },
    {
     "$id": "27",
     "Name": "message",
     "SerializedName": "message",
     "Description": "",
     "Type": {
      "$id": "28",
      "Name": "string",
      "Kind": "String",
      "IsNullable": false
     },
     "IsRequired": true,
     "IsReadOnly": false
    }
   ]
  },
  {
   "$id": "29",
   "Name": "PetId",
   "Namespace": "PetStore",
   "IsNullable": false,
   "Usage": "None",
   "Properties": []
  },
  {
   "$id": "30",
   "Name": "Shark",
   "Namespace": "PetStore",
   "Description": "Shark is a fish",
   "IsNullable": false,
   "DiscriminatorValue": "shark",
   "Usage": "Output",
   "BaseModel": {
    "$ref": "12"
   },
   "Properties": [
    {
     "$id": "31",
     "Name": "bite",
     "SerializedName": "bite",
     "Description": "The bite of the shark",
     "Type": {
      "$id": "32",
      "Name": "string",
      "Kind": "String",
      "IsNullable": false
     },
     "IsRequired": true,
     "IsReadOnly": false
    }
   ]
  },
  {
   "$id": "33",
   "Name": "Tuna",
   "Namespace": "PetStore",
   "Description": "Tuna is a fish",
   "IsNullable": false,
   "DiscriminatorValue": "tuna",
   "Usage": "Output",
   "BaseModel": {
    "$ref": "12"
   },
   "Properties": [
    {
     "$id": "34",
     "Name": "fat",
     "SerializedName": "fat",
     "Description": "The amount of fat of the tuna",
     "Type": {
      "$id": "35",
      "Name": "int32",
      "Kind": "Int32",
      "IsNullable": false
     },
     "IsRequired": true,
     "IsReadOnly": false
    }
   ]
  }
 ],
 "Clients": [
  {
   "$id": "36",
   "Name": "PetStoreClient",
   "Description": "",
   "Operations": [],
   "Protocol": {
    "$id": "37"
   },
   "Creatable": true
  },
  {
   "$id": "38",
   "Name": "Pets",
   "Description": "Manage your pets. You can delete or get the Pet from pet store.",
   "Operations": [
    {
     "$id": "39",
     "Name": "delete",
     "ResourceName": "Pets",
     "Summary": "delete.",
     "Description": "Delete a pet.",
     "Parameters": [
      {
       "$id": "40",
       "Name": "petStoreUrl",
       "NameInRequest": "petStoreUrl",
       "Type": {
        "$id": "41",
        "Name": "Uri",
        "Kind": "Uri",
        "IsNullable": false
       },
       "Location": "Uri",
       "IsApiVersion": false,
       "IsResourceParameter": false,
       "IsContentType": false,
       "IsRequired": true,
       "IsEndpoint": true,
       "SkipUrlEncoding": false,
       "Explode": false,
       "Kind": "Client"
      },
      {
       "$id": "42",
       "Name": "petId",
       "NameInRequest": "petId",
       "Description": "The id of pet.",
       "Type": {
        "$id": "43",
        "Name": "int32",
        "Kind": "Int32",
        "IsNullable": false
       },
       "Location": "Path",
       "IsRequired": true,
       "IsApiVersion": false,
       "IsResourceParameter": false,
       "IsContentType": false,
       "IsEndpoint": false,
       "SkipUrlEncoding": false,
       "Explode": false,
       "Kind": "Method"
      },
      {
       "$id": "44",
       "Name": "accept",
       "NameInRequest": "Accept",
       "Type": {
        "$id": "45",
        "Name": "String",
        "Kind": "String",
        "IsNullable": false
       },
       "Location": "Header",
       "IsApiVersion": false,
       "IsResourceParameter": false,
       "IsContentType": false,
       "IsRequired": true,
       "IsEndpoint": false,
       "SkipUrlEncoding": false,
       "Explode": false,
       "Kind": "Constant",
       "DefaultValue": {
        "$id": "46",
        "Type": {
         "$ref": "45"
        },
        "Value": "application/json"
       }
      },
      {
       "$id": "47",
       "Name": "apiVersion",
       "NameInRequest": "api-version",
       "Description": "",
       "Type": {
        "$id": "48",
        "Name": "String",
        "Kind": "String",
        "IsNullable": false
       },
       "Location": "Query",
       "IsRequired": true,
       "IsApiVersion": true,
       "IsContentType": false,
       "IsEndpoint": false,
       "IsResourceParameter": false,
       "SkipUrlEncoding": false,
       "Explode": false,
       "Kind": "Client",
       "DefaultValue": {
        "$id": "49",
        "Type": {
         "$id": "50",
         "Name": "String",
         "Kind": "String",
         "IsNullable": false
        },
        "Value": "2021-03-25"
       }
      }
     ],
     "Responses": [
      {
       "$id": "51",
       "StatusCodes": [
        200
       ],
       "BodyMediaType": "Json",
       "Headers": [],
       "IsErrorResponse": false
      }
     ],
     "HttpMethod": "DELETE",
     "RequestBodyMediaType": "None",
     "Uri": "{petStoreUrl}",
     "Path": "/pets/{petId}",
     "BufferResponse": true,
     "GenerateProtocolMethod": true,
     "GenerateConvenienceMethod": true
    },
    {
     "$id": "52",
     "Name": "read",
     "ResourceName": "Pets",
     "Description": "Returns a pet. Supports eTags.",
     "Parameters": [
      {
       "$ref": "40"
      },
      {
       "$id": "53",
       "Name": "petId",
       "NameInRequest": "petId",
       "Description": "The id of pet.",
       "Type": {
        "$id": "54",
        "Name": "int32",
        "Kind": "Int32",
        "IsNullable": false
       },
       "Location": "Path",
       "IsRequired": true,
       "IsApiVersion": false,
       "IsResourceParameter": false,
       "IsContentType": false,
       "IsEndpoint": false,
       "SkipUrlEncoding": false,
       "Explode": false,
       "Kind": "Method"
      },
      {
       "$id": "55",
       "Name": "accept",
       "NameInRequest": "Accept",
       "Type": {
        "$id": "56",
        "Name": "String",
        "Kind": "String",
        "IsNullable": false
       },
       "Location": "Header",
       "IsApiVersion": false,
       "IsResourceParameter": false,
       "IsContentType": false,
       "IsRequired": true,
       "IsEndpoint": false,
       "SkipUrlEncoding": false,
       "Explode": false,
       "Kind": "Constant",
       "DefaultValue": {
        "$id": "57",
        "Type": {
         "$ref": "56"
        },
        "Value": "application/json"
       }
      },
      {
       "$ref": "47"
      }
     ],
     "Responses": [
      {
       "$id": "58",
       "StatusCodes": [
        200
       ],
       "BodyType": {
        "$ref": "5"
       },
       "BodyMediaType": "Json",
       "Headers": [],
       "IsErrorResponse": false
      },
      {
       "$id": "59",
       "StatusCodes": [
        304
       ],
       "BodyType": {
        "$ref": "5"
       },
       "BodyMediaType": "Json",
       "Headers": [],
       "IsErrorResponse": false
      }
     ],
     "HttpMethod": "GET",
     "RequestBodyMediaType": "None",
     "Uri": "{petStoreUrl}",
     "Path": "/pets/{petId}",
     "BufferResponse": true,
     "GenerateProtocolMethod": true,
     "GenerateConvenienceMethod": true
    },
    {
     "$id": "60",
     "Name": "create",
     "ResourceName": "Pets",
     "Parameters": [
      {
       "$ref": "40"
      },
      {
       "$id": "61",
       "Name": "pet",
       "NameInRequest": "pet",
       "Type": {
        "$ref": "5"
       },
       "Location": "Body",
       "IsRequired": true,
       "IsApiVersion": false,
       "IsResourceParameter": false,
       "IsContentType": false,
       "IsEndpoint": false,
       "SkipUrlEncoding": false,
       "Explode": false,
       "Kind": "Method"
      },
      {
       "$id": "62",
       "Name": "contentType",
       "NameInRequest": "Content-Type",
       "Type": {
        "$id": "63",
        "Name": "String",
        "Kind": "String",
        "IsNullable": false
       },
       "Location": "Header",
       "IsApiVersion": false,
       "IsResourceParameter": false,
       "IsContentType": true,
       "IsRequired": true,
       "IsEndpoint": false,
       "SkipUrlEncoding": false,
       "Explode": false,
       "Kind": "Constant",
       "DefaultValue": {
        "$id": "64",
        "Type": {
         "$ref": "63"
        },
        "Value": "application/json"
       }
      },
      {
       "$id": "65",
       "Name": "accept",
       "NameInRequest": "Accept",
       "Type": {
        "$id": "66",
        "Name": "String",
        "Kind": "String",
        "IsNullable": false
       },
       "Location": "Header",
       "IsApiVersion": false,
       "IsResourceParameter": false,
       "IsContentType": false,
       "IsRequired": true,
       "IsEndpoint": false,
       "SkipUrlEncoding": false,
       "Explode": false,
       "Kind": "Constant",
       "DefaultValue": {
        "$id": "67",
        "Type": {
         "$ref": "66"
        },
        "Value": "application/json"
       }
      },
      {
       "$ref": "47"
      }
     ],
     "Responses": [
      {
       "$id": "68",
       "StatusCodes": [
        200
       ],
       "BodyType": {
        "$ref": "5"
       },
       "BodyMediaType": "Json",
       "Headers": [],
       "IsErrorResponse": false
      }
     ],
     "HttpMethod": "POST",
     "RequestBodyMediaType": "Json",
     "Uri": "{petStoreUrl}",
     "Path": "/pets",
     "RequestMediaTypes": [
      "application/json"
     ],
     "BufferResponse": true,
     "GenerateProtocolMethod": true,
     "GenerateConvenienceMethod": true
    },
    {
     "$id": "69",
     "Name": "getPetByKind",
     "ResourceName": "Pets",
     "Parameters": [
      {
       "$ref": "40"
      },
      {
       "$id": "70",
       "Name": "kind",
       "NameInRequest": "kind",
       "Type": {
        "$ref": "2"
       },
       "Location": "Path",
       "IsRequired": true,
       "IsApiVersion": false,
       "IsResourceParameter": false,
       "IsContentType": false,
       "IsEndpoint": false,
       "SkipUrlEncoding": false,
       "Explode": false,
       "Kind": "Method"
      },
      {
       "$id": "71",
       "Name": "accept",
       "NameInRequest": "Accept",
       "Type": {
        "$id": "72",
        "Name": "String",
        "Kind": "String",
        "IsNullable": false
       },
       "Location": "Header",
       "IsApiVersion": false,
       "IsResourceParameter": false,
       "IsContentType": false,
       "IsRequired": true,
       "IsEndpoint": false,
       "SkipUrlEncoding": false,
       "Explode": false,
       "Kind": "Constant",
       "DefaultValue": {
        "$id": "73",
        "Type": {
         "$ref": "72"
        },
        "Value": "application/json"
       }
      },
      {
       "$ref": "47"
      }
     ],
     "Responses": [
      {
       "$id": "74",
       "StatusCodes": [
        200
       ],
       "BodyType": {
        "$ref": "5"
       },
       "BodyMediaType": "Json",
       "Headers": [],
       "IsErrorResponse": false
      }
     ],
     "HttpMethod": "GET",
     "RequestBodyMediaType": "None",
     "Uri": "{petStoreUrl}",
     "Path": "/pets/{kind}",
     "BufferResponse": true,
     "GenerateProtocolMethod": true,
     "GenerateConvenienceMethod": true
    },
    {
     "$id": "75",
     "Name": "GetFirstPet",
     "ResourceName": "Pets",
     "Parameters": [
      {
       "$ref": "40"
      },
      {
       "$id": "76",
       "Name": "start",
       "NameInRequest": "start",
       "Type": {
        "$id": "77",
        "Name": "int32",
        "Kind": "Int32",
        "IsNullable": false
       },
       "Location": "Query",
       "IsRequired": false,
       "IsApiVersion": false,
       "IsResourceParameter": false,
       "IsContentType": false,
       "IsEndpoint": false,
       "SkipUrlEncoding": false,
       "Explode": false,
       "Kind": "Method"
      },
      {
       "$id": "78",
       "Name": "accept",
       "NameInRequest": "Accept",
       "Type": {
        "$id": "79",
        "Name": "String",
        "Kind": "String",
        "IsNullable": false
       },
       "Location": "Header",
       "IsApiVersion": false,
       "IsResourceParameter": false,
       "IsContentType": false,
       "IsRequired": true,
       "IsEndpoint": false,
       "SkipUrlEncoding": false,
       "Explode": false,
       "Kind": "Constant",
       "DefaultValue": {
        "$id": "80",
        "Type": {
         "$ref": "79"
        },
        "Value": "application/json"
       }
      },
      {
       "$ref": "47"
      }
     ],
     "Responses": [
      {
       "$id": "81",
       "StatusCodes": [
        200
       ],
       "BodyType": {
        "$ref": "5"
       },
       "BodyMediaType": "Json",
       "Headers": [],
       "IsErrorResponse": false
      }
     ],
     "HttpMethod": "GET",
     "RequestBodyMediaType": "None",
     "Uri": "{petStoreUrl}",
     "Path": "/pets",
     "BufferResponse": true,
     "GenerateProtocolMethod": true,
     "GenerateConvenienceMethod": true
    },
    {
     "$id": "82",
     "Name": "getFish",
     "ResourceName": "Pets",
     "Parameters": [
      {
       "$ref": "40"
      },
      {
       "$id": "83",
       "Name": "kind",
       "NameInRequest": "kind",
       "Type": {
        "$id": "84",
        "Name": "string",
        "Kind": "String",
        "IsNullable": false
       },
       "Location": "Query",
       "IsRequired": false,
       "IsApiVersion": false,
       "IsResourceParameter": false,
       "IsContentType": false,
       "IsEndpoint": false,
       "SkipUrlEncoding": false,
       "Explode": false,
       "Kind": "Method"
      },
      {
       "$id": "85",
       "Name": "accept",
       "NameInRequest": "Accept",
       "Type": {
        "$id": "86",
        "Name": "String",
        "Kind": "String",
        "IsNullable": false
       },
       "Location": "Header",
       "IsApiVersion": false,
       "IsResourceParameter": false,
       "IsContentType": false,
       "IsRequired": true,
       "IsEndpoint": false,
       "SkipUrlEncoding": false,
       "Explode": false,
       "Kind": "Constant",
       "DefaultValue": {
        "$id": "87",
        "Type": {
         "$ref": "86"
        },
        "Value": "application/json"
       }
      },
      {
       "$ref": "47"
      }
     ],
     "Responses": [
      {
       "$id": "88",
       "StatusCodes": [
        200
       ],
       "BodyType": {
        "$ref": "12"
       },
       "BodyMediaType": "Json",
       "Headers": [],
       "IsErrorResponse": false
      }
     ],
     "HttpMethod": "GET",
     "RequestBodyMediaType": "None",
     "Uri": "{petStoreUrl}",
     "Path": "/pets/getFish",
     "BufferResponse": true,
     "GenerateProtocolMethod": true,
     "GenerateConvenienceMethod": true
    },
    {
     "$id": "87",
     "Name": "refresh",
     "ResourceName": "Pets",
     "Description": "Test that an LRO polling operation defined in a namespace wtihout @service decorator will not be generated. This should be removed after cadl-ranch test case update.",
     "Parameters": [
      {
       "$ref": "38"
      },
      {
       "$id": "88",
       "Name": "accept",
       "NameInRequest": "Accept",
       "Type": {
        "$id": "89",
        "Name": "String",
        "Kind": "String",
        "IsNullable": false
       },
       "Location": "Header",
       "IsApiVersion": false,
       "IsResourceParameter": false,
       "IsContentType": false,
       "IsRequired": true,
       "IsEndpoint": false,
       "SkipUrlEncoding": false,
       "Explode": false,
       "Kind": "Constant",
       "DefaultValue": {
        "$id": "90",
        "Type": {
         "$ref": "89"
        },
        "Value": "application/json"
       }
      },
      {
       "$ref": "45"
      }
     ],
     "Responses": [],
     "HttpMethod": "POST",
     "RequestBodyMediaType": "None",
     "Uri": "{petStoreUrl}",
     "Path": "/pets/refresh",
     "BufferResponse": true,
     "GenerateProtocolMethod": true,
     "GenerateConvenienceMethod": true
    }
   ],
   "Protocol": {
<<<<<<< HEAD
    "$id": "89"
=======
    "$id": "91"
>>>>>>> 84a45fc1
   },
   "Creatable": false,
   "Parent": "PetStoreClient"
  }
 ]
}<|MERGE_RESOLUTION|>--- conflicted
+++ resolved
@@ -862,20 +862,20 @@
      "GenerateConvenienceMethod": true
     },
     {
-     "$id": "87",
+     "$id": "89",
      "Name": "refresh",
      "ResourceName": "Pets",
      "Description": "Test that an LRO polling operation defined in a namespace wtihout @service decorator will not be generated. This should be removed after cadl-ranch test case update.",
      "Parameters": [
       {
-       "$ref": "38"
-      },
-      {
-       "$id": "88",
+       "$ref": "40"
+      },
+      {
+       "$id": "90",
        "Name": "accept",
        "NameInRequest": "Accept",
        "Type": {
-        "$id": "89",
+        "$id": "91",
         "Name": "String",
         "Kind": "String",
         "IsNullable": false
@@ -890,15 +890,15 @@
        "Explode": false,
        "Kind": "Constant",
        "DefaultValue": {
-        "$id": "90",
+        "$id": "92",
         "Type": {
-         "$ref": "89"
+         "$ref": "91"
         },
         "Value": "application/json"
        }
       },
       {
-       "$ref": "45"
+       "$ref": "47"
       }
      ],
      "Responses": [],
@@ -912,11 +912,7 @@
     }
    ],
    "Protocol": {
-<<<<<<< HEAD
-    "$id": "89"
-=======
-    "$id": "91"
->>>>>>> 84a45fc1
+    "$id": "93"
    },
    "Creatable": false,
    "Parent": "PetStoreClient"
