--- conflicted
+++ resolved
@@ -17,7 +17,7 @@
             version: 1.0.0
           language: !<!Languages> 
             default:
-              name: String
+              name: string
               description: ''
               header: originalHeader
           protocol: !<!Protocols> {}
@@ -30,8 +30,9 @@
       serializedName: originalProperty
       language: !<!Languages> 
         default:
-          name: renamedProperty
+          name: RenamedProperty
           description: A description about the set of tags.
+          originalName: RenamedProperty
       protocol: !<!Protocols> {}
     - !<!Property> 
       schema: !<!StringSchema> &ref_2
@@ -49,8 +50,9 @@
       serializedName: originalPropertyString
       language: !<!Languages> 
         default:
-          name: renamedPropertyString
+          name: RenamedPropertyString
           description: A description about the set of tags.
+          originalName: RenamedPropertyString
       protocol: !<!Protocols> {}
     language: !<!Languages> 
       default:
@@ -65,7 +67,7 @@
     type: string
     language: !<!Languages> 
       default:
-        name: String
+        name: string
         description: simple string
     protocol: !<!Protocols> {}
   - *ref_1
@@ -106,7 +108,7 @@
         required: true
         language: !<!Languages> 
           default:
-            name: renamedPathParameter
+            name: RenamedPathParameter
             description: ''
             serializedName: originalPathParameter
         protocol: !<!Protocols> 
@@ -118,7 +120,7 @@
         required: true
         language: !<!Languages> 
           default:
-            name: renamedQueryParameter
+            name: RenamedQueryParameter
             description: ''
             serializedName: originalQueryParameter
         protocol: !<!Protocols> 
@@ -132,7 +134,7 @@
           x-ms-requestBody-name: RenamedBodyParameter
         language: !<!Languages> 
           default:
-            name: renamedBodyParameter
+            name: RenamedBodyParameter
             description: ''
         protocol: !<!Protocols> 
           http: !<!HttpParameter> 
@@ -176,11 +178,7 @@
       x-ms-requestBody-index: 2
     language: !<!Languages> 
       default:
-<<<<<<< HEAD
-        name: OriginalOperation
-=======
         name: RenamedOperation
->>>>>>> 85f2bbc2
         description: ''
     protocol: !<!Protocols> {}
   language: !<!Languages> 
@@ -190,7 +188,7 @@
   protocol: !<!Protocols> {}
 language: !<!Languages> 
   default:
-    name: ExtensionClientName
+    name: ''
     description: ''
 protocol: !<!Protocols> 
   http: !<!HttpModel> {}