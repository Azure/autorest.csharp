--- conflicted
+++ resolved
@@ -4,12 +4,8 @@
 
 namespace CustomNamespace
 {
-<<<<<<< HEAD
-    [CodeGenSchema("Model")]
+    [CodeGenModel("Model")]
     [CodeGenSuppress("CustomizedModel", typeof(CustomFruitEnum), typeof(CustomDaysOfWeek))]
-=======
-    [CodeGenModel("Model")]
->>>>>>> 4eb68a7f
     internal partial class CustomizedModel: BaseClassForCustomizedModel
     {
         /// <summary> Initializes a new instance of CustomizedModel. </summary>
@@ -23,12 +19,11 @@
             DaysOfWeek = daysOfWeek;
         }
 
-<<<<<<< HEAD
         /// <summary> Day of week. </summary>
         public CustomDaysOfWeek DaysOfWeek { get; }
 
-        [CodeGenSchemaMember("ModelProperty")]
-        internal string CustomizedStringProperty { get; }
+        [CodeGenMember("ModelProperty")]
+        internal int? PropertyRenamedAndTypeChanged { get; set; }
 
         void IUtf8JsonSerializable.Write(Utf8JsonWriter writer)
         {
@@ -74,9 +69,5 @@
             }
             return new CustomizedModel(modelProperty, fruit, daysOfWeek);
         }
-=======
-        [CodeGenMember("ModelProperty")]
-        internal int? PropertyRenamedAndTypeChanged { get; set; }
->>>>>>> 4eb68a7f
     }
 }