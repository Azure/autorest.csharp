// Copyright (c) Microsoft Corporation. All rights reserved.
// Licensed under the MIT License.

// <auto-generated/>

#nullable disable

using System;
using System.Linq;
using System.Threading;
using System.Threading.Tasks;
using Azure;
using Azure.Core.Pipeline;
using Azure.ResourceManager.Core;

namespace MgmtParent
{
    /// <summary> A class representing collection of DedicatedHostGroup and their operations over a ResourceGroup. </summary>
    public partial class DedicatedHostGroupContainer : ResourceContainerBase<ResourceGroupResourceIdentifier, DedicatedHostGroup, DedicatedHostGroupData>
    {
        /// <summary> Initializes a new instance of the <see cref="DedicatedHostGroupContainer"/> class for mocking. </summary>
        protected DedicatedHostGroupContainer()
        {
        }

        /// <summary> Initializes a new instance of DedicatedHostGroupContainer class. </summary>
        /// <param name="parent"> The resource representing the parent resource. </param>
        internal DedicatedHostGroupContainer(ResourceOperationsBase parent) : base(parent)
        {
            _clientDiagnostics = new ClientDiagnostics(ClientOptions);
        }

        private readonly ClientDiagnostics _clientDiagnostics;

        /// <summary> Represents the REST operations. </summary>
        private DedicatedHostGroupsRestOperations _restClient => new DedicatedHostGroupsRestOperations(_clientDiagnostics, Pipeline, Id.SubscriptionId, BaseUri);

        /// <summary> Typed Resource Identifier for the container. </summary>
        public new ResourceGroupResourceIdentifier Id => base.Id as ResourceGroupResourceIdentifier;

        /// <summary> Gets the valid resource type for this object. </summary>
        protected override ResourceType ValidResourceType => ResourceGroupOperations.ResourceType;

        // Container level operations.

        /// <summary> Create or update a dedicated host group. For details of Dedicated Host and Dedicated Host Groups please see [Dedicated Host Documentation] (https://go.microsoft.com/fwlink/?linkid=2082596). </summary>
        /// <param name="hostGroupName"> The name of the dedicated host group. </param>
        /// <param name="parameters"> Parameters supplied to the Create Dedicated Host Group. </param>
<<<<<<< HEAD
        /// <param name="cancellationToken"> The cancellation token to use. </param>
        /// <exception cref="ArgumentNullException"> <paramref name="hostGroupName"/> or <paramref name="parameters"/> is null. </exception>
        public Response<DedicatedHostGroup> CreateOrUpdate(string hostGroupName, DedicatedHostGroupData parameters, CancellationToken cancellationToken = default)
=======
        /// <param name="cancellationToken"> A token to allow the caller to cancel the call to the service. The default value is <see cref="CancellationToken.None" />. </param>
        public virtual Response<DedicatedHostGroup> CreateOrUpdate(string hostGroupName, DedicatedHostGroupData parameters, CancellationToken cancellationToken = default)
>>>>>>> ec5e109a
        {
            if (hostGroupName == null)
            {
                throw new ArgumentNullException(nameof(hostGroupName));
            }
            if (parameters == null)
            {
                throw new ArgumentNullException(nameof(parameters));
            }

            using var scope = _clientDiagnostics.CreateScope("DedicatedHostGroupContainer.CreateOrUpdate");
            scope.Start();
            try
            {
                var operation = StartCreateOrUpdate(hostGroupName, parameters, cancellationToken);
                return operation.WaitForCompletion(cancellationToken);
            }
            catch (Exception e)
            {
                scope.Failed(e);
                throw;
            }
        }

        /// <summary> Create or update a dedicated host group. For details of Dedicated Host and Dedicated Host Groups please see [Dedicated Host Documentation] (https://go.microsoft.com/fwlink/?linkid=2082596). </summary>
        /// <param name="hostGroupName"> The name of the dedicated host group. </param>
        /// <param name="parameters"> Parameters supplied to the Create Dedicated Host Group. </param>
<<<<<<< HEAD
        /// <param name="cancellationToken"> The cancellation token to use. </param>
        /// <exception cref="ArgumentNullException"> <paramref name="hostGroupName"/> or <paramref name="parameters"/> is null. </exception>
        public async Task<Response<DedicatedHostGroup>> CreateOrUpdateAsync(string hostGroupName, DedicatedHostGroupData parameters, CancellationToken cancellationToken = default)
=======
        /// <param name="cancellationToken"> A token to allow the caller to cancel the call to the service. The default value is <see cref="CancellationToken.None" />. </param>
        public async virtual Task<Response<DedicatedHostGroup>> CreateOrUpdateAsync(string hostGroupName, DedicatedHostGroupData parameters, CancellationToken cancellationToken = default)
>>>>>>> ec5e109a
        {
            if (hostGroupName == null)
            {
                throw new ArgumentNullException(nameof(hostGroupName));
            }
            if (parameters == null)
            {
                throw new ArgumentNullException(nameof(parameters));
            }

            using var scope = _clientDiagnostics.CreateScope("DedicatedHostGroupContainer.CreateOrUpdate");
            scope.Start();
            try
            {
                var operation = await StartCreateOrUpdateAsync(hostGroupName, parameters, cancellationToken).ConfigureAwait(false);
                return await operation.WaitForCompletionAsync(cancellationToken).ConfigureAwait(false);
            }
            catch (Exception e)
            {
                scope.Failed(e);
                throw;
            }
        }

        /// <summary> Create or update a dedicated host group. For details of Dedicated Host and Dedicated Host Groups please see [Dedicated Host Documentation] (https://go.microsoft.com/fwlink/?linkid=2082596). </summary>
        /// <param name="hostGroupName"> The name of the dedicated host group. </param>
        /// <param name="parameters"> Parameters supplied to the Create Dedicated Host Group. </param>
<<<<<<< HEAD
        /// <param name="cancellationToken"> The cancellation token to use. </param>
        /// <exception cref="ArgumentNullException"> <paramref name="hostGroupName"/> or <paramref name="parameters"/> is null. </exception>
        public DedicatedHostGroupsCreateOrUpdateOperation StartCreateOrUpdate(string hostGroupName, DedicatedHostGroupData parameters, CancellationToken cancellationToken = default)
=======
        /// <param name="cancellationToken"> A token to allow the caller to cancel the call to the service. The default value is <see cref="CancellationToken.None" />. </param>
        public virtual DedicatedHostGroupsCreateOrUpdateOperation StartCreateOrUpdate(string hostGroupName, DedicatedHostGroupData parameters, CancellationToken cancellationToken = default)
>>>>>>> ec5e109a
        {
            if (hostGroupName == null)
            {
                throw new ArgumentNullException(nameof(hostGroupName));
            }
            if (parameters == null)
            {
                throw new ArgumentNullException(nameof(parameters));
            }

            using var scope = _clientDiagnostics.CreateScope("DedicatedHostGroupContainer.StartCreateOrUpdate");
            scope.Start();
            try
            {
                var response = _restClient.CreateOrUpdate(Id.ResourceGroupName, hostGroupName, parameters, cancellationToken);
                return new DedicatedHostGroupsCreateOrUpdateOperation(Parent, response);
            }
            catch (Exception e)
            {
                scope.Failed(e);
                throw;
            }
        }

        /// <summary> Create or update a dedicated host group. For details of Dedicated Host and Dedicated Host Groups please see [Dedicated Host Documentation] (https://go.microsoft.com/fwlink/?linkid=2082596). </summary>
        /// <param name="hostGroupName"> The name of the dedicated host group. </param>
        /// <param name="parameters"> Parameters supplied to the Create Dedicated Host Group. </param>
<<<<<<< HEAD
        /// <param name="cancellationToken"> The cancellation token to use. </param>
        /// <exception cref="ArgumentNullException"> <paramref name="hostGroupName"/> or <paramref name="parameters"/> is null. </exception>
        public async Task<DedicatedHostGroupsCreateOrUpdateOperation> StartCreateOrUpdateAsync(string hostGroupName, DedicatedHostGroupData parameters, CancellationToken cancellationToken = default)
=======
        /// <param name="cancellationToken"> A token to allow the caller to cancel the call to the service. The default value is <see cref="CancellationToken.None" />. </param>
        public async virtual Task<DedicatedHostGroupsCreateOrUpdateOperation> StartCreateOrUpdateAsync(string hostGroupName, DedicatedHostGroupData parameters, CancellationToken cancellationToken = default)
>>>>>>> ec5e109a
        {
            if (hostGroupName == null)
            {
                throw new ArgumentNullException(nameof(hostGroupName));
            }
            if (parameters == null)
            {
                throw new ArgumentNullException(nameof(parameters));
            }

            using var scope = _clientDiagnostics.CreateScope("DedicatedHostGroupContainer.StartCreateOrUpdate");
            scope.Start();
            try
            {
                var response = await _restClient.CreateOrUpdateAsync(Id.ResourceGroupName, hostGroupName, parameters, cancellationToken).ConfigureAwait(false);
                return new DedicatedHostGroupsCreateOrUpdateOperation(Parent, response);
            }
            catch (Exception e)
            {
                scope.Failed(e);
                throw;
            }
        }

        /// <summary> Gets details for this resource from the service. </summary>
        /// <param name="hostGroupName"> The name of the dedicated host group. </param>
        /// <param name="cancellationToken"> A token to allow the caller to cancel the call to the service. The default value is <see cref="CancellationToken.None" />. </param>
        public virtual Response<DedicatedHostGroup> Get(string hostGroupName, CancellationToken cancellationToken = default)
        {
            using var scope = _clientDiagnostics.CreateScope("DedicatedHostGroupContainer.Get");
            scope.Start();
            try
            {
                if (hostGroupName == null)
                {
                    throw new ArgumentNullException(nameof(hostGroupName));
                }

                var response = _restClient.Get(Id.ResourceGroupName, hostGroupName, cancellationToken: cancellationToken);
                return Response.FromValue(new DedicatedHostGroup(Parent, response.Value), response.GetRawResponse());
            }
            catch (Exception e)
            {
                scope.Failed(e);
                throw;
            }
        }

        /// <summary> Gets details for this resource from the service. </summary>
        /// <param name="hostGroupName"> The name of the dedicated host group. </param>
        /// <param name="cancellationToken"> A token to allow the caller to cancel the call to the service. The default value is <see cref="CancellationToken.None" />. </param>
        public async virtual Task<Response<DedicatedHostGroup>> GetAsync(string hostGroupName, CancellationToken cancellationToken = default)
        {
            using var scope = _clientDiagnostics.CreateScope("DedicatedHostGroupContainer.Get");
            scope.Start();
            try
            {
                if (hostGroupName == null)
                {
                    throw new ArgumentNullException(nameof(hostGroupName));
                }

                var response = await _restClient.GetAsync(Id.ResourceGroupName, hostGroupName, cancellationToken: cancellationToken).ConfigureAwait(false);
                return Response.FromValue(new DedicatedHostGroup(Parent, response.Value), response.GetRawResponse());
            }
            catch (Exception e)
            {
                scope.Failed(e);
                throw;
            }
        }

        /// <summary> Tries to get details for this resource from the service. </summary>
        /// <param name="hostGroupName"> The name of the dedicated host group. </param>
        /// <param name="cancellationToken"> A token to allow the caller to cancel the call to the service. The default value is <see cref="CancellationToken.None" />. </param>
        public virtual DedicatedHostGroup TryGet(string hostGroupName, CancellationToken cancellationToken = default)
        {
            using var scope = _clientDiagnostics.CreateScope("DedicatedHostGroupContainer.TryGet");
            scope.Start();
            try
            {
                if (hostGroupName == null)
                {
                    throw new ArgumentNullException(nameof(hostGroupName));
                }

                return Get(hostGroupName, cancellationToken: cancellationToken).Value;
            }
            catch (RequestFailedException e) when (e.Status == 404)
            {
                return null;
            }
            catch (Exception e)
            {
                scope.Failed(e);
                throw;
            }
        }

        /// <summary> Tries to get details for this resource from the service. </summary>
        /// <param name="hostGroupName"> The name of the dedicated host group. </param>
        /// <param name="cancellationToken"> A token to allow the caller to cancel the call to the service. The default value is <see cref="CancellationToken.None" />. </param>
        public async virtual Task<DedicatedHostGroup> TryGetAsync(string hostGroupName, CancellationToken cancellationToken = default)
        {
            using var scope = _clientDiagnostics.CreateScope("DedicatedHostGroupContainer.TryGet");
            scope.Start();
            try
            {
                if (hostGroupName == null)
                {
                    throw new ArgumentNullException(nameof(hostGroupName));
                }

                return await GetAsync(hostGroupName, cancellationToken: cancellationToken).ConfigureAwait(false);
            }
            catch (RequestFailedException e) when (e.Status == 404)
            {
                return null;
            }
            catch (Exception e)
            {
                scope.Failed(e);
                throw;
            }
        }

        /// <summary> Tries to get details for this resource from the service. </summary>
        /// <param name="hostGroupName"> The name of the dedicated host group. </param>
        /// <param name="cancellationToken"> A token to allow the caller to cancel the call to the service. The default value is <see cref="CancellationToken.None" />. </param>
        public virtual bool DoesExist(string hostGroupName, CancellationToken cancellationToken = default)
        {
            using var scope = _clientDiagnostics.CreateScope("DedicatedHostGroupContainer.DoesExist");
            scope.Start();
            try
            {
                if (hostGroupName == null)
                {
                    throw new ArgumentNullException(nameof(hostGroupName));
                }

                return TryGet(hostGroupName, cancellationToken: cancellationToken) != null;
            }
            catch (Exception e)
            {
                scope.Failed(e);
                throw;
            }
        }

        /// <summary> Tries to get details for this resource from the service. </summary>
        /// <param name="hostGroupName"> The name of the dedicated host group. </param>
        /// <param name="cancellationToken"> A token to allow the caller to cancel the call to the service. The default value is <see cref="CancellationToken.None" />. </param>
        public async virtual Task<bool> DoesExistAsync(string hostGroupName, CancellationToken cancellationToken = default)
        {
            using var scope = _clientDiagnostics.CreateScope("DedicatedHostGroupContainer.DoesExist");
            scope.Start();
            try
            {
                if (hostGroupName == null)
                {
                    throw new ArgumentNullException(nameof(hostGroupName));
                }

                return await TryGetAsync(hostGroupName, cancellationToken: cancellationToken).ConfigureAwait(false) != null;
            }
            catch (Exception e)
            {
                scope.Failed(e);
                throw;
            }
        }

        /// <summary> Filters the list of DedicatedHostGroup for this resource group represented as generic resources. </summary>
        /// <param name="nameFilter"> The filter used in this operation. </param>
        /// <param name="expand"> Comma-separated list of additional properties to be included in the response. Valid values include `createdTime`, `changedTime` and `provisioningState`. </param>
        /// <param name="top"> The number of results to return. </param>
        /// <param name="cancellationToken"> A token to allow the caller to cancel the call to the service. The default value is <see cref="CancellationToken.None" />. </param>
        /// <returns> A collection of resource that may take multiple service requests to iterate over. </returns>
        public Pageable<GenericResourceExpanded> ListAsGenericResource(string nameFilter, string expand = null, int? top = null, CancellationToken cancellationToken = default)
        {
            using var scope = _clientDiagnostics.CreateScope("DedicatedHostGroupContainer.ListAsGenericResource");
            scope.Start();
            try
            {
                var filters = new ResourceFilterCollection(DedicatedHostGroupOperations.ResourceType);
                filters.SubstringFilter = nameFilter;
                return ResourceListOperations.ListAtContext(Parent as ResourceGroupOperations, filters, expand, top, cancellationToken);
            }
            catch (Exception e)
            {
                scope.Failed(e);
                throw;
            }
        }

        /// <summary> Filters the list of DedicatedHostGroup for this resource group represented as generic resources. </summary>
        /// <param name="nameFilter"> The filter used in this operation. </param>
        /// <param name="expand"> Comma-separated list of additional properties to be included in the response. Valid values include `createdTime`, `changedTime` and `provisioningState`. </param>
        /// <param name="top"> The number of results to return. </param>
        /// <param name="cancellationToken"> A token to allow the caller to cancel the call to the service. The default value is <see cref="CancellationToken.None" />. </param>
        /// <returns> An async collection of resource that may take multiple service requests to iterate over. </returns>
        public AsyncPageable<GenericResourceExpanded> ListAsGenericResourceAsync(string nameFilter, string expand = null, int? top = null, CancellationToken cancellationToken = default)
        {
            using var scope = _clientDiagnostics.CreateScope("DedicatedHostGroupContainer.ListAsGenericResource");
            scope.Start();
            try
            {
                var filters = new ResourceFilterCollection(DedicatedHostGroupOperations.ResourceType);
                filters.SubstringFilter = nameFilter;
                return ResourceListOperations.ListAtContextAsync(Parent as ResourceGroupOperations, filters, expand, top, cancellationToken);
            }
            catch (Exception e)
            {
                scope.Failed(e);
                throw;
            }
        }

        // Builders.
        // public ArmBuilder<ResourceGroupResourceIdentifier, DedicatedHostGroup, DedicatedHostGroupData> Construct() { }
    }
}<|MERGE_RESOLUTION|>--- conflicted
+++ resolved
@@ -43,67 +43,54 @@
 
         // Container level operations.
 
-        /// <summary> Create or update a dedicated host group. For details of Dedicated Host and Dedicated Host Groups please see [Dedicated Host Documentation] (https://go.microsoft.com/fwlink/?linkid=2082596). </summary>
+        /// <summary> The operation to create or update a DedicatedHostGroup. Please note some properties can be set only during creation. </summary>
         /// <param name="hostGroupName"> The name of the dedicated host group. </param>
         /// <param name="parameters"> Parameters supplied to the Create Dedicated Host Group. </param>
-<<<<<<< HEAD
-        /// <param name="cancellationToken"> The cancellation token to use. </param>
-        /// <exception cref="ArgumentNullException"> <paramref name="hostGroupName"/> or <paramref name="parameters"/> is null. </exception>
-        public Response<DedicatedHostGroup> CreateOrUpdate(string hostGroupName, DedicatedHostGroupData parameters, CancellationToken cancellationToken = default)
-=======
         /// <param name="cancellationToken"> A token to allow the caller to cancel the call to the service. The default value is <see cref="CancellationToken.None" />. </param>
         public virtual Response<DedicatedHostGroup> CreateOrUpdate(string hostGroupName, DedicatedHostGroupData parameters, CancellationToken cancellationToken = default)
->>>>>>> ec5e109a
-        {
-            if (hostGroupName == null)
-            {
-                throw new ArgumentNullException(nameof(hostGroupName));
-            }
-            if (parameters == null)
-            {
-                throw new ArgumentNullException(nameof(parameters));
-            }
-
+        {
             using var scope = _clientDiagnostics.CreateScope("DedicatedHostGroupContainer.CreateOrUpdate");
             scope.Start();
             try
             {
-                var operation = StartCreateOrUpdate(hostGroupName, parameters, cancellationToken);
-                return operation.WaitForCompletion(cancellationToken);
-            }
-            catch (Exception e)
-            {
-                scope.Failed(e);
-                throw;
-            }
-        }
-
-        /// <summary> Create or update a dedicated host group. For details of Dedicated Host and Dedicated Host Groups please see [Dedicated Host Documentation] (https://go.microsoft.com/fwlink/?linkid=2082596). </summary>
+                if (hostGroupName == null)
+                {
+                    throw new ArgumentNullException(nameof(hostGroupName));
+                }
+                if (parameters == null)
+                {
+                    throw new ArgumentNullException(nameof(parameters));
+                }
+
+                return StartCreateOrUpdate(hostGroupName, parameters, cancellationToken: cancellationToken).WaitForCompletion(cancellationToken);
+            }
+            catch (Exception e)
+            {
+                scope.Failed(e);
+                throw;
+            }
+        }
+
+        /// <summary> The operation to create or update a DedicatedHostGroup. Please note some properties can be set only during creation. </summary>
         /// <param name="hostGroupName"> The name of the dedicated host group. </param>
         /// <param name="parameters"> Parameters supplied to the Create Dedicated Host Group. </param>
-<<<<<<< HEAD
-        /// <param name="cancellationToken"> The cancellation token to use. </param>
-        /// <exception cref="ArgumentNullException"> <paramref name="hostGroupName"/> or <paramref name="parameters"/> is null. </exception>
-        public async Task<Response<DedicatedHostGroup>> CreateOrUpdateAsync(string hostGroupName, DedicatedHostGroupData parameters, CancellationToken cancellationToken = default)
-=======
         /// <param name="cancellationToken"> A token to allow the caller to cancel the call to the service. The default value is <see cref="CancellationToken.None" />. </param>
         public async virtual Task<Response<DedicatedHostGroup>> CreateOrUpdateAsync(string hostGroupName, DedicatedHostGroupData parameters, CancellationToken cancellationToken = default)
->>>>>>> ec5e109a
-        {
-            if (hostGroupName == null)
-            {
-                throw new ArgumentNullException(nameof(hostGroupName));
-            }
-            if (parameters == null)
-            {
-                throw new ArgumentNullException(nameof(parameters));
-            }
-
+        {
             using var scope = _clientDiagnostics.CreateScope("DedicatedHostGroupContainer.CreateOrUpdate");
             scope.Start();
             try
             {
-                var operation = await StartCreateOrUpdateAsync(hostGroupName, parameters, cancellationToken).ConfigureAwait(false);
+                if (hostGroupName == null)
+                {
+                    throw new ArgumentNullException(nameof(hostGroupName));
+                }
+                if (parameters == null)
+                {
+                    throw new ArgumentNullException(nameof(parameters));
+                }
+
+                var operation = await StartCreateOrUpdateAsync(hostGroupName, parameters, cancellationToken: cancellationToken).ConfigureAwait(false);
                 return await operation.WaitForCompletionAsync(cancellationToken).ConfigureAwait(false);
             }
             catch (Exception e)
@@ -113,68 +100,56 @@
             }
         }
 
-        /// <summary> Create or update a dedicated host group. For details of Dedicated Host and Dedicated Host Groups please see [Dedicated Host Documentation] (https://go.microsoft.com/fwlink/?linkid=2082596). </summary>
+        /// <summary> The operation to create or update a DedicatedHostGroup. Please note some properties can be set only during creation. </summary>
         /// <param name="hostGroupName"> The name of the dedicated host group. </param>
         /// <param name="parameters"> Parameters supplied to the Create Dedicated Host Group. </param>
-<<<<<<< HEAD
-        /// <param name="cancellationToken"> The cancellation token to use. </param>
-        /// <exception cref="ArgumentNullException"> <paramref name="hostGroupName"/> or <paramref name="parameters"/> is null. </exception>
-        public DedicatedHostGroupsCreateOrUpdateOperation StartCreateOrUpdate(string hostGroupName, DedicatedHostGroupData parameters, CancellationToken cancellationToken = default)
-=======
         /// <param name="cancellationToken"> A token to allow the caller to cancel the call to the service. The default value is <see cref="CancellationToken.None" />. </param>
         public virtual DedicatedHostGroupsCreateOrUpdateOperation StartCreateOrUpdate(string hostGroupName, DedicatedHostGroupData parameters, CancellationToken cancellationToken = default)
->>>>>>> ec5e109a
-        {
-            if (hostGroupName == null)
-            {
-                throw new ArgumentNullException(nameof(hostGroupName));
-            }
-            if (parameters == null)
-            {
-                throw new ArgumentNullException(nameof(parameters));
-            }
-
+        {
             using var scope = _clientDiagnostics.CreateScope("DedicatedHostGroupContainer.StartCreateOrUpdate");
             scope.Start();
             try
             {
-                var response = _restClient.CreateOrUpdate(Id.ResourceGroupName, hostGroupName, parameters, cancellationToken);
-                return new DedicatedHostGroupsCreateOrUpdateOperation(Parent, response);
-            }
-            catch (Exception e)
-            {
-                scope.Failed(e);
-                throw;
-            }
-        }
-
-        /// <summary> Create or update a dedicated host group. For details of Dedicated Host and Dedicated Host Groups please see [Dedicated Host Documentation] (https://go.microsoft.com/fwlink/?linkid=2082596). </summary>
+                if (hostGroupName == null)
+                {
+                    throw new ArgumentNullException(nameof(hostGroupName));
+                }
+                if (parameters == null)
+                {
+                    throw new ArgumentNullException(nameof(parameters));
+                }
+
+                var originalResponse = _restClient.CreateOrUpdate(Id.ResourceGroupName, hostGroupName, parameters, cancellationToken: cancellationToken);
+                return new DedicatedHostGroupsCreateOrUpdateOperation(Parent, originalResponse);
+            }
+            catch (Exception e)
+            {
+                scope.Failed(e);
+                throw;
+            }
+        }
+
+        /// <summary> The operation to create or update a DedicatedHostGroup. Please note some properties can be set only during creation. </summary>
         /// <param name="hostGroupName"> The name of the dedicated host group. </param>
         /// <param name="parameters"> Parameters supplied to the Create Dedicated Host Group. </param>
-<<<<<<< HEAD
-        /// <param name="cancellationToken"> The cancellation token to use. </param>
-        /// <exception cref="ArgumentNullException"> <paramref name="hostGroupName"/> or <paramref name="parameters"/> is null. </exception>
-        public async Task<DedicatedHostGroupsCreateOrUpdateOperation> StartCreateOrUpdateAsync(string hostGroupName, DedicatedHostGroupData parameters, CancellationToken cancellationToken = default)
-=======
         /// <param name="cancellationToken"> A token to allow the caller to cancel the call to the service. The default value is <see cref="CancellationToken.None" />. </param>
         public async virtual Task<DedicatedHostGroupsCreateOrUpdateOperation> StartCreateOrUpdateAsync(string hostGroupName, DedicatedHostGroupData parameters, CancellationToken cancellationToken = default)
->>>>>>> ec5e109a
-        {
-            if (hostGroupName == null)
-            {
-                throw new ArgumentNullException(nameof(hostGroupName));
-            }
-            if (parameters == null)
-            {
-                throw new ArgumentNullException(nameof(parameters));
-            }
-
+        {
             using var scope = _clientDiagnostics.CreateScope("DedicatedHostGroupContainer.StartCreateOrUpdate");
             scope.Start();
             try
             {
-                var response = await _restClient.CreateOrUpdateAsync(Id.ResourceGroupName, hostGroupName, parameters, cancellationToken).ConfigureAwait(false);
-                return new DedicatedHostGroupsCreateOrUpdateOperation(Parent, response);
+                if (hostGroupName == null)
+                {
+                    throw new ArgumentNullException(nameof(hostGroupName));
+                }
+                if (parameters == null)
+                {
+                    throw new ArgumentNullException(nameof(parameters));
+                }
+
+                var originalResponse = await _restClient.CreateOrUpdateAsync(Id.ResourceGroupName, hostGroupName, parameters, cancellationToken: cancellationToken).ConfigureAwait(false);
+                return new DedicatedHostGroupsCreateOrUpdateOperation(Parent, originalResponse);
             }
             catch (Exception e)
             {
