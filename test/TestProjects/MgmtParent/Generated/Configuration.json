--- conflicted
+++ resolved
@@ -9,9 +9,6 @@
   "azure-arm": true,
   "public-clients": true,
   "skip-csproj-packagereference": true,
-<<<<<<< HEAD
-  "ShowRequestPathAndOperationId": true
-=======
   "OperationGroupToResourceType": {
     "VirtualMachineExtensionImages": "Microsoft.Compute/locations/publishers/vmextension"
   },
@@ -25,5 +22,4 @@
   "ListException": [
     "DedicatedHostGroups"
   ]
->>>>>>> af581b9f
 }