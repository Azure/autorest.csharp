// Copyright (c) Microsoft Corporation. All rights reserved.
// Licensed under the MIT License.

// <auto-generated/>

#nullable disable

using System;
using System.Collections.Generic;
using System.Globalization;
using System.Threading;
using System.Threading.Tasks;
using Azure;
using Azure.Core;
using Azure.Core.Pipeline;
using Azure.ResourceManager;
using Azure.ResourceManager.Core;
using MgmtParent.Models;

namespace MgmtParent
{
    /// <summary> A Class representing a DedicatedHost along with the instance operations that can be performed on it. </summary>
    public partial class DedicatedHost : ArmResource
    {
        /// <summary> Generate the resource identifier of a <see cref="DedicatedHost"/> instance. </summary>
        public static ResourceIdentifier CreateResourceIdentifier(string subscriptionId, string resourceGroupName, string hostGroupName, string hostName)
        {
            var resourceId = $"/subscriptions/{subscriptionId}/resourceGroups/{resourceGroupName}/providers/Microsoft.Compute/hostGroups/{hostGroupName}/hosts/{hostName}";
            return new ResourceIdentifier(resourceId);
        }

        private readonly ClientDiagnostics _dedicatedHostClientDiagnostics;
        private readonly DedicatedHostsRestOperations _dedicatedHostRestClient;
        private readonly DedicatedHostData _data;

        /// <summary> Initializes a new instance of the <see cref="DedicatedHost"/> class for mocking. </summary>
        protected DedicatedHost()
        {
        }

        /// <summary> Initializes a new instance of the <see cref = "DedicatedHost"/> class. </summary>
        /// <param name="client"> The client parameters to use in these operations. </param>
        /// <param name="data"> The resource that is the target of operations. </param>
        internal DedicatedHost(ArmClient client, DedicatedHostData data) : this(client, data.Id)
        {
            HasData = true;
            _data = data;
        }

        /// <summary> Initializes a new instance of the <see cref="DedicatedHost"/> class. </summary>
        /// <param name="client"> The client parameters to use in these operations. </param>
        /// <param name="id"> The identifier of the resource that is the target of operations. </param>
        internal DedicatedHost(ArmClient client, ResourceIdentifier id) : base(client, id)
        {
            _dedicatedHostClientDiagnostics = new ClientDiagnostics("MgmtParent", ResourceType.Namespace, DiagnosticOptions);
            TryGetApiVersion(ResourceType, out string dedicatedHostApiVersion);
            _dedicatedHostRestClient = new DedicatedHostsRestOperations(_dedicatedHostClientDiagnostics, Pipeline, DiagnosticOptions.ApplicationId, BaseUri, dedicatedHostApiVersion);
#if DEBUG
			ValidateResourceId(Id);
#endif
        }

        /// <summary> Gets the resource type for the operations. </summary>
        public static readonly ResourceType ResourceType = "Microsoft.Compute/hostGroups/hosts";

        /// <summary> Gets whether or not the current instance has data. </summary>
        public virtual bool HasData { get; }

        /// <summary> Gets the data representing this Feature. </summary>
        /// <exception cref="InvalidOperationException"> Throws if there is no data loaded in the current instance. </exception>
        public virtual DedicatedHostData Data
        {
            get
            {
                if (!HasData)
                    throw new InvalidOperationException("The current instance does not have data, you must call Get first.");
                return _data;
            }
        }

        internal static void ValidateResourceId(ResourceIdentifier id)
        {
            if (id.ResourceType != ResourceType)
                throw new ArgumentException(string.Format(CultureInfo.CurrentCulture, "Invalid resource type {0} expected {1}", id.ResourceType, ResourceType), nameof(id));
        }

        /// <summary>
        /// Retrieves information about a dedicated host.
        /// Request Path: /subscriptions/{subscriptionId}/resourceGroups/{resourceGroupName}/providers/Microsoft.Compute/hostGroups/{hostGroupName}/hosts/{hostName}
        /// Operation Id: DedicatedHosts_Get
        /// </summary>
        /// <param name="cancellationToken"> The cancellation token to use. </param>
        public async virtual Task<Response<DedicatedHost>> GetAsync(CancellationToken cancellationToken = default)
        {
            using var scope = _dedicatedHostClientDiagnostics.CreateScope("DedicatedHost.Get");
            scope.Start();
            try
            {
                var response = await _dedicatedHostRestClient.GetAsync(Id.SubscriptionId, Id.ResourceGroupName, Id.Parent.Name, Id.Name, cancellationToken).ConfigureAwait(false);
                if (response.Value == null)
                    throw await _dedicatedHostClientDiagnostics.CreateRequestFailedExceptionAsync(response.GetRawResponse()).ConfigureAwait(false);
                return Response.FromValue(new DedicatedHost(Client, response.Value), response.GetRawResponse());
            }
            catch (Exception e)
            {
                scope.Failed(e);
                throw;
            }
        }

        /// <summary>
        /// Retrieves information about a dedicated host.
        /// Request Path: /subscriptions/{subscriptionId}/resourceGroups/{resourceGroupName}/providers/Microsoft.Compute/hostGroups/{hostGroupName}/hosts/{hostName}
        /// Operation Id: DedicatedHosts_Get
        /// </summary>
        /// <param name="cancellationToken"> The cancellation token to use. </param>
        public virtual Response<DedicatedHost> Get(CancellationToken cancellationToken = default)
        {
            using var scope = _dedicatedHostClientDiagnostics.CreateScope("DedicatedHost.Get");
            scope.Start();
            try
            {
                var response = _dedicatedHostRestClient.Get(Id.SubscriptionId, Id.ResourceGroupName, Id.Parent.Name, Id.Name, cancellationToken);
                if (response.Value == null)
                    throw _dedicatedHostClientDiagnostics.CreateRequestFailedException(response.GetRawResponse());
                return Response.FromValue(new DedicatedHost(Client, response.Value), response.GetRawResponse());
            }
            catch (Exception e)
            {
                scope.Failed(e);
                throw;
            }
        }

        /// <summary>
        /// Delete a dedicated host.
        /// Request Path: /subscriptions/{subscriptionId}/resourceGroups/{resourceGroupName}/providers/Microsoft.Compute/hostGroups/{hostGroupName}/hosts/{hostName}
        /// Operation Id: DedicatedHosts_Delete
        /// </summary>
        /// <param name="waitForCompletion"> Waits for the completion of the long running operations. </param>
        /// <param name="cancellationToken"> The cancellation token to use. </param>
        public async virtual Task<ArmOperation> DeleteAsync(bool waitForCompletion, CancellationToken cancellationToken = default)
        {
            using var scope = _dedicatedHostClientDiagnostics.CreateScope("DedicatedHost.Delete");
            scope.Start();
            try
            {
                var response = await _dedicatedHostRestClient.DeleteAsync(Id.SubscriptionId, Id.ResourceGroupName, Id.Parent.Name, Id.Name, cancellationToken).ConfigureAwait(false);
                var operation = new MgmtParentArmOperation(_dedicatedHostClientDiagnostics, Pipeline, _dedicatedHostRestClient.CreateDeleteRequest(Id.SubscriptionId, Id.ResourceGroupName, Id.Parent.Name, Id.Name).Request, response, OperationFinalStateVia.Location);
                if (waitForCompletion)
                    await operation.WaitForCompletionResponseAsync(cancellationToken).ConfigureAwait(false);
                return operation;
            }
            catch (Exception e)
            {
                scope.Failed(e);
                throw;
            }
        }

        /// <summary>
        /// Delete a dedicated host.
        /// Request Path: /subscriptions/{subscriptionId}/resourceGroups/{resourceGroupName}/providers/Microsoft.Compute/hostGroups/{hostGroupName}/hosts/{hostName}
        /// Operation Id: DedicatedHosts_Delete
        /// </summary>
        /// <param name="waitForCompletion"> Waits for the completion of the long running operations. </param>
        /// <param name="cancellationToken"> The cancellation token to use. </param>
        public virtual ArmOperation Delete(bool waitForCompletion, CancellationToken cancellationToken = default)
        {
            using var scope = _dedicatedHostClientDiagnostics.CreateScope("DedicatedHost.Delete");
            scope.Start();
            try
            {
                var response = _dedicatedHostRestClient.Delete(Id.SubscriptionId, Id.ResourceGroupName, Id.Parent.Name, Id.Name, cancellationToken);
                var operation = new MgmtParentArmOperation(_dedicatedHostClientDiagnostics, Pipeline, _dedicatedHostRestClient.CreateDeleteRequest(Id.SubscriptionId, Id.ResourceGroupName, Id.Parent.Name, Id.Name).Request, response, OperationFinalStateVia.Location);
                if (waitForCompletion)
                    operation.WaitForCompletionResponse(cancellationToken);
                return operation;
            }
            catch (Exception e)
            {
                scope.Failed(e);
                throw;
            }
        }

        /// <summary>
        /// Update an dedicated host .
        /// Request Path: /subscriptions/{subscriptionId}/resourceGroups/{resourceGroupName}/providers/Microsoft.Compute/hostGroups/{hostGroupName}/hosts/{hostName}
        /// Operation Id: DedicatedHosts_Update
        /// </summary>
        /// <param name="waitForCompletion"> Waits for the completion of the long running operations. </param>
        /// <param name="options"> Parameters supplied to the Update Dedicated Host operation. </param>
        /// <param name="cancellationToken"> The cancellation token to use. </param>
        /// <exception cref="ArgumentNullException"> <paramref name="options"/> is null. </exception>
        public async virtual Task<ArmOperation<DedicatedHost>> UpdateAsync(bool waitForCompletion, DedicatedHostUpdateOptions options, CancellationToken cancellationToken = default)
        {
<<<<<<< HEAD
            Argument.AssertNotNull(parameters, nameof(parameters));
=======
            if (options == null)
            {
                throw new ArgumentNullException(nameof(options));
            }
>>>>>>> e1f244fb

            using var scope = _dedicatedHostClientDiagnostics.CreateScope("DedicatedHost.Update");
            scope.Start();
            try
            {
                var response = await _dedicatedHostRestClient.UpdateAsync(Id.SubscriptionId, Id.ResourceGroupName, Id.Parent.Name, Id.Name, options, cancellationToken).ConfigureAwait(false);
                var operation = new MgmtParentArmOperation<DedicatedHost>(new DedicatedHostOperationSource(Client), _dedicatedHostClientDiagnostics, Pipeline, _dedicatedHostRestClient.CreateUpdateRequest(Id.SubscriptionId, Id.ResourceGroupName, Id.Parent.Name, Id.Name, options).Request, response, OperationFinalStateVia.Location);
                if (waitForCompletion)
                    await operation.WaitForCompletionAsync(cancellationToken).ConfigureAwait(false);
                return operation;
            }
            catch (Exception e)
            {
                scope.Failed(e);
                throw;
            }
        }

        /// <summary>
        /// Update an dedicated host .
        /// Request Path: /subscriptions/{subscriptionId}/resourceGroups/{resourceGroupName}/providers/Microsoft.Compute/hostGroups/{hostGroupName}/hosts/{hostName}
        /// Operation Id: DedicatedHosts_Update
        /// </summary>
        /// <param name="waitForCompletion"> Waits for the completion of the long running operations. </param>
        /// <param name="options"> Parameters supplied to the Update Dedicated Host operation. </param>
        /// <param name="cancellationToken"> The cancellation token to use. </param>
        /// <exception cref="ArgumentNullException"> <paramref name="options"/> is null. </exception>
        public virtual ArmOperation<DedicatedHost> Update(bool waitForCompletion, DedicatedHostUpdateOptions options, CancellationToken cancellationToken = default)
        {
<<<<<<< HEAD
            Argument.AssertNotNull(parameters, nameof(parameters));
=======
            if (options == null)
            {
                throw new ArgumentNullException(nameof(options));
            }
>>>>>>> e1f244fb

            using var scope = _dedicatedHostClientDiagnostics.CreateScope("DedicatedHost.Update");
            scope.Start();
            try
            {
                var response = _dedicatedHostRestClient.Update(Id.SubscriptionId, Id.ResourceGroupName, Id.Parent.Name, Id.Name, options, cancellationToken);
                var operation = new MgmtParentArmOperation<DedicatedHost>(new DedicatedHostOperationSource(Client), _dedicatedHostClientDiagnostics, Pipeline, _dedicatedHostRestClient.CreateUpdateRequest(Id.SubscriptionId, Id.ResourceGroupName, Id.Parent.Name, Id.Name, options).Request, response, OperationFinalStateVia.Location);
                if (waitForCompletion)
                    operation.WaitForCompletion(cancellationToken);
                return operation;
            }
            catch (Exception e)
            {
                scope.Failed(e);
                throw;
            }
        }

        /// <summary>
        /// Add a tag to the current resource.
        /// Request Path: /subscriptions/{subscriptionId}/resourceGroups/{resourceGroupName}/providers/Microsoft.Compute/hostGroups/{hostGroupName}/hosts/{hostName}
        /// Operation Id: DedicatedHosts_Get
        /// </summary>
        /// <param name="key"> The key for the tag. </param>
        /// <param name="value"> The value for the tag. </param>
        /// <param name="cancellationToken"> The cancellation token to use. </param>
        /// <exception cref="ArgumentNullException"> <paramref name="key"/> or <paramref name="value"/> is null. </exception>
        public async virtual Task<Response<DedicatedHost>> AddTagAsync(string key, string value, CancellationToken cancellationToken = default)
        {
            Argument.AssertNotNull(key, nameof(key));
            Argument.AssertNotNull(value, nameof(value));

            using var scope = _dedicatedHostClientDiagnostics.CreateScope("DedicatedHost.AddTag");
            scope.Start();
            try
            {
                var originalTags = await TagResource.GetAsync(cancellationToken).ConfigureAwait(false);
                originalTags.Value.Data.Properties.TagsValue[key] = value;
                await TagResource.CreateOrUpdateAsync(true, originalTags.Value.Data, cancellationToken: cancellationToken).ConfigureAwait(false);
                var originalResponse = await _dedicatedHostRestClient.GetAsync(Id.SubscriptionId, Id.ResourceGroupName, Id.Parent.Name, Id.Name, cancellationToken).ConfigureAwait(false);
                return Response.FromValue(new DedicatedHost(Client, originalResponse.Value), originalResponse.GetRawResponse());
            }
            catch (Exception e)
            {
                scope.Failed(e);
                throw;
            }
        }

        /// <summary>
        /// Add a tag to the current resource.
        /// Request Path: /subscriptions/{subscriptionId}/resourceGroups/{resourceGroupName}/providers/Microsoft.Compute/hostGroups/{hostGroupName}/hosts/{hostName}
        /// Operation Id: DedicatedHosts_Get
        /// </summary>
        /// <param name="key"> The key for the tag. </param>
        /// <param name="value"> The value for the tag. </param>
        /// <param name="cancellationToken"> The cancellation token to use. </param>
        /// <exception cref="ArgumentNullException"> <paramref name="key"/> or <paramref name="value"/> is null. </exception>
        public virtual Response<DedicatedHost> AddTag(string key, string value, CancellationToken cancellationToken = default)
        {
            Argument.AssertNotNull(key, nameof(key));
            Argument.AssertNotNull(value, nameof(value));

            using var scope = _dedicatedHostClientDiagnostics.CreateScope("DedicatedHost.AddTag");
            scope.Start();
            try
            {
                var originalTags = TagResource.Get(cancellationToken);
                originalTags.Value.Data.Properties.TagsValue[key] = value;
                TagResource.CreateOrUpdate(true, originalTags.Value.Data, cancellationToken: cancellationToken);
                var originalResponse = _dedicatedHostRestClient.Get(Id.SubscriptionId, Id.ResourceGroupName, Id.Parent.Name, Id.Name, cancellationToken);
                return Response.FromValue(new DedicatedHost(Client, originalResponse.Value), originalResponse.GetRawResponse());
            }
            catch (Exception e)
            {
                scope.Failed(e);
                throw;
            }
        }

        /// <summary>
        /// Replace the tags on the resource with the given set.
        /// Request Path: /subscriptions/{subscriptionId}/resourceGroups/{resourceGroupName}/providers/Microsoft.Compute/hostGroups/{hostGroupName}/hosts/{hostName}
        /// Operation Id: DedicatedHosts_Get
        /// </summary>
        /// <param name="tags"> The set of tags to use as replacement. </param>
        /// <param name="cancellationToken"> The cancellation token to use. </param>
        /// <exception cref="ArgumentNullException"> <paramref name="tags"/> is null. </exception>
        public async virtual Task<Response<DedicatedHost>> SetTagsAsync(IDictionary<string, string> tags, CancellationToken cancellationToken = default)
        {
            Argument.AssertNotNull(tags, nameof(tags));

            using var scope = _dedicatedHostClientDiagnostics.CreateScope("DedicatedHost.SetTags");
            scope.Start();
            try
            {
                await TagResource.DeleteAsync(true, cancellationToken: cancellationToken).ConfigureAwait(false);
                var originalTags = await TagResource.GetAsync(cancellationToken).ConfigureAwait(false);
                originalTags.Value.Data.Properties.TagsValue.ReplaceWith(tags);
                await TagResource.CreateOrUpdateAsync(true, originalTags.Value.Data, cancellationToken: cancellationToken).ConfigureAwait(false);
                var originalResponse = await _dedicatedHostRestClient.GetAsync(Id.SubscriptionId, Id.ResourceGroupName, Id.Parent.Name, Id.Name, cancellationToken).ConfigureAwait(false);
                return Response.FromValue(new DedicatedHost(Client, originalResponse.Value), originalResponse.GetRawResponse());
            }
            catch (Exception e)
            {
                scope.Failed(e);
                throw;
            }
        }

        /// <summary>
        /// Replace the tags on the resource with the given set.
        /// Request Path: /subscriptions/{subscriptionId}/resourceGroups/{resourceGroupName}/providers/Microsoft.Compute/hostGroups/{hostGroupName}/hosts/{hostName}
        /// Operation Id: DedicatedHosts_Get
        /// </summary>
        /// <param name="tags"> The set of tags to use as replacement. </param>
        /// <param name="cancellationToken"> The cancellation token to use. </param>
        /// <exception cref="ArgumentNullException"> <paramref name="tags"/> is null. </exception>
        public virtual Response<DedicatedHost> SetTags(IDictionary<string, string> tags, CancellationToken cancellationToken = default)
        {
            Argument.AssertNotNull(tags, nameof(tags));

            using var scope = _dedicatedHostClientDiagnostics.CreateScope("DedicatedHost.SetTags");
            scope.Start();
            try
            {
                TagResource.Delete(true, cancellationToken: cancellationToken);
                var originalTags = TagResource.Get(cancellationToken);
                originalTags.Value.Data.Properties.TagsValue.ReplaceWith(tags);
                TagResource.CreateOrUpdate(true, originalTags.Value.Data, cancellationToken: cancellationToken);
                var originalResponse = _dedicatedHostRestClient.Get(Id.SubscriptionId, Id.ResourceGroupName, Id.Parent.Name, Id.Name, cancellationToken);
                return Response.FromValue(new DedicatedHost(Client, originalResponse.Value), originalResponse.GetRawResponse());
            }
            catch (Exception e)
            {
                scope.Failed(e);
                throw;
            }
        }

        /// <summary>
        /// Removes a tag by key from the resource.
        /// Request Path: /subscriptions/{subscriptionId}/resourceGroups/{resourceGroupName}/providers/Microsoft.Compute/hostGroups/{hostGroupName}/hosts/{hostName}
        /// Operation Id: DedicatedHosts_Get
        /// </summary>
        /// <param name="key"> The key for the tag. </param>
        /// <param name="cancellationToken"> The cancellation token to use. </param>
        /// <exception cref="ArgumentNullException"> <paramref name="key"/> is null. </exception>
        public async virtual Task<Response<DedicatedHost>> RemoveTagAsync(string key, CancellationToken cancellationToken = default)
        {
            Argument.AssertNotNull(key, nameof(key));

            using var scope = _dedicatedHostClientDiagnostics.CreateScope("DedicatedHost.RemoveTag");
            scope.Start();
            try
            {
                var originalTags = await TagResource.GetAsync(cancellationToken).ConfigureAwait(false);
                originalTags.Value.Data.Properties.TagsValue.Remove(key);
                await TagResource.CreateOrUpdateAsync(true, originalTags.Value.Data, cancellationToken: cancellationToken).ConfigureAwait(false);
                var originalResponse = await _dedicatedHostRestClient.GetAsync(Id.SubscriptionId, Id.ResourceGroupName, Id.Parent.Name, Id.Name, cancellationToken).ConfigureAwait(false);
                return Response.FromValue(new DedicatedHost(Client, originalResponse.Value), originalResponse.GetRawResponse());
            }
            catch (Exception e)
            {
                scope.Failed(e);
                throw;
            }
        }

        /// <summary>
        /// Removes a tag by key from the resource.
        /// Request Path: /subscriptions/{subscriptionId}/resourceGroups/{resourceGroupName}/providers/Microsoft.Compute/hostGroups/{hostGroupName}/hosts/{hostName}
        /// Operation Id: DedicatedHosts_Get
        /// </summary>
        /// <param name="key"> The key for the tag. </param>
        /// <param name="cancellationToken"> The cancellation token to use. </param>
        /// <exception cref="ArgumentNullException"> <paramref name="key"/> is null. </exception>
        public virtual Response<DedicatedHost> RemoveTag(string key, CancellationToken cancellationToken = default)
        {
            Argument.AssertNotNull(key, nameof(key));

            using var scope = _dedicatedHostClientDiagnostics.CreateScope("DedicatedHost.RemoveTag");
            scope.Start();
            try
            {
                var originalTags = TagResource.Get(cancellationToken);
                originalTags.Value.Data.Properties.TagsValue.Remove(key);
                TagResource.CreateOrUpdate(true, originalTags.Value.Data, cancellationToken: cancellationToken);
                var originalResponse = _dedicatedHostRestClient.Get(Id.SubscriptionId, Id.ResourceGroupName, Id.Parent.Name, Id.Name, cancellationToken);
                return Response.FromValue(new DedicatedHost(Client, originalResponse.Value), originalResponse.GetRawResponse());
            }
            catch (Exception e)
            {
                scope.Failed(e);
                throw;
            }
        }
    }
}<|MERGE_RESOLUTION|>--- conflicted
+++ resolved
@@ -195,14 +195,7 @@
         /// <exception cref="ArgumentNullException"> <paramref name="options"/> is null. </exception>
         public async virtual Task<ArmOperation<DedicatedHost>> UpdateAsync(bool waitForCompletion, DedicatedHostUpdateOptions options, CancellationToken cancellationToken = default)
         {
-<<<<<<< HEAD
-            Argument.AssertNotNull(parameters, nameof(parameters));
-=======
-            if (options == null)
-            {
-                throw new ArgumentNullException(nameof(options));
-            }
->>>>>>> e1f244fb
+            Argument.AssertNotNull(options, nameof(options));
 
             using var scope = _dedicatedHostClientDiagnostics.CreateScope("DedicatedHost.Update");
             scope.Start();
@@ -232,14 +225,7 @@
         /// <exception cref="ArgumentNullException"> <paramref name="options"/> is null. </exception>
         public virtual ArmOperation<DedicatedHost> Update(bool waitForCompletion, DedicatedHostUpdateOptions options, CancellationToken cancellationToken = default)
         {
-<<<<<<< HEAD
-            Argument.AssertNotNull(parameters, nameof(parameters));
-=======
-            if (options == null)
-            {
-                throw new ArgumentNullException(nameof(options));
-            }
->>>>>>> e1f244fb
+            Argument.AssertNotNull(options, nameof(options));
 
             using var scope = _dedicatedHostClientDiagnostics.CreateScope("DedicatedHost.Update");
             scope.Start();
