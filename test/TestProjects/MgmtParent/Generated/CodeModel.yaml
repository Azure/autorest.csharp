!CodeModel 
info: !Info 
  description: The Compute Management Client.
  title: ComputeManagementClient
schemas: !Schemas 
  booleans:
    - !BooleanSchema &ref_20
      type: boolean
      language: !Languages 
        default:
          name: Boolean
          description: >-
            Specifies whether virtual machines or virtual machine scale sets can be placed automatically on the dedicated host group. Automatic placement means resources are allocated on dedicated hosts, that are chosen by Azure, under the
            dedicated host group. The value is defaulted to 'true' when not provided. <br><br>Minimum api-version: 2020-06-01.
      protocol: !Protocols {}
    - !BooleanSchema &ref_22
      type: boolean
      language: !Languages 
        default:
          name: Boolean
          description: Specifies whether the dedicated host should be replaced automatically in case of a failure. The value is defaulted to 'true' when not provided.
      protocol: !Protocols {}
  numbers:
    - !NumberSchema &ref_29
      type: integer
      apiVersions:
        - !ApiVersion 
          version: '2020-06-01'
      precision: 32
      language: !Languages 
        default:
          name: AvailabilitySetPropertiesPlatformUpdateDomainCount
          description: Update Domain count.
      protocol: !Protocols {}
    - !NumberSchema &ref_30
      type: integer
      apiVersions:
        - !ApiVersion 
          version: '2020-06-01'
      precision: 32
      language: !Languages 
        default:
          name: AvailabilitySetPropertiesPlatformFaultDomainCount
          description: Fault Domain count.
      protocol: !Protocols {}
    - !NumberSchema &ref_19
      type: integer
      apiVersions:
        - !ApiVersion 
          version: '2020-06-01'
      minimum: 1
      precision: 32
      language: !Languages 
        default:
          name: DedicatedHostGroupPropertiesPlatformFaultDomainCount
          description: Number of fault domains that the host group can span.
      protocol: !Protocols {}
    - !NumberSchema &ref_21
      type: integer
      apiVersions:
        - !ApiVersion 
          version: '2020-06-01'
      minimum: 0
      precision: 32
      language: !Languages 
        default:
          name: DedicatedHostPropertiesPlatformFaultDomain
          description: Fault domain of the dedicated host within a dedicated host group.
      protocol: !Protocols {}
<<<<<<< HEAD
    - !NumberSchema &ref_90
=======
    - !NumberSchema &ref_97
>>>>>>> af581b9f
      type: integer
      apiVersions:
        - !ApiVersion 
          version: '2020-06-01'
      precision: 32
      language: !Languages 
        default:
          name: Integer
          description: ''
      protocol: !Protocols {}
  strings:
    - !StringSchema &ref_0
      type: string
      language: !Languages 
        default:
          name: String
          description: simple string
      protocol: !Protocols {}
    - !StringSchema &ref_1
      type: string
      apiVersions:
        - !ApiVersion 
          version: '2020-06-01'
      language: !Languages 
        default:
          name: String
          description: ''
      protocol: !Protocols {}
    - !StringSchema &ref_15
      type: string
      apiVersions:
        - !ApiVersion 
          version: '2020-06-01'
      language: !Languages 
        default:
          name: AvailabilitySetBar
          description: specifies the bar
      protocol: !Protocols {}
    - !StringSchema &ref_10
      type: string
      apiVersions:
        - !ApiVersion 
          version: '2020-06-01'
      language: !Languages 
        default:
          name: ResourceId
          description: Resource Id
      protocol: !Protocols {}
    - !StringSchema &ref_11
      type: string
      apiVersions:
        - !ApiVersion 
          version: '2020-06-01'
      language: !Languages 
        default:
          name: ResourceName
          description: Resource name
      protocol: !Protocols {}
    - !StringSchema &ref_12
      type: string
      apiVersions:
        - !ApiVersion 
          version: '2020-06-01'
      language: !Languages 
        default:
          name: ResourceType
          description: Resource type
      protocol: !Protocols {}
    - !StringSchema &ref_13
      type: string
      apiVersions:
        - !ApiVersion 
          version: '2020-06-01'
      language: !Languages 
        default:
          name: ResourceLocation
          description: Resource location
      protocol: !Protocols {}
    - !StringSchema &ref_31
      type: string
      apiVersions:
        - !ApiVersion 
          version: '2020-06-01'
      language: !Languages 
        default:
          name: AvailabilitySetListResultNextLink
          description: The URI to fetch the next page of AvailabilitySets. Call ListNext() with this URI to fetch the next page of AvailabilitySets.
      protocol: !Protocols {}
    - !StringSchema &ref_4
      type: string
      apiVersions:
        - !ApiVersion 
          version: '2020-06-01'
      language: !Languages 
        default:
          name: DedicatedHostGroupFoo
          description: specifies the foo
      protocol: !Protocols {}
    - !StringSchema &ref_18
      type: string
      apiVersions:
        - !ApiVersion 
          version: '2020-06-01'
      language: !Languages 
        default:
          name: DedicatedHostGroupUpdateZonesItem
          description: ''
      protocol: !Protocols {}
    - !StringSchema &ref_5
      type: string
      apiVersions:
        - !ApiVersion 
          version: '2020-06-01'
      language: !Languages 
        default:
          name: DedicatedHostFoo
          description: specifies the foo
      protocol: !Protocols {}
    - !StringSchema &ref_23
      type: string
      apiVersions:
        - !ApiVersion 
          version: '2020-06-01'
      language: !Languages 
        default:
          name: DedicatedHostPropertiesHostId
          description: A unique id generated and assigned to the dedicated host by the platform. <br><br> Does not change throughout the lifetime of the host.
      protocol: !Protocols {}
    - !StringSchema &ref_25
      type: string
      apiVersions:
        - !ApiVersion 
          version: '2020-06-01'
      language: !Languages 
        default:
          name: DedicatedHostPropertiesProvisioningState
          description: The provisioning state, which only appears in the response.
      protocol: !Protocols {}
    - !StringSchema &ref_32
      type: string
      apiVersions:
        - !ApiVersion 
          version: '2020-06-01'
      language: !Languages 
        default:
          name: DedicatedHostListResultNextLink
          description: The URI to fetch the next page of dedicated hosts. Call ListNext() with this URI to fetch the next page of dedicated hosts.
      protocol: !Protocols {}
    - !StringSchema &ref_6
      type: string
      apiVersions:
        - !ApiVersion 
          version: '2020-06-01'
      language: !Languages 
        default:
          name: VirtualMachineExtensionImageBar
          description: specifies the bar
      protocol: !Protocols {}
    - !StringSchema &ref_33
      type: string
      apiVersions:
        - !ApiVersion 
          version: '2020-06-01'
      language: !Languages 
        default:
          name: DedicatedHostGroupListResultNextLink
          description: The URI to fetch the next page of dedicated hosts. Call ListNext() with this URI to fetch the next page of dedicated hosts.
      protocol: !Protocols {}
  constants:
    - !ConstantSchema &ref_38
      type: constant
      value: !ConstantValue 
        value: '2020-06-01'
      valueType: *ref_0
      language: !Languages 
        default:
          name: ApiVersion20200601
          description: Api Version (2020-06-01)
      protocol: !Protocols {}
    - !ConstantSchema &ref_42
      type: constant
      value: !ConstantValue 
        value: application/json
      valueType: *ref_0
      language: !Languages 
        default:
          name: ApplicationJson
          description: Content Type 'application/json'
      protocol: !Protocols {}
    - !ConstantSchema &ref_43
      type: constant
      value: !ConstantValue 
        value: application/json
      valueType: *ref_0
      language: !Languages 
        default:
          name: Accept
          description: 'Accept: application/json'
      protocol: !Protocols {}
    - !ConstantSchema &ref_65
      type: constant
      apiVersions:
        - !ApiVersion 
          version: '2020-06-01'
      value: !ConstantValue 
        value: instanceView
      valueType: *ref_0
      language: !Languages 
        default:
          name: InstanceViewTypes
          description: ''
      protocol: !Protocols {}
  dictionaries:
    - !DictionarySchema &ref_14
      type: dictionary
      elementType: *ref_1
      language: !Languages 
        default:
          name: ResourceTags
          description: Resource tags
      protocol: !Protocols {}
    - !DictionarySchema &ref_28
      type: dictionary
      elementType: *ref_1
      language: !Languages 
        default:
          name: UpdateResourceTags
          description: Resource tags
      protocol: !Protocols {}
  dateTimes:
    - !DateTimeSchema &ref_24
      type: date-time
      format: date-time
      apiVersions:
        - !ApiVersion 
          version: '2020-06-01'
      language: !Languages 
        default:
          name: DedicatedHostPropertiesProvisioningTime
          description: The date when the host was first provisioned.
      protocol: !Protocols {}
  objects:
    - !ObjectSchema &ref_2
      type: object
      apiVersions:
        - !ApiVersion 
          version: '2020-06-01'
      parents: !Relations 
        all:
          - !ObjectSchema &ref_3
            type: object
            apiVersions:
              - !ApiVersion 
                version: '2020-06-01'
            children: !Relations 
              all:
                - *ref_2
                - !ObjectSchema &ref_7
                  type: object
                  apiVersions:
                    - !ApiVersion 
                      version: '2020-06-01'
                  parents: !Relations 
                    all:
                      - *ref_3
                    immediate:
                      - *ref_3
                  properties:
                    - !Property 
                      schema: *ref_4
                      serializedName: foo
                      language: !Languages 
                        default:
                          name: foo
                          description: specifies the foo
                      protocol: !Protocols {}
                  serializationFormats:
                    - json
                  usage:
                    - input
                    - output
                  language: !Languages 
                    default:
                      name: DedicatedHostGroup
                      description: Specifies information about the Dedicated host.
                      namespace: ''
                  protocol: !Protocols {}
                - !ObjectSchema &ref_8
                  type: object
                  apiVersions:
                    - !ApiVersion 
                      version: '2020-06-01'
                  parents: !Relations 
                    all:
                      - *ref_3
                    immediate:
                      - *ref_3
                  properties:
                    - !Property 
                      schema: *ref_5
                      serializedName: foo
                      language: !Languages 
                        default:
                          name: foo
                          description: specifies the foo
                      protocol: !Protocols {}
                  serializationFormats:
                    - json
                  usage:
                    - input
                    - output
                  language: !Languages 
                    default:
                      name: DedicatedHost
                      description: Specifies information about the Dedicated host.
                      namespace: ''
                  protocol: !Protocols {}
                - !ObjectSchema &ref_9
                  type: object
                  apiVersions:
                    - !ApiVersion 
                      version: '2020-06-01'
                  parents: !Relations 
                    all:
                      - *ref_3
                    immediate:
                      - *ref_3
                  properties:
                    - !Property 
                      schema: *ref_6
                      serializedName: bar
                      language: !Languages 
                        default:
                          name: bar
                          description: specifies the bar
                      protocol: !Protocols {}
                  serializationFormats:
                    - json
                  usage:
                    - output
                    - input
                  language: !Languages 
                    default:
                      name: VirtualMachineExtensionImage
                      description: The VirtualMachineExtensionImage.
                      namespace: ''
                  protocol: !Protocols {}
              immediate:
                - *ref_2
                - *ref_7
                - *ref_8
                - *ref_9
            properties:
              - !Property 
                schema: *ref_10
                readOnly: true
                required: false
                serializedName: id
                language: !Languages 
                  default:
                    name: id
                    description: Resource Id
                protocol: !Protocols {}
              - !Property 
                schema: *ref_11
                readOnly: true
                required: false
                serializedName: name
                language: !Languages 
                  default:
                    name: name
                    description: Resource name
                protocol: !Protocols {}
              - !Property 
                schema: *ref_12
                readOnly: true
                required: false
                serializedName: type
                language: !Languages 
                  default:
                    name: type
                    description: Resource type
                protocol: !Protocols {}
              - !Property 
                schema: *ref_13
                required: true
                serializedName: location
                language: !Languages 
                  default:
                    name: location
                    description: Resource location
                protocol: !Protocols {}
              - !Property 
                schema: *ref_14
                required: false
                serializedName: tags
                language: !Languages 
                  default:
                    name: tags
                    description: Resource tags
                protocol: !Protocols {}
            serializationFormats:
              - json
            usage:
              - input
              - output
            extensions:
              x-ms-azure-resource: true
            language: !Languages 
              default:
                name: Resource
                description: The Resource model definition.
                namespace: ''
            protocol: !Protocols {}
        immediate:
          - *ref_3
      properties:
        - !Property 
          schema: *ref_15
          serializedName: bar
          language: !Languages 
            default:
              name: bar
              description: specifies the bar
          protocol: !Protocols {}
      serializationFormats:
        - json
      usage:
        - input
        - output
      language: !Languages 
        default:
          name: AvailabilitySet
          description: >-
            Specifies information about the availability set that the virtual machine should be assigned to. Virtual machines specified in the same availability set are allocated to different nodes to maximize availability. For more
            information about availability sets, see [Manage the availability of virtual
            machines](https://docs.microsoft.com/azure/virtual-machines/virtual-machines-windows-manage-availability?toc=%2fazure%2fvirtual-machines%2fwindows%2ftoc.json). <br><br> For more information on Azure planned maintenance, see
            [Planned maintenance for virtual machines in Azure](https://docs.microsoft.com/azure/virtual-machines/virtual-machines-windows-planned-maintenance?toc=%2fazure%2fvirtual-machines%2fwindows%2ftoc.json) <br><br> Currently, a VM
            can only be added to availability set at creation time. An existing VM cannot be added to an availability set.
          namespace: ''
      protocol: !Protocols {}
    - *ref_3
    - !ObjectSchema &ref_16
      type: object
      apiVersions:
        - !ApiVersion 
          version: '2020-06-01'
      parents: !Relations 
        all:
          - !ObjectSchema &ref_17
            type: object
            apiVersions:
              - !ApiVersion 
                version: '2020-06-01'
            children: !Relations 
              all:
                - *ref_16
                - !ObjectSchema &ref_26
                  type: object
                  apiVersions:
                    - !ApiVersion 
                      version: '2020-06-01'
                  parents: !Relations 
                    all:
                      - *ref_17
                    immediate:
                      - *ref_17
                  properties:
                    - !Property 
                      schema: !ArraySchema &ref_35
                        type: array
                        apiVersions:
                          - !ApiVersion 
                            version: '2020-06-01'
                        elementType: *ref_18
                        language: !Languages 
                          default:
                            name: DedicatedHostGroupUpdateZones
                            description: >-
                              Availability Zone to use for this host group. Only single zone is supported. The zone can be assigned only during creation. If not provided, the group supports all zones in the region. If provided, enforces
                              each host in the group to be in the same zone.
                        protocol: !Protocols {}
                      serializedName: zones
                      language: !Languages 
                        default:
                          name: zones
                          description: >-
                            Availability Zone to use for this host group. Only single zone is supported. The zone can be assigned only during creation. If not provided, the group supports all zones in the region. If provided, enforces each
                            host in the group to be in the same zone.
                      protocol: !Protocols {}
                    - !Property 
                      schema: *ref_19
                      flattenedNames:
                        - properties
                        - platformFaultDomainCount
                      serializedName: platformFaultDomainCount
                      language: !Languages 
                        default:
                          name: platformFaultDomainCount
                          description: Number of fault domains that the host group can span.
                      protocol: !Protocols {}
                    - !Property 
                      schema: *ref_20
                      flattenedNames:
                        - properties
                        - supportAutomaticPlacement
                      serializedName: supportAutomaticPlacement
                      language: !Languages 
                        default:
                          name: supportAutomaticPlacement
                          description: >-
                            Specifies whether virtual machines or virtual machine scale sets can be placed automatically on the dedicated host group. Automatic placement means resources are allocated on dedicated hosts, that are chosen by
                            Azure, under the dedicated host group. The value is defaulted to 'true' when not provided. <br><br>Minimum api-version: 2020-06-01.
                      protocol: !Protocols {}
                  serializationFormats:
                    - json
                  usage:
                    - input
                  language: !Languages 
                    default:
                      name: DedicatedHostGroupUpdate
                      description: Specifies information about the dedicated host group that the dedicated host should be assigned to. Only tags may be updated.
                      namespace: ''
                  protocol: !Protocols {}
                - !ObjectSchema &ref_27
                  type: object
                  apiVersions:
                    - !ApiVersion 
                      version: '2020-06-01'
                  parents: !Relations 
                    all:
                      - *ref_17
                    immediate:
                      - *ref_17
                  properties:
                    - !Property 
                      schema: *ref_21
                      flattenedNames:
                        - properties
                        - platformFaultDomain
                      serializedName: platformFaultDomain
                      language: !Languages 
                        default:
                          name: platformFaultDomain
                          description: Fault domain of the dedicated host within a dedicated host group.
                      protocol: !Protocols {}
                    - !Property 
                      schema: *ref_22
                      flattenedNames:
                        - properties
                        - autoReplaceOnFailure
                      serializedName: autoReplaceOnFailure
                      language: !Languages 
                        default:
                          name: autoReplaceOnFailure
                          description: Specifies whether the dedicated host should be replaced automatically in case of a failure. The value is defaulted to 'true' when not provided.
                      protocol: !Protocols {}
                    - !Property 
                      schema: *ref_23
                      flattenedNames:
                        - properties
                        - hostId
                      readOnly: true
                      serializedName: hostId
                      language: !Languages 
                        default:
                          name: hostId
                          description: A unique id generated and assigned to the dedicated host by the platform. <br><br> Does not change throughout the lifetime of the host.
                      protocol: !Protocols {}
                    - !Property 
                      schema: *ref_24
                      flattenedNames:
                        - properties
                        - provisioningTime
                      readOnly: true
                      serializedName: provisioningTime
                      language: !Languages 
                        default:
                          name: provisioningTime
                          description: The date when the host was first provisioned.
                      protocol: !Protocols {}
                    - !Property 
                      schema: *ref_25
                      flattenedNames:
                        - properties
                        - provisioningState
                      readOnly: true
                      serializedName: provisioningState
                      language: !Languages 
                        default:
                          name: provisioningState
                          description: The provisioning state, which only appears in the response.
                      protocol: !Protocols {}
                  serializationFormats:
                    - json
                  usage:
                    - input
                  language: !Languages 
                    default:
                      name: DedicatedHostUpdate
                      description: Specifies information about the dedicated host. Only tags, autoReplaceOnFailure and licenseType may be updated.
                      namespace: ''
                  protocol: !Protocols {}
              immediate:
                - *ref_16
                - *ref_26
                - *ref_27
            properties:
              - !Property 
                schema: *ref_28
                serializedName: tags
                language: !Languages 
                  default:
                    name: tags
                    description: Resource tags
                protocol: !Protocols {}
            serializationFormats:
              - json
            usage:
              - input
            language: !Languages 
              default:
                name: UpdateResource
                description: The Update Resource model definition.
                namespace: ''
            protocol: !Protocols {}
        immediate:
          - *ref_17
      properties:
        - !Property 
          schema: *ref_29
          flattenedNames:
            - properties
            - platformUpdateDomainCount
          serializedName: platformUpdateDomainCount
          language: !Languages 
            default:
              name: platformUpdateDomainCount
              description: Update Domain count.
          protocol: !Protocols {}
        - !Property 
          schema: *ref_30
          flattenedNames:
            - properties
            - platformFaultDomainCount
          serializedName: platformFaultDomainCount
          language: !Languages 
            default:
              name: platformFaultDomainCount
              description: Fault Domain count.
          protocol: !Protocols {}
      serializationFormats:
        - json
      usage:
        - input
      language: !Languages 
        default:
          name: AvailabilitySetUpdate
          description: Specifies information about the availability set that the virtual machine should be assigned to. Only tags may be updated.
          namespace: ''
      protocol: !Protocols {}
    - *ref_17
    - !ObjectSchema &ref_55
      type: object
      apiVersions:
        - !ApiVersion 
          version: '2020-06-01'
      properties:
        - !Property 
          schema: !ArraySchema &ref_34
            type: array
            apiVersions:
              - !ApiVersion 
                version: '2020-06-01'
            elementType: *ref_2
            language: !Languages 
              default:
                name: AvailabilitySetListResultValue
                description: The list of availability sets
            protocol: !Protocols {}
          required: true
          serializedName: value
          language: !Languages 
            default:
              name: value
              description: The list of availability sets
          protocol: !Protocols {}
        - !Property 
          schema: *ref_31
          required: false
          serializedName: nextLink
          language: !Languages 
            default:
              name: nextLink
              description: The URI to fetch the next page of AvailabilitySets. Call ListNext() with this URI to fetch the next page of AvailabilitySets.
          protocol: !Protocols {}
      serializationFormats:
        - json
      usage:
        - output
      language: !Languages 
        default:
          name: AvailabilitySetListResult
          description: The List Availability Set operation response.
          namespace: ''
      protocol: !Protocols {}
    - *ref_7
    - *ref_26
    - *ref_8
    - *ref_27
    - !ObjectSchema &ref_84
      type: object
      apiVersions:
        - !ApiVersion 
          version: '2020-06-01'
      properties:
        - !Property 
          schema: !ArraySchema &ref_36
            type: array
            apiVersions:
              - !ApiVersion 
                version: '2020-06-01'
            elementType: *ref_8
            language: !Languages 
              default:
                name: DedicatedHostListResultValue
                description: The list of dedicated hosts
            protocol: !Protocols {}
          required: true
          serializedName: value
          language: !Languages 
            default:
              name: value
              description: The list of dedicated hosts
          protocol: !Protocols {}
        - !Property 
          schema: *ref_32
          required: false
          serializedName: nextLink
          language: !Languages 
            default:
              name: nextLink
              description: The URI to fetch the next page of dedicated hosts. Call ListNext() with this URI to fetch the next page of dedicated hosts.
          protocol: !Protocols {}
      serializationFormats:
        - json
      usage:
        - output
      language: !Languages 
        default:
          name: DedicatedHostListResult
          description: The list dedicated host operation response.
          namespace: ''
      protocol: !Protocols {}
    - *ref_9
    - !ObjectSchema 
      type: object
      apiVersions:
        - !ApiVersion 
          version: '2020-06-01'
      properties:
        - !Property 
          schema: !ArraySchema &ref_37
            type: array
            apiVersions:
              - !ApiVersion 
                version: '2020-06-01'
            elementType: *ref_7
            language: !Languages 
              default:
                name: DedicatedHostGroupListResultValue
                description: The list of dedicated hosts
            protocol: !Protocols {}
          required: true
          serializedName: value
          language: !Languages 
            default:
              name: value
              description: The list of dedicated hosts
          protocol: !Protocols {}
        - !Property 
          schema: *ref_33
          required: false
          serializedName: nextLink
          language: !Languages 
            default:
              name: nextLink
              description: The URI to fetch the next page of dedicated hosts. Call ListNext() with this URI to fetch the next page of dedicated hosts.
          protocol: !Protocols {}
      language: !Languages 
        default:
          name: DedicatedHostGroupListResult
          description: The list dedicated host operation response.
          namespace: ''
      protocol: !Protocols {}
  arrays:
    - *ref_34
    - *ref_35
<<<<<<< HEAD
    - !ArraySchema &ref_89
=======
    - *ref_36
    - !ArraySchema &ref_96
>>>>>>> af581b9f
      type: array
      apiVersions:
        - !ApiVersion 
          version: '2020-06-01'
      elementType: *ref_9
      language: !Languages 
        default:
          name: ArrayOfVirtualMachineExtensionImage
          description: Array of VirtualMachineExtensionImage
      protocol: !Protocols {}
<<<<<<< HEAD
    - !ArraySchema &ref_97
=======
    - !ArraySchema &ref_104
>>>>>>> af581b9f
      type: array
      apiVersions:
        - !ApiVersion 
          version: '2020-06-01'
      elementType: *ref_9
      language: !Languages 
        default:
          name: ArrayOfVirtualMachineExtensionImage
          description: Array of VirtualMachineExtensionImage
      protocol: !Protocols {}
    - *ref_37
globalParameters:
  - !Parameter &ref_41
    schema: *ref_1
    implementation: Client
    required: true
    extensions:
      x-ms-priority: 0
    language: !Languages 
      default:
        name: SubscriptionId
        description: Subscription credentials which uniquely identify Microsoft Azure subscription. The subscription ID forms part of the URI for every service call.
        serializedName: subscriptionId
    protocol: !Protocols 
      http: !HttpParameter 
        in: path
  - !Parameter &ref_39
    schema: *ref_0
    clientDefaultValue: https://management.azure.com
    implementation: Client
    origin: modelerfour:synthesized/host
    required: true
    extensions:
      x-ms-skip-url-encoding: true
    language: !Languages 
      default:
        name: $host
        description: server parameter
        serializedName: $host
    protocol: !Protocols 
      http: !HttpParameter 
        in: uri
  - !Parameter &ref_40
    schema: *ref_38
    implementation: Client
    origin: modelerfour:synthesized/api-version
    required: true
    language: !Languages 
      default:
        name: apiVersion
        description: Api Version
        serializedName: api-version
    protocol: !Protocols 
      http: !HttpParameter 
        in: query
operationGroups:
  - !OperationGroup 
    $key: AvailabilitySets
    operations:
      - !Operation 
        apiVersions:
          - !ApiVersion 
            version: '2020-06-01'
        parameters:
          - *ref_39
          - !Parameter &ref_45
            schema: *ref_1
            implementation: Method
            required: true
            language: !Languages 
              default:
                name: resourceGroupName
                description: The name of the resource group.
                serializedName: resourceGroupName
            protocol: !Protocols 
              http: !HttpParameter 
                in: path
          - !Parameter &ref_46
            schema: *ref_1
            implementation: Method
            required: true
            language: !Languages 
              default:
                name: availabilitySetName
                description: The name of the availability set.
                serializedName: availabilitySetName
            protocol: !Protocols 
              http: !HttpParameter 
                in: path
          - *ref_40
          - *ref_41
        requests:
          - !Request 
            parameters:
              - !Parameter 
                schema: *ref_42
                implementation: Method
                origin: modelerfour:synthesized/content-type
                required: true
                language: !Languages 
                  default:
                    name: contentType
                    description: Body Parameter content-type
                    serializedName: Content-Type
                protocol: !Protocols 
                  http: !HttpParameter 
                    in: header
              - !Parameter &ref_44
                schema: *ref_2
                implementation: Method
                required: true
                language: !Languages 
                  default:
                    name: parameters
                    description: Parameters supplied to the Create Availability Set operation.
                protocol: !Protocols 
                  http: !HttpParameter 
                    in: body
                    style: json
              - !Parameter 
                schema: *ref_43
                implementation: Method
                origin: modelerfour:synthesized/accept
                required: true
                language: !Languages 
                  default:
                    name: accept
                    description: Accept header
                    serializedName: Accept
                protocol: !Protocols 
                  http: !HttpParameter 
                    in: header
            signatureParameters:
              - *ref_44
            language: !Languages 
              default:
                name: ''
                description: ''
            protocol: !Protocols 
              http: !HttpWithBodyRequest 
                path: /subscriptions/{subscriptionId}/resourceGroups/{resourceGroupName}/providers/Microsoft.Compute/availabilitySets/{availabilitySetName}
                method: put
                knownMediaType: json
                mediaTypes:
                  - application/json
                uri: '{$host}'
        signatureParameters:
          - *ref_45
          - *ref_46
        responses:
          - !SchemaResponse 
            schema: *ref_2
            language: !Languages 
              default:
                name: ''
                description: OK
            protocol: !Protocols 
              http: !HttpResponse 
                knownMediaType: json
                mediaTypes:
                  - application/json
                statusCodes:
                  - '200'
        language: !Languages 
          default:
            name: CreateOrUpdate
            description: Create or update an availability set.
        protocol: !Protocols {}
      - !Operation 
        apiVersions:
          - !ApiVersion 
            version: '2020-06-01'
        parameters:
          - *ref_39
          - !Parameter &ref_48
            schema: *ref_1
            implementation: Method
            required: true
            language: !Languages 
              default:
                name: resourceGroupName
                description: The name of the resource group.
                serializedName: resourceGroupName
            protocol: !Protocols 
              http: !HttpParameter 
                in: path
          - !Parameter &ref_49
            schema: *ref_1
            implementation: Method
            required: true
            language: !Languages 
              default:
                name: availabilitySetName
                description: The name of the availability set.
                serializedName: availabilitySetName
            protocol: !Protocols 
              http: !HttpParameter 
                in: path
          - *ref_40
          - *ref_41
        requests:
          - !Request 
            parameters:
              - !Parameter 
                schema: *ref_42
                implementation: Method
                origin: modelerfour:synthesized/content-type
                required: true
                language: !Languages 
                  default:
                    name: contentType
                    description: Body Parameter content-type
                    serializedName: Content-Type
                protocol: !Protocols 
                  http: !HttpParameter 
                    in: header
              - !Parameter &ref_47
                schema: *ref_16
                implementation: Method
                required: true
                language: !Languages 
                  default:
                    name: parameters
                    description: Parameters supplied to the Update Availability Set operation.
                protocol: !Protocols 
                  http: !HttpParameter 
                    in: body
                    style: json
              - !Parameter 
                schema: *ref_43
                implementation: Method
                origin: modelerfour:synthesized/accept
                required: true
                language: !Languages 
                  default:
                    name: accept
                    description: Accept header
                    serializedName: Accept
                protocol: !Protocols 
                  http: !HttpParameter 
                    in: header
            signatureParameters:
              - *ref_47
            language: !Languages 
              default:
                name: ''
                description: ''
            protocol: !Protocols 
              http: !HttpWithBodyRequest 
                path: /subscriptions/{subscriptionId}/resourceGroups/{resourceGroupName}/providers/Microsoft.Compute/availabilitySets/{availabilitySetName}
                method: patch
                knownMediaType: json
                mediaTypes:
                  - application/json
                uri: '{$host}'
        signatureParameters:
          - *ref_48
          - *ref_49
        responses:
          - !SchemaResponse 
            schema: *ref_2
            language: !Languages 
              default:
                name: ''
                description: OK
            protocol: !Protocols 
              http: !HttpResponse 
                knownMediaType: json
                mediaTypes:
                  - application/json
                statusCodes:
                  - '200'
        language: !Languages 
          default:
            name: Update
            description: Update an availability set.
        protocol: !Protocols {}
      - !Operation 
        apiVersions:
          - !ApiVersion 
            version: '2020-06-01'
        parameters:
          - *ref_39
          - !Parameter &ref_50
            schema: *ref_1
            implementation: Method
            required: true
            language: !Languages 
              default:
                name: resourceGroupName
                description: The name of the resource group.
                serializedName: resourceGroupName
            protocol: !Protocols 
              http: !HttpParameter 
                in: path
          - !Parameter &ref_51
            schema: *ref_1
            implementation: Method
            required: true
            language: !Languages 
              default:
                name: availabilitySetName
                description: The name of the availability set.
                serializedName: availabilitySetName
            protocol: !Protocols 
              http: !HttpParameter 
                in: path
          - *ref_40
          - *ref_41
        requests:
          - !Request 
            language: !Languages 
              default:
                name: ''
                description: ''
            protocol: !Protocols 
              http: !HttpRequest 
                path: /subscriptions/{subscriptionId}/resourceGroups/{resourceGroupName}/providers/Microsoft.Compute/availabilitySets/{availabilitySetName}
                method: delete
                uri: '{$host}'
        signatureParameters:
          - *ref_50
          - *ref_51
        responses:
          - !Response 
            language: !Languages 
              default:
                name: ''
                description: OK
            protocol: !Protocols 
              http: !HttpResponse 
                statusCodes:
                  - '200'
          - !Response 
            language: !Languages 
              default:
                name: ''
                description: No Content
            protocol: !Protocols 
              http: !HttpResponse 
                statusCodes:
                  - '204'
        language: !Languages 
          default:
            name: Delete
            description: Delete an availability set.
        protocol: !Protocols {}
      - !Operation 
        apiVersions:
          - !ApiVersion 
            version: '2020-06-01'
        parameters:
          - *ref_39
          - !Parameter &ref_52
            schema: *ref_1
            implementation: Method
            required: true
            language: !Languages 
              default:
                name: resourceGroupName
                description: The name of the resource group.
                serializedName: resourceGroupName
            protocol: !Protocols 
              http: !HttpParameter 
                in: path
          - !Parameter &ref_53
            schema: *ref_1
            implementation: Method
            required: true
            language: !Languages 
              default:
                name: availabilitySetName
                description: The name of the availability set.
                serializedName: availabilitySetName
            protocol: !Protocols 
              http: !HttpParameter 
                in: path
          - *ref_40
          - *ref_41
        requests:
          - !Request 
            parameters:
              - !Parameter 
                schema: *ref_43
                implementation: Method
                origin: modelerfour:synthesized/accept
                required: true
                language: !Languages 
                  default:
                    name: accept
                    description: Accept header
                    serializedName: Accept
                protocol: !Protocols 
                  http: !HttpParameter 
                    in: header
            signatureParameters: []
            language: !Languages 
              default:
                name: ''
                description: ''
            protocol: !Protocols 
              http: !HttpRequest 
                path: /subscriptions/{subscriptionId}/resourceGroups/{resourceGroupName}/providers/Microsoft.Compute/availabilitySets/{availabilitySetName}
                method: get
                uri: '{$host}'
        signatureParameters:
          - *ref_52
          - *ref_53
        responses:
          - !SchemaResponse 
            schema: *ref_2
            language: !Languages 
              default:
                name: ''
                description: OK
            protocol: !Protocols 
              http: !HttpResponse 
                knownMediaType: json
                mediaTypes:
                  - application/json
                statusCodes:
                  - '200'
        language: !Languages 
          default:
            name: Get
            description: Retrieves information about an availability set.
        protocol: !Protocols {}
      - !Operation 
        apiVersions:
          - !ApiVersion 
            version: '2020-06-01'
        parameters:
          - *ref_39
          - *ref_40
          - *ref_41
          - !Parameter &ref_54
            schema: *ref_1
            implementation: Method
            language: !Languages 
              default:
                name: expand
                description: The expand expression to apply to the operation. Allowed values are 'instanceView'.
                serializedName: $expand
            protocol: !Protocols 
              http: !HttpParameter 
                in: query
        requests:
          - !Request 
            parameters:
              - !Parameter 
                schema: *ref_43
                implementation: Method
                origin: modelerfour:synthesized/accept
                required: true
                language: !Languages 
                  default:
                    name: accept
                    description: Accept header
                    serializedName: Accept
                protocol: !Protocols 
                  http: !HttpParameter 
                    in: header
            signatureParameters: []
            language: !Languages 
              default:
                name: ''
                description: ''
            protocol: !Protocols 
              http: !HttpRequest 
                path: /subscriptions/{subscriptionId}/providers/Microsoft.Compute/availabilitySets
                method: get
                uri: '{$host}'
        signatureParameters:
          - *ref_54
        responses:
          - !SchemaResponse 
            schema: *ref_55
            language: !Languages 
              default:
                name: ''
                description: OK
            protocol: !Protocols 
              http: !HttpResponse 
                knownMediaType: json
                mediaTypes:
                  - application/json
                statusCodes:
                  - '200'
        extensions:
          x-ms-pageable:
            nextLinkName: nextLink
        language: !Languages 
          default:
            name: ListBySubscription
            description: Lists all availability sets in a subscription.
            paging:
              nextLinkName: nextLink
        protocol: !Protocols {}
      - !Operation 
        apiVersions:
          - !ApiVersion 
            version: '2020-06-01'
        parameters:
          - *ref_39
          - !Parameter &ref_56
            schema: *ref_1
            implementation: Method
            required: true
            language: !Languages 
              default:
                name: resourceGroupName
                description: The name of the resource group.
                serializedName: resourceGroupName
            protocol: !Protocols 
              http: !HttpParameter 
                in: path
          - *ref_40
          - *ref_41
        requests:
          - !Request 
            parameters:
              - !Parameter 
                schema: *ref_43
                implementation: Method
                origin: modelerfour:synthesized/accept
                required: true
                language: !Languages 
                  default:
                    name: accept
                    description: Accept header
                    serializedName: Accept
                protocol: !Protocols 
                  http: !HttpParameter 
                    in: header
            signatureParameters: []
            language: !Languages 
              default:
                name: ''
                description: ''
            protocol: !Protocols 
              http: !HttpRequest 
                path: /subscriptions/{subscriptionId}/resourceGroups/{resourceGroupName}/providers/Microsoft.Compute/availabilitySets
                method: get
                uri: '{$host}'
        signatureParameters:
          - *ref_56
        responses:
          - !SchemaResponse 
            schema: *ref_55
            language: !Languages 
              default:
                name: ''
                description: OK
            protocol: !Protocols 
              http: !HttpResponse 
                knownMediaType: json
                mediaTypes:
                  - application/json
                statusCodes:
                  - '200'
        extensions:
          x-ms-pageable:
            nextLinkName: nextLink
        language: !Languages 
          default:
            name: List
            description: Lists all availability sets in a resource group.
            paging:
              nextLinkName: nextLink
        protocol: !Protocols {}
    language: !Languages 
      default:
        name: AvailabilitySets
        description: ''
    protocol: !Protocols {}
  - !OperationGroup 
    $key: DedicatedHostGroups
    operations:
      - !Operation 
        apiVersions:
          - !ApiVersion 
            version: '2020-06-01'
        parameters:
          - *ref_39
          - !Parameter &ref_58
            schema: *ref_1
            implementation: Method
            required: true
            language: !Languages 
              default:
                name: resourceGroupName
                description: The name of the resource group.
                serializedName: resourceGroupName
            protocol: !Protocols 
              http: !HttpParameter 
                in: path
          - !Parameter &ref_59
            schema: *ref_1
            implementation: Method
            required: true
            language: !Languages 
              default:
                name: hostGroupName
                description: The name of the dedicated host group.
                serializedName: hostGroupName
            protocol: !Protocols 
              http: !HttpParameter 
                in: path
          - *ref_40
          - *ref_41
        requests:
          - !Request 
            parameters:
              - !Parameter 
                schema: *ref_42
                implementation: Method
                origin: modelerfour:synthesized/content-type
                required: true
                language: !Languages 
                  default:
                    name: contentType
                    description: Body Parameter content-type
                    serializedName: Content-Type
                protocol: !Protocols 
                  http: !HttpParameter 
                    in: header
              - !Parameter &ref_57
                schema: *ref_7
                implementation: Method
                required: true
                language: !Languages 
                  default:
                    name: parameters
                    description: Parameters supplied to the Create Dedicated Host Group.
                protocol: !Protocols 
                  http: !HttpParameter 
                    in: body
                    style: json
              - !Parameter 
                schema: *ref_43
                implementation: Method
                origin: modelerfour:synthesized/accept
                required: true
                language: !Languages 
                  default:
                    name: accept
                    description: Accept header
                    serializedName: Accept
                protocol: !Protocols 
                  http: !HttpParameter 
                    in: header
            signatureParameters:
              - *ref_57
            language: !Languages 
              default:
                name: ''
                description: ''
            protocol: !Protocols 
              http: !HttpWithBodyRequest 
                path: /subscriptions/{subscriptionId}/resourceGroups/{resourceGroupName}/providers/Microsoft.Compute/hostGroups/{hostGroupName}
                method: put
                knownMediaType: json
                mediaTypes:
                  - application/json
                uri: '{$host}'
        signatureParameters:
          - *ref_58
          - *ref_59
        responses:
          - !SchemaResponse 
            schema: *ref_7
            language: !Languages 
              default:
                name: ''
                description: OK
            protocol: !Protocols 
              http: !HttpResponse 
                knownMediaType: json
                mediaTypes:
                  - application/json
                statusCodes:
                  - '200'
          - !SchemaResponse 
            schema: *ref_7
            language: !Languages 
              default:
                name: ''
                description: Created
            protocol: !Protocols 
              http: !HttpResponse 
                knownMediaType: json
                mediaTypes:
                  - application/json
                statusCodes:
                  - '201'
        language: !Languages 
          default:
            name: CreateOrUpdate
            description: Create or update a dedicated host group. For details of Dedicated Host and Dedicated Host Groups please see [Dedicated Host Documentation] (https://go.microsoft.com/fwlink/?linkid=2082596)
        protocol: !Protocols {}
      - !Operation 
        apiVersions:
          - !ApiVersion 
            version: '2020-06-01'
        parameters:
          - *ref_39
          - !Parameter &ref_61
            schema: *ref_1
            implementation: Method
            required: true
            language: !Languages 
              default:
                name: resourceGroupName
                description: The name of the resource group.
                serializedName: resourceGroupName
            protocol: !Protocols 
              http: !HttpParameter 
                in: path
          - !Parameter &ref_62
            schema: *ref_1
            implementation: Method
            required: true
            language: !Languages 
              default:
                name: hostGroupName
                description: The name of the dedicated host group.
                serializedName: hostGroupName
            protocol: !Protocols 
              http: !HttpParameter 
                in: path
          - *ref_40
          - *ref_41
        requests:
          - !Request 
            parameters:
              - !Parameter 
                schema: *ref_42
                implementation: Method
                origin: modelerfour:synthesized/content-type
                required: true
                language: !Languages 
                  default:
                    name: contentType
                    description: Body Parameter content-type
                    serializedName: Content-Type
                protocol: !Protocols 
                  http: !HttpParameter 
                    in: header
              - !Parameter &ref_60
                schema: *ref_26
                implementation: Method
                required: true
                language: !Languages 
                  default:
                    name: parameters
                    description: Parameters supplied to the Update Dedicated Host Group operation.
                protocol: !Protocols 
                  http: !HttpParameter 
                    in: body
                    style: json
              - !Parameter 
                schema: *ref_43
                implementation: Method
                origin: modelerfour:synthesized/accept
                required: true
                language: !Languages 
                  default:
                    name: accept
                    description: Accept header
                    serializedName: Accept
                protocol: !Protocols 
                  http: !HttpParameter 
                    in: header
            signatureParameters:
              - *ref_60
            language: !Languages 
              default:
                name: ''
                description: ''
            protocol: !Protocols 
              http: !HttpWithBodyRequest 
                path: /subscriptions/{subscriptionId}/resourceGroups/{resourceGroupName}/providers/Microsoft.Compute/hostGroups/{hostGroupName}
                method: patch
                knownMediaType: json
                mediaTypes:
                  - application/json
                uri: '{$host}'
        signatureParameters:
          - *ref_61
          - *ref_62
        responses:
          - !SchemaResponse 
            schema: *ref_7
            language: !Languages 
              default:
                name: ''
                description: OK
            protocol: !Protocols 
              http: !HttpResponse 
                knownMediaType: json
                mediaTypes:
                  - application/json
                statusCodes:
                  - '200'
        language: !Languages 
          default:
            name: Update
            description: Update an dedicated host group.
        protocol: !Protocols {}
      - !Operation 
        apiVersions:
          - !ApiVersion 
            version: '2020-06-01'
        parameters:
          - *ref_39
          - !Parameter &ref_63
            schema: *ref_1
            implementation: Method
            required: true
            language: !Languages 
              default:
                name: resourceGroupName
                description: The name of the resource group.
                serializedName: resourceGroupName
            protocol: !Protocols 
              http: !HttpParameter 
                in: path
          - !Parameter &ref_64
            schema: *ref_1
            implementation: Method
            required: true
            language: !Languages 
              default:
                name: hostGroupName
                description: The name of the dedicated host group.
                serializedName: hostGroupName
            protocol: !Protocols 
              http: !HttpParameter 
                in: path
          - *ref_40
          - *ref_41
        requests:
          - !Request 
            language: !Languages 
              default:
                name: ''
                description: ''
            protocol: !Protocols 
              http: !HttpRequest 
                path: /subscriptions/{subscriptionId}/resourceGroups/{resourceGroupName}/providers/Microsoft.Compute/hostGroups/{hostGroupName}
                method: delete
                uri: '{$host}'
        signatureParameters:
          - *ref_63
          - *ref_64
        responses:
          - !Response 
            language: !Languages 
              default:
                name: ''
                description: OK
            protocol: !Protocols 
              http: !HttpResponse 
                statusCodes:
                  - '200'
          - !Response 
            language: !Languages 
              default:
                name: ''
                description: No Content
            protocol: !Protocols 
              http: !HttpResponse 
                statusCodes:
                  - '204'
        language: !Languages 
          default:
            name: Delete
            description: Delete a dedicated host group.
        protocol: !Protocols {}
      - !Operation 
        apiVersions:
          - !ApiVersion 
            version: '2020-06-01'
        parameters:
          - *ref_39
          - !Parameter &ref_66
            schema: *ref_1
            implementation: Method
            required: true
            language: !Languages 
              default:
                name: resourceGroupName
                description: The name of the resource group.
                serializedName: resourceGroupName
            protocol: !Protocols 
              http: !HttpParameter 
                in: path
          - !Parameter &ref_67
            schema: *ref_1
            implementation: Method
            required: true
            language: !Languages 
              default:
                name: hostGroupName
                description: The name of the dedicated host group.
                serializedName: hostGroupName
            protocol: !Protocols 
              http: !HttpParameter 
                in: path
          - !Parameter 
            schema: *ref_65
            implementation: Method
            language: !Languages 
              default:
                name: expand
                description: The expand expression to apply on the operation. The response shows the list of instance view of the dedicated hosts under the dedicated host group.
                serializedName: $expand
            protocol: !Protocols 
              http: !HttpParameter 
                in: query
          - *ref_40
          - *ref_41
        requests:
          - !Request 
            parameters:
              - !Parameter 
                schema: *ref_43
                implementation: Method
                origin: modelerfour:synthesized/accept
                required: true
                language: !Languages 
                  default:
                    name: accept
                    description: Accept header
                    serializedName: Accept
                protocol: !Protocols 
                  http: !HttpParameter 
                    in: header
            signatureParameters: []
            language: !Languages 
              default:
                name: ''
                description: ''
            protocol: !Protocols 
              http: !HttpRequest 
                path: /subscriptions/{subscriptionId}/resourceGroups/{resourceGroupName}/providers/Microsoft.Compute/hostGroups/{hostGroupName}
                method: get
                uri: '{$host}'
        signatureParameters:
          - *ref_66
          - *ref_67
        responses:
          - !SchemaResponse 
            schema: *ref_7
            language: !Languages 
              default:
                name: ''
                description: OK
            protocol: !Protocols 
              http: !HttpResponse 
                knownMediaType: json
                mediaTypes:
                  - application/json
                statusCodes:
                  - '200'
        language: !Languages 
          default:
            name: Get
            description: Retrieves information about a dedicated host group.
        protocol: !Protocols {}
    language: !Languages 
      default:
        name: DedicatedHostGroups
        description: ''
    protocol: !Protocols {}
  - !OperationGroup 
    $key: DedicatedHosts
    operations:
      - !Operation 
        apiVersions:
          - !ApiVersion 
            version: '2020-06-01'
        parameters:
          - *ref_39
          - !Parameter &ref_69
            schema: *ref_1
            implementation: Method
            required: true
            language: !Languages 
              default:
                name: resourceGroupName
                description: The name of the resource group.
                serializedName: resourceGroupName
            protocol: !Protocols 
              http: !HttpParameter 
                in: path
          - !Parameter &ref_70
            schema: *ref_1
            implementation: Method
            required: true
            language: !Languages 
              default:
                name: hostGroupName
                description: The name of the dedicated host group.
                serializedName: hostGroupName
            protocol: !Protocols 
              http: !HttpParameter 
                in: path
          - !Parameter &ref_71
            schema: *ref_1
            implementation: Method
            required: true
            language: !Languages 
              default:
                name: hostName
                description: The name of the dedicated host .
                serializedName: hostName
            protocol: !Protocols 
              http: !HttpParameter 
                in: path
          - *ref_40
          - *ref_41
        requests:
          - !Request 
            parameters:
              - !Parameter 
                schema: *ref_42
                implementation: Method
                origin: modelerfour:synthesized/content-type
                required: true
                language: !Languages 
                  default:
                    name: contentType
                    description: Body Parameter content-type
                    serializedName: Content-Type
                protocol: !Protocols 
                  http: !HttpParameter 
                    in: header
              - !Parameter &ref_68
                schema: *ref_8
                implementation: Method
                required: true
                language: !Languages 
                  default:
                    name: parameters
                    description: Parameters supplied to the Create Dedicated Host.
                protocol: !Protocols 
                  http: !HttpParameter 
                    in: body
                    style: json
              - !Parameter 
                schema: *ref_43
                implementation: Method
                origin: modelerfour:synthesized/accept
                required: true
                language: !Languages 
                  default:
                    name: accept
                    description: Accept header
                    serializedName: Accept
                protocol: !Protocols 
                  http: !HttpParameter 
                    in: header
            signatureParameters:
              - *ref_68
            language: !Languages 
              default:
                name: ''
                description: ''
            protocol: !Protocols 
              http: !HttpWithBodyRequest 
                path: /subscriptions/{subscriptionId}/resourceGroups/{resourceGroupName}/providers/Microsoft.Compute/hostGroups/{hostGroupName}/hosts/{hostName}
                method: put
                knownMediaType: json
                mediaTypes:
                  - application/json
                uri: '{$host}'
        signatureParameters:
          - *ref_69
          - *ref_70
          - *ref_71
        responses:
          - !SchemaResponse 
            schema: *ref_8
            language: !Languages 
              default:
                name: ''
                description: OK
            protocol: !Protocols 
              http: !HttpResponse 
                knownMediaType: json
                mediaTypes:
                  - application/json
                statusCodes:
                  - '200'
          - !SchemaResponse 
            schema: *ref_8
            language: !Languages 
              default:
                name: ''
                description: Created
            protocol: !Protocols 
              http: !HttpResponse 
                knownMediaType: json
                mediaTypes:
                  - application/json
                statusCodes:
                  - '201'
        extensions:
          x-ms-long-running-operation: true
        language: !Languages 
          default:
            name: CreateOrUpdate
            description: Create or update a dedicated host .
        protocol: !Protocols {}
      - !Operation 
        apiVersions:
          - !ApiVersion 
            version: '2020-06-01'
        parameters:
          - *ref_39
          - !Parameter &ref_73
            schema: *ref_1
            implementation: Method
            required: true
            language: !Languages 
              default:
                name: resourceGroupName
                description: The name of the resource group.
                serializedName: resourceGroupName
            protocol: !Protocols 
              http: !HttpParameter 
                in: path
          - !Parameter &ref_74
            schema: *ref_1
            implementation: Method
            required: true
            language: !Languages 
              default:
                name: hostGroupName
                description: The name of the dedicated host group.
                serializedName: hostGroupName
            protocol: !Protocols 
              http: !HttpParameter 
                in: path
          - !Parameter &ref_75
            schema: *ref_1
            implementation: Method
            required: true
            language: !Languages 
              default:
                name: hostName
                description: The name of the dedicated host .
                serializedName: hostName
            protocol: !Protocols 
              http: !HttpParameter 
                in: path
          - *ref_40
          - *ref_41
        requests:
          - !Request 
            parameters:
              - !Parameter 
                schema: *ref_42
                implementation: Method
                origin: modelerfour:synthesized/content-type
                required: true
                language: !Languages 
                  default:
                    name: contentType
                    description: Body Parameter content-type
                    serializedName: Content-Type
                protocol: !Protocols 
                  http: !HttpParameter 
                    in: header
              - !Parameter &ref_72
                schema: *ref_27
                implementation: Method
                required: true
                language: !Languages 
                  default:
                    name: parameters
                    description: Parameters supplied to the Update Dedicated Host operation.
                protocol: !Protocols 
                  http: !HttpParameter 
                    in: body
                    style: json
              - !Parameter 
                schema: *ref_43
                implementation: Method
                origin: modelerfour:synthesized/accept
                required: true
                language: !Languages 
                  default:
                    name: accept
                    description: Accept header
                    serializedName: Accept
                protocol: !Protocols 
                  http: !HttpParameter 
                    in: header
            signatureParameters:
              - *ref_72
            language: !Languages 
              default:
                name: ''
                description: ''
            protocol: !Protocols 
              http: !HttpWithBodyRequest 
                path: /subscriptions/{subscriptionId}/resourceGroups/{resourceGroupName}/providers/Microsoft.Compute/hostGroups/{hostGroupName}/hosts/{hostName}
                method: patch
                knownMediaType: json
                mediaTypes:
                  - application/json
                uri: '{$host}'
        signatureParameters:
          - *ref_73
          - *ref_74
          - *ref_75
        responses:
          - !SchemaResponse 
            schema: *ref_8
            language: !Languages 
              default:
                name: ''
                description: OK
            protocol: !Protocols 
              http: !HttpResponse 
                knownMediaType: json
                mediaTypes:
                  - application/json
                statusCodes:
                  - '200'
        extensions:
          x-ms-long-running-operation: true
        language: !Languages 
          default:
            name: Update
            description: Update an dedicated host .
        protocol: !Protocols {}
      - !Operation 
        apiVersions:
          - !ApiVersion 
            version: '2020-06-01'
        parameters:
          - *ref_39
          - !Parameter &ref_76
            schema: *ref_1
            implementation: Method
            required: true
            language: !Languages 
              default:
                name: resourceGroupName
                description: The name of the resource group.
                serializedName: resourceGroupName
            protocol: !Protocols 
              http: !HttpParameter 
                in: path
          - !Parameter &ref_77
            schema: *ref_1
            implementation: Method
            required: true
            language: !Languages 
              default:
                name: hostGroupName
                description: The name of the dedicated host group.
                serializedName: hostGroupName
            protocol: !Protocols 
              http: !HttpParameter 
                in: path
          - !Parameter &ref_78
            schema: *ref_1
            implementation: Method
            required: true
            language: !Languages 
              default:
                name: hostName
                description: The name of the dedicated host.
                serializedName: hostName
            protocol: !Protocols 
              http: !HttpParameter 
                in: path
          - *ref_40
          - *ref_41
        requests:
          - !Request 
            language: !Languages 
              default:
                name: ''
                description: ''
            protocol: !Protocols 
              http: !HttpRequest 
                path: /subscriptions/{subscriptionId}/resourceGroups/{resourceGroupName}/providers/Microsoft.Compute/hostGroups/{hostGroupName}/hosts/{hostName}
                method: delete
                uri: '{$host}'
        signatureParameters:
          - *ref_76
          - *ref_77
          - *ref_78
        responses:
          - !Response 
            language: !Languages 
              default:
                name: ''
                description: OK
            protocol: !Protocols 
              http: !HttpResponse 
                statusCodes:
                  - '200'
          - !Response 
            language: !Languages 
              default:
                name: ''
                description: Accepted
            protocol: !Protocols 
              http: !HttpResponse 
                statusCodes:
                  - '202'
          - !Response 
            language: !Languages 
              default:
                name: ''
                description: No Content
            protocol: !Protocols 
              http: !HttpResponse 
                statusCodes:
                  - '204'
        extensions:
          x-ms-long-running-operation: true
        language: !Languages 
          default:
            name: Delete
            description: Delete a dedicated host.
        protocol: !Protocols {}
      - !Operation 
        apiVersions:
          - !ApiVersion 
            version: '2020-06-01'
        parameters:
          - *ref_39
          - !Parameter &ref_79
            schema: *ref_1
            implementation: Method
            required: true
            language: !Languages 
              default:
                name: resourceGroupName
                description: The name of the resource group.
                serializedName: resourceGroupName
            protocol: !Protocols 
              http: !HttpParameter 
                in: path
          - !Parameter &ref_80
            schema: *ref_1
            implementation: Method
            required: true
            language: !Languages 
              default:
                name: hostGroupName
                description: The name of the dedicated host group.
                serializedName: hostGroupName
            protocol: !Protocols 
              http: !HttpParameter 
                in: path
          - !Parameter &ref_81
            schema: *ref_1
            implementation: Method
            required: true
            language: !Languages 
              default:
                name: hostName
                description: The name of the dedicated host.
                serializedName: hostName
            protocol: !Protocols 
              http: !HttpParameter 
                in: path
          - !Parameter 
            schema: *ref_65
            implementation: Method
            language: !Languages 
              default:
                name: expand
                description: The expand expression to apply on the operation.
                serializedName: $expand
            protocol: !Protocols 
              http: !HttpParameter 
                in: query
          - *ref_40
          - *ref_41
        requests:
          - !Request 
            parameters:
              - !Parameter 
                schema: *ref_43
                implementation: Method
                origin: modelerfour:synthesized/accept
                required: true
                language: !Languages 
                  default:
                    name: accept
                    description: Accept header
                    serializedName: Accept
                protocol: !Protocols 
                  http: !HttpParameter 
                    in: header
            signatureParameters: []
            language: !Languages 
              default:
                name: ''
                description: ''
            protocol: !Protocols 
              http: !HttpRequest 
                path: /subscriptions/{subscriptionId}/resourceGroups/{resourceGroupName}/providers/Microsoft.Compute/hostGroups/{hostGroupName}/hosts/{hostName}
                method: get
                uri: '{$host}'
        signatureParameters:
          - *ref_79
          - *ref_80
          - *ref_81
        responses:
          - !SchemaResponse 
            schema: *ref_8
            language: !Languages 
              default:
                name: ''
                description: OK
            protocol: !Protocols 
              http: !HttpResponse 
                knownMediaType: json
                mediaTypes:
                  - application/json
                statusCodes:
                  - '200'
        language: !Languages 
          default:
            name: Get
            description: Retrieves information about a dedicated host.
        protocol: !Protocols {}
      - !Operation 
        apiVersions:
          - !ApiVersion 
            version: '2020-06-01'
        parameters:
          - *ref_39
          - !Parameter &ref_82
            schema: *ref_1
            implementation: Method
            required: true
            language: !Languages 
              default:
                name: resourceGroupName
                description: The name of the resource group.
                serializedName: resourceGroupName
            protocol: !Protocols 
              http: !HttpParameter 
                in: path
          - !Parameter &ref_83
            schema: *ref_1
            implementation: Method
            required: true
            language: !Languages 
              default:
                name: hostGroupName
                description: The name of the dedicated host group.
                serializedName: hostGroupName
            protocol: !Protocols 
              http: !HttpParameter 
                in: path
          - *ref_40
          - *ref_41
        requests:
          - !Request 
            parameters:
              - !Parameter 
                schema: *ref_43
                implementation: Method
                origin: modelerfour:synthesized/accept
                required: true
                language: !Languages 
                  default:
                    name: accept
                    description: Accept header
                    serializedName: Accept
                protocol: !Protocols 
                  http: !HttpParameter 
                    in: header
            signatureParameters: []
            language: !Languages 
              default:
                name: ''
                description: ''
            protocol: !Protocols 
              http: !HttpRequest 
                path: /subscriptions/{subscriptionId}/resourceGroups/{resourceGroupName}/providers/Microsoft.Compute/hostGroups/{hostGroupName}/hosts
                method: get
                uri: '{$host}'
        signatureParameters:
          - *ref_82
          - *ref_83
        responses:
          - !SchemaResponse 
            schema: *ref_84
            language: !Languages 
              default:
                name: ''
                description: OK
            protocol: !Protocols 
              http: !HttpResponse 
                knownMediaType: json
                mediaTypes:
                  - application/json
                statusCodes:
                  - '200'
        extensions:
          x-ms-pageable:
            nextLinkName: nextLink
        language: !Languages 
          default:
            name: ListByHostGroup
            description: Lists all of the dedicated hosts in the specified dedicated host group. Use the nextLink property in the response to get the next page of dedicated hosts.
            paging:
              nextLinkName: nextLink
        protocol: !Protocols {}
    language: !Languages 
      default:
        name: DedicatedHosts
        description: ''
    protocol: !Protocols {}
  - !OperationGroup 
    $key: VirtualMachineExtensionImages
    operations:
      - !Operation 
        apiVersions:
          - !ApiVersion 
            version: '2020-06-01'
        parameters:
          - *ref_39
          - !Parameter &ref_85
            schema: *ref_1
            implementation: Method
            required: true
            language: !Languages 
              default:
                name: location
                description: The name of a supported Azure region.
                serializedName: location
            protocol: !Protocols 
              http: !HttpParameter 
                in: path
          - !Parameter &ref_86
            schema: *ref_1
            implementation: Method
            required: true
            language: !Languages 
              default:
                name: publisherName
                description: ''
                serializedName: publisherName
            protocol: !Protocols 
              http: !HttpParameter 
                in: path
          - !Parameter &ref_87
            schema: *ref_1
            implementation: Method
            required: true
            language: !Languages 
              default:
                name: type
                description: ''
                serializedName: type
            protocol: !Protocols 
              http: !HttpParameter 
                in: path
          - !Parameter &ref_88
            schema: *ref_1
            implementation: Method
            required: true
            language: !Languages 
              default:
                name: version
                description: ''
                serializedName: version
            protocol: !Protocols 
              http: !HttpParameter 
                in: path
          - *ref_40
          - *ref_41
        requests:
          - !Request 
            parameters:
              - !Parameter 
                schema: *ref_43
                implementation: Method
                origin: modelerfour:synthesized/accept
                required: true
                language: !Languages 
                  default:
                    name: accept
                    description: Accept header
                    serializedName: Accept
                protocol: !Protocols 
                  http: !HttpParameter 
                    in: header
            signatureParameters: []
            language: !Languages 
              default:
                name: ''
                description: ''
            protocol: !Protocols 
              http: !HttpRequest 
                path: /subscriptions/{subscriptionId}/providers/Microsoft.Compute/locations/{location}/publishers/{publisherName}/artifacttypes/vmextension/types/{type}/versions/{version}
                method: get
                uri: '{$host}'
        signatureParameters:
          - *ref_85
          - *ref_86
          - *ref_87
          - *ref_88
        responses:
          - !SchemaResponse 
            schema: *ref_9
            language: !Languages 
              default:
                name: ''
                description: OK
            protocol: !Protocols 
              http: !HttpResponse 
                knownMediaType: json
                mediaTypes:
                  - application/json
                statusCodes:
                  - '200'
        language: !Languages 
          default:
            name: Get
            description: Gets a virtual machine extension image.
        protocol: !Protocols {}
      - !Operation 
        apiVersions:
          - !ApiVersion 
            version: '2020-06-01'
        parameters:
<<<<<<< HEAD
          - *ref_37
          - !Parameter &ref_87
=======
          - *ref_39
          - !Parameter &ref_90
>>>>>>> af581b9f
            schema: *ref_1
            implementation: Method
            required: true
            language: !Languages 
              default:
                name: location
                description: The name of a supported Azure region.
                serializedName: location
            protocol: !Protocols 
              http: !HttpParameter 
                in: path
<<<<<<< HEAD
          - !Parameter &ref_88
=======
          - !Parameter &ref_91
            schema: *ref_1
            implementation: Method
            required: true
            language: !Languages 
              default:
                name: publisherName
                description: ''
                serializedName: publisherName
            protocol: !Protocols 
              http: !HttpParameter 
                in: path
          - !Parameter &ref_92
            schema: *ref_1
            implementation: Method
            required: true
            language: !Languages 
              default:
                name: type
                description: ''
                serializedName: type
            protocol: !Protocols 
              http: !HttpParameter 
                in: path
          - !Parameter &ref_93
            schema: *ref_1
            implementation: Method
            required: true
            language: !Languages 
              default:
                name: version
                description: ''
                serializedName: version
            protocol: !Protocols 
              http: !HttpParameter 
                in: path
          - *ref_40
          - *ref_41
        requests:
          - !Request 
            parameters:
              - !Parameter 
                schema: *ref_42
                implementation: Method
                origin: modelerfour:synthesized/content-type
                required: true
                language: !Languages 
                  default:
                    name: contentType
                    description: Body Parameter content-type
                    serializedName: Content-Type
                protocol: !Protocols 
                  http: !HttpParameter 
                    in: header
              - !Parameter &ref_89
                schema: *ref_9
                implementation: Method
                required: true
                language: !Languages 
                  default:
                    name: parameters
                    description: Parameters supplied to the Create VirtualMachineExtensionImage.
                protocol: !Protocols 
                  http: !HttpParameter 
                    in: body
                    style: json
              - !Parameter 
                schema: *ref_43
                implementation: Method
                origin: modelerfour:synthesized/accept
                required: true
                language: !Languages 
                  default:
                    name: accept
                    description: Accept header
                    serializedName: Accept
                protocol: !Protocols 
                  http: !HttpParameter 
                    in: header
            signatureParameters:
              - *ref_89
            language: !Languages 
              default:
                name: ''
                description: ''
            protocol: !Protocols 
              http: !HttpWithBodyRequest 
                path: /subscriptions/{subscriptionId}/providers/Microsoft.Compute/locations/{location}/publishers/{publisherName}/artifacttypes/vmextension/types/{type}/versions/{version}
                method: put
                knownMediaType: json
                mediaTypes:
                  - application/json
                uri: '{$host}'
        signatureParameters:
          - *ref_90
          - *ref_91
          - *ref_92
          - *ref_93
        responses:
          - !SchemaResponse 
            schema: *ref_9
            language: !Languages 
              default:
                name: ''
                description: OK
            protocol: !Protocols 
              http: !HttpResponse 
                knownMediaType: json
                mediaTypes:
                  - application/json
                statusCodes:
                  - '200'
        language: !Languages 
          default:
            name: CreateOrUpdate
            description: Gets a virtual machine extension image.
        protocol: !Protocols {}
      - !Operation 
        apiVersions:
          - !ApiVersion 
            version: '2020-06-01'
        parameters:
          - *ref_39
          - !Parameter &ref_94
            schema: *ref_1
            implementation: Method
            required: true
            language: !Languages 
              default:
                name: location
                description: The name of a supported Azure region.
                serializedName: location
            protocol: !Protocols 
              http: !HttpParameter 
                in: path
          - !Parameter &ref_95
>>>>>>> af581b9f
            schema: *ref_1
            implementation: Method
            required: true
            language: !Languages 
              default:
                name: publisherName
                description: ''
                serializedName: publisherName
            protocol: !Protocols 
              http: !HttpParameter 
                in: path
          - *ref_40
          - *ref_41
        requests:
          - !Request 
            parameters:
              - !Parameter 
                schema: *ref_43
                implementation: Method
                origin: modelerfour:synthesized/accept
                required: true
                language: !Languages 
                  default:
                    name: accept
                    description: Accept header
                    serializedName: Accept
                protocol: !Protocols 
                  http: !HttpParameter 
                    in: header
            signatureParameters: []
            language: !Languages 
              default:
                name: ''
                description: ''
            protocol: !Protocols 
              http: !HttpRequest 
                path: /subscriptions/{subscriptionId}/providers/Microsoft.Compute/locations/{location}/publishers/{publisherName}/artifacttypes/vmextension/types
                method: get
                uri: '{$host}'
        signatureParameters:
<<<<<<< HEAD
          - *ref_87
          - *ref_88
        responses:
          - !SchemaResponse 
            schema: *ref_89
=======
          - *ref_94
          - *ref_95
        responses:
          - !SchemaResponse 
            schema: *ref_96
>>>>>>> af581b9f
            language: !Languages 
              default:
                name: ''
                description: OK
            protocol: !Protocols 
              http: !HttpResponse 
                knownMediaType: json
                mediaTypes:
                  - application/json
                statusCodes:
                  - '200'
        language: !Languages 
          default:
            name: ListTypes
            description: Gets a list of virtual machine extension image types.
        protocol: !Protocols {}
      - !Operation 
        apiVersions:
          - !ApiVersion 
            version: '2020-06-01'
        parameters:
<<<<<<< HEAD
          - *ref_37
          - !Parameter &ref_91
=======
          - *ref_39
          - !Parameter &ref_98
>>>>>>> af581b9f
            schema: *ref_1
            implementation: Method
            required: true
            language: !Languages 
              default:
                name: location
                description: The name of a supported Azure region.
                serializedName: location
            protocol: !Protocols 
              http: !HttpParameter 
                in: path
<<<<<<< HEAD
          - !Parameter &ref_92
=======
          - !Parameter &ref_99
>>>>>>> af581b9f
            schema: *ref_1
            implementation: Method
            required: true
            language: !Languages 
              default:
                name: publisherName
                description: ''
                serializedName: publisherName
            protocol: !Protocols 
              http: !HttpParameter 
                in: path
<<<<<<< HEAD
          - !Parameter &ref_93
=======
          - !Parameter &ref_100
>>>>>>> af581b9f
            schema: *ref_1
            implementation: Method
            required: true
            language: !Languages 
              default:
                name: type
                description: ''
                serializedName: type
            protocol: !Protocols 
              http: !HttpParameter 
                in: path
<<<<<<< HEAD
          - !Parameter &ref_94
=======
          - !Parameter &ref_101
>>>>>>> af581b9f
            schema: *ref_1
            implementation: Method
            language: !Languages 
              default:
                name: filter
                description: The filter to apply on the operation.
                serializedName: $filter
            protocol: !Protocols 
              http: !HttpParameter 
                in: query
<<<<<<< HEAD
          - !Parameter &ref_95
            schema: *ref_90
=======
          - !Parameter &ref_102
            schema: *ref_97
>>>>>>> af581b9f
            implementation: Method
            language: !Languages 
              default:
                name: top
                description: ''
                serializedName: $top
            protocol: !Protocols 
              http: !HttpParameter 
                in: query
<<<<<<< HEAD
          - !Parameter &ref_96
=======
          - !Parameter &ref_103
>>>>>>> af581b9f
            schema: *ref_1
            implementation: Method
            language: !Languages 
              default:
                name: orderby
                description: ''
                serializedName: $orderby
            protocol: !Protocols 
              http: !HttpParameter 
                in: query
          - *ref_40
          - *ref_41
        requests:
          - !Request 
            parameters:
              - !Parameter 
                schema: *ref_43
                implementation: Method
                origin: modelerfour:synthesized/accept
                required: true
                language: !Languages 
                  default:
                    name: accept
                    description: Accept header
                    serializedName: Accept
                protocol: !Protocols 
                  http: !HttpParameter 
                    in: header
            signatureParameters: []
            language: !Languages 
              default:
                name: ''
                description: ''
            protocol: !Protocols 
              http: !HttpRequest 
                path: /subscriptions/{subscriptionId}/providers/Microsoft.Compute/locations/{location}/publishers/{publisherName}/artifacttypes/vmextension/types/{type}/versions
                method: get
                uri: '{$host}'
        signatureParameters:
<<<<<<< HEAD
          - *ref_91
          - *ref_92
          - *ref_93
          - *ref_94
          - *ref_95
          - *ref_96
        responses:
          - !SchemaResponse 
            schema: *ref_97
=======
          - *ref_98
          - *ref_99
          - *ref_100
          - *ref_101
          - *ref_102
          - *ref_103
        responses:
          - !SchemaResponse 
            schema: *ref_104
>>>>>>> af581b9f
            language: !Languages 
              default:
                name: ''
                description: OK
            protocol: !Protocols 
              http: !HttpResponse 
                knownMediaType: json
                mediaTypes:
                  - application/json
                statusCodes:
                  - '200'
        extensions:
          x-ms-odata: '#/components/schemas/VirtualMachineExtensionImage'
        language: !Languages 
          default:
            name: ListVersions
            description: Gets a list of virtual machine extension image versions.
        protocol: !Protocols {}
    language: !Languages 
      default:
        name: VirtualMachineExtensionImages
        description: ''
    protocol: !Protocols {}
security: !Security 
  authenticationRequired: true
  schemes:
    - !AADTokenSecurityScheme 
      type: AADToken
      scopes:
        - https://management.azure.com/.default
language: !Languages 
  default:
    name: ComputeManagementClient
    description: ''
protocol: !Protocols 
  http: !HttpModel {}<|MERGE_RESOLUTION|>--- conflicted
+++ resolved
@@ -67,11 +67,7 @@
           name: DedicatedHostPropertiesPlatformFaultDomain
           description: Fault domain of the dedicated host within a dedicated host group.
       protocol: !Protocols {}
-<<<<<<< HEAD
-    - !NumberSchema &ref_90
-=======
     - !NumberSchema &ref_97
->>>>>>> af581b9f
       type: integer
       apiVersions:
         - !ApiVersion 
@@ -870,12 +866,8 @@
   arrays:
     - *ref_34
     - *ref_35
-<<<<<<< HEAD
-    - !ArraySchema &ref_89
-=======
     - *ref_36
     - !ArraySchema &ref_96
->>>>>>> af581b9f
       type: array
       apiVersions:
         - !ApiVersion 
@@ -886,11 +878,7 @@
           name: ArrayOfVirtualMachineExtensionImage
           description: Array of VirtualMachineExtensionImage
       protocol: !Protocols {}
-<<<<<<< HEAD
-    - !ArraySchema &ref_97
-=======
     - !ArraySchema &ref_104
->>>>>>> af581b9f
       type: array
       apiVersions:
         - !ApiVersion 
@@ -2532,13 +2520,8 @@
           - !ApiVersion 
             version: '2020-06-01'
         parameters:
-<<<<<<< HEAD
-          - *ref_37
-          - !Parameter &ref_87
-=======
           - *ref_39
           - !Parameter &ref_90
->>>>>>> af581b9f
             schema: *ref_1
             implementation: Method
             required: true
@@ -2550,9 +2533,6 @@
             protocol: !Protocols 
               http: !HttpParameter 
                 in: path
-<<<<<<< HEAD
-          - !Parameter &ref_88
-=======
           - !Parameter &ref_91
             schema: *ref_1
             implementation: Method
@@ -2689,7 +2669,6 @@
               http: !HttpParameter 
                 in: path
           - !Parameter &ref_95
->>>>>>> af581b9f
             schema: *ref_1
             implementation: Method
             required: true
@@ -2730,19 +2709,11 @@
                 method: get
                 uri: '{$host}'
         signatureParameters:
-<<<<<<< HEAD
-          - *ref_87
-          - *ref_88
-        responses:
-          - !SchemaResponse 
-            schema: *ref_89
-=======
           - *ref_94
           - *ref_95
         responses:
           - !SchemaResponse 
             schema: *ref_96
->>>>>>> af581b9f
             language: !Languages 
               default:
                 name: ''
@@ -2764,13 +2735,8 @@
           - !ApiVersion 
             version: '2020-06-01'
         parameters:
-<<<<<<< HEAD
-          - *ref_37
-          - !Parameter &ref_91
-=======
           - *ref_39
           - !Parameter &ref_98
->>>>>>> af581b9f
             schema: *ref_1
             implementation: Method
             required: true
@@ -2782,11 +2748,7 @@
             protocol: !Protocols 
               http: !HttpParameter 
                 in: path
-<<<<<<< HEAD
-          - !Parameter &ref_92
-=======
           - !Parameter &ref_99
->>>>>>> af581b9f
             schema: *ref_1
             implementation: Method
             required: true
@@ -2798,11 +2760,7 @@
             protocol: !Protocols 
               http: !HttpParameter 
                 in: path
-<<<<<<< HEAD
-          - !Parameter &ref_93
-=======
           - !Parameter &ref_100
->>>>>>> af581b9f
             schema: *ref_1
             implementation: Method
             required: true
@@ -2814,11 +2772,7 @@
             protocol: !Protocols 
               http: !HttpParameter 
                 in: path
-<<<<<<< HEAD
-          - !Parameter &ref_94
-=======
           - !Parameter &ref_101
->>>>>>> af581b9f
             schema: *ref_1
             implementation: Method
             language: !Languages 
@@ -2829,13 +2783,8 @@
             protocol: !Protocols 
               http: !HttpParameter 
                 in: query
-<<<<<<< HEAD
-          - !Parameter &ref_95
-            schema: *ref_90
-=======
           - !Parameter &ref_102
             schema: *ref_97
->>>>>>> af581b9f
             implementation: Method
             language: !Languages 
               default:
@@ -2845,11 +2794,7 @@
             protocol: !Protocols 
               http: !HttpParameter 
                 in: query
-<<<<<<< HEAD
-          - !Parameter &ref_96
-=======
           - !Parameter &ref_103
->>>>>>> af581b9f
             schema: *ref_1
             implementation: Method
             language: !Languages 
@@ -2889,17 +2834,6 @@
                 method: get
                 uri: '{$host}'
         signatureParameters:
-<<<<<<< HEAD
-          - *ref_91
-          - *ref_92
-          - *ref_93
-          - *ref_94
-          - *ref_95
-          - *ref_96
-        responses:
-          - !SchemaResponse 
-            schema: *ref_97
-=======
           - *ref_98
           - *ref_99
           - *ref_100
@@ -2909,7 +2843,6 @@
         responses:
           - !SchemaResponse 
             schema: *ref_104
->>>>>>> af581b9f
             language: !Languages 
               default:
                 name: ''
