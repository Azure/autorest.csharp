--- conflicted
+++ resolved
@@ -21,7 +21,6 @@
         {
         }
 
-<<<<<<< HEAD
         /// <summary> Initializes a new instance of the <see cref="BillingAccountOperations"/> class. </summary>
         /// <param name="genericOperations"> An instance of <see cref="GenericResourceOperations"/> that has an id for a {todo: availability set}. </param>
         internal BillingAccountOperations(GenericResourceOperations genericOperations) : base(genericOperations, genericOperations.Id)
@@ -31,13 +30,7 @@
         /// <summary> Initializes a new instance of the <see cref="BillingAccountOperations"/> class. </summary>
         /// <param name="options"> The client parameters to use in these operations. </param>
         /// <param name="id"> The identifier of the resource that is the target of operations. </param>
-        protected BillingAccountOperations(ResourceOperationsBase options, ResourceIdentifier id) : base(options, id)
-=======
-        /// <summary> Initializes a new instance of <see cref = "BillingAccountOperations"/> class. </summary>
-        /// <param name="options"> The client parameters to use in these operations. </param>
-        /// <param name="id"> The identifier of the resource that is the target of operations. </param>
         protected BillingAccountOperations(ResourceOperationsBase options, TenantResourceIdentifier id) : base(options, id)
->>>>>>> e106a95f
         {
         }
 
