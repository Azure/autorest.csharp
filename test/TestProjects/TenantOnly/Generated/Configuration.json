{
  "OutputFolder": ".",
  "Namespace": "TenantOnly",
  "LibraryName": null,
  "SharedSourceFolders": [
    "..\\..\\..\\..\\artifacts\\bin\\AutoRest.CSharp\\Debug\\netcoreapp3.1\\Generator.Shared",
    "..\\..\\..\\..\\artifacts\\bin\\AutoRest.CSharp\\Debug\\netcoreapp3.1\\Azure.Core.Shared"
  ],
  "AzureArm": true,
  "PublicClients": true,
  "ModelNamespace": false,
  "HeadAsBoolean": true,
  "SkipCSProjPackageReference": true,
  "LowLevelClient": false,
  "CredentialTypes": [],
  "CredentialScopes": [],
  "CredentialHeaderName": "api-key",
  "OperationGroupToResourceType": {
    "Agreements": "Microsoft.Billing/billingAccounts/agreements"
  },
  "OperationGroupToResource": {
    "BillingAccounts": "BillingAccount",
    "Agreements": "Agreement"
  },
<<<<<<< HEAD
  "ModelRename": {},
  "OperationGroupToParent": {
    "Instructions": "Microsoft.Billing/billingAccounts/billingProfiles"
  },
  "ModelToResource": {}
=======
  "ResourceRename": {},
  "OperationGroupToParent": {}
>>>>>>> efb69098
}<|MERGE_RESOLUTION|>--- conflicted
+++ resolved
@@ -22,14 +22,7 @@
     "BillingAccounts": "BillingAccount",
     "Agreements": "Agreement"
   },
-<<<<<<< HEAD
   "ModelRename": {},
-  "OperationGroupToParent": {
-    "Instructions": "Microsoft.Billing/billingAccounts/billingProfiles"
-  },
+  "OperationGroupToParent": {},
   "ModelToResource": {}
-=======
-  "ResourceRename": {},
-  "OperationGroupToParent": {}
->>>>>>> efb69098
 }