--- conflicted
+++ resolved
@@ -11,21 +11,11 @@
   </PropertyGroup>
 
   <ItemGroup>
-<<<<<<< HEAD
-    <!-- <PackageReference Include="Azure.ResourceManager.Core" Version="1.0.0-alpha.20210712.2" /> -->
-    <ProjectReference Include="../../../../azure-sdk-for-net/sdk/resourcemanager/Azure.ResourceManager.Core/src/Azure.ResourceManager.Core.csproj" />
-  </ItemGroup>
-
-  <!-- <ItemGroup>
-    <PackageReference Include="Azure.Core" Version="1.16.0" />
-  </ItemGroup> -->
-=======
     <PackageReference Include="Azure.ResourceManager.Core" Version="1.0.0-alpha.20210713.2" />
   </ItemGroup>
 
   <ItemGroup>
     <PackageReference Include="Azure.Core" Version="1.16.0" />
   </ItemGroup>
->>>>>>> 937189dd
 
 </Project>