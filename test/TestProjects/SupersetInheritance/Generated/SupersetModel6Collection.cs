--- conflicted
+++ resolved
@@ -36,15 +36,9 @@
         /// <param name="id"> The identifier of the parent resource that is the target of operations. </param>
         internal SupersetModel6Collection(ArmClient client, ResourceIdentifier id) : base(client, id)
         {
-<<<<<<< HEAD
-            _supersetModel6ClientDiagnostics = new ClientDiagnostics("SupersetInheritance", SupersetModel6Resource.ResourceType.Namespace, DiagnosticOptions);
+            _supersetModel6ClientDiagnostics = new ClientDiagnostics("SupersetInheritance", SupersetModel6Resource.ResourceType.Namespace, Diagnostics);
             TryGetApiVersion(SupersetModel6Resource.ResourceType, out string supersetModel6ApiVersion);
-            _supersetModel6RestClient = new SupersetModel6SRestOperations(Pipeline, DiagnosticOptions.ApplicationId, BaseUri, supersetModel6ApiVersion);
-=======
-            _supersetModel6ClientDiagnostics = new ClientDiagnostics("SupersetInheritance", SupersetModel6.ResourceType.Namespace, Diagnostics);
-            TryGetApiVersion(SupersetModel6.ResourceType, out string supersetModel6ApiVersion);
             _supersetModel6RestClient = new SupersetModel6SRestOperations(Pipeline, Diagnostics.ApplicationId, Endpoint, supersetModel6ApiVersion);
->>>>>>> ab22d0bd
 #if DEBUG
 			ValidateResourceId(Id);
 #endif
