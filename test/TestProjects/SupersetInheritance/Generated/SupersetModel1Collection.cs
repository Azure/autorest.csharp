--- conflicted
+++ resolved
@@ -53,11 +53,7 @@
         /// <param name="waitForCompletion"> Waits for the completion of the long running operations. </param>
         /// <param name="cancellationToken"> The cancellation token to use. </param>
         /// <exception cref="ArgumentNullException"> <paramref name="supersetModel1SName"/> or <paramref name="parameters"/> is null. </exception>
-<<<<<<< HEAD
-        public virtual SupersetModel1PutOperation CreateOrUpdate(bool waitForCompletion, string supersetModel1SName, SupersetModel1Data parameters, CancellationToken cancellationToken = default)
-=======
-        public virtual SupersetModel1SPutOperation CreateOrUpdate(string supersetModel1SName, SupersetModel1Data parameters, bool waitForCompletion = true, CancellationToken cancellationToken = default)
->>>>>>> 8436f4e9
+        public virtual SupersetModel1SPutOperation CreateOrUpdate(bool waitForCompletion, string supersetModel1SName, SupersetModel1Data parameters, CancellationToken cancellationToken = default)
         {
             if (supersetModel1SName == null)
             {
@@ -93,11 +89,7 @@
         /// <param name="waitForCompletion"> Waits for the completion of the long running operations. </param>
         /// <param name="cancellationToken"> The cancellation token to use. </param>
         /// <exception cref="ArgumentNullException"> <paramref name="supersetModel1SName"/> or <paramref name="parameters"/> is null. </exception>
-<<<<<<< HEAD
-        public async virtual Task<SupersetModel1PutOperation> CreateOrUpdateAsync(bool waitForCompletion, string supersetModel1SName, SupersetModel1Data parameters, CancellationToken cancellationToken = default)
-=======
-        public async virtual Task<SupersetModel1SPutOperation> CreateOrUpdateAsync(string supersetModel1SName, SupersetModel1Data parameters, bool waitForCompletion = true, CancellationToken cancellationToken = default)
->>>>>>> 8436f4e9
+        public async virtual Task<SupersetModel1SPutOperation> CreateOrUpdateAsync(bool waitForCompletion, string supersetModel1SName, SupersetModel1Data parameters, CancellationToken cancellationToken = default)
         {
             if (supersetModel1SName == null)
             {
