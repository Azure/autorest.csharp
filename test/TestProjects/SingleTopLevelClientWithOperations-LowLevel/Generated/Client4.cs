--- conflicted
+++ resolved
@@ -68,11 +68,7 @@
             try
             {
                 using HttpMessage message = CreatePatchRequest(filter, context);
-<<<<<<< HEAD
-                return await _pipeline.ProcessMessageAsync(message, ClientDiagnostics, context).ConfigureAwait(false);
-=======
                 return await _pipeline.ProcessMessageAsync(message, context).ConfigureAwait(false);
->>>>>>> 90322dce
             }
             catch (Exception e)
             {
@@ -96,11 +92,7 @@
             try
             {
                 using HttpMessage message = CreatePatchRequest(filter, context);
-<<<<<<< HEAD
-                return _pipeline.ProcessMessage(message, ClientDiagnostics, context);
-=======
                 return _pipeline.ProcessMessage(message, context);
->>>>>>> 90322dce
             }
             catch (Exception e)
             {
