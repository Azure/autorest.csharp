--- conflicted
+++ resolved
@@ -6,26 +6,17 @@
  ],
  "Enums": [
   {
-<<<<<<< HEAD
    "$id": "1",
-   "Kind": "Enum",
-=======
-   "$id": "2",
    "Kind": "enum",
->>>>>>> f4b8779e
    "Name": "QueryApiVersion",
    "ValueType": {
-    "$id": "3",
+    "$id": "2",
     "Kind": "string",
     "IsNullable": false
    },
    "Values": [
     {
-<<<<<<< HEAD
-     "$id": "2",
-=======
-     "$id": "4",
->>>>>>> f4b8779e
+     "$id": "3",
      "Name": "v2022_01_01_preview",
      "Value": "2022-01-01-preview"
     }
@@ -38,11 +29,7 @@
  ],
  "Models": [
   {
-<<<<<<< HEAD
-   "$id": "3",
-=======
-   "$id": "5",
->>>>>>> f4b8779e
+   "$id": "4",
    "Kind": "Model",
    "Name": "Thing",
    "Namespace": "SpreadTypeSpec",
@@ -50,46 +37,26 @@
    "Usage": "Input",
    "Properties": [
     {
-<<<<<<< HEAD
-     "$id": "4",
-=======
-     "$id": "6",
->>>>>>> f4b8779e
+     "$id": "5",
      "Name": "name",
      "SerializedName": "name",
      "Description": "name of the Thing",
      "Type": {
-<<<<<<< HEAD
-      "$id": "5",
-      "Kind": "Primitive",
-      "Name": "String",
-=======
-      "$id": "7",
+      "$id": "6",
       "Kind": "string",
->>>>>>> f4b8779e
       "IsNullable": false
      },
      "IsRequired": true,
      "IsReadOnly": false
     },
     {
-<<<<<<< HEAD
-     "$id": "6",
-=======
-     "$id": "8",
->>>>>>> f4b8779e
+     "$id": "7",
      "Name": "age",
      "SerializedName": "age",
      "Description": "age of the Thing",
      "Type": {
-<<<<<<< HEAD
-      "$id": "7",
-      "Kind": "Primitive",
-      "Name": "Int32",
-=======
-      "$id": "9",
+      "$id": "8",
       "Kind": "int32",
->>>>>>> f4b8779e
       "IsNullable": false
      },
      "IsRequired": true,
@@ -98,11 +65,7 @@
    ]
   },
   {
-<<<<<<< HEAD
-   "$id": "8",
-=======
-   "$id": "10",
->>>>>>> f4b8779e
+   "$id": "9",
    "Kind": "Model",
    "Name": "SpreadAliasRequest",
    "Namespace": "SpreadTypeSpec",
@@ -110,46 +73,26 @@
    "Usage": "Input",
    "Properties": [
     {
-<<<<<<< HEAD
-     "$id": "9",
-=======
-     "$id": "11",
->>>>>>> f4b8779e
+     "$id": "10",
      "Name": "name",
      "SerializedName": "name",
      "Description": "name of the Thing",
      "Type": {
-<<<<<<< HEAD
-      "$id": "10",
-      "Kind": "Primitive",
-      "Name": "String",
-=======
-      "$id": "12",
+      "$id": "11",
       "Kind": "string",
->>>>>>> f4b8779e
       "IsNullable": false
      },
      "IsRequired": true,
      "IsReadOnly": false
     },
     {
-<<<<<<< HEAD
-     "$id": "11",
-=======
-     "$id": "13",
->>>>>>> f4b8779e
+     "$id": "12",
      "Name": "age",
      "SerializedName": "age",
      "Description": "age of the Thing",
      "Type": {
-<<<<<<< HEAD
-      "$id": "12",
-      "Kind": "Primitive",
-      "Name": "Int32",
-=======
-      "$id": "14",
+      "$id": "13",
       "Kind": "int32",
->>>>>>> f4b8779e
       "IsNullable": false
      },
      "IsRequired": true,
@@ -158,11 +101,7 @@
    ]
   },
   {
-<<<<<<< HEAD
-   "$id": "13",
-=======
-   "$id": "15",
->>>>>>> f4b8779e
+   "$id": "14",
    "Kind": "Model",
    "Name": "SpreadMultiTargetAliasRequest",
    "Namespace": "",
@@ -170,46 +109,26 @@
    "Usage": "Input",
    "Properties": [
     {
-<<<<<<< HEAD
-     "$id": "14",
-=======
-     "$id": "16",
->>>>>>> f4b8779e
+     "$id": "15",
      "Name": "name",
      "SerializedName": "name",
      "Description": "name of the Thing",
      "Type": {
-<<<<<<< HEAD
-      "$id": "15",
-      "Kind": "Primitive",
-      "Name": "String",
-=======
-      "$id": "17",
+      "$id": "16",
       "Kind": "string",
->>>>>>> f4b8779e
       "IsNullable": false
      },
      "IsRequired": true,
      "IsReadOnly": false
     },
     {
-<<<<<<< HEAD
-     "$id": "16",
-=======
-     "$id": "18",
->>>>>>> f4b8779e
+     "$id": "17",
      "Name": "age",
      "SerializedName": "age",
      "Description": "age of the Thing",
      "Type": {
-<<<<<<< HEAD
-      "$id": "17",
-      "Kind": "Primitive",
-      "Name": "Int32",
-=======
-      "$id": "19",
+      "$id": "18",
       "Kind": "int32",
->>>>>>> f4b8779e
       "IsNullable": false
      },
      "IsRequired": true,
@@ -218,11 +137,7 @@
    ]
   },
   {
-<<<<<<< HEAD
-   "$id": "18",
-=======
-   "$id": "20",
->>>>>>> f4b8779e
+   "$id": "19",
    "Kind": "Model",
    "Name": "SpreadAliasWithSpreadAliasRequest",
    "Namespace": "",
@@ -230,46 +145,26 @@
    "Usage": "Input",
    "Properties": [
     {
-<<<<<<< HEAD
-     "$id": "19",
-=======
-     "$id": "21",
->>>>>>> f4b8779e
+     "$id": "20",
      "Name": "name",
      "SerializedName": "name",
      "Description": "name of the Thing",
      "Type": {
-<<<<<<< HEAD
-      "$id": "20",
-      "Kind": "Primitive",
-      "Name": "String",
-=======
-      "$id": "22",
+      "$id": "21",
       "Kind": "string",
->>>>>>> f4b8779e
       "IsNullable": false
      },
      "IsRequired": true,
      "IsReadOnly": false
     },
     {
-<<<<<<< HEAD
-     "$id": "21",
-=======
-     "$id": "23",
->>>>>>> f4b8779e
+     "$id": "22",
      "Name": "age",
      "SerializedName": "age",
      "Description": "age of the Thing",
      "Type": {
-<<<<<<< HEAD
-      "$id": "22",
-      "Kind": "Primitive",
-      "Name": "Int32",
-=======
-      "$id": "24",
+      "$id": "23",
       "Kind": "int32",
->>>>>>> f4b8779e
       "IsNullable": false
      },
      "IsRequired": true,
@@ -278,11 +173,7 @@
    ]
   },
   {
-<<<<<<< HEAD
-   "$id": "23",
-=======
-   "$id": "25",
->>>>>>> f4b8779e
+   "$id": "24",
    "Kind": "Model",
    "Name": "SpreadAliasWithOptionalPropsRequest",
    "Namespace": "",
@@ -290,133 +181,75 @@
    "Usage": "Input",
    "Properties": [
     {
-<<<<<<< HEAD
-     "$id": "24",
-=======
-     "$id": "26",
->>>>>>> f4b8779e
+     "$id": "25",
      "Name": "name",
      "SerializedName": "name",
      "Description": "name of the Thing",
      "Type": {
-<<<<<<< HEAD
-      "$id": "25",
-      "Kind": "Primitive",
-      "Name": "String",
-=======
-      "$id": "27",
+      "$id": "26",
       "Kind": "string",
->>>>>>> f4b8779e
       "IsNullable": false
      },
      "IsRequired": true,
      "IsReadOnly": false
     },
     {
-<<<<<<< HEAD
-     "$id": "26",
-=======
-     "$id": "28",
->>>>>>> f4b8779e
+     "$id": "27",
      "Name": "color",
      "SerializedName": "color",
      "Description": "optional property of the Thing",
      "Type": {
-<<<<<<< HEAD
-      "$id": "27",
-      "Kind": "Primitive",
-      "Name": "String",
-=======
-      "$id": "29",
+      "$id": "28",
       "Kind": "string",
->>>>>>> f4b8779e
       "IsNullable": false
      },
      "IsRequired": false,
      "IsReadOnly": false
     },
     {
-<<<<<<< HEAD
-     "$id": "28",
-=======
-     "$id": "30",
->>>>>>> f4b8779e
+     "$id": "29",
      "Name": "age",
      "SerializedName": "age",
      "Description": "age of the Thing",
      "Type": {
-<<<<<<< HEAD
-      "$id": "29",
-      "Kind": "Primitive",
-      "Name": "Int32",
-=======
-      "$id": "31",
+      "$id": "30",
       "Kind": "int32",
->>>>>>> f4b8779e
       "IsNullable": false
      },
      "IsRequired": false,
      "IsReadOnly": false
     },
     {
-<<<<<<< HEAD
-     "$id": "30",
-=======
-     "$id": "32",
->>>>>>> f4b8779e
+     "$id": "31",
      "Name": "items",
      "SerializedName": "items",
      "Description": "required array",
      "Type": {
-<<<<<<< HEAD
-      "$id": "31",
+      "$id": "32",
       "Kind": "Array",
       "Name": "Array",
       "ElementType": {
-       "$id": "32",
-       "Kind": "Primitive",
-       "Name": "Int32",
-=======
-      "$id": "33",
+       "$id": "33",
+       "Kind": "int32",
+       "IsNullable": false
+      },
+      "IsNullable": false
+     },
+     "IsRequired": true,
+     "IsReadOnly": false
+    },
+    {
+     "$id": "34",
+     "Name": "elements",
+     "SerializedName": "elements",
+     "Description": "optional array",
+     "Type": {
+      "$id": "35",
       "Kind": "Array",
       "Name": "Array",
       "ElementType": {
-       "$id": "34",
-       "Kind": "int32",
->>>>>>> f4b8779e
-       "IsNullable": false
-      },
-      "IsNullable": false
-     },
-     "IsRequired": true,
-     "IsReadOnly": false
-    },
-    {
-<<<<<<< HEAD
-     "$id": "33",
-=======
-     "$id": "35",
->>>>>>> f4b8779e
-     "Name": "elements",
-     "SerializedName": "elements",
-     "Description": "optional array",
-     "Type": {
-<<<<<<< HEAD
-      "$id": "34",
-      "Kind": "Array",
-      "Name": "Array",
-      "ElementType": {
-       "$id": "35",
-       "Kind": "Primitive",
-       "Name": "String",
-=======
-      "$id": "36",
-      "Kind": "Array",
-      "Name": "Array",
-      "ElementType": {
-       "$id": "37",
+       "$id": "36",
        "Kind": "string",
->>>>>>> f4b8779e
        "IsNullable": false
       },
       "IsNullable": false
@@ -427,11 +260,7 @@
    ]
   },
   {
-<<<<<<< HEAD
-   "$id": "36",
-=======
-   "$id": "38",
->>>>>>> f4b8779e
+   "$id": "37",
    "Kind": "Model",
    "Name": "SpreadAliasWithCollectionsRequest",
    "Namespace": "SpreadTypeSpec",
@@ -439,64 +268,36 @@
    "Usage": "Input",
    "Properties": [
     {
-<<<<<<< HEAD
-     "$id": "37",
-=======
-     "$id": "39",
->>>>>>> f4b8779e
+     "$id": "38",
      "Name": "requiredStringList",
      "SerializedName": "requiredStringList",
      "Description": "required list",
      "Type": {
-<<<<<<< HEAD
-      "$id": "38",
+      "$id": "39",
       "Kind": "Array",
       "Name": "Array",
       "ElementType": {
-       "$id": "39",
-       "Kind": "Primitive",
-       "Name": "String",
-=======
-      "$id": "40",
+       "$id": "40",
+       "Kind": "string",
+       "IsNullable": false
+      },
+      "IsNullable": false
+     },
+     "IsRequired": true,
+     "IsReadOnly": false
+    },
+    {
+     "$id": "41",
+     "Name": "optionalStringList",
+     "SerializedName": "optionalStringList",
+     "Description": "optional list",
+     "Type": {
+      "$id": "42",
       "Kind": "Array",
       "Name": "Array",
       "ElementType": {
-       "$id": "41",
+       "$id": "43",
        "Kind": "string",
->>>>>>> f4b8779e
-       "IsNullable": false
-      },
-      "IsNullable": false
-     },
-     "IsRequired": true,
-     "IsReadOnly": false
-    },
-    {
-<<<<<<< HEAD
-     "$id": "40",
-=======
-     "$id": "42",
->>>>>>> f4b8779e
-     "Name": "optionalStringList",
-     "SerializedName": "optionalStringList",
-     "Description": "optional list",
-     "Type": {
-<<<<<<< HEAD
-      "$id": "41",
-      "Kind": "Array",
-      "Name": "Array",
-      "ElementType": {
-       "$id": "42",
-       "Kind": "Primitive",
-       "Name": "String",
-=======
-      "$id": "43",
-      "Kind": "Array",
-      "Name": "Array",
-      "ElementType": {
-       "$id": "44",
-       "Kind": "string",
->>>>>>> f4b8779e
        "IsNullable": false
       },
       "IsNullable": false
@@ -509,41 +310,23 @@
  ],
  "Clients": [
   {
-<<<<<<< HEAD
-   "$id": "43",
-=======
-   "$id": "45",
->>>>>>> f4b8779e
+   "$id": "44",
    "Name": "SpreadTypeSpecClient",
    "Description": "This is a spread model or alias service.",
    "Operations": [
     {
-<<<<<<< HEAD
-     "$id": "44",
-=======
-     "$id": "46",
->>>>>>> f4b8779e
+     "$id": "45",
      "Name": "spreadModel",
      "ResourceName": "SpreadTypeSpec",
      "Description": "spread a model as body.",
      "Parameters": [
       {
-<<<<<<< HEAD
-       "$id": "45",
+       "$id": "46",
        "Name": "spreadUrl",
        "NameInRequest": "spreadUrl",
        "Type": {
-        "$id": "46",
-        "Kind": "Primitive",
-        "Name": "Uri",
-=======
-       "$id": "47",
-       "Name": "spreadUrl",
-       "NameInRequest": "spreadUrl",
-       "Type": {
-        "$id": "48",
+        "$id": "47",
         "Kind": "uri",
->>>>>>> f4b8779e
         "IsNullable": false
        },
        "Location": "Uri",
@@ -557,110 +340,70 @@
        "Kind": "Client"
       },
       {
-<<<<<<< HEAD
-       "$id": "47",
+       "$id": "48",
        "Name": "Thing",
        "NameInRequest": "Thing",
        "Type": {
-        "$ref": "3"
-=======
+        "$ref": "4"
+       },
+       "Location": "Body",
+       "IsRequired": true,
+       "IsApiVersion": false,
+       "IsResourceParameter": false,
+       "IsContentType": false,
+       "IsEndpoint": false,
+       "SkipUrlEncoding": false,
+       "Explode": false,
+       "Kind": "Method"
+      },
+      {
        "$id": "49",
-       "Name": "Thing",
-       "NameInRequest": "Thing",
-       "Type": {
-        "$ref": "5"
->>>>>>> f4b8779e
-       },
-       "Location": "Body",
-       "IsRequired": true,
-       "IsApiVersion": false,
-       "IsResourceParameter": false,
-       "IsContentType": false,
-       "IsEndpoint": false,
-       "SkipUrlEncoding": false,
-       "Explode": false,
-       "Kind": "Method"
-      },
-      {
-<<<<<<< HEAD
-       "$id": "48",
        "Name": "contentType",
        "NameInRequest": "Content-Type",
        "Type": {
-        "$id": "49",
-        "Kind": "Primitive",
-        "Name": "String",
-=======
-       "$id": "50",
-       "Name": "contentType",
-       "NameInRequest": "Content-Type",
-       "Type": {
+        "$id": "50",
+        "Kind": "string",
+        "IsNullable": false
+       },
+       "Location": "Header",
+       "IsApiVersion": false,
+       "IsResourceParameter": false,
+       "IsContentType": true,
+       "IsRequired": true,
+       "IsEndpoint": false,
+       "SkipUrlEncoding": false,
+       "Explode": false,
+       "Kind": "Constant",
+       "DefaultValue": {
         "$id": "51",
-        "Kind": "string",
->>>>>>> f4b8779e
-        "IsNullable": false
-       },
-       "Location": "Header",
-       "IsApiVersion": false,
-       "IsResourceParameter": false,
-       "IsContentType": true,
-       "IsRequired": true,
-       "IsEndpoint": false,
-       "SkipUrlEncoding": false,
-       "Explode": false,
-       "Kind": "Constant",
-       "DefaultValue": {
-<<<<<<< HEAD
-        "$id": "50",
-        "Type": {
-         "$ref": "49"
-=======
-        "$id": "52",
-        "Type": {
-         "$ref": "51"
->>>>>>> f4b8779e
-        },
-        "Value": "application/json"
-       }
-      },
-      {
-<<<<<<< HEAD
-       "$id": "51",
+        "Type": {
+         "$ref": "50"
+        },
+        "Value": "application/json"
+       }
+      },
+      {
+       "$id": "52",
        "Name": "accept",
        "NameInRequest": "Accept",
        "Type": {
-        "$id": "52",
-        "Kind": "Primitive",
-        "Name": "String",
-=======
-       "$id": "53",
-       "Name": "accept",
-       "NameInRequest": "Accept",
-       "Type": {
+        "$id": "53",
+        "Kind": "string",
+        "IsNullable": false
+       },
+       "Location": "Header",
+       "IsApiVersion": false,
+       "IsResourceParameter": false,
+       "IsContentType": false,
+       "IsRequired": true,
+       "IsEndpoint": false,
+       "SkipUrlEncoding": false,
+       "Explode": false,
+       "Kind": "Constant",
+       "DefaultValue": {
         "$id": "54",
-        "Kind": "string",
->>>>>>> f4b8779e
-        "IsNullable": false
-       },
-       "Location": "Header",
-       "IsApiVersion": false,
-       "IsResourceParameter": false,
-       "IsContentType": false,
-       "IsRequired": true,
-       "IsEndpoint": false,
-       "SkipUrlEncoding": false,
-       "Explode": false,
-       "Kind": "Constant",
-       "DefaultValue": {
-<<<<<<< HEAD
-        "$id": "53",
-        "Type": {
-         "$ref": "52"
-=======
-        "$id": "55",
-        "Type": {
-         "$ref": "54"
->>>>>>> f4b8779e
+        "Type": {
+         "$ref": "53"
         },
         "Value": "application/json"
        }
@@ -668,11 +411,7 @@
      ],
      "Responses": [
       {
-<<<<<<< HEAD
-       "$id": "54",
-=======
-       "$id": "56",
->>>>>>> f4b8779e
+       "$id": "55",
        "StatusCodes": [
         204
        ],
@@ -693,126 +432,79 @@
      "GenerateConvenienceMethod": true
     },
     {
-<<<<<<< HEAD
-     "$id": "55",
-=======
-     "$id": "57",
->>>>>>> f4b8779e
+     "$id": "56",
      "Name": "spreadAlias",
      "ResourceName": "SpreadTypeSpec",
      "Description": "spread an alias as body.",
      "Parameters": [
       {
-<<<<<<< HEAD
-       "$ref": "45"
-      },
-      {
-       "$id": "56",
+       "$ref": "46"
+      },
+      {
+       "$id": "57",
        "Name": "SpreadAliasRequest",
        "NameInRequest": "",
        "Type": {
-        "$ref": "8"
-=======
-       "$ref": "47"
+        "$ref": "9"
+       },
+       "Location": "Body",
+       "IsRequired": true,
+       "IsApiVersion": false,
+       "IsResourceParameter": false,
+       "IsContentType": false,
+       "IsEndpoint": false,
+       "SkipUrlEncoding": false,
+       "Explode": false,
+       "Kind": "Spread"
       },
       {
        "$id": "58",
-       "Name": "SpreadAliasRequest",
-       "NameInRequest": "",
-       "Type": {
-        "$ref": "10"
->>>>>>> f4b8779e
-       },
-       "Location": "Body",
-       "IsRequired": true,
-       "IsApiVersion": false,
-       "IsResourceParameter": false,
-       "IsContentType": false,
-       "IsEndpoint": false,
-       "SkipUrlEncoding": false,
-       "Explode": false,
-       "Kind": "Spread"
-      },
-      {
-<<<<<<< HEAD
-       "$id": "57",
        "Name": "contentType",
        "NameInRequest": "Content-Type",
        "Type": {
-        "$id": "58",
-        "Kind": "Primitive",
-        "Name": "String",
-=======
-       "$id": "59",
-       "Name": "contentType",
-       "NameInRequest": "Content-Type",
-       "Type": {
+        "$id": "59",
+        "Kind": "string",
+        "IsNullable": false
+       },
+       "Location": "Header",
+       "IsApiVersion": false,
+       "IsResourceParameter": false,
+       "IsContentType": true,
+       "IsRequired": true,
+       "IsEndpoint": false,
+       "SkipUrlEncoding": false,
+       "Explode": false,
+       "Kind": "Constant",
+       "DefaultValue": {
         "$id": "60",
-        "Kind": "string",
->>>>>>> f4b8779e
-        "IsNullable": false
-       },
-       "Location": "Header",
-       "IsApiVersion": false,
-       "IsResourceParameter": false,
-       "IsContentType": true,
-       "IsRequired": true,
-       "IsEndpoint": false,
-       "SkipUrlEncoding": false,
-       "Explode": false,
-       "Kind": "Constant",
-       "DefaultValue": {
-<<<<<<< HEAD
-        "$id": "59",
-        "Type": {
-         "$ref": "58"
-=======
-        "$id": "61",
-        "Type": {
-         "$ref": "60"
->>>>>>> f4b8779e
-        },
-        "Value": "application/json"
-       }
-      },
-      {
-<<<<<<< HEAD
-       "$id": "60",
+        "Type": {
+         "$ref": "59"
+        },
+        "Value": "application/json"
+       }
+      },
+      {
+       "$id": "61",
        "Name": "accept",
        "NameInRequest": "Accept",
        "Type": {
-        "$id": "61",
-        "Kind": "Primitive",
-        "Name": "String",
-=======
-       "$id": "62",
-       "Name": "accept",
-       "NameInRequest": "Accept",
-       "Type": {
+        "$id": "62",
+        "Kind": "string",
+        "IsNullable": false
+       },
+       "Location": "Header",
+       "IsApiVersion": false,
+       "IsResourceParameter": false,
+       "IsContentType": false,
+       "IsRequired": true,
+       "IsEndpoint": false,
+       "SkipUrlEncoding": false,
+       "Explode": false,
+       "Kind": "Constant",
+       "DefaultValue": {
         "$id": "63",
-        "Kind": "string",
->>>>>>> f4b8779e
-        "IsNullable": false
-       },
-       "Location": "Header",
-       "IsApiVersion": false,
-       "IsResourceParameter": false,
-       "IsContentType": false,
-       "IsRequired": true,
-       "IsEndpoint": false,
-       "SkipUrlEncoding": false,
-       "Explode": false,
-       "Kind": "Constant",
-       "DefaultValue": {
-<<<<<<< HEAD
-        "$id": "62",
-        "Type": {
-         "$ref": "61"
-=======
-        "$id": "64",
-        "Type": {
-         "$ref": "63"
->>>>>>> f4b8779e
+        "Type": {
+         "$ref": "62"
         },
         "Value": "application/json"
        }
@@ -820,11 +512,7 @@
      ],
      "Responses": [
       {
-<<<<<<< HEAD
-       "$id": "63",
-=======
-       "$id": "65",
->>>>>>> f4b8779e
+       "$id": "64",
        "StatusCodes": [
         204
        ],
@@ -845,38 +533,21 @@
      "GenerateConvenienceMethod": true
     },
     {
-<<<<<<< HEAD
-     "$id": "64",
-=======
-     "$id": "66",
->>>>>>> f4b8779e
+     "$id": "65",
      "Name": "spreadMultiTargetAlias",
      "ResourceName": "SpreadTypeSpec",
      "Description": "spread an alias which has multiple target property as body.",
      "Parameters": [
       {
-<<<<<<< HEAD
-       "$ref": "45"
-      },
-      {
-       "$id": "65",
+       "$ref": "46"
+      },
+      {
+       "$id": "66",
        "Name": "id",
        "NameInRequest": "id",
        "Type": {
-        "$id": "66",
-        "Kind": "Primitive",
-        "Name": "String",
-=======
-       "$ref": "47"
-      },
-      {
-       "$id": "67",
-       "Name": "id",
-       "NameInRequest": "id",
-       "Type": {
-        "$id": "68",
-        "Kind": "string",
->>>>>>> f4b8779e
+        "$id": "67",
+        "Kind": "string",
         "IsNullable": false
        },
        "Location": "Path",
@@ -890,22 +561,12 @@
        "Kind": "Method"
       },
       {
-<<<<<<< HEAD
-       "$id": "67",
+       "$id": "68",
        "Name": "top",
        "NameInRequest": "top",
        "Type": {
-        "$id": "68",
-        "Kind": "Primitive",
-        "Name": "Int32",
-=======
-       "$id": "69",
-       "Name": "top",
-       "NameInRequest": "top",
-       "Type": {
-        "$id": "70",
+        "$id": "69",
         "Kind": "int32",
->>>>>>> f4b8779e
         "IsNullable": false
        },
        "Location": "Header",
@@ -919,110 +580,70 @@
        "Kind": "Method"
       },
       {
-<<<<<<< HEAD
-       "$id": "69",
+       "$id": "70",
        "Name": "SpreadMultiTargetAliasRequest",
        "NameInRequest": "",
        "Type": {
-        "$ref": "13"
-=======
+        "$ref": "14"
+       },
+       "Location": "Body",
+       "IsRequired": true,
+       "IsApiVersion": false,
+       "IsResourceParameter": false,
+       "IsContentType": false,
+       "IsEndpoint": false,
+       "SkipUrlEncoding": false,
+       "Explode": false,
+       "Kind": "Spread"
+      },
+      {
        "$id": "71",
-       "Name": "SpreadMultiTargetAliasRequest",
-       "NameInRequest": "",
-       "Type": {
-        "$ref": "15"
->>>>>>> f4b8779e
-       },
-       "Location": "Body",
-       "IsRequired": true,
-       "IsApiVersion": false,
-       "IsResourceParameter": false,
-       "IsContentType": false,
-       "IsEndpoint": false,
-       "SkipUrlEncoding": false,
-       "Explode": false,
-       "Kind": "Spread"
-      },
-      {
-<<<<<<< HEAD
-       "$id": "70",
        "Name": "contentType",
        "NameInRequest": "Content-Type",
        "Type": {
-        "$id": "71",
-        "Kind": "Primitive",
-        "Name": "String",
-=======
-       "$id": "72",
-       "Name": "contentType",
-       "NameInRequest": "Content-Type",
-       "Type": {
+        "$id": "72",
+        "Kind": "string",
+        "IsNullable": false
+       },
+       "Location": "Header",
+       "IsApiVersion": false,
+       "IsResourceParameter": false,
+       "IsContentType": true,
+       "IsRequired": true,
+       "IsEndpoint": false,
+       "SkipUrlEncoding": false,
+       "Explode": false,
+       "Kind": "Constant",
+       "DefaultValue": {
         "$id": "73",
-        "Kind": "string",
->>>>>>> f4b8779e
-        "IsNullable": false
-       },
-       "Location": "Header",
-       "IsApiVersion": false,
-       "IsResourceParameter": false,
-       "IsContentType": true,
-       "IsRequired": true,
-       "IsEndpoint": false,
-       "SkipUrlEncoding": false,
-       "Explode": false,
-       "Kind": "Constant",
-       "DefaultValue": {
-<<<<<<< HEAD
-        "$id": "72",
-        "Type": {
-         "$ref": "71"
-=======
-        "$id": "74",
-        "Type": {
-         "$ref": "73"
->>>>>>> f4b8779e
-        },
-        "Value": "application/json"
-       }
-      },
-      {
-<<<<<<< HEAD
-       "$id": "73",
+        "Type": {
+         "$ref": "72"
+        },
+        "Value": "application/json"
+       }
+      },
+      {
+       "$id": "74",
        "Name": "accept",
        "NameInRequest": "Accept",
        "Type": {
-        "$id": "74",
-        "Kind": "Primitive",
-        "Name": "String",
-=======
-       "$id": "75",
-       "Name": "accept",
-       "NameInRequest": "Accept",
-       "Type": {
+        "$id": "75",
+        "Kind": "string",
+        "IsNullable": false
+       },
+       "Location": "Header",
+       "IsApiVersion": false,
+       "IsResourceParameter": false,
+       "IsContentType": false,
+       "IsRequired": true,
+       "IsEndpoint": false,
+       "SkipUrlEncoding": false,
+       "Explode": false,
+       "Kind": "Constant",
+       "DefaultValue": {
         "$id": "76",
-        "Kind": "string",
->>>>>>> f4b8779e
-        "IsNullable": false
-       },
-       "Location": "Header",
-       "IsApiVersion": false,
-       "IsResourceParameter": false,
-       "IsContentType": false,
-       "IsRequired": true,
-       "IsEndpoint": false,
-       "SkipUrlEncoding": false,
-       "Explode": false,
-       "Kind": "Constant",
-       "DefaultValue": {
-<<<<<<< HEAD
-        "$id": "75",
-        "Type": {
-         "$ref": "74"
-=======
-        "$id": "77",
-        "Type": {
-         "$ref": "76"
->>>>>>> f4b8779e
+        "Type": {
+         "$ref": "75"
         },
         "Value": "application/json"
        }
@@ -1030,11 +651,7 @@
      ],
      "Responses": [
       {
-<<<<<<< HEAD
-       "$id": "76",
-=======
-       "$id": "78",
->>>>>>> f4b8779e
+       "$id": "77",
        "StatusCodes": [
         204
        ],
@@ -1055,38 +672,21 @@
      "GenerateConvenienceMethod": true
     },
     {
-<<<<<<< HEAD
-     "$id": "77",
-=======
-     "$id": "79",
->>>>>>> f4b8779e
+     "$id": "78",
      "Name": "spreadAliasWithModel",
      "ResourceName": "SpreadTypeSpec",
      "Description": "spread an alias which contains a complex model property as body.",
      "Parameters": [
       {
-<<<<<<< HEAD
-       "$ref": "45"
-      },
-      {
-       "$id": "78",
+       "$ref": "46"
+      },
+      {
+       "$id": "79",
        "Name": "id",
        "NameInRequest": "id",
        "Type": {
-        "$id": "79",
-        "Kind": "Primitive",
-        "Name": "String",
-=======
-       "$ref": "47"
-      },
-      {
-       "$id": "80",
-       "Name": "id",
-       "NameInRequest": "id",
-       "Type": {
-        "$id": "81",
-        "Kind": "string",
->>>>>>> f4b8779e
+        "$id": "80",
+        "Kind": "string",
         "IsNullable": false
        },
        "Location": "Path",
@@ -1100,22 +700,12 @@
        "Kind": "Method"
       },
       {
-<<<<<<< HEAD
-       "$id": "80",
+       "$id": "81",
        "Name": "top",
        "NameInRequest": "top",
        "Type": {
-        "$id": "81",
-        "Kind": "Primitive",
-        "Name": "Int32",
-=======
-       "$id": "82",
-       "Name": "top",
-       "NameInRequest": "top",
-       "Type": {
-        "$id": "83",
+        "$id": "82",
         "Kind": "int32",
->>>>>>> f4b8779e
         "IsNullable": false
        },
        "Location": "Header",
@@ -1129,110 +719,70 @@
        "Kind": "Method"
       },
       {
-<<<<<<< HEAD
-       "$id": "82",
+       "$id": "83",
        "Name": "Thing",
        "NameInRequest": "Thing",
        "Type": {
-        "$ref": "3"
-=======
+        "$ref": "4"
+       },
+       "Location": "Body",
+       "IsRequired": true,
+       "IsApiVersion": false,
+       "IsResourceParameter": false,
+       "IsContentType": false,
+       "IsEndpoint": false,
+       "SkipUrlEncoding": false,
+       "Explode": false,
+       "Kind": "Method"
+      },
+      {
        "$id": "84",
-       "Name": "Thing",
-       "NameInRequest": "Thing",
-       "Type": {
-        "$ref": "5"
->>>>>>> f4b8779e
-       },
-       "Location": "Body",
-       "IsRequired": true,
-       "IsApiVersion": false,
-       "IsResourceParameter": false,
-       "IsContentType": false,
-       "IsEndpoint": false,
-       "SkipUrlEncoding": false,
-       "Explode": false,
-       "Kind": "Method"
-      },
-      {
-<<<<<<< HEAD
-       "$id": "83",
        "Name": "contentType",
        "NameInRequest": "Content-Type",
        "Type": {
-        "$id": "84",
-        "Kind": "Primitive",
-        "Name": "String",
-=======
-       "$id": "85",
-       "Name": "contentType",
-       "NameInRequest": "Content-Type",
-       "Type": {
+        "$id": "85",
+        "Kind": "string",
+        "IsNullable": false
+       },
+       "Location": "Header",
+       "IsApiVersion": false,
+       "IsResourceParameter": false,
+       "IsContentType": true,
+       "IsRequired": true,
+       "IsEndpoint": false,
+       "SkipUrlEncoding": false,
+       "Explode": false,
+       "Kind": "Constant",
+       "DefaultValue": {
         "$id": "86",
-        "Kind": "string",
->>>>>>> f4b8779e
-        "IsNullable": false
-       },
-       "Location": "Header",
-       "IsApiVersion": false,
-       "IsResourceParameter": false,
-       "IsContentType": true,
-       "IsRequired": true,
-       "IsEndpoint": false,
-       "SkipUrlEncoding": false,
-       "Explode": false,
-       "Kind": "Constant",
-       "DefaultValue": {
-<<<<<<< HEAD
-        "$id": "85",
-        "Type": {
-         "$ref": "84"
-=======
-        "$id": "87",
-        "Type": {
-         "$ref": "86"
->>>>>>> f4b8779e
-        },
-        "Value": "application/json"
-       }
-      },
-      {
-<<<<<<< HEAD
-       "$id": "86",
+        "Type": {
+         "$ref": "85"
+        },
+        "Value": "application/json"
+       }
+      },
+      {
+       "$id": "87",
        "Name": "accept",
        "NameInRequest": "Accept",
        "Type": {
-        "$id": "87",
-        "Kind": "Primitive",
-        "Name": "String",
-=======
-       "$id": "88",
-       "Name": "accept",
-       "NameInRequest": "Accept",
-       "Type": {
+        "$id": "88",
+        "Kind": "string",
+        "IsNullable": false
+       },
+       "Location": "Header",
+       "IsApiVersion": false,
+       "IsResourceParameter": false,
+       "IsContentType": false,
+       "IsRequired": true,
+       "IsEndpoint": false,
+       "SkipUrlEncoding": false,
+       "Explode": false,
+       "Kind": "Constant",
+       "DefaultValue": {
         "$id": "89",
-        "Kind": "string",
->>>>>>> f4b8779e
-        "IsNullable": false
-       },
-       "Location": "Header",
-       "IsApiVersion": false,
-       "IsResourceParameter": false,
-       "IsContentType": false,
-       "IsRequired": true,
-       "IsEndpoint": false,
-       "SkipUrlEncoding": false,
-       "Explode": false,
-       "Kind": "Constant",
-       "DefaultValue": {
-<<<<<<< HEAD
-        "$id": "88",
-        "Type": {
-         "$ref": "87"
-=======
-        "$id": "90",
-        "Type": {
-         "$ref": "89"
->>>>>>> f4b8779e
+        "Type": {
+         "$ref": "88"
         },
         "Value": "application/json"
        }
@@ -1240,11 +790,7 @@
      ],
      "Responses": [
       {
-<<<<<<< HEAD
-       "$id": "89",
-=======
-       "$id": "91",
->>>>>>> f4b8779e
+       "$id": "90",
        "StatusCodes": [
         204
        ],
@@ -1265,38 +811,21 @@
      "GenerateConvenienceMethod": true
     },
     {
-<<<<<<< HEAD
-     "$id": "90",
-=======
-     "$id": "92",
->>>>>>> f4b8779e
+     "$id": "91",
      "Name": "spreadAliasWithSpreadAlias",
      "ResourceName": "SpreadTypeSpec",
      "Description": "spread an alias with contains another alias property as body.",
      "Parameters": [
       {
-<<<<<<< HEAD
-       "$ref": "45"
-      },
-      {
-       "$id": "91",
+       "$ref": "46"
+      },
+      {
+       "$id": "92",
        "Name": "id",
        "NameInRequest": "id",
        "Type": {
-        "$id": "92",
-        "Kind": "Primitive",
-        "Name": "String",
-=======
-       "$ref": "47"
-      },
-      {
-       "$id": "93",
-       "Name": "id",
-       "NameInRequest": "id",
-       "Type": {
-        "$id": "94",
-        "Kind": "string",
->>>>>>> f4b8779e
+        "$id": "93",
+        "Kind": "string",
         "IsNullable": false
        },
        "Location": "Path",
@@ -1310,22 +839,12 @@
        "Kind": "Method"
       },
       {
-<<<<<<< HEAD
-       "$id": "93",
+       "$id": "94",
        "Name": "top",
        "NameInRequest": "top",
        "Type": {
-        "$id": "94",
-        "Kind": "Primitive",
-        "Name": "Int32",
-=======
-       "$id": "95",
-       "Name": "top",
-       "NameInRequest": "top",
-       "Type": {
-        "$id": "96",
+        "$id": "95",
         "Kind": "int32",
->>>>>>> f4b8779e
         "IsNullable": false
        },
        "Location": "Header",
@@ -1339,110 +858,70 @@
        "Kind": "Method"
       },
       {
-<<<<<<< HEAD
-       "$id": "95",
+       "$id": "96",
        "Name": "SpreadAliasWithSpreadAliasRequest",
        "NameInRequest": "",
        "Type": {
-        "$ref": "18"
-=======
+        "$ref": "19"
+       },
+       "Location": "Body",
+       "IsRequired": true,
+       "IsApiVersion": false,
+       "IsResourceParameter": false,
+       "IsContentType": false,
+       "IsEndpoint": false,
+       "SkipUrlEncoding": false,
+       "Explode": false,
+       "Kind": "Spread"
+      },
+      {
        "$id": "97",
-       "Name": "SpreadAliasWithSpreadAliasRequest",
-       "NameInRequest": "",
-       "Type": {
-        "$ref": "20"
->>>>>>> f4b8779e
-       },
-       "Location": "Body",
-       "IsRequired": true,
-       "IsApiVersion": false,
-       "IsResourceParameter": false,
-       "IsContentType": false,
-       "IsEndpoint": false,
-       "SkipUrlEncoding": false,
-       "Explode": false,
-       "Kind": "Spread"
-      },
-      {
-<<<<<<< HEAD
-       "$id": "96",
        "Name": "contentType",
        "NameInRequest": "Content-Type",
        "Type": {
-        "$id": "97",
-        "Kind": "Primitive",
-        "Name": "String",
-=======
-       "$id": "98",
-       "Name": "contentType",
-       "NameInRequest": "Content-Type",
-       "Type": {
+        "$id": "98",
+        "Kind": "string",
+        "IsNullable": false
+       },
+       "Location": "Header",
+       "IsApiVersion": false,
+       "IsResourceParameter": false,
+       "IsContentType": true,
+       "IsRequired": true,
+       "IsEndpoint": false,
+       "SkipUrlEncoding": false,
+       "Explode": false,
+       "Kind": "Constant",
+       "DefaultValue": {
         "$id": "99",
-        "Kind": "string",
->>>>>>> f4b8779e
-        "IsNullable": false
-       },
-       "Location": "Header",
-       "IsApiVersion": false,
-       "IsResourceParameter": false,
-       "IsContentType": true,
-       "IsRequired": true,
-       "IsEndpoint": false,
-       "SkipUrlEncoding": false,
-       "Explode": false,
-       "Kind": "Constant",
-       "DefaultValue": {
-<<<<<<< HEAD
-        "$id": "98",
-        "Type": {
-         "$ref": "97"
-=======
-        "$id": "100",
-        "Type": {
-         "$ref": "99"
->>>>>>> f4b8779e
-        },
-        "Value": "application/json"
-       }
-      },
-      {
-<<<<<<< HEAD
-       "$id": "99",
+        "Type": {
+         "$ref": "98"
+        },
+        "Value": "application/json"
+       }
+      },
+      {
+       "$id": "100",
        "Name": "accept",
        "NameInRequest": "Accept",
        "Type": {
-        "$id": "100",
-        "Kind": "Primitive",
-        "Name": "String",
-=======
-       "$id": "101",
-       "Name": "accept",
-       "NameInRequest": "Accept",
-       "Type": {
+        "$id": "101",
+        "Kind": "string",
+        "IsNullable": false
+       },
+       "Location": "Header",
+       "IsApiVersion": false,
+       "IsResourceParameter": false,
+       "IsContentType": false,
+       "IsRequired": true,
+       "IsEndpoint": false,
+       "SkipUrlEncoding": false,
+       "Explode": false,
+       "Kind": "Constant",
+       "DefaultValue": {
         "$id": "102",
-        "Kind": "string",
->>>>>>> f4b8779e
-        "IsNullable": false
-       },
-       "Location": "Header",
-       "IsApiVersion": false,
-       "IsResourceParameter": false,
-       "IsContentType": false,
-       "IsRequired": true,
-       "IsEndpoint": false,
-       "SkipUrlEncoding": false,
-       "Explode": false,
-       "Kind": "Constant",
-       "DefaultValue": {
-<<<<<<< HEAD
-        "$id": "101",
-        "Type": {
-         "$ref": "100"
-=======
-        "$id": "103",
-        "Type": {
-         "$ref": "102"
->>>>>>> f4b8779e
+        "Type": {
+         "$ref": "101"
         },
         "Value": "application/json"
        }
@@ -1450,11 +929,7 @@
      ],
      "Responses": [
       {
-<<<<<<< HEAD
-       "$id": "102",
-=======
-       "$id": "104",
->>>>>>> f4b8779e
+       "$id": "103",
        "StatusCodes": [
         204
        ],
@@ -1475,38 +950,21 @@
      "GenerateConvenienceMethod": true
     },
     {
-<<<<<<< HEAD
-     "$id": "103",
-=======
-     "$id": "105",
->>>>>>> f4b8779e
+     "$id": "104",
      "Name": "spreadAliasWithOptionalProps",
      "ResourceName": "SpreadTypeSpec",
      "Description": "spread an alias with contains optional properties as body.",
      "Parameters": [
       {
-<<<<<<< HEAD
-       "$ref": "45"
-      },
-      {
-       "$id": "104",
+       "$ref": "46"
+      },
+      {
+       "$id": "105",
        "Name": "id",
        "NameInRequest": "id",
        "Type": {
-        "$id": "105",
-        "Kind": "Primitive",
-        "Name": "String",
-=======
-       "$ref": "47"
-      },
-      {
-       "$id": "106",
-       "Name": "id",
-       "NameInRequest": "id",
-       "Type": {
-        "$id": "107",
-        "Kind": "string",
->>>>>>> f4b8779e
+        "$id": "106",
+        "Kind": "string",
         "IsNullable": false
        },
        "Location": "Path",
@@ -1520,22 +978,12 @@
        "Kind": "Method"
       },
       {
-<<<<<<< HEAD
-       "$id": "106",
+       "$id": "107",
        "Name": "top",
        "NameInRequest": "top",
        "Type": {
-        "$id": "107",
-        "Kind": "Primitive",
-        "Name": "Int32",
-=======
-       "$id": "108",
-       "Name": "top",
-       "NameInRequest": "top",
-       "Type": {
-        "$id": "109",
+        "$id": "108",
         "Kind": "int32",
->>>>>>> f4b8779e
         "IsNullable": false
        },
        "Location": "Header",
@@ -1549,110 +997,70 @@
        "Kind": "Method"
       },
       {
-<<<<<<< HEAD
-       "$id": "108",
+       "$id": "109",
        "Name": "SpreadAliasWithOptionalPropsRequest",
        "NameInRequest": "",
        "Type": {
-        "$ref": "23"
-=======
+        "$ref": "24"
+       },
+       "Location": "Body",
+       "IsRequired": true,
+       "IsApiVersion": false,
+       "IsResourceParameter": false,
+       "IsContentType": false,
+       "IsEndpoint": false,
+       "SkipUrlEncoding": false,
+       "Explode": false,
+       "Kind": "Spread"
+      },
+      {
        "$id": "110",
-       "Name": "SpreadAliasWithOptionalPropsRequest",
-       "NameInRequest": "",
-       "Type": {
-        "$ref": "25"
->>>>>>> f4b8779e
-       },
-       "Location": "Body",
-       "IsRequired": true,
-       "IsApiVersion": false,
-       "IsResourceParameter": false,
-       "IsContentType": false,
-       "IsEndpoint": false,
-       "SkipUrlEncoding": false,
-       "Explode": false,
-       "Kind": "Spread"
-      },
-      {
-<<<<<<< HEAD
-       "$id": "109",
        "Name": "contentType",
        "NameInRequest": "Content-Type",
        "Type": {
-        "$id": "110",
-        "Kind": "Primitive",
-        "Name": "String",
-=======
-       "$id": "111",
-       "Name": "contentType",
-       "NameInRequest": "Content-Type",
-       "Type": {
+        "$id": "111",
+        "Kind": "string",
+        "IsNullable": false
+       },
+       "Location": "Header",
+       "IsApiVersion": false,
+       "IsResourceParameter": false,
+       "IsContentType": true,
+       "IsRequired": true,
+       "IsEndpoint": false,
+       "SkipUrlEncoding": false,
+       "Explode": false,
+       "Kind": "Constant",
+       "DefaultValue": {
         "$id": "112",
-        "Kind": "string",
->>>>>>> f4b8779e
-        "IsNullable": false
-       },
-       "Location": "Header",
-       "IsApiVersion": false,
-       "IsResourceParameter": false,
-       "IsContentType": true,
-       "IsRequired": true,
-       "IsEndpoint": false,
-       "SkipUrlEncoding": false,
-       "Explode": false,
-       "Kind": "Constant",
-       "DefaultValue": {
-<<<<<<< HEAD
-        "$id": "111",
-        "Type": {
-         "$ref": "110"
-=======
-        "$id": "113",
-        "Type": {
-         "$ref": "112"
->>>>>>> f4b8779e
-        },
-        "Value": "application/json"
-       }
-      },
-      {
-<<<<<<< HEAD
-       "$id": "112",
+        "Type": {
+         "$ref": "111"
+        },
+        "Value": "application/json"
+       }
+      },
+      {
+       "$id": "113",
        "Name": "accept",
        "NameInRequest": "Accept",
        "Type": {
-        "$id": "113",
-        "Kind": "Primitive",
-        "Name": "String",
-=======
-       "$id": "114",
-       "Name": "accept",
-       "NameInRequest": "Accept",
-       "Type": {
+        "$id": "114",
+        "Kind": "string",
+        "IsNullable": false
+       },
+       "Location": "Header",
+       "IsApiVersion": false,
+       "IsResourceParameter": false,
+       "IsContentType": false,
+       "IsRequired": true,
+       "IsEndpoint": false,
+       "SkipUrlEncoding": false,
+       "Explode": false,
+       "Kind": "Constant",
+       "DefaultValue": {
         "$id": "115",
-        "Kind": "string",
->>>>>>> f4b8779e
-        "IsNullable": false
-       },
-       "Location": "Header",
-       "IsApiVersion": false,
-       "IsResourceParameter": false,
-       "IsContentType": false,
-       "IsRequired": true,
-       "IsEndpoint": false,
-       "SkipUrlEncoding": false,
-       "Explode": false,
-       "Kind": "Constant",
-       "DefaultValue": {
-<<<<<<< HEAD
-        "$id": "114",
-        "Type": {
-         "$ref": "113"
-=======
-        "$id": "116",
-        "Type": {
-         "$ref": "115"
->>>>>>> f4b8779e
+        "Type": {
+         "$ref": "114"
         },
         "Value": "application/json"
        }
@@ -1660,11 +1068,7 @@
      ],
      "Responses": [
       {
-<<<<<<< HEAD
-       "$id": "115",
-=======
-       "$id": "117",
->>>>>>> f4b8779e
+       "$id": "116",
        "StatusCodes": [
         204
        ],
@@ -1685,126 +1089,79 @@
      "GenerateConvenienceMethod": true
     },
     {
-<<<<<<< HEAD
-     "$id": "116",
-=======
-     "$id": "118",
->>>>>>> f4b8779e
+     "$id": "117",
      "Name": "spreadAliasWithCollections",
      "ResourceName": "SpreadTypeSpec",
      "Description": "spread an alias with required and optional collections",
      "Parameters": [
       {
-<<<<<<< HEAD
-       "$ref": "45"
-      },
-      {
-       "$id": "117",
+       "$ref": "46"
+      },
+      {
+       "$id": "118",
        "Name": "SpreadAliasWithCollectionsRequest",
        "NameInRequest": "",
        "Type": {
-        "$ref": "36"
-=======
-       "$ref": "47"
+        "$ref": "37"
+       },
+       "Location": "Body",
+       "IsRequired": true,
+       "IsApiVersion": false,
+       "IsResourceParameter": false,
+       "IsContentType": false,
+       "IsEndpoint": false,
+       "SkipUrlEncoding": false,
+       "Explode": false,
+       "Kind": "Spread"
       },
       {
        "$id": "119",
-       "Name": "SpreadAliasWithCollectionsRequest",
-       "NameInRequest": "",
-       "Type": {
-        "$ref": "38"
->>>>>>> f4b8779e
-       },
-       "Location": "Body",
-       "IsRequired": true,
-       "IsApiVersion": false,
-       "IsResourceParameter": false,
-       "IsContentType": false,
-       "IsEndpoint": false,
-       "SkipUrlEncoding": false,
-       "Explode": false,
-       "Kind": "Spread"
-      },
-      {
-<<<<<<< HEAD
-       "$id": "118",
        "Name": "contentType",
        "NameInRequest": "Content-Type",
        "Type": {
-        "$id": "119",
-        "Kind": "Primitive",
-        "Name": "String",
-=======
-       "$id": "120",
-       "Name": "contentType",
-       "NameInRequest": "Content-Type",
-       "Type": {
+        "$id": "120",
+        "Kind": "string",
+        "IsNullable": false
+       },
+       "Location": "Header",
+       "IsApiVersion": false,
+       "IsResourceParameter": false,
+       "IsContentType": true,
+       "IsRequired": true,
+       "IsEndpoint": false,
+       "SkipUrlEncoding": false,
+       "Explode": false,
+       "Kind": "Constant",
+       "DefaultValue": {
         "$id": "121",
-        "Kind": "string",
->>>>>>> f4b8779e
-        "IsNullable": false
-       },
-       "Location": "Header",
-       "IsApiVersion": false,
-       "IsResourceParameter": false,
-       "IsContentType": true,
-       "IsRequired": true,
-       "IsEndpoint": false,
-       "SkipUrlEncoding": false,
-       "Explode": false,
-       "Kind": "Constant",
-       "DefaultValue": {
-<<<<<<< HEAD
-        "$id": "120",
-        "Type": {
-         "$ref": "119"
-=======
-        "$id": "122",
-        "Type": {
-         "$ref": "121"
->>>>>>> f4b8779e
-        },
-        "Value": "application/json"
-       }
-      },
-      {
-<<<<<<< HEAD
-       "$id": "121",
+        "Type": {
+         "$ref": "120"
+        },
+        "Value": "application/json"
+       }
+      },
+      {
+       "$id": "122",
        "Name": "accept",
        "NameInRequest": "Accept",
        "Type": {
-        "$id": "122",
-        "Kind": "Primitive",
-        "Name": "String",
-=======
-       "$id": "123",
-       "Name": "accept",
-       "NameInRequest": "Accept",
-       "Type": {
+        "$id": "123",
+        "Kind": "string",
+        "IsNullable": false
+       },
+       "Location": "Header",
+       "IsApiVersion": false,
+       "IsResourceParameter": false,
+       "IsContentType": false,
+       "IsRequired": true,
+       "IsEndpoint": false,
+       "SkipUrlEncoding": false,
+       "Explode": false,
+       "Kind": "Constant",
+       "DefaultValue": {
         "$id": "124",
-        "Kind": "string",
->>>>>>> f4b8779e
-        "IsNullable": false
-       },
-       "Location": "Header",
-       "IsApiVersion": false,
-       "IsResourceParameter": false,
-       "IsContentType": false,
-       "IsRequired": true,
-       "IsEndpoint": false,
-       "SkipUrlEncoding": false,
-       "Explode": false,
-       "Kind": "Constant",
-       "DefaultValue": {
-<<<<<<< HEAD
-        "$id": "123",
-        "Type": {
-         "$ref": "122"
-=======
-        "$id": "125",
-        "Type": {
-         "$ref": "124"
->>>>>>> f4b8779e
+        "Type": {
+         "$ref": "123"
         },
         "Value": "application/json"
        }
@@ -1812,11 +1169,7 @@
      ],
      "Responses": [
       {
-<<<<<<< HEAD
-       "$id": "124",
-=======
-       "$id": "126",
->>>>>>> f4b8779e
+       "$id": "125",
        "StatusCodes": [
         204
        ],
@@ -1838,20 +1191,12 @@
     }
    ],
    "Protocol": {
-<<<<<<< HEAD
-    "$id": "125"
-=======
-    "$id": "127"
->>>>>>> f4b8779e
+    "$id": "126"
    },
    "Creatable": true,
    "Parameters": [
     {
-<<<<<<< HEAD
-     "$ref": "45"
-=======
-     "$ref": "47"
->>>>>>> f4b8779e
+     "$ref": "46"
     }
    ]
   }
