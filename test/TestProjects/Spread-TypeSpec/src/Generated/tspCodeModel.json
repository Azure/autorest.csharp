--- conflicted
+++ resolved
@@ -236,16 +236,11 @@
       "Name": "Array",
       "ValueType": {
        "$id": "34",
-<<<<<<< HEAD
        "Kind": "int32",
        "Name": "int32",
        "CrossLanguageDefinitionId": "TypeSpec.int32"
-      }
-=======
-       "Kind": "int32"
       },
       "CrossLanguageDefinitionId": "TypeSpec.Array"
->>>>>>> d4a5bea0
      },
      "IsRequired": true,
      "IsReadOnly": false
@@ -261,16 +256,11 @@
       "Name": "Array",
       "ValueType": {
        "$id": "37",
-<<<<<<< HEAD
        "Kind": "string",
        "Name": "string",
        "CrossLanguageDefinitionId": "TypeSpec.string"
-      }
-=======
-       "Kind": "string"
       },
       "CrossLanguageDefinitionId": "TypeSpec.Array"
->>>>>>> d4a5bea0
      },
      "IsRequired": false,
      "IsReadOnly": false
@@ -295,16 +285,11 @@
       "Name": "Array",
       "ValueType": {
        "$id": "41",
-<<<<<<< HEAD
        "Kind": "string",
        "Name": "string",
        "CrossLanguageDefinitionId": "TypeSpec.string"
-      }
-=======
-       "Kind": "string"
       },
       "CrossLanguageDefinitionId": "TypeSpec.Array"
->>>>>>> d4a5bea0
      },
      "IsRequired": true,
      "IsReadOnly": false
@@ -320,16 +305,11 @@
       "Name": "Array",
       "ValueType": {
        "$id": "44",
-<<<<<<< HEAD
        "Kind": "string",
        "Name": "string",
        "CrossLanguageDefinitionId": "TypeSpec.string"
-      }
-=======
-       "Kind": "string"
       },
       "CrossLanguageDefinitionId": "TypeSpec.Array"
->>>>>>> d4a5bea0
      },
      "IsRequired": false,
      "IsReadOnly": false
@@ -356,13 +336,9 @@
        "NameInRequest": "spreadUrl",
        "Type": {
         "$id": "48",
-<<<<<<< HEAD
         "Kind": "url",
         "Name": "url",
-        "CrossLanguageDefinitionId": ""
-=======
-        "Kind": "url"
->>>>>>> d4a5bea0
+        "CrossLanguageDefinitionId": "TypeSpec.url"
        },
        "Location": "Uri",
        "IsApiVersion": false,
