--- conflicted
+++ resolved
@@ -447,142 +447,119 @@
             return message;
         }
 
-<<<<<<< HEAD
+        internal HttpMessage CreateMissIfNoneMatchGetRequest(RequestConditions requestConditions, RequestContext context)
+        {
+            var message = _pipeline.CreateMessage(context, ResponseClassifier200);
+            var request = message.Request;
+            request.Method = RequestMethod.Get;
+            var uri = new RawRequestUriBuilder();
+            uri.Reset(_endpoint);
+            uri.AppendPath("/RequestConditionCollapse/missIfNoneMatch", false);
+            request.Uri = uri;
+            if (requestConditions != null)
+            {
+                request.Headers.Add(requestConditions, "R");
+            }
+            return message;
+        }
+
+        internal HttpMessage CreateMissIfMatchGetRequest(RequestConditions requestConditions, RequestContext context)
+        {
+            var message = _pipeline.CreateMessage(context, ResponseClassifier200);
+            var request = message.Request;
+            request.Method = RequestMethod.Get;
+            var uri = new RawRequestUriBuilder();
+            uri.Reset(_endpoint);
+            uri.AppendPath("/RequestConditionCollapse/missIfMatch", false);
+            request.Uri = uri;
+            if (requestConditions != null)
+            {
+                request.Headers.Add(requestConditions, "R");
+            }
+            return message;
+        }
+
+        internal HttpMessage CreateMissIfModifiedSinceGetRequest(RequestConditions requestConditions, RequestContext context)
+        {
+            var message = _pipeline.CreateMessage(context, ResponseClassifier200);
+            var request = message.Request;
+            request.Method = RequestMethod.Get;
+            var uri = new RawRequestUriBuilder();
+            uri.Reset(_endpoint);
+            uri.AppendPath("/RequestConditionCollapse/missIfModifiedSince", false);
+            request.Uri = uri;
+            if (requestConditions != null)
+            {
+                request.Headers.Add(requestConditions, "R");
+            }
+            return message;
+        }
+
+        internal HttpMessage CreateMissIfUnmodifiedSinceGetRequest(RequestConditions requestConditions, RequestContext context)
+        {
+            var message = _pipeline.CreateMessage(context, ResponseClassifier200);
+            var request = message.Request;
+            request.Method = RequestMethod.Get;
+            var uri = new RawRequestUriBuilder();
+            uri.Reset(_endpoint);
+            uri.AppendPath("/RequestConditionCollapse/missIfUnmodifiedSince", false);
+            request.Uri = uri;
+            if (requestConditions != null)
+            {
+                request.Headers.Add(requestConditions, "R");
+            }
+            return message;
+        }
+
+        internal HttpMessage CreateMissIfMatchIfNoneMatchGetRequest(RequestConditions requestConditions, RequestContext context)
+        {
+            var message = _pipeline.CreateMessage(context, ResponseClassifier200);
+            var request = message.Request;
+            request.Method = RequestMethod.Get;
+            var uri = new RawRequestUriBuilder();
+            uri.Reset(_endpoint);
+            uri.AppendPath("/RequestConditionCollapse/missIfMatchIfNoneMatch", false);
+            request.Uri = uri;
+            if (requestConditions != null)
+            {
+                request.Headers.Add(requestConditions, "R");
+            }
+            return message;
+        }
+
+        internal HttpMessage CreateIfModifiedSinceGetRequest(RequestConditions requestConditions, RequestContext context)
+        {
+            var message = _pipeline.CreateMessage(context, ResponseClassifier200);
+            var request = message.Request;
+            request.Method = RequestMethod.Get;
+            var uri = new RawRequestUriBuilder();
+            uri.Reset(_endpoint);
+            uri.AppendPath("/RequestConditionCollapse/ifModifiedSince", false);
+            request.Uri = uri;
+            if (requestConditions != null)
+            {
+                request.Headers.Add(requestConditions, "R");
+            }
+            return message;
+        }
+
+        internal HttpMessage CreateIfUnmodifiedSinceGetRequest(RequestConditions requestConditions, RequestContext context)
+        {
+            var message = _pipeline.CreateMessage(context, ResponseClassifier200);
+            var request = message.Request;
+            request.Method = RequestMethod.Get;
+            var uri = new RawRequestUriBuilder();
+            uri.Reset(_endpoint);
+            uri.AppendPath("/RequestConditionCollapse/ifUnmodifiedSince", false);
+            request.Uri = uri;
+            if (requestConditions != null)
+            {
+                request.Headers.Add(requestConditions, "R");
+            }
+            return message;
+        }
+
         private static ResponseClassifier _responseClassifier200;
         private static ResponseClassifier ResponseClassifier200 => _responseClassifier200 ??= new CoreResponseClassifier(stackalloc int[] { 200 });
-=======
-        internal HttpMessage CreateMissIfNoneMatchGetRequest(RequestConditions requestConditions, RequestContext context)
-        {
-            var message = _pipeline.CreateMessage(context);
-            var request = message.Request;
-            request.Method = RequestMethod.Get;
-            var uri = new RawRequestUriBuilder();
-            uri.Reset(_endpoint);
-            uri.AppendPath("/RequestConditionCollapse/missIfNoneMatch", false);
-            request.Uri = uri;
-            if (requestConditions != null)
-            {
-                request.Headers.Add(requestConditions, "R");
-            }
-            message.ResponseClassifier = ResponseClassifier200.Instance;
-            return message;
-        }
-
-        internal HttpMessage CreateMissIfMatchGetRequest(RequestConditions requestConditions, RequestContext context)
-        {
-            var message = _pipeline.CreateMessage(context);
-            var request = message.Request;
-            request.Method = RequestMethod.Get;
-            var uri = new RawRequestUriBuilder();
-            uri.Reset(_endpoint);
-            uri.AppendPath("/RequestConditionCollapse/missIfMatch", false);
-            request.Uri = uri;
-            if (requestConditions != null)
-            {
-                request.Headers.Add(requestConditions, "R");
-            }
-            message.ResponseClassifier = ResponseClassifier200.Instance;
-            return message;
-        }
-
-        internal HttpMessage CreateMissIfModifiedSinceGetRequest(RequestConditions requestConditions, RequestContext context)
-        {
-            var message = _pipeline.CreateMessage(context);
-            var request = message.Request;
-            request.Method = RequestMethod.Get;
-            var uri = new RawRequestUriBuilder();
-            uri.Reset(_endpoint);
-            uri.AppendPath("/RequestConditionCollapse/missIfModifiedSince", false);
-            request.Uri = uri;
-            if (requestConditions != null)
-            {
-                request.Headers.Add(requestConditions, "R");
-            }
-            message.ResponseClassifier = ResponseClassifier200.Instance;
-            return message;
-        }
-
-        internal HttpMessage CreateMissIfUnmodifiedSinceGetRequest(RequestConditions requestConditions, RequestContext context)
-        {
-            var message = _pipeline.CreateMessage(context);
-            var request = message.Request;
-            request.Method = RequestMethod.Get;
-            var uri = new RawRequestUriBuilder();
-            uri.Reset(_endpoint);
-            uri.AppendPath("/RequestConditionCollapse/missIfUnmodifiedSince", false);
-            request.Uri = uri;
-            if (requestConditions != null)
-            {
-                request.Headers.Add(requestConditions, "R");
-            }
-            message.ResponseClassifier = ResponseClassifier200.Instance;
-            return message;
-        }
-
-        internal HttpMessage CreateMissIfMatchIfNoneMatchGetRequest(RequestConditions requestConditions, RequestContext context)
-        {
-            var message = _pipeline.CreateMessage(context);
-            var request = message.Request;
-            request.Method = RequestMethod.Get;
-            var uri = new RawRequestUriBuilder();
-            uri.Reset(_endpoint);
-            uri.AppendPath("/RequestConditionCollapse/missIfMatchIfNoneMatch", false);
-            request.Uri = uri;
-            if (requestConditions != null)
-            {
-                request.Headers.Add(requestConditions, "R");
-            }
-            message.ResponseClassifier = ResponseClassifier200.Instance;
-            return message;
-        }
-
-        internal HttpMessage CreateIfModifiedSinceGetRequest(RequestConditions requestConditions, RequestContext context)
-        {
-            var message = _pipeline.CreateMessage(context);
-            var request = message.Request;
-            request.Method = RequestMethod.Get;
-            var uri = new RawRequestUriBuilder();
-            uri.Reset(_endpoint);
-            uri.AppendPath("/RequestConditionCollapse/ifModifiedSince", false);
-            request.Uri = uri;
-            if (requestConditions != null)
-            {
-                request.Headers.Add(requestConditions, "R");
-            }
-            message.ResponseClassifier = ResponseClassifier200.Instance;
-            return message;
-        }
-
-        internal HttpMessage CreateIfUnmodifiedSinceGetRequest(RequestConditions requestConditions, RequestContext context)
-        {
-            var message = _pipeline.CreateMessage(context);
-            var request = message.Request;
-            request.Method = RequestMethod.Get;
-            var uri = new RawRequestUriBuilder();
-            uri.Reset(_endpoint);
-            uri.AppendPath("/RequestConditionCollapse/ifUnmodifiedSince", false);
-            request.Uri = uri;
-            if (requestConditions != null)
-            {
-                request.Headers.Add(requestConditions, "R");
-            }
-            message.ResponseClassifier = ResponseClassifier200.Instance;
-            return message;
-        }
-
-        private sealed class ResponseClassifier200 : ResponseClassifier
-        {
-            private static ResponseClassifier _instance;
-            public static ResponseClassifier Instance => _instance ??= new ResponseClassifier200();
-            public override bool IsErrorResponse(HttpMessage message)
-            {
-                return message.Response.Status switch
-                {
-                    200 => false,
-                    _ => true
-                };
-            }
-        }
->>>>>>> efb53ebb
     }
 }