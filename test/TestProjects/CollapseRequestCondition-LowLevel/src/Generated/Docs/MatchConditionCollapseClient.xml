--- conflicted
+++ resolved
@@ -50,21 +50,7 @@
 
 var data = "<String>";
 
-<<<<<<< HEAD
 Response response = await client.CollapsePutAsync(RequestContent.Create(data), new MatchConditions { IfMatch = new ETag("<YOUR_ETAG>") }, new RequestContext());
-=======
-Response response = await client.CollapsePutAsync(RequestContent.Create(data));
-Console.WriteLine(response.Status);
-]]></code>
-This sample shows how to call CollapsePutAsync with all parameters and request content.
-<code><![CDATA[
-var credential = new AzureKeyCredential("<key>");
-var client = new MatchConditionCollapseClient(credential);
-
-var data = "<String>";
-
-Response response = await client.CollapsePutAsync(RequestContent.Create(data), new MatchConditions { IfMatch = new ETag("<YOUR_ETAG>") });
->>>>>>> 380d8ca1
 Console.WriteLine(response.Status);
 ]]></code>
 </example>
@@ -78,21 +64,7 @@
 
 var data = "<String>";
 
-<<<<<<< HEAD
 Response response = client.CollapsePut(RequestContent.Create(data), new MatchConditions { IfMatch = new ETag("<YOUR_ETAG>") }, new RequestContext());
-=======
-Response response = client.CollapsePut(RequestContent.Create(data));
-Console.WriteLine(response.Status);
-]]></code>
-This sample shows how to call CollapsePut with all parameters and request content.
-<code><![CDATA[
-var credential = new AzureKeyCredential("<key>");
-var client = new MatchConditionCollapseClient(credential);
-
-var data = "<String>";
-
-Response response = client.CollapsePut(RequestContent.Create(data), new MatchConditions { IfMatch = new ETag("<YOUR_ETAG>") });
->>>>>>> 380d8ca1
 Console.WriteLine(response.Status);
 ]]></code>
 </example>
