<?xml version="1.0" encoding="utf-8"?>
<doc>
  <members>
    <member name="CollapsePutAsync(RequestContent,RequestConditions,RequestContext)">
<example>
This sample shows how to call CollapsePutAsync with required parameters and request content.
<code><![CDATA[
var credential = new AzureKeyCredential("<key>");
var client = new RequestConditionCollapseClient(credential);

var data = "<String>";

<<<<<<< HEAD
Response response = await client.CollapsePutAsync(RequestContent.Create(data), null, new RequestContext());
=======
Response response = await client.CollapsePutAsync(RequestContent.Create(data));
Console.WriteLine(response.Status);
]]></code>
This sample shows how to call CollapsePutAsync with all parameters and request content.
<code><![CDATA[
var credential = new AzureKeyCredential("<key>");
var client = new RequestConditionCollapseClient(credential);

var data = "<String>";

Response response = await client.CollapsePutAsync(RequestContent.Create(data), null);
>>>>>>> 380d8ca1
Console.WriteLine(response.Status);
]]></code>
</example>
    </member>
    <member name="CollapsePut(RequestContent,RequestConditions,RequestContext)">
<example>
This sample shows how to call CollapsePut with required parameters and request content.
<code><![CDATA[
var credential = new AzureKeyCredential("<key>");
var client = new RequestConditionCollapseClient(credential);

var data = "<String>";

<<<<<<< HEAD
Response response = client.CollapsePut(RequestContent.Create(data), null, new RequestContext());
=======
Response response = client.CollapsePut(RequestContent.Create(data));
Console.WriteLine(response.Status);
]]></code>
This sample shows how to call CollapsePut with all parameters and request content.
<code><![CDATA[
var credential = new AzureKeyCredential("<key>");
var client = new RequestConditionCollapseClient(credential);

var data = "<String>";

Response response = client.CollapsePut(RequestContent.Create(data), null);
>>>>>>> 380d8ca1
Console.WriteLine(response.Status);
]]></code>
</example>
    </member>
    <member name="CollapseGetAsync(RequestConditions,RequestContext)">
<example>
This sample shows how to call CollapseGetAsync.
<code><![CDATA[
var credential = new AzureKeyCredential("<key>");
var client = new RequestConditionCollapseClient(credential);

Response response = await client.CollapseGetAsync();
Console.WriteLine(response.Status);
]]></code>
This sample shows how to call CollapseGetAsync with all parameters.
<code><![CDATA[
var credential = new AzureKeyCredential("<key>");
var client = new RequestConditionCollapseClient(credential);

Response response = await client.CollapseGetAsync(null);
Console.WriteLine(response.Status);
]]></code>
</example>
    </member>
    <member name="CollapseGet(RequestConditions,RequestContext)">
<example>
This sample shows how to call CollapseGet.
<code><![CDATA[
var credential = new AzureKeyCredential("<key>");
var client = new RequestConditionCollapseClient(credential);

Response response = client.CollapseGet();
Console.WriteLine(response.Status);
]]></code>
This sample shows how to call CollapseGet with all parameters.
<code><![CDATA[
var credential = new AzureKeyCredential("<key>");
var client = new RequestConditionCollapseClient(credential);

Response response = client.CollapseGet(null);
Console.WriteLine(response.Status);
]]></code>
</example>
    </member>
    <member name="MissIfNoneMatchGetAsync(RequestConditions,RequestContext)">
<example>
This sample shows how to call MissIfNoneMatchGetAsync.
<code><![CDATA[
var credential = new AzureKeyCredential("<key>");
var client = new RequestConditionCollapseClient(credential);

Response response = await client.MissIfNoneMatchGetAsync();
Console.WriteLine(response.Status);
]]></code>
This sample shows how to call MissIfNoneMatchGetAsync with all parameters.
<code><![CDATA[
var credential = new AzureKeyCredential("<key>");
var client = new RequestConditionCollapseClient(credential);

Response response = await client.MissIfNoneMatchGetAsync(null);
Console.WriteLine(response.Status);
]]></code>
</example>
    </member>
    <member name="MissIfNoneMatchGet(RequestConditions,RequestContext)">
<example>
This sample shows how to call MissIfNoneMatchGet.
<code><![CDATA[
var credential = new AzureKeyCredential("<key>");
var client = new RequestConditionCollapseClient(credential);

Response response = client.MissIfNoneMatchGet();
Console.WriteLine(response.Status);
]]></code>
This sample shows how to call MissIfNoneMatchGet with all parameters.
<code><![CDATA[
var credential = new AzureKeyCredential("<key>");
var client = new RequestConditionCollapseClient(credential);

Response response = client.MissIfNoneMatchGet(null);
Console.WriteLine(response.Status);
]]></code>
</example>
    </member>
    <member name="MissIfMatchGetAsync(RequestConditions,RequestContext)">
<example>
This sample shows how to call MissIfMatchGetAsync.
<code><![CDATA[
var credential = new AzureKeyCredential("<key>");
var client = new RequestConditionCollapseClient(credential);

Response response = await client.MissIfMatchGetAsync();
Console.WriteLine(response.Status);
]]></code>
This sample shows how to call MissIfMatchGetAsync with all parameters.
<code><![CDATA[
var credential = new AzureKeyCredential("<key>");
var client = new RequestConditionCollapseClient(credential);

Response response = await client.MissIfMatchGetAsync(null);
Console.WriteLine(response.Status);
]]></code>
</example>
    </member>
    <member name="MissIfMatchGet(RequestConditions,RequestContext)">
<example>
This sample shows how to call MissIfMatchGet.
<code><![CDATA[
var credential = new AzureKeyCredential("<key>");
var client = new RequestConditionCollapseClient(credential);

Response response = client.MissIfMatchGet();
Console.WriteLine(response.Status);
]]></code>
This sample shows how to call MissIfMatchGet with all parameters.
<code><![CDATA[
var credential = new AzureKeyCredential("<key>");
var client = new RequestConditionCollapseClient(credential);

Response response = client.MissIfMatchGet(null);
Console.WriteLine(response.Status);
]]></code>
</example>
    </member>
    <member name="MissIfModifiedSinceGetAsync(RequestConditions,RequestContext)">
<example>
This sample shows how to call MissIfModifiedSinceGetAsync.
<code><![CDATA[
var credential = new AzureKeyCredential("<key>");
var client = new RequestConditionCollapseClient(credential);

Response response = await client.MissIfModifiedSinceGetAsync();
Console.WriteLine(response.Status);
]]></code>
This sample shows how to call MissIfModifiedSinceGetAsync with all parameters.
<code><![CDATA[
var credential = new AzureKeyCredential("<key>");
var client = new RequestConditionCollapseClient(credential);

Response response = await client.MissIfModifiedSinceGetAsync(null);
Console.WriteLine(response.Status);
]]></code>
</example>
    </member>
    <member name="MissIfModifiedSinceGet(RequestConditions,RequestContext)">
<example>
This sample shows how to call MissIfModifiedSinceGet.
<code><![CDATA[
var credential = new AzureKeyCredential("<key>");
var client = new RequestConditionCollapseClient(credential);

Response response = client.MissIfModifiedSinceGet();
Console.WriteLine(response.Status);
]]></code>
This sample shows how to call MissIfModifiedSinceGet with all parameters.
<code><![CDATA[
var credential = new AzureKeyCredential("<key>");
var client = new RequestConditionCollapseClient(credential);

Response response = client.MissIfModifiedSinceGet(null);
Console.WriteLine(response.Status);
]]></code>
</example>
    </member>
    <member name="MissIfUnmodifiedSinceGetAsync(RequestConditions,RequestContext)">
<example>
This sample shows how to call MissIfUnmodifiedSinceGetAsync.
<code><![CDATA[
var credential = new AzureKeyCredential("<key>");
var client = new RequestConditionCollapseClient(credential);

Response response = await client.MissIfUnmodifiedSinceGetAsync();
Console.WriteLine(response.Status);
]]></code>
This sample shows how to call MissIfUnmodifiedSinceGetAsync with all parameters.
<code><![CDATA[
var credential = new AzureKeyCredential("<key>");
var client = new RequestConditionCollapseClient(credential);

Response response = await client.MissIfUnmodifiedSinceGetAsync(null);
Console.WriteLine(response.Status);
]]></code>
</example>
    </member>
    <member name="MissIfUnmodifiedSinceGet(RequestConditions,RequestContext)">
<example>
This sample shows how to call MissIfUnmodifiedSinceGet.
<code><![CDATA[
var credential = new AzureKeyCredential("<key>");
var client = new RequestConditionCollapseClient(credential);

Response response = client.MissIfUnmodifiedSinceGet();
Console.WriteLine(response.Status);
]]></code>
This sample shows how to call MissIfUnmodifiedSinceGet with all parameters.
<code><![CDATA[
var credential = new AzureKeyCredential("<key>");
var client = new RequestConditionCollapseClient(credential);

Response response = client.MissIfUnmodifiedSinceGet(null);
Console.WriteLine(response.Status);
]]></code>
</example>
    </member>
    <member name="MissIfMatchIfNoneMatchGetAsync(RequestConditions,RequestContext)">
<example>
This sample shows how to call MissIfMatchIfNoneMatchGetAsync.
<code><![CDATA[
var credential = new AzureKeyCredential("<key>");
var client = new RequestConditionCollapseClient(credential);

Response response = await client.MissIfMatchIfNoneMatchGetAsync();
Console.WriteLine(response.Status);
]]></code>
This sample shows how to call MissIfMatchIfNoneMatchGetAsync with all parameters.
<code><![CDATA[
var credential = new AzureKeyCredential("<key>");
var client = new RequestConditionCollapseClient(credential);

Response response = await client.MissIfMatchIfNoneMatchGetAsync(null);
Console.WriteLine(response.Status);
]]></code>
</example>
    </member>
    <member name="MissIfMatchIfNoneMatchGet(RequestConditions,RequestContext)">
<example>
This sample shows how to call MissIfMatchIfNoneMatchGet.
<code><![CDATA[
var credential = new AzureKeyCredential("<key>");
var client = new RequestConditionCollapseClient(credential);

Response response = client.MissIfMatchIfNoneMatchGet();
Console.WriteLine(response.Status);
]]></code>
This sample shows how to call MissIfMatchIfNoneMatchGet with all parameters.
<code><![CDATA[
var credential = new AzureKeyCredential("<key>");
var client = new RequestConditionCollapseClient(credential);

Response response = client.MissIfMatchIfNoneMatchGet(null);
Console.WriteLine(response.Status);
]]></code>
</example>
    </member>
    <member name="IfModifiedSinceGetAsync(RequestConditions,RequestContext)">
<example>
This sample shows how to call IfModifiedSinceGetAsync.
<code><![CDATA[
var credential = new AzureKeyCredential("<key>");
var client = new RequestConditionCollapseClient(credential);

Response response = await client.IfModifiedSinceGetAsync();
Console.WriteLine(response.Status);
]]></code>
This sample shows how to call IfModifiedSinceGetAsync with all parameters.
<code><![CDATA[
var credential = new AzureKeyCredential("<key>");
var client = new RequestConditionCollapseClient(credential);

Response response = await client.IfModifiedSinceGetAsync(null);
Console.WriteLine(response.Status);
]]></code>
</example>
    </member>
    <member name="IfModifiedSinceGet(RequestConditions,RequestContext)">
<example>
This sample shows how to call IfModifiedSinceGet.
<code><![CDATA[
var credential = new AzureKeyCredential("<key>");
var client = new RequestConditionCollapseClient(credential);

Response response = client.IfModifiedSinceGet();
Console.WriteLine(response.Status);
]]></code>
This sample shows how to call IfModifiedSinceGet with all parameters.
<code><![CDATA[
var credential = new AzureKeyCredential("<key>");
var client = new RequestConditionCollapseClient(credential);

Response response = client.IfModifiedSinceGet(null);
Console.WriteLine(response.Status);
]]></code>
</example>
    </member>
    <member name="IfUnmodifiedSinceGetAsync(RequestConditions,RequestContext)">
<example>
This sample shows how to call IfUnmodifiedSinceGetAsync.
<code><![CDATA[
var credential = new AzureKeyCredential("<key>");
var client = new RequestConditionCollapseClient(credential);

Response response = await client.IfUnmodifiedSinceGetAsync();
Console.WriteLine(response.Status);
]]></code>
This sample shows how to call IfUnmodifiedSinceGetAsync with all parameters.
<code><![CDATA[
var credential = new AzureKeyCredential("<key>");
var client = new RequestConditionCollapseClient(credential);

Response response = await client.IfUnmodifiedSinceGetAsync(null);
Console.WriteLine(response.Status);
]]></code>
</example>
    </member>
    <member name="IfUnmodifiedSinceGet(RequestConditions,RequestContext)">
<example>
This sample shows how to call IfUnmodifiedSinceGet.
<code><![CDATA[
var credential = new AzureKeyCredential("<key>");
var client = new RequestConditionCollapseClient(credential);

Response response = client.IfUnmodifiedSinceGet();
Console.WriteLine(response.Status);
]]></code>
This sample shows how to call IfUnmodifiedSinceGet with all parameters.
<code><![CDATA[
var credential = new AzureKeyCredential("<key>");
var client = new RequestConditionCollapseClient(credential);

Response response = client.IfUnmodifiedSinceGet(null);
Console.WriteLine(response.Status);
]]></code>
</example>
    </member>
  </members>
</doc><|MERGE_RESOLUTION|>--- conflicted
+++ resolved
@@ -10,49 +10,21 @@
 
 var data = "<String>";
 
-<<<<<<< HEAD
 Response response = await client.CollapsePutAsync(RequestContent.Create(data), null, new RequestContext());
-=======
-Response response = await client.CollapsePutAsync(RequestContent.Create(data));
-Console.WriteLine(response.Status);
-]]></code>
-This sample shows how to call CollapsePutAsync with all parameters and request content.
+Console.WriteLine(response.Status);
+]]></code>
+</example>
+    </member>
+    <member name="CollapsePut(RequestContent,RequestConditions,RequestContext)">
+<example>
+This sample shows how to call CollapsePut with required parameters and request content.
 <code><![CDATA[
 var credential = new AzureKeyCredential("<key>");
 var client = new RequestConditionCollapseClient(credential);
 
 var data = "<String>";
 
-Response response = await client.CollapsePutAsync(RequestContent.Create(data), null);
->>>>>>> 380d8ca1
-Console.WriteLine(response.Status);
-]]></code>
-</example>
-    </member>
-    <member name="CollapsePut(RequestContent,RequestConditions,RequestContext)">
-<example>
-This sample shows how to call CollapsePut with required parameters and request content.
-<code><![CDATA[
-var credential = new AzureKeyCredential("<key>");
-var client = new RequestConditionCollapseClient(credential);
-
-var data = "<String>";
-
-<<<<<<< HEAD
 Response response = client.CollapsePut(RequestContent.Create(data), null, new RequestContext());
-=======
-Response response = client.CollapsePut(RequestContent.Create(data));
-Console.WriteLine(response.Status);
-]]></code>
-This sample shows how to call CollapsePut with all parameters and request content.
-<code><![CDATA[
-var credential = new AzureKeyCredential("<key>");
-var client = new RequestConditionCollapseClient(credential);
-
-var data = "<String>";
-
-Response response = client.CollapsePut(RequestContent.Create(data), null);
->>>>>>> 380d8ca1
 Console.WriteLine(response.Status);
 ]]></code>
 </example>
