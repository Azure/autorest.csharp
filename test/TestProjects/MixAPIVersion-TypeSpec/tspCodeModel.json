{
 "$id": "1",
 "Name": "MixApiVersion",
 "ApiVersions": [
  "2022-11-30-preview"
 ],
 "Enums": [
  {
   "$id": "2",
   "Kind": "enum",
   "Name": "Versions",
   "CrossLanguageDefinitionId": "MixApiVersion.Versions",
   "ValueType": {
    "$id": "3",
    "Kind": "string"
   },
   "Values": [
    {
     "$id": "4",
     "Name": "2022-11-30-preview",
     "Value": "2022-11-30-preview"
    }
   ],
   "IsExtensible": false,
   "Usage": "ApiVersionEnum"
  }
 ],
 "Models": [
  {
   "$id": "5",
   "Kind": "model",
<<<<<<< HEAD
   "Name": "Toy",
   "CrossLanguageDefinitionId": "MixApiVersion.Toy",
   "Usage": "None",
=======
   "Name": "Pet",
   "CrossLanguageDefinitionId": "MixApiVersion.Pet",
   "Usage": "Json",
   "Description": "Pet",
>>>>>>> f082aaf1
   "Properties": [
    {
     "$id": "6",
     "Name": "id",
     "SerializedName": "id",
     "Description": "",
     "Type": {
      "$id": "7",
      "Kind": "int64"
     },
     "IsRequired": true,
     "IsReadOnly": true
    },
    {
     "$id": "8",
     "Name": "petId",
     "SerializedName": "petId",
     "Description": "",
     "Type": {
      "$id": "9",
      "Kind": "int64"
     },
     "IsRequired": true,
     "IsReadOnly": false
    },
    {
     "$id": "10",
     "Name": "name",
     "SerializedName": "name",
     "Description": "",
     "Type": {
      "$id": "11",
      "Kind": "string"
     },
     "IsRequired": true,
     "IsReadOnly": false
    }
   ]
  },
  {
   "$id": "12",
   "Kind": "model",
   "Name": "Pet",
   "CrossLanguageDefinitionId": "MixApiVersion.Pet",
   "Usage": "None",
   "Description": "Pet",
   "Properties": [
    {
     "$id": "13",
     "Name": "name",
     "SerializedName": "name",
     "Description": "pet name",
     "Type": {
      "$id": "14",
<<<<<<< HEAD
      "Kind": "string"
=======
      "Kind": "array",
      "Name": "ArrayToy",
      "ValueType": {
       "$id": "15",
       "Kind": "model",
       "Name": "Toy",
       "CrossLanguageDefinitionId": "MixApiVersion.Toy",
       "Usage": "Json",
       "Properties": [
        {
         "$id": "16",
         "Name": "id",
         "SerializedName": "id",
         "Description": "",
         "Type": {
          "$id": "17",
          "Kind": "int64"
         },
         "IsRequired": true,
         "IsReadOnly": true
        },
        {
         "$id": "18",
         "Name": "petId",
         "SerializedName": "petId",
         "Description": "",
         "Type": {
          "$id": "19",
          "Kind": "int64"
         },
         "IsRequired": true,
         "IsReadOnly": false
        },
        {
         "$id": "20",
         "Name": "name",
         "SerializedName": "name",
         "Description": "",
         "Type": {
          "$id": "21",
          "Kind": "string"
         },
         "IsRequired": true,
         "IsReadOnly": false
        }
       ]
      },
      "CrossLanguageDefinitionId": "TypeSpec.Array"
>>>>>>> f082aaf1
     },
     "IsRequired": true,
     "IsReadOnly": true
    },
    {
     "$id": "15",
     "Name": "tag",
     "SerializedName": "tag",
     "Description": "",
     "Type": {
      "$id": "16",
      "Kind": "string"
     },
     "IsRequired": false,
     "IsReadOnly": false
    },
    {
     "$id": "17",
     "Name": "age",
     "SerializedName": "age",
     "Description": "",
     "Type": {
      "$id": "18",
      "Kind": "int32"
     },
     "IsRequired": true,
     "IsReadOnly": false
    }
   ]
  },
  {
   "$id": "19",
   "Kind": "model",
   "Name": "Error",
   "CrossLanguageDefinitionId": "MixApiVersion.Error",
   "Usage": "Error,Json",
   "Description": "Error",
   "Properties": [
    {
     "$id": "20",
     "Name": "code",
     "SerializedName": "code",
     "Description": "",
     "Type": {
      "$id": "21",
      "Kind": "int32"
     },
     "IsRequired": true,
     "IsReadOnly": false
    },
    {
     "$id": "22",
     "Name": "message",
     "SerializedName": "message",
     "Description": "",
     "Type": {
      "$id": "23",
      "Kind": "string"
     },
     "IsRequired": true,
     "IsReadOnly": false
    }
   ]
  },
  {
   "$id": "24",
   "Kind": "model",
   "Name": "PagedToy",
   "CrossLanguageDefinitionId": "Azure.Core.Foundations.CustomPage",
   "Usage": "None",
   "Description": "Paged collection of Toy items",
   "Properties": [
    {
     "$id": "25",
     "Name": "value",
     "SerializedName": "value",
     "Description": "The Toy items on this page",
     "Type": {
      "$id": "26",
      "Kind": "array",
      "Name": "ArrayToy",
      "ValueType": {
       "$ref": "5"
      },
      "CrossLanguageDefinitionId": "TypeSpec.Array"
     },
     "IsRequired": true,
     "IsReadOnly": false
    },
    {
     "$id": "27",
     "Name": "nextLink",
     "SerializedName": "nextLink",
     "Description": "The link to the next page of items",
     "Type": {
      "$id": "28",
      "Kind": "url"
     },
     "IsRequired": false,
     "IsReadOnly": false
    }
   ]
  }
 ],
 "Clients": [
  {
   "$id": "29",
   "Name": "MixApiVersionClient",
   "Description": "This is a sample server Petstore server.  You can find out more about Swagger at [http://swagger.io](http://swagger.io) or on [irc.freenode.net, #swagger](http://swagger.io/irc/).  For this sample, you can use the api key `special-key` to test the authorization filters.",
   "Operations": [],
   "Protocol": {
    "$id": "30"
   },
   "Parameters": [
    {
     "$id": "31",
     "Name": "petStoreUrl",
     "NameInRequest": "petStoreUrl",
     "Type": {
      "$id": "32",
      "Kind": "uri"
     },
     "Location": "Uri",
     "IsApiVersion": false,
     "IsResourceParameter": false,
     "IsContentType": false,
     "IsRequired": true,
     "IsEndpoint": true,
     "SkipUrlEncoding": false,
     "Explode": false,
     "Kind": "Client"
    }
   ]
  },
  {
   "$id": "33",
   "Name": "Pets",
   "Description": "Manage your pets.",
   "Operations": [
    {
     "$id": "34",
     "Name": "delete",
     "ResourceName": "Pet",
     "Summary": "delete.",
     "Description": "Delete a pet.",
     "Accessibility": "public",
     "Parameters": [
      {
       "$id": "35",
       "Name": "petStoreUrl",
       "NameInRequest": "petStoreUrl",
       "Type": {
        "$id": "36",
        "Kind": "uri"
       },
       "Location": "Uri",
       "IsApiVersion": false,
       "IsResourceParameter": false,
       "IsContentType": false,
       "IsRequired": true,
       "IsEndpoint": true,
       "SkipUrlEncoding": false,
       "Explode": false,
       "Kind": "Client"
      },
      {
       "$id": "37",
       "Name": "apiVersion",
       "NameInRequest": "api-version",
       "Description": "The API version to use for this operation.",
       "Type": {
        "$id": "38",
        "Kind": "string"
       },
       "Location": "Query",
       "IsApiVersion": true,
       "IsContentType": false,
       "IsEndpoint": false,
       "Explode": false,
       "IsRequired": true,
       "Kind": "Client",
       "DefaultValue": {
        "$id": "39",
        "Type": {
         "$id": "40",
         "Kind": "string"
        },
        "Value": "2022-11-30-preview"
       }
      },
      {
       "$id": "41",
       "Name": "name",
       "NameInRequest": "name",
       "Description": "pet name",
       "Type": {
        "$id": "42",
        "Kind": "string"
       },
       "Location": "Path",
       "IsApiVersion": false,
       "IsContentType": false,
       "IsEndpoint": false,
       "Explode": false,
       "IsRequired": true,
       "Kind": "Method"
      },
      {
       "$id": "43",
       "Name": "accept",
       "NameInRequest": "Accept",
       "Type": {
        "$id": "44",
        "Kind": "constant",
        "ValueType": {
         "$id": "45",
         "Kind": "string"
        },
        "Value": "application/json"
       },
       "Location": "Header",
       "IsApiVersion": false,
       "IsContentType": false,
       "IsEndpoint": false,
       "Explode": false,
       "IsRequired": true,
       "Kind": "Constant"
      }
     ],
     "Responses": [
      {
       "$id": "46",
       "StatusCodes": [
        204
       ],
       "BodyMediaType": "Json",
       "Headers": [],
       "IsErrorResponse": false
      }
     ],
     "HttpMethod": "DELETE",
     "RequestBodyMediaType": "None",
     "Uri": "{petStoreUrl}",
     "Path": "/pets/Pet/{name}",
     "BufferResponse": true,
     "GenerateProtocolMethod": true,
     "GenerateConvenienceMethod": false
    },
    {
     "$id": "47",
     "Name": "read",
     "ResourceName": "Pets",
     "Description": "Returns a pet. Supports eTags.",
     "Accessibility": "public",
     "Parameters": [
      {
       "$ref": "35"
      },
      {
       "$id": "48",
       "Name": "petId",
       "NameInRequest": "petId",
       "Description": "The id of pet.",
       "Type": {
        "$id": "49",
        "Kind": "int32"
       },
       "Location": "Path",
       "IsApiVersion": false,
       "IsContentType": false,
       "IsEndpoint": false,
       "Explode": false,
       "IsRequired": true,
       "Kind": "Method"
      },
      {
       "$id": "50",
       "Name": "accept",
       "NameInRequest": "Accept",
       "Type": {
        "$id": "51",
        "Kind": "constant",
        "ValueType": {
         "$id": "52",
         "Kind": "string"
        },
        "Value": "application/json"
       },
       "Location": "Header",
       "IsApiVersion": false,
       "IsContentType": false,
       "IsEndpoint": false,
       "Explode": false,
       "IsRequired": true,
       "Kind": "Constant"
      }
     ],
     "Responses": [
      {
       "$id": "53",
       "StatusCodes": [
        200
       ],
       "BodyType": {
        "$ref": "12"
       },
       "BodyMediaType": "Json",
       "Headers": [],
       "IsErrorResponse": false,
       "ContentTypes": [
        "application/json"
       ]
      },
      {
       "$id": "54",
       "StatusCodes": [
        304
       ],
       "BodyType": {
        "$ref": "12"
       },
       "BodyMediaType": "Json",
       "Headers": [],
       "IsErrorResponse": false,
       "ContentTypes": [
        "application/json"
       ]
      }
     ],
     "HttpMethod": "GET",
     "RequestBodyMediaType": "None",
     "Uri": "{petStoreUrl}",
     "Path": "/pets/{petId}",
     "BufferResponse": true,
     "GenerateProtocolMethod": true,
     "GenerateConvenienceMethod": false
    },
    {
     "$id": "55",
     "Name": "create",
     "ResourceName": "Pets",
     "Accessibility": "public",
     "Parameters": [
      {
       "$ref": "35"
      },
      {
       "$id": "56",
       "Name": "apiVersion",
       "NameInRequest": "apiVersion",
       "Type": {
        "$id": "57",
        "Kind": "constant",
        "ValueType": {
         "$id": "58",
         "Kind": "string"
        },
        "Value": "2022-07-09"
       },
       "Location": "Query",
       "IsApiVersion": true,
       "IsContentType": false,
       "IsEndpoint": false,
       "Explode": false,
       "IsRequired": true,
       "Kind": "Constant"
      },
      {
       "$id": "59",
       "Name": "contentType",
       "NameInRequest": "Content-Type",
       "Description": "Body parameter's content type. Known values are application/json",
       "Type": {
        "$id": "60",
        "Kind": "constant",
        "ValueType": {
         "$id": "61",
         "Kind": "string"
        },
        "Value": "application/json"
       },
       "Location": "Header",
       "IsApiVersion": false,
       "IsContentType": true,
       "IsEndpoint": false,
       "Explode": false,
       "IsRequired": true,
       "Kind": "Constant"
      },
      {
       "$id": "62",
       "Name": "accept",
       "NameInRequest": "Accept",
       "Type": {
        "$id": "63",
        "Kind": "constant",
        "ValueType": {
         "$id": "64",
         "Kind": "string"
        },
        "Value": "application/json"
       },
       "Location": "Header",
       "IsApiVersion": false,
       "IsContentType": false,
       "IsEndpoint": false,
       "Explode": false,
       "IsRequired": true,
       "Kind": "Constant"
      },
      {
       "$id": "65",
       "Name": "pet",
       "NameInRequest": "pet",
       "Type": {
        "$ref": "12"
       },
       "Location": "Body",
       "IsApiVersion": false,
       "IsContentType": false,
       "IsEndpoint": false,
       "Explode": false,
       "IsRequired": true,
       "Kind": "Method"
      }
     ],
     "Responses": [
      {
       "$id": "66",
       "StatusCodes": [
        200
       ],
       "BodyType": {
        "$ref": "12"
       },
       "BodyMediaType": "Json",
       "Headers": [],
       "IsErrorResponse": false,
       "ContentTypes": [
        "application/json"
       ]
      }
     ],
     "HttpMethod": "POST",
     "RequestBodyMediaType": "Json",
     "Uri": "{petStoreUrl}",
     "Path": "/pets",
     "RequestMediaTypes": [
      "application/json"
     ],
     "BufferResponse": true,
     "GenerateProtocolMethod": true,
     "GenerateConvenienceMethod": false
    }
   ],
   "Protocol": {
    "$id": "67"
   },
   "Parent": "MixApiVersionClient",
   "Parameters": [
    {
     "$ref": "35"
    }
   ]
  },
  {
   "$id": "68",
   "Name": "ListPetToysResponse",
   "Operations": [
    {
     "$id": "69",
     "Name": "listPet",
     "ResourceName": "Toy",
     "Summary": "Gets ledger entries from a collection corresponding to a range.",
     "Description": "A collection id may optionally be specified. Only entries in the specified (or default) collection will be returned.",
     "Accessibility": "public",
     "Parameters": [
      {
       "$id": "70",
       "Name": "petStoreUrl",
       "NameInRequest": "petStoreUrl",
       "Type": {
        "$id": "71",
        "Kind": "uri"
       },
       "Location": "Uri",
       "IsApiVersion": false,
       "IsResourceParameter": false,
       "IsContentType": false,
       "IsRequired": true,
       "IsEndpoint": true,
       "SkipUrlEncoding": false,
       "Explode": false,
       "Kind": "Client"
      },
      {
       "$id": "72",
       "Name": "apiVersion",
       "NameInRequest": "api-version",
       "Description": "The API version to use for this operation.",
       "Type": {
        "$id": "73",
        "Kind": "string"
       },
       "Location": "Query",
       "IsApiVersion": true,
       "IsContentType": false,
       "IsEndpoint": false,
       "Explode": false,
       "IsRequired": true,
       "Kind": "Client",
       "DefaultValue": {
        "$id": "74",
        "Type": {
         "$id": "75",
         "Kind": "string"
        },
        "Value": "2022-11-30-preview"
       }
      },
      {
       "$id": "76",
       "Name": "accept",
       "NameInRequest": "Accept",
       "Type": {
        "$id": "77",
        "Kind": "constant",
        "ValueType": {
         "$id": "78",
         "Kind": "string"
        },
        "Value": "application/json"
       },
       "Location": "Header",
       "IsApiVersion": false,
       "IsContentType": false,
       "IsEndpoint": false,
       "Explode": false,
       "IsRequired": true,
       "Kind": "Constant"
      }
     ],
     "Responses": [
      {
       "$id": "79",
       "StatusCodes": [
        200
       ],
       "BodyType": {
        "$ref": "24"
       },
       "BodyMediaType": "Json",
       "Headers": [],
       "IsErrorResponse": false,
       "ContentTypes": [
        "application/json"
       ]
      }
     ],
     "HttpMethod": "GET",
     "RequestBodyMediaType": "None",
     "Uri": "{petStoreUrl}",
     "Path": "/pets/toys/Toy",
     "BufferResponse": true,
     "Paging": {
      "$id": "80",
      "ItemName": "value",
      "NextLinkName": "nextLink"
     },
     "GenerateProtocolMethod": true,
     "GenerateConvenienceMethod": false
    }
   ],
   "Protocol": {
    "$id": "81"
   },
   "Parent": "MixApiVersionClient",
   "Parameters": [
    {
     "$ref": "70"
    }
   ]
  }
 ]
}<|MERGE_RESOLUTION|>--- conflicted
+++ resolved
@@ -29,62 +29,55 @@
   {
    "$id": "5",
    "Kind": "model",
-<<<<<<< HEAD
    "Name": "Toy",
    "CrossLanguageDefinitionId": "MixApiVersion.Toy",
-   "Usage": "None",
-=======
+   "Usage": "Json",
+   "Properties": [
+    {
+     "$id": "6",
+     "Name": "id",
+     "SerializedName": "id",
+     "Description": "",
+     "Type": {
+      "$id": "7",
+      "Kind": "int64"
+     },
+     "IsRequired": true,
+     "IsReadOnly": true
+    },
+    {
+     "$id": "8",
+     "Name": "petId",
+     "SerializedName": "petId",
+     "Description": "",
+     "Type": {
+      "$id": "9",
+      "Kind": "int64"
+     },
+     "IsRequired": true,
+     "IsReadOnly": false
+    },
+    {
+     "$id": "10",
+     "Name": "name",
+     "SerializedName": "name",
+     "Description": "",
+     "Type": {
+      "$id": "11",
+      "Kind": "string"
+     },
+     "IsRequired": true,
+     "IsReadOnly": false
+    }
+   ]
+  },
+  {
+   "$id": "12",
+   "Kind": "model",
    "Name": "Pet",
    "CrossLanguageDefinitionId": "MixApiVersion.Pet",
    "Usage": "Json",
    "Description": "Pet",
->>>>>>> f082aaf1
-   "Properties": [
-    {
-     "$id": "6",
-     "Name": "id",
-     "SerializedName": "id",
-     "Description": "",
-     "Type": {
-      "$id": "7",
-      "Kind": "int64"
-     },
-     "IsRequired": true,
-     "IsReadOnly": true
-    },
-    {
-     "$id": "8",
-     "Name": "petId",
-     "SerializedName": "petId",
-     "Description": "",
-     "Type": {
-      "$id": "9",
-      "Kind": "int64"
-     },
-     "IsRequired": true,
-     "IsReadOnly": false
-    },
-    {
-     "$id": "10",
-     "Name": "name",
-     "SerializedName": "name",
-     "Description": "",
-     "Type": {
-      "$id": "11",
-      "Kind": "string"
-     },
-     "IsRequired": true,
-     "IsReadOnly": false
-    }
-   ]
-  },
-  {
-   "$id": "12",
-   "Kind": "model",
-   "Name": "Pet",
-   "CrossLanguageDefinitionId": "MixApiVersion.Pet",
-   "Usage": "None",
-   "Description": "Pet",
    "Properties": [
     {
      "$id": "13",
@@ -93,58 +86,7 @@
      "Description": "pet name",
      "Type": {
       "$id": "14",
-<<<<<<< HEAD
       "Kind": "string"
-=======
-      "Kind": "array",
-      "Name": "ArrayToy",
-      "ValueType": {
-       "$id": "15",
-       "Kind": "model",
-       "Name": "Toy",
-       "CrossLanguageDefinitionId": "MixApiVersion.Toy",
-       "Usage": "Json",
-       "Properties": [
-        {
-         "$id": "16",
-         "Name": "id",
-         "SerializedName": "id",
-         "Description": "",
-         "Type": {
-          "$id": "17",
-          "Kind": "int64"
-         },
-         "IsRequired": true,
-         "IsReadOnly": true
-        },
-        {
-         "$id": "18",
-         "Name": "petId",
-         "SerializedName": "petId",
-         "Description": "",
-         "Type": {
-          "$id": "19",
-          "Kind": "int64"
-         },
-         "IsRequired": true,
-         "IsReadOnly": false
-        },
-        {
-         "$id": "20",
-         "Name": "name",
-         "SerializedName": "name",
-         "Description": "",
-         "Type": {
-          "$id": "21",
-          "Kind": "string"
-         },
-         "IsRequired": true,
-         "IsReadOnly": false
-        }
-       ]
-      },
-      "CrossLanguageDefinitionId": "TypeSpec.Array"
->>>>>>> f082aaf1
      },
      "IsRequired": true,
      "IsReadOnly": true
