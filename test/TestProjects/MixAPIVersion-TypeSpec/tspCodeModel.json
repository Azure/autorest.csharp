--- conflicted
+++ resolved
@@ -13,12 +13,9 @@
    "ValueType": {
     "$id": "3",
     "Kind": "string",
-<<<<<<< HEAD
+    "Name": "string",
+    "CrossLanguageDefinitionId": "TypeSpec.string",
     "Decorators": []
-=======
-    "Name": "string",
-    "CrossLanguageDefinitionId": "TypeSpec.string"
->>>>>>> 3e9fef80
    },
    "Values": [
     {
@@ -40,10 +37,6 @@
    "Name": "Toy",
    "CrossLanguageDefinitionId": "MixApiVersion.Toy",
    "Usage": "Json",
-<<<<<<< HEAD
-   "Description": "Pet",
-=======
->>>>>>> 3e9fef80
    "Decorators": [],
    "Properties": [
     {
@@ -53,14 +46,10 @@
      "Description": "",
      "Type": {
       "$id": "7",
-<<<<<<< HEAD
-      "Kind": "string",
-      "Decorators": []
-=======
       "Kind": "int64",
       "Name": "int64",
-      "CrossLanguageDefinitionId": "TypeSpec.int64"
->>>>>>> 3e9fef80
+      "CrossLanguageDefinitionId": "TypeSpec.int64",
+      "Decorators": []
      },
      "IsRequired": true,
      "IsReadOnly": true,
@@ -73,21 +62,14 @@
      "Description": "",
      "Type": {
       "$id": "9",
-<<<<<<< HEAD
-      "Kind": "string",
-      "Decorators": []
-     },
-     "IsRequired": false,
-     "IsReadOnly": false,
-     "Decorators": []
-=======
       "Kind": "int64",
       "Name": "int64",
-      "CrossLanguageDefinitionId": "TypeSpec.int64"
-     },
-     "IsRequired": true,
-     "IsReadOnly": false
->>>>>>> 3e9fef80
+      "CrossLanguageDefinitionId": "TypeSpec.int64",
+      "Decorators": []
+     },
+     "IsRequired": true,
+     "IsReadOnly": false,
+     "Decorators": []
     },
     {
      "$id": "10",
@@ -96,14 +78,10 @@
      "Description": "",
      "Type": {
       "$id": "11",
-<<<<<<< HEAD
-      "Kind": "int32",
-      "Decorators": []
-=======
       "Kind": "string",
       "Name": "string",
-      "CrossLanguageDefinitionId": "TypeSpec.string"
->>>>>>> 3e9fef80
+      "CrossLanguageDefinitionId": "TypeSpec.string",
+      "Decorators": []
      },
      "IsRequired": true,
      "IsReadOnly": false,
@@ -114,17 +92,10 @@
   {
    "$id": "12",
    "Kind": "model",
-<<<<<<< HEAD
-   "Name": "PagedToy",
-   "CrossLanguageDefinitionId": "Azure.Core.Foundations.CustomPage",
-   "Usage": "None",
-   "Description": "Paged collection of Toy items",
-=======
    "Name": "Pet",
    "CrossLanguageDefinitionId": "MixApiVersion.Pet",
    "Usage": "Json",
    "Description": "Pet",
->>>>>>> 3e9fef80
    "Decorators": [],
    "Properties": [
     {
@@ -134,75 +105,14 @@
      "Description": "pet name",
      "Type": {
       "$id": "14",
-<<<<<<< HEAD
-      "Kind": "array",
-      "Name": "ArrayToy",
-      "ValueType": {
-       "$id": "15",
-       "Kind": "model",
-       "Name": "Toy",
-       "CrossLanguageDefinitionId": "MixApiVersion.Toy",
-       "Usage": "Json",
-       "Decorators": [],
-       "Properties": [
-        {
-         "$id": "16",
-         "Name": "id",
-         "SerializedName": "id",
-         "Description": "",
-         "Type": {
-          "$id": "17",
-          "Kind": "int64",
-          "Decorators": []
-         },
-         "IsRequired": true,
-         "IsReadOnly": true,
-         "Decorators": []
-        },
-        {
-         "$id": "18",
-         "Name": "petId",
-         "SerializedName": "petId",
-         "Description": "",
-         "Type": {
-          "$id": "19",
-          "Kind": "int64",
-          "Decorators": []
-         },
-         "IsRequired": true,
-         "IsReadOnly": false,
-         "Decorators": []
-        },
-        {
-         "$id": "20",
-         "Name": "name",
-         "SerializedName": "name",
-         "Description": "",
-         "Type": {
-          "$id": "21",
-          "Kind": "string",
-          "Decorators": []
-         },
-         "IsRequired": true,
-         "IsReadOnly": false,
-         "Decorators": []
-        }
-       ]
-      },
-      "CrossLanguageDefinitionId": "TypeSpec.Array",
-      "Decorators": []
-     },
-     "IsRequired": true,
-     "IsReadOnly": false,
-     "Decorators": []
-=======
       "Kind": "string",
       "Name": "string",
-      "CrossLanguageDefinitionId": "TypeSpec.string"
-     },
-     "IsRequired": true,
-     "IsReadOnly": true
->>>>>>> 3e9fef80
+      "CrossLanguageDefinitionId": "TypeSpec.string",
+      "Decorators": []
+     },
+     "IsRequired": true,
+     "IsReadOnly": true,
+     "Decorators": []
     },
     {
      "$id": "15",
@@ -210,22 +120,15 @@
      "SerializedName": "tag",
      "Description": "",
      "Type": {
-<<<<<<< HEAD
-      "$id": "23",
-      "Kind": "url",
-      "Decorators": []
-     },
-     "IsRequired": false,
-     "IsReadOnly": false,
-     "Decorators": []
-=======
       "$id": "16",
       "Kind": "string",
       "Name": "string",
-      "CrossLanguageDefinitionId": "TypeSpec.string"
+      "CrossLanguageDefinitionId": "TypeSpec.string",
+      "Decorators": []
      },
      "IsRequired": false,
-     "IsReadOnly": false
+     "IsReadOnly": false,
+     "Decorators": []
     },
     {
      "$id": "17",
@@ -236,11 +139,12 @@
       "$id": "18",
       "Kind": "int32",
       "Name": "int32",
-      "CrossLanguageDefinitionId": "TypeSpec.int32"
-     },
-     "IsRequired": true,
-     "IsReadOnly": false
->>>>>>> 3e9fef80
+      "CrossLanguageDefinitionId": "TypeSpec.int32",
+      "Decorators": []
+     },
+     "IsRequired": true,
+     "IsReadOnly": false,
+     "Decorators": []
     }
    ]
   },
@@ -259,16 +163,11 @@
      "SerializedName": "code",
      "Description": "",
      "Type": {
-<<<<<<< HEAD
-      "$id": "26",
-      "Kind": "int32",
-      "Decorators": []
-=======
       "$id": "21",
       "Kind": "int32",
       "Name": "int32",
-      "CrossLanguageDefinitionId": "TypeSpec.int32"
->>>>>>> 3e9fef80
+      "CrossLanguageDefinitionId": "TypeSpec.int32",
+      "Decorators": []
      },
      "IsRequired": true,
      "IsReadOnly": false,
@@ -280,22 +179,15 @@
      "SerializedName": "message",
      "Description": "",
      "Type": {
-<<<<<<< HEAD
-      "$id": "28",
-      "Kind": "string",
-      "Decorators": []
-     },
-     "IsRequired": true,
-     "IsReadOnly": false,
-     "Decorators": []
-=======
       "$id": "23",
       "Kind": "string",
       "Name": "string",
-      "CrossLanguageDefinitionId": "TypeSpec.string"
-     },
-     "IsRequired": true,
-     "IsReadOnly": false
+      "CrossLanguageDefinitionId": "TypeSpec.string",
+      "Decorators": []
+     },
+     "IsRequired": true,
+     "IsReadOnly": false,
+     "Decorators": []
     }
    ]
   },
@@ -320,10 +212,12 @@
       "ValueType": {
        "$ref": "5"
       },
-      "CrossLanguageDefinitionId": "TypeSpec.Array"
-     },
-     "IsRequired": true,
-     "IsReadOnly": false
+      "CrossLanguageDefinitionId": "TypeSpec.Array",
+      "Decorators": []
+     },
+     "IsRequired": true,
+     "IsReadOnly": false,
+     "Decorators": []
     },
     {
      "$id": "27",
@@ -339,12 +233,14 @@
        "$id": "29",
        "Kind": "url",
        "Name": "url",
-       "CrossLanguageDefinitionId": "TypeSpec.url"
-      }
+       "CrossLanguageDefinitionId": "TypeSpec.url",
+       "Decorators": []
+      },
+      "Decorators": []
      },
      "IsRequired": false,
-     "IsReadOnly": false
->>>>>>> 3e9fef80
+     "IsReadOnly": false,
+     "Decorators": []
     }
    ]
   }
@@ -421,16 +317,11 @@
        "NameInRequest": "api-version",
        "Description": "The API version to use for this operation.",
        "Type": {
-<<<<<<< HEAD
-        "$id": "36",
-        "Kind": "string",
-        "Decorators": []
-=======
         "$id": "39",
         "Kind": "string",
         "Name": "string",
-        "CrossLanguageDefinitionId": "TypeSpec.string"
->>>>>>> 3e9fef80
+        "CrossLanguageDefinitionId": "TypeSpec.string",
+        "Decorators": []
        },
        "Location": "Query",
        "IsApiVersion": true,
@@ -448,7 +339,8 @@
          "CrossLanguageDefinitionId": "TypeSpec.string"
         },
         "Value": "2022-11-30-preview"
-       }
+       },
+       "Decorators": []
       },
       {
        "$id": "42",
@@ -456,16 +348,11 @@
        "NameInRequest": "name",
        "Description": "pet name",
        "Type": {
-<<<<<<< HEAD
-        "$id": "40",
-        "Kind": "string",
-        "Decorators": []
-=======
         "$id": "43",
         "Kind": "string",
         "Name": "string",
-        "CrossLanguageDefinitionId": "TypeSpec.string"
->>>>>>> 3e9fef80
+        "CrossLanguageDefinitionId": "TypeSpec.string",
+        "Decorators": []
        },
        "Location": "Path",
        "IsApiVersion": false,
@@ -473,7 +360,8 @@
        "IsEndpoint": false,
        "Explode": false,
        "IsRequired": true,
-       "Kind": "Method"
+       "Kind": "Method",
+       "Decorators": []
       },
       {
        "$id": "44",
@@ -486,9 +374,11 @@
          "$id": "46",
          "Kind": "string",
          "Name": "string",
-         "CrossLanguageDefinitionId": "TypeSpec.string"
+         "CrossLanguageDefinitionId": "TypeSpec.string",
+         "Decorators": []
         },
-        "Value": "application/json"
+        "Value": "application/json",
+        "Decorators": []
        },
        "Location": "Header",
        "IsApiVersion": false,
@@ -496,7 +386,8 @@
        "IsEndpoint": false,
        "Explode": false,
        "IsRequired": true,
-       "Kind": "Constant"
+       "Kind": "Constant",
+       "Decorators": []
       }
      ],
      "Responses": [
@@ -517,7 +408,8 @@
      "BufferResponse": true,
      "GenerateProtocolMethod": true,
      "GenerateConvenienceMethod": false,
-     "CrossLanguageDefinitionId": "MixApiVersion.Pets.delete"
+     "CrossLanguageDefinitionId": "MixApiVersion.Pets.delete",
+     "Decorators": []
     },
     {
      "$id": "48",
@@ -535,16 +427,11 @@
        "NameInRequest": "petId",
        "Description": "The id of pet.",
        "Type": {
-<<<<<<< HEAD
-        "$id": "47",
-        "Kind": "int32",
-        "Decorators": []
-=======
         "$id": "50",
         "Kind": "int32",
         "Name": "int32",
-        "CrossLanguageDefinitionId": "TypeSpec.int32"
->>>>>>> 3e9fef80
+        "CrossLanguageDefinitionId": "TypeSpec.int32",
+        "Decorators": []
        },
        "Location": "Path",
        "IsApiVersion": false,
@@ -552,7 +439,8 @@
        "IsEndpoint": false,
        "Explode": false,
        "IsRequired": true,
-       "Kind": "Method"
+       "Kind": "Method",
+       "Decorators": []
       },
       {
        "$id": "51",
@@ -565,9 +453,11 @@
          "$id": "53",
          "Kind": "string",
          "Name": "string",
-         "CrossLanguageDefinitionId": "TypeSpec.string"
+         "CrossLanguageDefinitionId": "TypeSpec.string",
+         "Decorators": []
         },
-        "Value": "application/json"
+        "Value": "application/json",
+        "Decorators": []
        },
        "Location": "Header",
        "IsApiVersion": false,
@@ -575,7 +465,8 @@
        "IsEndpoint": false,
        "Explode": false,
        "IsRequired": true,
-       "Kind": "Constant"
+       "Kind": "Constant",
+       "Decorators": []
       }
      ],
      "Responses": [
@@ -617,7 +508,8 @@
      "BufferResponse": true,
      "GenerateProtocolMethod": true,
      "GenerateConvenienceMethod": false,
-     "CrossLanguageDefinitionId": "MixApiVersion.Pets.read"
+     "CrossLanguageDefinitionId": "MixApiVersion.Pets.read",
+     "Decorators": []
     },
     {
      "$id": "56",
@@ -636,16 +528,11 @@
         "$id": "58",
         "Kind": "constant",
         "ValueType": {
-<<<<<<< HEAD
-         "$id": "56",
-         "Kind": "string",
-         "Decorators": []
-=======
          "$id": "59",
          "Kind": "string",
          "Name": "string",
-         "CrossLanguageDefinitionId": "TypeSpec.string"
->>>>>>> 3e9fef80
+         "CrossLanguageDefinitionId": "TypeSpec.string",
+         "Decorators": []
         },
         "Value": "2022-07-09",
         "Decorators": []
@@ -656,7 +543,8 @@
        "IsEndpoint": false,
        "Explode": false,
        "IsRequired": true,
-       "Kind": "Constant"
+       "Kind": "Constant",
+       "Decorators": []
       },
       {
        "$id": "60",
@@ -670,9 +558,11 @@
          "$id": "62",
          "Kind": "string",
          "Name": "string",
-         "CrossLanguageDefinitionId": "TypeSpec.string"
+         "CrossLanguageDefinitionId": "TypeSpec.string",
+         "Decorators": []
         },
-        "Value": "application/json"
+        "Value": "application/json",
+        "Decorators": []
        },
        "Location": "Header",
        "IsApiVersion": false,
@@ -680,7 +570,8 @@
        "IsEndpoint": false,
        "Explode": false,
        "IsRequired": true,
-       "Kind": "Constant"
+       "Kind": "Constant",
+       "Decorators": []
       },
       {
        "$id": "63",
@@ -693,9 +584,11 @@
          "$id": "65",
          "Kind": "string",
          "Name": "string",
-         "CrossLanguageDefinitionId": "TypeSpec.string"
+         "CrossLanguageDefinitionId": "TypeSpec.string",
+         "Decorators": []
         },
-        "Value": "application/json"
+        "Value": "application/json",
+        "Decorators": []
        },
        "Location": "Header",
        "IsApiVersion": false,
@@ -703,7 +596,8 @@
        "IsEndpoint": false,
        "Explode": false,
        "IsRequired": true,
-       "Kind": "Constant"
+       "Kind": "Constant",
+       "Decorators": []
       },
       {
        "$id": "66",
@@ -718,7 +612,8 @@
        "IsEndpoint": false,
        "Explode": false,
        "IsRequired": true,
-       "Kind": "Method"
+       "Kind": "Method",
+       "Decorators": []
       }
      ],
      "Responses": [
@@ -748,7 +643,8 @@
      "BufferResponse": true,
      "GenerateProtocolMethod": true,
      "GenerateConvenienceMethod": false,
-     "CrossLanguageDefinitionId": "MixApiVersion.Pets.create"
+     "CrossLanguageDefinitionId": "MixApiVersion.Pets.create",
+     "Decorators": []
     }
    ],
    "Protocol": {
@@ -800,16 +696,11 @@
        "NameInRequest": "api-version",
        "Description": "The API version to use for this operation.",
        "Type": {
-<<<<<<< HEAD
-        "$id": "70",
-        "Kind": "string",
-        "Decorators": []
-=======
         "$id": "74",
         "Kind": "string",
         "Name": "string",
-        "CrossLanguageDefinitionId": "TypeSpec.string"
->>>>>>> 3e9fef80
+        "CrossLanguageDefinitionId": "TypeSpec.string",
+        "Decorators": []
        },
        "Location": "Query",
        "IsApiVersion": true,
@@ -827,7 +718,8 @@
          "CrossLanguageDefinitionId": "TypeSpec.string"
         },
         "Value": "2022-11-30-preview"
-       }
+       },
+       "Decorators": []
       },
       {
        "$id": "77",
@@ -840,9 +732,11 @@
          "$id": "79",
          "Kind": "string",
          "Name": "string",
-         "CrossLanguageDefinitionId": "TypeSpec.string"
+         "CrossLanguageDefinitionId": "TypeSpec.string",
+         "Decorators": []
         },
-        "Value": "application/json"
+        "Value": "application/json",
+        "Decorators": []
        },
        "Location": "Header",
        "IsApiVersion": false,
@@ -850,7 +744,8 @@
        "IsEndpoint": false,
        "Explode": false,
        "IsRequired": true,
-       "Kind": "Constant"
+       "Kind": "Constant",
+       "Decorators": []
       }
      ],
      "Responses": [
@@ -882,7 +777,8 @@
      },
      "GenerateProtocolMethod": true,
      "GenerateConvenienceMethod": false,
-     "CrossLanguageDefinitionId": "MixApiVersion.ListPetToysResponse.listPet"
+     "CrossLanguageDefinitionId": "MixApiVersion.ListPetToysResponse.listPet",
+     "Decorators": []
     }
    ],
    "Protocol": {
