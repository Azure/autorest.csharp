{
 "$id": "1",
 "Name": "MixApiVersion",
 "Description": "This is a sample server Petstore server.  You can find out more about Swagger at [http://swagger.io](http://swagger.io) or on [irc.freenode.net, #swagger](http://swagger.io/irc/).  For this sample, you can use the api key `special-key` to test the authorization filters.",
 "ApiVersions": [
  "2022-11-30-preview"
 ],
 "Enums": [
  {
   "$id": "2",
   "Kind": "Enum",
   "Name": "Versions",
   "EnumValueType": "String",
   "AllowedValues": [
    {
     "$id": "3",
     "Name": "2022-11-30-preview",
     "Value": "2022-11-30-preview"
    }
   ],
   "Namespace": "MixApiVersion",
   "Description": "",
   "IsExtensible": true,
   "IsNullable": false,
   "Usage": "None"
  }
 ],
 "Models": [
  {
   "$id": "4",
   "Kind": "Model",
   "Name": "Pet",
   "Namespace": "MixApiVersion",
   "Description": "Pet",
   "IsNullable": false,
   "Usage": "None",
   "Properties": [
    {
     "$id": "5",
     "Name": "name",
     "SerializedName": "name",
     "Description": "pet name",
     "Type": {
      "$id": "6",
      "Kind": "Primitive",
      "Name": "String",
      "IsNullable": false
     },
     "IsRequired": true,
     "IsReadOnly": true,
     "IsDiscriminator": false
    },
    {
     "$id": "7",
     "Name": "tag",
     "SerializedName": "tag",
     "Description": "",
     "Type": {
      "$id": "8",
      "Kind": "Primitive",
      "Name": "String",
      "IsNullable": false
     },
     "IsRequired": false,
     "IsReadOnly": false,
     "IsDiscriminator": false
    },
    {
     "$id": "9",
     "Name": "age",
     "SerializedName": "age",
     "Description": "",
     "Type": {
      "$id": "10",
      "Kind": "Primitive",
      "Name": "Int32",
      "IsNullable": false
     },
     "IsRequired": true,
     "IsReadOnly": false,
     "IsDiscriminator": false
    }
   ]
  },
  {
   "$id": "11",
   "Kind": "Model",
   "Name": "PagedToy",
   "Namespace": "Azure.Core.Foundations",
   "Description": "Paged collection of Toy items",
   "IsNullable": false,
   "Usage": "None",
   "Properties": [
    {
     "$id": "12",
     "Name": "value",
     "SerializedName": "value",
     "Description": "The Toy items on this page",
     "Type": {
      "$id": "13",
      "Kind": "Array",
      "Name": "Array",
      "ElementType": {
       "$id": "14",
       "Kind": "Model",
       "Name": "Toy",
       "Namespace": "MixApiVersion",
       "IsNullable": false,
       "Usage": "None",
       "Properties": [
        {
         "$id": "15",
         "Name": "id",
         "SerializedName": "id",
         "Description": "",
         "Type": {
          "$id": "16",
          "Kind": "Primitive",
          "Name": "Int64",
          "IsNullable": false
         },
         "IsRequired": true,
         "IsReadOnly": true,
         "IsDiscriminator": false
        },
        {
         "$id": "17",
         "Name": "petId",
         "SerializedName": "petId",
         "Description": "",
         "Type": {
          "$id": "18",
          "Kind": "Primitive",
          "Name": "Int64",
          "IsNullable": false
         },
         "IsRequired": true,
         "IsReadOnly": false,
         "IsDiscriminator": false
        },
        {
         "$id": "19",
         "Name": "name",
         "SerializedName": "name",
         "Description": "",
         "Type": {
          "$id": "20",
          "Kind": "Primitive",
          "Name": "String",
          "IsNullable": false
         },
         "IsRequired": true,
         "IsReadOnly": false,
         "IsDiscriminator": false
        }
       ]
      },
      "IsNullable": false
     },
     "IsRequired": true,
     "IsReadOnly": false,
     "IsDiscriminator": false
    },
    {
     "$id": "21",
     "Name": "nextLink",
     "SerializedName": "nextLink",
     "Description": "The link to the next page of items",
     "Type": {
      "$id": "22",
      "Kind": "Primitive",
      "Name": "Uri",
      "IsNullable": false
     },
     "IsRequired": false,
<<<<<<< HEAD
     "IsReadOnly": false,
     "IsDiscriminator": false
=======
     "IsReadOnly": true
>>>>>>> 3633830f
    }
   ]
  },
  {
   "$ref": "14"
  },
  {
   "$id": "23",
   "Kind": "Model",
   "Name": "Error",
   "Namespace": "MixApiVersion",
   "Description": "Error",
   "IsNullable": false,
   "Usage": "None",
   "Properties": [
    {
     "$id": "24",
     "Name": "code",
     "SerializedName": "code",
     "Description": "",
     "Type": {
      "$id": "25",
      "Kind": "Primitive",
      "Name": "Int32",
      "IsNullable": false
     },
     "IsRequired": true,
     "IsReadOnly": false,
     "IsDiscriminator": false
    },
    {
     "$id": "26",
     "Name": "message",
     "SerializedName": "message",
     "Description": "",
     "Type": {
      "$id": "27",
      "Kind": "Primitive",
      "Name": "String",
      "IsNullable": false
     },
     "IsRequired": true,
     "IsReadOnly": false,
     "IsDiscriminator": false
    }
   ]
  }
 ],
 "Clients": [
  {
   "$id": "28",
   "Name": "MixApiVersionClient",
   "Description": "",
   "Operations": [],
   "Protocol": {
    "$id": "29"
   },
   "Creatable": true
  },
  {
   "$id": "30",
   "Name": "Pets",
   "Description": "Manage your pets. You can delete or get the Pet from pet store.",
   "Operations": [
    {
     "$id": "31",
     "Name": "delete",
     "ResourceName": "Pet",
     "Summary": "delete.",
     "Description": "Delete a pet.",
     "Parameters": [
      {
       "$id": "32",
       "Name": "petStoreUrl",
       "NameInRequest": "petStoreUrl",
       "Type": {
        "$id": "33",
        "Kind": "Primitive",
        "Name": "Uri",
        "IsNullable": false
       },
       "Location": "Uri",
       "IsApiVersion": false,
       "IsResourceParameter": false,
       "IsContentType": false,
       "IsRequired": true,
       "IsEndpoint": true,
       "SkipUrlEncoding": false,
       "Explode": false,
       "Kind": "Client"
      },
      {
       "$id": "34",
       "Name": "apiVersion",
       "NameInRequest": "api-version",
       "Description": "The API version to use for this operation.",
       "Type": {
        "$id": "35",
        "Kind": "Primitive",
        "Name": "String",
        "IsNullable": false
       },
       "Location": "Query",
       "DefaultValue": {
        "$id": "36",
        "Type": {
         "$id": "37",
         "Kind": "Primitive",
         "Name": "String",
         "IsNullable": false
        },
        "Value": "2022-11-30-preview"
       },
       "IsRequired": true,
       "IsApiVersion": true,
       "IsResourceParameter": false,
       "IsContentType": false,
       "IsEndpoint": false,
       "SkipUrlEncoding": false,
       "Explode": false,
       "Kind": "Client"
      },
      {
       "$id": "38",
       "Name": "name",
       "NameInRequest": "name",
       "Description": "pet name",
       "Type": {
        "$id": "39",
        "Kind": "Primitive",
        "Name": "String",
        "IsNullable": false
       },
       "Location": "Path",
       "IsRequired": true,
       "IsApiVersion": false,
       "IsResourceParameter": false,
       "IsContentType": false,
       "IsEndpoint": false,
       "SkipUrlEncoding": false,
       "Explode": false,
       "Kind": "Method"
      },
      {
       "$id": "40",
       "Name": "accept",
       "NameInRequest": "Accept",
       "Type": {
        "$id": "41",
        "Kind": "Primitive",
        "Name": "String",
        "IsNullable": false
       },
       "Location": "Header",
       "IsApiVersion": false,
       "IsResourceParameter": false,
       "IsContentType": false,
       "IsRequired": true,
       "IsEndpoint": false,
       "SkipUrlEncoding": false,
       "Explode": false,
       "Kind": "Constant",
       "DefaultValue": {
        "$id": "42",
        "Type": {
         "$ref": "41"
        },
        "Value": "application/json"
       }
      }
     ],
     "Responses": [
      {
       "$id": "43",
       "StatusCodes": [
        204
       ],
       "BodyMediaType": "Json",
       "Headers": [],
       "IsErrorResponse": false
      }
     ],
     "HttpMethod": "DELETE",
     "RequestBodyMediaType": "None",
     "Uri": "{petStoreUrl}",
     "Path": "/pets/Pet/{name}",
     "BufferResponse": true,
     "GenerateProtocolMethod": true,
     "GenerateConvenienceMethod": false
    },
    {
     "$id": "44",
     "Name": "read",
     "ResourceName": "Pets",
     "Description": "Returns a pet. Supports eTags.",
     "Parameters": [
      {
       "$ref": "32"
      },
      {
       "$id": "45",
       "Name": "petId",
       "NameInRequest": "petId",
       "Description": "The id of pet.",
       "Type": {
        "$id": "46",
        "Kind": "Primitive",
        "Name": "Int32",
        "IsNullable": false
       },
       "Location": "Path",
       "IsRequired": true,
       "IsApiVersion": false,
       "IsResourceParameter": false,
       "IsContentType": false,
       "IsEndpoint": false,
       "SkipUrlEncoding": false,
       "Explode": false,
       "Kind": "Method"
      },
      {
       "$id": "47",
       "Name": "accept",
       "NameInRequest": "Accept",
       "Type": {
        "$id": "48",
        "Kind": "Primitive",
        "Name": "String",
        "IsNullable": false
       },
       "Location": "Header",
       "IsApiVersion": false,
       "IsResourceParameter": false,
       "IsContentType": false,
       "IsRequired": true,
       "IsEndpoint": false,
       "SkipUrlEncoding": false,
       "Explode": false,
       "Kind": "Constant",
       "DefaultValue": {
        "$id": "49",
        "Type": {
         "$ref": "48"
        },
        "Value": "application/json"
       }
      }
     ],
     "Responses": [
      {
       "$id": "50",
       "StatusCodes": [
        200
       ],
       "BodyType": {
        "$ref": "4"
       },
       "BodyMediaType": "Json",
       "Headers": [],
       "IsErrorResponse": false,
       "ContentTypes": [
        "application/json"
       ]
      },
      {
       "$id": "51",
       "StatusCodes": [
        304
       ],
       "BodyType": {
        "$ref": "4"
       },
       "BodyMediaType": "Json",
       "Headers": [],
       "IsErrorResponse": false,
       "ContentTypes": [
        "application/json"
       ]
      }
     ],
     "HttpMethod": "GET",
     "RequestBodyMediaType": "None",
     "Uri": "{petStoreUrl}",
     "Path": "/pets/{petId}",
     "BufferResponse": true,
     "GenerateProtocolMethod": true,
     "GenerateConvenienceMethod": false
    },
    {
     "$id": "52",
     "Name": "create",
     "ResourceName": "Pets",
     "Parameters": [
      {
       "$ref": "32"
      },
      {
       "$id": "53",
       "Name": "apiVersion",
       "NameInRequest": "apiVersion",
       "Type": {
        "$id": "54",
        "Kind": "Literal",
        "Name": "Literal",
        "LiteralValueType": {
         "$id": "55",
         "Kind": "Primitive",
         "Name": "String",
         "IsNullable": false
        },
        "Value": "2022-07-09",
        "IsNullable": false
       },
       "Location": "Query",
       "DefaultValue": {
        "$id": "56",
        "Type": {
         "$ref": "54"
        },
        "Value": "2022-07-09"
       },
       "IsRequired": true,
       "IsApiVersion": true,
       "IsResourceParameter": false,
       "IsContentType": false,
       "IsEndpoint": false,
       "SkipUrlEncoding": false,
       "Explode": false,
       "Kind": "Constant"
      },
      {
       "$id": "57",
       "Name": "pet",
       "NameInRequest": "pet",
       "Type": {
        "$ref": "4"
       },
       "Location": "Body",
       "IsRequired": true,
       "IsApiVersion": false,
       "IsResourceParameter": false,
       "IsContentType": false,
       "IsEndpoint": false,
       "SkipUrlEncoding": false,
       "Explode": false,
       "Kind": "Method"
      },
      {
       "$id": "58",
       "Name": "accept",
       "NameInRequest": "Accept",
       "Type": {
        "$id": "59",
        "Kind": "Primitive",
        "Name": "String",
        "IsNullable": false
       },
       "Location": "Header",
       "IsApiVersion": false,
       "IsResourceParameter": false,
       "IsContentType": false,
       "IsRequired": true,
       "IsEndpoint": false,
       "SkipUrlEncoding": false,
       "Explode": false,
       "Kind": "Constant",
       "DefaultValue": {
        "$id": "60",
        "Type": {
         "$ref": "59"
        },
        "Value": "application/json"
       }
      },
      {
       "$id": "61",
       "Name": "contentType",
       "NameInRequest": "Content-Type",
       "Type": {
        "$id": "62",
        "Kind": "Primitive",
        "Name": "String",
        "IsNullable": false
       },
       "Location": "Header",
       "IsApiVersion": false,
       "IsResourceParameter": false,
       "IsContentType": true,
       "IsRequired": true,
       "IsEndpoint": false,
       "SkipUrlEncoding": false,
       "Explode": false,
       "Kind": "Constant",
       "DefaultValue": {
        "$id": "63",
        "Type": {
         "$ref": "62"
        },
        "Value": "application/json"
       }
      }
     ],
     "Responses": [
      {
       "$id": "64",
       "StatusCodes": [
        200
       ],
       "BodyType": {
        "$ref": "4"
       },
       "BodyMediaType": "Json",
       "Headers": [],
       "IsErrorResponse": false,
       "ContentTypes": [
        "application/json"
       ]
      }
     ],
     "HttpMethod": "POST",
     "RequestBodyMediaType": "Json",
     "Uri": "{petStoreUrl}",
     "Path": "/pets",
     "RequestMediaTypes": [
      "application/json"
     ],
     "BufferResponse": true,
     "GenerateProtocolMethod": true,
     "GenerateConvenienceMethod": false
    }
   ],
   "Protocol": {
    "$id": "65"
   },
   "Creatable": false,
   "Parent": "MixApiVersionClient"
  },
  {
   "$id": "66",
   "Name": "ListPetToysResponse",
   "Description": "",
   "Operations": [
    {
     "$id": "67",
     "Name": "listPet",
     "ResourceName": "Toy",
     "Summary": "Gets ledger entries from a collection corresponding to a range.",
     "Description": "A collection id may optionally be specified. Only entries in the specified (or default) collection will be returned.",
     "Parameters": [
      {
       "$ref": "32"
      },
      {
       "$id": "68",
       "Name": "apiVersion",
       "NameInRequest": "api-version",
       "Description": "The API version to use for this operation.",
       "Type": {
        "$id": "69",
        "Kind": "Primitive",
        "Name": "String",
        "IsNullable": false
       },
       "Location": "Query",
       "DefaultValue": {
        "$ref": "36"
       },
       "IsRequired": true,
       "IsApiVersion": true,
       "IsResourceParameter": false,
       "IsContentType": false,
       "IsEndpoint": false,
       "SkipUrlEncoding": false,
       "Explode": false,
       "Kind": "Client"
      },
      {
       "$id": "70",
       "Name": "accept",
       "NameInRequest": "Accept",
       "Type": {
        "$id": "71",
        "Kind": "Primitive",
        "Name": "String",
        "IsNullable": false
       },
       "Location": "Header",
       "IsApiVersion": false,
       "IsResourceParameter": false,
       "IsContentType": false,
       "IsRequired": true,
       "IsEndpoint": false,
       "SkipUrlEncoding": false,
       "Explode": false,
       "Kind": "Constant",
       "DefaultValue": {
        "$id": "72",
        "Type": {
         "$ref": "71"
        },
        "Value": "application/json"
       }
      }
     ],
     "Responses": [
      {
       "$id": "73",
       "StatusCodes": [
        200
       ],
       "BodyType": {
        "$ref": "11"
       },
       "BodyMediaType": "Json",
       "Headers": [],
       "IsErrorResponse": false,
       "ContentTypes": [
        "application/json"
       ]
      }
     ],
     "HttpMethod": "GET",
     "RequestBodyMediaType": "None",
     "Uri": "{petStoreUrl}",
     "Path": "/pets/toys/Toy",
     "BufferResponse": true,
     "Paging": {
      "$id": "74",
      "NextLinkName": "nextLink",
      "ItemName": "value"
     },
     "GenerateProtocolMethod": true,
     "GenerateConvenienceMethod": false
    }
   ],
   "Protocol": {
    "$id": "75"
   },
   "Creatable": false,
   "Parent": "MixApiVersionClient"
  }
 ]
}<|MERGE_RESOLUTION|>--- conflicted
+++ resolved
@@ -85,7 +85,7 @@
   {
    "$id": "11",
    "Kind": "Model",
-   "Name": "PagedToy",
+   "Name": "PagedToyToy",
    "Namespace": "Azure.Core.Foundations",
    "Description": "Paged collection of Toy items",
    "IsNullable": false,
@@ -173,12 +173,8 @@
       "IsNullable": false
      },
      "IsRequired": false,
-<<<<<<< HEAD
-     "IsReadOnly": false,
+     "IsReadOnly": true,
      "IsDiscriminator": false
-=======
-     "IsReadOnly": true
->>>>>>> 3633830f
     }
    ]
   },
@@ -225,37 +221,69 @@
      "IsDiscriminator": false
     }
    ]
+  },
+  {
+   "$id": "28",
+   "Kind": "Model",
+   "Name": "PetId",
+   "Namespace": "MixApiVersion",
+   "IsNullable": false,
+   "Usage": "None",
+   "Properties": []
+  },
+  {
+   "$id": "29",
+   "Kind": "Model",
+   "Name": "NotModifiedPet",
+   "Namespace": "MixApiVersion",
+   "Description": "Not modified",
+   "IsNullable": false,
+   "Usage": "None",
+   "Properties": [
+    {
+     "$id": "30",
+     "Name": "body",
+     "SerializedName": "body",
+     "Description": "",
+     "Type": {
+      "$ref": "4"
+     },
+     "IsRequired": true,
+     "IsReadOnly": false,
+     "IsDiscriminator": false
+    }
+   ]
   }
  ],
  "Clients": [
   {
-   "$id": "28",
+   "$id": "31",
    "Name": "MixApiVersionClient",
    "Description": "",
    "Operations": [],
    "Protocol": {
-    "$id": "29"
+    "$id": "32"
    },
    "Creatable": true
   },
   {
-   "$id": "30",
+   "$id": "33",
    "Name": "Pets",
    "Description": "Manage your pets. You can delete or get the Pet from pet store.",
    "Operations": [
     {
-     "$id": "31",
+     "$id": "34",
      "Name": "delete",
      "ResourceName": "Pet",
      "Summary": "delete.",
      "Description": "Delete a pet.",
      "Parameters": [
       {
-       "$id": "32",
+       "$id": "35",
        "Name": "petStoreUrl",
        "NameInRequest": "petStoreUrl",
        "Type": {
-        "$id": "33",
+        "$id": "36",
         "Kind": "Primitive",
         "Name": "Uri",
         "IsNullable": false
@@ -271,21 +299,21 @@
        "Kind": "Client"
       },
       {
-       "$id": "34",
+       "$id": "37",
        "Name": "apiVersion",
        "NameInRequest": "api-version",
        "Description": "The API version to use for this operation.",
        "Type": {
-        "$id": "35",
+        "$id": "38",
         "Kind": "Primitive",
         "Name": "String",
         "IsNullable": false
        },
        "Location": "Query",
        "DefaultValue": {
-        "$id": "36",
+        "$id": "39",
         "Type": {
-         "$id": "37",
+         "$id": "40",
          "Kind": "Primitive",
          "Name": "String",
          "IsNullable": false
@@ -302,12 +330,12 @@
        "Kind": "Client"
       },
       {
-       "$id": "38",
+       "$id": "41",
        "Name": "name",
        "NameInRequest": "name",
        "Description": "pet name",
        "Type": {
-        "$id": "39",
+        "$id": "42",
         "Kind": "Primitive",
         "Name": "String",
         "IsNullable": false
@@ -323,11 +351,11 @@
        "Kind": "Method"
       },
       {
-       "$id": "40",
+       "$id": "43",
        "Name": "accept",
        "NameInRequest": "Accept",
        "Type": {
-        "$id": "41",
+        "$id": "44",
         "Kind": "Primitive",
         "Name": "String",
         "IsNullable": false
@@ -342,9 +370,9 @@
        "Explode": false,
        "Kind": "Constant",
        "DefaultValue": {
-        "$id": "42",
+        "$id": "45",
         "Type": {
-         "$ref": "41"
+         "$ref": "44"
         },
         "Value": "application/json"
        }
@@ -352,7 +380,7 @@
      ],
      "Responses": [
       {
-       "$id": "43",
+       "$id": "46",
        "StatusCodes": [
         204
        ],
@@ -370,21 +398,21 @@
      "GenerateConvenienceMethod": false
     },
     {
-     "$id": "44",
+     "$id": "47",
      "Name": "read",
      "ResourceName": "Pets",
      "Description": "Returns a pet. Supports eTags.",
      "Parameters": [
       {
-       "$ref": "32"
-      },
-      {
-       "$id": "45",
+       "$ref": "35"
+      },
+      {
+       "$id": "48",
        "Name": "petId",
        "NameInRequest": "petId",
        "Description": "The id of pet.",
        "Type": {
-        "$id": "46",
+        "$id": "49",
         "Kind": "Primitive",
         "Name": "Int32",
         "IsNullable": false
@@ -400,11 +428,11 @@
        "Kind": "Method"
       },
       {
-       "$id": "47",
+       "$id": "50",
        "Name": "accept",
        "NameInRequest": "Accept",
        "Type": {
-        "$id": "48",
+        "$id": "51",
         "Kind": "Primitive",
         "Name": "String",
         "IsNullable": false
@@ -419,9 +447,9 @@
        "Explode": false,
        "Kind": "Constant",
        "DefaultValue": {
-        "$id": "49",
+        "$id": "52",
         "Type": {
-         "$ref": "48"
+         "$ref": "51"
         },
         "Value": "application/json"
        }
@@ -429,7 +457,7 @@
      ],
      "Responses": [
       {
-       "$id": "50",
+       "$id": "53",
        "StatusCodes": [
         200
        ],
@@ -444,7 +472,7 @@
        ]
       },
       {
-       "$id": "51",
+       "$id": "54",
        "StatusCodes": [
         304
        ],
@@ -468,23 +496,23 @@
      "GenerateConvenienceMethod": false
     },
     {
-     "$id": "52",
+     "$id": "55",
      "Name": "create",
      "ResourceName": "Pets",
      "Parameters": [
       {
-       "$ref": "32"
-      },
-      {
-       "$id": "53",
+       "$ref": "35"
+      },
+      {
+       "$id": "56",
        "Name": "apiVersion",
        "NameInRequest": "apiVersion",
        "Type": {
-        "$id": "54",
+        "$id": "57",
         "Kind": "Literal",
         "Name": "Literal",
         "LiteralValueType": {
-         "$id": "55",
+         "$id": "58",
          "Kind": "Primitive",
          "Name": "String",
          "IsNullable": false
@@ -494,9 +522,9 @@
        },
        "Location": "Query",
        "DefaultValue": {
-        "$id": "56",
+        "$id": "59",
         "Type": {
-         "$ref": "54"
+         "$ref": "57"
         },
         "Value": "2022-07-09"
        },
@@ -510,7 +538,7 @@
        "Kind": "Constant"
       },
       {
-       "$id": "57",
+       "$id": "60",
        "Name": "pet",
        "NameInRequest": "pet",
        "Type": {
@@ -527,11 +555,11 @@
        "Kind": "Method"
       },
       {
-       "$id": "58",
+       "$id": "61",
        "Name": "accept",
        "NameInRequest": "Accept",
        "Type": {
-        "$id": "59",
+        "$id": "62",
         "Kind": "Primitive",
         "Name": "String",
         "IsNullable": false
@@ -540,33 +568,6 @@
        "IsApiVersion": false,
        "IsResourceParameter": false,
        "IsContentType": false,
-       "IsRequired": true,
-       "IsEndpoint": false,
-       "SkipUrlEncoding": false,
-       "Explode": false,
-       "Kind": "Constant",
-       "DefaultValue": {
-        "$id": "60",
-        "Type": {
-         "$ref": "59"
-        },
-        "Value": "application/json"
-       }
-      },
-      {
-       "$id": "61",
-       "Name": "contentType",
-       "NameInRequest": "Content-Type",
-       "Type": {
-        "$id": "62",
-        "Kind": "Primitive",
-        "Name": "String",
-        "IsNullable": false
-       },
-       "Location": "Header",
-       "IsApiVersion": false,
-       "IsResourceParameter": false,
-       "IsContentType": true,
        "IsRequired": true,
        "IsEndpoint": false,
        "SkipUrlEncoding": false,
@@ -579,11 +580,38 @@
         },
         "Value": "application/json"
        }
+      },
+      {
+       "$id": "64",
+       "Name": "contentType",
+       "NameInRequest": "Content-Type",
+       "Type": {
+        "$id": "65",
+        "Kind": "Primitive",
+        "Name": "String",
+        "IsNullable": false
+       },
+       "Location": "Header",
+       "IsApiVersion": false,
+       "IsResourceParameter": false,
+       "IsContentType": true,
+       "IsRequired": true,
+       "IsEndpoint": false,
+       "SkipUrlEncoding": false,
+       "Explode": false,
+       "Kind": "Constant",
+       "DefaultValue": {
+        "$id": "66",
+        "Type": {
+         "$ref": "65"
+        },
+        "Value": "application/json"
+       }
       }
      ],
      "Responses": [
       {
-       "$id": "64",
+       "$id": "67",
        "StatusCodes": [
         200
        ],
@@ -611,40 +639,40 @@
     }
    ],
    "Protocol": {
-    "$id": "65"
+    "$id": "68"
    },
    "Creatable": false,
    "Parent": "MixApiVersionClient"
   },
   {
-   "$id": "66",
+   "$id": "69",
    "Name": "ListPetToysResponse",
    "Description": "",
    "Operations": [
     {
-     "$id": "67",
+     "$id": "70",
      "Name": "listPet",
      "ResourceName": "Toy",
      "Summary": "Gets ledger entries from a collection corresponding to a range.",
      "Description": "A collection id may optionally be specified. Only entries in the specified (or default) collection will be returned.",
      "Parameters": [
       {
-       "$ref": "32"
-      },
-      {
-       "$id": "68",
+       "$ref": "35"
+      },
+      {
+       "$id": "71",
        "Name": "apiVersion",
        "NameInRequest": "api-version",
        "Description": "The API version to use for this operation.",
        "Type": {
-        "$id": "69",
+        "$id": "72",
         "Kind": "Primitive",
         "Name": "String",
         "IsNullable": false
        },
        "Location": "Query",
        "DefaultValue": {
-        "$ref": "36"
+        "$ref": "39"
        },
        "IsRequired": true,
        "IsApiVersion": true,
@@ -656,11 +684,11 @@
        "Kind": "Client"
       },
       {
-       "$id": "70",
+       "$id": "73",
        "Name": "accept",
        "NameInRequest": "Accept",
        "Type": {
-        "$id": "71",
+        "$id": "74",
         "Kind": "Primitive",
         "Name": "String",
         "IsNullable": false
@@ -675,9 +703,9 @@
        "Explode": false,
        "Kind": "Constant",
        "DefaultValue": {
-        "$id": "72",
+        "$id": "75",
         "Type": {
-         "$ref": "71"
+         "$ref": "74"
         },
         "Value": "application/json"
        }
@@ -685,7 +713,7 @@
      ],
      "Responses": [
       {
-       "$id": "73",
+       "$id": "76",
        "StatusCodes": [
         200
        ],
@@ -706,7 +734,7 @@
      "Path": "/pets/toys/Toy",
      "BufferResponse": true,
      "Paging": {
-      "$id": "74",
+      "$id": "77",
       "NextLinkName": "nextLink",
       "ItemName": "value"
      },
@@ -715,7 +743,7 @@
     }
    ],
    "Protocol": {
-    "$id": "75"
+    "$id": "78"
    },
    "Creatable": false,
    "Parent": "MixApiVersionClient"
