--- conflicted
+++ resolved
@@ -174,11 +174,7 @@
      "Description": "Endpoint Service",
      "Type": {
       "$id": "27",
-<<<<<<< HEAD
       "Kind": "uri"
-=======
-      "Kind": "url"
->>>>>>> f09b0deb
      },
      "Location": "Uri",
      "IsApiVersion": false,
