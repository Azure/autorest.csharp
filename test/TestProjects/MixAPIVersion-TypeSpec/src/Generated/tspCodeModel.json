{
 "$id": "1",
 "Name": "MixApiVersion",
 "ApiVersions": [
  "2022-11-30-preview"
 ],
 "Enums": [
  {
   "$id": "2",
   "Kind": "enum",
   "Name": "Versions",
   "ValueType": {
    "$id": "3",
    "Kind": "string"
   },
   "Values": [
    {
     "$id": "4",
     "Name": "2022-11-30-preview",
     "Value": "2022-11-30-preview"
    }
   ],
   "Namespace": "MixApiVersion",
   "IsExtensible": false,
<<<<<<< HEAD
   "IsNullable": false,
   "Usage": "ApiVersionEnum"
=======
   "Usage": "None"
>>>>>>> 64632414
  }
 ],
 "Models": [
  {
   "$id": "5",
   "Kind": "Model",
   "Name": "Pet",
   "Namespace": "MixApiVersion",
   "Description": "Pet",
   "Usage": "None",
   "Properties": [
    {
     "$id": "6",
     "Name": "name",
     "SerializedName": "name",
     "Description": "pet name",
     "Type": {
      "$id": "7",
      "Kind": "string"
     },
     "IsRequired": true,
     "IsReadOnly": true
    },
    {
     "$id": "8",
     "Name": "tag",
     "SerializedName": "tag",
     "Description": "",
     "Type": {
      "$id": "9",
      "Kind": "string"
     },
     "IsRequired": false,
     "IsReadOnly": false
    },
    {
     "$id": "10",
     "Name": "age",
     "SerializedName": "age",
     "Description": "",
     "Type": {
      "$id": "11",
      "Kind": "int32"
     },
     "IsRequired": true,
     "IsReadOnly": false
    }
   ]
  },
  {
   "$id": "12",
   "Kind": "Model",
   "Name": "PagedToy",
   "Namespace": "Azure.Core.Foundations",
   "Description": "Paged collection of Toy items",
   "Usage": "None",
   "Properties": [
    {
     "$id": "13",
     "Name": "value",
     "SerializedName": "value",
     "Description": "The Toy items on this page",
     "Type": {
      "$id": "14",
      "Kind": "Array",
      "Name": "Array",
      "ElementType": {
       "$id": "15",
       "Kind": "Model",
       "Name": "Toy",
       "Namespace": "MixApiVersion",
       "Usage": "None",
       "Properties": [
        {
         "$id": "16",
         "Name": "id",
         "SerializedName": "id",
         "Description": "",
         "Type": {
          "$id": "17",
          "Kind": "int64"
         },
         "IsRequired": true,
         "IsReadOnly": true
        },
        {
         "$id": "18",
         "Name": "petId",
         "SerializedName": "petId",
         "Description": "",
         "Type": {
          "$id": "19",
          "Kind": "int64"
         },
         "IsRequired": true,
         "IsReadOnly": false
        },
        {
         "$id": "20",
         "Name": "name",
         "SerializedName": "name",
         "Description": "",
         "Type": {
          "$id": "21",
          "Kind": "string"
         },
         "IsRequired": true,
         "IsReadOnly": false
        }
       ]
      }
     },
     "IsRequired": true,
     "IsReadOnly": false
    },
    {
     "$id": "22",
     "Name": "nextLink",
     "SerializedName": "nextLink",
     "Description": "The link to the next page of items",
     "Type": {
      "$id": "23",
      "Kind": "url"
     },
     "IsRequired": false,
     "IsReadOnly": false
    }
   ]
  },
  {
   "$ref": "15"
  }
 ],
 "Clients": [
  {
   "$id": "24",
   "Name": "MixApiVersionClient",
   "Description": "",
   "Operations": [],
   "Protocol": {
    "$id": "25"
   },
   "Creatable": true,
   "Parameters": [
    {
     "$id": "26",
     "Name": "petStoreUrl",
     "NameInRequest": "petStoreUrl",
     "Type": {
      "$id": "27",
      "Kind": "uri",
      "IsNullable": false
     },
     "Location": "Uri",
     "IsApiVersion": false,
     "IsResourceParameter": false,
     "IsContentType": false,
     "IsRequired": true,
     "IsEndpoint": true,
     "SkipUrlEncoding": false,
     "Explode": false,
     "Kind": "Client"
    }
   ]
  },
  {
   "$id": "28",
   "Name": "Pets",
   "Description": "Manage your pets. You can delete or get the Pet from pet store.",
   "Operations": [
    {
     "$id": "29",
     "Name": "delete",
     "ResourceName": "Pet",
     "Summary": "delete.",
     "Description": "Delete a pet.",
     "Accessibility": "public",
     "Parameters": [
      {
       "$ref": "26"
      },
      {
       "$id": "30",
       "Name": "apiVersion",
       "NameInRequest": "api-version",
       "Description": "The API version to use for this operation.",
       "Type": {
        "$id": "31",
        "Kind": "string"
       },
       "Location": "Query",
       "DefaultValue": {
        "$id": "32",
        "Type": {
         "$id": "33",
         "Kind": "string",
         "IsNullable": false
        },
        "Value": "2022-11-30-preview"
       },
       "IsRequired": true,
       "IsApiVersion": true,
       "IsResourceParameter": false,
       "IsContentType": false,
       "IsEndpoint": false,
       "SkipUrlEncoding": false,
       "Explode": false,
       "Kind": "Client"
      },
      {
       "$id": "34",
       "Name": "name",
       "NameInRequest": "name",
       "Description": "pet name",
       "Type": {
        "$id": "35",
        "Kind": "string"
       },
       "Location": "Path",
       "IsRequired": true,
       "IsApiVersion": false,
       "IsResourceParameter": false,
       "IsContentType": false,
       "IsEndpoint": false,
       "SkipUrlEncoding": false,
       "Explode": false,
       "Kind": "Method"
      },
      {
       "$id": "36",
       "Name": "accept",
       "NameInRequest": "Accept",
       "Type": {
        "$id": "37",
        "Kind": "string",
        "IsNullable": false
       },
       "Location": "Header",
       "IsApiVersion": false,
       "IsResourceParameter": false,
       "IsContentType": false,
       "IsRequired": true,
       "IsEndpoint": false,
       "SkipUrlEncoding": false,
       "Explode": false,
       "Kind": "Constant",
       "DefaultValue": {
        "$id": "38",
        "Type": {
         "$ref": "37"
        },
        "Value": "application/json"
       }
      }
     ],
     "Responses": [
      {
       "$id": "39",
       "StatusCodes": [
        204
       ],
       "BodyMediaType": "Json",
       "Headers": [],
       "IsErrorResponse": false
      }
     ],
     "HttpMethod": "DELETE",
     "RequestBodyMediaType": "None",
     "Uri": "{petStoreUrl}",
     "Path": "/pets/Pet/{name}",
     "BufferResponse": true,
     "GenerateProtocolMethod": true,
     "GenerateConvenienceMethod": false
    },
    {
     "$id": "40",
     "Name": "read",
     "ResourceName": "Pets",
     "Description": "Returns a pet. Supports eTags.",
     "Accessibility": "public",
     "Parameters": [
      {
       "$ref": "26"
      },
      {
       "$id": "41",
       "Name": "petId",
       "NameInRequest": "petId",
       "Description": "The id of pet.",
       "Type": {
        "$id": "42",
        "Kind": "int32"
       },
       "Location": "Path",
       "IsRequired": true,
       "IsApiVersion": false,
       "IsResourceParameter": false,
       "IsContentType": false,
       "IsEndpoint": false,
       "SkipUrlEncoding": false,
       "Explode": false,
       "Kind": "Method"
      },
      {
       "$id": "43",
       "Name": "accept",
       "NameInRequest": "Accept",
       "Type": {
        "$id": "44",
        "Kind": "string",
        "IsNullable": false
       },
       "Location": "Header",
       "IsApiVersion": false,
       "IsResourceParameter": false,
       "IsContentType": false,
       "IsRequired": true,
       "IsEndpoint": false,
       "SkipUrlEncoding": false,
       "Explode": false,
       "Kind": "Constant",
       "DefaultValue": {
        "$id": "45",
        "Type": {
         "$ref": "44"
        },
        "Value": "application/json"
       }
      }
     ],
     "Responses": [
      {
       "$id": "46",
       "StatusCodes": [
        200
       ],
       "BodyType": {
        "$ref": "5"
       },
       "BodyMediaType": "Json",
       "Headers": [],
       "IsErrorResponse": false,
       "ContentTypes": [
        "application/json"
       ]
      },
      {
       "$id": "47",
       "StatusCodes": [
        304
       ],
       "BodyType": {
        "$ref": "5"
       },
       "BodyMediaType": "Json",
       "Headers": [],
       "IsErrorResponse": false,
       "ContentTypes": [
        "application/json"
       ]
      }
     ],
     "HttpMethod": "GET",
     "RequestBodyMediaType": "None",
     "Uri": "{petStoreUrl}",
     "Path": "/pets/{petId}",
     "BufferResponse": true,
     "GenerateProtocolMethod": true,
     "GenerateConvenienceMethod": false
    },
    {
     "$id": "48",
     "Name": "create",
     "ResourceName": "Pets",
     "Accessibility": "public",
     "Parameters": [
      {
       "$ref": "26"
      },
      {
       "$id": "49",
       "Name": "apiVersion",
       "NameInRequest": "apiVersion",
       "Type": {
        "$id": "50",
        "Kind": "constant",
        "ValueType": {
         "$id": "51",
         "Kind": "string"
        },
        "Value": "2022-07-09"
       },
       "Location": "Query",
       "DefaultValue": {
        "$id": "52",
        "Type": {
         "$ref": "50"
        },
        "Value": "2022-07-09"
       },
       "IsRequired": true,
       "IsApiVersion": true,
       "IsResourceParameter": false,
       "IsContentType": false,
       "IsEndpoint": false,
       "SkipUrlEncoding": false,
       "Explode": false,
       "Kind": "Constant"
      },
      {
       "$id": "53",
       "Name": "pet",
       "NameInRequest": "pet",
       "Type": {
        "$ref": "5"
       },
       "Location": "Body",
       "IsRequired": true,
       "IsApiVersion": false,
       "IsResourceParameter": false,
       "IsContentType": false,
       "IsEndpoint": false,
       "SkipUrlEncoding": false,
       "Explode": false,
       "Kind": "Method"
      },
      {
       "$id": "54",
       "Name": "accept",
       "NameInRequest": "Accept",
       "Type": {
        "$id": "55",
        "Kind": "string",
        "IsNullable": false
       },
       "Location": "Header",
       "IsApiVersion": false,
       "IsResourceParameter": false,
       "IsContentType": false,
       "IsRequired": true,
       "IsEndpoint": false,
       "SkipUrlEncoding": false,
       "Explode": false,
       "Kind": "Constant",
       "DefaultValue": {
        "$id": "56",
        "Type": {
         "$ref": "55"
        },
        "Value": "application/json"
       }
      },
      {
       "$id": "57",
       "Name": "contentType",
       "NameInRequest": "Content-Type",
       "Type": {
        "$id": "58",
        "Kind": "string",
        "IsNullable": false
       },
       "Location": "Header",
       "IsApiVersion": false,
       "IsResourceParameter": false,
       "IsContentType": true,
       "IsRequired": true,
       "IsEndpoint": false,
       "SkipUrlEncoding": false,
       "Explode": false,
       "Kind": "Constant",
       "DefaultValue": {
        "$id": "59",
        "Type": {
         "$ref": "58"
        },
        "Value": "application/json"
       }
      }
     ],
     "Responses": [
      {
       "$id": "60",
       "StatusCodes": [
        200
       ],
       "BodyType": {
        "$ref": "5"
       },
       "BodyMediaType": "Json",
       "Headers": [],
       "IsErrorResponse": false,
       "ContentTypes": [
        "application/json"
       ]
      }
     ],
     "HttpMethod": "POST",
     "RequestBodyMediaType": "Json",
     "Uri": "{petStoreUrl}",
     "Path": "/pets",
     "RequestMediaTypes": [
      "application/json"
     ],
     "BufferResponse": true,
     "GenerateProtocolMethod": true,
     "GenerateConvenienceMethod": false
    }
   ],
   "Protocol": {
    "$id": "61"
   },
   "Creatable": false,
   "Parent": "MixApiVersionClient",
   "Parameters": [
    {
     "$ref": "26"
    }
   ]
  },
  {
   "$id": "62",
   "Name": "ListPetToysResponse",
   "Description": "",
   "Operations": [
    {
     "$id": "63",
     "Name": "listPet",
     "ResourceName": "Toy",
     "Summary": "Gets ledger entries from a collection corresponding to a range.",
     "Description": "A collection id may optionally be specified. Only entries in the specified (or default) collection will be returned.",
     "Accessibility": "public",
     "Parameters": [
      {
       "$ref": "26"
      },
      {
       "$id": "64",
       "Name": "apiVersion",
       "NameInRequest": "api-version",
       "Description": "The API version to use for this operation.",
       "Type": {
        "$id": "65",
        "Kind": "string"
       },
       "Location": "Query",
       "DefaultValue": {
        "$ref": "32"
       },
       "IsRequired": true,
       "IsApiVersion": true,
       "IsResourceParameter": false,
       "IsContentType": false,
       "IsEndpoint": false,
       "SkipUrlEncoding": false,
       "Explode": false,
       "Kind": "Client"
      },
      {
       "$id": "66",
       "Name": "accept",
       "NameInRequest": "Accept",
       "Type": {
        "$id": "67",
        "Kind": "string",
        "IsNullable": false
       },
       "Location": "Header",
       "IsApiVersion": false,
       "IsResourceParameter": false,
       "IsContentType": false,
       "IsRequired": true,
       "IsEndpoint": false,
       "SkipUrlEncoding": false,
       "Explode": false,
       "Kind": "Constant",
       "DefaultValue": {
        "$id": "68",
        "Type": {
         "$ref": "67"
        },
        "Value": "application/json"
       }
      }
     ],
     "Responses": [
      {
       "$id": "69",
       "StatusCodes": [
        200
       ],
       "BodyType": {
        "$ref": "12"
       },
       "BodyMediaType": "Json",
       "Headers": [],
       "IsErrorResponse": false,
       "ContentTypes": [
        "application/json"
       ]
      }
     ],
     "HttpMethod": "GET",
     "RequestBodyMediaType": "None",
     "Uri": "{petStoreUrl}",
     "Path": "/pets/toys/Toy",
     "BufferResponse": true,
     "Paging": {
      "$id": "70",
      "NextLinkName": "nextLink",
      "ItemName": "value"
     },
     "GenerateProtocolMethod": true,
     "GenerateConvenienceMethod": false
    }
   ],
   "Protocol": {
    "$id": "71"
   },
   "Creatable": false,
   "Parent": "MixApiVersionClient",
   "Parameters": [
    {
     "$ref": "26"
    }
   ]
  }
 ]
}<|MERGE_RESOLUTION|>--- conflicted
+++ resolved
@@ -22,12 +22,7 @@
    ],
    "Namespace": "MixApiVersion",
    "IsExtensible": false,
-<<<<<<< HEAD
-   "IsNullable": false,
    "Usage": "ApiVersionEnum"
-=======
-   "Usage": "None"
->>>>>>> 64632414
   }
  ],
  "Models": [
