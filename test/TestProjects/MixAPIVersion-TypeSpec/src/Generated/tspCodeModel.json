{
 "$id": "1",
 "Name": "MixApiVersion",
 "ApiVersions": [
  "2022-11-30-preview"
 ],
 "Enums": [
  {
   "$id": "2",
   "Kind": "enum",
   "Name": "Versions",
   "ValueType": {
    "$id": "3",
    "Kind": "string",
    "IsNullable": false
   },
   "Values": [
    {
     "$id": "4",
     "Name": "2022-11-30-preview",
     "Value": "2022-11-30-preview"
    }
   ],
   "Namespace": "MixApiVersion",
   "IsExtensible": false,
   "Usage": "None"
  }
 ],
 "Models": [
  {
   "$id": "5",
   "Kind": "Model",
   "Name": "Pet",
   "Namespace": "MixApiVersion",
   "Description": "Pet",
   "Usage": "None",
   "Properties": [
    {
     "$id": "6",
     "Name": "name",
     "SerializedName": "name",
     "Description": "pet name",
     "Type": {
<<<<<<< HEAD
      "$id": "6",
      "Kind": "Primitive",
      "Name": "String"
=======
      "$id": "7",
      "Kind": "string",
      "IsNullable": false
>>>>>>> 9b8a321f
     },
     "IsRequired": true,
     "IsReadOnly": true
    },
    {
     "$id": "8",
     "Name": "tag",
     "SerializedName": "tag",
     "Description": "",
     "Type": {
<<<<<<< HEAD
      "$id": "8",
      "Kind": "Primitive",
      "Name": "String"
=======
      "$id": "9",
      "Kind": "string",
      "IsNullable": false
>>>>>>> 9b8a321f
     },
     "IsRequired": false,
     "IsReadOnly": false
    },
    {
     "$id": "10",
     "Name": "age",
     "SerializedName": "age",
     "Description": "",
     "Type": {
<<<<<<< HEAD
      "$id": "10",
      "Kind": "Primitive",
      "Name": "Int32"
=======
      "$id": "11",
      "Kind": "int32",
      "IsNullable": false
>>>>>>> 9b8a321f
     },
     "IsRequired": true,
     "IsReadOnly": false
    }
   ]
  },
  {
   "$id": "12",
   "Kind": "Model",
   "Name": "PagedToy",
   "Namespace": "Azure.Core.Foundations",
   "Description": "Paged collection of Toy items",
   "Usage": "None",
   "Properties": [
    {
     "$id": "13",
     "Name": "value",
     "SerializedName": "value",
     "Description": "The Toy items on this page",
     "Type": {
      "$id": "14",
      "Kind": "Array",
      "Name": "Array",
      "ElementType": {
       "$id": "15",
       "Kind": "Model",
       "Name": "Toy",
       "Namespace": "MixApiVersion",
       "Usage": "None",
       "Properties": [
        {
         "$id": "16",
         "Name": "id",
         "SerializedName": "id",
         "Description": "",
         "Type": {
<<<<<<< HEAD
          "$id": "16",
          "Kind": "Primitive",
          "Name": "Int64"
=======
          "$id": "17",
          "Kind": "int64",
          "IsNullable": false
>>>>>>> 9b8a321f
         },
         "IsRequired": true,
         "IsReadOnly": true
        },
        {
         "$id": "18",
         "Name": "petId",
         "SerializedName": "petId",
         "Description": "",
         "Type": {
<<<<<<< HEAD
          "$id": "18",
          "Kind": "Primitive",
          "Name": "Int64"
=======
          "$id": "19",
          "Kind": "int64",
          "IsNullable": false
>>>>>>> 9b8a321f
         },
         "IsRequired": true,
         "IsReadOnly": false
        },
        {
         "$id": "20",
         "Name": "name",
         "SerializedName": "name",
         "Description": "",
         "Type": {
<<<<<<< HEAD
          "$id": "20",
          "Kind": "Primitive",
          "Name": "String"
=======
          "$id": "21",
          "Kind": "string",
          "IsNullable": false
>>>>>>> 9b8a321f
         },
         "IsRequired": true,
         "IsReadOnly": false
        }
       ]
      }
     },
     "IsRequired": true,
     "IsReadOnly": false
    },
    {
     "$id": "22",
     "Name": "nextLink",
     "SerializedName": "nextLink",
     "Description": "The link to the next page of items",
     "Type": {
<<<<<<< HEAD
      "$id": "22",
      "Kind": "Primitive",
      "Name": "Uri"
=======
      "$id": "23",
      "Kind": "url",
      "IsNullable": false
>>>>>>> 9b8a321f
     },
     "IsRequired": false,
     "IsReadOnly": false
    }
   ]
  },
  {
   "$ref": "15"
  }
 ],
 "Clients": [
  {
   "$id": "24",
   "Name": "MixApiVersionClient",
   "Description": "",
   "Operations": [],
   "Protocol": {
    "$id": "25"
   },
   "Creatable": true,
   "Parameters": [
    {
     "$id": "26",
     "Name": "petStoreUrl",
     "NameInRequest": "petStoreUrl",
     "Type": {
      "$id": "27",
      "Kind": "uri",
      "IsNullable": false
     },
     "Location": "Uri",
     "IsApiVersion": false,
     "IsResourceParameter": false,
     "IsContentType": false,
     "IsRequired": true,
     "IsEndpoint": true,
     "SkipUrlEncoding": false,
     "Explode": false,
     "Kind": "Client"
    }
   ]
  },
  {
   "$id": "28",
   "Name": "Pets",
   "Description": "Manage your pets. You can delete or get the Pet from pet store.",
   "Operations": [
    {
     "$id": "29",
     "Name": "delete",
     "ResourceName": "Pet",
     "Summary": "delete.",
     "Description": "Delete a pet.",
     "Accessibility": "public",
     "Parameters": [
      {
       "$ref": "26"
      },
      {
       "$id": "30",
       "Name": "apiVersion",
       "NameInRequest": "api-version",
       "Description": "The API version to use for this operation.",
       "Type": {
<<<<<<< HEAD
        "$id": "30",
        "Kind": "Primitive",
        "Name": "String"
=======
        "$id": "31",
        "Kind": "string",
        "IsNullable": false
>>>>>>> 9b8a321f
       },
       "Location": "Query",
       "DefaultValue": {
        "$id": "32",
        "Type": {
         "$id": "33",
         "Kind": "string",
         "IsNullable": false
        },
        "Value": "2022-11-30-preview"
       },
       "IsRequired": true,
       "IsApiVersion": true,
       "IsResourceParameter": false,
       "IsContentType": false,
       "IsEndpoint": false,
       "SkipUrlEncoding": false,
       "Explode": false,
       "Kind": "Client"
      },
      {
       "$id": "34",
       "Name": "name",
       "NameInRequest": "name",
       "Description": "pet name",
       "Type": {
<<<<<<< HEAD
        "$id": "34",
        "Kind": "Primitive",
        "Name": "String"
=======
        "$id": "35",
        "Kind": "string",
        "IsNullable": false
>>>>>>> 9b8a321f
       },
       "Location": "Path",
       "IsRequired": true,
       "IsApiVersion": false,
       "IsResourceParameter": false,
       "IsContentType": false,
       "IsEndpoint": false,
       "SkipUrlEncoding": false,
       "Explode": false,
       "Kind": "Method"
      },
      {
       "$id": "36",
       "Name": "accept",
       "NameInRequest": "Accept",
       "Type": {
        "$id": "37",
        "Kind": "string",
        "IsNullable": false
       },
       "Location": "Header",
       "IsApiVersion": false,
       "IsResourceParameter": false,
       "IsContentType": false,
       "IsRequired": true,
       "IsEndpoint": false,
       "SkipUrlEncoding": false,
       "Explode": false,
       "Kind": "Constant",
       "DefaultValue": {
        "$id": "38",
        "Type": {
         "$ref": "37"
        },
        "Value": "application/json"
       }
      }
     ],
     "Responses": [
      {
       "$id": "39",
       "StatusCodes": [
        204
       ],
       "BodyMediaType": "Json",
       "Headers": [],
       "IsErrorResponse": false
      }
     ],
     "HttpMethod": "DELETE",
     "RequestBodyMediaType": "None",
     "Uri": "{petStoreUrl}",
     "Path": "/pets/Pet/{name}",
     "BufferResponse": true,
     "GenerateProtocolMethod": true,
     "GenerateConvenienceMethod": false
    },
    {
     "$id": "40",
     "Name": "read",
     "ResourceName": "Pets",
     "Description": "Returns a pet. Supports eTags.",
     "Accessibility": "public",
     "Parameters": [
      {
       "$ref": "26"
      },
      {
       "$id": "41",
       "Name": "petId",
       "NameInRequest": "petId",
       "Description": "The id of pet.",
       "Type": {
<<<<<<< HEAD
        "$id": "41",
        "Kind": "Primitive",
        "Name": "Int32"
=======
        "$id": "42",
        "Kind": "int32",
        "IsNullable": false
>>>>>>> 9b8a321f
       },
       "Location": "Path",
       "IsRequired": true,
       "IsApiVersion": false,
       "IsResourceParameter": false,
       "IsContentType": false,
       "IsEndpoint": false,
       "SkipUrlEncoding": false,
       "Explode": false,
       "Kind": "Method"
      },
      {
       "$id": "43",
       "Name": "accept",
       "NameInRequest": "Accept",
       "Type": {
        "$id": "44",
        "Kind": "string",
        "IsNullable": false
       },
       "Location": "Header",
       "IsApiVersion": false,
       "IsResourceParameter": false,
       "IsContentType": false,
       "IsRequired": true,
       "IsEndpoint": false,
       "SkipUrlEncoding": false,
       "Explode": false,
       "Kind": "Constant",
       "DefaultValue": {
        "$id": "45",
        "Type": {
         "$ref": "44"
        },
        "Value": "application/json"
       }
      }
     ],
     "Responses": [
      {
       "$id": "46",
       "StatusCodes": [
        200
       ],
       "BodyType": {
        "$ref": "5"
       },
       "BodyMediaType": "Json",
       "Headers": [],
       "IsErrorResponse": false,
       "ContentTypes": [
        "application/json"
       ]
      },
      {
       "$id": "47",
       "StatusCodes": [
        304
       ],
       "BodyType": {
        "$ref": "5"
       },
       "BodyMediaType": "Json",
       "Headers": [],
       "IsErrorResponse": false,
       "ContentTypes": [
        "application/json"
       ]
      }
     ],
     "HttpMethod": "GET",
     "RequestBodyMediaType": "None",
     "Uri": "{petStoreUrl}",
     "Path": "/pets/{petId}",
     "BufferResponse": true,
     "GenerateProtocolMethod": true,
     "GenerateConvenienceMethod": false
    },
    {
     "$id": "48",
     "Name": "create",
     "ResourceName": "Pets",
     "Accessibility": "public",
     "Parameters": [
      {
       "$ref": "26"
      },
      {
       "$id": "49",
       "Name": "apiVersion",
       "NameInRequest": "apiVersion",
       "Type": {
<<<<<<< HEAD
        "$id": "49",
        "Kind": "Literal",
        "Name": "Literal",
        "LiteralValueType": {
         "$id": "50",
         "Kind": "Primitive",
         "Name": "String"
=======
        "$id": "50",
        "Kind": "constant",
        "ValueType": {
         "$id": "51",
         "Kind": "string",
         "IsNullable": false
>>>>>>> 9b8a321f
        },
        "Value": "2022-07-09"
       },
       "Location": "Query",
       "DefaultValue": {
        "$id": "52",
        "Type": {
         "$ref": "50"
        },
        "Value": "2022-07-09"
       },
       "IsRequired": true,
       "IsApiVersion": true,
       "IsResourceParameter": false,
       "IsContentType": false,
       "IsEndpoint": false,
       "SkipUrlEncoding": false,
       "Explode": false,
       "Kind": "Constant"
      },
      {
       "$id": "53",
       "Name": "pet",
       "NameInRequest": "pet",
       "Type": {
        "$ref": "5"
       },
       "Location": "Body",
       "IsRequired": true,
       "IsApiVersion": false,
       "IsResourceParameter": false,
       "IsContentType": false,
       "IsEndpoint": false,
       "SkipUrlEncoding": false,
       "Explode": false,
       "Kind": "Method"
      },
      {
       "$id": "54",
       "Name": "accept",
       "NameInRequest": "Accept",
       "Type": {
        "$id": "55",
        "Kind": "string",
        "IsNullable": false
       },
       "Location": "Header",
       "IsApiVersion": false,
       "IsResourceParameter": false,
       "IsContentType": false,
       "IsRequired": true,
       "IsEndpoint": false,
       "SkipUrlEncoding": false,
       "Explode": false,
       "Kind": "Constant",
       "DefaultValue": {
        "$id": "56",
        "Type": {
         "$ref": "55"
        },
        "Value": "application/json"
       }
      },
      {
       "$id": "57",
       "Name": "contentType",
       "NameInRequest": "Content-Type",
       "Type": {
        "$id": "58",
        "Kind": "string",
        "IsNullable": false
       },
       "Location": "Header",
       "IsApiVersion": false,
       "IsResourceParameter": false,
       "IsContentType": true,
       "IsRequired": true,
       "IsEndpoint": false,
       "SkipUrlEncoding": false,
       "Explode": false,
       "Kind": "Constant",
       "DefaultValue": {
        "$id": "59",
        "Type": {
         "$ref": "58"
        },
        "Value": "application/json"
       }
      }
     ],
     "Responses": [
      {
       "$id": "60",
       "StatusCodes": [
        200
       ],
       "BodyType": {
        "$ref": "5"
       },
       "BodyMediaType": "Json",
       "Headers": [],
       "IsErrorResponse": false,
       "ContentTypes": [
        "application/json"
       ]
      }
     ],
     "HttpMethod": "POST",
     "RequestBodyMediaType": "Json",
     "Uri": "{petStoreUrl}",
     "Path": "/pets",
     "RequestMediaTypes": [
      "application/json"
     ],
     "BufferResponse": true,
     "GenerateProtocolMethod": true,
     "GenerateConvenienceMethod": false
    }
   ],
   "Protocol": {
    "$id": "61"
   },
   "Creatable": false,
   "Parent": "MixApiVersionClient",
   "Parameters": [
    {
     "$ref": "26"
    }
   ]
  },
  {
   "$id": "62",
   "Name": "ListPetToysResponse",
   "Description": "",
   "Operations": [
    {
     "$id": "63",
     "Name": "listPet",
     "ResourceName": "Toy",
     "Summary": "Gets ledger entries from a collection corresponding to a range.",
     "Description": "A collection id may optionally be specified. Only entries in the specified (or default) collection will be returned.",
     "Accessibility": "public",
     "Parameters": [
      {
       "$ref": "26"
      },
      {
       "$id": "64",
       "Name": "apiVersion",
       "NameInRequest": "api-version",
       "Description": "The API version to use for this operation.",
       "Type": {
<<<<<<< HEAD
        "$id": "64",
        "Kind": "Primitive",
        "Name": "String"
=======
        "$id": "65",
        "Kind": "string",
        "IsNullable": false
>>>>>>> 9b8a321f
       },
       "Location": "Query",
       "DefaultValue": {
        "$ref": "32"
       },
       "IsRequired": true,
       "IsApiVersion": true,
       "IsResourceParameter": false,
       "IsContentType": false,
       "IsEndpoint": false,
       "SkipUrlEncoding": false,
       "Explode": false,
       "Kind": "Client"
      },
      {
       "$id": "66",
       "Name": "accept",
       "NameInRequest": "Accept",
       "Type": {
        "$id": "67",
        "Kind": "string",
        "IsNullable": false
       },
       "Location": "Header",
       "IsApiVersion": false,
       "IsResourceParameter": false,
       "IsContentType": false,
       "IsRequired": true,
       "IsEndpoint": false,
       "SkipUrlEncoding": false,
       "Explode": false,
       "Kind": "Constant",
       "DefaultValue": {
        "$id": "68",
        "Type": {
         "$ref": "67"
        },
        "Value": "application/json"
       }
      }
     ],
     "Responses": [
      {
       "$id": "69",
       "StatusCodes": [
        200
       ],
       "BodyType": {
        "$ref": "12"
       },
       "BodyMediaType": "Json",
       "Headers": [],
       "IsErrorResponse": false,
       "ContentTypes": [
        "application/json"
       ]
      }
     ],
     "HttpMethod": "GET",
     "RequestBodyMediaType": "None",
     "Uri": "{petStoreUrl}",
     "Path": "/pets/toys/Toy",
     "BufferResponse": true,
     "Paging": {
      "$id": "70",
      "NextLinkName": "nextLink",
      "ItemName": "value"
     },
     "GenerateProtocolMethod": true,
     "GenerateConvenienceMethod": false
    }
   ],
   "Protocol": {
    "$id": "71"
   },
   "Creatable": false,
   "Parent": "MixApiVersionClient",
   "Parameters": [
    {
     "$ref": "26"
    }
   ]
  }
 ]
}<|MERGE_RESOLUTION|>--- conflicted
+++ resolved
@@ -11,8 +11,7 @@
    "Name": "Versions",
    "ValueType": {
     "$id": "3",
-    "Kind": "string",
-    "IsNullable": false
+    "Kind": "string"
    },
    "Values": [
     {
@@ -41,15 +40,8 @@
      "SerializedName": "name",
      "Description": "pet name",
      "Type": {
-<<<<<<< HEAD
-      "$id": "6",
-      "Kind": "Primitive",
-      "Name": "String"
-=======
       "$id": "7",
-      "Kind": "string",
-      "IsNullable": false
->>>>>>> 9b8a321f
+      "Kind": "string"
      },
      "IsRequired": true,
      "IsReadOnly": true
@@ -60,15 +52,8 @@
      "SerializedName": "tag",
      "Description": "",
      "Type": {
-<<<<<<< HEAD
-      "$id": "8",
-      "Kind": "Primitive",
-      "Name": "String"
-=======
       "$id": "9",
-      "Kind": "string",
-      "IsNullable": false
->>>>>>> 9b8a321f
+      "Kind": "string"
      },
      "IsRequired": false,
      "IsReadOnly": false
@@ -79,15 +64,8 @@
      "SerializedName": "age",
      "Description": "",
      "Type": {
-<<<<<<< HEAD
-      "$id": "10",
-      "Kind": "Primitive",
-      "Name": "Int32"
-=======
       "$id": "11",
-      "Kind": "int32",
-      "IsNullable": false
->>>>>>> 9b8a321f
+      "Kind": "int32"
      },
      "IsRequired": true,
      "IsReadOnly": false
@@ -124,15 +102,8 @@
          "SerializedName": "id",
          "Description": "",
          "Type": {
-<<<<<<< HEAD
-          "$id": "16",
-          "Kind": "Primitive",
-          "Name": "Int64"
-=======
           "$id": "17",
-          "Kind": "int64",
-          "IsNullable": false
->>>>>>> 9b8a321f
+          "Kind": "int64"
          },
          "IsRequired": true,
          "IsReadOnly": true
@@ -143,15 +114,8 @@
          "SerializedName": "petId",
          "Description": "",
          "Type": {
-<<<<<<< HEAD
-          "$id": "18",
-          "Kind": "Primitive",
-          "Name": "Int64"
-=======
           "$id": "19",
-          "Kind": "int64",
-          "IsNullable": false
->>>>>>> 9b8a321f
+          "Kind": "int64"
          },
          "IsRequired": true,
          "IsReadOnly": false
@@ -162,15 +126,8 @@
          "SerializedName": "name",
          "Description": "",
          "Type": {
-<<<<<<< HEAD
-          "$id": "20",
-          "Kind": "Primitive",
-          "Name": "String"
-=======
           "$id": "21",
-          "Kind": "string",
-          "IsNullable": false
->>>>>>> 9b8a321f
+          "Kind": "string"
          },
          "IsRequired": true,
          "IsReadOnly": false
@@ -187,15 +144,8 @@
      "SerializedName": "nextLink",
      "Description": "The link to the next page of items",
      "Type": {
-<<<<<<< HEAD
-      "$id": "22",
-      "Kind": "Primitive",
-      "Name": "Uri"
-=======
       "$id": "23",
-      "Kind": "url",
-      "IsNullable": false
->>>>>>> 9b8a321f
+      "Kind": "url"
      },
      "IsRequired": false,
      "IsReadOnly": false
@@ -260,15 +210,8 @@
        "NameInRequest": "api-version",
        "Description": "The API version to use for this operation.",
        "Type": {
-<<<<<<< HEAD
-        "$id": "30",
-        "Kind": "Primitive",
-        "Name": "String"
-=======
         "$id": "31",
-        "Kind": "string",
-        "IsNullable": false
->>>>>>> 9b8a321f
+        "Kind": "string"
        },
        "Location": "Query",
        "DefaultValue": {
@@ -295,15 +238,8 @@
        "NameInRequest": "name",
        "Description": "pet name",
        "Type": {
-<<<<<<< HEAD
-        "$id": "34",
-        "Kind": "Primitive",
-        "Name": "String"
-=======
         "$id": "35",
-        "Kind": "string",
-        "IsNullable": false
->>>>>>> 9b8a321f
+        "Kind": "string"
        },
        "Location": "Path",
        "IsRequired": true,
@@ -377,15 +313,8 @@
        "NameInRequest": "petId",
        "Description": "The id of pet.",
        "Type": {
-<<<<<<< HEAD
-        "$id": "41",
-        "Kind": "Primitive",
-        "Name": "Int32"
-=======
         "$id": "42",
-        "Kind": "int32",
-        "IsNullable": false
->>>>>>> 9b8a321f
+        "Kind": "int32"
        },
        "Location": "Path",
        "IsRequired": true,
@@ -478,22 +407,11 @@
        "Name": "apiVersion",
        "NameInRequest": "apiVersion",
        "Type": {
-<<<<<<< HEAD
-        "$id": "49",
-        "Kind": "Literal",
-        "Name": "Literal",
-        "LiteralValueType": {
-         "$id": "50",
-         "Kind": "Primitive",
-         "Name": "String"
-=======
         "$id": "50",
         "Kind": "constant",
         "ValueType": {
          "$id": "51",
-         "Kind": "string",
-         "IsNullable": false
->>>>>>> 9b8a321f
+         "Kind": "string"
         },
         "Value": "2022-07-09"
        },
@@ -646,15 +564,8 @@
        "NameInRequest": "api-version",
        "Description": "The API version to use for this operation.",
        "Type": {
-<<<<<<< HEAD
-        "$id": "64",
-        "Kind": "Primitive",
-        "Name": "String"
-=======
         "$id": "65",
-        "Kind": "string",
-        "IsNullable": false
->>>>>>> 9b8a321f
+        "Kind": "string"
        },
        "Location": "Query",
        "DefaultValue": {
