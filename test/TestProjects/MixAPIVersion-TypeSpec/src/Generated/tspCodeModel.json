--- conflicted
+++ resolved
@@ -432,10 +432,7 @@
        },
        "BodyMediaType": "Json",
        "Headers": [],
-       "IsErrorResponse": false,
-       "ContentTypes": [
-        "application/json"
-       ]
+       "IsErrorResponse": false
       },
       {
        "$id": "52",
@@ -447,10 +444,7 @@
        },
        "BodyMediaType": "Json",
        "Headers": [],
-       "IsErrorResponse": false,
-       "ContentTypes": [
-        "application/json"
-       ]
+       "IsErrorResponse": false
       }
      ],
      "HttpMethod": "GET",
@@ -520,15 +514,9 @@
        "Kind": "Method"
       },
       {
-<<<<<<< HEAD
-       "$id": "57",
-       "Name": "accept",
-       "NameInRequest": "Accept",
-=======
        "$id": "59",
        "Name": "contentType",
        "NameInRequest": "Content-Type",
->>>>>>> a777802b
        "Type": {
         "$id": "60",
         "Name": "String",
@@ -538,7 +526,7 @@
        "Location": "Header",
        "IsApiVersion": false,
        "IsResourceParameter": false,
-       "IsContentType": false,
+       "IsContentType": true,
        "IsRequired": true,
        "IsEndpoint": false,
        "SkipUrlEncoding": false,
@@ -553,15 +541,9 @@
        }
       },
       {
-<<<<<<< HEAD
-       "$id": "60",
-       "Name": "contentType",
-       "NameInRequest": "Content-Type",
-=======
        "$id": "62",
        "Name": "accept",
        "NameInRequest": "Accept",
->>>>>>> a777802b
        "Type": {
         "$id": "63",
         "Name": "String",
@@ -571,7 +553,7 @@
        "Location": "Header",
        "IsApiVersion": false,
        "IsResourceParameter": false,
-       "IsContentType": true,
+       "IsContentType": false,
        "IsRequired": true,
        "IsEndpoint": false,
        "SkipUrlEncoding": false,
@@ -597,10 +579,7 @@
        },
        "BodyMediaType": "Json",
        "Headers": [],
-       "IsErrorResponse": false,
-       "ContentTypes": [
-        "application/json"
-       ]
+       "IsErrorResponse": false
       }
      ],
      "HttpMethod": "POST",
@@ -678,10 +657,7 @@
        },
        "BodyMediaType": "Json",
        "Headers": [],
-       "IsErrorResponse": false,
-       "ContentTypes": [
-        "application/json"
-       ]
+       "IsErrorResponse": false
       }
      ],
      "HttpMethod": "GET",
