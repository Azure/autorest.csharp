<?xml version="1.0" encoding="utf-8"?>
<doc>
  <members>
    <member name="Head200Async(RequestContext)">
<<<<<<< HEAD
<example>
This sample shows how to call Head200Async and parse the result.
=======
      <example>
This sample shows how to call Head200Async.
>>>>>>> 712159bd
<code><![CDATA[
AzureKeyCredential credential = new AzureKeyCredential("<key>");
HttpSuccessClient client = new HttpSuccessClient(credential);

Response<bool> response = await client.Head200Async();
Console.WriteLine(response.GetRawResponse().Status);
]]></code>
This sample shows how to call Head200Async with all request content.
<code><![CDATA[
AzureKeyCredential credential = new AzureKeyCredential("<key>");
HttpSuccessClient client = new HttpSuccessClient(credential);

Response<bool> response = await client.Head200Async();
Console.WriteLine(response.GetRawResponse().Status);
]]></code></example>
    </member>
    <member name="Head200(RequestContext)">
<<<<<<< HEAD
<example>
This sample shows how to call Head200 and parse the result.
=======
      <example>
This sample shows how to call Head200.
>>>>>>> 712159bd
<code><![CDATA[
AzureKeyCredential credential = new AzureKeyCredential("<key>");
HttpSuccessClient client = new HttpSuccessClient(credential);

Response<bool> response = client.Head200();
Console.WriteLine(response.GetRawResponse().Status);
]]></code>
This sample shows how to call Head200 with all request content.
<code><![CDATA[
AzureKeyCredential credential = new AzureKeyCredential("<key>");
HttpSuccessClient client = new HttpSuccessClient(credential);

Response<bool> response = client.Head200();
Console.WriteLine(response.GetRawResponse().Status);
]]></code></example>
    </member>
    <member name="Head204Async(RequestContext)">
<<<<<<< HEAD
<example>
This sample shows how to call Head204Async and parse the result.
=======
      <example>
This sample shows how to call Head204Async.
>>>>>>> 712159bd
<code><![CDATA[
AzureKeyCredential credential = new AzureKeyCredential("<key>");
HttpSuccessClient client = new HttpSuccessClient(credential);

Response<bool> response = await client.Head204Async();
Console.WriteLine(response.GetRawResponse().Status);
]]></code>
This sample shows how to call Head204Async with all request content.
<code><![CDATA[
AzureKeyCredential credential = new AzureKeyCredential("<key>");
HttpSuccessClient client = new HttpSuccessClient(credential);

Response<bool> response = await client.Head204Async();
Console.WriteLine(response.GetRawResponse().Status);
]]></code></example>
    </member>
    <member name="Head204(RequestContext)">
<<<<<<< HEAD
<example>
This sample shows how to call Head204 and parse the result.
=======
      <example>
This sample shows how to call Head204.
>>>>>>> 712159bd
<code><![CDATA[
AzureKeyCredential credential = new AzureKeyCredential("<key>");
HttpSuccessClient client = new HttpSuccessClient(credential);

Response<bool> response = client.Head204();
Console.WriteLine(response.GetRawResponse().Status);
]]></code>
This sample shows how to call Head204 with all request content.
<code><![CDATA[
AzureKeyCredential credential = new AzureKeyCredential("<key>");
HttpSuccessClient client = new HttpSuccessClient(credential);

Response<bool> response = client.Head204();
Console.WriteLine(response.GetRawResponse().Status);
]]></code></example>
    </member>
    <member name="Head404Async(RequestContext)">
<<<<<<< HEAD
<example>
This sample shows how to call Head404Async and parse the result.
=======
      <example>
This sample shows how to call Head404Async.
>>>>>>> 712159bd
<code><![CDATA[
AzureKeyCredential credential = new AzureKeyCredential("<key>");
HttpSuccessClient client = new HttpSuccessClient(credential);

Response<bool> response = await client.Head404Async();
Console.WriteLine(response.GetRawResponse().Status);
]]></code>
This sample shows how to call Head404Async with all request content.
<code><![CDATA[
AzureKeyCredential credential = new AzureKeyCredential("<key>");
HttpSuccessClient client = new HttpSuccessClient(credential);

Response<bool> response = await client.Head404Async();
Console.WriteLine(response.GetRawResponse().Status);
]]></code></example>
    </member>
    <member name="Head404(RequestContext)">
<<<<<<< HEAD
<example>
This sample shows how to call Head404 and parse the result.
=======
      <example>
This sample shows how to call Head404.
>>>>>>> 712159bd
<code><![CDATA[
AzureKeyCredential credential = new AzureKeyCredential("<key>");
HttpSuccessClient client = new HttpSuccessClient(credential);

Response<bool> response = client.Head404();
Console.WriteLine(response.GetRawResponse().Status);
]]></code>
This sample shows how to call Head404 with all request content.
<code><![CDATA[
AzureKeyCredential credential = new AzureKeyCredential("<key>");
HttpSuccessClient client = new HttpSuccessClient(credential);

Response<bool> response = client.Head404();
Console.WriteLine(response.GetRawResponse().Status);
]]></code></example>
    </member>
  </members>
</doc><|MERGE_RESOLUTION|>--- conflicted
+++ resolved
@@ -2,13 +2,8 @@
 <doc>
   <members>
     <member name="Head200Async(RequestContext)">
-<<<<<<< HEAD
-<example>
-This sample shows how to call Head200Async and parse the result.
-=======
       <example>
 This sample shows how to call Head200Async.
->>>>>>> 712159bd
 <code><![CDATA[
 AzureKeyCredential credential = new AzureKeyCredential("<key>");
 HttpSuccessClient client = new HttpSuccessClient(credential);
@@ -26,13 +21,8 @@
 ]]></code></example>
     </member>
     <member name="Head200(RequestContext)">
-<<<<<<< HEAD
-<example>
-This sample shows how to call Head200 and parse the result.
-=======
       <example>
 This sample shows how to call Head200.
->>>>>>> 712159bd
 <code><![CDATA[
 AzureKeyCredential credential = new AzureKeyCredential("<key>");
 HttpSuccessClient client = new HttpSuccessClient(credential);
@@ -50,13 +40,8 @@
 ]]></code></example>
     </member>
     <member name="Head204Async(RequestContext)">
-<<<<<<< HEAD
-<example>
-This sample shows how to call Head204Async and parse the result.
-=======
       <example>
 This sample shows how to call Head204Async.
->>>>>>> 712159bd
 <code><![CDATA[
 AzureKeyCredential credential = new AzureKeyCredential("<key>");
 HttpSuccessClient client = new HttpSuccessClient(credential);
@@ -74,13 +59,8 @@
 ]]></code></example>
     </member>
     <member name="Head204(RequestContext)">
-<<<<<<< HEAD
-<example>
-This sample shows how to call Head204 and parse the result.
-=======
       <example>
 This sample shows how to call Head204.
->>>>>>> 712159bd
 <code><![CDATA[
 AzureKeyCredential credential = new AzureKeyCredential("<key>");
 HttpSuccessClient client = new HttpSuccessClient(credential);
@@ -98,13 +78,8 @@
 ]]></code></example>
     </member>
     <member name="Head404Async(RequestContext)">
-<<<<<<< HEAD
-<example>
-This sample shows how to call Head404Async and parse the result.
-=======
       <example>
 This sample shows how to call Head404Async.
->>>>>>> 712159bd
 <code><![CDATA[
 AzureKeyCredential credential = new AzureKeyCredential("<key>");
 HttpSuccessClient client = new HttpSuccessClient(credential);
@@ -122,13 +97,8 @@
 ]]></code></example>
     </member>
     <member name="Head404(RequestContext)">
-<<<<<<< HEAD
-<example>
-This sample shows how to call Head404 and parse the result.
-=======
       <example>
 This sample shows how to call Head404.
->>>>>>> 712159bd
 <code><![CDATA[
 AzureKeyCredential credential = new AzureKeyCredential("<key>");
 HttpSuccessClient client = new HttpSuccessClient(credential);
