<Project Sdk="Microsoft.NET.Sdk">
  <PropertyGroup>
    <TargetFramework>netstandard2.0</TargetFramework>
    <TreatWarningsAsErrors>true</TreatWarningsAsErrors>
    <Nullable>annotations</Nullable>
    <IncludeManagementSharedCode>true</IncludeManagementSharedCode>
  </PropertyGroup>

  <ItemGroup>
    <PackageReference Include="Azure.Core" />
<<<<<<< HEAD
    <PackageReference Include="System.ClientModel" />
  </ItemGroup>
  <ItemGroup>
=======
>>>>>>> 503d5229
    <PackageReference Include="Azure.Core.Expressions.DataFactory" />
    <PackageReference Include="Azure.ResourceManager" />
  </ItemGroup>
</Project><|MERGE_RESOLUTION|>--- conflicted
+++ resolved
@@ -8,12 +8,6 @@
 
   <ItemGroup>
     <PackageReference Include="Azure.Core" />
-<<<<<<< HEAD
-    <PackageReference Include="System.ClientModel" />
-  </ItemGroup>
-  <ItemGroup>
-=======
->>>>>>> 503d5229
     <PackageReference Include="Azure.Core.Expressions.DataFactory" />
     <PackageReference Include="Azure.ResourceManager" />
   </ItemGroup>
