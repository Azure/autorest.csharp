--- conflicted
+++ resolved
@@ -43,65 +43,54 @@
 
         // Container level operations.
 
+        /// <summary> The operation to create or update a ModelData. Please note some properties can be set only during creation. </summary>
         /// <param name="modelDatasName"> The String to use. </param>
         /// <param name="parameters"> The ModelData to use. </param>
-<<<<<<< HEAD
-        /// <param name="cancellationToken"> The cancellation token to use. </param>
-        /// <exception cref="ArgumentNullException"> <paramref name="modelDatasName"/> or <paramref name="parameters"/> is null. </exception>
-        public Response<ModelData> Put(string modelDatasName, ModelDataData parameters, CancellationToken cancellationToken = default)
-=======
         /// <param name="cancellationToken"> A token to allow the caller to cancel the call to the service. The default value is <see cref="CancellationToken.None" />. </param>
         public virtual Response<ModelData> CreateOrUpdate(string modelDatasName, ModelDataData parameters, CancellationToken cancellationToken = default)
->>>>>>> ec5e109a
-        {
-            if (modelDatasName == null)
-            {
-                throw new ArgumentNullException(nameof(modelDatasName));
-            }
-            if (parameters == null)
-            {
-                throw new ArgumentNullException(nameof(parameters));
-            }
-
-            using var scope = _clientDiagnostics.CreateScope("ModelDataContainer.Put");
-            scope.Start();
-            try
-            {
-                var operation = StartPut(modelDatasName, parameters, cancellationToken);
-                return operation.WaitForCompletion(cancellationToken);
-            }
-            catch (Exception e)
-            {
-                scope.Failed(e);
-                throw;
-            }
-        }
-
+        {
+            using var scope = _clientDiagnostics.CreateScope("ModelDataContainer.CreateOrUpdate");
+            scope.Start();
+            try
+            {
+                if (modelDatasName == null)
+                {
+                    throw new ArgumentNullException(nameof(modelDatasName));
+                }
+                if (parameters == null)
+                {
+                    throw new ArgumentNullException(nameof(parameters));
+                }
+
+                return StartCreateOrUpdate(modelDatasName, parameters, cancellationToken: cancellationToken).WaitForCompletion(cancellationToken);
+            }
+            catch (Exception e)
+            {
+                scope.Failed(e);
+                throw;
+            }
+        }
+
+        /// <summary> The operation to create or update a ModelData. Please note some properties can be set only during creation. </summary>
         /// <param name="modelDatasName"> The String to use. </param>
         /// <param name="parameters"> The ModelData to use. </param>
-<<<<<<< HEAD
-        /// <param name="cancellationToken"> The cancellation token to use. </param>
-        /// <exception cref="ArgumentNullException"> <paramref name="modelDatasName"/> or <paramref name="parameters"/> is null. </exception>
-        public async Task<Response<ModelData>> PutAsync(string modelDatasName, ModelDataData parameters, CancellationToken cancellationToken = default)
-=======
         /// <param name="cancellationToken"> A token to allow the caller to cancel the call to the service. The default value is <see cref="CancellationToken.None" />. </param>
         public async virtual Task<Response<ModelData>> CreateOrUpdateAsync(string modelDatasName, ModelDataData parameters, CancellationToken cancellationToken = default)
->>>>>>> ec5e109a
-        {
-            if (modelDatasName == null)
-            {
-                throw new ArgumentNullException(nameof(modelDatasName));
-            }
-            if (parameters == null)
-            {
-                throw new ArgumentNullException(nameof(parameters));
-            }
-
-            using var scope = _clientDiagnostics.CreateScope("ModelDataContainer.Put");
-            scope.Start();
-            try
-            {
-                var operation = await StartPutAsync(modelDatasName, parameters, cancellationToken).ConfigureAwait(false);
+        {
+            using var scope = _clientDiagnostics.CreateScope("ModelDataContainer.CreateOrUpdate");
+            scope.Start();
+            try
+            {
+                if (modelDatasName == null)
+                {
+                    throw new ArgumentNullException(nameof(modelDatasName));
+                }
+                if (parameters == null)
+                {
+                    throw new ArgumentNullException(nameof(parameters));
+                }
+
+                var operation = await StartCreateOrUpdateAsync(modelDatasName, parameters, cancellationToken: cancellationToken).ConfigureAwait(false);
                 return await operation.WaitForCompletionAsync(cancellationToken).ConfigureAwait(false);
             }
             catch (Exception e)
@@ -111,66 +100,56 @@
             }
         }
 
+        /// <summary> The operation to create or update a ModelData. Please note some properties can be set only during creation. </summary>
         /// <param name="modelDatasName"> The String to use. </param>
         /// <param name="parameters"> The ModelData to use. </param>
-<<<<<<< HEAD
-        /// <param name="cancellationToken"> The cancellation token to use. </param>
-        /// <exception cref="ArgumentNullException"> <paramref name="modelDatasName"/> or <paramref name="parameters"/> is null. </exception>
-        public ModelDatasPutOperation StartPut(string modelDatasName, ModelDataData parameters, CancellationToken cancellationToken = default)
-=======
         /// <param name="cancellationToken"> A token to allow the caller to cancel the call to the service. The default value is <see cref="CancellationToken.None" />. </param>
         public virtual ModelDatasPutOperation StartCreateOrUpdate(string modelDatasName, ModelDataData parameters, CancellationToken cancellationToken = default)
->>>>>>> ec5e109a
-        {
-            if (modelDatasName == null)
-            {
-                throw new ArgumentNullException(nameof(modelDatasName));
-            }
-            if (parameters == null)
-            {
-                throw new ArgumentNullException(nameof(parameters));
-            }
-
-            using var scope = _clientDiagnostics.CreateScope("ModelDataContainer.StartPut");
-            scope.Start();
-            try
-            {
-                var response = _restClient.Put(Id.ResourceGroupName, modelDatasName, parameters, cancellationToken);
-                return new ModelDatasPutOperation(Parent, response);
-            }
-            catch (Exception e)
-            {
-                scope.Failed(e);
-                throw;
-            }
-        }
-
+        {
+            using var scope = _clientDiagnostics.CreateScope("ModelDataContainer.StartCreateOrUpdate");
+            scope.Start();
+            try
+            {
+                if (modelDatasName == null)
+                {
+                    throw new ArgumentNullException(nameof(modelDatasName));
+                }
+                if (parameters == null)
+                {
+                    throw new ArgumentNullException(nameof(parameters));
+                }
+
+                var originalResponse = _restClient.Put(Id.ResourceGroupName, modelDatasName, parameters, cancellationToken: cancellationToken);
+                return new ModelDatasPutOperation(Parent, originalResponse);
+            }
+            catch (Exception e)
+            {
+                scope.Failed(e);
+                throw;
+            }
+        }
+
+        /// <summary> The operation to create or update a ModelData. Please note some properties can be set only during creation. </summary>
         /// <param name="modelDatasName"> The String to use. </param>
         /// <param name="parameters"> The ModelData to use. </param>
-<<<<<<< HEAD
-        /// <param name="cancellationToken"> The cancellation token to use. </param>
-        /// <exception cref="ArgumentNullException"> <paramref name="modelDatasName"/> or <paramref name="parameters"/> is null. </exception>
-        public async Task<ModelDatasPutOperation> StartPutAsync(string modelDatasName, ModelDataData parameters, CancellationToken cancellationToken = default)
-=======
         /// <param name="cancellationToken"> A token to allow the caller to cancel the call to the service. The default value is <see cref="CancellationToken.None" />. </param>
         public async virtual Task<ModelDatasPutOperation> StartCreateOrUpdateAsync(string modelDatasName, ModelDataData parameters, CancellationToken cancellationToken = default)
->>>>>>> ec5e109a
-        {
-            if (modelDatasName == null)
-            {
-                throw new ArgumentNullException(nameof(modelDatasName));
-            }
-            if (parameters == null)
-            {
-                throw new ArgumentNullException(nameof(parameters));
-            }
-
-            using var scope = _clientDiagnostics.CreateScope("ModelDataContainer.StartPut");
-            scope.Start();
-            try
-            {
-                var response = await _restClient.PutAsync(Id.ResourceGroupName, modelDatasName, parameters, cancellationToken).ConfigureAwait(false);
-                return new ModelDatasPutOperation(Parent, response);
+        {
+            using var scope = _clientDiagnostics.CreateScope("ModelDataContainer.StartCreateOrUpdate");
+            scope.Start();
+            try
+            {
+                if (modelDatasName == null)
+                {
+                    throw new ArgumentNullException(nameof(modelDatasName));
+                }
+                if (parameters == null)
+                {
+                    throw new ArgumentNullException(nameof(parameters));
+                }
+
+                var originalResponse = await _restClient.PutAsync(Id.ResourceGroupName, modelDatasName, parameters, cancellationToken: cancellationToken).ConfigureAwait(false);
+                return new ModelDatasPutOperation(Parent, originalResponse);
             }
             catch (Exception e)
             {
