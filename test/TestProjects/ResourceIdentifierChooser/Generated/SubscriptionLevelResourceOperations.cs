--- conflicted
+++ resolved
@@ -105,48 +105,11 @@
             scope.Start();
             try
             {
-<<<<<<< HEAD
-                var operation = StartAddTag(key, value, cancellationToken);
-                return operation.WaitForCompletion(cancellationToken);
-            }
-            catch (Exception e)
-            {
-                scope.Failed(e);
-                throw;
-            }
-        }
-
-        /// <summary> Add a tag to the current resource. </summary>
-        /// <param name="key"> The key for the tag. </param>
-        /// <param name="value"> The value for the tag. </param>
-        /// <param name="cancellationToken"> A token to allow the caller to cancel the call to the service. The default value is <see cref="CancellationToken.None" />. </param>
-        /// <returns> The updated resource with the tag added. </returns>
-        /// <remarks> <see href="https://azure.github.io/azure-sdk/dotnet_introduction.html#dotnet-longrunning">Details on long running operation object.</see>. </remarks>
-        public async Task<SubscriptionLevelResourcesPutOperation> StartAddTagAsync(string key, string value, CancellationToken cancellationToken = default)
-        {
-            if (key == null)
-            {
-                throw new ArgumentNullException(nameof(key));
-            }
-
-            using var scope = _clientDiagnostics.CreateScope("SubscriptionLevelResourceOperations.StartAddTag");
-            scope.Start();
-            try
-            {
-                var resource = GetResource();
-                Id.TryGetLocation(out LocationData locationData);
-                var patchable = new SubscriptionLevelResourceData(locationData);
-                patchable.Tags.ReplaceWith(resource.Data.Tags);
-                patchable.Tags[key] = value;
-                var response = await _restClient.PutAsync(Id.Parent.Name, Id.Name, patchable, cancellationToken).ConfigureAwait(false);
-                return new SubscriptionLevelResourcesPutOperation(this, response);
-=======
                 var originalTags = await TagResourceOperations.GetAsync(cancellationToken).ConfigureAwait(false);
                 originalTags.Value.Data.Properties.TagsValue[key] = value;
                 await TagContainer.CreateOrUpdateAsync(originalTags.Value.Data, cancellationToken).ConfigureAwait(false);
                 var originalResponse = await _restClient.GetAsync(Id.SubscriptionId, Id.Name, cancellationToken).ConfigureAwait(false);
                 return Response.FromValue(new SubscriptionLevelResource(this, originalResponse.Value), originalResponse.GetRawResponse());
->>>>>>> ec5e109a
             }
             catch (Exception e)
             {
@@ -171,21 +134,11 @@
             scope.Start();
             try
             {
-<<<<<<< HEAD
-                var resource = GetResource();
-                Id.TryGetLocation(out LocationData locationData);
-                var patchable = new SubscriptionLevelResourceData(locationData);
-                patchable.Tags.ReplaceWith(resource.Data.Tags);
-                patchable.Tags[key] = value;
-                var response = _restClient.Put(Id.Parent.Name, Id.Name, patchable, cancellationToken);
-                return new SubscriptionLevelResourcesPutOperation(this, response);
-=======
                 var originalTags = TagResourceOperations.Get(cancellationToken);
                 originalTags.Value.Data.Properties.TagsValue[key] = value;
                 TagContainer.CreateOrUpdate(originalTags.Value.Data, cancellationToken);
                 var originalResponse = _restClient.Get(Id.SubscriptionId, Id.Name, cancellationToken);
                 return Response.FromValue(new SubscriptionLevelResource(this, originalResponse.Value), originalResponse.GetRawResponse());
->>>>>>> ec5e109a
             }
             catch (Exception e)
             {
@@ -209,20 +162,12 @@
             scope.Start();
             try
             {
-<<<<<<< HEAD
-                Id.TryGetLocation(out LocationData locationData);
-                var patchable = new SubscriptionLevelResourceData(locationData);
-                patchable.Tags.ReplaceWith(tags);
-                var response = await _restClient.PutAsync(Id.Parent.Name, Id.Name, patchable, cancellationToken).ConfigureAwait(false);
-                return new SubscriptionLevelResourcesPutOperation(this, response);
-=======
                 await TagResourceOperations.DeleteAsync(cancellationToken).ConfigureAwait(false);
                 var originalTags = await TagResourceOperations.GetAsync(cancellationToken).ConfigureAwait(false);
                 originalTags.Value.Data.Properties.TagsValue.ReplaceWith(tags);
                 await TagContainer.CreateOrUpdateAsync(originalTags.Value.Data, cancellationToken).ConfigureAwait(false);
                 var originalResponse = await _restClient.GetAsync(Id.SubscriptionId, Id.Name, cancellationToken).ConfigureAwait(false);
                 return Response.FromValue(new SubscriptionLevelResource(this, originalResponse.Value), originalResponse.GetRawResponse());
->>>>>>> ec5e109a
             }
             catch (Exception e)
             {
@@ -246,20 +191,12 @@
             scope.Start();
             try
             {
-<<<<<<< HEAD
-                Id.TryGetLocation(out LocationData locationData);
-                var patchable = new SubscriptionLevelResourceData(locationData);
-                patchable.Tags.ReplaceWith(tags);
-                var response = _restClient.Put(Id.Parent.Name, Id.Name, patchable, cancellationToken);
-                return new SubscriptionLevelResourcesPutOperation(this, response);
-=======
                 TagResourceOperations.Delete(cancellationToken);
                 var originalTags = TagResourceOperations.Get(cancellationToken);
                 originalTags.Value.Data.Properties.TagsValue.ReplaceWith(tags);
                 TagContainer.CreateOrUpdate(originalTags.Value.Data, cancellationToken);
                 var originalResponse = _restClient.Get(Id.SubscriptionId, Id.Name, cancellationToken);
                 return Response.FromValue(new SubscriptionLevelResource(this, originalResponse.Value), originalResponse.GetRawResponse());
->>>>>>> ec5e109a
             }
             catch (Exception e)
             {
@@ -283,47 +220,11 @@
             scope.Start();
             try
             {
-<<<<<<< HEAD
-                var operation = StartRemoveTag(key, cancellationToken);
-                return operation.WaitForCompletion(cancellationToken);
-            }
-            catch (Exception e)
-            {
-                scope.Failed(e);
-                throw;
-            }
-        }
-
-        /// <summary> Removes a tag by key from the resource. </summary>
-        /// <param name="key"> The key of the tag to remove. </param>
-        /// <param name="cancellationToken"> A token to allow the caller to cancel the call to the service. The default value is <see cref="CancellationToken.None" />. </param>
-        /// <returns> The updated resource with the tag removed. </returns>
-        /// <remarks> <see href="https://azure.github.io/azure-sdk/dotnet_introduction.html#dotnet-longrunning">Details on long running operation object.</see>. </remarks>
-        public async Task<SubscriptionLevelResourcesPutOperation> StartRemoveTagAsync(string key, CancellationToken cancellationToken = default)
-        {
-            if (key == null)
-            {
-                throw new ArgumentNullException(nameof(key));
-            }
-
-            using var scope = _clientDiagnostics.CreateScope("SubscriptionLevelResourceOperations.StartRemoveTag");
-            scope.Start();
-            try
-            {
-                var resource = GetResource();
-                Id.TryGetLocation(out LocationData locationData);
-                var patchable = new SubscriptionLevelResourceData(locationData);
-                patchable.Tags.ReplaceWith(resource.Data.Tags);
-                patchable.Tags.Remove(key);
-                var response = await _restClient.PutAsync(Id.Parent.Name, Id.Name, patchable, cancellationToken).ConfigureAwait(false);
-                return new SubscriptionLevelResourcesPutOperation(this, response);
-=======
                 var originalTags = await TagResourceOperations.GetAsync(cancellationToken).ConfigureAwait(false);
                 originalTags.Value.Data.Properties.TagsValue.Remove(key);
                 await TagContainer.CreateOrUpdateAsync(originalTags.Value.Data, cancellationToken).ConfigureAwait(false);
                 var originalResponse = await _restClient.GetAsync(Id.SubscriptionId, Id.Name, cancellationToken).ConfigureAwait(false);
                 return Response.FromValue(new SubscriptionLevelResource(this, originalResponse.Value), originalResponse.GetRawResponse());
->>>>>>> ec5e109a
             }
             catch (Exception e)
             {
@@ -347,21 +248,11 @@
             scope.Start();
             try
             {
-<<<<<<< HEAD
-                var resource = GetResource();
-                Id.TryGetLocation(out LocationData locationData);
-                var patchable = new SubscriptionLevelResourceData(locationData);
-                patchable.Tags.ReplaceWith(resource.Data.Tags);
-                patchable.Tags.Remove(key);
-                var response = _restClient.Put(Id.Parent.Name, Id.Name, patchable, cancellationToken);
-                return new SubscriptionLevelResourcesPutOperation(this, response);
-=======
                 var originalTags = TagResourceOperations.Get(cancellationToken);
                 originalTags.Value.Data.Properties.TagsValue.Remove(key);
                 TagContainer.CreateOrUpdate(originalTags.Value.Data, cancellationToken);
                 var originalResponse = _restClient.Get(Id.SubscriptionId, Id.Name, cancellationToken);
                 return Response.FromValue(new SubscriptionLevelResource(this, originalResponse.Value), originalResponse.GetRawResponse());
->>>>>>> ec5e109a
             }
             catch (Exception e)
             {
