// Copyright (c) Microsoft Corporation. All rights reserved.
// Licensed under the MIT License.

// <auto-generated/>

#nullable disable

using System;
using System.Collections.Generic;
using System.Threading;
using System.Threading.Tasks;
using Azure.Core;
using Azure.Core.Pipeline;

namespace HeaderCollectionPrefix
{
    internal partial class HeaderCollectionPrefixRestClient
    {
        private readonly HttpPipeline _pipeline;

        /// <summary> server parameter. </summary>
        public Uri Endpoint { get; }

        /// <summary> The ClientDiagnostics is used to provide tracing support for the client library. </summary>
        internal ClientDiagnostics ClientDiagnostics { get; }

        /// <summary> Initializes a new instance of HeaderCollectionPrefixRestClient. </summary>
        /// <param name="clientDiagnostics"> The handler for diagnostic messaging in the client. </param>
        /// <param name="pipeline"> The HTTP pipeline for sending and receiving REST requests and responses. </param>
        /// <param name="endpoint"> server parameter. </param>
        /// <exception cref="ArgumentNullException"> <paramref name="clientDiagnostics"/> or <paramref name="pipeline"/> is null. </exception>
        public HeaderCollectionPrefixRestClient(ClientDiagnostics clientDiagnostics, HttpPipeline pipeline, Uri endpoint = null)
        {
<<<<<<< HEAD
            Endpoint = endpoint ?? new Uri("http://localhost:3000");
            ClientDiagnostics = clientDiagnostics;
            _pipeline = pipeline;
=======
            ClientDiagnostics = clientDiagnostics ?? throw new ArgumentNullException(nameof(clientDiagnostics));
            _pipeline = pipeline ?? throw new ArgumentNullException(nameof(pipeline));
            _endpoint = endpoint ?? new Uri("http://localhost:3000");
>>>>>>> 107d1d81
        }

        internal HttpMessage CreateOperationRequest(IDictionary<string, string> metadata)
        {
            var message = _pipeline.CreateMessage();
            var request = message.Request;
            request.Method = RequestMethod.Put;
            var uri = new RawRequestUriBuilder();
            uri.Reset(Endpoint);
            uri.AppendPath("/Operation/", false);
            request.Uri = uri;
            if (metadata != null)
            {
                request.Headers.Add("x-ms-meta-", metadata);
            }
            return message;
        }

        /// <param name="metadata"> Optional. Include this parameter to specify that the queue&apos;s metadata be returned as part of the response body. Note that metadata requested with this parameter must be stored in accordance with the naming restrictions imposed by the 2009-09-19 version of the Queue service. Beginning with this version, all metadata names must adhere to the naming conventions for C# identifiers. </param>
        /// <param name="cancellationToken"> The cancellation token to use. </param>
        public async Task<ResponseWithHeaders<HeaderCollectionPrefixOperationHeaders>> OperationAsync(IDictionary<string, string> metadata = null, CancellationToken cancellationToken = default)
        {
            using var message = CreateOperationRequest(metadata);
            await _pipeline.SendAsync(message, cancellationToken).ConfigureAwait(false);
            var headers = new HeaderCollectionPrefixOperationHeaders(message.Response);
            switch (message.Response.Status)
            {
                case 200:
                    return ResponseWithHeaders.FromValue(headers, message.Response);
                default:
                    throw await ClientDiagnostics.CreateRequestFailedExceptionAsync(message.Response).ConfigureAwait(false);
            }
        }

        /// <param name="metadata"> Optional. Include this parameter to specify that the queue&apos;s metadata be returned as part of the response body. Note that metadata requested with this parameter must be stored in accordance with the naming restrictions imposed by the 2009-09-19 version of the Queue service. Beginning with this version, all metadata names must adhere to the naming conventions for C# identifiers. </param>
        /// <param name="cancellationToken"> The cancellation token to use. </param>
        public ResponseWithHeaders<HeaderCollectionPrefixOperationHeaders> Operation(IDictionary<string, string> metadata = null, CancellationToken cancellationToken = default)
        {
            using var message = CreateOperationRequest(metadata);
            _pipeline.Send(message, cancellationToken);
            var headers = new HeaderCollectionPrefixOperationHeaders(message.Response);
            switch (message.Response.Status)
            {
                case 200:
                    return ResponseWithHeaders.FromValue(headers, message.Response);
                default:
                    throw ClientDiagnostics.CreateRequestFailedException(message.Response);
            }
        }
    }
}<|MERGE_RESOLUTION|>--- conflicted
+++ resolved
@@ -17,9 +17,7 @@
     internal partial class HeaderCollectionPrefixRestClient
     {
         private readonly HttpPipeline _pipeline;
-
-        /// <summary> server parameter. </summary>
-        public Uri Endpoint { get; }
+        private readonly Uri _endpoint;
 
         /// <summary> The ClientDiagnostics is used to provide tracing support for the client library. </summary>
         internal ClientDiagnostics ClientDiagnostics { get; }
@@ -31,15 +29,9 @@
         /// <exception cref="ArgumentNullException"> <paramref name="clientDiagnostics"/> or <paramref name="pipeline"/> is null. </exception>
         public HeaderCollectionPrefixRestClient(ClientDiagnostics clientDiagnostics, HttpPipeline pipeline, Uri endpoint = null)
         {
-<<<<<<< HEAD
-            Endpoint = endpoint ?? new Uri("http://localhost:3000");
-            ClientDiagnostics = clientDiagnostics;
-            _pipeline = pipeline;
-=======
             ClientDiagnostics = clientDiagnostics ?? throw new ArgumentNullException(nameof(clientDiagnostics));
             _pipeline = pipeline ?? throw new ArgumentNullException(nameof(pipeline));
             _endpoint = endpoint ?? new Uri("http://localhost:3000");
->>>>>>> 107d1d81
         }
 
         internal HttpMessage CreateOperationRequest(IDictionary<string, string> metadata)
@@ -48,7 +40,7 @@
             var request = message.Request;
             request.Method = RequestMethod.Put;
             var uri = new RawRequestUriBuilder();
-            uri.Reset(Endpoint);
+            uri.Reset(_endpoint);
             uri.AppendPath("/Operation/", false);
             request.Uri = uri;
             if (metadata != null)
