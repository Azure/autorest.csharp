--- conflicted
+++ resolved
@@ -19,14 +19,8 @@
      "SerializedName": "id",
      "Description": "",
      "Type": {
-<<<<<<< HEAD
       "$id": "3",
-      "Kind": "Primitive",
-      "Name": "String",
-=======
-      "$id": "4",
       "Kind": "string",
->>>>>>> f4b8779e
       "IsNullable": false
      },
      "IsRequired": true,
@@ -52,14 +46,8 @@
        "Name": "accept",
        "NameInRequest": "Accept",
        "Type": {
-<<<<<<< HEAD
         "$id": "7",
-        "Kind": "Primitive",
-        "Name": "String",
-=======
-        "$id": "8",
-        "Kind": "string",
->>>>>>> f4b8779e
+        "Kind": "string",
         "IsNullable": false
        },
        "Location": "Header",
@@ -116,14 +104,8 @@
        "Name": "optional",
        "NameInRequest": "optional",
        "Type": {
-<<<<<<< HEAD
         "$id": "12",
-        "Kind": "Primitive",
-        "Name": "Int32",
-=======
-        "$id": "13",
         "Kind": "int32",
->>>>>>> f4b8779e
         "IsNullable": false
        },
        "Location": "Query",
@@ -158,27 +140,21 @@
        "Name": "contentType",
        "NameInRequest": "Content-Type",
        "Type": {
-<<<<<<< HEAD
         "$id": "15",
-        "Kind": "Primitive",
-        "Name": "String",
-=======
+        "Kind": "string",
+        "IsNullable": false
+       },
+       "Location": "Header",
+       "IsApiVersion": false,
+       "IsResourceParameter": false,
+       "IsContentType": true,
+       "IsRequired": true,
+       "IsEndpoint": false,
+       "SkipUrlEncoding": false,
+       "Explode": false,
+       "Kind": "Constant",
+       "DefaultValue": {
         "$id": "16",
-        "Kind": "string",
->>>>>>> f4b8779e
-        "IsNullable": false
-       },
-       "Location": "Header",
-       "IsApiVersion": false,
-       "IsResourceParameter": false,
-       "IsContentType": true,
-       "IsRequired": true,
-       "IsEndpoint": false,
-       "SkipUrlEncoding": false,
-       "Explode": false,
-       "Kind": "Constant",
-       "DefaultValue": {
-        "$id": "16",
         "Type": {
          "$ref": "15"
         },
@@ -190,14 +166,8 @@
        "Name": "accept",
        "NameInRequest": "Accept",
        "Type": {
-<<<<<<< HEAD
         "$id": "18",
-        "Kind": "Primitive",
-        "Name": "String",
-=======
-        "$id": "19",
-        "Kind": "string",
->>>>>>> f4b8779e
+        "Kind": "string",
         "IsNullable": false
        },
        "Location": "Header",
@@ -251,14 +221,8 @@
        "Name": "accept",
        "NameInRequest": "Accept",
        "Type": {
-<<<<<<< HEAD
         "$id": "23",
-        "Kind": "Primitive",
-        "Name": "String",
-=======
-        "$id": "24",
-        "Kind": "string",
->>>>>>> f4b8779e
+        "Kind": "string",
         "IsNullable": false
        },
        "Location": "Header",
@@ -332,27 +296,21 @@
        "Name": "contentType",
        "NameInRequest": "Content-Type",
        "Type": {
-<<<<<<< HEAD
         "$id": "29",
-        "Kind": "Primitive",
-        "Name": "String",
-=======
+        "Kind": "string",
+        "IsNullable": false
+       },
+       "Location": "Header",
+       "IsApiVersion": false,
+       "IsResourceParameter": false,
+       "IsContentType": true,
+       "IsRequired": true,
+       "IsEndpoint": false,
+       "SkipUrlEncoding": false,
+       "Explode": false,
+       "Kind": "Constant",
+       "DefaultValue": {
         "$id": "30",
-        "Kind": "string",
->>>>>>> f4b8779e
-        "IsNullable": false
-       },
-       "Location": "Header",
-       "IsApiVersion": false,
-       "IsResourceParameter": false,
-       "IsContentType": true,
-       "IsRequired": true,
-       "IsEndpoint": false,
-       "SkipUrlEncoding": false,
-       "Explode": false,
-       "Kind": "Constant",
-       "DefaultValue": {
-        "$id": "30",
         "Type": {
          "$ref": "29"
         },
@@ -364,14 +322,8 @@
        "Name": "accept",
        "NameInRequest": "Accept",
        "Type": {
-<<<<<<< HEAD
         "$id": "32",
-        "Kind": "Primitive",
-        "Name": "String",
-=======
-        "$id": "33",
-        "Kind": "string",
->>>>>>> f4b8779e
+        "Kind": "string",
         "IsNullable": false
        },
        "Location": "Header",
@@ -442,27 +394,21 @@
        "Name": "contentType",
        "NameInRequest": "Content-Type",
        "Type": {
-<<<<<<< HEAD
         "$id": "38",
-        "Kind": "Primitive",
-        "Name": "String",
-=======
+        "Kind": "string",
+        "IsNullable": false
+       },
+       "Location": "Header",
+       "IsApiVersion": false,
+       "IsResourceParameter": false,
+       "IsContentType": true,
+       "IsRequired": true,
+       "IsEndpoint": false,
+       "SkipUrlEncoding": false,
+       "Explode": false,
+       "Kind": "Constant",
+       "DefaultValue": {
         "$id": "39",
-        "Kind": "string",
->>>>>>> f4b8779e
-        "IsNullable": false
-       },
-       "Location": "Header",
-       "IsApiVersion": false,
-       "IsResourceParameter": false,
-       "IsContentType": true,
-       "IsRequired": true,
-       "IsEndpoint": false,
-       "SkipUrlEncoding": false,
-       "Explode": false,
-       "Kind": "Constant",
-       "DefaultValue": {
-        "$id": "39",
         "Type": {
          "$ref": "38"
         },
@@ -474,14 +420,8 @@
        "Name": "accept",
        "NameInRequest": "Accept",
        "Type": {
-<<<<<<< HEAD
         "$id": "41",
-        "Kind": "Primitive",
-        "Name": "String",
-=======
-        "$id": "42",
-        "Kind": "string",
->>>>>>> f4b8779e
+        "Kind": "string",
         "IsNullable": false
        },
        "Location": "Header",
@@ -535,14 +475,8 @@
        "Name": "accept",
        "NameInRequest": "Accept",
        "Type": {
-<<<<<<< HEAD
         "$id": "46",
-        "Kind": "Primitive",
-        "Name": "String",
-=======
-        "$id": "47",
-        "Kind": "string",
->>>>>>> f4b8779e
+        "Kind": "string",
         "IsNullable": false
        },
        "Location": "Header",
@@ -599,14 +533,8 @@
        "Name": "accept",
        "NameInRequest": "Accept",
        "Type": {
-<<<<<<< HEAD
         "$id": "51",
-        "Kind": "Primitive",
-        "Name": "String",
-=======
-        "$id": "52",
-        "Kind": "string",
->>>>>>> f4b8779e
+        "Kind": "string",
         "IsNullable": false
        },
        "Location": "Header",
@@ -663,14 +591,8 @@
        "Name": "accept",
        "NameInRequest": "Accept",
        "Type": {
-<<<<<<< HEAD
         "$id": "56",
-        "Kind": "Primitive",
-        "Name": "String",
-=======
-        "$id": "57",
-        "Kind": "string",
->>>>>>> f4b8779e
+        "Kind": "string",
         "IsNullable": false
        },
        "Location": "Header",
@@ -727,14 +649,8 @@
        "Name": "accept",
        "NameInRequest": "Accept",
        "Type": {
-<<<<<<< HEAD
         "$id": "61",
-        "Kind": "Primitive",
-        "Name": "String",
-=======
-        "$id": "62",
-        "Kind": "string",
->>>>>>> f4b8779e
+        "Kind": "string",
         "IsNullable": false
        },
        "Location": "Header",
@@ -785,14 +701,8 @@
        "Name": "accept",
        "NameInRequest": "Accept",
        "Type": {
-<<<<<<< HEAD
         "$id": "66",
-        "Kind": "Primitive",
-        "Name": "String",
-=======
-        "$id": "67",
-        "Kind": "string",
->>>>>>> f4b8779e
+        "Kind": "string",
         "IsNullable": false
        },
        "Location": "Header",
@@ -843,14 +753,8 @@
        "Name": "optional",
        "NameInRequest": "optional",
        "Type": {
-<<<<<<< HEAD
         "$id": "71",
-        "Kind": "Primitive",
-        "Name": "Int32",
-=======
-        "$id": "72",
         "Kind": "int32",
->>>>>>> f4b8779e
         "IsNullable": false
        },
        "Location": "Query",
@@ -868,14 +772,8 @@
        "Name": "accept",
        "NameInRequest": "Accept",
        "Type": {
-<<<<<<< HEAD
         "$id": "73",
-        "Kind": "Primitive",
-        "Name": "String",
-=======
-        "$id": "74",
-        "Kind": "string",
->>>>>>> f4b8779e
+        "Kind": "string",
         "IsNullable": false
        },
        "Location": "Header",
@@ -932,14 +830,8 @@
        "Name": "required",
        "NameInRequest": "required",
        "Type": {
-<<<<<<< HEAD
         "$id": "78",
-        "Kind": "Primitive",
-        "Name": "Int32",
-=======
-        "$id": "79",
         "Kind": "int32",
->>>>>>> f4b8779e
         "IsNullable": false
        },
        "Location": "Query",
@@ -957,14 +849,8 @@
        "Name": "accept",
        "NameInRequest": "Accept",
        "Type": {
-<<<<<<< HEAD
         "$id": "80",
-        "Kind": "Primitive",
-        "Name": "String",
-=======
-        "$id": "81",
-        "Kind": "string",
->>>>>>> f4b8779e
+        "Kind": "string",
         "IsNullable": false
        },
        "Location": "Header",
@@ -1038,27 +924,21 @@
        "Name": "contentType",
        "NameInRequest": "Content-Type",
        "Type": {
-<<<<<<< HEAD
         "$id": "86",
-        "Kind": "Primitive",
-        "Name": "String",
-=======
+        "Kind": "string",
+        "IsNullable": false
+       },
+       "Location": "Header",
+       "IsApiVersion": false,
+       "IsResourceParameter": false,
+       "IsContentType": true,
+       "IsRequired": true,
+       "IsEndpoint": false,
+       "SkipUrlEncoding": false,
+       "Explode": false,
+       "Kind": "Constant",
+       "DefaultValue": {
         "$id": "87",
-        "Kind": "string",
->>>>>>> f4b8779e
-        "IsNullable": false
-       },
-       "Location": "Header",
-       "IsApiVersion": false,
-       "IsResourceParameter": false,
-       "IsContentType": true,
-       "IsRequired": true,
-       "IsEndpoint": false,
-       "SkipUrlEncoding": false,
-       "Explode": false,
-       "Kind": "Constant",
-       "DefaultValue": {
-        "$id": "87",
         "Type": {
          "$ref": "86"
         },
@@ -1070,14 +950,8 @@
        "Name": "accept",
        "NameInRequest": "Accept",
        "Type": {
-<<<<<<< HEAD
         "$id": "89",
-        "Kind": "Primitive",
-        "Name": "String",
-=======
-        "$id": "90",
-        "Kind": "string",
->>>>>>> f4b8779e
+        "Kind": "string",
         "IsNullable": false
        },
        "Location": "Header",
@@ -1148,27 +1022,21 @@
        "Name": "contentType",
        "NameInRequest": "Content-Type",
        "Type": {
-<<<<<<< HEAD
         "$id": "95",
-        "Kind": "Primitive",
-        "Name": "String",
-=======
+        "Kind": "string",
+        "IsNullable": false
+       },
+       "Location": "Header",
+       "IsApiVersion": false,
+       "IsResourceParameter": false,
+       "IsContentType": true,
+       "IsRequired": true,
+       "IsEndpoint": false,
+       "SkipUrlEncoding": false,
+       "Explode": false,
+       "Kind": "Constant",
+       "DefaultValue": {
         "$id": "96",
-        "Kind": "string",
->>>>>>> f4b8779e
-        "IsNullable": false
-       },
-       "Location": "Header",
-       "IsApiVersion": false,
-       "IsResourceParameter": false,
-       "IsContentType": true,
-       "IsRequired": true,
-       "IsEndpoint": false,
-       "SkipUrlEncoding": false,
-       "Explode": false,
-       "Kind": "Constant",
-       "DefaultValue": {
-        "$id": "96",
         "Type": {
          "$ref": "95"
         },
@@ -1180,14 +1048,8 @@
        "Name": "accept",
        "NameInRequest": "Accept",
        "Type": {
-<<<<<<< HEAD
         "$id": "98",
-        "Kind": "Primitive",
-        "Name": "String",
-=======
-        "$id": "99",
-        "Kind": "string",
->>>>>>> f4b8779e
+        "Kind": "string",
         "IsNullable": false
        },
        "Location": "Header",
@@ -1241,14 +1103,8 @@
        "Name": "optional",
        "NameInRequest": "optional",
        "Type": {
-<<<<<<< HEAD
         "$id": "103",
-        "Kind": "Primitive",
-        "Name": "Int32",
-=======
-        "$id": "104",
         "Kind": "int32",
->>>>>>> f4b8779e
         "IsNullable": false
        },
        "Location": "Query",
@@ -1266,14 +1122,8 @@
        "Name": "accept",
        "NameInRequest": "Accept",
        "Type": {
-<<<<<<< HEAD
         "$id": "105",
-        "Kind": "Primitive",
-        "Name": "String",
-=======
-        "$id": "106",
-        "Kind": "string",
->>>>>>> f4b8779e
+        "Kind": "string",
         "IsNullable": false
        },
        "Location": "Header",
@@ -1330,14 +1180,8 @@
        "Name": "required",
        "NameInRequest": "required",
        "Type": {
-<<<<<<< HEAD
         "$id": "110",
-        "Kind": "Primitive",
-        "Name": "Int32",
-=======
-        "$id": "111",
         "Kind": "int32",
->>>>>>> f4b8779e
         "IsNullable": false
        },
        "Location": "Query",
@@ -1355,14 +1199,8 @@
        "Name": "accept",
        "NameInRequest": "Accept",
        "Type": {
-<<<<<<< HEAD
         "$id": "112",
-        "Kind": "Primitive",
-        "Name": "String",
-=======
-        "$id": "113",
-        "Kind": "string",
->>>>>>> f4b8779e
+        "Kind": "string",
         "IsNullable": false
        },
        "Location": "Header",
@@ -1419,14 +1257,8 @@
        "Name": "optional",
        "NameInRequest": "optional",
        "Type": {
-<<<<<<< HEAD
         "$id": "117",
-        "Kind": "Primitive",
-        "Name": "Int32",
-=======
-        "$id": "118",
         "Kind": "int32",
->>>>>>> f4b8779e
         "IsNullable": false
        },
        "Location": "Query",
@@ -1444,14 +1276,8 @@
        "Name": "accept",
        "NameInRequest": "Accept",
        "Type": {
-<<<<<<< HEAD
         "$id": "119",
-        "Kind": "Primitive",
-        "Name": "String",
-=======
-        "$id": "120",
-        "Kind": "string",
->>>>>>> f4b8779e
+        "Kind": "string",
         "IsNullable": false
        },
        "Location": "Header",
@@ -1508,14 +1334,8 @@
        "Name": "required",
        "NameInRequest": "required",
        "Type": {
-<<<<<<< HEAD
         "$id": "124",
-        "Kind": "Primitive",
-        "Name": "Int32",
-=======
-        "$id": "125",
         "Kind": "int32",
->>>>>>> f4b8779e
         "IsNullable": false
        },
        "Location": "Query",
@@ -1533,14 +1353,8 @@
        "Name": "accept",
        "NameInRequest": "Accept",
        "Type": {
-<<<<<<< HEAD
         "$id": "126",
-        "Kind": "Primitive",
-        "Name": "String",
-=======
-        "$id": "127",
-        "Kind": "string",
->>>>>>> f4b8779e
+        "Kind": "string",
         "IsNullable": false
        },
        "Location": "Header",
@@ -1614,27 +1428,21 @@
        "Name": "contentType",
        "NameInRequest": "Content-Type",
        "Type": {
-<<<<<<< HEAD
         "$id": "132",
-        "Kind": "Primitive",
-        "Name": "String",
-=======
+        "Kind": "string",
+        "IsNullable": false
+       },
+       "Location": "Header",
+       "IsApiVersion": false,
+       "IsResourceParameter": false,
+       "IsContentType": true,
+       "IsRequired": true,
+       "IsEndpoint": false,
+       "SkipUrlEncoding": false,
+       "Explode": false,
+       "Kind": "Constant",
+       "DefaultValue": {
         "$id": "133",
-        "Kind": "string",
->>>>>>> f4b8779e
-        "IsNullable": false
-       },
-       "Location": "Header",
-       "IsApiVersion": false,
-       "IsResourceParameter": false,
-       "IsContentType": true,
-       "IsRequired": true,
-       "IsEndpoint": false,
-       "SkipUrlEncoding": false,
-       "Explode": false,
-       "Kind": "Constant",
-       "DefaultValue": {
-        "$id": "133",
         "Type": {
          "$ref": "132"
         },
@@ -1646,14 +1454,8 @@
        "Name": "accept",
        "NameInRequest": "Accept",
        "Type": {
-<<<<<<< HEAD
         "$id": "135",
-        "Kind": "Primitive",
-        "Name": "String",
-=======
-        "$id": "136",
-        "Kind": "string",
->>>>>>> f4b8779e
+        "Kind": "string",
         "IsNullable": false
        },
        "Location": "Header",
@@ -1724,27 +1526,21 @@
        "Name": "contentType",
        "NameInRequest": "Content-Type",
        "Type": {
-<<<<<<< HEAD
         "$id": "141",
-        "Kind": "Primitive",
-        "Name": "String",
-=======
+        "Kind": "string",
+        "IsNullable": false
+       },
+       "Location": "Header",
+       "IsApiVersion": false,
+       "IsResourceParameter": false,
+       "IsContentType": true,
+       "IsRequired": true,
+       "IsEndpoint": false,
+       "SkipUrlEncoding": false,
+       "Explode": false,
+       "Kind": "Constant",
+       "DefaultValue": {
         "$id": "142",
-        "Kind": "string",
->>>>>>> f4b8779e
-        "IsNullable": false
-       },
-       "Location": "Header",
-       "IsApiVersion": false,
-       "IsResourceParameter": false,
-       "IsContentType": true,
-       "IsRequired": true,
-       "IsEndpoint": false,
-       "SkipUrlEncoding": false,
-       "Explode": false,
-       "Kind": "Constant",
-       "DefaultValue": {
-        "$id": "142",
         "Type": {
          "$ref": "141"
         },
@@ -1756,14 +1552,8 @@
        "Name": "accept",
        "NameInRequest": "Accept",
        "Type": {
-<<<<<<< HEAD
         "$id": "144",
-        "Kind": "Primitive",
-        "Name": "String",
-=======
-        "$id": "145",
-        "Kind": "string",
->>>>>>> f4b8779e
+        "Kind": "string",
         "IsNullable": false
        },
        "Location": "Header",
@@ -1834,27 +1624,21 @@
        "Name": "contentType",
        "NameInRequest": "Content-Type",
        "Type": {
-<<<<<<< HEAD
         "$id": "150",
-        "Kind": "Primitive",
-        "Name": "String",
-=======
+        "Kind": "string",
+        "IsNullable": false
+       },
+       "Location": "Header",
+       "IsApiVersion": false,
+       "IsResourceParameter": false,
+       "IsContentType": true,
+       "IsRequired": true,
+       "IsEndpoint": false,
+       "SkipUrlEncoding": false,
+       "Explode": false,
+       "Kind": "Constant",
+       "DefaultValue": {
         "$id": "151",
-        "Kind": "string",
->>>>>>> f4b8779e
-        "IsNullable": false
-       },
-       "Location": "Header",
-       "IsApiVersion": false,
-       "IsResourceParameter": false,
-       "IsContentType": true,
-       "IsRequired": true,
-       "IsEndpoint": false,
-       "SkipUrlEncoding": false,
-       "Explode": false,
-       "Kind": "Constant",
-       "DefaultValue": {
-        "$id": "151",
         "Type": {
          "$ref": "150"
         },
@@ -1866,14 +1650,8 @@
        "Name": "accept",
        "NameInRequest": "Accept",
        "Type": {
-<<<<<<< HEAD
         "$id": "153",
-        "Kind": "Primitive",
-        "Name": "String",
-=======
-        "$id": "154",
-        "Kind": "string",
->>>>>>> f4b8779e
+        "Kind": "string",
         "IsNullable": false
        },
        "Location": "Header",
@@ -1927,14 +1705,8 @@
        "Name": "optional",
        "NameInRequest": "optional",
        "Type": {
-<<<<<<< HEAD
         "$id": "158",
-        "Kind": "Primitive",
-        "Name": "Int32",
-=======
-        "$id": "159",
         "Kind": "int32",
->>>>>>> f4b8779e
         "IsNullable": false
        },
        "Location": "Query",
@@ -1969,27 +1741,21 @@
        "Name": "contentType",
        "NameInRequest": "Content-Type",
        "Type": {
-<<<<<<< HEAD
         "$id": "161",
-        "Kind": "Primitive",
-        "Name": "String",
-=======
+        "Kind": "string",
+        "IsNullable": false
+       },
+       "Location": "Header",
+       "IsApiVersion": false,
+       "IsResourceParameter": false,
+       "IsContentType": true,
+       "IsRequired": true,
+       "IsEndpoint": false,
+       "SkipUrlEncoding": false,
+       "Explode": false,
+       "Kind": "Constant",
+       "DefaultValue": {
         "$id": "162",
-        "Kind": "string",
->>>>>>> f4b8779e
-        "IsNullable": false
-       },
-       "Location": "Header",
-       "IsApiVersion": false,
-       "IsResourceParameter": false,
-       "IsContentType": true,
-       "IsRequired": true,
-       "IsEndpoint": false,
-       "SkipUrlEncoding": false,
-       "Explode": false,
-       "Kind": "Constant",
-       "DefaultValue": {
-        "$id": "162",
         "Type": {
          "$ref": "161"
         },
@@ -2001,14 +1767,8 @@
        "Name": "accept",
        "NameInRequest": "Accept",
        "Type": {
-<<<<<<< HEAD
         "$id": "164",
-        "Kind": "Primitive",
-        "Name": "String",
-=======
-        "$id": "165",
-        "Kind": "string",
->>>>>>> f4b8779e
+        "Kind": "string",
         "IsNullable": false
        },
        "Location": "Header",
