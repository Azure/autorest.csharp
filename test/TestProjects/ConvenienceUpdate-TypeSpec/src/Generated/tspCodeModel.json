--- conflicted
+++ resolved
@@ -19,13 +19,7 @@
      "Description": "",
      "Type": {
       "$id": "4",
-<<<<<<< HEAD
-      "Kind": "Primitive",
-      "Name": "String"
-=======
-      "Kind": "string",
-      "IsNullable": false
->>>>>>> 9b8a321f
+      "Kind": "string"
      },
      "IsRequired": true,
      "IsReadOnly": false
@@ -111,13 +105,7 @@
        "NameInRequest": "optional",
        "Type": {
         "$id": "13",
-<<<<<<< HEAD
-        "Kind": "Primitive",
-        "Name": "Int32"
-=======
-        "Kind": "int32",
-        "IsNullable": false
->>>>>>> 9b8a321f
+        "Kind": "int32"
        },
        "Location": "Query",
        "IsRequired": false,
@@ -774,13 +762,7 @@
        "NameInRequest": "optional",
        "Type": {
         "$id": "72",
-<<<<<<< HEAD
-        "Kind": "Primitive",
-        "Name": "Int32"
-=======
-        "Kind": "int32",
-        "IsNullable": false
->>>>>>> 9b8a321f
+        "Kind": "int32"
        },
        "Location": "Query",
        "IsRequired": false,
@@ -857,13 +839,7 @@
        "NameInRequest": "required",
        "Type": {
         "$id": "79",
-<<<<<<< HEAD
-        "Kind": "Primitive",
-        "Name": "Int32"
-=======
-        "Kind": "int32",
-        "IsNullable": false
->>>>>>> 9b8a321f
+        "Kind": "int32"
        },
        "Location": "Query",
        "IsRequired": true,
@@ -1138,13 +1114,7 @@
        "NameInRequest": "optional",
        "Type": {
         "$id": "104",
-<<<<<<< HEAD
-        "Kind": "Primitive",
-        "Name": "Int32"
-=======
-        "Kind": "int32",
-        "IsNullable": false
->>>>>>> 9b8a321f
+        "Kind": "int32"
        },
        "Location": "Query",
        "IsRequired": false,
@@ -1221,13 +1191,7 @@
        "NameInRequest": "required",
        "Type": {
         "$id": "111",
-<<<<<<< HEAD
-        "Kind": "Primitive",
-        "Name": "Int32"
-=======
-        "Kind": "int32",
-        "IsNullable": false
->>>>>>> 9b8a321f
+        "Kind": "int32"
        },
        "Location": "Query",
        "IsRequired": true,
@@ -1304,13 +1268,7 @@
        "NameInRequest": "optional",
        "Type": {
         "$id": "118",
-<<<<<<< HEAD
-        "Kind": "Primitive",
-        "Name": "Int32"
-=======
-        "Kind": "int32",
-        "IsNullable": false
->>>>>>> 9b8a321f
+        "Kind": "int32"
        },
        "Location": "Query",
        "IsRequired": false,
@@ -1387,13 +1345,7 @@
        "NameInRequest": "required",
        "Type": {
         "$id": "125",
-<<<<<<< HEAD
-        "Kind": "Primitive",
-        "Name": "Int32"
-=======
-        "Kind": "int32",
-        "IsNullable": false
->>>>>>> 9b8a321f
+        "Kind": "int32"
        },
        "Location": "Query",
        "IsRequired": true,
@@ -1767,13 +1719,7 @@
        "NameInRequest": "optional",
        "Type": {
         "$id": "159",
-<<<<<<< HEAD
-        "Kind": "Primitive",
-        "Name": "Int32"
-=======
-        "Kind": "int32",
-        "IsNullable": false
->>>>>>> 9b8a321f
+        "Kind": "int32"
        },
        "Location": "Query",
        "IsRequired": false,
