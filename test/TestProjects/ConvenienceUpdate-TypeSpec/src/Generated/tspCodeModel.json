{
 "$id": "1",
 "Name": "ConvenienceInCadl",
 "ApiVersions": [],
 "Enums": [],
 "Models": [
  {
   "$id": "2",
   "Kind": "Model",
   "Name": "Model",
   "Namespace": "ConvenienceInCadl",
   "Description": "A model.",
<<<<<<< HEAD
   "IsNullable": false,
   "Usage": "Input,Output",
=======
   "Usage": "RoundTrip",
>>>>>>> 64632414
   "Properties": [
    {
     "$id": "3",
     "Name": "id",
     "SerializedName": "id",
     "Description": "",
     "Type": {
      "$id": "4",
      "Kind": "string"
     },
     "IsRequired": true,
     "IsReadOnly": false
    }
   ]
  }
 ],
 "Clients": [
  {
   "$id": "5",
   "Name": "ConvenienceInCadlClient",
   "Description": "Typespec project to test various types of convenience methods.",
   "Operations": [
    {
     "$id": "6",
     "Name": "updateConvenience",
     "ResourceName": "ConvenienceInCadl",
     "Description": "No initial operation methods. In the updated version, we add the protocol method and convenience method.",
     "Accessibility": "public",
     "Parameters": [
      {
       "$id": "7",
       "Name": "accept",
       "NameInRequest": "Accept",
       "Type": {
        "$id": "8",
        "Kind": "string",
        "IsNullable": false
       },
       "Location": "Header",
       "IsApiVersion": false,
       "IsResourceParameter": false,
       "IsContentType": false,
       "IsRequired": true,
       "IsEndpoint": false,
       "SkipUrlEncoding": false,
       "Explode": false,
       "Kind": "Constant",
       "DefaultValue": {
        "$id": "9",
        "Type": {
         "$ref": "8"
        },
        "Value": "application/json"
       }
      }
     ],
     "Responses": [
      {
       "$id": "10",
       "StatusCodes": [
        200
       ],
       "BodyType": {
        "$ref": "2"
       },
       "BodyMediaType": "Json",
       "Headers": [],
       "IsErrorResponse": false,
       "ContentTypes": [
        "application/json"
       ]
      }
     ],
     "HttpMethod": "GET",
     "RequestBodyMediaType": "None",
     "Uri": "",
     "Path": "/updateConvenience",
     "BufferResponse": true,
     "GenerateProtocolMethod": true,
     "GenerateConvenienceMethod": true
    },
    {
     "$id": "11",
     "Name": "convenienceOptionalBeforeRequired",
     "ResourceName": "ConvenienceInCadl",
     "Description": "No initial operation methods. In the updated version, we add the protocol method and convenience method.",
     "Accessibility": "public",
     "Parameters": [
      {
       "$id": "12",
       "Name": "optional",
       "NameInRequest": "optional",
       "Type": {
        "$id": "13",
        "Kind": "int32"
       },
       "Location": "Query",
       "IsRequired": false,
       "IsApiVersion": false,
       "IsResourceParameter": false,
       "IsContentType": false,
       "IsEndpoint": false,
       "SkipUrlEncoding": false,
       "Explode": false,
       "Kind": "Method"
      },
      {
       "$id": "14",
       "Name": "required",
       "NameInRequest": "required",
       "Type": {
        "$ref": "2"
       },
       "Location": "Body",
       "IsRequired": true,
       "IsApiVersion": false,
       "IsResourceParameter": false,
       "IsContentType": false,
       "IsEndpoint": false,
       "SkipUrlEncoding": false,
       "Explode": false,
       "Kind": "Method"
      },
      {
       "$id": "15",
       "Name": "contentType",
       "NameInRequest": "Content-Type",
       "Type": {
        "$id": "16",
        "Kind": "string",
        "IsNullable": false
       },
       "Location": "Header",
       "IsApiVersion": false,
       "IsResourceParameter": false,
       "IsContentType": true,
       "IsRequired": true,
       "IsEndpoint": false,
       "SkipUrlEncoding": false,
       "Explode": false,
       "Kind": "Constant",
       "DefaultValue": {
        "$id": "17",
        "Type": {
         "$ref": "16"
        },
        "Value": "application/json"
       }
      },
      {
       "$id": "18",
       "Name": "accept",
       "NameInRequest": "Accept",
       "Type": {
        "$id": "19",
        "Kind": "string",
        "IsNullable": false
       },
       "Location": "Header",
       "IsApiVersion": false,
       "IsResourceParameter": false,
       "IsContentType": false,
       "IsRequired": true,
       "IsEndpoint": false,
       "SkipUrlEncoding": false,
       "Explode": false,
       "Kind": "Constant",
       "DefaultValue": {
        "$id": "20",
        "Type": {
         "$ref": "19"
        },
        "Value": "application/json"
       }
      }
     ],
     "Responses": [
      {
       "$id": "21",
       "StatusCodes": [
        200
       ],
       "BodyMediaType": "Json",
       "Headers": [],
       "IsErrorResponse": false
      }
     ],
     "HttpMethod": "POST",
     "RequestBodyMediaType": "Json",
     "Uri": "",
     "Path": "/convenienceOptionalBeforeRequired",
     "RequestMediaTypes": [
      "application/json"
     ],
     "BufferResponse": true,
     "GenerateProtocolMethod": true,
     "GenerateConvenienceMethod": true
    },
    {
     "$id": "22",
     "Name": "noConvenience",
     "ResourceName": "ConvenienceInCadl",
     "Description": "No convenience method. But if we add the convenientAPI decorator, there will be ambiguity.",
     "Accessibility": "public",
     "Parameters": [
      {
       "$id": "23",
       "Name": "accept",
       "NameInRequest": "Accept",
       "Type": {
        "$id": "24",
        "Kind": "string",
        "IsNullable": false
       },
       "Location": "Header",
       "IsApiVersion": false,
       "IsResourceParameter": false,
       "IsContentType": false,
       "IsRequired": true,
       "IsEndpoint": false,
       "SkipUrlEncoding": false,
       "Explode": false,
       "Kind": "Constant",
       "DefaultValue": {
        "$id": "25",
        "Type": {
         "$ref": "24"
        },
        "Value": "application/json"
       }
      }
     ],
     "Responses": [
      {
       "$id": "26",
       "StatusCodes": [
        200
       ],
       "BodyType": {
        "$ref": "2"
       },
       "BodyMediaType": "Json",
       "Headers": [],
       "IsErrorResponse": false,
       "ContentTypes": [
        "application/json"
       ]
      }
     ],
     "HttpMethod": "GET",
     "RequestBodyMediaType": "None",
     "Uri": "",
     "Path": "/noConvenience",
     "BufferResponse": true,
     "GenerateProtocolMethod": true,
     "GenerateConvenienceMethod": false
    },
    {
     "$id": "27",
     "Name": "noConvenienceRequiredBody",
     "ResourceName": "ConvenienceInCadl",
     "Description": "No convenience method. But if we add the convenientAPI decorator, there will be no ambiguity.",
     "Accessibility": "public",
     "Parameters": [
      {
       "$id": "28",
       "Name": "required",
       "NameInRequest": "required",
       "Type": {
        "$ref": "2"
       },
       "Location": "Body",
       "IsRequired": true,
       "IsApiVersion": false,
       "IsResourceParameter": false,
       "IsContentType": false,
       "IsEndpoint": false,
       "SkipUrlEncoding": false,
       "Explode": false,
       "Kind": "Method"
      },
      {
       "$id": "29",
       "Name": "contentType",
       "NameInRequest": "Content-Type",
       "Type": {
        "$id": "30",
        "Kind": "string",
        "IsNullable": false
       },
       "Location": "Header",
       "IsApiVersion": false,
       "IsResourceParameter": false,
       "IsContentType": true,
       "IsRequired": true,
       "IsEndpoint": false,
       "SkipUrlEncoding": false,
       "Explode": false,
       "Kind": "Constant",
       "DefaultValue": {
        "$id": "31",
        "Type": {
         "$ref": "30"
        },
        "Value": "application/json"
       }
      },
      {
       "$id": "32",
       "Name": "accept",
       "NameInRequest": "Accept",
       "Type": {
        "$id": "33",
        "Kind": "string",
        "IsNullable": false
       },
       "Location": "Header",
       "IsApiVersion": false,
       "IsResourceParameter": false,
       "IsContentType": false,
       "IsRequired": true,
       "IsEndpoint": false,
       "SkipUrlEncoding": false,
       "Explode": false,
       "Kind": "Constant",
       "DefaultValue": {
        "$id": "34",
        "Type": {
         "$ref": "33"
        },
        "Value": "application/json"
       }
      }
     ],
     "Responses": [
      {
       "$id": "35",
       "StatusCodes": [
        200
       ],
       "BodyMediaType": "Json",
       "Headers": [],
       "IsErrorResponse": false
      }
     ],
     "HttpMethod": "GET",
     "RequestBodyMediaType": "Json",
     "Uri": "",
     "Path": "/noConvenienceRequiredBody",
     "RequestMediaTypes": [
      "application/json"
     ],
     "BufferResponse": true,
     "GenerateProtocolMethod": true,
     "GenerateConvenienceMethod": false
    },
    {
     "$id": "36",
     "Name": "noConvenienceOptionalBody",
     "ResourceName": "ConvenienceInCadl",
     "Description": "No convenience method. But if we add the convenientAPI decorator, there will be ambiguity.",
     "Accessibility": "public",
     "Parameters": [
      {
       "$id": "37",
       "Name": "optional",
       "NameInRequest": "optional",
       "Type": {
        "$ref": "2"
       },
       "Location": "Body",
       "IsRequired": false,
       "IsApiVersion": false,
       "IsResourceParameter": false,
       "IsContentType": false,
       "IsEndpoint": false,
       "SkipUrlEncoding": false,
       "Explode": false,
       "Kind": "Method"
      },
      {
       "$id": "38",
       "Name": "contentType",
       "NameInRequest": "Content-Type",
       "Type": {
        "$id": "39",
        "Kind": "string",
        "IsNullable": false
       },
       "Location": "Header",
       "IsApiVersion": false,
       "IsResourceParameter": false,
       "IsContentType": true,
       "IsRequired": true,
       "IsEndpoint": false,
       "SkipUrlEncoding": false,
       "Explode": false,
       "Kind": "Constant",
       "DefaultValue": {
        "$id": "40",
        "Type": {
         "$ref": "39"
        },
        "Value": "application/json"
       }
      },
      {
       "$id": "41",
       "Name": "accept",
       "NameInRequest": "Accept",
       "Type": {
        "$id": "42",
        "Kind": "string",
        "IsNullable": false
       },
       "Location": "Header",
       "IsApiVersion": false,
       "IsResourceParameter": false,
       "IsContentType": false,
       "IsRequired": true,
       "IsEndpoint": false,
       "SkipUrlEncoding": false,
       "Explode": false,
       "Kind": "Constant",
       "DefaultValue": {
        "$id": "43",
        "Type": {
         "$ref": "42"
        },
        "Value": "application/json"
       }
      }
     ],
     "Responses": [
      {
       "$id": "44",
       "StatusCodes": [
        200
       ],
       "BodyMediaType": "Json",
       "Headers": [],
       "IsErrorResponse": false
      }
     ],
     "HttpMethod": "GET",
     "RequestBodyMediaType": "Json",
     "Uri": "",
     "Path": "/noConvenienceOptionalBody",
     "RequestMediaTypes": [
      "application/json"
     ],
     "BufferResponse": true,
     "GenerateProtocolMethod": true,
     "GenerateConvenienceMethod": false
    },
    {
     "$id": "45",
     "Name": "protocol",
     "ResourceName": "ConvenienceInCadl",
     "Description": "Initial operation only has protocol method. In the updated version, we add the convenience method.",
     "Accessibility": "public",
     "Parameters": [
      {
       "$id": "46",
       "Name": "accept",
       "NameInRequest": "Accept",
       "Type": {
        "$id": "47",
        "Kind": "string",
        "IsNullable": false
       },
       "Location": "Header",
       "IsApiVersion": false,
       "IsResourceParameter": false,
       "IsContentType": false,
       "IsRequired": true,
       "IsEndpoint": false,
       "SkipUrlEncoding": false,
       "Explode": false,
       "Kind": "Constant",
       "DefaultValue": {
        "$id": "48",
        "Type": {
         "$ref": "47"
        },
        "Value": "application/json"
       }
      }
     ],
     "Responses": [
      {
       "$id": "49",
       "StatusCodes": [
        200
       ],
       "BodyType": {
        "$ref": "2"
       },
       "BodyMediaType": "Json",
       "Headers": [],
       "IsErrorResponse": false,
       "ContentTypes": [
        "application/json"
       ]
      }
     ],
     "HttpMethod": "GET",
     "RequestBodyMediaType": "None",
     "Uri": "",
     "Path": "/protocol",
     "BufferResponse": true,
     "GenerateProtocolMethod": true,
     "GenerateConvenienceMethod": true
    },
    {
     "$id": "50",
     "Name": "convenienceWithOptional",
     "ResourceName": "ConvenienceInCadl",
     "Description": "Operation has protocol method with optional RequestContext and convenience method.",
     "Accessibility": "public",
     "Parameters": [
      {
       "$id": "51",
       "Name": "accept",
       "NameInRequest": "Accept",
       "Type": {
        "$id": "52",
        "Kind": "string",
        "IsNullable": false
       },
       "Location": "Header",
       "IsApiVersion": false,
       "IsResourceParameter": false,
       "IsContentType": false,
       "IsRequired": true,
       "IsEndpoint": false,
       "SkipUrlEncoding": false,
       "Explode": false,
       "Kind": "Constant",
       "DefaultValue": {
        "$id": "53",
        "Type": {
         "$ref": "52"
        },
        "Value": "application/json"
       }
      }
     ],
     "Responses": [
      {
       "$id": "54",
       "StatusCodes": [
        200
       ],
       "BodyType": {
        "$ref": "2"
       },
       "BodyMediaType": "Json",
       "Headers": [],
       "IsErrorResponse": false,
       "ContentTypes": [
        "application/json"
       ]
      }
     ],
     "HttpMethod": "GET",
     "RequestBodyMediaType": "None",
     "Uri": "",
     "Path": "/convenienceWithOptional",
     "BufferResponse": true,
     "GenerateProtocolMethod": true,
     "GenerateConvenienceMethod": true
    },
    {
     "$id": "55",
     "Name": "convenienceWithRequired",
     "ResourceName": "ConvenienceInCadl",
     "Description": "Operation has protocol method with required RequestContext and convenience method.",
     "Accessibility": "public",
     "Parameters": [
      {
       "$id": "56",
       "Name": "accept",
       "NameInRequest": "Accept",
       "Type": {
        "$id": "57",
        "Kind": "string",
        "IsNullable": false
       },
       "Location": "Header",
       "IsApiVersion": false,
       "IsResourceParameter": false,
       "IsContentType": false,
       "IsRequired": true,
       "IsEndpoint": false,
       "SkipUrlEncoding": false,
       "Explode": false,
       "Kind": "Constant",
       "DefaultValue": {
        "$id": "58",
        "Type": {
         "$ref": "57"
        },
        "Value": "application/json"
       }
      }
     ],
     "Responses": [
      {
       "$id": "59",
       "StatusCodes": [
        200
       ],
       "BodyType": {
        "$ref": "2"
       },
       "BodyMediaType": "Json",
       "Headers": [],
       "IsErrorResponse": false,
       "ContentTypes": [
        "application/json"
       ]
      }
     ],
     "HttpMethod": "GET",
     "RequestBodyMediaType": "None",
     "Uri": "",
     "Path": "/convenienceWithRequired",
     "BufferResponse": true,
     "GenerateProtocolMethod": true,
     "GenerateConvenienceMethod": true
    },
    {
     "$id": "60",
     "Name": "convenienceShouldNotGenerate",
     "ResourceName": "ConvenienceInCadl",
     "Description": "Operation has protocol method marked with convenience method, but the convenience method should not be generated.",
     "Accessibility": "public",
     "Parameters": [
      {
       "$id": "61",
       "Name": "accept",
       "NameInRequest": "Accept",
       "Type": {
        "$id": "62",
        "Kind": "string",
        "IsNullable": false
       },
       "Location": "Header",
       "IsApiVersion": false,
       "IsResourceParameter": false,
       "IsContentType": false,
       "IsRequired": true,
       "IsEndpoint": false,
       "SkipUrlEncoding": false,
       "Explode": false,
       "Kind": "Constant",
       "DefaultValue": {
        "$id": "63",
        "Type": {
         "$ref": "62"
        },
        "Value": "application/json"
       }
      }
     ],
     "Responses": [
      {
       "$id": "64",
       "StatusCodes": [
        200
       ],
       "BodyMediaType": "Json",
       "Headers": [],
       "IsErrorResponse": false
      }
     ],
     "HttpMethod": "GET",
     "RequestBodyMediaType": "None",
     "Uri": "",
     "Path": "/convenienceShouldNotGenerate",
     "BufferResponse": true,
     "GenerateProtocolMethod": true,
     "GenerateConvenienceMethod": true
    },
    {
     "$id": "65",
     "Name": "protocolShouldNotGenerateConvenience",
     "ResourceName": "ConvenienceInCadl",
     "Description": "Initial operation only has protocol method, but the convenience method should not be generated even it marks the convenience decorator.",
     "Accessibility": "public",
     "Parameters": [
      {
       "$id": "66",
       "Name": "accept",
       "NameInRequest": "Accept",
       "Type": {
        "$id": "67",
        "Kind": "string",
        "IsNullable": false
       },
       "Location": "Header",
       "IsApiVersion": false,
       "IsResourceParameter": false,
       "IsContentType": false,
       "IsRequired": true,
       "IsEndpoint": false,
       "SkipUrlEncoding": false,
       "Explode": false,
       "Kind": "Constant",
       "DefaultValue": {
        "$id": "68",
        "Type": {
         "$ref": "67"
        },
        "Value": "application/json"
       }
      }
     ],
     "Responses": [
      {
       "$id": "69",
       "StatusCodes": [
        200
       ],
       "BodyMediaType": "Json",
       "Headers": [],
       "IsErrorResponse": false
      }
     ],
     "HttpMethod": "GET",
     "RequestBodyMediaType": "None",
     "Uri": "",
     "Path": "/protocolShouldNotGenerateConvenience",
     "BufferResponse": true,
     "GenerateProtocolMethod": true,
     "GenerateConvenienceMethod": true
    },
    {
     "$id": "70",
     "Name": "protocolOptionalQuery",
     "ResourceName": "ConvenienceInCadl",
     "Description": "Initial operation only has protocol method with optional query parameter. In the updated version, we add the convenience method.",
     "Accessibility": "public",
     "Parameters": [
      {
       "$id": "71",
       "Name": "optional",
       "NameInRequest": "optional",
       "Type": {
        "$id": "72",
        "Kind": "int32"
       },
       "Location": "Query",
       "IsRequired": false,
       "IsApiVersion": false,
       "IsResourceParameter": false,
       "IsContentType": false,
       "IsEndpoint": false,
       "SkipUrlEncoding": false,
       "Explode": false,
       "Kind": "Method"
      },
      {
       "$id": "73",
       "Name": "accept",
       "NameInRequest": "Accept",
       "Type": {
        "$id": "74",
        "Kind": "string",
        "IsNullable": false
       },
       "Location": "Header",
       "IsApiVersion": false,
       "IsResourceParameter": false,
       "IsContentType": false,
       "IsRequired": true,
       "IsEndpoint": false,
       "SkipUrlEncoding": false,
       "Explode": false,
       "Kind": "Constant",
       "DefaultValue": {
        "$id": "75",
        "Type": {
         "$ref": "74"
        },
        "Value": "application/json"
       }
      }
     ],
     "Responses": [
      {
       "$id": "76",
       "StatusCodes": [
        200
       ],
       "BodyType": {
        "$ref": "2"
       },
       "BodyMediaType": "Json",
       "Headers": [],
       "IsErrorResponse": false,
       "ContentTypes": [
        "application/json"
       ]
      }
     ],
     "HttpMethod": "GET",
     "RequestBodyMediaType": "None",
     "Uri": "",
     "Path": "/protocolOptionalQuery",
     "BufferResponse": true,
     "GenerateProtocolMethod": true,
     "GenerateConvenienceMethod": true
    },
    {
     "$id": "77",
     "Name": "protocolRequiredQuery",
     "ResourceName": "ConvenienceInCadl",
     "Description": "Initial operation only has protocol method with required query parameter. In the updated version, we add the convenience method.",
     "Accessibility": "public",
     "Parameters": [
      {
       "$id": "78",
       "Name": "required",
       "NameInRequest": "required",
       "Type": {
        "$id": "79",
        "Kind": "int32"
       },
       "Location": "Query",
       "IsRequired": true,
       "IsApiVersion": false,
       "IsResourceParameter": false,
       "IsContentType": false,
       "IsEndpoint": false,
       "SkipUrlEncoding": false,
       "Explode": false,
       "Kind": "Method"
      },
      {
       "$id": "80",
       "Name": "accept",
       "NameInRequest": "Accept",
       "Type": {
        "$id": "81",
        "Kind": "string",
        "IsNullable": false
       },
       "Location": "Header",
       "IsApiVersion": false,
       "IsResourceParameter": false,
       "IsContentType": false,
       "IsRequired": true,
       "IsEndpoint": false,
       "SkipUrlEncoding": false,
       "Explode": false,
       "Kind": "Constant",
       "DefaultValue": {
        "$id": "82",
        "Type": {
         "$ref": "81"
        },
        "Value": "application/json"
       }
      }
     ],
     "Responses": [
      {
       "$id": "83",
       "StatusCodes": [
        200
       ],
       "BodyType": {
        "$ref": "2"
       },
       "BodyMediaType": "Json",
       "Headers": [],
       "IsErrorResponse": false,
       "ContentTypes": [
        "application/json"
       ]
      }
     ],
     "HttpMethod": "GET",
     "RequestBodyMediaType": "None",
     "Uri": "",
     "Path": "/protocolRequiredQuery",
     "BufferResponse": true,
     "GenerateProtocolMethod": true,
     "GenerateConvenienceMethod": true
    },
    {
     "$id": "84",
     "Name": "protocolOptionalModel",
     "ResourceName": "ConvenienceInCadl",
     "Description": "Initial operation only has protocol method with optional model parameter. In the updated version, we add the convenience method.",
     "Accessibility": "public",
     "Parameters": [
      {
       "$id": "85",
       "Name": "optional",
       "NameInRequest": "optional",
       "Type": {
        "$ref": "2"
       },
       "Location": "Body",
       "IsRequired": false,
       "IsApiVersion": false,
       "IsResourceParameter": false,
       "IsContentType": false,
       "IsEndpoint": false,
       "SkipUrlEncoding": false,
       "Explode": false,
       "Kind": "Method"
      },
      {
       "$id": "86",
       "Name": "contentType",
       "NameInRequest": "Content-Type",
       "Type": {
        "$id": "87",
        "Kind": "string",
        "IsNullable": false
       },
       "Location": "Header",
       "IsApiVersion": false,
       "IsResourceParameter": false,
       "IsContentType": true,
       "IsRequired": true,
       "IsEndpoint": false,
       "SkipUrlEncoding": false,
       "Explode": false,
       "Kind": "Constant",
       "DefaultValue": {
        "$id": "88",
        "Type": {
         "$ref": "87"
        },
        "Value": "application/json"
       }
      },
      {
       "$id": "89",
       "Name": "accept",
       "NameInRequest": "Accept",
       "Type": {
        "$id": "90",
        "Kind": "string",
        "IsNullable": false
       },
       "Location": "Header",
       "IsApiVersion": false,
       "IsResourceParameter": false,
       "IsContentType": false,
       "IsRequired": true,
       "IsEndpoint": false,
       "SkipUrlEncoding": false,
       "Explode": false,
       "Kind": "Constant",
       "DefaultValue": {
        "$id": "91",
        "Type": {
         "$ref": "90"
        },
        "Value": "application/json"
       }
      }
     ],
     "Responses": [
      {
       "$id": "92",
       "StatusCodes": [
        200
       ],
       "BodyMediaType": "Json",
       "Headers": [],
       "IsErrorResponse": false
      }
     ],
     "HttpMethod": "POST",
     "RequestBodyMediaType": "Json",
     "Uri": "",
     "Path": "/protocolOptionalModel",
     "RequestMediaTypes": [
      "application/json"
     ],
     "BufferResponse": true,
     "GenerateProtocolMethod": true,
     "GenerateConvenienceMethod": true
    },
    {
     "$id": "93",
     "Name": "protocolRequiredModel",
     "ResourceName": "ConvenienceInCadl",
     "Description": "Initial operation only has protocol method with required model parameter. In the updated version, we add the convenience method.",
     "Accessibility": "public",
     "Parameters": [
      {
       "$id": "94",
       "Name": "required",
       "NameInRequest": "required",
       "Type": {
        "$ref": "2"
       },
       "Location": "Body",
       "IsRequired": true,
       "IsApiVersion": false,
       "IsResourceParameter": false,
       "IsContentType": false,
       "IsEndpoint": false,
       "SkipUrlEncoding": false,
       "Explode": false,
       "Kind": "Method"
      },
      {
       "$id": "95",
       "Name": "contentType",
       "NameInRequest": "Content-Type",
       "Type": {
        "$id": "96",
        "Kind": "string",
        "IsNullable": false
       },
       "Location": "Header",
       "IsApiVersion": false,
       "IsResourceParameter": false,
       "IsContentType": true,
       "IsRequired": true,
       "IsEndpoint": false,
       "SkipUrlEncoding": false,
       "Explode": false,
       "Kind": "Constant",
       "DefaultValue": {
        "$id": "97",
        "Type": {
         "$ref": "96"
        },
        "Value": "application/json"
       }
      },
      {
       "$id": "98",
       "Name": "accept",
       "NameInRequest": "Accept",
       "Type": {
        "$id": "99",
        "Kind": "string",
        "IsNullable": false
       },
       "Location": "Header",
       "IsApiVersion": false,
       "IsResourceParameter": false,
       "IsContentType": false,
       "IsRequired": true,
       "IsEndpoint": false,
       "SkipUrlEncoding": false,
       "Explode": false,
       "Kind": "Constant",
       "DefaultValue": {
        "$id": "100",
        "Type": {
         "$ref": "99"
        },
        "Value": "application/json"
       }
      }
     ],
     "Responses": [
      {
       "$id": "101",
       "StatusCodes": [
        200
       ],
       "BodyMediaType": "Json",
       "Headers": [],
       "IsErrorResponse": false
      }
     ],
     "HttpMethod": "POST",
     "RequestBodyMediaType": "Json",
     "Uri": "",
     "Path": "/protocolRequiredModel",
     "RequestMediaTypes": [
      "application/json"
     ],
     "BufferResponse": true,
     "GenerateProtocolMethod": true,
     "GenerateConvenienceMethod": true
    },
    {
     "$id": "102",
     "Name": "convenienceOptionalQueryWithOptional",
     "ResourceName": "ConvenienceInCadl",
     "Description": "Operation has protocol method with optional query parameter and optional RequestContext and convenience method.",
     "Accessibility": "public",
     "Parameters": [
      {
       "$id": "103",
       "Name": "optional",
       "NameInRequest": "optional",
       "Type": {
        "$id": "104",
        "Kind": "int32"
       },
       "Location": "Query",
       "IsRequired": false,
       "IsApiVersion": false,
       "IsResourceParameter": false,
       "IsContentType": false,
       "IsEndpoint": false,
       "SkipUrlEncoding": false,
       "Explode": false,
       "Kind": "Method"
      },
      {
       "$id": "105",
       "Name": "accept",
       "NameInRequest": "Accept",
       "Type": {
        "$id": "106",
        "Kind": "string",
        "IsNullable": false
       },
       "Location": "Header",
       "IsApiVersion": false,
       "IsResourceParameter": false,
       "IsContentType": false,
       "IsRequired": true,
       "IsEndpoint": false,
       "SkipUrlEncoding": false,
       "Explode": false,
       "Kind": "Constant",
       "DefaultValue": {
        "$id": "107",
        "Type": {
         "$ref": "106"
        },
        "Value": "application/json"
       }
      }
     ],
     "Responses": [
      {
       "$id": "108",
       "StatusCodes": [
        200
       ],
       "BodyType": {
        "$ref": "2"
       },
       "BodyMediaType": "Json",
       "Headers": [],
       "IsErrorResponse": false,
       "ContentTypes": [
        "application/json"
       ]
      }
     ],
     "HttpMethod": "GET",
     "RequestBodyMediaType": "None",
     "Uri": "",
     "Path": "/convenienceOptionalQueryWithOptional",
     "BufferResponse": true,
     "GenerateProtocolMethod": true,
     "GenerateConvenienceMethod": true
    },
    {
     "$id": "109",
     "Name": "convenienceRequiredQueryWithOptional",
     "ResourceName": "ConvenienceInCadl",
     "Description": "Operation has protocol method with required query parameter and optional RequestContext and convenience method.",
     "Accessibility": "public",
     "Parameters": [
      {
       "$id": "110",
       "Name": "required",
       "NameInRequest": "required",
       "Type": {
        "$id": "111",
        "Kind": "int32"
       },
       "Location": "Query",
       "IsRequired": true,
       "IsApiVersion": false,
       "IsResourceParameter": false,
       "IsContentType": false,
       "IsEndpoint": false,
       "SkipUrlEncoding": false,
       "Explode": false,
       "Kind": "Method"
      },
      {
       "$id": "112",
       "Name": "accept",
       "NameInRequest": "Accept",
       "Type": {
        "$id": "113",
        "Kind": "string",
        "IsNullable": false
       },
       "Location": "Header",
       "IsApiVersion": false,
       "IsResourceParameter": false,
       "IsContentType": false,
       "IsRequired": true,
       "IsEndpoint": false,
       "SkipUrlEncoding": false,
       "Explode": false,
       "Kind": "Constant",
       "DefaultValue": {
        "$id": "114",
        "Type": {
         "$ref": "113"
        },
        "Value": "application/json"
       }
      }
     ],
     "Responses": [
      {
       "$id": "115",
       "StatusCodes": [
        200
       ],
       "BodyType": {
        "$ref": "2"
       },
       "BodyMediaType": "Json",
       "Headers": [],
       "IsErrorResponse": false,
       "ContentTypes": [
        "application/json"
       ]
      }
     ],
     "HttpMethod": "GET",
     "RequestBodyMediaType": "None",
     "Uri": "",
     "Path": "/convenienceRequiredQueryWithOptional",
     "BufferResponse": true,
     "GenerateProtocolMethod": true,
     "GenerateConvenienceMethod": true
    },
    {
     "$id": "116",
     "Name": "convenienceOptionalQueryWithRequired",
     "ResourceName": "ConvenienceInCadl",
     "Description": "Operation has protocol method with optional query parameter and required RequestContext and convenience method.",
     "Accessibility": "public",
     "Parameters": [
      {
       "$id": "117",
       "Name": "optional",
       "NameInRequest": "optional",
       "Type": {
        "$id": "118",
        "Kind": "int32"
       },
       "Location": "Query",
       "IsRequired": false,
       "IsApiVersion": false,
       "IsResourceParameter": false,
       "IsContentType": false,
       "IsEndpoint": false,
       "SkipUrlEncoding": false,
       "Explode": false,
       "Kind": "Method"
      },
      {
       "$id": "119",
       "Name": "accept",
       "NameInRequest": "Accept",
       "Type": {
        "$id": "120",
        "Kind": "string",
        "IsNullable": false
       },
       "Location": "Header",
       "IsApiVersion": false,
       "IsResourceParameter": false,
       "IsContentType": false,
       "IsRequired": true,
       "IsEndpoint": false,
       "SkipUrlEncoding": false,
       "Explode": false,
       "Kind": "Constant",
       "DefaultValue": {
        "$id": "121",
        "Type": {
         "$ref": "120"
        },
        "Value": "application/json"
       }
      }
     ],
     "Responses": [
      {
       "$id": "122",
       "StatusCodes": [
        200
       ],
       "BodyType": {
        "$ref": "2"
       },
       "BodyMediaType": "Json",
       "Headers": [],
       "IsErrorResponse": false,
       "ContentTypes": [
        "application/json"
       ]
      }
     ],
     "HttpMethod": "GET",
     "RequestBodyMediaType": "None",
     "Uri": "",
     "Path": "/convenienceOptionalQueryWithRequired",
     "BufferResponse": true,
     "GenerateProtocolMethod": true,
     "GenerateConvenienceMethod": true
    },
    {
     "$id": "123",
     "Name": "convenienceRequiredQueryWithRequired",
     "ResourceName": "ConvenienceInCadl",
     "Description": "Operation has protocol method with required query parameter and required RequestContext and convenience method.",
     "Accessibility": "public",
     "Parameters": [
      {
       "$id": "124",
       "Name": "required",
       "NameInRequest": "required",
       "Type": {
        "$id": "125",
        "Kind": "int32"
       },
       "Location": "Query",
       "IsRequired": true,
       "IsApiVersion": false,
       "IsResourceParameter": false,
       "IsContentType": false,
       "IsEndpoint": false,
       "SkipUrlEncoding": false,
       "Explode": false,
       "Kind": "Method"
      },
      {
       "$id": "126",
       "Name": "accept",
       "NameInRequest": "Accept",
       "Type": {
        "$id": "127",
        "Kind": "string",
        "IsNullable": false
       },
       "Location": "Header",
       "IsApiVersion": false,
       "IsResourceParameter": false,
       "IsContentType": false,
       "IsRequired": true,
       "IsEndpoint": false,
       "SkipUrlEncoding": false,
       "Explode": false,
       "Kind": "Constant",
       "DefaultValue": {
        "$id": "128",
        "Type": {
         "$ref": "127"
        },
        "Value": "application/json"
       }
      }
     ],
     "Responses": [
      {
       "$id": "129",
       "StatusCodes": [
        200
       ],
       "BodyType": {
        "$ref": "2"
       },
       "BodyMediaType": "Json",
       "Headers": [],
       "IsErrorResponse": false,
       "ContentTypes": [
        "application/json"
       ]
      }
     ],
     "HttpMethod": "GET",
     "RequestBodyMediaType": "None",
     "Uri": "",
     "Path": "/convenienceRequiredQueryWithRequired",
     "BufferResponse": true,
     "GenerateProtocolMethod": true,
     "GenerateConvenienceMethod": true
    },
    {
     "$id": "130",
     "Name": "convenienceOptionalModelWithOptional",
     "ResourceName": "ConvenienceInCadl",
     "Description": "Operation has protocol method with optional body parameter and optional RequestContext and convenience method.",
     "Accessibility": "public",
     "Parameters": [
      {
       "$id": "131",
       "Name": "optional",
       "NameInRequest": "optional",
       "Type": {
        "$ref": "2"
       },
       "Location": "Body",
       "IsRequired": false,
       "IsApiVersion": false,
       "IsResourceParameter": false,
       "IsContentType": false,
       "IsEndpoint": false,
       "SkipUrlEncoding": false,
       "Explode": false,
       "Kind": "Method"
      },
      {
       "$id": "132",
       "Name": "contentType",
       "NameInRequest": "Content-Type",
       "Type": {
        "$id": "133",
        "Kind": "string",
        "IsNullable": false
       },
       "Location": "Header",
       "IsApiVersion": false,
       "IsResourceParameter": false,
       "IsContentType": true,
       "IsRequired": true,
       "IsEndpoint": false,
       "SkipUrlEncoding": false,
       "Explode": false,
       "Kind": "Constant",
       "DefaultValue": {
        "$id": "134",
        "Type": {
         "$ref": "133"
        },
        "Value": "application/json"
       }
      },
      {
       "$id": "135",
       "Name": "accept",
       "NameInRequest": "Accept",
       "Type": {
        "$id": "136",
        "Kind": "string",
        "IsNullable": false
       },
       "Location": "Header",
       "IsApiVersion": false,
       "IsResourceParameter": false,
       "IsContentType": false,
       "IsRequired": true,
       "IsEndpoint": false,
       "SkipUrlEncoding": false,
       "Explode": false,
       "Kind": "Constant",
       "DefaultValue": {
        "$id": "137",
        "Type": {
         "$ref": "136"
        },
        "Value": "application/json"
       }
      }
     ],
     "Responses": [
      {
       "$id": "138",
       "StatusCodes": [
        200
       ],
       "BodyMediaType": "Json",
       "Headers": [],
       "IsErrorResponse": false
      }
     ],
     "HttpMethod": "POST",
     "RequestBodyMediaType": "Json",
     "Uri": "",
     "Path": "/convenienceOptionalModelWithOptional",
     "RequestMediaTypes": [
      "application/json"
     ],
     "BufferResponse": true,
     "GenerateProtocolMethod": true,
     "GenerateConvenienceMethod": true
    },
    {
     "$id": "139",
     "Name": "convenienceRequiredModelWithOptional",
     "ResourceName": "ConvenienceInCadl",
     "Description": "Operation has protocol method with required body parameter and optional RequestContext and convenience method.",
     "Accessibility": "public",
     "Parameters": [
      {
       "$id": "140",
       "Name": "required",
       "NameInRequest": "required",
       "Type": {
        "$ref": "2"
       },
       "Location": "Body",
       "IsRequired": true,
       "IsApiVersion": false,
       "IsResourceParameter": false,
       "IsContentType": false,
       "IsEndpoint": false,
       "SkipUrlEncoding": false,
       "Explode": false,
       "Kind": "Method"
      },
      {
       "$id": "141",
       "Name": "contentType",
       "NameInRequest": "Content-Type",
       "Type": {
        "$id": "142",
        "Kind": "string",
        "IsNullable": false
       },
       "Location": "Header",
       "IsApiVersion": false,
       "IsResourceParameter": false,
       "IsContentType": true,
       "IsRequired": true,
       "IsEndpoint": false,
       "SkipUrlEncoding": false,
       "Explode": false,
       "Kind": "Constant",
       "DefaultValue": {
        "$id": "143",
        "Type": {
         "$ref": "142"
        },
        "Value": "application/json"
       }
      },
      {
       "$id": "144",
       "Name": "accept",
       "NameInRequest": "Accept",
       "Type": {
        "$id": "145",
        "Kind": "string",
        "IsNullable": false
       },
       "Location": "Header",
       "IsApiVersion": false,
       "IsResourceParameter": false,
       "IsContentType": false,
       "IsRequired": true,
       "IsEndpoint": false,
       "SkipUrlEncoding": false,
       "Explode": false,
       "Kind": "Constant",
       "DefaultValue": {
        "$id": "146",
        "Type": {
         "$ref": "145"
        },
        "Value": "application/json"
       }
      }
     ],
     "Responses": [
      {
       "$id": "147",
       "StatusCodes": [
        200
       ],
       "BodyMediaType": "Json",
       "Headers": [],
       "IsErrorResponse": false
      }
     ],
     "HttpMethod": "POST",
     "RequestBodyMediaType": "Json",
     "Uri": "",
     "Path": "/convenienceRequiredModelWithOptional",
     "RequestMediaTypes": [
      "application/json"
     ],
     "BufferResponse": true,
     "GenerateProtocolMethod": true,
     "GenerateConvenienceMethod": true
    },
    {
     "$id": "148",
     "Name": "convenienceOptionalModelWithRequired",
     "ResourceName": "ConvenienceInCadl",
     "Description": "Operation has protocol method with optional body parameter and required RequestContext and convenience method.",
     "Accessibility": "public",
     "Parameters": [
      {
       "$id": "149",
       "Name": "optional",
       "NameInRequest": "optional",
       "Type": {
        "$ref": "2"
       },
       "Location": "Body",
       "IsRequired": false,
       "IsApiVersion": false,
       "IsResourceParameter": false,
       "IsContentType": false,
       "IsEndpoint": false,
       "SkipUrlEncoding": false,
       "Explode": false,
       "Kind": "Method"
      },
      {
       "$id": "150",
       "Name": "contentType",
       "NameInRequest": "Content-Type",
       "Type": {
        "$id": "151",
        "Kind": "string",
        "IsNullable": false
       },
       "Location": "Header",
       "IsApiVersion": false,
       "IsResourceParameter": false,
       "IsContentType": true,
       "IsRequired": true,
       "IsEndpoint": false,
       "SkipUrlEncoding": false,
       "Explode": false,
       "Kind": "Constant",
       "DefaultValue": {
        "$id": "152",
        "Type": {
         "$ref": "151"
        },
        "Value": "application/json"
       }
      },
      {
       "$id": "153",
       "Name": "accept",
       "NameInRequest": "Accept",
       "Type": {
        "$id": "154",
        "Kind": "string",
        "IsNullable": false
       },
       "Location": "Header",
       "IsApiVersion": false,
       "IsResourceParameter": false,
       "IsContentType": false,
       "IsRequired": true,
       "IsEndpoint": false,
       "SkipUrlEncoding": false,
       "Explode": false,
       "Kind": "Constant",
       "DefaultValue": {
        "$id": "155",
        "Type": {
         "$ref": "154"
        },
        "Value": "application/json"
       }
      }
     ],
     "Responses": [
      {
       "$id": "156",
       "StatusCodes": [
        200
       ],
       "BodyMediaType": "Json",
       "Headers": [],
       "IsErrorResponse": false
      }
     ],
     "HttpMethod": "POST",
     "RequestBodyMediaType": "Json",
     "Uri": "",
     "Path": "/convenienceOptionalModelWithRequired",
     "RequestMediaTypes": [
      "application/json"
     ],
     "BufferResponse": true,
     "GenerateProtocolMethod": true,
     "GenerateConvenienceMethod": true
    },
    {
     "$id": "157",
     "Name": "protocolOptionalBeforeRequired",
     "ResourceName": "ConvenienceInCadl",
     "Description": "Initial operation has protocol method with optioanl parameter before required parameter. In the updated version, we add the convenience method.",
     "Accessibility": "public",
     "Parameters": [
      {
       "$id": "158",
       "Name": "optional",
       "NameInRequest": "optional",
       "Type": {
        "$id": "159",
        "Kind": "int32"
       },
       "Location": "Query",
       "IsRequired": false,
       "IsApiVersion": false,
       "IsResourceParameter": false,
       "IsContentType": false,
       "IsEndpoint": false,
       "SkipUrlEncoding": false,
       "Explode": false,
       "Kind": "Method"
      },
      {
       "$id": "160",
       "Name": "required",
       "NameInRequest": "required",
       "Type": {
        "$ref": "2"
       },
       "Location": "Body",
       "IsRequired": true,
       "IsApiVersion": false,
       "IsResourceParameter": false,
       "IsContentType": false,
       "IsEndpoint": false,
       "SkipUrlEncoding": false,
       "Explode": false,
       "Kind": "Method"
      },
      {
       "$id": "161",
       "Name": "contentType",
       "NameInRequest": "Content-Type",
       "Type": {
        "$id": "162",
        "Kind": "string",
        "IsNullable": false
       },
       "Location": "Header",
       "IsApiVersion": false,
       "IsResourceParameter": false,
       "IsContentType": true,
       "IsRequired": true,
       "IsEndpoint": false,
       "SkipUrlEncoding": false,
       "Explode": false,
       "Kind": "Constant",
       "DefaultValue": {
        "$id": "163",
        "Type": {
         "$ref": "162"
        },
        "Value": "application/json"
       }
      },
      {
       "$id": "164",
       "Name": "accept",
       "NameInRequest": "Accept",
       "Type": {
        "$id": "165",
        "Kind": "string",
        "IsNullable": false
       },
       "Location": "Header",
       "IsApiVersion": false,
       "IsResourceParameter": false,
       "IsContentType": false,
       "IsRequired": true,
       "IsEndpoint": false,
       "SkipUrlEncoding": false,
       "Explode": false,
       "Kind": "Constant",
       "DefaultValue": {
        "$id": "166",
        "Type": {
         "$ref": "165"
        },
        "Value": "application/json"
       }
      }
     ],
     "Responses": [
      {
       "$id": "167",
       "StatusCodes": [
        200
       ],
       "BodyMediaType": "Json",
       "Headers": [],
       "IsErrorResponse": false
      }
     ],
     "HttpMethod": "POST",
     "RequestBodyMediaType": "Json",
     "Uri": "",
     "Path": "/protocolOptionalBeforeRequired",
     "RequestMediaTypes": [
      "application/json"
     ],
     "BufferResponse": true,
     "GenerateProtocolMethod": true,
     "GenerateConvenienceMethod": true
    }
   ],
   "Protocol": {
    "$id": "168"
   },
   "Creatable": true
  }
 ]
}<|MERGE_RESOLUTION|>--- conflicted
+++ resolved
@@ -10,12 +10,7 @@
    "Name": "Model",
    "Namespace": "ConvenienceInCadl",
    "Description": "A model.",
-<<<<<<< HEAD
-   "IsNullable": false,
    "Usage": "Input,Output",
-=======
-   "Usage": "RoundTrip",
->>>>>>> 64632414
    "Properties": [
     {
      "$id": "3",
