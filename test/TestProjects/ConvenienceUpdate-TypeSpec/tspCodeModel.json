--- conflicted
+++ resolved
@@ -48,13 +48,9 @@
        "NameInRequest": "endpoint",
        "Type": {
         "$id": "8",
-<<<<<<< HEAD
-        "Kind": "string",
-        "Name": "string",
-        "CrossLanguageDefinitionId": "TypeSpec.string"
-=======
-        "Kind": "uri"
->>>>>>> cc743cb2
+        "Kind": "url",
+        "Name": "url",
+        "CrossLanguageDefinitionId": "TypeSpec.url"
        },
        "Location": "Uri",
        "IsApiVersion": false,
@@ -75,7 +71,9 @@
         "Kind": "constant",
         "ValueType": {
          "$id": "11",
-         "Kind": "string"
+         "Kind": "string",
+         "Name": "string",
+         "CrossLanguageDefinitionId": "TypeSpec.string"
         },
         "Value": "application/json"
        },
@@ -128,15 +126,10 @@
        "Name": "optional",
        "NameInRequest": "optional",
        "Type": {
-<<<<<<< HEAD
-        "$id": "13",
+        "$id": "15",
         "Kind": "int32",
         "Name": "int32",
         "CrossLanguageDefinitionId": "TypeSpec.int32"
-=======
-        "$id": "15",
-        "Kind": "int32"
->>>>>>> cc743cb2
        },
        "Location": "Query",
        "IsApiVersion": false,
@@ -152,20 +145,15 @@
        "NameInRequest": "Content-Type",
        "Description": "Body parameter's content type. Known values are application/json",
        "Type": {
-<<<<<<< HEAD
-        "$id": "16",
-        "Kind": "string",
-        "Name": "string",
-        "CrossLanguageDefinitionId": "TypeSpec.string"
-=======
         "$id": "17",
         "Kind": "constant",
         "ValueType": {
          "$id": "18",
-         "Kind": "string"
-        },
-        "Value": "application/json"
->>>>>>> cc743cb2
+         "Kind": "string",
+         "Name": "string",
+         "CrossLanguageDefinitionId": "TypeSpec.string"
+        },
+        "Value": "application/json"
        },
        "Location": "Header",
        "IsApiVersion": false,
@@ -180,14 +168,7 @@
        "Name": "required",
        "NameInRequest": "required",
        "Type": {
-<<<<<<< HEAD
-        "$id": "19",
-        "Kind": "string",
-        "Name": "string",
-        "CrossLanguageDefinitionId": "TypeSpec.string"
-=======
-        "$ref": "2"
->>>>>>> cc743cb2
+        "$ref": "2"
        },
        "Location": "Body",
        "IsApiVersion": false,
@@ -235,20 +216,15 @@
        "Name": "accept",
        "NameInRequest": "Accept",
        "Type": {
-<<<<<<< HEAD
-        "$id": "24",
-        "Kind": "string",
-        "Name": "string",
-        "CrossLanguageDefinitionId": "TypeSpec.string"
-=======
         "$id": "23",
         "Kind": "constant",
         "ValueType": {
          "$id": "24",
-         "Kind": "string"
-        },
-        "Value": "application/json"
->>>>>>> cc743cb2
+         "Kind": "string",
+         "Name": "string",
+         "CrossLanguageDefinitionId": "TypeSpec.string"
+        },
+        "Value": "application/json"
        },
        "Location": "Header",
        "IsApiVersion": false,
@@ -300,20 +276,15 @@
        "NameInRequest": "Content-Type",
        "Description": "Body parameter's content type. Known values are application/json",
        "Type": {
-<<<<<<< HEAD
-        "$id": "30",
-        "Kind": "string",
-        "Name": "string",
-        "CrossLanguageDefinitionId": "TypeSpec.string"
-=======
         "$id": "28",
         "Kind": "constant",
         "ValueType": {
          "$id": "29",
-         "Kind": "string"
-        },
-        "Value": "application/json"
->>>>>>> cc743cb2
+         "Kind": "string",
+         "Name": "string",
+         "CrossLanguageDefinitionId": "TypeSpec.string"
+        },
+        "Value": "application/json"
        },
        "Location": "Header",
        "IsApiVersion": false,
@@ -328,14 +299,7 @@
        "Name": "required",
        "NameInRequest": "required",
        "Type": {
-<<<<<<< HEAD
-        "$id": "33",
-        "Kind": "string",
-        "Name": "string",
-        "CrossLanguageDefinitionId": "TypeSpec.string"
-=======
-        "$ref": "2"
->>>>>>> cc743cb2
+        "$ref": "2"
        },
        "Location": "Body",
        "IsApiVersion": false,
@@ -384,20 +348,15 @@
        "NameInRequest": "Content-Type",
        "Description": "Body parameter's content type. Known values are application/json",
        "Type": {
-<<<<<<< HEAD
-        "$id": "39",
-        "Kind": "string",
-        "Name": "string",
-        "CrossLanguageDefinitionId": "TypeSpec.string"
-=======
         "$id": "34",
         "Kind": "constant",
         "ValueType": {
          "$id": "35",
-         "Kind": "string"
-        },
-        "Value": "application/json"
->>>>>>> cc743cb2
+         "Kind": "string",
+         "Name": "string",
+         "CrossLanguageDefinitionId": "TypeSpec.string"
+        },
+        "Value": "application/json"
        },
        "Location": "Header",
        "IsApiVersion": false,
@@ -412,14 +371,7 @@
        "Name": "optional",
        "NameInRequest": "optional",
        "Type": {
-<<<<<<< HEAD
-        "$id": "42",
-        "Kind": "string",
-        "Name": "string",
-        "CrossLanguageDefinitionId": "TypeSpec.string"
-=======
-        "$ref": "2"
->>>>>>> cc743cb2
+        "$ref": "2"
        },
        "Location": "Body",
        "IsApiVersion": false,
@@ -467,20 +419,15 @@
        "Name": "accept",
        "NameInRequest": "Accept",
        "Type": {
-<<<<<<< HEAD
-        "$id": "47",
-        "Kind": "string",
-        "Name": "string",
-        "CrossLanguageDefinitionId": "TypeSpec.string"
-=======
         "$id": "40",
         "Kind": "constant",
         "ValueType": {
          "$id": "41",
-         "Kind": "string"
-        },
-        "Value": "application/json"
->>>>>>> cc743cb2
+         "Kind": "string",
+         "Name": "string",
+         "CrossLanguageDefinitionId": "TypeSpec.string"
+        },
+        "Value": "application/json"
        },
        "Location": "Header",
        "IsApiVersion": false,
@@ -531,20 +478,15 @@
        "Name": "accept",
        "NameInRequest": "Accept",
        "Type": {
-<<<<<<< HEAD
-        "$id": "52",
-        "Kind": "string",
-        "Name": "string",
-        "CrossLanguageDefinitionId": "TypeSpec.string"
-=======
         "$id": "45",
         "Kind": "constant",
         "ValueType": {
          "$id": "46",
-         "Kind": "string"
-        },
-        "Value": "application/json"
->>>>>>> cc743cb2
+         "Kind": "string",
+         "Name": "string",
+         "CrossLanguageDefinitionId": "TypeSpec.string"
+        },
+        "Value": "application/json"
        },
        "Location": "Header",
        "IsApiVersion": false,
@@ -595,20 +537,15 @@
        "Name": "accept",
        "NameInRequest": "Accept",
        "Type": {
-<<<<<<< HEAD
-        "$id": "57",
-        "Kind": "string",
-        "Name": "string",
-        "CrossLanguageDefinitionId": "TypeSpec.string"
-=======
         "$id": "50",
         "Kind": "constant",
         "ValueType": {
          "$id": "51",
-         "Kind": "string"
-        },
-        "Value": "application/json"
->>>>>>> cc743cb2
+         "Kind": "string",
+         "Name": "string",
+         "CrossLanguageDefinitionId": "TypeSpec.string"
+        },
+        "Value": "application/json"
        },
        "Location": "Header",
        "IsApiVersion": false,
@@ -652,35 +589,7 @@
      "Accessibility": "public",
      "Parameters": [
       {
-<<<<<<< HEAD
-       "$id": "61",
-       "Name": "accept",
-       "NameInRequest": "Accept",
-       "Type": {
-        "$id": "62",
-        "Kind": "string",
-        "Name": "string",
-        "CrossLanguageDefinitionId": "TypeSpec.string"
-       },
-       "Location": "Header",
-       "IsApiVersion": false,
-       "IsResourceParameter": false,
-       "IsContentType": false,
-       "IsRequired": true,
-       "IsEndpoint": false,
-       "SkipUrlEncoding": false,
-       "Explode": false,
-       "Kind": "Constant",
-       "DefaultValue": {
-        "$id": "63",
-        "Type": {
-         "$ref": "62"
-        },
-        "Value": "application/json"
-       }
-=======
-       "$ref": "7"
->>>>>>> cc743cb2
+       "$ref": "7"
       }
      ],
      "Responses": [
@@ -710,35 +619,7 @@
      "Accessibility": "public",
      "Parameters": [
       {
-<<<<<<< HEAD
-       "$id": "66",
-       "Name": "accept",
-       "NameInRequest": "Accept",
-       "Type": {
-        "$id": "67",
-        "Kind": "string",
-        "Name": "string",
-        "CrossLanguageDefinitionId": "TypeSpec.string"
-       },
-       "Location": "Header",
-       "IsApiVersion": false,
-       "IsResourceParameter": false,
-       "IsContentType": false,
-       "IsRequired": true,
-       "IsEndpoint": false,
-       "SkipUrlEncoding": false,
-       "Explode": false,
-       "Kind": "Constant",
-       "DefaultValue": {
-        "$id": "68",
-        "Type": {
-         "$ref": "67"
-        },
-        "Value": "application/json"
-       }
-=======
-       "$ref": "7"
->>>>>>> cc743cb2
+       "$ref": "7"
       }
      ],
      "Responses": [
@@ -775,15 +656,10 @@
        "Name": "optional",
        "NameInRequest": "optional",
        "Type": {
-<<<<<<< HEAD
-        "$id": "72",
+        "$id": "59",
         "Kind": "int32",
         "Name": "int32",
         "CrossLanguageDefinitionId": "TypeSpec.int32"
-=======
-        "$id": "59",
-        "Kind": "int32"
->>>>>>> cc743cb2
        },
        "Location": "Query",
        "IsApiVersion": false,
@@ -798,20 +674,15 @@
        "Name": "accept",
        "NameInRequest": "Accept",
        "Type": {
-<<<<<<< HEAD
-        "$id": "74",
-        "Kind": "string",
-        "Name": "string",
-        "CrossLanguageDefinitionId": "TypeSpec.string"
-=======
         "$id": "61",
         "Kind": "constant",
         "ValueType": {
          "$id": "62",
-         "Kind": "string"
-        },
-        "Value": "application/json"
->>>>>>> cc743cb2
+         "Kind": "string",
+         "Name": "string",
+         "CrossLanguageDefinitionId": "TypeSpec.string"
+        },
+        "Value": "application/json"
        },
        "Location": "Header",
        "IsApiVersion": false,
@@ -862,15 +733,10 @@
        "Name": "required",
        "NameInRequest": "required",
        "Type": {
-<<<<<<< HEAD
-        "$id": "79",
+        "$id": "66",
         "Kind": "int32",
         "Name": "int32",
         "CrossLanguageDefinitionId": "TypeSpec.int32"
-=======
-        "$id": "66",
-        "Kind": "int32"
->>>>>>> cc743cb2
        },
        "Location": "Query",
        "IsApiVersion": false,
@@ -885,20 +751,15 @@
        "Name": "accept",
        "NameInRequest": "Accept",
        "Type": {
-<<<<<<< HEAD
-        "$id": "81",
-        "Kind": "string",
-        "Name": "string",
-        "CrossLanguageDefinitionId": "TypeSpec.string"
-=======
         "$id": "68",
         "Kind": "constant",
         "ValueType": {
          "$id": "69",
-         "Kind": "string"
-        },
-        "Value": "application/json"
->>>>>>> cc743cb2
+         "Kind": "string",
+         "Name": "string",
+         "CrossLanguageDefinitionId": "TypeSpec.string"
+        },
+        "Value": "application/json"
        },
        "Location": "Header",
        "IsApiVersion": false,
@@ -950,20 +811,15 @@
        "NameInRequest": "Content-Type",
        "Description": "Body parameter's content type. Known values are application/json",
        "Type": {
-<<<<<<< HEAD
-        "$id": "87",
-        "Kind": "string",
-        "Name": "string",
-        "CrossLanguageDefinitionId": "TypeSpec.string"
-=======
         "$id": "73",
         "Kind": "constant",
         "ValueType": {
          "$id": "74",
-         "Kind": "string"
-        },
-        "Value": "application/json"
->>>>>>> cc743cb2
+         "Kind": "string",
+         "Name": "string",
+         "CrossLanguageDefinitionId": "TypeSpec.string"
+        },
+        "Value": "application/json"
        },
        "Location": "Header",
        "IsApiVersion": false,
@@ -978,14 +834,7 @@
        "Name": "optional",
        "NameInRequest": "optional",
        "Type": {
-<<<<<<< HEAD
-        "$id": "90",
-        "Kind": "string",
-        "Name": "string",
-        "CrossLanguageDefinitionId": "TypeSpec.string"
-=======
-        "$ref": "2"
->>>>>>> cc743cb2
+        "$ref": "2"
        },
        "Location": "Body",
        "IsApiVersion": false,
@@ -1034,20 +883,15 @@
        "NameInRequest": "Content-Type",
        "Description": "Body parameter's content type. Known values are application/json",
        "Type": {
-<<<<<<< HEAD
-        "$id": "96",
-        "Kind": "string",
-        "Name": "string",
-        "CrossLanguageDefinitionId": "TypeSpec.string"
-=======
         "$id": "79",
         "Kind": "constant",
         "ValueType": {
          "$id": "80",
-         "Kind": "string"
-        },
-        "Value": "application/json"
->>>>>>> cc743cb2
+         "Kind": "string",
+         "Name": "string",
+         "CrossLanguageDefinitionId": "TypeSpec.string"
+        },
+        "Value": "application/json"
        },
        "Location": "Header",
        "IsApiVersion": false,
@@ -1062,14 +906,7 @@
        "Name": "required",
        "NameInRequest": "required",
        "Type": {
-<<<<<<< HEAD
-        "$id": "99",
-        "Kind": "string",
-        "Name": "string",
-        "CrossLanguageDefinitionId": "TypeSpec.string"
-=======
-        "$ref": "2"
->>>>>>> cc743cb2
+        "$ref": "2"
        },
        "Location": "Body",
        "IsApiVersion": false,
@@ -1117,15 +954,10 @@
        "Name": "optional",
        "NameInRequest": "optional",
        "Type": {
-<<<<<<< HEAD
-        "$id": "104",
+        "$id": "85",
         "Kind": "int32",
         "Name": "int32",
         "CrossLanguageDefinitionId": "TypeSpec.int32"
-=======
-        "$id": "85",
-        "Kind": "int32"
->>>>>>> cc743cb2
        },
        "Location": "Query",
        "IsApiVersion": false,
@@ -1140,20 +972,15 @@
        "Name": "accept",
        "NameInRequest": "Accept",
        "Type": {
-<<<<<<< HEAD
-        "$id": "106",
-        "Kind": "string",
-        "Name": "string",
-        "CrossLanguageDefinitionId": "TypeSpec.string"
-=======
         "$id": "87",
         "Kind": "constant",
         "ValueType": {
          "$id": "88",
-         "Kind": "string"
-        },
-        "Value": "application/json"
->>>>>>> cc743cb2
+         "Kind": "string",
+         "Name": "string",
+         "CrossLanguageDefinitionId": "TypeSpec.string"
+        },
+        "Value": "application/json"
        },
        "Location": "Header",
        "IsApiVersion": false,
@@ -1204,15 +1031,10 @@
        "Name": "required",
        "NameInRequest": "required",
        "Type": {
-<<<<<<< HEAD
-        "$id": "111",
+        "$id": "92",
         "Kind": "int32",
         "Name": "int32",
         "CrossLanguageDefinitionId": "TypeSpec.int32"
-=======
-        "$id": "92",
-        "Kind": "int32"
->>>>>>> cc743cb2
        },
        "Location": "Query",
        "IsApiVersion": false,
@@ -1227,20 +1049,15 @@
        "Name": "accept",
        "NameInRequest": "Accept",
        "Type": {
-<<<<<<< HEAD
-        "$id": "113",
-        "Kind": "string",
-        "Name": "string",
-        "CrossLanguageDefinitionId": "TypeSpec.string"
-=======
         "$id": "94",
         "Kind": "constant",
         "ValueType": {
          "$id": "95",
-         "Kind": "string"
-        },
-        "Value": "application/json"
->>>>>>> cc743cb2
+         "Kind": "string",
+         "Name": "string",
+         "CrossLanguageDefinitionId": "TypeSpec.string"
+        },
+        "Value": "application/json"
        },
        "Location": "Header",
        "IsApiVersion": false,
@@ -1291,15 +1108,10 @@
        "Name": "optional",
        "NameInRequest": "optional",
        "Type": {
-<<<<<<< HEAD
-        "$id": "118",
+        "$id": "99",
         "Kind": "int32",
         "Name": "int32",
         "CrossLanguageDefinitionId": "TypeSpec.int32"
-=======
-        "$id": "99",
-        "Kind": "int32"
->>>>>>> cc743cb2
        },
        "Location": "Query",
        "IsApiVersion": false,
@@ -1314,20 +1126,15 @@
        "Name": "accept",
        "NameInRequest": "Accept",
        "Type": {
-<<<<<<< HEAD
-        "$id": "120",
-        "Kind": "string",
-        "Name": "string",
-        "CrossLanguageDefinitionId": "TypeSpec.string"
-=======
         "$id": "101",
         "Kind": "constant",
         "ValueType": {
          "$id": "102",
-         "Kind": "string"
-        },
-        "Value": "application/json"
->>>>>>> cc743cb2
+         "Kind": "string",
+         "Name": "string",
+         "CrossLanguageDefinitionId": "TypeSpec.string"
+        },
+        "Value": "application/json"
        },
        "Location": "Header",
        "IsApiVersion": false,
@@ -1378,15 +1185,10 @@
        "Name": "required",
        "NameInRequest": "required",
        "Type": {
-<<<<<<< HEAD
-        "$id": "125",
+        "$id": "106",
         "Kind": "int32",
         "Name": "int32",
         "CrossLanguageDefinitionId": "TypeSpec.int32"
-=======
-        "$id": "106",
-        "Kind": "int32"
->>>>>>> cc743cb2
        },
        "Location": "Query",
        "IsApiVersion": false,
@@ -1401,20 +1203,15 @@
        "Name": "accept",
        "NameInRequest": "Accept",
        "Type": {
-<<<<<<< HEAD
-        "$id": "127",
-        "Kind": "string",
-        "Name": "string",
-        "CrossLanguageDefinitionId": "TypeSpec.string"
-=======
         "$id": "108",
         "Kind": "constant",
         "ValueType": {
          "$id": "109",
-         "Kind": "string"
-        },
-        "Value": "application/json"
->>>>>>> cc743cb2
+         "Kind": "string",
+         "Name": "string",
+         "CrossLanguageDefinitionId": "TypeSpec.string"
+        },
+        "Value": "application/json"
        },
        "Location": "Header",
        "IsApiVersion": false,
@@ -1466,20 +1263,15 @@
        "NameInRequest": "Content-Type",
        "Description": "Body parameter's content type. Known values are application/json",
        "Type": {
-<<<<<<< HEAD
-        "$id": "133",
-        "Kind": "string",
-        "Name": "string",
-        "CrossLanguageDefinitionId": "TypeSpec.string"
-=======
         "$id": "113",
         "Kind": "constant",
         "ValueType": {
          "$id": "114",
-         "Kind": "string"
-        },
-        "Value": "application/json"
->>>>>>> cc743cb2
+         "Kind": "string",
+         "Name": "string",
+         "CrossLanguageDefinitionId": "TypeSpec.string"
+        },
+        "Value": "application/json"
        },
        "Location": "Header",
        "IsApiVersion": false,
@@ -1494,14 +1286,7 @@
        "Name": "optional",
        "NameInRequest": "optional",
        "Type": {
-<<<<<<< HEAD
-        "$id": "136",
-        "Kind": "string",
-        "Name": "string",
-        "CrossLanguageDefinitionId": "TypeSpec.string"
-=======
-        "$ref": "2"
->>>>>>> cc743cb2
+        "$ref": "2"
        },
        "Location": "Body",
        "IsApiVersion": false,
@@ -1550,20 +1335,15 @@
        "NameInRequest": "Content-Type",
        "Description": "Body parameter's content type. Known values are application/json",
        "Type": {
-<<<<<<< HEAD
-        "$id": "142",
-        "Kind": "string",
-        "Name": "string",
-        "CrossLanguageDefinitionId": "TypeSpec.string"
-=======
         "$id": "119",
         "Kind": "constant",
         "ValueType": {
          "$id": "120",
-         "Kind": "string"
-        },
-        "Value": "application/json"
->>>>>>> cc743cb2
+         "Kind": "string",
+         "Name": "string",
+         "CrossLanguageDefinitionId": "TypeSpec.string"
+        },
+        "Value": "application/json"
        },
        "Location": "Header",
        "IsApiVersion": false,
@@ -1578,14 +1358,7 @@
        "Name": "required",
        "NameInRequest": "required",
        "Type": {
-<<<<<<< HEAD
-        "$id": "145",
-        "Kind": "string",
-        "Name": "string",
-        "CrossLanguageDefinitionId": "TypeSpec.string"
-=======
-        "$ref": "2"
->>>>>>> cc743cb2
+        "$ref": "2"
        },
        "Location": "Body",
        "IsApiVersion": false,
@@ -1634,20 +1407,15 @@
        "NameInRequest": "Content-Type",
        "Description": "Body parameter's content type. Known values are application/json",
        "Type": {
-<<<<<<< HEAD
-        "$id": "151",
-        "Kind": "string",
-        "Name": "string",
-        "CrossLanguageDefinitionId": "TypeSpec.string"
-=======
         "$id": "125",
         "Kind": "constant",
         "ValueType": {
          "$id": "126",
-         "Kind": "string"
-        },
-        "Value": "application/json"
->>>>>>> cc743cb2
+         "Kind": "string",
+         "Name": "string",
+         "CrossLanguageDefinitionId": "TypeSpec.string"
+        },
+        "Value": "application/json"
        },
        "Location": "Header",
        "IsApiVersion": false,
@@ -1662,14 +1430,7 @@
        "Name": "optional",
        "NameInRequest": "optional",
        "Type": {
-<<<<<<< HEAD
-        "$id": "154",
-        "Kind": "string",
-        "Name": "string",
-        "CrossLanguageDefinitionId": "TypeSpec.string"
-=======
-        "$ref": "2"
->>>>>>> cc743cb2
+        "$ref": "2"
        },
        "Location": "Body",
        "IsApiVersion": false,
@@ -1717,15 +1478,10 @@
        "Name": "optional",
        "NameInRequest": "optional",
        "Type": {
-<<<<<<< HEAD
-        "$id": "159",
+        "$id": "131",
         "Kind": "int32",
         "Name": "int32",
         "CrossLanguageDefinitionId": "TypeSpec.int32"
-=======
-        "$id": "131",
-        "Kind": "int32"
->>>>>>> cc743cb2
        },
        "Location": "Query",
        "IsApiVersion": false,
@@ -1741,20 +1497,15 @@
        "NameInRequest": "Content-Type",
        "Description": "Body parameter's content type. Known values are application/json",
        "Type": {
-<<<<<<< HEAD
-        "$id": "162",
-        "Kind": "string",
-        "Name": "string",
-        "CrossLanguageDefinitionId": "TypeSpec.string"
-=======
         "$id": "133",
         "Kind": "constant",
         "ValueType": {
          "$id": "134",
-         "Kind": "string"
-        },
-        "Value": "application/json"
->>>>>>> cc743cb2
+         "Kind": "string",
+         "Name": "string",
+         "CrossLanguageDefinitionId": "TypeSpec.string"
+        },
+        "Value": "application/json"
        },
        "Location": "Header",
        "IsApiVersion": false,
@@ -1769,14 +1520,7 @@
        "Name": "required",
        "NameInRequest": "required",
        "Type": {
-<<<<<<< HEAD
-        "$id": "165",
-        "Kind": "string",
-        "Name": "string",
-        "CrossLanguageDefinitionId": "TypeSpec.string"
-=======
-        "$ref": "2"
->>>>>>> cc743cb2
+        "$ref": "2"
        },
        "Location": "Body",
        "IsApiVersion": false,
