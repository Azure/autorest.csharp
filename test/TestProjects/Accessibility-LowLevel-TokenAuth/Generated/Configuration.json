--- conflicted
+++ resolved
@@ -11,16 +11,5 @@
   "ModelNamespace": true,
   "HeadAsBoolean": false,
   "SkipCSProjPackageReference": true,
-<<<<<<< HEAD
-  "LowLevelClient": true,
-  "CredentialTypes": [
-    "TokenCredential"
-  ],
-  "CredentialScopes": [
-    "https://test.azure.com/.default"
-  ],
-  "CredentialHeaderName": "Your-Subscription-Key"
-=======
   "LowLevelClient": true
->>>>>>> 8f26c4fd
 }