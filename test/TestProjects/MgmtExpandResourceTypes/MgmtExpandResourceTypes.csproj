<Project Sdk="Microsoft.NET.Sdk">
  <PropertyGroup>
    <TargetFramework>netstandard2.0</TargetFramework>
    <TreatWarningsAsErrors>true</TreatWarningsAsErrors>
    <Nullable>annotations</Nullable>
    <IncludeManagementSharedCode>true</IncludeManagementSharedCode>
  </PropertyGroup>

  <ItemGroup>
    <PackageReference Include="Azure.Core" />
<<<<<<< HEAD
    <PackageReference Include="System.ClientModel" />
=======
    <PackageReference Include="Azure.ResourceManager" />
>>>>>>> 503d5229
  </ItemGroup>
</Project><|MERGE_RESOLUTION|>--- conflicted
+++ resolved
@@ -8,10 +8,6 @@
 
   <ItemGroup>
     <PackageReference Include="Azure.Core" />
-<<<<<<< HEAD
-    <PackageReference Include="System.ClientModel" />
-=======
     <PackageReference Include="Azure.ResourceManager" />
->>>>>>> 503d5229
   </ItemGroup>
 </Project>