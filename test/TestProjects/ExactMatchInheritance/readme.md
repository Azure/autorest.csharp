--- conflicted
+++ resolved
@@ -15,9 +15,6 @@
   - from: ExactMatchInheritance.json
     where: $.definitions.ExactMatchModel11.properties.type
     transform: >
-<<<<<<< HEAD
        $["x-ms-format"] = "resource-type";
-=======
        $["x-ms-client-name"] = "ResourceType";
->>>>>>> 7084b9b6
 ```