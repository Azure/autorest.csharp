--- conflicted
+++ resolved
@@ -60,11 +60,7 @@
         /// <param name="waitForCompletion"> Waits for the completion of the long running operations. </param>
         /// <param name="cancellationToken"> The cancellation token to use. </param>
         /// <exception cref="ArgumentNullException"> <paramref name="exactMatchModel1SName"/> or <paramref name="parameters"/> is null. </exception>
-<<<<<<< HEAD
-        public virtual ExactMatchModel1CreateOrUpdateOperation CreateOrUpdate(string exactMatchModel1SName, ExactMatchModel1Data parameters, bool waitForCompletion = true, CancellationToken cancellationToken = default)
-=======
-        public virtual ExactMatchModel1SPutOperation CreateOrUpdate(bool waitForCompletion, string exactMatchModel1SName, ExactMatchModel1Data parameters, CancellationToken cancellationToken = default)
->>>>>>> 12814b72
+        public virtual ExactMatchModel1CreateOrUpdateOperation CreateOrUpdate(bool waitForCompletion, string exactMatchModel1SName, ExactMatchModel1Data parameters, CancellationToken cancellationToken = default)
         {
             if (exactMatchModel1SName == null)
             {
@@ -100,11 +96,7 @@
         /// <param name="waitForCompletion"> Waits for the completion of the long running operations. </param>
         /// <param name="cancellationToken"> The cancellation token to use. </param>
         /// <exception cref="ArgumentNullException"> <paramref name="exactMatchModel1SName"/> or <paramref name="parameters"/> is null. </exception>
-<<<<<<< HEAD
-        public async virtual Task<ExactMatchModel1CreateOrUpdateOperation> CreateOrUpdateAsync(string exactMatchModel1SName, ExactMatchModel1Data parameters, bool waitForCompletion = true, CancellationToken cancellationToken = default)
-=======
-        public async virtual Task<ExactMatchModel1SPutOperation> CreateOrUpdateAsync(bool waitForCompletion, string exactMatchModel1SName, ExactMatchModel1Data parameters, CancellationToken cancellationToken = default)
->>>>>>> 12814b72
+        public async virtual Task<ExactMatchModel1CreateOrUpdateOperation> CreateOrUpdateAsync(bool waitForCompletion, string exactMatchModel1SName, ExactMatchModel1Data parameters, CancellationToken cancellationToken = default)
         {
             if (exactMatchModel1SName == null)
             {
