--- conflicted
+++ resolved
@@ -36,15 +36,9 @@
         /// <param name="id"> The identifier of the parent resource that is the target of operations. </param>
         internal ExactMatchModel1Collection(ArmClient client, ResourceIdentifier id) : base(client, id)
         {
-<<<<<<< HEAD
-            _exactMatchModel1ClientDiagnostics = new ClientDiagnostics("ExactMatchInheritance", ExactMatchModel1Resource.ResourceType.Namespace, DiagnosticOptions);
+            _exactMatchModel1ClientDiagnostics = new ClientDiagnostics("ExactMatchInheritance", ExactMatchModel1Resource.ResourceType.Namespace, Diagnostics);
             TryGetApiVersion(ExactMatchModel1Resource.ResourceType, out string exactMatchModel1ApiVersion);
-            _exactMatchModel1RestClient = new ExactMatchModel1SRestOperations(Pipeline, DiagnosticOptions.ApplicationId, BaseUri, exactMatchModel1ApiVersion);
-=======
-            _exactMatchModel1ClientDiagnostics = new ClientDiagnostics("ExactMatchInheritance", ExactMatchModel1.ResourceType.Namespace, Diagnostics);
-            TryGetApiVersion(ExactMatchModel1.ResourceType, out string exactMatchModel1ApiVersion);
             _exactMatchModel1RestClient = new ExactMatchModel1SRestOperations(Pipeline, Diagnostics.ApplicationId, Endpoint, exactMatchModel1ApiVersion);
->>>>>>> ab22d0bd
 #if DEBUG
 			ValidateResourceId(Id);
 #endif
