--- conflicted
+++ resolved
@@ -28,17 +28,10 @@
             );
         }
 
-<<<<<<< HEAD
-        /// <summary> Gets a collection of ExactMatchModel1Resources in the ExactMatchModel1Resource. </summary>
+        /// <summary> Gets a collection of ExactMatchModel1Resources in the ResourceGroupResource. </summary>
         /// <param name="resourceGroupResource"> The <see cref="ResourceGroupResource" /> instance the method will execute against. </param>
         /// <returns> An object representing collection of ExactMatchModel1Resources and their operations over a ExactMatchModel1Resource. </returns>
         public static ExactMatchModel1Collection GetExactMatchModel1s(this ResourceGroupResource resourceGroupResource)
-=======
-        /// <summary> Gets a collection of ExactMatchModel1s in the ResourceGroup. </summary>
-        /// <param name="resourceGroup"> The <see cref="ResourceGroup" /> instance the method will execute against. </param>
-        /// <returns> An object representing collection of ExactMatchModel1s and their operations over a ExactMatchModel1. </returns>
-        public static ExactMatchModel1Collection GetExactMatchModel1s(this ResourceGroup resourceGroup)
->>>>>>> 445661ed
         {
             return GetExtensionClient(resourceGroupResource).GetExactMatchModel1s();
         }
@@ -71,17 +64,10 @@
             return resourceGroupResource.GetExactMatchModel1s().Get(exactMatchModel1SName, cancellationToken);
         }
 
-<<<<<<< HEAD
-        /// <summary> Gets a collection of ExactMatchModel5Resources in the ExactMatchModel5Resource. </summary>
+        /// <summary> Gets a collection of ExactMatchModel5Resources in the ResourceGroupResource. </summary>
         /// <param name="resourceGroupResource"> The <see cref="ResourceGroupResource" /> instance the method will execute against. </param>
         /// <returns> An object representing collection of ExactMatchModel5Resources and their operations over a ExactMatchModel5Resource. </returns>
         public static ExactMatchModel5Collection GetExactMatchModel5s(this ResourceGroupResource resourceGroupResource)
-=======
-        /// <summary> Gets a collection of ExactMatchModel5s in the ResourceGroup. </summary>
-        /// <param name="resourceGroup"> The <see cref="ResourceGroup" /> instance the method will execute against. </param>
-        /// <returns> An object representing collection of ExactMatchModel5s and their operations over a ExactMatchModel5. </returns>
-        public static ExactMatchModel5Collection GetExactMatchModel5s(this ResourceGroup resourceGroup)
->>>>>>> 445661ed
         {
             return GetExtensionClient(resourceGroupResource).GetExactMatchModel5s();
         }
