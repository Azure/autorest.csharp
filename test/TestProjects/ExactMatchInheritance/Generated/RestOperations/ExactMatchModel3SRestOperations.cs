--- conflicted
+++ resolved
@@ -44,9 +44,6 @@
             _userAgent = HttpMessageUtilities.GetUserAgentName(this, options);
         }
 
-<<<<<<< HEAD
-        internal HttpMessage CreatePutRequest(string resourceGroupName, string exactMatchModel3SName, ExactMatchModel3 parameters)
-=======
         internal HttpMessage CreateGetAllRequest(string resourceGroupName)
         {
             var message = _pipeline.CreateMessage();
@@ -119,7 +116,6 @@
         }
 
         internal HttpMessage CreatePutRequest(string resourceGroupName, string exactMatchModel3SName, ExactMatchModel3Data parameters)
->>>>>>> af581b9f
         {
             var message = _pipeline.CreateMessage();
             var request = message.Request;
@@ -148,7 +144,7 @@
         /// <param name="parameters"> The ExactMatchModel3 to use. </param>
         /// <param name="cancellationToken"> The cancellation token to use. </param>
         /// <exception cref="ArgumentNullException"> <paramref name="resourceGroupName"/>, <paramref name="exactMatchModel3SName"/>, or <paramref name="parameters"/> is null. </exception>
-        public async Task<Response<ExactMatchModel3>> PutAsync(string resourceGroupName, string exactMatchModel3SName, ExactMatchModel3 parameters, CancellationToken cancellationToken = default)
+        public async Task<Response<ExactMatchModel3Data>> PutAsync(string resourceGroupName, string exactMatchModel3SName, ExactMatchModel3Data parameters, CancellationToken cancellationToken = default)
         {
             if (resourceGroupName == null)
             {
@@ -169,9 +165,9 @@
             {
                 case 200:
                     {
-                        ExactMatchModel3 value = default;
+                        ExactMatchModel3Data value = default;
                         using var document = await JsonDocument.ParseAsync(message.Response.ContentStream, default, cancellationToken).ConfigureAwait(false);
-                        value = ExactMatchModel3.DeserializeExactMatchModel3(document.RootElement);
+                        value = ExactMatchModel3Data.DeserializeExactMatchModel3Data(document.RootElement);
                         return Response.FromValue(value, message.Response);
                     }
                 default:
@@ -184,7 +180,7 @@
         /// <param name="parameters"> The ExactMatchModel3 to use. </param>
         /// <param name="cancellationToken"> The cancellation token to use. </param>
         /// <exception cref="ArgumentNullException"> <paramref name="resourceGroupName"/>, <paramref name="exactMatchModel3SName"/>, or <paramref name="parameters"/> is null. </exception>
-        public Response<ExactMatchModel3> Put(string resourceGroupName, string exactMatchModel3SName, ExactMatchModel3 parameters, CancellationToken cancellationToken = default)
+        public Response<ExactMatchModel3Data> Put(string resourceGroupName, string exactMatchModel3SName, ExactMatchModel3Data parameters, CancellationToken cancellationToken = default)
         {
             if (resourceGroupName == null)
             {
@@ -205,9 +201,9 @@
             {
                 case 200:
                     {
-                        ExactMatchModel3 value = default;
+                        ExactMatchModel3Data value = default;
                         using var document = JsonDocument.Parse(message.Response.ContentStream);
-                        value = ExactMatchModel3.DeserializeExactMatchModel3(document.RootElement);
+                        value = ExactMatchModel3Data.DeserializeExactMatchModel3Data(document.RootElement);
                         return Response.FromValue(value, message.Response);
                     }
                 default:
@@ -239,7 +235,7 @@
         /// <param name="exactMatchModel3SName"> The String to use. </param>
         /// <param name="cancellationToken"> The cancellation token to use. </param>
         /// <exception cref="ArgumentNullException"> <paramref name="resourceGroupName"/> or <paramref name="exactMatchModel3SName"/> is null. </exception>
-        public async Task<Response<ExactMatchModel3>> GetAsync(string resourceGroupName, string exactMatchModel3SName, CancellationToken cancellationToken = default)
+        public async Task<Response<ExactMatchModel3Data>> GetAsync(string resourceGroupName, string exactMatchModel3SName, CancellationToken cancellationToken = default)
         {
             if (resourceGroupName == null)
             {
@@ -256,11 +252,13 @@
             {
                 case 200:
                     {
-                        ExactMatchModel3 value = default;
+                        ExactMatchModel3Data value = default;
                         using var document = await JsonDocument.ParseAsync(message.Response.ContentStream, default, cancellationToken).ConfigureAwait(false);
-                        value = ExactMatchModel3.DeserializeExactMatchModel3(document.RootElement);
-                        return Response.FromValue(value, message.Response);
-                    }
+                        value = ExactMatchModel3Data.DeserializeExactMatchModel3Data(document.RootElement);
+                        return Response.FromValue(value, message.Response);
+                    }
+                case 404:
+                    return Response.FromValue((ExactMatchModel3Data)null, message.Response);
                 default:
                     throw await _clientDiagnostics.CreateRequestFailedExceptionAsync(message.Response).ConfigureAwait(false);
             }
@@ -270,7 +268,7 @@
         /// <param name="exactMatchModel3SName"> The String to use. </param>
         /// <param name="cancellationToken"> The cancellation token to use. </param>
         /// <exception cref="ArgumentNullException"> <paramref name="resourceGroupName"/> or <paramref name="exactMatchModel3SName"/> is null. </exception>
-        public Response<ExactMatchModel3> Get(string resourceGroupName, string exactMatchModel3SName, CancellationToken cancellationToken = default)
+        public Response<ExactMatchModel3Data> Get(string resourceGroupName, string exactMatchModel3SName, CancellationToken cancellationToken = default)
         {
             if (resourceGroupName == null)
             {
@@ -287,11 +285,13 @@
             {
                 case 200:
                     {
-                        ExactMatchModel3 value = default;
+                        ExactMatchModel3Data value = default;
                         using var document = JsonDocument.Parse(message.Response.ContentStream);
-                        value = ExactMatchModel3.DeserializeExactMatchModel3(document.RootElement);
-                        return Response.FromValue(value, message.Response);
-                    }
+                        value = ExactMatchModel3Data.DeserializeExactMatchModel3Data(document.RootElement);
+                        return Response.FromValue(value, message.Response);
+                    }
+                case 404:
+                    return Response.FromValue((ExactMatchModel3Data)null, message.Response);
                 default:
                     throw _clientDiagnostics.CreateRequestFailedException(message.Response);
             }
