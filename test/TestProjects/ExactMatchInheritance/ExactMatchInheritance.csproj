<Project Sdk="Microsoft.NET.Sdk">

  <PropertyGroup>
    <TargetFramework>netstandard2.0</TargetFramework>
    <TreatWarningsAsErrors>true</TreatWarningsAsErrors>
    <Nullable>annotations</Nullable>
  </PropertyGroup>

  <PropertyGroup>
    <IncludeManagementSharedCode>true</IncludeManagementSharedCode>
  </PropertyGroup>

  <ItemGroup>
    <PackageReference Include="Azure.ResourceManager" Version="1.4.0-alpha.20221129.1" />
  </ItemGroup>

  <ItemGroup>
    <PackageReference Include="Azure.Core" Version="1.26.0" />
<<<<<<< HEAD
=======
  </ItemGroup>
  <ItemGroup>
    <PackageReference Include="Azure.Core.Expressions.DataFactory" Version="1.0.0-alpha.20221121.1" />
>>>>>>> 19ce1f0e
  </ItemGroup>

</Project><|MERGE_RESOLUTION|>--- conflicted
+++ resolved
@@ -16,12 +16,9 @@
 
   <ItemGroup>
     <PackageReference Include="Azure.Core" Version="1.26.0" />
-<<<<<<< HEAD
-=======
   </ItemGroup>
   <ItemGroup>
     <PackageReference Include="Azure.Core.Expressions.DataFactory" Version="1.0.0-alpha.20221121.1" />
->>>>>>> 19ce1f0e
   </ItemGroup>
 
 </Project>