--- conflicted
+++ resolved
@@ -705,82 +705,6 @@
      "IsDiscriminator": false
     },
     {
-<<<<<<< HEAD
-     "$id": "54",
-     "Name": "inputToRoundTrip",
-     "Description": "Input to RoundTrip",
-     "Parameters": [
-      {
-       "$id": "55",
-       "Name": "input",
-       "NameInRequest": "input",
-       "Type": {
-        "$ref": "3"
-       },
-       "Location": "Body",
-       "IsRequired": true,
-       "IsApiVersion": false,
-       "IsResourceParameter": false,
-       "IsContentType": false,
-       "IsEndpoint": false,
-       "SkipUrlEncoding": false,
-       "Explode": false,
-       "Kind": "Method"
-      },
-      {
-       "$id": "56",
-       "Name": "apiVersion",
-       "NameInRequest": "api-version",
-       "Description": "",
-       "Type": {
-        "$id": "57",
-        "Name": "String",
-        "Kind": "String",
-        "IsNullable": false
-       },
-       "Location": "Query",
-       "IsRequired": true,
-       "IsApiVersion": true,
-       "IsContentType": false,
-       "IsEndpoint": false,
-       "IsResourceParameter": false,
-       "SkipUrlEncoding": false,
-       "Explode": false,
-       "Kind": "Client",
-       "DefaultValue": {
-        "$id": "58",
-        "Type": {
-         "$id": "59",
-         "Name": "String",
-         "Kind": "String",
-         "IsNullable": false
-        },
-        "Value": "0.1.0"
-       }
-      }
-     ],
-     "Responses": [
-      {
-       "$id": "60",
-       "StatusCodes": [
-        200
-       ],
-       "BodyType": {
-        "$ref": "22"
-       },
-       "BodyMediaType": "Json"
-      }
-     ],
-     "HttpMethod": "GET",
-     "RequestBodyMediaType": "Json",
-     "Uri": "",
-     "Path": "/inputToRoundTrip",
-     "BufferResponse": false,
-     "GenerateConvenienceMethod": true
-    },
-    {
-     "$id": "61",
-=======
      "$id": "90",
      "Name": "optionalInt",
      "SerializedName": "optionalInt",
@@ -1556,14 +1480,45 @@
        "IsResourceParameter": false,
        "IsContentType": false,
        "IsEndpoint": false,
-       "SkipUrlEncoding": true,
+       "SkipUrlEncoding": false,
        "Explode": false,
        "Kind": "Method"
+      },
+      {
+       "$id": "191",
+       "Name": "apiVersion",
+       "NameInRequest": "api-version",
+       "Description": "",
+       "Type": {
+        "$id": "192",
+        "Name": "String",
+        "Kind": "String",
+        "IsNullable": false
+       },
+       "Location": "Query",
+       "IsRequired": true,
+       "IsApiVersion": true,
+       "IsContentType": false,
+       "IsEndpoint": false,
+       "IsResourceParameter": false,
+       "SkipUrlEncoding": false,
+       "Explode": false,
+       "Kind": "Client",
+       "DefaultValue": {
+        "$id": "193",
+        "Type": {
+         "$id": "194",
+         "Name": "String",
+         "Kind": "String",
+         "IsNullable": false
+        },
+        "Value": "0.1.0"
+       }
       }
      ],
      "Responses": [
       {
-       "$id": "191",
+       "$id": "195",
        "StatusCodes": [
         200
        ],
@@ -1581,12 +1536,12 @@
      "GenerateConvenienceMethod": true
     },
     {
-     "$id": "192",
+     "$id": "196",
      "Name": "inputToRoundTripPrimitive",
      "Description": "Input to RoundTripPrimitive",
      "Parameters": [
       {
-       "$id": "193",
+       "$id": "197",
        "Name": "input",
        "NameInRequest": "input",
        "Type": {
@@ -1598,14 +1553,17 @@
        "IsResourceParameter": false,
        "IsContentType": false,
        "IsEndpoint": false,
-       "SkipUrlEncoding": true,
+       "SkipUrlEncoding": false,
        "Explode": false,
        "Kind": "Method"
+      },
+      {
+       "$ref": "191"
       }
      ],
      "Responses": [
       {
-       "$id": "194",
+       "$id": "198",
        "StatusCodes": [
         200
        ],
@@ -1623,12 +1581,12 @@
      "GenerateConvenienceMethod": true
     },
     {
-     "$id": "195",
+     "$id": "199",
      "Name": "inputToRoundTripOptional",
      "Description": "Input to RoundTripOptional",
      "Parameters": [
       {
-       "$id": "196",
+       "$id": "200",
        "Name": "input",
        "NameInRequest": "input",
        "Type": {
@@ -1640,14 +1598,17 @@
        "IsResourceParameter": false,
        "IsContentType": false,
        "IsEndpoint": false,
-       "SkipUrlEncoding": true,
+       "SkipUrlEncoding": false,
        "Explode": false,
        "Kind": "Method"
+      },
+      {
+       "$ref": "191"
       }
      ],
      "Responses": [
       {
-       "$id": "197",
+       "$id": "201",
        "StatusCodes": [
         200
        ],
@@ -1665,12 +1626,12 @@
      "GenerateConvenienceMethod": true
     },
     {
-     "$id": "198",
+     "$id": "202",
      "Name": "inputToRoundTripReadOnly",
      "Description": "Input to RoundTripReadOnly",
      "Parameters": [
       {
-       "$id": "199",
+       "$id": "203",
        "Name": "input",
        "NameInRequest": "input",
        "Type": {
@@ -1682,14 +1643,17 @@
        "IsResourceParameter": false,
        "IsContentType": false,
        "IsEndpoint": false,
-       "SkipUrlEncoding": true,
+       "SkipUrlEncoding": false,
        "Explode": false,
        "Kind": "Method"
+      },
+      {
+       "$ref": "191"
       }
      ],
      "Responses": [
       {
-       "$id": "200",
+       "$id": "204",
        "StatusCodes": [
         200
        ],
@@ -1707,25 +1671,16 @@
      "GenerateConvenienceMethod": true
     },
     {
-     "$id": "201",
->>>>>>> 3aeed711
+     "$id": "205",
      "Name": "roundTripToOutput",
      "Description": "RoundTrip to Output",
      "Parameters": [
       {
-<<<<<<< HEAD
-       "$id": "62",
-       "Name": "input",
-       "NameInRequest": "input",
-       "Type": {
-        "$ref": "22"
-=======
-       "$id": "202",
+       "$id": "206",
        "Name": "input",
        "NameInRequest": "input",
        "Type": {
         "$ref": "36"
->>>>>>> 3aeed711
        },
        "Location": "Body",
        "IsRequired": true,
@@ -1738,16 +1693,12 @@
        "Kind": "Method"
       },
       {
-       "$ref": "56"
+       "$ref": "191"
       }
      ],
      "Responses": [
       {
-<<<<<<< HEAD
-       "$id": "63",
-=======
-       "$id": "203",
->>>>>>> 3aeed711
+       "$id": "207",
        "StatusCodes": [
         200
        ],
@@ -1765,25 +1716,17 @@
      "GenerateConvenienceMethod": true
     },
     {
-<<<<<<< HEAD
-     "$id": "64",
-=======
-     "$id": "204",
->>>>>>> 3aeed711
+     "$id": "208",
      "Name": "selfReference",
      "Description": "Returns model that has property of its own type",
      "Parameters": [
       {
-       "$ref": "56"
+       "$ref": "191"
       }
      ],
      "Responses": [
       {
-<<<<<<< HEAD
-       "$id": "65",
-=======
-       "$id": "205",
->>>>>>> 3aeed711
+       "$id": "209",
        "StatusCodes": [
         200
        ],
@@ -1802,11 +1745,7 @@
     }
    ],
    "Protocol": {
-<<<<<<< HEAD
-    "$id": "66"
-=======
-    "$id": "206"
->>>>>>> 3aeed711
+    "$id": "210"
    }
   }
  ]
