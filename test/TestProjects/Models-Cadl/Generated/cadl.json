--- conflicted
+++ resolved
@@ -337,7 +337,7 @@
       "BaseModel": {
        "$ref": "10"
       },
-<<<<<<< HEAD
+      "Usage": "RoundTrip",
       "Properties": [
        {
         "$id": "43",
@@ -355,10 +355,6 @@
         "IsDiscriminator": true
        }
       ]
-=======
-      "Usage": "RoundTrip",
-      "Properties": []
->>>>>>> 31d82434
      },
      "IsRequired": true,
      "IsReadOnly": false,
