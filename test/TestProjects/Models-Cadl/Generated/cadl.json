--- conflicted
+++ resolved
@@ -546,10 +546,6 @@
      "RequestBodyMediaType": "Json",
      "Uri": "",
      "Path": "/roundTripToOutput",
-<<<<<<< HEAD
-     "BufferResponse": false,
-     "GenerateConvenienceMethod": true
-=======
      "BufferResponse": false
     },
     {
@@ -574,7 +570,6 @@
      "Uri": "",
      "Path": "/selfReference",
      "BufferResponse": false
->>>>>>> 847106fc
     }
    ],
    "Protocol": {
