--- conflicted
+++ resolved
@@ -78,11 +78,6 @@
    "Namespace": "Azure.Core",
    "Usage": "Output",
    "Description": "Provides status details for long running operations.",
-<<<<<<< HEAD
-   "IsNullable": false,
-=======
-   "Usage": "Output",
->>>>>>> 25dabbd4
    "Properties": [
     {
      "$id": "13",
@@ -119,11 +114,6 @@
       "Namespace": "Azure.Core.Foundations",
       "Usage": "Output",
       "Description": "The error object.",
-<<<<<<< HEAD
-      "IsNullable": false,
-=======
-      "Usage": "Output",
->>>>>>> 25dabbd4
       "Properties": [
        {
         "$id": "18",
@@ -188,11 +178,6 @@
          "Namespace": "Azure.Core.Foundations",
          "Usage": "Output",
          "Description": "An object containing more specific information about the error. As per Microsoft One API guidelines - https://github.com/Microsoft/api-guidelines/blob/vNext/Guidelines.md#7102-error-condition-responses.",
-<<<<<<< HEAD
-         "IsNullable": false,
-=======
-         "Usage": "Output",
->>>>>>> 25dabbd4
          "Properties": [
           {
            "$id": "28",
@@ -238,7 +223,6 @@
       "Name": "ExportedResource",
       "Namespace": "TypeSpec.Versioning.Oldest",
       "Usage": "Output",
-      "IsNullable": false,
       "Properties": [
        {
         "$id": "33",
@@ -305,22 +289,12 @@
    "$ref": "32"
   },
   {
-<<<<<<< HEAD
-   "$id": "39",
+   "$id": "41",
    "Kind": "model",
-=======
-   "$id": "41",
-   "Kind": "Model",
->>>>>>> 25dabbd4
    "Name": "PagedResource",
    "Namespace": "Azure.Core.Foundations",
    "Usage": "Output",
    "Description": "Paged collection of Resource items",
-<<<<<<< HEAD
-   "IsNullable": false,
-=======
-   "Usage": "Output",
->>>>>>> 25dabbd4
    "Properties": [
     {
      "$id": "42",
@@ -328,24 +302,14 @@
      "SerializedName": "value",
      "Description": "The Resource items on this page",
      "Type": {
-<<<<<<< HEAD
-      "$id": "41",
-      "Kind": "Array",
-      "Name": "Array",
-      "ElementType": {
-       "$id": "42",
-       "Kind": "model",
-=======
       "$id": "43",
       "Kind": "array",
       "ValueType": {
        "$id": "44",
-       "Kind": "Model",
->>>>>>> 25dabbd4
+       "Kind": "model",
        "Name": "Resource",
        "Namespace": "TypeSpec.Versioning.Oldest",
        "Usage": "RoundTrip",
-       "IsNullable": false,
        "Properties": [
         {
          "$id": "45",
