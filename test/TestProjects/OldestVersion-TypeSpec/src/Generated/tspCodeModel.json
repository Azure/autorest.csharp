{
 "$id": "0",
 "Name": "TypeSpec.Versioning.Oldest",
 "ApiVersions": [
  "2022-06-01-preview"
 ],
 "Enums": [
  {
<<<<<<< HEAD
   "$id": "1",
   "Kind": "Enum",
=======
   "$id": "2",
   "Kind": "enum",
>>>>>>> f4b8779e
   "Name": "OperationState",
   "ValueType": {
    "$id": "3",
    "Kind": "string",
    "IsNullable": false
   },
   "Values": [
    {
<<<<<<< HEAD
     "$id": "2",
=======
     "$id": "4",
>>>>>>> f4b8779e
     "Name": "NotStarted",
     "Value": "NotStarted",
     "Description": "The operation has not started."
    },
    {
<<<<<<< HEAD
     "$id": "3",
=======
     "$id": "5",
>>>>>>> f4b8779e
     "Name": "Running",
     "Value": "Running",
     "Description": "The operation is in progress."
    },
    {
<<<<<<< HEAD
     "$id": "4",
=======
     "$id": "6",
>>>>>>> f4b8779e
     "Name": "Succeeded",
     "Value": "Succeeded",
     "Description": "The operation has completed successfully."
    },
    {
<<<<<<< HEAD
     "$id": "5",
=======
     "$id": "7",
>>>>>>> f4b8779e
     "Name": "Failed",
     "Value": "Failed",
     "Description": "The operation has failed."
    },
    {
<<<<<<< HEAD
     "$id": "6",
=======
     "$id": "8",
>>>>>>> f4b8779e
     "Name": "Canceled",
     "Value": "Canceled",
     "Description": "The operation has been canceled by the user."
    }
   ],
   "Namespace": "Azure.Core.Foundations",
   "Description": "Enum describing allowed operation states.",
   "IsExtensible": false,
   "IsNullable": false,
   "Usage": "Output"
  },
  {
<<<<<<< HEAD
   "$id": "7",
   "Kind": "Enum",
=======
   "$id": "9",
   "Kind": "enum",
>>>>>>> f4b8779e
   "Name": "ApiVersions",
   "ValueType": {
    "$id": "10",
    "Kind": "string",
    "IsNullable": false
   },
   "Values": [
    {
<<<<<<< HEAD
     "$id": "8",
=======
     "$id": "11",
>>>>>>> f4b8779e
     "Name": "v2022_06_01_preview",
     "Value": "2022-06-01-preview"
    }
   ],
   "Namespace": "TypeSpec.Versioning.Oldest",
   "IsExtensible": false,
   "IsNullable": false,
   "Usage": "None"
  }
 ],
 "Models": [
  {
<<<<<<< HEAD
   "$id": "9",
=======
   "$id": "12",
>>>>>>> f4b8779e
   "Kind": "Model",
   "Name": "ResourceOperationStatusResourceExportedResourceError",
   "Namespace": "Azure.Core",
   "Description": "Provides status details for long running operations.",
   "IsNullable": false,
   "Usage": "Output",
   "Properties": [
    {
<<<<<<< HEAD
     "$id": "10",
=======
     "$id": "13",
>>>>>>> f4b8779e
     "Name": "id",
     "SerializedName": "id",
     "Description": "The unique ID of the operation.",
     "Type": {
<<<<<<< HEAD
      "$id": "11",
      "Kind": "Primitive",
      "Name": "String",
=======
      "$id": "14",
      "Kind": "string",
>>>>>>> f4b8779e
      "IsNullable": false
     },
     "IsRequired": true,
     "IsReadOnly": false
    },
    {
<<<<<<< HEAD
     "$id": "12",
=======
     "$id": "15",
>>>>>>> f4b8779e
     "Name": "status",
     "SerializedName": "status",
     "Description": "The status of the operation",
     "Type": {
      "$ref": "1"
     },
     "IsRequired": true,
     "IsReadOnly": false
    },
    {
<<<<<<< HEAD
     "$id": "13",
=======
     "$id": "16",
>>>>>>> f4b8779e
     "Name": "error",
     "SerializedName": "error",
     "Description": "Error object that describes the error when status is \"Failed\".",
     "Type": {
<<<<<<< HEAD
      "$id": "14",
=======
      "$id": "17",
>>>>>>> f4b8779e
      "Kind": "Model",
      "Name": "Error",
      "Namespace": "Azure.Core.Foundations",
      "Description": "The error object.",
      "IsNullable": false,
      "Usage": "Output",
      "Properties": [
       {
<<<<<<< HEAD
        "$id": "15",
=======
        "$id": "18",
>>>>>>> f4b8779e
        "Name": "code",
        "SerializedName": "code",
        "Description": "One of a server-defined set of error codes.",
        "Type": {
<<<<<<< HEAD
         "$id": "16",
         "Kind": "Primitive",
         "Name": "String",
=======
         "$id": "19",
         "Kind": "string",
>>>>>>> f4b8779e
         "IsNullable": false
        },
        "IsRequired": true,
        "IsReadOnly": false
       },
       {
<<<<<<< HEAD
        "$id": "17",
=======
        "$id": "20",
>>>>>>> f4b8779e
        "Name": "message",
        "SerializedName": "message",
        "Description": "A human-readable representation of the error.",
        "Type": {
<<<<<<< HEAD
         "$id": "18",
         "Kind": "Primitive",
         "Name": "String",
=======
         "$id": "21",
         "Kind": "string",
>>>>>>> f4b8779e
         "IsNullable": false
        },
        "IsRequired": true,
        "IsReadOnly": false
       },
       {
<<<<<<< HEAD
        "$id": "19",
=======
        "$id": "22",
>>>>>>> f4b8779e
        "Name": "target",
        "SerializedName": "target",
        "Description": "The target of the error.",
        "Type": {
<<<<<<< HEAD
         "$id": "20",
         "Kind": "Primitive",
         "Name": "String",
=======
         "$id": "23",
         "Kind": "string",
>>>>>>> f4b8779e
         "IsNullable": false
        },
        "IsRequired": false,
        "IsReadOnly": false
       },
       {
<<<<<<< HEAD
        "$id": "21",
=======
        "$id": "24",
>>>>>>> f4b8779e
        "Name": "details",
        "SerializedName": "details",
        "Description": "An array of details about specific errors that led to this reported error.",
        "Type": {
<<<<<<< HEAD
         "$id": "22",
         "Kind": "Array",
         "Name": "Array",
         "ElementType": {
          "$ref": "14"
=======
         "$id": "25",
         "Kind": "Array",
         "Name": "Array",
         "ElementType": {
          "$ref": "17"
>>>>>>> f4b8779e
         },
         "IsNullable": false
        },
        "IsRequired": false,
        "IsReadOnly": false
       },
       {
<<<<<<< HEAD
        "$id": "23",
=======
        "$id": "26",
>>>>>>> f4b8779e
        "Name": "innererror",
        "SerializedName": "innererror",
        "Description": "An object containing more specific information than the current object about the error.",
        "Type": {
<<<<<<< HEAD
         "$id": "24",
=======
         "$id": "27",
>>>>>>> f4b8779e
         "Kind": "Model",
         "Name": "InnerError",
         "Namespace": "Azure.Core.Foundations",
         "Description": "An object containing more specific information about the error. As per Microsoft One API guidelines - https://github.com/Microsoft/api-guidelines/blob/vNext/Guidelines.md#7102-error-condition-responses.",
         "IsNullable": false,
         "Usage": "Output",
         "Properties": [
          {
<<<<<<< HEAD
           "$id": "25",
=======
           "$id": "28",
>>>>>>> f4b8779e
           "Name": "code",
           "SerializedName": "code",
           "Description": "One of a server-defined set of error codes.",
           "Type": {
<<<<<<< HEAD
            "$id": "26",
            "Kind": "Primitive",
            "Name": "String",
=======
            "$id": "29",
            "Kind": "string",
>>>>>>> f4b8779e
            "IsNullable": false
           },
           "IsRequired": false,
           "IsReadOnly": false
          },
          {
<<<<<<< HEAD
           "$id": "27",
=======
           "$id": "30",
>>>>>>> f4b8779e
           "Name": "innererror",
           "SerializedName": "innererror",
           "Description": "Inner error.",
           "Type": {
<<<<<<< HEAD
            "$ref": "24"
=======
            "$ref": "27"
>>>>>>> f4b8779e
           },
           "IsRequired": false,
           "IsReadOnly": false
          }
         ]
        },
        "IsRequired": false,
        "IsReadOnly": false
       }
      ]
     },
     "IsRequired": false,
     "IsReadOnly": false
    },
    {
<<<<<<< HEAD
     "$id": "28",
=======
     "$id": "31",
>>>>>>> f4b8779e
     "Name": "result",
     "SerializedName": "result",
     "Description": "The result of the operation.",
     "Type": {
<<<<<<< HEAD
      "$id": "29",
=======
      "$id": "32",
>>>>>>> f4b8779e
      "Kind": "Model",
      "Name": "ExportedResource",
      "Namespace": "TypeSpec.Versioning.Oldest",
      "IsNullable": false,
      "Usage": "Output",
      "Properties": [
       {
<<<<<<< HEAD
        "$id": "30",
=======
        "$id": "33",
>>>>>>> f4b8779e
        "Name": "id",
        "SerializedName": "id",
        "Description": "",
        "Type": {
<<<<<<< HEAD
         "$id": "31",
         "Kind": "Primitive",
         "Name": "String",
=======
         "$id": "34",
         "Kind": "string",
>>>>>>> f4b8779e
         "IsNullable": false
        },
        "IsRequired": true,
        "IsReadOnly": false
       },
       {
<<<<<<< HEAD
        "$id": "32",
=======
        "$id": "35",
>>>>>>> f4b8779e
        "Name": "resourceUri",
        "SerializedName": "resourceUri",
        "Description": "",
        "Type": {
<<<<<<< HEAD
         "$id": "33",
         "Kind": "Primitive",
         "Name": "String",
=======
         "$id": "36",
         "Kind": "string",
>>>>>>> f4b8779e
         "IsNullable": false
        },
        "IsRequired": true,
        "IsReadOnly": false
       },
       {
<<<<<<< HEAD
        "$id": "34",
=======
        "$id": "37",
>>>>>>> f4b8779e
        "Name": "name",
        "SerializedName": "name",
        "Description": "",
        "Type": {
<<<<<<< HEAD
         "$id": "35",
         "Kind": "Primitive",
         "Name": "String",
=======
         "$id": "38",
         "Kind": "string",
>>>>>>> f4b8779e
         "IsNullable": false
        },
        "IsRequired": true,
        "IsReadOnly": false
       }
      ]
     },
     "IsRequired": false,
     "IsReadOnly": false
    }
   ]
  },
  {
<<<<<<< HEAD
   "$ref": "14"
  },
  {
   "$ref": "24"
  },
  {
   "$ref": "29"
  },
  {
   "$id": "36",
=======
   "$ref": "17"
  },
  {
   "$ref": "27"
  },
  {
   "$ref": "32"
  },
  {
   "$id": "39",
>>>>>>> f4b8779e
   "Kind": "Model",
   "Name": "PagedResource",
   "Namespace": "Azure.Core.Foundations",
   "Description": "Paged collection of Resource items",
   "IsNullable": false,
   "Usage": "Output",
   "Properties": [
    {
<<<<<<< HEAD
     "$id": "37",
=======
     "$id": "40",
>>>>>>> f4b8779e
     "Name": "value",
     "SerializedName": "value",
     "Description": "The Resource items on this page",
     "Type": {
<<<<<<< HEAD
      "$id": "38",
      "Kind": "Array",
      "Name": "Array",
      "ElementType": {
       "$id": "39",
=======
      "$id": "41",
      "Kind": "Array",
      "Name": "Array",
      "ElementType": {
       "$id": "42",
>>>>>>> f4b8779e
       "Kind": "Model",
       "Name": "Resource",
       "Namespace": "TypeSpec.Versioning.Oldest",
       "IsNullable": false,
       "Usage": "RoundTrip",
       "Properties": [
        {
<<<<<<< HEAD
         "$id": "40",
=======
         "$id": "43",
>>>>>>> f4b8779e
         "Name": "id",
         "SerializedName": "id",
         "Description": "",
         "Type": {
<<<<<<< HEAD
          "$id": "41",
          "Kind": "Primitive",
          "Name": "String",
=======
          "$id": "44",
          "Kind": "string",
>>>>>>> f4b8779e
          "IsNullable": false
         },
         "IsRequired": true,
         "IsReadOnly": true
        },
        {
<<<<<<< HEAD
         "$id": "42",
=======
         "$id": "45",
>>>>>>> f4b8779e
         "Name": "name",
         "SerializedName": "name",
         "Description": "",
         "Type": {
<<<<<<< HEAD
          "$id": "43",
          "Kind": "Primitive",
          "Name": "String",
=======
          "$id": "46",
          "Kind": "string",
>>>>>>> f4b8779e
          "IsNullable": false
         },
         "IsRequired": true,
         "IsReadOnly": true
        },
        {
<<<<<<< HEAD
         "$id": "44",
=======
         "$id": "47",
>>>>>>> f4b8779e
         "Name": "type",
         "SerializedName": "type",
         "Description": "",
         "Type": {
<<<<<<< HEAD
          "$id": "45",
          "Kind": "Primitive",
          "Name": "String",
=======
          "$id": "48",
          "Kind": "string",
>>>>>>> f4b8779e
          "IsNullable": false
         },
         "IsRequired": true,
         "IsReadOnly": false
        }
       ]
      },
      "IsNullable": false
     },
     "IsRequired": true,
     "IsReadOnly": false
    },
    {
<<<<<<< HEAD
     "$id": "46",
=======
     "$id": "49",
>>>>>>> f4b8779e
     "Name": "nextLink",
     "SerializedName": "nextLink",
     "Description": "The link to the next page of items",
     "Type": {
<<<<<<< HEAD
      "$id": "47",
      "Kind": "Primitive",
      "Name": "Uri",
=======
      "$id": "50",
      "Kind": "url",
>>>>>>> f4b8779e
      "IsNullable": false
     },
     "IsRequired": false,
     "IsReadOnly": false
    }
   ]
  },
  {
<<<<<<< HEAD
   "$ref": "39"
=======
   "$ref": "42"
>>>>>>> f4b8779e
  }
 ],
 "Clients": [
  {
<<<<<<< HEAD
   "$id": "48",
=======
   "$id": "51",
>>>>>>> f4b8779e
   "Name": "OldestClient",
   "Description": "",
   "Operations": [],
   "Protocol": {
<<<<<<< HEAD
    "$id": "49"
=======
    "$id": "52"
>>>>>>> f4b8779e
   },
   "Creatable": true
  },
  {
<<<<<<< HEAD
   "$id": "50",
=======
   "$id": "53",
>>>>>>> f4b8779e
   "Name": "ResourceOperations",
   "Description": "",
   "Operations": [],
   "Protocol": {
<<<<<<< HEAD
    "$id": "51"
=======
    "$id": "54"
>>>>>>> f4b8779e
   },
   "Creatable": false,
   "Parent": "OldestClient"
  },
  {
<<<<<<< HEAD
   "$id": "52",
=======
   "$id": "55",
>>>>>>> f4b8779e
   "Name": "VersioningOp",
   "Description": "",
   "Operations": [
    {
<<<<<<< HEAD
     "$id": "53",
=======
     "$id": "56",
>>>>>>> f4b8779e
     "Name": "export",
     "ResourceName": "VersioningOp",
     "Description": "Long-running resource action operation template.",
     "Parameters": [
      {
<<<<<<< HEAD
       "$id": "54",
=======
       "$id": "57",
>>>>>>> f4b8779e
       "Name": "apiVersion",
       "NameInRequest": "api-version",
       "Description": "The API version to use for this operation.",
       "Type": {
<<<<<<< HEAD
        "$id": "55",
        "Kind": "Primitive",
        "Name": "String",
=======
        "$id": "58",
        "Kind": "string",
>>>>>>> f4b8779e
        "IsNullable": false
       },
       "Location": "Query",
       "DefaultValue": {
<<<<<<< HEAD
        "$id": "56",
        "Type": {
         "$id": "57",
         "Kind": "Primitive",
         "Name": "String",
=======
        "$id": "59",
        "Type": {
         "$id": "60",
         "Kind": "string",
>>>>>>> f4b8779e
         "IsNullable": false
        },
        "Value": "2022-06-01-preview"
       },
       "IsRequired": true,
       "IsApiVersion": true,
       "IsResourceParameter": false,
       "IsContentType": false,
       "IsEndpoint": false,
       "SkipUrlEncoding": false,
       "Explode": false,
       "Kind": "Client"
      },
      {
<<<<<<< HEAD
       "$id": "58",
       "Name": "name",
       "NameInRequest": "name",
       "Type": {
        "$id": "59",
        "Kind": "Primitive",
        "Name": "String",
=======
       "$id": "61",
       "Name": "name",
       "NameInRequest": "name",
       "Type": {
        "$id": "62",
        "Kind": "string",
>>>>>>> f4b8779e
        "IsNullable": false
       },
       "Location": "Path",
       "IsRequired": true,
       "IsApiVersion": false,
       "IsResourceParameter": false,
       "IsContentType": false,
       "IsEndpoint": false,
       "SkipUrlEncoding": false,
       "Explode": false,
       "Kind": "Method"
      },
      {
<<<<<<< HEAD
       "$id": "60",
       "Name": "projectFileVersion",
       "NameInRequest": "projectFileVersion",
       "Type": {
        "$id": "61",
        "Kind": "Primitive",
        "Name": "String",
=======
       "$id": "63",
       "Name": "projectFileVersion",
       "NameInRequest": "projectFileVersion",
       "Type": {
        "$id": "64",
        "Kind": "string",
>>>>>>> f4b8779e
        "IsNullable": false
       },
       "Location": "Query",
       "IsRequired": false,
       "IsApiVersion": false,
       "IsResourceParameter": false,
       "IsContentType": false,
       "IsEndpoint": false,
       "SkipUrlEncoding": false,
       "Explode": false,
       "Kind": "Method"
      },
      {
<<<<<<< HEAD
       "$id": "62",
       "Name": "removedQueryParam",
       "NameInRequest": "removedQueryParam",
       "Type": {
        "$id": "63",
        "Kind": "Primitive",
        "Name": "String",
=======
       "$id": "65",
       "Name": "removedQueryParam",
       "NameInRequest": "removedQueryParam",
       "Type": {
        "$id": "66",
        "Kind": "string",
>>>>>>> f4b8779e
        "IsNullable": false
       },
       "Location": "Query",
       "IsRequired": false,
       "IsApiVersion": false,
       "IsResourceParameter": false,
       "IsContentType": false,
       "IsEndpoint": false,
       "SkipUrlEncoding": false,
       "Explode": false,
       "Kind": "Method"
      },
      {
<<<<<<< HEAD
       "$id": "64",
       "Name": "accept",
       "NameInRequest": "Accept",
       "Type": {
        "$id": "65",
        "Kind": "Primitive",
        "Name": "String",
=======
       "$id": "67",
       "Name": "accept",
       "NameInRequest": "Accept",
       "Type": {
        "$id": "68",
        "Kind": "string",
>>>>>>> f4b8779e
        "IsNullable": false
       },
       "Location": "Header",
       "IsApiVersion": false,
       "IsResourceParameter": false,
       "IsContentType": false,
       "IsRequired": true,
       "IsEndpoint": false,
       "SkipUrlEncoding": false,
       "Explode": false,
       "Kind": "Constant",
       "DefaultValue": {
<<<<<<< HEAD
        "$id": "66",
        "Type": {
         "$ref": "65"
=======
        "$id": "69",
        "Type": {
         "$ref": "68"
>>>>>>> f4b8779e
        },
        "Value": "application/json"
       }
      }
     ],
     "Responses": [
      {
<<<<<<< HEAD
       "$id": "67",
=======
       "$id": "70",
>>>>>>> f4b8779e
       "StatusCodes": [
        202
       ],
       "BodyType": {
<<<<<<< HEAD
        "$ref": "9"
=======
        "$ref": "12"
>>>>>>> f4b8779e
       },
       "BodyMediaType": "Json",
       "Headers": [
        {
<<<<<<< HEAD
         "$id": "68",
=======
         "$id": "71",
>>>>>>> f4b8779e
         "Name": "Operation-Location",
         "NameInResponse": "operationLocation",
         "Description": "The location for monitoring the operation state.",
         "Type": {
<<<<<<< HEAD
          "$id": "69",
          "Kind": "Primitive",
          "Name": "Uri",
=======
          "$id": "72",
          "Kind": "url",
>>>>>>> f4b8779e
          "IsNullable": false
         }
        }
       ],
       "IsErrorResponse": false,
       "ContentTypes": [
        "application/json"
       ]
      }
     ],
     "HttpMethod": "POST",
     "RequestBodyMediaType": "None",
     "Uri": "",
     "Path": "/versioning/resources/{name}:export",
     "BufferResponse": true,
     "LongRunning": {
<<<<<<< HEAD
      "$id": "70",
      "FinalStateVia": 3,
      "FinalResponse": {
       "$id": "71",
=======
      "$id": "73",
      "FinalStateVia": 3,
      "FinalResponse": {
       "$id": "74",
>>>>>>> f4b8779e
       "StatusCodes": [
        200
       ],
       "BodyType": {
<<<<<<< HEAD
        "$ref": "9"
=======
        "$ref": "12"
>>>>>>> f4b8779e
       },
       "BodyMediaType": "Json"
      },
      "ResultPath": "result"
     },
     "GenerateProtocolMethod": true,
     "GenerateConvenienceMethod": true
    },
    {
<<<<<<< HEAD
     "$id": "72",
=======
     "$id": "75",
>>>>>>> f4b8779e
     "Name": "list",
     "ResourceName": "Resource",
     "Description": "Resource list operation template.",
     "Parameters": [
      {
<<<<<<< HEAD
       "$id": "73",
=======
       "$id": "76",
>>>>>>> f4b8779e
       "Name": "apiVersion",
       "NameInRequest": "api-version",
       "Description": "The API version to use for this operation.",
       "Type": {
<<<<<<< HEAD
        "$id": "74",
        "Kind": "Primitive",
        "Name": "String",
=======
        "$id": "77",
        "Kind": "string",
>>>>>>> f4b8779e
        "IsNullable": false
       },
       "Location": "Query",
       "DefaultValue": {
<<<<<<< HEAD
        "$ref": "56"
=======
        "$ref": "59"
>>>>>>> f4b8779e
       },
       "IsRequired": true,
       "IsApiVersion": true,
       "IsResourceParameter": false,
       "IsContentType": false,
       "IsEndpoint": false,
       "SkipUrlEncoding": false,
       "Explode": false,
       "Kind": "Client"
      },
      {
<<<<<<< HEAD
       "$id": "75",
=======
       "$id": "78",
>>>>>>> f4b8779e
       "Name": "select",
       "NameInRequest": "select",
       "Description": "Select the specified fields to be included in the response.",
       "Type": {
<<<<<<< HEAD
        "$id": "76",
        "Kind": "Array",
        "Name": "Array",
        "ElementType": {
         "$id": "77",
         "Kind": "Primitive",
         "Name": "String",
=======
        "$id": "79",
        "Kind": "Array",
        "Name": "Array",
        "ElementType": {
         "$id": "80",
         "Kind": "string",
>>>>>>> f4b8779e
         "IsNullable": false
        },
        "IsNullable": false
       },
       "Location": "Query",
       "IsRequired": false,
       "IsApiVersion": false,
       "IsResourceParameter": false,
       "IsContentType": false,
       "IsEndpoint": false,
       "SkipUrlEncoding": false,
       "Explode": true,
       "Kind": "Method"
      },
      {
<<<<<<< HEAD
       "$id": "78",
       "Name": "expand",
       "NameInRequest": "expand",
       "Type": {
        "$id": "79",
        "Kind": "Primitive",
        "Name": "String",
=======
       "$id": "81",
       "Name": "expand",
       "NameInRequest": "expand",
       "Type": {
        "$id": "82",
        "Kind": "string",
>>>>>>> f4b8779e
        "IsNullable": false
       },
       "Location": "Query",
       "IsRequired": false,
       "IsApiVersion": false,
       "IsResourceParameter": false,
       "IsContentType": false,
       "IsEndpoint": false,
       "SkipUrlEncoding": false,
       "Explode": false,
       "Kind": "Method"
      },
      {
<<<<<<< HEAD
       "$id": "80",
       "Name": "accept",
       "NameInRequest": "Accept",
       "Type": {
        "$id": "81",
        "Kind": "Primitive",
        "Name": "String",
=======
       "$id": "83",
       "Name": "accept",
       "NameInRequest": "Accept",
       "Type": {
        "$id": "84",
        "Kind": "string",
>>>>>>> f4b8779e
        "IsNullable": false
       },
       "Location": "Header",
       "IsApiVersion": false,
       "IsResourceParameter": false,
       "IsContentType": false,
       "IsRequired": true,
       "IsEndpoint": false,
       "SkipUrlEncoding": false,
       "Explode": false,
       "Kind": "Constant",
       "DefaultValue": {
<<<<<<< HEAD
        "$id": "82",
        "Type": {
         "$ref": "81"
=======
        "$id": "85",
        "Type": {
         "$ref": "84"
>>>>>>> f4b8779e
        },
        "Value": "application/json"
       }
      }
     ],
     "Responses": [
      {
<<<<<<< HEAD
       "$id": "83",
=======
       "$id": "86",
>>>>>>> f4b8779e
       "StatusCodes": [
        200
       ],
       "BodyType": {
<<<<<<< HEAD
        "$ref": "36"
=======
        "$ref": "39"
>>>>>>> f4b8779e
       },
       "BodyMediaType": "Json",
       "Headers": [],
       "IsErrorResponse": false,
       "ContentTypes": [
        "application/json"
       ]
      }
     ],
     "HttpMethod": "GET",
     "RequestBodyMediaType": "None",
     "Uri": "",
     "Path": "/versioning/resources",
     "BufferResponse": true,
     "Paging": {
<<<<<<< HEAD
      "$id": "84",
=======
      "$id": "87",
>>>>>>> f4b8779e
      "NextLinkName": "nextLink",
      "ItemName": "value"
     },
     "GenerateProtocolMethod": true,
     "GenerateConvenienceMethod": true
    },
    {
<<<<<<< HEAD
     "$id": "85",
=======
     "$id": "88",
>>>>>>> f4b8779e
     "Name": "create",
     "ResourceName": "Resource",
     "Description": "Create or replace operation template.",
     "Parameters": [
      {
<<<<<<< HEAD
       "$id": "86",
=======
       "$id": "89",
>>>>>>> f4b8779e
       "Name": "apiVersion",
       "NameInRequest": "api-version",
       "Description": "The API version to use for this operation.",
       "Type": {
<<<<<<< HEAD
        "$id": "87",
        "Kind": "Primitive",
        "Name": "String",
=======
        "$id": "90",
        "Kind": "string",
>>>>>>> f4b8779e
        "IsNullable": false
       },
       "Location": "Query",
       "DefaultValue": {
<<<<<<< HEAD
        "$ref": "56"
=======
        "$ref": "59"
>>>>>>> f4b8779e
       },
       "IsRequired": true,
       "IsApiVersion": true,
       "IsResourceParameter": false,
       "IsContentType": false,
       "IsEndpoint": false,
       "SkipUrlEncoding": false,
       "Explode": false,
       "Kind": "Client"
      },
      {
<<<<<<< HEAD
       "$id": "88",
       "Name": "name",
       "NameInRequest": "name",
       "Type": {
        "$id": "89",
        "Kind": "Primitive",
        "Name": "String",
=======
       "$id": "91",
       "Name": "name",
       "NameInRequest": "name",
       "Type": {
        "$id": "92",
        "Kind": "string",
>>>>>>> f4b8779e
        "IsNullable": false
       },
       "Location": "Path",
       "IsRequired": true,
       "IsApiVersion": false,
       "IsResourceParameter": false,
       "IsContentType": false,
       "IsEndpoint": false,
       "SkipUrlEncoding": false,
       "Explode": false,
       "Kind": "Method"
      },
      {
<<<<<<< HEAD
       "$id": "90",
=======
       "$id": "93",
>>>>>>> f4b8779e
       "Name": "resource",
       "NameInRequest": "resource",
       "Description": "The resource instance.",
       "Type": {
<<<<<<< HEAD
        "$ref": "39"
=======
        "$ref": "42"
>>>>>>> f4b8779e
       },
       "Location": "Body",
       "IsRequired": true,
       "IsApiVersion": false,
       "IsResourceParameter": false,
       "IsContentType": false,
       "IsEndpoint": false,
       "SkipUrlEncoding": false,
       "Explode": false,
       "Kind": "Method"
      },
      {
<<<<<<< HEAD
       "$id": "91",
       "Name": "accept",
       "NameInRequest": "Accept",
       "Type": {
        "$id": "92",
        "Kind": "Primitive",
        "Name": "String",
=======
       "$id": "94",
       "Name": "accept",
       "NameInRequest": "Accept",
       "Type": {
        "$id": "95",
        "Kind": "string",
>>>>>>> f4b8779e
        "IsNullable": false
       },
       "Location": "Header",
       "IsApiVersion": false,
       "IsResourceParameter": false,
       "IsContentType": false,
       "IsRequired": true,
       "IsEndpoint": false,
       "SkipUrlEncoding": false,
       "Explode": false,
       "Kind": "Constant",
       "DefaultValue": {
<<<<<<< HEAD
        "$id": "93",
        "Type": {
         "$ref": "92"
=======
        "$id": "96",
        "Type": {
         "$ref": "95"
>>>>>>> f4b8779e
        },
        "Value": "application/json"
       }
      },
      {
<<<<<<< HEAD
       "$id": "94",
       "Name": "contentType",
       "NameInRequest": "Content-Type",
       "Type": {
        "$id": "95",
        "Kind": "Primitive",
        "Name": "String",
=======
       "$id": "97",
       "Name": "contentType",
       "NameInRequest": "Content-Type",
       "Type": {
        "$id": "98",
        "Kind": "string",
>>>>>>> f4b8779e
        "IsNullable": false
       },
       "Location": "Header",
       "IsApiVersion": false,
       "IsResourceParameter": false,
       "IsContentType": true,
       "IsRequired": true,
       "IsEndpoint": false,
       "SkipUrlEncoding": false,
       "Explode": false,
       "Kind": "Constant",
       "DefaultValue": {
<<<<<<< HEAD
        "$id": "96",
        "Type": {
         "$ref": "95"
=======
        "$id": "99",
        "Type": {
         "$ref": "98"
>>>>>>> f4b8779e
        },
        "Value": "application/json"
       }
      }
     ],
     "Responses": [
      {
<<<<<<< HEAD
       "$id": "97",
=======
       "$id": "100",
>>>>>>> f4b8779e
       "StatusCodes": [
        201
       ],
       "BodyType": {
<<<<<<< HEAD
        "$ref": "39"
=======
        "$ref": "42"
>>>>>>> f4b8779e
       },
       "BodyMediaType": "Json",
       "Headers": [],
       "IsErrorResponse": false,
       "ContentTypes": [
        "application/json"
       ]
      },
      {
<<<<<<< HEAD
       "$id": "98",
=======
       "$id": "101",
>>>>>>> f4b8779e
       "StatusCodes": [
        200
       ],
       "BodyType": {
<<<<<<< HEAD
        "$ref": "39"
=======
        "$ref": "42"
>>>>>>> f4b8779e
       },
       "BodyMediaType": "Json",
       "Headers": [],
       "IsErrorResponse": false,
       "ContentTypes": [
        "application/json"
       ]
      }
     ],
     "HttpMethod": "PUT",
     "RequestBodyMediaType": "Json",
     "Uri": "",
     "Path": "/versioning/resources/{name}",
     "RequestMediaTypes": [
      "application/json"
     ],
     "BufferResponse": true,
     "GenerateProtocolMethod": true,
     "GenerateConvenienceMethod": true
    }
   ],
   "Protocol": {
<<<<<<< HEAD
    "$id": "99"
=======
    "$id": "102"
>>>>>>> f4b8779e
   },
   "Creatable": false,
   "Parent": "OldestClient"
  }
 ]
}<|MERGE_RESOLUTION|>--- conflicted
+++ resolved
@@ -6,66 +6,41 @@
  ],
  "Enums": [
   {
-<<<<<<< HEAD
    "$id": "1",
-   "Kind": "Enum",
-=======
-   "$id": "2",
    "Kind": "enum",
->>>>>>> f4b8779e
    "Name": "OperationState",
    "ValueType": {
-    "$id": "3",
+    "$id": "2",
     "Kind": "string",
     "IsNullable": false
    },
    "Values": [
     {
-<<<<<<< HEAD
-     "$id": "2",
-=======
-     "$id": "4",
->>>>>>> f4b8779e
+     "$id": "3",
      "Name": "NotStarted",
      "Value": "NotStarted",
      "Description": "The operation has not started."
     },
     {
-<<<<<<< HEAD
-     "$id": "3",
-=======
-     "$id": "5",
->>>>>>> f4b8779e
+     "$id": "4",
      "Name": "Running",
      "Value": "Running",
      "Description": "The operation is in progress."
     },
     {
-<<<<<<< HEAD
-     "$id": "4",
-=======
-     "$id": "6",
->>>>>>> f4b8779e
+     "$id": "5",
      "Name": "Succeeded",
      "Value": "Succeeded",
      "Description": "The operation has completed successfully."
     },
     {
-<<<<<<< HEAD
-     "$id": "5",
-=======
-     "$id": "7",
->>>>>>> f4b8779e
+     "$id": "6",
      "Name": "Failed",
      "Value": "Failed",
      "Description": "The operation has failed."
     },
     {
-<<<<<<< HEAD
-     "$id": "6",
-=======
-     "$id": "8",
->>>>>>> f4b8779e
+     "$id": "7",
      "Name": "Canceled",
      "Value": "Canceled",
      "Description": "The operation has been canceled by the user."
@@ -78,26 +53,17 @@
    "Usage": "Output"
   },
   {
-<<<<<<< HEAD
-   "$id": "7",
-   "Kind": "Enum",
-=======
-   "$id": "9",
+   "$id": "8",
    "Kind": "enum",
->>>>>>> f4b8779e
    "Name": "ApiVersions",
    "ValueType": {
-    "$id": "10",
+    "$id": "9",
     "Kind": "string",
     "IsNullable": false
    },
    "Values": [
     {
-<<<<<<< HEAD
-     "$id": "8",
-=======
-     "$id": "11",
->>>>>>> f4b8779e
+     "$id": "10",
      "Name": "v2022_06_01_preview",
      "Value": "2022-06-01-preview"
     }
@@ -110,11 +76,7 @@
  ],
  "Models": [
   {
-<<<<<<< HEAD
-   "$id": "9",
-=======
-   "$id": "12",
->>>>>>> f4b8779e
+   "$id": "11",
    "Kind": "Model",
    "Name": "ResourceOperationStatusResourceExportedResourceError",
    "Namespace": "Azure.Core",
@@ -123,34 +85,20 @@
    "Usage": "Output",
    "Properties": [
     {
-<<<<<<< HEAD
-     "$id": "10",
-=======
-     "$id": "13",
->>>>>>> f4b8779e
+     "$id": "12",
      "Name": "id",
      "SerializedName": "id",
      "Description": "The unique ID of the operation.",
      "Type": {
-<<<<<<< HEAD
-      "$id": "11",
-      "Kind": "Primitive",
-      "Name": "String",
-=======
-      "$id": "14",
+      "$id": "13",
       "Kind": "string",
->>>>>>> f4b8779e
       "IsNullable": false
      },
      "IsRequired": true,
      "IsReadOnly": false
     },
     {
-<<<<<<< HEAD
-     "$id": "12",
-=======
-     "$id": "15",
->>>>>>> f4b8779e
+     "$id": "14",
      "Name": "status",
      "SerializedName": "status",
      "Description": "The status of the operation",
@@ -161,20 +109,12 @@
      "IsReadOnly": false
     },
     {
-<<<<<<< HEAD
-     "$id": "13",
-=======
-     "$id": "16",
->>>>>>> f4b8779e
+     "$id": "15",
      "Name": "error",
      "SerializedName": "error",
      "Description": "Error object that describes the error when status is \"Failed\".",
      "Type": {
-<<<<<<< HEAD
-      "$id": "14",
-=======
-      "$id": "17",
->>>>>>> f4b8779e
+      "$id": "16",
       "Kind": "Model",
       "Name": "Error",
       "Namespace": "Azure.Core.Foundations",
@@ -183,97 +123,55 @@
       "Usage": "Output",
       "Properties": [
        {
-<<<<<<< HEAD
-        "$id": "15",
-=======
-        "$id": "18",
->>>>>>> f4b8779e
+        "$id": "17",
         "Name": "code",
         "SerializedName": "code",
         "Description": "One of a server-defined set of error codes.",
         "Type": {
-<<<<<<< HEAD
-         "$id": "16",
-         "Kind": "Primitive",
-         "Name": "String",
-=======
-         "$id": "19",
+         "$id": "18",
          "Kind": "string",
->>>>>>> f4b8779e
          "IsNullable": false
         },
         "IsRequired": true,
         "IsReadOnly": false
        },
        {
-<<<<<<< HEAD
-        "$id": "17",
-=======
-        "$id": "20",
->>>>>>> f4b8779e
+        "$id": "19",
         "Name": "message",
         "SerializedName": "message",
         "Description": "A human-readable representation of the error.",
         "Type": {
-<<<<<<< HEAD
-         "$id": "18",
-         "Kind": "Primitive",
-         "Name": "String",
-=======
-         "$id": "21",
+         "$id": "20",
          "Kind": "string",
->>>>>>> f4b8779e
          "IsNullable": false
         },
         "IsRequired": true,
         "IsReadOnly": false
        },
        {
-<<<<<<< HEAD
-        "$id": "19",
-=======
-        "$id": "22",
->>>>>>> f4b8779e
+        "$id": "21",
         "Name": "target",
         "SerializedName": "target",
         "Description": "The target of the error.",
         "Type": {
-<<<<<<< HEAD
-         "$id": "20",
-         "Kind": "Primitive",
-         "Name": "String",
-=======
-         "$id": "23",
+         "$id": "22",
          "Kind": "string",
->>>>>>> f4b8779e
          "IsNullable": false
         },
         "IsRequired": false,
         "IsReadOnly": false
        },
        {
-<<<<<<< HEAD
-        "$id": "21",
-=======
-        "$id": "24",
->>>>>>> f4b8779e
+        "$id": "23",
         "Name": "details",
         "SerializedName": "details",
         "Description": "An array of details about specific errors that led to this reported error.",
         "Type": {
-<<<<<<< HEAD
-         "$id": "22",
+         "$id": "24",
          "Kind": "Array",
          "Name": "Array",
          "ElementType": {
-          "$ref": "14"
-=======
-         "$id": "25",
-         "Kind": "Array",
-         "Name": "Array",
-         "ElementType": {
-          "$ref": "17"
->>>>>>> f4b8779e
+          "$ref": "16"
          },
          "IsNullable": false
         },
@@ -281,20 +179,12 @@
         "IsReadOnly": false
        },
        {
-<<<<<<< HEAD
-        "$id": "23",
-=======
-        "$id": "26",
->>>>>>> f4b8779e
+        "$id": "25",
         "Name": "innererror",
         "SerializedName": "innererror",
         "Description": "An object containing more specific information than the current object about the error.",
         "Type": {
-<<<<<<< HEAD
-         "$id": "24",
-=======
-         "$id": "27",
->>>>>>> f4b8779e
+         "$id": "26",
          "Kind": "Model",
          "Name": "InnerError",
          "Namespace": "Azure.Core.Foundations",
@@ -303,43 +193,25 @@
          "Usage": "Output",
          "Properties": [
           {
-<<<<<<< HEAD
-           "$id": "25",
-=======
-           "$id": "28",
->>>>>>> f4b8779e
+           "$id": "27",
            "Name": "code",
            "SerializedName": "code",
            "Description": "One of a server-defined set of error codes.",
            "Type": {
-<<<<<<< HEAD
-            "$id": "26",
-            "Kind": "Primitive",
-            "Name": "String",
-=======
-            "$id": "29",
+            "$id": "28",
             "Kind": "string",
->>>>>>> f4b8779e
             "IsNullable": false
            },
            "IsRequired": false,
            "IsReadOnly": false
           },
           {
-<<<<<<< HEAD
-           "$id": "27",
-=======
-           "$id": "30",
->>>>>>> f4b8779e
+           "$id": "29",
            "Name": "innererror",
            "SerializedName": "innererror",
            "Description": "Inner error.",
            "Type": {
-<<<<<<< HEAD
-            "$ref": "24"
-=======
-            "$ref": "27"
->>>>>>> f4b8779e
+            "$ref": "26"
            },
            "IsRequired": false,
            "IsReadOnly": false
@@ -355,20 +227,12 @@
      "IsReadOnly": false
     },
     {
-<<<<<<< HEAD
-     "$id": "28",
-=======
-     "$id": "31",
->>>>>>> f4b8779e
+     "$id": "30",
      "Name": "result",
      "SerializedName": "result",
      "Description": "The result of the operation.",
      "Type": {
-<<<<<<< HEAD
-      "$id": "29",
-=======
-      "$id": "32",
->>>>>>> f4b8779e
+      "$id": "31",
       "Kind": "Model",
       "Name": "ExportedResource",
       "Namespace": "TypeSpec.Versioning.Oldest",
@@ -376,69 +240,39 @@
       "Usage": "Output",
       "Properties": [
        {
-<<<<<<< HEAD
-        "$id": "30",
-=======
-        "$id": "33",
->>>>>>> f4b8779e
+        "$id": "32",
         "Name": "id",
         "SerializedName": "id",
         "Description": "",
         "Type": {
-<<<<<<< HEAD
-         "$id": "31",
-         "Kind": "Primitive",
-         "Name": "String",
-=======
-         "$id": "34",
+         "$id": "33",
          "Kind": "string",
->>>>>>> f4b8779e
          "IsNullable": false
         },
         "IsRequired": true,
         "IsReadOnly": false
        },
        {
-<<<<<<< HEAD
-        "$id": "32",
-=======
-        "$id": "35",
->>>>>>> f4b8779e
+        "$id": "34",
         "Name": "resourceUri",
         "SerializedName": "resourceUri",
         "Description": "",
         "Type": {
-<<<<<<< HEAD
-         "$id": "33",
-         "Kind": "Primitive",
-         "Name": "String",
-=======
-         "$id": "36",
+         "$id": "35",
          "Kind": "string",
->>>>>>> f4b8779e
          "IsNullable": false
         },
         "IsRequired": true,
         "IsReadOnly": false
        },
        {
-<<<<<<< HEAD
-        "$id": "34",
-=======
-        "$id": "37",
->>>>>>> f4b8779e
+        "$id": "36",
         "Name": "name",
         "SerializedName": "name",
         "Description": "",
         "Type": {
-<<<<<<< HEAD
-         "$id": "35",
-         "Kind": "Primitive",
-         "Name": "String",
-=======
-         "$id": "38",
+         "$id": "37",
          "Kind": "string",
->>>>>>> f4b8779e
          "IsNullable": false
         },
         "IsRequired": true,
@@ -452,29 +286,16 @@
    ]
   },
   {
-<<<<<<< HEAD
-   "$ref": "14"
+   "$ref": "16"
   },
   {
-   "$ref": "24"
+   "$ref": "26"
   },
   {
-   "$ref": "29"
+   "$ref": "31"
   },
   {
-   "$id": "36",
-=======
-   "$ref": "17"
-  },
-  {
-   "$ref": "27"
-  },
-  {
-   "$ref": "32"
-  },
-  {
-   "$id": "39",
->>>>>>> f4b8779e
+   "$id": "38",
    "Kind": "Model",
    "Name": "PagedResource",
    "Namespace": "Azure.Core.Foundations",
@@ -483,28 +304,16 @@
    "Usage": "Output",
    "Properties": [
     {
-<<<<<<< HEAD
-     "$id": "37",
-=======
-     "$id": "40",
->>>>>>> f4b8779e
+     "$id": "39",
      "Name": "value",
      "SerializedName": "value",
      "Description": "The Resource items on this page",
      "Type": {
-<<<<<<< HEAD
-      "$id": "38",
+      "$id": "40",
       "Kind": "Array",
       "Name": "Array",
       "ElementType": {
-       "$id": "39",
-=======
-      "$id": "41",
-      "Kind": "Array",
-      "Name": "Array",
-      "ElementType": {
-       "$id": "42",
->>>>>>> f4b8779e
+       "$id": "41",
        "Kind": "Model",
        "Name": "Resource",
        "Namespace": "TypeSpec.Versioning.Oldest",
@@ -512,69 +321,39 @@
        "Usage": "RoundTrip",
        "Properties": [
         {
-<<<<<<< HEAD
-         "$id": "40",
-=======
-         "$id": "43",
->>>>>>> f4b8779e
+         "$id": "42",
          "Name": "id",
          "SerializedName": "id",
          "Description": "",
          "Type": {
-<<<<<<< HEAD
-          "$id": "41",
-          "Kind": "Primitive",
-          "Name": "String",
-=======
-          "$id": "44",
+          "$id": "43",
           "Kind": "string",
->>>>>>> f4b8779e
           "IsNullable": false
          },
          "IsRequired": true,
          "IsReadOnly": true
         },
         {
-<<<<<<< HEAD
-         "$id": "42",
-=======
-         "$id": "45",
->>>>>>> f4b8779e
+         "$id": "44",
          "Name": "name",
          "SerializedName": "name",
          "Description": "",
          "Type": {
-<<<<<<< HEAD
-          "$id": "43",
-          "Kind": "Primitive",
-          "Name": "String",
-=======
-          "$id": "46",
+          "$id": "45",
           "Kind": "string",
->>>>>>> f4b8779e
           "IsNullable": false
          },
          "IsRequired": true,
          "IsReadOnly": true
         },
         {
-<<<<<<< HEAD
-         "$id": "44",
-=======
-         "$id": "47",
->>>>>>> f4b8779e
+         "$id": "46",
          "Name": "type",
          "SerializedName": "type",
          "Description": "",
          "Type": {
-<<<<<<< HEAD
-          "$id": "45",
-          "Kind": "Primitive",
-          "Name": "String",
-=======
-          "$id": "48",
+          "$id": "47",
           "Kind": "string",
->>>>>>> f4b8779e
           "IsNullable": false
          },
          "IsRequired": true,
@@ -588,23 +367,13 @@
      "IsReadOnly": false
     },
     {
-<<<<<<< HEAD
-     "$id": "46",
-=======
-     "$id": "49",
->>>>>>> f4b8779e
+     "$id": "48",
      "Name": "nextLink",
      "SerializedName": "nextLink",
      "Description": "The link to the next page of items",
      "Type": {
-<<<<<<< HEAD
-      "$id": "47",
-      "Kind": "Primitive",
-      "Name": "Uri",
-=======
-      "$id": "50",
+      "$id": "49",
       "Kind": "url",
->>>>>>> f4b8779e
       "IsNullable": false
      },
      "IsRequired": false,
@@ -613,104 +382,58 @@
    ]
   },
   {
-<<<<<<< HEAD
-   "$ref": "39"
-=======
-   "$ref": "42"
->>>>>>> f4b8779e
+   "$ref": "41"
   }
  ],
  "Clients": [
   {
-<<<<<<< HEAD
-   "$id": "48",
-=======
-   "$id": "51",
->>>>>>> f4b8779e
+   "$id": "50",
    "Name": "OldestClient",
    "Description": "",
    "Operations": [],
    "Protocol": {
-<<<<<<< HEAD
-    "$id": "49"
-=======
-    "$id": "52"
->>>>>>> f4b8779e
+    "$id": "51"
    },
    "Creatable": true
   },
   {
-<<<<<<< HEAD
-   "$id": "50",
-=======
-   "$id": "53",
->>>>>>> f4b8779e
+   "$id": "52",
    "Name": "ResourceOperations",
    "Description": "",
    "Operations": [],
    "Protocol": {
-<<<<<<< HEAD
-    "$id": "51"
-=======
-    "$id": "54"
->>>>>>> f4b8779e
+    "$id": "53"
    },
    "Creatable": false,
    "Parent": "OldestClient"
   },
   {
-<<<<<<< HEAD
-   "$id": "52",
-=======
-   "$id": "55",
->>>>>>> f4b8779e
+   "$id": "54",
    "Name": "VersioningOp",
    "Description": "",
    "Operations": [
     {
-<<<<<<< HEAD
-     "$id": "53",
-=======
-     "$id": "56",
->>>>>>> f4b8779e
+     "$id": "55",
      "Name": "export",
      "ResourceName": "VersioningOp",
      "Description": "Long-running resource action operation template.",
      "Parameters": [
       {
-<<<<<<< HEAD
-       "$id": "54",
-=======
-       "$id": "57",
->>>>>>> f4b8779e
+       "$id": "56",
        "Name": "apiVersion",
        "NameInRequest": "api-version",
        "Description": "The API version to use for this operation.",
        "Type": {
-<<<<<<< HEAD
-        "$id": "55",
-        "Kind": "Primitive",
-        "Name": "String",
-=======
-        "$id": "58",
-        "Kind": "string",
->>>>>>> f4b8779e
+        "$id": "57",
+        "Kind": "string",
         "IsNullable": false
        },
        "Location": "Query",
        "DefaultValue": {
-<<<<<<< HEAD
-        "$id": "56",
-        "Type": {
-         "$id": "57",
-         "Kind": "Primitive",
-         "Name": "String",
-=======
-        "$id": "59",
-        "Type": {
-         "$id": "60",
+        "$id": "58",
+        "Type": {
+         "$id": "59",
          "Kind": "string",
->>>>>>> f4b8779e
          "IsNullable": false
         },
         "Value": "2022-06-01-preview"
@@ -725,22 +448,12 @@
        "Kind": "Client"
       },
       {
-<<<<<<< HEAD
-       "$id": "58",
+       "$id": "60",
        "Name": "name",
        "NameInRequest": "name",
        "Type": {
-        "$id": "59",
-        "Kind": "Primitive",
-        "Name": "String",
-=======
-       "$id": "61",
-       "Name": "name",
-       "NameInRequest": "name",
-       "Type": {
-        "$id": "62",
-        "Kind": "string",
->>>>>>> f4b8779e
+        "$id": "61",
+        "Kind": "string",
         "IsNullable": false
        },
        "Location": "Path",
@@ -754,22 +467,12 @@
        "Kind": "Method"
       },
       {
-<<<<<<< HEAD
-       "$id": "60",
+       "$id": "62",
        "Name": "projectFileVersion",
        "NameInRequest": "projectFileVersion",
        "Type": {
-        "$id": "61",
-        "Kind": "Primitive",
-        "Name": "String",
-=======
-       "$id": "63",
-       "Name": "projectFileVersion",
-       "NameInRequest": "projectFileVersion",
-       "Type": {
-        "$id": "64",
-        "Kind": "string",
->>>>>>> f4b8779e
+        "$id": "63",
+        "Kind": "string",
         "IsNullable": false
        },
        "Location": "Query",
@@ -783,22 +486,12 @@
        "Kind": "Method"
       },
       {
-<<<<<<< HEAD
-       "$id": "62",
+       "$id": "64",
        "Name": "removedQueryParam",
        "NameInRequest": "removedQueryParam",
        "Type": {
-        "$id": "63",
-        "Kind": "Primitive",
-        "Name": "String",
-=======
-       "$id": "65",
-       "Name": "removedQueryParam",
-       "NameInRequest": "removedQueryParam",
-       "Type": {
-        "$id": "66",
-        "Kind": "string",
->>>>>>> f4b8779e
+        "$id": "65",
+        "Kind": "string",
         "IsNullable": false
        },
        "Location": "Query",
@@ -812,22 +505,12 @@
        "Kind": "Method"
       },
       {
-<<<<<<< HEAD
-       "$id": "64",
+       "$id": "66",
        "Name": "accept",
        "NameInRequest": "Accept",
        "Type": {
-        "$id": "65",
-        "Kind": "Primitive",
-        "Name": "String",
-=======
-       "$id": "67",
-       "Name": "accept",
-       "NameInRequest": "Accept",
-       "Type": {
-        "$id": "68",
-        "Kind": "string",
->>>>>>> f4b8779e
+        "$id": "67",
+        "Kind": "string",
         "IsNullable": false
        },
        "Location": "Header",
@@ -840,15 +523,9 @@
        "Explode": false,
        "Kind": "Constant",
        "DefaultValue": {
-<<<<<<< HEAD
-        "$id": "66",
-        "Type": {
-         "$ref": "65"
-=======
-        "$id": "69",
-        "Type": {
-         "$ref": "68"
->>>>>>> f4b8779e
+        "$id": "68",
+        "Type": {
+         "$ref": "67"
         },
         "Value": "application/json"
        }
@@ -856,41 +533,23 @@
      ],
      "Responses": [
       {
-<<<<<<< HEAD
-       "$id": "67",
-=======
-       "$id": "70",
->>>>>>> f4b8779e
+       "$id": "69",
        "StatusCodes": [
         202
        ],
        "BodyType": {
-<<<<<<< HEAD
-        "$ref": "9"
-=======
-        "$ref": "12"
->>>>>>> f4b8779e
+        "$ref": "11"
        },
        "BodyMediaType": "Json",
        "Headers": [
         {
-<<<<<<< HEAD
-         "$id": "68",
-=======
-         "$id": "71",
->>>>>>> f4b8779e
+         "$id": "70",
          "Name": "Operation-Location",
          "NameInResponse": "operationLocation",
          "Description": "The location for monitoring the operation state.",
          "Type": {
-<<<<<<< HEAD
-          "$id": "69",
-          "Kind": "Primitive",
-          "Name": "Uri",
-=======
-          "$id": "72",
+          "$id": "71",
           "Kind": "url",
->>>>>>> f4b8779e
           "IsNullable": false
          }
         }
@@ -907,26 +566,15 @@
      "Path": "/versioning/resources/{name}:export",
      "BufferResponse": true,
      "LongRunning": {
-<<<<<<< HEAD
-      "$id": "70",
+      "$id": "72",
       "FinalStateVia": 3,
       "FinalResponse": {
-       "$id": "71",
-=======
-      "$id": "73",
-      "FinalStateVia": 3,
-      "FinalResponse": {
-       "$id": "74",
->>>>>>> f4b8779e
+       "$id": "73",
        "StatusCodes": [
         200
        ],
        "BodyType": {
-<<<<<<< HEAD
-        "$ref": "9"
-=======
-        "$ref": "12"
->>>>>>> f4b8779e
+        "$ref": "11"
        },
        "BodyMediaType": "Json"
       },
@@ -936,42 +584,24 @@
      "GenerateConvenienceMethod": true
     },
     {
-<<<<<<< HEAD
-     "$id": "72",
-=======
-     "$id": "75",
->>>>>>> f4b8779e
+     "$id": "74",
      "Name": "list",
      "ResourceName": "Resource",
      "Description": "Resource list operation template.",
      "Parameters": [
       {
-<<<<<<< HEAD
-       "$id": "73",
-=======
-       "$id": "76",
->>>>>>> f4b8779e
+       "$id": "75",
        "Name": "apiVersion",
        "NameInRequest": "api-version",
        "Description": "The API version to use for this operation.",
        "Type": {
-<<<<<<< HEAD
-        "$id": "74",
-        "Kind": "Primitive",
-        "Name": "String",
-=======
-        "$id": "77",
-        "Kind": "string",
->>>>>>> f4b8779e
+        "$id": "76",
+        "Kind": "string",
         "IsNullable": false
        },
        "Location": "Query",
        "DefaultValue": {
-<<<<<<< HEAD
-        "$ref": "56"
-=======
-        "$ref": "59"
->>>>>>> f4b8779e
+        "$ref": "58"
        },
        "IsRequired": true,
        "IsApiVersion": true,
@@ -983,31 +613,17 @@
        "Kind": "Client"
       },
       {
-<<<<<<< HEAD
-       "$id": "75",
-=======
-       "$id": "78",
->>>>>>> f4b8779e
+       "$id": "77",
        "Name": "select",
        "NameInRequest": "select",
        "Description": "Select the specified fields to be included in the response.",
        "Type": {
-<<<<<<< HEAD
-        "$id": "76",
+        "$id": "78",
         "Kind": "Array",
         "Name": "Array",
         "ElementType": {
-         "$id": "77",
-         "Kind": "Primitive",
-         "Name": "String",
-=======
-        "$id": "79",
-        "Kind": "Array",
-        "Name": "Array",
-        "ElementType": {
-         "$id": "80",
+         "$id": "79",
          "Kind": "string",
->>>>>>> f4b8779e
          "IsNullable": false
         },
         "IsNullable": false
@@ -1023,22 +639,12 @@
        "Kind": "Method"
       },
       {
-<<<<<<< HEAD
-       "$id": "78",
+       "$id": "80",
        "Name": "expand",
        "NameInRequest": "expand",
        "Type": {
-        "$id": "79",
-        "Kind": "Primitive",
-        "Name": "String",
-=======
-       "$id": "81",
-       "Name": "expand",
-       "NameInRequest": "expand",
-       "Type": {
-        "$id": "82",
-        "Kind": "string",
->>>>>>> f4b8779e
+        "$id": "81",
+        "Kind": "string",
         "IsNullable": false
        },
        "Location": "Query",
@@ -1052,22 +658,12 @@
        "Kind": "Method"
       },
       {
-<<<<<<< HEAD
-       "$id": "80",
+       "$id": "82",
        "Name": "accept",
        "NameInRequest": "Accept",
        "Type": {
-        "$id": "81",
-        "Kind": "Primitive",
-        "Name": "String",
-=======
-       "$id": "83",
-       "Name": "accept",
-       "NameInRequest": "Accept",
-       "Type": {
-        "$id": "84",
-        "Kind": "string",
->>>>>>> f4b8779e
+        "$id": "83",
+        "Kind": "string",
         "IsNullable": false
        },
        "Location": "Header",
@@ -1080,15 +676,9 @@
        "Explode": false,
        "Kind": "Constant",
        "DefaultValue": {
-<<<<<<< HEAD
-        "$id": "82",
-        "Type": {
-         "$ref": "81"
-=======
-        "$id": "85",
-        "Type": {
-         "$ref": "84"
->>>>>>> f4b8779e
+        "$id": "84",
+        "Type": {
+         "$ref": "83"
         },
         "Value": "application/json"
        }
@@ -1096,20 +686,12 @@
      ],
      "Responses": [
       {
-<<<<<<< HEAD
-       "$id": "83",
-=======
-       "$id": "86",
->>>>>>> f4b8779e
+       "$id": "85",
        "StatusCodes": [
         200
        ],
        "BodyType": {
-<<<<<<< HEAD
-        "$ref": "36"
-=======
-        "$ref": "39"
->>>>>>> f4b8779e
+        "$ref": "38"
        },
        "BodyMediaType": "Json",
        "Headers": [],
@@ -1125,11 +707,7 @@
      "Path": "/versioning/resources",
      "BufferResponse": true,
      "Paging": {
-<<<<<<< HEAD
-      "$id": "84",
-=======
-      "$id": "87",
->>>>>>> f4b8779e
+      "$id": "86",
       "NextLinkName": "nextLink",
       "ItemName": "value"
      },
@@ -1137,42 +715,24 @@
      "GenerateConvenienceMethod": true
     },
     {
-<<<<<<< HEAD
-     "$id": "85",
-=======
-     "$id": "88",
->>>>>>> f4b8779e
+     "$id": "87",
      "Name": "create",
      "ResourceName": "Resource",
      "Description": "Create or replace operation template.",
      "Parameters": [
       {
-<<<<<<< HEAD
-       "$id": "86",
-=======
-       "$id": "89",
->>>>>>> f4b8779e
+       "$id": "88",
        "Name": "apiVersion",
        "NameInRequest": "api-version",
        "Description": "The API version to use for this operation.",
        "Type": {
-<<<<<<< HEAD
-        "$id": "87",
-        "Kind": "Primitive",
-        "Name": "String",
-=======
-        "$id": "90",
-        "Kind": "string",
->>>>>>> f4b8779e
+        "$id": "89",
+        "Kind": "string",
         "IsNullable": false
        },
        "Location": "Query",
        "DefaultValue": {
-<<<<<<< HEAD
-        "$ref": "56"
-=======
-        "$ref": "59"
->>>>>>> f4b8779e
+        "$ref": "58"
        },
        "IsRequired": true,
        "IsApiVersion": true,
@@ -1184,22 +744,12 @@
        "Kind": "Client"
       },
       {
-<<<<<<< HEAD
-       "$id": "88",
+       "$id": "90",
        "Name": "name",
        "NameInRequest": "name",
        "Type": {
-        "$id": "89",
-        "Kind": "Primitive",
-        "Name": "String",
-=======
-       "$id": "91",
-       "Name": "name",
-       "NameInRequest": "name",
-       "Type": {
-        "$id": "92",
-        "Kind": "string",
->>>>>>> f4b8779e
+        "$id": "91",
+        "Kind": "string",
         "IsNullable": false
        },
        "Location": "Path",
@@ -1213,20 +763,12 @@
        "Kind": "Method"
       },
       {
-<<<<<<< HEAD
-       "$id": "90",
-=======
-       "$id": "93",
->>>>>>> f4b8779e
+       "$id": "92",
        "Name": "resource",
        "NameInRequest": "resource",
        "Description": "The resource instance.",
        "Type": {
-<<<<<<< HEAD
-        "$ref": "39"
-=======
-        "$ref": "42"
->>>>>>> f4b8779e
+        "$ref": "41"
        },
        "Location": "Body",
        "IsRequired": true,
@@ -1239,22 +781,12 @@
        "Kind": "Method"
       },
       {
-<<<<<<< HEAD
-       "$id": "91",
+       "$id": "93",
        "Name": "accept",
        "NameInRequest": "Accept",
        "Type": {
-        "$id": "92",
-        "Kind": "Primitive",
-        "Name": "String",
-=======
-       "$id": "94",
-       "Name": "accept",
-       "NameInRequest": "Accept",
-       "Type": {
-        "$id": "95",
-        "Kind": "string",
->>>>>>> f4b8779e
+        "$id": "94",
+        "Kind": "string",
         "IsNullable": false
        },
        "Location": "Header",
@@ -1267,36 +799,20 @@
        "Explode": false,
        "Kind": "Constant",
        "DefaultValue": {
-<<<<<<< HEAD
-        "$id": "93",
-        "Type": {
-         "$ref": "92"
-=======
-        "$id": "96",
-        "Type": {
-         "$ref": "95"
->>>>>>> f4b8779e
+        "$id": "95",
+        "Type": {
+         "$ref": "94"
         },
         "Value": "application/json"
        }
       },
       {
-<<<<<<< HEAD
-       "$id": "94",
+       "$id": "96",
        "Name": "contentType",
        "NameInRequest": "Content-Type",
        "Type": {
-        "$id": "95",
-        "Kind": "Primitive",
-        "Name": "String",
-=======
-       "$id": "97",
-       "Name": "contentType",
-       "NameInRequest": "Content-Type",
-       "Type": {
-        "$id": "98",
-        "Kind": "string",
->>>>>>> f4b8779e
+        "$id": "97",
+        "Kind": "string",
         "IsNullable": false
        },
        "Location": "Header",
@@ -1309,15 +825,9 @@
        "Explode": false,
        "Kind": "Constant",
        "DefaultValue": {
-<<<<<<< HEAD
-        "$id": "96",
-        "Type": {
-         "$ref": "95"
-=======
-        "$id": "99",
-        "Type": {
-         "$ref": "98"
->>>>>>> f4b8779e
+        "$id": "98",
+        "Type": {
+         "$ref": "97"
         },
         "Value": "application/json"
        }
@@ -1325,20 +835,12 @@
      ],
      "Responses": [
       {
-<<<<<<< HEAD
-       "$id": "97",
-=======
-       "$id": "100",
->>>>>>> f4b8779e
+       "$id": "99",
        "StatusCodes": [
         201
        ],
        "BodyType": {
-<<<<<<< HEAD
-        "$ref": "39"
-=======
-        "$ref": "42"
->>>>>>> f4b8779e
+        "$ref": "41"
        },
        "BodyMediaType": "Json",
        "Headers": [],
@@ -1348,20 +850,12 @@
        ]
       },
       {
-<<<<<<< HEAD
-       "$id": "98",
-=======
-       "$id": "101",
->>>>>>> f4b8779e
+       "$id": "100",
        "StatusCodes": [
         200
        ],
        "BodyType": {
-<<<<<<< HEAD
-        "$ref": "39"
-=======
-        "$ref": "42"
->>>>>>> f4b8779e
+        "$ref": "41"
        },
        "BodyMediaType": "Json",
        "Headers": [],
@@ -1384,11 +878,7 @@
     }
    ],
    "Protocol": {
-<<<<<<< HEAD
-    "$id": "99"
-=======
-    "$id": "102"
->>>>>>> f4b8779e
+    "$id": "101"
    },
    "Creatable": false,
    "Parent": "OldestClient"
