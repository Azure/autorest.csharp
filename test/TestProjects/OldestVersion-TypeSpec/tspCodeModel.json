--- conflicted
+++ resolved
@@ -33,7 +33,9 @@
    "CrossLanguageDefinitionId": "Azure.Core.Foundations.OperationState",
    "ValueType": {
     "$id": "6",
-    "Kind": "string"
+    "Kind": "string",
+    "Name": "string",
+    "CrossLanguageDefinitionId": "TypeSpec.string"
    },
    "Values": [
     {
@@ -70,30 +72,6 @@
    "Description": "Enum describing allowed operation states.",
    "IsExtensible": true,
    "Usage": "None"
-<<<<<<< HEAD
-  },
-  {
-   "$id": "9",
-   "Kind": "enum",
-   "Name": "ApiVersions",
-   "CrossLanguageDefinitionId": "TypeSpec.Versioning.Oldest.ApiVersions",
-   "ValueType": {
-    "$id": "10",
-    "Kind": "string",
-    "Name": "string",
-    "CrossLanguageDefinitionId": "TypeSpec.string"
-   },
-   "Values": [
-    {
-     "$id": "11",
-     "Name": "v2022_06_01_preview",
-     "Value": "2022-06-01-preview"
-    }
-   ],
-   "IsExtensible": false,
-   "Usage": "ApiVersionEnum"
-=======
->>>>>>> cc743cb2
   }
  ],
  "Models": [
@@ -111,7 +89,9 @@
      "Description": "",
      "Type": {
       "$id": "14",
-      "Kind": "string"
+      "Kind": "string",
+      "Name": "string",
+      "CrossLanguageDefinitionId": "TypeSpec.string"
      },
      "IsRequired": true,
      "IsReadOnly": false
@@ -123,7 +103,9 @@
      "Description": "",
      "Type": {
       "$id": "16",
-      "Kind": "string"
+      "Kind": "string",
+      "Name": "string",
+      "CrossLanguageDefinitionId": "TypeSpec.string"
      },
      "IsRequired": true,
      "IsReadOnly": false
@@ -135,7 +117,9 @@
      "Description": "",
      "Type": {
       "$id": "18",
-      "Kind": "string"
+      "Kind": "string",
+      "Name": "string",
+      "CrossLanguageDefinitionId": "TypeSpec.string"
      },
      "IsRequired": true,
      "IsReadOnly": false
@@ -147,7 +131,9 @@
      "Description": "",
      "Type": {
       "$id": "20",
-      "Kind": "string"
+      "Kind": "string",
+      "Name": "string",
+      "CrossLanguageDefinitionId": "TypeSpec.string"
      },
      "IsRequired": true,
      "IsReadOnly": false
@@ -168,7 +154,9 @@
      "Description": "",
      "Type": {
       "$id": "23",
-      "Kind": "string"
+      "Kind": "string",
+      "Name": "string",
+      "CrossLanguageDefinitionId": "TypeSpec.string"
      },
      "IsRequired": true,
      "IsReadOnly": true
@@ -180,7 +168,9 @@
      "Description": "",
      "Type": {
       "$id": "25",
-      "Kind": "string"
+      "Kind": "string",
+      "Name": "string",
+      "CrossLanguageDefinitionId": "TypeSpec.string"
      },
      "IsRequired": true,
      "IsReadOnly": true
@@ -192,7 +182,9 @@
      "Description": "",
      "Type": {
       "$id": "27",
-      "Kind": "string"
+      "Kind": "string",
+      "Name": "string",
+      "CrossLanguageDefinitionId": "TypeSpec.string"
      },
      "IsRequired": true,
      "IsReadOnly": false
@@ -213,15 +205,10 @@
      "SerializedName": "id",
      "Description": "The unique ID of the operation.",
      "Type": {
-<<<<<<< HEAD
-      "$id": "14",
+      "$id": "30",
       "Kind": "string",
       "Name": "string",
       "CrossLanguageDefinitionId": "TypeSpec.string"
-=======
-      "$id": "30",
-      "Kind": "string"
->>>>>>> cc743cb2
      },
      "IsRequired": true,
      "IsReadOnly": false
@@ -256,15 +243,10 @@
         "SerializedName": "code",
         "Description": "One of a server-defined set of error codes.",
         "Type": {
-<<<<<<< HEAD
-         "$id": "19",
+         "$id": "35",
          "Kind": "string",
          "Name": "string",
          "CrossLanguageDefinitionId": "TypeSpec.string"
-=======
-         "$id": "35",
-         "Kind": "string"
->>>>>>> cc743cb2
         },
         "IsRequired": true,
         "IsReadOnly": false
@@ -275,15 +257,10 @@
         "SerializedName": "message",
         "Description": "A human-readable representation of the error.",
         "Type": {
-<<<<<<< HEAD
-         "$id": "21",
+         "$id": "37",
          "Kind": "string",
          "Name": "string",
          "CrossLanguageDefinitionId": "TypeSpec.string"
-=======
-         "$id": "37",
-         "Kind": "string"
->>>>>>> cc743cb2
         },
         "IsRequired": true,
         "IsReadOnly": false
@@ -294,15 +271,10 @@
         "SerializedName": "target",
         "Description": "The target of the error.",
         "Type": {
-<<<<<<< HEAD
-         "$id": "23",
+         "$id": "39",
          "Kind": "string",
          "Name": "string",
          "CrossLanguageDefinitionId": "TypeSpec.string"
-=======
-         "$id": "39",
-         "Kind": "string"
->>>>>>> cc743cb2
         },
         "IsRequired": false,
         "IsReadOnly": false
@@ -343,15 +315,10 @@
            "SerializedName": "code",
            "Description": "One of a server-defined set of error codes.",
            "Type": {
-<<<<<<< HEAD
-            "$id": "29",
+            "$id": "45",
             "Kind": "string",
             "Name": "string",
             "CrossLanguageDefinitionId": "TypeSpec.string"
-=======
-            "$id": "45",
-            "Kind": "string"
->>>>>>> cc743cb2
            },
            "IsRequired": false,
            "IsReadOnly": false
@@ -383,73 +350,7 @@
      "SerializedName": "result",
      "Description": "The result of the operation.",
      "Type": {
-<<<<<<< HEAD
-      "$id": "32",
-      "Kind": "model",
-      "Name": "ExportedResource",
-      "CrossLanguageDefinitionId": "TypeSpec.Versioning.Oldest.ExportedResource",
-      "Usage": "Output,Json",
-      "Properties": [
-       {
-        "$id": "33",
-        "Name": "id",
-        "SerializedName": "id",
-        "Description": "",
-        "Type": {
-         "$id": "34",
-         "Kind": "string",
-         "Name": "string",
-         "CrossLanguageDefinitionId": "TypeSpec.string"
-        },
-        "IsRequired": true,
-        "IsReadOnly": false
-       },
-       {
-        "$id": "35",
-        "Name": "resourceUri",
-        "SerializedName": "resourceUri",
-        "Description": "",
-        "Type": {
-         "$id": "36",
-         "Kind": "string",
-         "Name": "string",
-         "CrossLanguageDefinitionId": "TypeSpec.string"
-        },
-        "IsRequired": true,
-        "IsReadOnly": false
-       },
-       {
-        "$id": "37",
-        "Name": "name",
-        "SerializedName": "name",
-        "Description": "",
-        "Type": {
-         "$id": "38",
-         "Kind": "string",
-         "Name": "string",
-         "CrossLanguageDefinitionId": "TypeSpec.string"
-        },
-        "IsRequired": true,
-        "IsReadOnly": false
-       },
-       {
-        "$id": "39",
-        "Name": "type",
-        "SerializedName": "type",
-        "Description": "",
-        "Type": {
-         "$id": "40",
-         "Kind": "string",
-         "Name": "string",
-         "CrossLanguageDefinitionId": "TypeSpec.string"
-        },
-        "IsRequired": true,
-        "IsReadOnly": false
-       }
-      ]
-=======
       "$ref": "12"
->>>>>>> cc743cb2
      },
      "IsRequired": false,
      "IsReadOnly": false
@@ -480,59 +381,7 @@
       "Kind": "array",
       "Name": "ArrayResource",
       "ValueType": {
-<<<<<<< HEAD
-       "$id": "44",
-       "Kind": "model",
-       "Name": "Resource",
-       "CrossLanguageDefinitionId": "TypeSpec.Versioning.Oldest.Resource",
-       "Usage": "Input,Output,Json",
-       "Properties": [
-        {
-         "$id": "45",
-         "Name": "id",
-         "SerializedName": "id",
-         "Description": "",
-         "Type": {
-          "$id": "46",
-          "Kind": "string",
-          "Name": "string",
-          "CrossLanguageDefinitionId": "TypeSpec.string"
-         },
-         "IsRequired": true,
-         "IsReadOnly": true
-        },
-        {
-         "$id": "47",
-         "Name": "name",
-         "SerializedName": "name",
-         "Description": "",
-         "Type": {
-          "$id": "48",
-          "Kind": "string",
-          "Name": "string",
-          "CrossLanguageDefinitionId": "TypeSpec.string"
-         },
-         "IsRequired": true,
-         "IsReadOnly": true
-        },
-        {
-         "$id": "49",
-         "Name": "type",
-         "SerializedName": "type",
-         "Description": "",
-         "Type": {
-          "$id": "50",
-          "Kind": "string",
-          "Name": "string",
-          "CrossLanguageDefinitionId": "TypeSpec.string"
-         },
-         "IsRequired": true,
-         "IsReadOnly": false
-        }
-       ]
-=======
        "$ref": "21"
->>>>>>> cc743cb2
       },
       "CrossLanguageDefinitionId": "TypeSpec.Array"
      },
@@ -568,23 +417,18 @@
    "Name": "OldestClient",
    "Operations": [],
    "Protocol": {
-<<<<<<< HEAD
     "$id": "55"
-   }
-  },
-  {
-   "$id": "56",
-=======
-    "$id": "54"
    },
    "Parameters": [
     {
-     "$id": "55",
+     "$id": "56",
      "Name": "endpoint",
      "NameInRequest": "endpoint",
      "Type": {
-      "$id": "56",
-      "Kind": "uri"
+      "$id": "57",
+      "Kind": "url",
+      "Name": "url",
+      "CrossLanguageDefinitionId": "TypeSpec.url"
      },
      "Location": "Uri",
      "IsApiVersion": false,
@@ -599,26 +443,23 @@
    ]
   },
   {
-   "$id": "57",
->>>>>>> cc743cb2
+   "$id": "58",
    "Name": "ResourceOperations",
    "Operations": [],
    "Protocol": {
-<<<<<<< HEAD
-    "$id": "57"
-=======
-    "$id": "58"
->>>>>>> cc743cb2
+    "$id": "59"
    },
    "Parent": "OldestClient",
    "Parameters": [
     {
-     "$id": "59",
+     "$id": "60",
      "Name": "endpoint",
      "NameInRequest": "endpoint",
      "Type": {
-      "$id": "60",
-      "Kind": "uri"
+      "$id": "61",
+      "Kind": "url",
+      "Name": "url",
+      "CrossLanguageDefinitionId": "TypeSpec.url"
      },
      "Location": "Uri",
      "IsApiVersion": false,
@@ -633,34 +474,25 @@
    ]
   },
   {
-<<<<<<< HEAD
-   "$id": "58",
-=======
-   "$id": "61",
->>>>>>> cc743cb2
+   "$id": "62",
    "Name": "VersioningOp",
    "Operations": [
     {
-<<<<<<< HEAD
-     "$id": "59",
-=======
-     "$id": "62",
->>>>>>> cc743cb2
+     "$id": "63",
      "Name": "export",
      "ResourceName": "VersioningOp",
      "Description": "Long-running resource action operation template.",
      "Accessibility": "public",
      "Parameters": [
       {
-<<<<<<< HEAD
-       "$id": "60",
-=======
-       "$id": "63",
+       "$id": "64",
        "Name": "endpoint",
        "NameInRequest": "endpoint",
        "Type": {
-        "$id": "64",
-        "Kind": "uri"
+        "$id": "65",
+        "Kind": "url",
+        "Name": "url",
+        "CrossLanguageDefinitionId": "TypeSpec.url"
        },
        "Location": "Uri",
        "IsApiVersion": false,
@@ -673,206 +505,133 @@
        "Kind": "Client"
       },
       {
-       "$id": "65",
->>>>>>> cc743cb2
+       "$id": "66",
        "Name": "apiVersion",
        "NameInRequest": "api-version",
        "Description": "The API version to use for this operation.",
-       "Type": {
-<<<<<<< HEAD
-        "$id": "61",
-        "Kind": "string",
-        "Name": "string",
-        "CrossLanguageDefinitionId": "TypeSpec.string"
-=======
-        "$id": "66",
-        "Kind": "string"
->>>>>>> cc743cb2
-       },
-       "Location": "Query",
-       "IsApiVersion": true,
-       "IsContentType": false,
-       "IsEndpoint": false,
-       "Explode": false,
-       "IsRequired": true,
-       "Kind": "Client",
-       "DefaultValue": {
-<<<<<<< HEAD
-        "$id": "62",
-        "Type": {
-         "$id": "63",
-         "Kind": "string",
-         "Name": "string",
-         "CrossLanguageDefinitionId": "TypeSpec.string"
-=======
-        "$id": "67",
-        "Type": {
-         "$id": "68",
-         "Kind": "string"
->>>>>>> cc743cb2
-        },
-        "Value": "2022-06-01-preview"
-       }
-      },
-      {
-<<<<<<< HEAD
-       "$id": "64",
-       "Name": "name",
-       "NameInRequest": "name",
-       "Type": {
-        "$id": "65",
-        "Kind": "string",
-        "Name": "string",
-        "CrossLanguageDefinitionId": "TypeSpec.string"
-=======
-       "$id": "69",
-       "Name": "name",
-       "NameInRequest": "name",
-       "Type": {
-        "$id": "70",
-        "Kind": "string"
->>>>>>> cc743cb2
-       },
-       "Location": "Path",
-       "IsApiVersion": false,
-       "IsContentType": false,
-       "IsEndpoint": false,
-       "Explode": false,
-       "IsRequired": true,
-       "Kind": "Method"
-      },
-      {
-<<<<<<< HEAD
-       "$id": "66",
-       "Name": "projectFileVersion",
-       "NameInRequest": "projectFileVersion",
        "Type": {
         "$id": "67",
         "Kind": "string",
         "Name": "string",
         "CrossLanguageDefinitionId": "TypeSpec.string"
-=======
-       "$id": "71",
-       "Name": "projectFileVersion",
-       "NameInRequest": "projectFileVersion",
-       "Type": {
-        "$id": "72",
-        "Kind": "string"
->>>>>>> cc743cb2
        },
        "Location": "Query",
-       "IsApiVersion": false,
-       "IsContentType": false,
-       "IsEndpoint": false,
-       "Explode": false,
-       "IsRequired": false,
-       "Kind": "Method"
-      },
-      {
-<<<<<<< HEAD
-       "$id": "68",
-       "Name": "removedQueryParam",
-       "NameInRequest": "removedQueryParam",
-       "Type": {
-        "$id": "69",
+       "IsApiVersion": true,
+       "IsContentType": false,
+       "IsEndpoint": false,
+       "Explode": false,
+       "IsRequired": true,
+       "Kind": "Client",
+       "DefaultValue": {
+        "$id": "68",
+        "Type": {
+         "$id": "69",
+         "Kind": "string",
+         "Name": "string",
+         "CrossLanguageDefinitionId": "TypeSpec.string"
+        },
+        "Value": "2022-06-01-preview"
+       }
+      },
+      {
+       "$id": "70",
+       "Name": "name",
+       "NameInRequest": "name",
+       "Type": {
+        "$id": "71",
         "Kind": "string",
         "Name": "string",
         "CrossLanguageDefinitionId": "TypeSpec.string"
-=======
-       "$id": "73",
-       "Name": "removedQueryParam",
-       "NameInRequest": "removedQueryParam",
-       "Type": {
-        "$id": "74",
-        "Kind": "string"
->>>>>>> cc743cb2
-       },
-       "Location": "Query",
-       "IsApiVersion": false,
-       "IsContentType": false,
-       "IsEndpoint": false,
-       "Explode": false,
-       "IsRequired": false,
+       },
+       "Location": "Path",
+       "IsApiVersion": false,
+       "IsContentType": false,
+       "IsEndpoint": false,
+       "Explode": false,
+       "IsRequired": true,
        "Kind": "Method"
       },
       {
-<<<<<<< HEAD
-       "$id": "70",
-       "Name": "maxLines",
-       "NameInRequest": "maxLines",
-       "Type": {
-        "$id": "71",
-        "Kind": "int32",
-        "Name": "int32",
-        "CrossLanguageDefinitionId": "TypeSpec.int32"
-=======
-       "$id": "75",
-       "Name": "maxLines",
-       "NameInRequest": "maxLines",
-       "Type": {
-        "$id": "76",
-        "Kind": "int32"
->>>>>>> cc743cb2
-       },
-       "Location": "Query",
-       "IsApiVersion": false,
-       "IsContentType": false,
-       "IsEndpoint": false,
-       "Explode": false,
-       "IsRequired": false,
-       "Kind": "Method"
-      },
-      {
-<<<<<<< HEAD
        "$id": "72",
-       "Name": "accept",
-       "NameInRequest": "Accept",
+       "Name": "projectFileVersion",
+       "NameInRequest": "projectFileVersion",
        "Type": {
         "$id": "73",
         "Kind": "string",
         "Name": "string",
         "CrossLanguageDefinitionId": "TypeSpec.string"
-=======
-       "$id": "77",
+       },
+       "Location": "Query",
+       "IsApiVersion": false,
+       "IsContentType": false,
+       "IsEndpoint": false,
+       "Explode": false,
+       "IsRequired": false,
+       "Kind": "Method"
+      },
+      {
+       "$id": "74",
+       "Name": "removedQueryParam",
+       "NameInRequest": "removedQueryParam",
+       "Type": {
+        "$id": "75",
+        "Kind": "string",
+        "Name": "string",
+        "CrossLanguageDefinitionId": "TypeSpec.string"
+       },
+       "Location": "Query",
+       "IsApiVersion": false,
+       "IsContentType": false,
+       "IsEndpoint": false,
+       "Explode": false,
+       "IsRequired": false,
+       "Kind": "Method"
+      },
+      {
+       "$id": "76",
+       "Name": "maxLines",
+       "NameInRequest": "maxLines",
+       "Type": {
+        "$id": "77",
+        "Kind": "int32",
+        "Name": "int32",
+        "CrossLanguageDefinitionId": "TypeSpec.int32"
+       },
+       "Location": "Query",
+       "IsApiVersion": false,
+       "IsContentType": false,
+       "IsEndpoint": false,
+       "Explode": false,
+       "IsRequired": false,
+       "Kind": "Method"
+      },
+      {
+       "$id": "78",
        "Name": "accept",
        "NameInRequest": "Accept",
        "Type": {
-        "$id": "78",
+        "$id": "79",
         "Kind": "constant",
         "ValueType": {
-         "$id": "79",
-         "Kind": "string"
+         "$id": "80",
+         "Kind": "string",
+         "Name": "string",
+         "CrossLanguageDefinitionId": "TypeSpec.string"
         },
         "Value": "application/json"
->>>>>>> cc743cb2
        },
        "Location": "Header",
        "IsApiVersion": false,
        "IsContentType": false,
        "IsEndpoint": false,
        "Explode": false,
-<<<<<<< HEAD
-       "Kind": "Constant",
-       "DefaultValue": {
-        "$id": "74",
-        "Type": {
-         "$ref": "73"
-        },
-        "Value": "application/json"
-       }
-=======
        "IsRequired": true,
        "Kind": "Constant"
->>>>>>> cc743cb2
       }
      ],
      "Responses": [
       {
-<<<<<<< HEAD
-       "$id": "75",
-=======
-       "$id": "80",
->>>>>>> cc743cb2
+       "$id": "81",
        "StatusCodes": [
         202
        ],
@@ -882,31 +641,21 @@
        "BodyMediaType": "Json",
        "Headers": [
         {
-<<<<<<< HEAD
-         "$id": "76",
-         "Name": "Operation-Location",
-         "NameInResponse": "operationLocation",
+         "$id": "82",
+         "Name": "operationLocation",
+         "NameInResponse": "Operation-Location",
          "Description": "The location for monitoring the operation state.",
          "Type": {
-          "$id": "77",
+          "$id": "83",
           "Kind": "url",
           "Name": "ResourceLocation",
           "CrossLanguageDefinitionId": "TypeSpec.Rest.ResourceLocation",
           "BaseType": {
-           "$id": "78",
+           "$id": "84",
            "Kind": "url",
            "Name": "url",
            "CrossLanguageDefinitionId": "TypeSpec.url"
           }
-=======
-         "$id": "81",
-         "Name": "operationLocation",
-         "NameInResponse": "Operation-Location",
-         "Description": "The location for monitoring the operation state.",
-         "Type": {
-          "$id": "82",
-          "Kind": "url"
->>>>>>> cc743cb2
          }
         }
        ],
@@ -922,17 +671,10 @@
      "Path": "/versioning/resources/{name}:export",
      "BufferResponse": true,
      "LongRunning": {
-<<<<<<< HEAD
-      "$id": "79",
+      "$id": "85",
       "FinalStateVia": 3,
       "FinalResponse": {
-       "$id": "80",
-=======
-      "$id": "83",
-      "FinalStateVia": 3,
-      "FinalResponse": {
-       "$id": "84",
->>>>>>> cc743cb2
+       "$id": "86",
        "StatusCodes": [
         200
        ],
@@ -947,46 +689,27 @@
      "GenerateConvenienceMethod": true
     },
     {
-<<<<<<< HEAD
-     "$id": "81",
-=======
-     "$id": "85",
->>>>>>> cc743cb2
+     "$id": "87",
      "Name": "list",
      "ResourceName": "Resource",
      "Description": "Resource list operation template.",
      "Accessibility": "public",
      "Parameters": [
       {
-<<<<<<< HEAD
-       "$id": "82",
-=======
-       "$ref": "63"
-      },
-      {
-       "$id": "86",
->>>>>>> cc743cb2
+       "$ref": "64"
+      },
+      {
+       "$id": "88",
        "Name": "apiVersion",
        "NameInRequest": "api-version",
        "Description": "The API version to use for this operation.",
        "Type": {
-<<<<<<< HEAD
-        "$id": "83",
+        "$id": "89",
         "Kind": "string",
         "Name": "string",
         "CrossLanguageDefinitionId": "TypeSpec.string"
        },
        "Location": "Query",
-       "DefaultValue": {
-        "$ref": "62"
-       },
-       "IsRequired": true,
-=======
-        "$id": "87",
-        "Kind": "string"
-       },
-       "Location": "Query",
->>>>>>> cc743cb2
        "IsApiVersion": true,
        "IsContentType": false,
        "IsEndpoint": false,
@@ -994,41 +717,30 @@
        "IsRequired": true,
        "Kind": "Client",
        "DefaultValue": {
-        "$id": "88",
+        "$id": "90",
         "Type": {
-         "$id": "89",
-         "Kind": "string"
+         "$id": "91",
+         "Kind": "string",
+         "Name": "string",
+         "CrossLanguageDefinitionId": "TypeSpec.string"
         },
         "Value": "2022-06-01-preview"
        }
       },
       {
-<<<<<<< HEAD
-       "$id": "84",
-=======
-       "$id": "90",
->>>>>>> cc743cb2
+       "$id": "92",
        "Name": "select",
        "NameInRequest": "select",
        "Description": "Select the specified fields to be included in the response.",
        "Type": {
-<<<<<<< HEAD
-        "$id": "85",
+        "$id": "93",
         "Kind": "array",
         "Name": "Array",
         "ValueType": {
-         "$id": "86",
+         "$id": "94",
          "Kind": "string",
          "Name": "string",
          "CrossLanguageDefinitionId": "TypeSpec.string"
-=======
-        "$id": "91",
-        "Kind": "array",
-        "Name": "Array",
-        "ValueType": {
-         "$id": "92",
-         "Kind": "string"
->>>>>>> cc743cb2
         },
         "CrossLanguageDefinitionId": "TypeSpec.Array"
        },
@@ -1041,23 +753,14 @@
        "Kind": "Method"
       },
       {
-<<<<<<< HEAD
-       "$id": "87",
+       "$id": "95",
        "Name": "expand",
        "NameInRequest": "expand",
        "Type": {
-        "$id": "88",
+        "$id": "96",
         "Kind": "string",
         "Name": "string",
         "CrossLanguageDefinitionId": "TypeSpec.string"
-=======
-       "$id": "93",
-       "Name": "expand",
-       "NameInRequest": "expand",
-       "Type": {
-        "$id": "94",
-        "Kind": "string"
->>>>>>> cc743cb2
        },
        "Location": "Query",
        "IsApiVersion": false,
@@ -1068,56 +771,32 @@
        "Kind": "Method"
       },
       {
-<<<<<<< HEAD
-       "$id": "89",
+       "$id": "97",
        "Name": "accept",
        "NameInRequest": "Accept",
        "Type": {
-        "$id": "90",
-        "Kind": "string",
-        "Name": "string",
-        "CrossLanguageDefinitionId": "TypeSpec.string"
-=======
-       "$id": "95",
-       "Name": "accept",
-       "NameInRequest": "Accept",
-       "Type": {
-        "$id": "96",
+        "$id": "98",
         "Kind": "constant",
         "ValueType": {
-         "$id": "97",
-         "Kind": "string"
+         "$id": "99",
+         "Kind": "string",
+         "Name": "string",
+         "CrossLanguageDefinitionId": "TypeSpec.string"
         },
         "Value": "application/json"
->>>>>>> cc743cb2
        },
        "Location": "Header",
        "IsApiVersion": false,
        "IsContentType": false,
        "IsEndpoint": false,
        "Explode": false,
-<<<<<<< HEAD
-       "Kind": "Constant",
-       "DefaultValue": {
-        "$id": "91",
-        "Type": {
-         "$ref": "90"
-        },
-        "Value": "application/json"
-       }
-=======
        "IsRequired": true,
        "Kind": "Constant"
->>>>>>> cc743cb2
       }
      ],
      "Responses": [
       {
-<<<<<<< HEAD
-       "$id": "92",
-=======
-       "$id": "98",
->>>>>>> cc743cb2
+       "$id": "100",
        "StatusCodes": [
         200
        ],
@@ -1138,219 +817,137 @@
      "Path": "/versioning/resources",
      "BufferResponse": true,
      "Paging": {
-<<<<<<< HEAD
-      "$id": "93",
-      "NextLinkName": "nextLink",
-      "ItemName": "value"
-=======
-      "$id": "99",
+      "$id": "101",
       "ItemName": "value",
       "NextLinkName": "nextLink"
->>>>>>> cc743cb2
      },
      "GenerateProtocolMethod": true,
      "GenerateConvenienceMethod": true
     },
     {
-<<<<<<< HEAD
-     "$id": "94",
-=======
-     "$id": "100",
->>>>>>> cc743cb2
+     "$id": "102",
      "Name": "create",
      "ResourceName": "Resource",
      "Description": "Create or replace operation template.",
      "Accessibility": "public",
      "Parameters": [
       {
-<<<<<<< HEAD
-       "$id": "95",
-=======
-       "$ref": "63"
-      },
-      {
-       "$id": "101",
->>>>>>> cc743cb2
+       "$ref": "64"
+      },
+      {
+       "$id": "103",
        "Name": "apiVersion",
        "NameInRequest": "api-version",
        "Description": "The API version to use for this operation.",
-       "Type": {
-<<<<<<< HEAD
-        "$id": "96",
-        "Kind": "string",
-        "Name": "string",
-        "CrossLanguageDefinitionId": "TypeSpec.string"
-       },
-       "Location": "Query",
-       "DefaultValue": {
-        "$ref": "62"
-       },
-       "IsRequired": true,
-=======
-        "$id": "102",
-        "Kind": "string"
-       },
-       "Location": "Query",
->>>>>>> cc743cb2
-       "IsApiVersion": true,
-       "IsContentType": false,
-       "IsEndpoint": false,
-       "Explode": false,
-       "IsRequired": true,
-       "Kind": "Client",
-       "DefaultValue": {
-        "$id": "103",
-        "Type": {
-         "$id": "104",
-         "Kind": "string"
-        },
-        "Value": "2022-06-01-preview"
-       }
-      },
-      {
-<<<<<<< HEAD
-       "$id": "97",
-       "Name": "name",
-       "NameInRequest": "name",
-       "Type": {
-        "$id": "98",
-        "Kind": "string",
-        "Name": "string",
-        "CrossLanguageDefinitionId": "TypeSpec.string"
-=======
-       "$id": "105",
-       "Name": "name",
-       "NameInRequest": "name",
-       "Type": {
-        "$id": "106",
-        "Kind": "string"
->>>>>>> cc743cb2
-       },
-       "Location": "Path",
-       "IsApiVersion": false,
-       "IsContentType": false,
-       "IsEndpoint": false,
-       "Explode": false,
-       "IsRequired": true,
-       "Kind": "Method"
-      },
-      {
-<<<<<<< HEAD
-       "$id": "99",
-       "Name": "resource",
-       "NameInRequest": "resource",
-       "Description": "The resource instance.",
-=======
-       "$id": "107",
-       "Name": "contentType",
-       "NameInRequest": "Content-Type",
-       "Description": "Body parameter's content type. Known values are application/json",
->>>>>>> cc743cb2
-       "Type": {
-        "$id": "108",
-        "Kind": "constant",
-        "ValueType": {
-         "$id": "109",
-         "Kind": "string"
-        },
-        "Value": "application/json"
-       },
-       "Location": "Header",
-       "IsApiVersion": false,
-       "IsContentType": true,
-       "IsEndpoint": false,
-       "Explode": false,
-       "IsRequired": true,
-       "Kind": "Constant"
-      },
-      {
-<<<<<<< HEAD
-       "$id": "100",
-       "Name": "accept",
-       "NameInRequest": "Accept",
-       "Type": {
-        "$id": "101",
-        "Kind": "string",
-        "Name": "string",
-        "CrossLanguageDefinitionId": "TypeSpec.string"
-=======
-       "$id": "110",
-       "Name": "accept",
-       "NameInRequest": "Accept",
-       "Type": {
-        "$id": "111",
-        "Kind": "constant",
-        "ValueType": {
-         "$id": "112",
-         "Kind": "string"
-        },
-        "Value": "application/json"
->>>>>>> cc743cb2
-       },
-       "Location": "Header",
-       "IsApiVersion": false,
-       "IsContentType": false,
-       "IsEndpoint": false,
-       "Explode": false,
-<<<<<<< HEAD
-       "Kind": "Constant",
-       "DefaultValue": {
-        "$id": "102",
-        "Type": {
-         "$ref": "101"
-        },
-        "Value": "application/json"
-       }
-      },
-      {
-       "$id": "103",
-       "Name": "contentType",
-       "NameInRequest": "Content-Type",
        "Type": {
         "$id": "104",
         "Kind": "string",
         "Name": "string",
         "CrossLanguageDefinitionId": "TypeSpec.string"
-=======
+       },
+       "Location": "Query",
+       "IsApiVersion": true,
+       "IsContentType": false,
+       "IsEndpoint": false,
+       "Explode": false,
+       "IsRequired": true,
+       "Kind": "Client",
+       "DefaultValue": {
+        "$id": "105",
+        "Type": {
+         "$id": "106",
+         "Kind": "string",
+         "Name": "string",
+         "CrossLanguageDefinitionId": "TypeSpec.string"
+        },
+        "Value": "2022-06-01-preview"
+       }
+      },
+      {
+       "$id": "107",
+       "Name": "name",
+       "NameInRequest": "name",
+       "Type": {
+        "$id": "108",
+        "Kind": "string",
+        "Name": "string",
+        "CrossLanguageDefinitionId": "TypeSpec.string"
+       },
+       "Location": "Path",
+       "IsApiVersion": false,
+       "IsContentType": false,
+       "IsEndpoint": false,
+       "Explode": false,
+       "IsRequired": true,
+       "Kind": "Method"
+      },
+      {
+       "$id": "109",
+       "Name": "contentType",
+       "NameInRequest": "Content-Type",
+       "Description": "Body parameter's content type. Known values are application/json",
+       "Type": {
+        "$id": "110",
+        "Kind": "constant",
+        "ValueType": {
+         "$id": "111",
+         "Kind": "string",
+         "Name": "string",
+         "CrossLanguageDefinitionId": "TypeSpec.string"
+        },
+        "Value": "application/json"
+       },
+       "Location": "Header",
+       "IsApiVersion": false,
+       "IsContentType": true,
+       "IsEndpoint": false,
+       "Explode": false,
        "IsRequired": true,
        "Kind": "Constant"
       },
       {
-       "$id": "113",
+       "$id": "112",
+       "Name": "accept",
+       "NameInRequest": "Accept",
+       "Type": {
+        "$id": "113",
+        "Kind": "constant",
+        "ValueType": {
+         "$id": "114",
+         "Kind": "string",
+         "Name": "string",
+         "CrossLanguageDefinitionId": "TypeSpec.string"
+        },
+        "Value": "application/json"
+       },
+       "Location": "Header",
+       "IsApiVersion": false,
+       "IsContentType": false,
+       "IsEndpoint": false,
+       "Explode": false,
+       "IsRequired": true,
+       "Kind": "Constant"
+      },
+      {
+       "$id": "115",
        "Name": "resource",
        "NameInRequest": "resource",
        "Description": "The resource instance.",
        "Type": {
         "$ref": "21"
->>>>>>> cc743cb2
        },
        "Location": "Body",
        "IsApiVersion": false,
        "IsContentType": false,
        "IsEndpoint": false,
        "Explode": false,
-<<<<<<< HEAD
-       "Kind": "Constant",
-       "DefaultValue": {
-        "$id": "105",
-        "Type": {
-         "$ref": "104"
-        },
-        "Value": "application/json"
-       }
-=======
        "IsRequired": true,
        "Kind": "Method"
->>>>>>> cc743cb2
       }
      ],
      "Responses": [
       {
-<<<<<<< HEAD
-       "$id": "106",
-=======
-       "$id": "114",
->>>>>>> cc743cb2
+       "$id": "116",
        "StatusCodes": [
         201
        ],
@@ -1365,11 +962,7 @@
        ]
       },
       {
-<<<<<<< HEAD
-       "$id": "107",
-=======
-       "$id": "115",
->>>>>>> cc743cb2
+       "$id": "117",
        "StatusCodes": [
         200
        ],
@@ -1397,16 +990,12 @@
     }
    ],
    "Protocol": {
-<<<<<<< HEAD
-    "$id": "108"
-=======
-    "$id": "116"
->>>>>>> cc743cb2
+    "$id": "118"
    },
    "Parent": "OldestClient",
    "Parameters": [
     {
-     "$ref": "63"
+     "$ref": "64"
     }
    ]
   }
