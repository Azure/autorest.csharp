--- conflicted
+++ resolved
@@ -425,11 +425,7 @@
      "Name": "endpoint",
      "NameInRequest": "endpoint",
      "Type": {
-<<<<<<< HEAD
-      "$id": "56",
-=======
       "$id": "57",
->>>>>>> 8ee18d2d
       "Kind": "url",
       "Name": "url",
       "CrossLanguageDefinitionId": "TypeSpec.url"
@@ -460,11 +456,7 @@
      "Name": "endpoint",
      "NameInRequest": "endpoint",
      "Type": {
-<<<<<<< HEAD
-      "$id": "60",
-=======
       "$id": "61",
->>>>>>> 8ee18d2d
       "Kind": "url",
       "Name": "url",
       "CrossLanguageDefinitionId": "TypeSpec.url"
@@ -497,11 +489,7 @@
        "Name": "endpoint",
        "NameInRequest": "endpoint",
        "Type": {
-<<<<<<< HEAD
-        "$id": "64",
-=======
         "$id": "65",
->>>>>>> 8ee18d2d
         "Kind": "url",
         "Name": "url",
         "CrossLanguageDefinitionId": "TypeSpec.url"
@@ -537,11 +525,7 @@
        "DefaultValue": {
         "$id": "68",
         "Type": {
-<<<<<<< HEAD
-         "$id": "68",
-=======
          "$id": "69",
->>>>>>> 8ee18d2d
          "Kind": "string",
          "Name": "string",
          "CrossLanguageDefinitionId": "TypeSpec.string"
@@ -735,11 +719,7 @@
        "DefaultValue": {
         "$id": "90",
         "Type": {
-<<<<<<< HEAD
-         "$id": "89",
-=======
          "$id": "91",
->>>>>>> 8ee18d2d
          "Kind": "string",
          "Name": "string",
          "CrossLanguageDefinitionId": "TypeSpec.string"
@@ -875,11 +855,7 @@
        "DefaultValue": {
         "$id": "105",
         "Type": {
-<<<<<<< HEAD
-         "$id": "104",
-=======
          "$id": "106",
->>>>>>> 8ee18d2d
          "Kind": "string",
          "Name": "string",
          "CrossLanguageDefinitionId": "TypeSpec.string"
