{
  "output-folder": ".",
<<<<<<< HEAD
  "namespace": "LroInTypeSpec",
  "library-name": "LroInTypeSpec",
=======
  "namespace": "lrotsp",
  "library-name": "lrotsp",
>>>>>>> e4d646ef
  "shared-source-folders": [
    "../../../../../artifacts/bin/AutoRest.CSharp/Debug/net7.0/Generator.Shared",
    "../../../../../artifacts/bin/AutoRest.CSharp/Debug/net7.0/Azure.Core.Shared"
  ],
  "use-model-reader-writer": true
}<|MERGE_RESOLUTION|>--- conflicted
+++ resolved
@@ -1,12 +1,7 @@
 {
   "output-folder": ".",
-<<<<<<< HEAD
-  "namespace": "LroInTypeSpec",
-  "library-name": "LroInTypeSpec",
-=======
   "namespace": "lrotsp",
   "library-name": "lrotsp",
->>>>>>> e4d646ef
   "shared-source-folders": [
     "../../../../../artifacts/bin/AutoRest.CSharp/Debug/net7.0/Generator.Shared",
     "../../../../../artifacts/bin/AutoRest.CSharp/Debug/net7.0/Azure.Core.Shared"
