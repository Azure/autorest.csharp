{
 "$id": "1",
 "Name": "lro",
 "Description": "This is a sample typespec lro project.",
 "ApiVersions": [],
 "Enums": [
  {
   "$id": "2",
   "Kind": "Enum",
   "Name": "JobStatus",
<<<<<<< HEAD
   "Namespace": "lro",
   "Description": "The status of the processing job.",
   "EnumValueType": "String",
=======
   "EnumValueType": "string",
>>>>>>> 3633830f
   "AllowedValues": [
    {
     "$id": "3",
     "Name": "NotStarted",
     "Value": "NotStarted"
    },
    {
     "$id": "4",
     "Name": "Running",
     "Value": "Running"
    },
    {
     "$id": "5",
     "Name": "Succeeded",
     "Value": "Succeeded"
    },
    {
     "$id": "6",
     "Name": "Failed",
     "Value": "Failed"
    },
    {
     "$id": "7",
     "Name": "Canceled",
     "Value": "Canceled"
    }
   ],
   "IsExtensible": true,
   "IsNullable": false,
   "Usage": "Output"
<<<<<<< HEAD
=======
  },
  {
   "$id": "8",
   "Kind": "Enum",
   "Name": "OAuth2FlowType",
   "EnumValueType": "String",
   "AllowedValues": [
    {
     "$id": "9",
     "Name": "authorizationCode",
     "Value": "authorizationCode",
     "Description": "authorization code flow"
    },
    {
     "$id": "10",
     "Name": "implicit",
     "Value": "implicit",
     "Description": "implicit flow"
    },
    {
     "$id": "11",
     "Name": "password",
     "Value": "password",
     "Description": "password flow"
    },
    {
     "$id": "12",
     "Name": "clientCredentials",
     "Value": "clientCredentials",
     "Description": "client credential flow"
    }
   ],
   "Namespace": "TypeSpec.Http",
   "Description": "Describes the OAuth2 flow type",
   "IsExtensible": true,
   "IsNullable": false,
   "Usage": "None"
  },
  {
   "$id": "13",
   "Kind": "Enum",
   "Name": "AuthFlow_tokenUrl",
   "EnumValueType": "String",
   "AllowedValues": [
    {
     "$id": "14",
     "Name": "https://api.example.com/oauth2/token",
     "Value": "https://api.example.com/oauth2/token",
     "Description": "https://api.example.com/oauth2/token"
    }
   ],
   "Namespace": "lro",
   "Description": "The AuthFlow_tokenUrl",
   "IsExtensible": true,
   "IsNullable": false,
   "Usage": "None"
  },
  {
   "$id": "15",
   "Kind": "Enum",
   "Name": "AuthFlow_refreshUrl",
   "EnumValueType": "String",
   "AllowedValues": [
    {
     "$id": "16",
     "Name": "https://api.example.com/oauth2/refresh",
     "Value": "https://api.example.com/oauth2/refresh",
     "Description": "https://api.example.com/oauth2/refresh"
    }
   ],
   "Namespace": "lro",
   "Description": "The AuthFlow_refreshUrl",
   "IsExtensible": true,
   "IsNullable": false,
   "Usage": "None"
>>>>>>> 3633830f
  }
 ],
 "Models": [
  {
   "$id": "8",
   "Kind": "Model",
   "Name": "RadiologyInsightsResult",
   "Namespace": "lro",
   "Description": "The response for the Radiology Insights request.",
   "IsNullable": false,
   "Usage": "Output",
   "Properties": [
    {
     "$id": "9",
     "Name": "id",
     "SerializedName": "id",
     "Description": "The unique ID of the operation.",
     "Type": {
      "$id": "10",
      "Kind": "Primitive",
      "Name": "Guid",
      "IsNullable": false
     },
     "IsRequired": true,
     "IsReadOnly": true,
     "IsDiscriminator": false
    },
    {
     "$id": "11",
     "Name": "status",
     "SerializedName": "status",
     "Description": "The status of the operation",
     "Type": {
      "$ref": "2"
     },
     "IsRequired": true,
     "IsReadOnly": true,
     "IsDiscriminator": false
    },
    {
     "$id": "12",
     "Name": "createdDateTime",
     "SerializedName": "createdDateTime",
     "Description": "The date and time when the processing job was created.",
     "Type": {
      "$id": "13",
      "Kind": "Primitive",
      "Name": "DateTimeRFC3339",
      "IsNullable": false
     },
     "IsRequired": false,
     "IsReadOnly": true,
     "IsDiscriminator": false
    },
    {
     "$id": "14",
     "Name": "expirationDateTime",
     "SerializedName": "expirationDateTime",
     "Description": "The date and time when the processing job is set to expire.",
     "Type": {
      "$id": "15",
      "Kind": "Primitive",
      "Name": "DateTimeRFC3339",
      "IsNullable": false
     },
     "IsRequired": false,
     "IsReadOnly": true,
     "IsDiscriminator": false
    },
    {
     "$id": "16",
     "Name": "lastUpdateDateTime",
     "SerializedName": "lastUpdateDateTime",
     "Description": "The date and time when the processing job was last updated.",
     "Type": {
      "$id": "17",
      "Kind": "Primitive",
      "Name": "DateTimeRFC3339",
      "IsNullable": false
     },
     "IsRequired": false,
     "IsReadOnly": true,
     "IsDiscriminator": false
    },
    {
     "$id": "18",
     "Name": "error",
     "SerializedName": "error",
     "Description": "Error object that describes the error when status is \"Failed\".",
     "Type": {
      "$id": "19",
      "Kind": "Model",
      "Name": "Error",
      "Namespace": "Azure.Core.Foundations",
      "Description": "The error object.",
      "IsNullable": false,
      "Usage": "Output",
      "Properties": [
       {
        "$id": "20",
        "Name": "code",
        "SerializedName": "code",
        "Description": "One of a server-defined set of error codes.",
        "Type": {
         "$id": "21",
         "Kind": "Primitive",
         "Name": "String",
         "IsNullable": false
        },
        "IsRequired": true,
        "IsReadOnly": false,
        "IsDiscriminator": false
       },
       {
        "$id": "22",
        "Name": "message",
        "SerializedName": "message",
        "Description": "A human-readable representation of the error.",
        "Type": {
         "$id": "23",
         "Kind": "Primitive",
         "Name": "String",
         "IsNullable": false
        },
        "IsRequired": true,
        "IsReadOnly": false,
        "IsDiscriminator": false
       },
       {
        "$id": "24",
        "Name": "target",
        "SerializedName": "target",
        "Description": "The target of the error.",
        "Type": {
         "$id": "25",
         "Kind": "Primitive",
         "Name": "String",
         "IsNullable": false
        },
        "IsRequired": false,
        "IsReadOnly": false,
        "IsDiscriminator": false
       },
       {
        "$id": "26",
        "Name": "details",
        "SerializedName": "details",
        "Description": "An array of details about specific errors that led to this reported error.",
        "Type": {
         "$id": "27",
         "Kind": "Array",
         "Name": "Array",
         "ElementType": {
          "$ref": "19"
         },
         "IsNullable": false
        },
        "IsRequired": false,
        "IsReadOnly": false,
        "IsDiscriminator": false
       },
       {
        "$id": "28",
        "Name": "innererror",
        "SerializedName": "innererror",
        "Description": "An object containing more specific information than the current object about the error.",
        "Type": {
         "$id": "29",
         "Kind": "Model",
         "Name": "InnerError",
         "Namespace": "Azure.Core.Foundations",
         "Description": "An object containing more specific information about the error. As per Microsoft One API guidelines - https://github.com/Microsoft/api-guidelines/blob/vNext/Guidelines.md#7102-error-condition-responses.",
         "IsNullable": false,
         "Usage": "Output",
         "Properties": [
          {
           "$id": "30",
           "Name": "code",
           "SerializedName": "code",
           "Description": "One of a server-defined set of error codes.",
           "Type": {
            "$id": "31",
            "Kind": "Primitive",
            "Name": "String",
            "IsNullable": false
           },
           "IsRequired": false,
           "IsReadOnly": false,
           "IsDiscriminator": false
          },
          {
           "$id": "32",
           "Name": "InnerErrorObject",
           "SerializedName": "innererror",
           "Description": "Inner error.",
           "Type": {
            "$ref": "29"
           },
           "IsRequired": false,
           "IsReadOnly": false,
           "IsDiscriminator": false
          }
         ]
        },
        "IsRequired": false,
        "IsReadOnly": false,
        "IsDiscriminator": false
       }
      ]
     },
     "IsRequired": false,
     "IsReadOnly": false,
     "IsDiscriminator": false
    },
    {
     "$id": "33",
     "Name": "result",
     "SerializedName": "result",
     "Description": "The result of the operation.",
     "Type": {
      "$id": "34",
      "Kind": "Model",
      "Name": "RadiologyInsightsInferenceResult",
      "Namespace": "lro",
      "Description": "The inference results for the Radiology Insights request.",
      "IsNullable": false,
      "Usage": "Output",
      "Properties": [
       {
        "$id": "35",
        "Name": "id",
        "SerializedName": "id",
        "Description": "",
        "Type": {
         "$id": "36",
         "Kind": "Primitive",
         "Name": "String",
         "IsNullable": false
        },
        "IsRequired": true,
        "IsReadOnly": false,
        "IsDiscriminator": false
       }
      ]
     },
     "IsRequired": false,
     "IsReadOnly": false,
     "IsDiscriminator": false
    }
   ]
  },
  {
   "$ref": "19"
  },
  {
   "$ref": "29"
  },
  {
   "$ref": "34"
  },
  {
   "$id": "37",
   "Kind": "Model",
   "Name": "RadiologyInsightsData",
   "Namespace": "lro",
   "Description": "The body of the Radiology Insights request.",
   "IsNullable": false,
   "Usage": "Input",
   "Properties": [
    {
     "$id": "38",
     "Name": "patients",
     "SerializedName": "patients",
     "Description": "The list of patients, including their clinical information and data.",
     "Type": {
      "$id": "39",
      "Kind": "Array",
      "Name": "Array",
      "ElementType": {
       "$id": "40",
       "Kind": "Primitive",
       "Name": "String",
       "IsNullable": false
      },
      "IsNullable": false
     },
     "IsRequired": true,
     "IsReadOnly": false,
     "IsDiscriminator": false
    },
    {
     "$id": "41",
     "Name": "configuration",
     "SerializedName": "configuration",
     "Description": "Configuration affecting the Radiology Insights model's inference.",
     "Type": {
      "$id": "42",
      "Kind": "Primitive",
      "Name": "String",
      "IsNullable": false
     },
     "IsRequired": false,
     "IsReadOnly": false,
     "IsDiscriminator": false
    }
   ]
  },
  {
   "$id": "43",
   "Kind": "Model",
   "Name": "HealthInsightsOperationStatus",
   "Namespace": "lro",
   "Description": "Provides status details for long running operations.",
   "IsNullable": false,
   "Usage": "Output",
   "Properties": [
    {
     "$id": "44",
     "Name": "id",
     "SerializedName": "id",
     "Description": "The unique ID of the operation.",
     "Type": {
      "$id": "45",
      "Kind": "Primitive",
      "Name": "Guid",
      "IsNullable": false
     },
     "IsRequired": true,
     "IsReadOnly": true,
     "IsDiscriminator": false
    },
    {
     "$id": "46",
     "Name": "status",
     "SerializedName": "status",
     "Description": "The status of the operation",
     "Type": {
      "$ref": "2"
     },
     "IsRequired": true,
     "IsReadOnly": true,
     "IsDiscriminator": false
    },
    {
     "$id": "47",
     "Name": "createdDateTime",
     "SerializedName": "createdDateTime",
     "Description": "The date and time when the processing job was created.",
     "Type": {
      "$id": "48",
      "Kind": "Primitive",
      "Name": "DateTimeRFC3339",
      "IsNullable": false
     },
     "IsRequired": false,
     "IsReadOnly": true,
     "IsDiscriminator": false
    },
    {
     "$id": "49",
     "Name": "expirationDateTime",
     "SerializedName": "expirationDateTime",
     "Description": "The date and time when the processing job is set to expire.",
     "Type": {
      "$id": "50",
      "Kind": "Primitive",
      "Name": "DateTimeRFC3339",
      "IsNullable": false
     },
     "IsRequired": false,
     "IsReadOnly": true,
     "IsDiscriminator": false
    },
    {
     "$id": "51",
     "Name": "lastUpdateDateTime",
     "SerializedName": "lastUpdateDateTime",
     "Description": "The date and time when the processing job was last updated.",
     "Type": {
      "$id": "52",
      "Kind": "Primitive",
      "Name": "DateTimeRFC3339",
      "IsNullable": false
     },
     "IsRequired": false,
     "IsReadOnly": true,
     "IsDiscriminator": false
    },
    {
     "$id": "53",
     "Name": "error",
     "SerializedName": "error",
     "Description": "Error object that describes the error when status is \"Failed\".",
     "Type": {
      "$ref": "19"
     },
     "IsRequired": false,
     "IsReadOnly": false,
     "IsDiscriminator": false
    }
   ]
  }
 ],
 "Clients": [
  {
   "$id": "54",
   "Name": "lroClient",
   "Description": "",
   "Operations": [],
   "Protocol": {
    "$id": "55"
   },
   "Creatable": true
  },
  {
   "$id": "56",
   "Name": "LegacyLro",
   "Description": "",
   "Operations": [
    {
     "$id": "57",
     "Name": "getJob",
     "ResourceName": "LegacyLro",
     "Summary": "Get Radiology Insights job details",
     "Description": "Gets the status and details of the Radiology Insights job.",
     "Parameters": [
      {
       "$id": "58",
       "Name": "lroEndpoint",
       "NameInRequest": "lroEndpoint",
       "Type": {
        "$id": "59",
        "Kind": "Primitive",
        "Name": "Uri",
        "IsNullable": false
       },
       "Location": "Uri",
       "IsApiVersion": false,
       "IsResourceParameter": false,
       "IsContentType": false,
       "IsRequired": true,
       "IsEndpoint": true,
       "SkipUrlEncoding": false,
       "Explode": false,
       "Kind": "Client"
      },
      {
       "$id": "60",
       "Name": "apiVersion",
       "NameInRequest": "api-version",
       "Description": "The API version to use for this operation.",
       "Type": {
        "$id": "61",
        "Kind": "Primitive",
        "Name": "String",
        "IsNullable": false
       },
       "Location": "Query",
       "IsRequired": true,
       "IsApiVersion": true,
       "IsResourceParameter": false,
       "IsContentType": false,
       "IsEndpoint": false,
       "SkipUrlEncoding": false,
       "Explode": false,
       "Kind": "Method"
      },
      {
       "$id": "62",
       "Name": "id",
       "NameInRequest": "id",
       "Description": "A processing job identifier.",
       "Type": {
        "$id": "63",
        "Kind": "Primitive",
        "Name": "Guid",
        "IsNullable": false
       },
       "Location": "Path",
       "IsRequired": true,
       "IsApiVersion": false,
       "IsResourceParameter": false,
       "IsContentType": false,
       "IsEndpoint": false,
       "SkipUrlEncoding": false,
       "Explode": false,
       "Kind": "Method"
      },
      {
       "$id": "64",
       "Name": "accept",
       "NameInRequest": "Accept",
       "Type": {
        "$id": "65",
        "Kind": "Primitive",
        "Name": "String",
        "IsNullable": false
       },
       "Location": "Header",
       "IsApiVersion": false,
       "IsResourceParameter": false,
       "IsContentType": false,
       "IsRequired": true,
       "IsEndpoint": false,
       "SkipUrlEncoding": false,
       "Explode": false,
       "Kind": "Constant",
       "DefaultValue": {
        "$id": "66",
        "Type": {
         "$ref": "65"
        },
        "Value": "application/json"
       }
      }
     ],
     "Responses": [
      {
       "$id": "67",
       "StatusCodes": [
        200
       ],
       "BodyType": {
        "$ref": "8"
       },
       "BodyMediaType": "Json",
       "Headers": [
        {
         "$id": "68",
         "Name": "Retry-After",
         "NameInResponse": "retryAfter",
         "Description": "The Retry-After header can indicate how long the client should wait before polling the operation status.",
         "Type": {
          "$id": "69",
          "Kind": "Primitive",
          "Name": "Int32",
          "IsNullable": false
         }
        }
       ],
       "IsErrorResponse": false,
       "ContentTypes": [
        "application/json"
       ]
      }
     ],
     "HttpMethod": "GET",
     "RequestBodyMediaType": "None",
     "Uri": "{lroEndpoint}",
     "Path": "/radiology-insights/jobs/{id}",
     "BufferResponse": true,
     "GenerateProtocolMethod": true,
     "GenerateConvenienceMethod": false
    },
    {
     "$id": "70",
     "Name": "createJob",
     "ResourceName": "LegacyLro",
     "Summary": "Create Radiology Insights job",
     "Description": "Creates a Radiology Insights job with the given request body.",
     "Parameters": [
      {
       "$ref": "58"
      },
      {
       "$id": "71",
       "Name": "apiVersion",
       "NameInRequest": "api-version",
       "Description": "The API version to use for this operation.",
       "Type": {
        "$id": "72",
        "Kind": "Primitive",
        "Name": "String",
        "IsNullable": false
       },
       "Location": "Query",
       "IsRequired": true,
       "IsApiVersion": true,
       "IsResourceParameter": false,
       "IsContentType": false,
       "IsEndpoint": false,
       "SkipUrlEncoding": false,
       "Explode": false,
       "Kind": "Method"
      },
      {
       "$id": "73",
       "Name": "repeatabilityRequestId",
       "NameInRequest": "Repeatability-Request-ID",
       "Description": "An opaque, globally-unique, client-generated string identifier for the request.",
       "Type": {
        "$id": "74",
        "Kind": "Primitive",
        "Name": "String",
        "IsNullable": false
       },
       "Location": "Header",
       "IsRequired": false,
       "IsApiVersion": false,
       "IsResourceParameter": false,
       "IsContentType": false,
       "IsEndpoint": false,
       "SkipUrlEncoding": false,
       "Explode": false,
       "Kind": "Method"
      },
      {
       "$id": "75",
       "Name": "repeatabilityFirstSent",
       "NameInRequest": "Repeatability-First-Sent",
       "Description": "Specifies the date and time at which the request was first created.",
       "Type": {
        "$id": "76",
        "Kind": "Primitive",
        "Name": "DateTime",
        "IsNullable": false
       },
       "Location": "Header",
       "IsRequired": false,
       "IsApiVersion": false,
       "IsResourceParameter": false,
       "IsContentType": false,
       "IsEndpoint": false,
       "SkipUrlEncoding": false,
       "Explode": false,
       "Kind": "Method"
      },
      {
       "$id": "77",
       "Name": "RadiologyInsightsData",
       "NameInRequest": "RadiologyInsightsData",
       "Description": "The body of the Radiology Insights request.",
       "Type": {
        "$ref": "37"
       },
       "Location": "Body",
       "IsRequired": true,
       "IsApiVersion": false,
       "IsResourceParameter": false,
       "IsContentType": false,
       "IsEndpoint": false,
       "SkipUrlEncoding": false,
       "Explode": false,
       "Kind": "Method"
      },
      {
       "$id": "78",
       "Name": "accept",
       "NameInRequest": "Accept",
       "Type": {
        "$id": "79",
        "Kind": "Primitive",
        "Name": "String",
        "IsNullable": false
       },
       "Location": "Header",
       "IsApiVersion": false,
       "IsResourceParameter": false,
       "IsContentType": false,
       "IsRequired": true,
       "IsEndpoint": false,
       "SkipUrlEncoding": false,
       "Explode": false,
       "Kind": "Constant",
       "DefaultValue": {
        "$id": "80",
        "Type": {
         "$ref": "79"
        },
        "Value": "application/json"
       }
      },
      {
       "$id": "81",
       "Name": "contentType",
       "NameInRequest": "Content-Type",
       "Type": {
        "$id": "82",
        "Kind": "Primitive",
        "Name": "String",
        "IsNullable": false
       },
       "Location": "Header",
       "IsApiVersion": false,
       "IsResourceParameter": false,
       "IsContentType": true,
       "IsRequired": true,
       "IsEndpoint": false,
       "SkipUrlEncoding": false,
       "Explode": false,
       "Kind": "Constant",
       "DefaultValue": {
        "$id": "83",
        "Type": {
         "$ref": "82"
        },
        "Value": "application/json"
       }
      }
     ],
     "Responses": [
      {
       "$id": "84",
       "StatusCodes": [
        202
       ],
       "BodyType": {
        "$ref": "43"
       },
       "BodyMediaType": "Json",
       "Headers": [
        {
         "$id": "85",
         "Name": "Operation-Location",
         "NameInResponse": "operationLocation",
         "Description": "The location for monitoring the operation state.",
         "Type": {
          "$id": "86",
          "Kind": "Primitive",
          "Name": "Uri",
          "IsNullable": false
         }
        },
        {
         "$id": "87",
         "Name": "Retry-After",
         "NameInResponse": "retryAfter",
         "Description": "The Retry-After header can indicate how long the client should wait before polling the operation status.",
         "Type": {
          "$id": "88",
          "Kind": "Primitive",
          "Name": "Int32",
          "IsNullable": false
         }
        },
        {
         "$id": "89",
         "Name": "Repeatability-Result",
         "NameInResponse": "repeatabilityResult",
         "Description": "Indicates whether the repeatable request was accepted or rejected.",
         "Type": {
          "$id": "90",
          "Kind": "Union",
          "Name": "Union",
          "UnionItemTypes": [
           {
            "$id": "91",
            "Kind": "Literal",
            "Name": "Literal",
            "LiteralValueType": {
             "$id": "92",
             "Kind": "Primitive",
             "Name": "String",
             "IsNullable": false
            },
            "Value": "accepted",
            "IsNullable": false
           },
           {
            "$id": "93",
            "Kind": "Literal",
            "Name": "Literal",
            "LiteralValueType": {
             "$id": "94",
             "Kind": "Primitive",
             "Name": "String",
             "IsNullable": false
            },
            "Value": "rejected",
            "IsNullable": false
           }
          ],
          "IsNullable": false
         }
        }
       ],
       "IsErrorResponse": false,
       "ContentTypes": [
        "application/json"
       ]
      }
     ],
     "HttpMethod": "POST",
     "RequestBodyMediaType": "Json",
     "Uri": "{lroEndpoint}",
     "Path": "/radiology-insights/jobs",
     "RequestMediaTypes": [
      "application/json"
     ],
     "BufferResponse": true,
     "LongRunning": {
      "$id": "95",
      "FinalStateVia": 3,
      "FinalResponse": {
       "$id": "96",
       "StatusCodes": [
        200
       ],
       "BodyType": {
        "$ref": "8"
       },
       "BodyMediaType": "Json"
      },
      "ResultPath": "result"
     },
     "GenerateProtocolMethod": true,
     "GenerateConvenienceMethod": true
    }
   ],
   "Protocol": {
    "$id": "97"
   },
   "Creatable": false,
   "Parent": "lroClient"
  }
 ],
 "Auth": {
  "$id": "98",
  "ApiKey": {
   "$id": "99",
   "Name": "x-ms-api-key"
  },
  "OAuth2": {
   "$id": "100",
   "Scopes": [
    "https://api.example.com/.default"
   ]
  }
 }
}<|MERGE_RESOLUTION|>--- conflicted
+++ resolved
@@ -8,13 +8,7 @@
    "$id": "2",
    "Kind": "Enum",
    "Name": "JobStatus",
-<<<<<<< HEAD
-   "Namespace": "lro",
-   "Description": "The status of the processing job.",
-   "EnumValueType": "String",
-=======
    "EnumValueType": "string",
->>>>>>> 3633830f
    "AllowedValues": [
     {
      "$id": "3",
@@ -42,17 +36,17 @@
      "Value": "Canceled"
     }
    ],
+   "Namespace": "lro",
+   "Description": "The status of the processing job.",
    "IsExtensible": true,
    "IsNullable": false,
    "Usage": "Output"
-<<<<<<< HEAD
-=======
   },
   {
    "$id": "8",
    "Kind": "Enum",
    "Name": "OAuth2FlowType",
-   "EnumValueType": "String",
+   "EnumValueType": "string",
    "AllowedValues": [
     {
      "$id": "9",
@@ -122,12 +116,11 @@
    "IsExtensible": true,
    "IsNullable": false,
    "Usage": "None"
->>>>>>> 3633830f
   }
  ],
  "Models": [
   {
-   "$id": "8",
+   "$id": "17",
    "Kind": "Model",
    "Name": "RadiologyInsightsResult",
    "Namespace": "lro",
@@ -136,12 +129,12 @@
    "Usage": "Output",
    "Properties": [
     {
-     "$id": "9",
+     "$id": "18",
      "Name": "id",
      "SerializedName": "id",
      "Description": "The unique ID of the operation.",
      "Type": {
-      "$id": "10",
+      "$id": "19",
       "Kind": "Primitive",
       "Name": "Guid",
       "IsNullable": false
@@ -151,7 +144,7 @@
      "IsDiscriminator": false
     },
     {
-     "$id": "11",
+     "$id": "20",
      "Name": "status",
      "SerializedName": "status",
      "Description": "The status of the operation",
@@ -163,12 +156,12 @@
      "IsDiscriminator": false
     },
     {
-     "$id": "12",
+     "$id": "21",
      "Name": "createdDateTime",
      "SerializedName": "createdDateTime",
      "Description": "The date and time when the processing job was created.",
      "Type": {
-      "$id": "13",
+      "$id": "22",
       "Kind": "Primitive",
       "Name": "DateTimeRFC3339",
       "IsNullable": false
@@ -178,12 +171,12 @@
      "IsDiscriminator": false
     },
     {
-     "$id": "14",
+     "$id": "23",
      "Name": "expirationDateTime",
      "SerializedName": "expirationDateTime",
      "Description": "The date and time when the processing job is set to expire.",
      "Type": {
-      "$id": "15",
+      "$id": "24",
       "Kind": "Primitive",
       "Name": "DateTimeRFC3339",
       "IsNullable": false
@@ -193,12 +186,12 @@
      "IsDiscriminator": false
     },
     {
-     "$id": "16",
+     "$id": "25",
      "Name": "lastUpdateDateTime",
      "SerializedName": "lastUpdateDateTime",
      "Description": "The date and time when the processing job was last updated.",
      "Type": {
-      "$id": "17",
+      "$id": "26",
       "Kind": "Primitive",
       "Name": "DateTimeRFC3339",
       "IsNullable": false
@@ -208,12 +201,12 @@
      "IsDiscriminator": false
     },
     {
-     "$id": "18",
+     "$id": "27",
      "Name": "error",
      "SerializedName": "error",
      "Description": "Error object that describes the error when status is \"Failed\".",
      "Type": {
-      "$id": "19",
+      "$id": "28",
       "Kind": "Model",
       "Name": "Error",
       "Namespace": "Azure.Core.Foundations",
@@ -222,12 +215,12 @@
       "Usage": "Output",
       "Properties": [
        {
-        "$id": "20",
+        "$id": "29",
         "Name": "code",
         "SerializedName": "code",
         "Description": "One of a server-defined set of error codes.",
         "Type": {
-         "$id": "21",
+         "$id": "30",
          "Kind": "Primitive",
          "Name": "String",
          "IsNullable": false
@@ -237,12 +230,12 @@
         "IsDiscriminator": false
        },
        {
-        "$id": "22",
+        "$id": "31",
         "Name": "message",
         "SerializedName": "message",
         "Description": "A human-readable representation of the error.",
         "Type": {
-         "$id": "23",
+         "$id": "32",
          "Kind": "Primitive",
          "Name": "String",
          "IsNullable": false
@@ -252,12 +245,12 @@
         "IsDiscriminator": false
        },
        {
-        "$id": "24",
+        "$id": "33",
         "Name": "target",
         "SerializedName": "target",
         "Description": "The target of the error.",
         "Type": {
-         "$id": "25",
+         "$id": "34",
          "Kind": "Primitive",
          "Name": "String",
          "IsNullable": false
@@ -267,16 +260,16 @@
         "IsDiscriminator": false
        },
        {
-        "$id": "26",
+        "$id": "35",
         "Name": "details",
         "SerializedName": "details",
         "Description": "An array of details about specific errors that led to this reported error.",
         "Type": {
-         "$id": "27",
+         "$id": "36",
          "Kind": "Array",
          "Name": "Array",
          "ElementType": {
-          "$ref": "19"
+          "$ref": "28"
          },
          "IsNullable": false
         },
@@ -285,12 +278,12 @@
         "IsDiscriminator": false
        },
        {
-        "$id": "28",
+        "$id": "37",
         "Name": "innererror",
         "SerializedName": "innererror",
         "Description": "An object containing more specific information than the current object about the error.",
         "Type": {
-         "$id": "29",
+         "$id": "38",
          "Kind": "Model",
          "Name": "InnerError",
          "Namespace": "Azure.Core.Foundations",
@@ -299,12 +292,12 @@
          "Usage": "Output",
          "Properties": [
           {
-           "$id": "30",
+           "$id": "39",
            "Name": "code",
            "SerializedName": "code",
            "Description": "One of a server-defined set of error codes.",
            "Type": {
-            "$id": "31",
+            "$id": "40",
             "Kind": "Primitive",
             "Name": "String",
             "IsNullable": false
@@ -314,12 +307,12 @@
            "IsDiscriminator": false
           },
           {
-           "$id": "32",
+           "$id": "41",
            "Name": "InnerErrorObject",
            "SerializedName": "innererror",
            "Description": "Inner error.",
            "Type": {
-            "$ref": "29"
+            "$ref": "38"
            },
            "IsRequired": false,
            "IsReadOnly": false,
@@ -338,12 +331,12 @@
      "IsDiscriminator": false
     },
     {
-     "$id": "33",
+     "$id": "42",
      "Name": "result",
      "SerializedName": "result",
      "Description": "The result of the operation.",
      "Type": {
-      "$id": "34",
+      "$id": "43",
       "Kind": "Model",
       "Name": "RadiologyInsightsInferenceResult",
       "Namespace": "lro",
@@ -352,12 +345,12 @@
       "Usage": "Output",
       "Properties": [
        {
-        "$id": "35",
+        "$id": "44",
         "Name": "id",
         "SerializedName": "id",
         "Description": "",
         "Type": {
-         "$id": "36",
+         "$id": "45",
          "Kind": "Primitive",
          "Name": "String",
          "IsNullable": false
@@ -375,16 +368,16 @@
    ]
   },
   {
-   "$ref": "19"
-  },
-  {
-   "$ref": "29"
-  },
-  {
-   "$ref": "34"
-  },
-  {
-   "$id": "37",
+   "$ref": "28"
+  },
+  {
+   "$ref": "38"
+  },
+  {
+   "$ref": "43"
+  },
+  {
+   "$id": "46",
    "Kind": "Model",
    "Name": "RadiologyInsightsData",
    "Namespace": "lro",
@@ -393,16 +386,16 @@
    "Usage": "Input",
    "Properties": [
     {
-     "$id": "38",
+     "$id": "47",
      "Name": "patients",
      "SerializedName": "patients",
      "Description": "The list of patients, including their clinical information and data.",
      "Type": {
-      "$id": "39",
+      "$id": "48",
       "Kind": "Array",
       "Name": "Array",
       "ElementType": {
-       "$id": "40",
+       "$id": "49",
        "Kind": "Primitive",
        "Name": "String",
        "IsNullable": false
@@ -414,12 +407,12 @@
      "IsDiscriminator": false
     },
     {
-     "$id": "41",
+     "$id": "50",
      "Name": "configuration",
      "SerializedName": "configuration",
      "Description": "Configuration affecting the Radiology Insights model's inference.",
      "Type": {
-      "$id": "42",
+      "$id": "51",
       "Kind": "Primitive",
       "Name": "String",
       "IsNullable": false
@@ -431,21 +424,21 @@
    ]
   },
   {
-   "$id": "43",
+   "$id": "52",
    "Kind": "Model",
-   "Name": "HealthInsightsOperationStatus",
+   "Name": "HealthInsightsOperationStatusneverError",
    "Namespace": "lro",
    "Description": "Provides status details for long running operations.",
    "IsNullable": false,
    "Usage": "Output",
    "Properties": [
     {
-     "$id": "44",
+     "$id": "53",
      "Name": "id",
      "SerializedName": "id",
      "Description": "The unique ID of the operation.",
      "Type": {
-      "$id": "45",
+      "$id": "54",
       "Kind": "Primitive",
       "Name": "Guid",
       "IsNullable": false
@@ -455,7 +448,7 @@
      "IsDiscriminator": false
     },
     {
-     "$id": "46",
+     "$id": "55",
      "Name": "status",
      "SerializedName": "status",
      "Description": "The status of the operation",
@@ -467,12 +460,12 @@
      "IsDiscriminator": false
     },
     {
-     "$id": "47",
+     "$id": "56",
      "Name": "createdDateTime",
      "SerializedName": "createdDateTime",
      "Description": "The date and time when the processing job was created.",
      "Type": {
-      "$id": "48",
+      "$id": "57",
       "Kind": "Primitive",
       "Name": "DateTimeRFC3339",
       "IsNullable": false
@@ -482,12 +475,12 @@
      "IsDiscriminator": false
     },
     {
-     "$id": "49",
+     "$id": "58",
      "Name": "expirationDateTime",
      "SerializedName": "expirationDateTime",
      "Description": "The date and time when the processing job is set to expire.",
      "Type": {
-      "$id": "50",
+      "$id": "59",
       "Kind": "Primitive",
       "Name": "DateTimeRFC3339",
       "IsNullable": false
@@ -497,12 +490,12 @@
      "IsDiscriminator": false
     },
     {
-     "$id": "51",
+     "$id": "60",
      "Name": "lastUpdateDateTime",
      "SerializedName": "lastUpdateDateTime",
      "Description": "The date and time when the processing job was last updated.",
      "Type": {
-      "$id": "52",
+      "$id": "61",
       "Kind": "Primitive",
       "Name": "DateTimeRFC3339",
       "IsNullable": false
@@ -512,49 +505,180 @@
      "IsDiscriminator": false
     },
     {
-     "$id": "53",
+     "$id": "62",
      "Name": "error",
      "SerializedName": "error",
      "Description": "Error object that describes the error when status is \"Failed\".",
      "Type": {
-      "$ref": "19"
+      "$ref": "28"
      },
      "IsRequired": false,
      "IsReadOnly": false,
      "IsDiscriminator": false
     }
    ]
+  },
+  {
+   "$id": "63",
+   "Kind": "Model",
+   "Name": "AuthFlow",
+   "Namespace": "lro",
+   "Description": "The auth flow model",
+   "IsNullable": false,
+   "Usage": "None",
+   "Properties": [
+    {
+     "$id": "64",
+     "Name": "type",
+     "SerializedName": "type",
+     "Description": "",
+     "Type": {
+      "$ref": "8"
+     },
+     "IsRequired": true,
+     "IsReadOnly": false,
+     "IsDiscriminator": false
+    },
+    {
+     "$id": "65",
+     "Name": "tokenUrl",
+     "SerializedName": "tokenUrl",
+     "Description": "",
+     "Type": {
+      "$id": "66",
+      "Kind": "Literal",
+      "Name": "Literal",
+      "LiteralValueType": {
+       "$ref": "13"
+      },
+      "Value": "https://api.example.com/oauth2/token",
+      "IsNullable": false
+     },
+     "IsRequired": true,
+     "IsReadOnly": false,
+     "IsDiscriminator": false
+    },
+    {
+     "$id": "67",
+     "Name": "refreshUrl",
+     "SerializedName": "refreshUrl",
+     "Description": "",
+     "Type": {
+      "$id": "68",
+      "Kind": "Literal",
+      "Name": "Literal",
+      "LiteralValueType": {
+       "$ref": "15"
+      },
+      "Value": "https://api.example.com/oauth2/refresh",
+      "IsNullable": false
+     },
+     "IsRequired": true,
+     "IsReadOnly": false,
+     "IsDiscriminator": false
+    },
+    {
+     "$id": "69",
+     "Name": "scopes",
+     "SerializedName": "scopes",
+     "Description": "",
+     "Type": {
+      "$id": "70",
+      "Kind": "Intrinsic",
+      "Name": "unknown",
+      "IsNullable": false
+     },
+     "IsRequired": true,
+     "IsReadOnly": false,
+     "IsDiscriminator": false
+    }
+   ]
+  },
+  {
+   "$id": "71",
+   "Kind": "Model",
+   "Name": "HealthInsightsRetryAfterTrait",
+   "Namespace": "lro",
+   "Description": "Health Insights retry after trait",
+   "IsNullable": false,
+   "Usage": "None",
+   "Properties": [
+    {
+     "$id": "72",
+     "Name": "retryAfter",
+     "SerializedName": "retryAfter",
+     "Description": "The retry-after header.",
+     "Type": {
+      "$id": "73",
+      "Kind": "Model",
+      "Name": "HealthInsightsRetryAfterTraitRetryAfter",
+      "Namespace": "lro",
+      "IsNullable": false,
+      "Usage": "None",
+      "Properties": [
+       {
+        "$id": "74",
+        "Name": "response",
+        "SerializedName": "response",
+        "Description": "",
+        "Type": {
+         "$id": "75",
+         "Kind": "Model",
+         "Name": "RetryAfterHeader",
+         "Namespace": "Azure.Core.Foundations",
+         "Description": "The retry-after envelope.",
+         "IsNullable": false,
+         "Usage": "None",
+         "Properties": []
+        },
+        "IsRequired": true,
+        "IsReadOnly": false,
+        "IsDiscriminator": false
+       }
+      ]
+     },
+     "IsRequired": true,
+     "IsReadOnly": false,
+     "IsDiscriminator": false
+    }
+   ]
+  },
+  {
+   "$ref": "73"
+  },
+  {
+   "$ref": "75"
   }
  ],
  "Clients": [
   {
-   "$id": "54",
+   "$id": "76",
    "Name": "lroClient",
    "Description": "",
    "Operations": [],
    "Protocol": {
-    "$id": "55"
+    "$id": "77"
    },
    "Creatable": true
   },
   {
-   "$id": "56",
+   "$id": "78",
    "Name": "LegacyLro",
    "Description": "",
    "Operations": [
     {
-     "$id": "57",
+     "$id": "79",
      "Name": "getJob",
      "ResourceName": "LegacyLro",
      "Summary": "Get Radiology Insights job details",
      "Description": "Gets the status and details of the Radiology Insights job.",
      "Parameters": [
       {
-       "$id": "58",
+       "$id": "80",
        "Name": "lroEndpoint",
        "NameInRequest": "lroEndpoint",
        "Type": {
-        "$id": "59",
+        "$id": "81",
         "Kind": "Primitive",
         "Name": "Uri",
         "IsNullable": false
@@ -570,12 +694,12 @@
        "Kind": "Client"
       },
       {
-       "$id": "60",
+       "$id": "82",
        "Name": "apiVersion",
        "NameInRequest": "api-version",
        "Description": "The API version to use for this operation.",
        "Type": {
-        "$id": "61",
+        "$id": "83",
         "Kind": "Primitive",
         "Name": "String",
         "IsNullable": false
@@ -591,12 +715,12 @@
        "Kind": "Method"
       },
       {
-       "$id": "62",
+       "$id": "84",
        "Name": "id",
        "NameInRequest": "id",
        "Description": "A processing job identifier.",
        "Type": {
-        "$id": "63",
+        "$id": "85",
         "Kind": "Primitive",
         "Name": "Guid",
         "IsNullable": false
@@ -612,11 +736,11 @@
        "Kind": "Method"
       },
       {
-       "$id": "64",
+       "$id": "86",
        "Name": "accept",
        "NameInRequest": "Accept",
        "Type": {
-        "$id": "65",
+        "$id": "87",
         "Kind": "Primitive",
         "Name": "String",
         "IsNullable": false
@@ -631,9 +755,9 @@
        "Explode": false,
        "Kind": "Constant",
        "DefaultValue": {
-        "$id": "66",
+        "$id": "88",
         "Type": {
-         "$ref": "65"
+         "$ref": "87"
         },
         "Value": "application/json"
        }
@@ -641,22 +765,22 @@
      ],
      "Responses": [
       {
-       "$id": "67",
+       "$id": "89",
        "StatusCodes": [
         200
        ],
        "BodyType": {
-        "$ref": "8"
+        "$ref": "17"
        },
        "BodyMediaType": "Json",
        "Headers": [
         {
-         "$id": "68",
+         "$id": "90",
          "Name": "Retry-After",
          "NameInResponse": "retryAfter",
          "Description": "The Retry-After header can indicate how long the client should wait before polling the operation status.",
          "Type": {
-          "$id": "69",
+          "$id": "91",
           "Kind": "Primitive",
           "Name": "Int32",
           "IsNullable": false
@@ -678,22 +802,22 @@
      "GenerateConvenienceMethod": false
     },
     {
-     "$id": "70",
+     "$id": "92",
      "Name": "createJob",
      "ResourceName": "LegacyLro",
      "Summary": "Create Radiology Insights job",
      "Description": "Creates a Radiology Insights job with the given request body.",
      "Parameters": [
       {
-       "$ref": "58"
-      },
-      {
-       "$id": "71",
+       "$ref": "80"
+      },
+      {
+       "$id": "93",
        "Name": "apiVersion",
        "NameInRequest": "api-version",
        "Description": "The API version to use for this operation.",
        "Type": {
-        "$id": "72",
+        "$id": "94",
         "Kind": "Primitive",
         "Name": "String",
         "IsNullable": false
@@ -709,12 +833,12 @@
        "Kind": "Method"
       },
       {
-       "$id": "73",
+       "$id": "95",
        "Name": "repeatabilityRequestId",
        "NameInRequest": "Repeatability-Request-ID",
        "Description": "An opaque, globally-unique, client-generated string identifier for the request.",
        "Type": {
-        "$id": "74",
+        "$id": "96",
         "Kind": "Primitive",
         "Name": "String",
         "IsNullable": false
@@ -730,12 +854,12 @@
        "Kind": "Method"
       },
       {
-       "$id": "75",
+       "$id": "97",
        "Name": "repeatabilityFirstSent",
        "NameInRequest": "Repeatability-First-Sent",
        "Description": "Specifies the date and time at which the request was first created.",
        "Type": {
-        "$id": "76",
+        "$id": "98",
         "Kind": "Primitive",
         "Name": "DateTime",
         "IsNullable": false
@@ -751,12 +875,12 @@
        "Kind": "Method"
       },
       {
-       "$id": "77",
+       "$id": "99",
        "Name": "RadiologyInsightsData",
        "NameInRequest": "RadiologyInsightsData",
        "Description": "The body of the Radiology Insights request.",
        "Type": {
-        "$ref": "37"
+        "$ref": "46"
        },
        "Location": "Body",
        "IsRequired": true,
@@ -769,11 +893,11 @@
        "Kind": "Method"
       },
       {
-       "$id": "78",
+       "$id": "100",
        "Name": "accept",
        "NameInRequest": "Accept",
        "Type": {
-        "$id": "79",
+        "$id": "101",
         "Kind": "Primitive",
         "Name": "String",
         "IsNullable": false
@@ -788,19 +912,19 @@
        "Explode": false,
        "Kind": "Constant",
        "DefaultValue": {
-        "$id": "80",
+        "$id": "102",
         "Type": {
-         "$ref": "79"
+         "$ref": "101"
         },
         "Value": "application/json"
        }
       },
       {
-       "$id": "81",
+       "$id": "103",
        "Name": "contentType",
        "NameInRequest": "Content-Type",
        "Type": {
-        "$id": "82",
+        "$id": "104",
         "Kind": "Primitive",
         "Name": "String",
         "IsNullable": false
@@ -815,9 +939,9 @@
        "Explode": false,
        "Kind": "Constant",
        "DefaultValue": {
-        "$id": "83",
+        "$id": "105",
         "Type": {
-         "$ref": "82"
+         "$ref": "104"
         },
         "Value": "application/json"
        }
@@ -825,55 +949,55 @@
      ],
      "Responses": [
       {
-       "$id": "84",
+       "$id": "106",
        "StatusCodes": [
         202
        ],
        "BodyType": {
-        "$ref": "43"
+        "$ref": "52"
        },
        "BodyMediaType": "Json",
        "Headers": [
         {
-         "$id": "85",
+         "$id": "107",
          "Name": "Operation-Location",
          "NameInResponse": "operationLocation",
          "Description": "The location for monitoring the operation state.",
          "Type": {
-          "$id": "86",
+          "$id": "108",
           "Kind": "Primitive",
           "Name": "Uri",
           "IsNullable": false
          }
         },
         {
-         "$id": "87",
+         "$id": "109",
          "Name": "Retry-After",
          "NameInResponse": "retryAfter",
          "Description": "The Retry-After header can indicate how long the client should wait before polling the operation status.",
          "Type": {
-          "$id": "88",
+          "$id": "110",
           "Kind": "Primitive",
           "Name": "Int32",
           "IsNullable": false
          }
         },
         {
-         "$id": "89",
+         "$id": "111",
          "Name": "Repeatability-Result",
          "NameInResponse": "repeatabilityResult",
          "Description": "Indicates whether the repeatable request was accepted or rejected.",
          "Type": {
-          "$id": "90",
+          "$id": "112",
           "Kind": "Union",
           "Name": "Union",
           "UnionItemTypes": [
            {
-            "$id": "91",
+            "$id": "113",
             "Kind": "Literal",
             "Name": "Literal",
             "LiteralValueType": {
-             "$id": "92",
+             "$id": "114",
              "Kind": "Primitive",
              "Name": "String",
              "IsNullable": false
@@ -882,11 +1006,11 @@
             "IsNullable": false
            },
            {
-            "$id": "93",
+            "$id": "115",
             "Kind": "Literal",
             "Name": "Literal",
             "LiteralValueType": {
-             "$id": "94",
+             "$id": "116",
              "Kind": "Primitive",
              "Name": "String",
              "IsNullable": false
@@ -914,15 +1038,15 @@
      ],
      "BufferResponse": true,
      "LongRunning": {
-      "$id": "95",
+      "$id": "117",
       "FinalStateVia": 3,
       "FinalResponse": {
-       "$id": "96",
+       "$id": "118",
        "StatusCodes": [
         200
        ],
        "BodyType": {
-        "$ref": "8"
+        "$ref": "17"
        },
        "BodyMediaType": "Json"
       },
@@ -933,20 +1057,20 @@
     }
    ],
    "Protocol": {
-    "$id": "97"
+    "$id": "119"
    },
    "Creatable": false,
    "Parent": "lroClient"
   }
  ],
  "Auth": {
-  "$id": "98",
+  "$id": "120",
   "ApiKey": {
-   "$id": "99",
+   "$id": "121",
    "Name": "x-ms-api-key"
   },
   "OAuth2": {
-   "$id": "100",
+   "$id": "122",
    "Scopes": [
     "https://api.example.com/.default"
    ]
