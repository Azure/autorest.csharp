{
 "$id": "1",
 "Name": "lro",
 "ApiVersions": [],
 "Enums": [
  {
   "$id": "2",
   "Kind": "enum",
   "Name": "JobStatus",
   "ValueType": {
    "$id": "3",
    "Kind": "string",
    "IsNullable": false
   },
   "Values": [
    {
     "$id": "4",
     "Name": "NotStarted",
     "Value": "NotStarted"
    },
    {
     "$id": "5",
     "Name": "Running",
     "Value": "Running"
    },
    {
     "$id": "6",
     "Name": "Succeeded",
     "Value": "Succeeded"
    },
    {
     "$id": "7",
     "Name": "Failed",
     "Value": "Failed"
    },
    {
     "$id": "8",
     "Name": "Canceled",
     "Value": "Canceled"
    }
   ],
   "Namespace": "lro",
   "Description": "The status of the processing job.",
   "IsExtensible": true,
   "Usage": "Output"
  },
  {
   "$id": "9",
   "Kind": "enum",
   "Name": "RepeatabilityResult",
   "ValueType": {
    "$id": "10",
    "Kind": "string",
    "IsNullable": false
   },
   "Values": [
    {
     "$id": "11",
     "Name": "accepted",
     "Value": "accepted",
     "Description": "If the request was accepted and the server guarantees that the server state reflects a single execution of the operation."
    },
    {
     "$id": "12",
     "Name": "rejected",
     "Value": "rejected",
     "Description": "If the request was rejected because the combination of Repeatability-First-Sent and Repeatability-Request-ID were invalid\nor because the Repeatability-First-Sent value was outside the range of values held by the server."
    }
   ],
   "Namespace": "Azure.Core",
   "Description": "Repeatability Result header options",
   "IsExtensible": false,
   "Usage": "Output"
  }
 ],
 "Models": [
  {
   "$id": "13",
   "Kind": "Model",
   "Name": "RadiologyInsightsResult",
   "Namespace": "lro",
   "Description": "The response for the Radiology Insights request.",
   "Usage": "Output",
   "Properties": [
    {
     "$id": "14",
     "Name": "id",
     "SerializedName": "id",
     "Description": "The unique ID of the operation.",
     "Type": {
<<<<<<< HEAD
      "$id": "13",
      "Kind": "Primitive",
      "Name": "Guid"
=======
      "$id": "15",
      "Kind": "uuid",
      "IsNullable": false,
      "Encode": "string"
>>>>>>> 9b8a321f
     },
     "IsRequired": true,
     "IsReadOnly": true
    },
    {
     "$id": "16",
     "Name": "status",
     "SerializedName": "status",
     "Description": "The status of the operation",
     "Type": {
      "$ref": "2"
     },
     "IsRequired": true,
     "IsReadOnly": true
    },
    {
     "$id": "17",
     "Name": "createdDateTime",
     "SerializedName": "createdDateTime",
     "Description": "The date and time when the processing job was created.",
     "Type": {
      "$id": "18",
      "Kind": "utcDateTime",
      "IsNullable": false,
      "Encode": "rfc3339",
      "WireType": {
       "$id": "19",
       "Kind": "string",
       "IsNullable": false
      }
     },
     "IsRequired": false,
     "IsReadOnly": true
    },
    {
     "$id": "20",
     "Name": "expirationDateTime",
     "SerializedName": "expirationDateTime",
     "Description": "The date and time when the processing job is set to expire.",
     "Type": {
      "$id": "21",
      "Kind": "utcDateTime",
      "IsNullable": false,
      "Encode": "rfc3339",
      "WireType": {
       "$id": "22",
       "Kind": "string",
       "IsNullable": false
      }
     },
     "IsRequired": false,
     "IsReadOnly": true
    },
    {
     "$id": "23",
     "Name": "lastUpdateDateTime",
     "SerializedName": "lastUpdateDateTime",
     "Description": "The date and time when the processing job was last updated.",
     "Type": {
      "$id": "24",
      "Kind": "utcDateTime",
      "IsNullable": false,
      "Encode": "rfc3339",
      "WireType": {
       "$id": "25",
       "Kind": "string",
       "IsNullable": false
      }
     },
     "IsRequired": false,
     "IsReadOnly": true
    },
    {
     "$id": "26",
     "Name": "error",
     "SerializedName": "error",
     "Description": "Error object that describes the error when status is \"Failed\".",
     "Type": {
      "$id": "27",
      "Kind": "Model",
      "Name": "Error",
      "Namespace": "Azure.Core.Foundations",
      "Description": "The error object.",
      "Usage": "Output",
      "Properties": [
       {
        "$id": "28",
        "Name": "code",
        "SerializedName": "code",
        "Description": "One of a server-defined set of error codes.",
        "Type": {
<<<<<<< HEAD
         "$id": "24",
         "Kind": "Primitive",
         "Name": "String"
=======
         "$id": "29",
         "Kind": "string",
         "IsNullable": false
>>>>>>> 9b8a321f
        },
        "IsRequired": true,
        "IsReadOnly": false
       },
       {
        "$id": "30",
        "Name": "message",
        "SerializedName": "message",
        "Description": "A human-readable representation of the error.",
        "Type": {
<<<<<<< HEAD
         "$id": "26",
         "Kind": "Primitive",
         "Name": "String"
=======
         "$id": "31",
         "Kind": "string",
         "IsNullable": false
>>>>>>> 9b8a321f
        },
        "IsRequired": true,
        "IsReadOnly": false
       },
       {
        "$id": "32",
        "Name": "target",
        "SerializedName": "target",
        "Description": "The target of the error.",
        "Type": {
<<<<<<< HEAD
         "$id": "28",
         "Kind": "Primitive",
         "Name": "String"
=======
         "$id": "33",
         "Kind": "string",
         "IsNullable": false
>>>>>>> 9b8a321f
        },
        "IsRequired": false,
        "IsReadOnly": false
       },
       {
        "$id": "34",
        "Name": "details",
        "SerializedName": "details",
        "Description": "An array of details about specific errors that led to this reported error.",
        "Type": {
         "$id": "35",
         "Kind": "Array",
         "Name": "Array",
         "ElementType": {
<<<<<<< HEAD
          "$ref": "22"
         }
=======
          "$ref": "27"
         },
         "IsNullable": false
>>>>>>> 9b8a321f
        },
        "IsRequired": false,
        "IsReadOnly": false
       },
       {
        "$id": "36",
        "Name": "innererror",
        "SerializedName": "innererror",
        "Description": "An object containing more specific information than the current object about the error.",
        "Type": {
         "$id": "37",
         "Kind": "Model",
         "Name": "InnerError",
         "Namespace": "Azure.Core.Foundations",
         "Description": "An object containing more specific information about the error. As per Microsoft One API guidelines - https://github.com/Microsoft/api-guidelines/blob/vNext/Guidelines.md#7102-error-condition-responses.",
         "Usage": "Output",
         "Properties": [
          {
           "$id": "38",
           "Name": "code",
           "SerializedName": "code",
           "Description": "One of a server-defined set of error codes.",
           "Type": {
<<<<<<< HEAD
            "$id": "34",
            "Kind": "Primitive",
            "Name": "String"
=======
            "$id": "39",
            "Kind": "string",
            "IsNullable": false
>>>>>>> 9b8a321f
           },
           "IsRequired": false,
           "IsReadOnly": false
          },
          {
           "$id": "40",
           "Name": "innererror",
           "SerializedName": "innererror",
           "Description": "Inner error.",
           "Type": {
            "$ref": "37"
           },
           "IsRequired": false,
           "IsReadOnly": false
          }
         ]
        },
        "IsRequired": false,
        "IsReadOnly": false
       }
      ]
     },
     "IsRequired": false,
     "IsReadOnly": false
    },
    {
     "$id": "41",
     "Name": "result",
     "SerializedName": "result",
     "Description": "The result of the operation.",
     "Type": {
      "$id": "42",
      "Kind": "Model",
      "Name": "RadiologyInsightsInferenceResult",
      "Namespace": "lro",
      "Description": "The inference results for the Radiology Insights request.",
      "Usage": "Output",
      "Properties": [
       {
        "$id": "43",
        "Name": "id",
        "SerializedName": "id",
        "Description": "",
        "Type": {
<<<<<<< HEAD
         "$id": "39",
         "Kind": "Primitive",
         "Name": "String"
=======
         "$id": "44",
         "Kind": "string",
         "IsNullable": false
>>>>>>> 9b8a321f
        },
        "IsRequired": true,
        "IsReadOnly": false
       }
      ]
     },
     "IsRequired": false,
     "IsReadOnly": false
    }
   ]
  },
  {
   "$ref": "27"
  },
  {
   "$ref": "37"
  },
  {
   "$ref": "42"
  },
  {
   "$id": "45",
   "Kind": "Model",
   "Name": "RadiologyInsightsData",
   "Namespace": "lro",
   "Description": "The body of the Radiology Insights request.",
   "Usage": "Input",
   "Properties": [
    {
     "$id": "46",
     "Name": "patients",
     "SerializedName": "patients",
     "Description": "The list of patients, including their clinical information and data.",
     "Type": {
      "$id": "47",
      "Kind": "Array",
      "Name": "Array",
      "ElementType": {
<<<<<<< HEAD
       "$id": "43",
       "Kind": "Primitive",
       "Name": "String"
      }
=======
       "$id": "48",
       "Kind": "string",
       "IsNullable": false
      },
      "IsNullable": false
>>>>>>> 9b8a321f
     },
     "IsRequired": true,
     "IsReadOnly": false
    },
    {
     "$id": "49",
     "Name": "configuration",
     "SerializedName": "configuration",
     "Description": "Configuration affecting the Radiology Insights model's inference.",
     "Type": {
<<<<<<< HEAD
      "$id": "45",
      "Kind": "Primitive",
      "Name": "String"
=======
      "$id": "50",
      "Kind": "string",
      "IsNullable": false
>>>>>>> 9b8a321f
     },
     "IsRequired": false,
     "IsReadOnly": false
    }
   ]
  },
  {
   "$id": "51",
   "Kind": "Model",
   "Name": "HealthInsightsOperationStatusError",
   "Namespace": "lro",
   "Description": "Provides status details for long running operations.",
   "Usage": "Output",
   "Properties": [
    {
     "$id": "52",
     "Name": "id",
     "SerializedName": "id",
     "Description": "The unique ID of the operation.",
     "Type": {
<<<<<<< HEAD
      "$id": "48",
      "Kind": "Primitive",
      "Name": "Guid"
=======
      "$id": "53",
      "Kind": "uuid",
      "IsNullable": false,
      "Encode": "string"
>>>>>>> 9b8a321f
     },
     "IsRequired": true,
     "IsReadOnly": true
    },
    {
     "$id": "54",
     "Name": "status",
     "SerializedName": "status",
     "Description": "The status of the operation",
     "Type": {
      "$ref": "2"
     },
     "IsRequired": true,
     "IsReadOnly": true
    },
    {
     "$id": "55",
     "Name": "createdDateTime",
     "SerializedName": "createdDateTime",
     "Description": "The date and time when the processing job was created.",
     "Type": {
      "$id": "56",
      "Kind": "utcDateTime",
      "IsNullable": false,
      "Encode": "rfc3339",
      "WireType": {
       "$id": "57",
       "Kind": "string",
       "IsNullable": false
      }
     },
     "IsRequired": false,
     "IsReadOnly": true
    },
    {
     "$id": "58",
     "Name": "expirationDateTime",
     "SerializedName": "expirationDateTime",
     "Description": "The date and time when the processing job is set to expire.",
     "Type": {
      "$id": "59",
      "Kind": "utcDateTime",
      "IsNullable": false,
      "Encode": "rfc3339",
      "WireType": {
       "$id": "60",
       "Kind": "string",
       "IsNullable": false
      }
     },
     "IsRequired": false,
     "IsReadOnly": true
    },
    {
     "$id": "61",
     "Name": "lastUpdateDateTime",
     "SerializedName": "lastUpdateDateTime",
     "Description": "The date and time when the processing job was last updated.",
     "Type": {
      "$id": "62",
      "Kind": "utcDateTime",
      "IsNullable": false,
      "Encode": "rfc3339",
      "WireType": {
       "$id": "63",
       "Kind": "string",
       "IsNullable": false
      }
     },
     "IsRequired": false,
     "IsReadOnly": true
    },
    {
     "$id": "64",
     "Name": "error",
     "SerializedName": "error",
     "Description": "Error object that describes the error when status is \"Failed\".",
     "Type": {
      "$ref": "27"
     },
     "IsRequired": false,
     "IsReadOnly": false
    }
   ]
  }
 ],
 "Clients": [
  {
   "$id": "65",
   "Name": "lroClient",
   "Description": "",
   "Operations": [],
   "Protocol": {
    "$id": "66"
   },
   "Creatable": true,
   "Parameters": [
    {
     "$id": "67",
     "Name": "lroEndpoint",
     "NameInRequest": "lroEndpoint",
     "Type": {
      "$id": "68",
      "Kind": "uri",
      "IsNullable": false
     },
     "Location": "Uri",
     "IsApiVersion": false,
     "IsResourceParameter": false,
     "IsContentType": false,
     "IsRequired": true,
     "IsEndpoint": true,
     "SkipUrlEncoding": false,
     "Explode": false,
     "Kind": "Client"
    }
   ]
  },
  {
   "$id": "69",
   "Name": "LegacyLro",
   "Description": "",
   "Operations": [
    {
     "$id": "70",
     "Name": "getJob",
     "ResourceName": "LegacyLro",
     "Summary": "Get Radiology Insights job details",
     "Description": "Gets the status and details of the Radiology Insights job.",
     "Accessibility": "public",
     "Parameters": [
      {
       "$ref": "67"
      },
      {
       "$id": "71",
       "Name": "apiVersion",
       "NameInRequest": "api-version",
       "Description": "The API version to use for this operation.",
       "Type": {
<<<<<<< HEAD
        "$id": "64",
        "Kind": "Primitive",
        "Name": "String"
=======
        "$id": "72",
        "Kind": "string",
        "IsNullable": false
>>>>>>> 9b8a321f
       },
       "Location": "Query",
       "IsRequired": true,
       "IsApiVersion": true,
       "IsResourceParameter": false,
       "IsContentType": false,
       "IsEndpoint": false,
       "SkipUrlEncoding": false,
       "Explode": false,
       "Kind": "Method"
      },
      {
       "$id": "73",
       "Name": "id",
       "NameInRequest": "id",
       "Description": "A processing job identifier.",
       "Type": {
<<<<<<< HEAD
        "$id": "66",
        "Kind": "Primitive",
        "Name": "Guid"
=======
        "$id": "74",
        "Kind": "uuid",
        "IsNullable": false,
        "Encode": "string"
>>>>>>> 9b8a321f
       },
       "Location": "Path",
       "IsRequired": true,
       "IsApiVersion": false,
       "IsResourceParameter": false,
       "IsContentType": false,
       "IsEndpoint": false,
       "SkipUrlEncoding": false,
       "Explode": false,
       "Kind": "Method"
      },
      {
       "$id": "75",
       "Name": "accept",
       "NameInRequest": "Accept",
       "Type": {
        "$id": "76",
        "Kind": "string",
        "IsNullable": false
       },
       "Location": "Header",
       "IsApiVersion": false,
       "IsResourceParameter": false,
       "IsContentType": false,
       "IsRequired": true,
       "IsEndpoint": false,
       "SkipUrlEncoding": false,
       "Explode": false,
       "Kind": "Constant",
       "DefaultValue": {
        "$id": "77",
        "Type": {
         "$ref": "76"
        },
        "Value": "application/json"
       }
      }
     ],
     "Responses": [
      {
       "$id": "78",
       "StatusCodes": [
        200
       ],
       "BodyType": {
        "$ref": "13"
       },
       "BodyMediaType": "Json",
       "Headers": [
        {
         "$id": "79",
         "Name": "Retry-After",
         "NameInResponse": "retryAfter",
         "Description": "The Retry-After header can indicate how long the client should wait before polling the operation status.",
         "Type": {
<<<<<<< HEAD
          "$id": "72",
          "Kind": "Primitive",
          "Name": "Int32"
=======
          "$id": "80",
          "Kind": "int32",
          "IsNullable": false
>>>>>>> 9b8a321f
         }
        }
       ],
       "IsErrorResponse": false,
       "ContentTypes": [
        "application/json"
       ]
      }
     ],
     "HttpMethod": "GET",
     "RequestBodyMediaType": "None",
     "Uri": "{lroEndpoint}",
     "Path": "/radiology-insights/jobs/{id}",
     "BufferResponse": true,
     "GenerateProtocolMethod": true,
     "GenerateConvenienceMethod": false
    },
    {
     "$id": "81",
     "Name": "createJob",
     "ResourceName": "LegacyLro",
     "Summary": "Create Radiology Insights job",
     "Description": "Creates a Radiology Insights job with the given request body.",
     "Accessibility": "public",
     "Parameters": [
      {
       "$ref": "67"
      },
      {
       "$id": "82",
       "Name": "apiVersion",
       "NameInRequest": "api-version",
       "Description": "The API version to use for this operation.",
       "Type": {
<<<<<<< HEAD
        "$id": "75",
        "Kind": "Primitive",
        "Name": "String"
=======
        "$id": "83",
        "Kind": "string",
        "IsNullable": false
>>>>>>> 9b8a321f
       },
       "Location": "Query",
       "IsRequired": true,
       "IsApiVersion": true,
       "IsResourceParameter": false,
       "IsContentType": false,
       "IsEndpoint": false,
       "SkipUrlEncoding": false,
       "Explode": false,
       "Kind": "Method"
      },
      {
       "$id": "84",
       "Name": "repeatabilityRequestId",
       "NameInRequest": "Repeatability-Request-ID",
       "Description": "An opaque, globally-unique, client-generated string identifier for the request.",
       "Type": {
<<<<<<< HEAD
        "$id": "77",
        "Kind": "Primitive",
        "Name": "String"
=======
        "$id": "85",
        "Kind": "string",
        "IsNullable": false
>>>>>>> 9b8a321f
       },
       "Location": "Header",
       "IsRequired": false,
       "IsApiVersion": false,
       "IsResourceParameter": false,
       "IsContentType": false,
       "IsEndpoint": false,
       "SkipUrlEncoding": false,
       "Explode": false,
       "Kind": "Method"
      },
      {
       "$id": "86",
       "Name": "repeatabilityFirstSent",
       "NameInRequest": "Repeatability-First-Sent",
       "Description": "Specifies the date and time at which the request was first created.",
       "Type": {
        "$id": "87",
        "Kind": "utcDateTime",
        "IsNullable": false,
        "Encode": "rfc7231",
        "WireType": {
         "$id": "88",
         "Kind": "string",
         "IsNullable": false
        }
       },
       "Location": "Header",
       "IsRequired": false,
       "IsApiVersion": false,
       "IsResourceParameter": false,
       "IsContentType": false,
       "IsEndpoint": false,
       "SkipUrlEncoding": false,
       "Explode": false,
       "Kind": "Method"
      },
      {
       "$id": "89",
       "Name": "RadiologyInsightsData",
       "NameInRequest": "RadiologyInsightsData",
       "Description": "The body of the Radiology Insights request.",
       "Type": {
        "$ref": "45"
       },
       "Location": "Body",
       "IsRequired": true,
       "IsApiVersion": false,
       "IsResourceParameter": false,
       "IsContentType": false,
       "IsEndpoint": false,
       "SkipUrlEncoding": false,
       "Explode": false,
       "Kind": "Method"
      },
      {
       "$id": "90",
       "Name": "accept",
       "NameInRequest": "Accept",
       "Type": {
        "$id": "91",
        "Kind": "string",
        "IsNullable": false
       },
       "Location": "Header",
       "IsApiVersion": false,
       "IsResourceParameter": false,
       "IsContentType": false,
       "IsRequired": true,
       "IsEndpoint": false,
       "SkipUrlEncoding": false,
       "Explode": false,
       "Kind": "Constant",
       "DefaultValue": {
        "$id": "92",
        "Type": {
         "$ref": "91"
        },
        "Value": "application/json"
       }
      },
      {
       "$id": "93",
       "Name": "contentType",
       "NameInRequest": "Content-Type",
       "Type": {
        "$id": "94",
        "Kind": "string",
        "IsNullable": false
       },
       "Location": "Header",
       "IsApiVersion": false,
       "IsResourceParameter": false,
       "IsContentType": true,
       "IsRequired": true,
       "IsEndpoint": false,
       "SkipUrlEncoding": false,
       "Explode": false,
       "Kind": "Constant",
       "DefaultValue": {
        "$id": "95",
        "Type": {
         "$ref": "94"
        },
        "Value": "application/json"
       }
      }
     ],
     "Responses": [
      {
       "$id": "96",
       "StatusCodes": [
        202
       ],
       "BodyType": {
        "$ref": "51"
       },
       "BodyMediaType": "Json",
       "Headers": [
        {
         "$id": "97",
         "Name": "Operation-Location",
         "NameInResponse": "operationLocation",
         "Description": "The location for monitoring the operation state.",
         "Type": {
<<<<<<< HEAD
          "$id": "89",
          "Kind": "Primitive",
          "Name": "Uri"
=======
          "$id": "98",
          "Kind": "url",
          "IsNullable": false
>>>>>>> 9b8a321f
         }
        },
        {
         "$id": "99",
         "Name": "Retry-After",
         "NameInResponse": "retryAfter",
         "Description": "The Retry-After header can indicate how long the client should wait before polling the operation status.",
         "Type": {
<<<<<<< HEAD
          "$id": "91",
          "Kind": "Primitive",
          "Name": "Int32"
=======
          "$id": "100",
          "Kind": "int32",
          "IsNullable": false
>>>>>>> 9b8a321f
         }
        },
        {
         "$id": "101",
         "Name": "Repeatability-Result",
         "NameInResponse": "repeatabilityResult",
         "Description": "Indicates whether the repeatable request was accepted or rejected.",
         "Type": {
          "$ref": "9"
         }
        }
       ],
       "IsErrorResponse": false,
       "ContentTypes": [
        "application/json"
       ]
      }
     ],
     "HttpMethod": "POST",
     "RequestBodyMediaType": "Json",
     "Uri": "{lroEndpoint}",
     "Path": "/radiology-insights/jobs",
     "RequestMediaTypes": [
      "application/json"
     ],
     "BufferResponse": true,
     "LongRunning": {
      "$id": "102",
      "FinalStateVia": 3,
      "FinalResponse": {
       "$id": "103",
       "StatusCodes": [
        200
       ],
       "BodyType": {
        "$ref": "13"
       },
       "BodyMediaType": "Json"
      },
      "ResultPath": "result"
     },
     "GenerateProtocolMethod": true,
     "GenerateConvenienceMethod": true
    }
   ],
   "Protocol": {
    "$id": "104"
   },
   "Creatable": false,
   "Parent": "lroClient",
   "Parameters": [
    {
     "$ref": "67"
    }
   ]
  }
 ],
 "Auth": {
  "$id": "105",
  "ApiKey": {
   "$id": "106",
   "Name": "x-ms-api-key"
  },
  "OAuth2": {
   "$id": "107",
   "Scopes": [
    "https://api.example.com/.default"
   ]
  }
 }
}<|MERGE_RESOLUTION|>--- conflicted
+++ resolved
@@ -9,8 +9,7 @@
    "Name": "JobStatus",
    "ValueType": {
     "$id": "3",
-    "Kind": "string",
-    "IsNullable": false
+    "Kind": "string"
    },
    "Values": [
     {
@@ -50,8 +49,7 @@
    "Name": "RepeatabilityResult",
    "ValueType": {
     "$id": "10",
-    "Kind": "string",
-    "IsNullable": false
+    "Kind": "string"
    },
    "Values": [
     {
@@ -88,16 +86,9 @@
      "SerializedName": "id",
      "Description": "The unique ID of the operation.",
      "Type": {
-<<<<<<< HEAD
-      "$id": "13",
-      "Kind": "Primitive",
-      "Name": "Guid"
-=======
       "$id": "15",
       "Kind": "uuid",
-      "IsNullable": false,
       "Encode": "string"
->>>>>>> 9b8a321f
      },
      "IsRequired": true,
      "IsReadOnly": true
@@ -121,12 +112,10 @@
      "Type": {
       "$id": "18",
       "Kind": "utcDateTime",
-      "IsNullable": false,
       "Encode": "rfc3339",
       "WireType": {
        "$id": "19",
-       "Kind": "string",
-       "IsNullable": false
+       "Kind": "string"
       }
      },
      "IsRequired": false,
@@ -140,12 +129,10 @@
      "Type": {
       "$id": "21",
       "Kind": "utcDateTime",
-      "IsNullable": false,
       "Encode": "rfc3339",
       "WireType": {
        "$id": "22",
-       "Kind": "string",
-       "IsNullable": false
+       "Kind": "string"
       }
      },
      "IsRequired": false,
@@ -159,12 +146,10 @@
      "Type": {
       "$id": "24",
       "Kind": "utcDateTime",
-      "IsNullable": false,
       "Encode": "rfc3339",
       "WireType": {
        "$id": "25",
-       "Kind": "string",
-       "IsNullable": false
+       "Kind": "string"
       }
      },
      "IsRequired": false,
@@ -189,15 +174,8 @@
         "SerializedName": "code",
         "Description": "One of a server-defined set of error codes.",
         "Type": {
-<<<<<<< HEAD
-         "$id": "24",
-         "Kind": "Primitive",
-         "Name": "String"
-=======
          "$id": "29",
-         "Kind": "string",
-         "IsNullable": false
->>>>>>> 9b8a321f
+         "Kind": "string"
         },
         "IsRequired": true,
         "IsReadOnly": false
@@ -208,15 +186,8 @@
         "SerializedName": "message",
         "Description": "A human-readable representation of the error.",
         "Type": {
-<<<<<<< HEAD
-         "$id": "26",
-         "Kind": "Primitive",
-         "Name": "String"
-=======
          "$id": "31",
-         "Kind": "string",
-         "IsNullable": false
->>>>>>> 9b8a321f
+         "Kind": "string"
         },
         "IsRequired": true,
         "IsReadOnly": false
@@ -227,15 +198,8 @@
         "SerializedName": "target",
         "Description": "The target of the error.",
         "Type": {
-<<<<<<< HEAD
-         "$id": "28",
-         "Kind": "Primitive",
-         "Name": "String"
-=======
          "$id": "33",
-         "Kind": "string",
-         "IsNullable": false
->>>>>>> 9b8a321f
+         "Kind": "string"
         },
         "IsRequired": false,
         "IsReadOnly": false
@@ -250,14 +214,8 @@
          "Kind": "Array",
          "Name": "Array",
          "ElementType": {
-<<<<<<< HEAD
-          "$ref": "22"
+          "$ref": "27"
          }
-=======
-          "$ref": "27"
-         },
-         "IsNullable": false
->>>>>>> 9b8a321f
         },
         "IsRequired": false,
         "IsReadOnly": false
@@ -281,15 +239,8 @@
            "SerializedName": "code",
            "Description": "One of a server-defined set of error codes.",
            "Type": {
-<<<<<<< HEAD
-            "$id": "34",
-            "Kind": "Primitive",
-            "Name": "String"
-=======
             "$id": "39",
-            "Kind": "string",
-            "IsNullable": false
->>>>>>> 9b8a321f
+            "Kind": "string"
            },
            "IsRequired": false,
            "IsReadOnly": false
@@ -334,15 +285,8 @@
         "SerializedName": "id",
         "Description": "",
         "Type": {
-<<<<<<< HEAD
-         "$id": "39",
-         "Kind": "Primitive",
-         "Name": "String"
-=======
          "$id": "44",
-         "Kind": "string",
-         "IsNullable": false
->>>>>>> 9b8a321f
+         "Kind": "string"
         },
         "IsRequired": true,
         "IsReadOnly": false
@@ -381,18 +325,9 @@
       "Kind": "Array",
       "Name": "Array",
       "ElementType": {
-<<<<<<< HEAD
-       "$id": "43",
-       "Kind": "Primitive",
-       "Name": "String"
-      }
-=======
        "$id": "48",
-       "Kind": "string",
-       "IsNullable": false
-      },
-      "IsNullable": false
->>>>>>> 9b8a321f
+       "Kind": "string"
+      }
      },
      "IsRequired": true,
      "IsReadOnly": false
@@ -403,15 +338,8 @@
      "SerializedName": "configuration",
      "Description": "Configuration affecting the Radiology Insights model's inference.",
      "Type": {
-<<<<<<< HEAD
-      "$id": "45",
-      "Kind": "Primitive",
-      "Name": "String"
-=======
       "$id": "50",
-      "Kind": "string",
-      "IsNullable": false
->>>>>>> 9b8a321f
+      "Kind": "string"
      },
      "IsRequired": false,
      "IsReadOnly": false
@@ -432,16 +360,9 @@
      "SerializedName": "id",
      "Description": "The unique ID of the operation.",
      "Type": {
-<<<<<<< HEAD
-      "$id": "48",
-      "Kind": "Primitive",
-      "Name": "Guid"
-=======
       "$id": "53",
       "Kind": "uuid",
-      "IsNullable": false,
       "Encode": "string"
->>>>>>> 9b8a321f
      },
      "IsRequired": true,
      "IsReadOnly": true
@@ -465,12 +386,10 @@
      "Type": {
       "$id": "56",
       "Kind": "utcDateTime",
-      "IsNullable": false,
       "Encode": "rfc3339",
       "WireType": {
        "$id": "57",
-       "Kind": "string",
-       "IsNullable": false
+       "Kind": "string"
       }
      },
      "IsRequired": false,
@@ -484,12 +403,10 @@
      "Type": {
       "$id": "59",
       "Kind": "utcDateTime",
-      "IsNullable": false,
       "Encode": "rfc3339",
       "WireType": {
        "$id": "60",
-       "Kind": "string",
-       "IsNullable": false
+       "Kind": "string"
       }
      },
      "IsRequired": false,
@@ -503,12 +420,10 @@
      "Type": {
       "$id": "62",
       "Kind": "utcDateTime",
-      "IsNullable": false,
       "Encode": "rfc3339",
       "WireType": {
        "$id": "63",
-       "Kind": "string",
-       "IsNullable": false
+       "Kind": "string"
       }
      },
      "IsRequired": false,
@@ -582,15 +497,8 @@
        "NameInRequest": "api-version",
        "Description": "The API version to use for this operation.",
        "Type": {
-<<<<<<< HEAD
-        "$id": "64",
-        "Kind": "Primitive",
-        "Name": "String"
-=======
         "$id": "72",
-        "Kind": "string",
-        "IsNullable": false
->>>>>>> 9b8a321f
+        "Kind": "string"
        },
        "Location": "Query",
        "IsRequired": true,
@@ -608,16 +516,9 @@
        "NameInRequest": "id",
        "Description": "A processing job identifier.",
        "Type": {
-<<<<<<< HEAD
-        "$id": "66",
-        "Kind": "Primitive",
-        "Name": "Guid"
-=======
         "$id": "74",
         "Kind": "uuid",
-        "IsNullable": false,
         "Encode": "string"
->>>>>>> 9b8a321f
        },
        "Location": "Path",
        "IsRequired": true,
@@ -673,15 +574,8 @@
          "NameInResponse": "retryAfter",
          "Description": "The Retry-After header can indicate how long the client should wait before polling the operation status.",
          "Type": {
-<<<<<<< HEAD
-          "$id": "72",
-          "Kind": "Primitive",
-          "Name": "Int32"
-=======
           "$id": "80",
-          "Kind": "int32",
-          "IsNullable": false
->>>>>>> 9b8a321f
+          "Kind": "int32"
          }
         }
        ],
@@ -716,15 +610,8 @@
        "NameInRequest": "api-version",
        "Description": "The API version to use for this operation.",
        "Type": {
-<<<<<<< HEAD
-        "$id": "75",
-        "Kind": "Primitive",
-        "Name": "String"
-=======
         "$id": "83",
-        "Kind": "string",
-        "IsNullable": false
->>>>>>> 9b8a321f
+        "Kind": "string"
        },
        "Location": "Query",
        "IsRequired": true,
@@ -742,15 +629,8 @@
        "NameInRequest": "Repeatability-Request-ID",
        "Description": "An opaque, globally-unique, client-generated string identifier for the request.",
        "Type": {
-<<<<<<< HEAD
-        "$id": "77",
-        "Kind": "Primitive",
-        "Name": "String"
-=======
         "$id": "85",
-        "Kind": "string",
-        "IsNullable": false
->>>>>>> 9b8a321f
+        "Kind": "string"
        },
        "Location": "Header",
        "IsRequired": false,
@@ -770,12 +650,10 @@
        "Type": {
         "$id": "87",
         "Kind": "utcDateTime",
-        "IsNullable": false,
         "Encode": "rfc7231",
         "WireType": {
          "$id": "88",
-         "Kind": "string",
-         "IsNullable": false
+         "Kind": "string"
         }
        },
        "Location": "Header",
@@ -876,15 +754,8 @@
          "NameInResponse": "operationLocation",
          "Description": "The location for monitoring the operation state.",
          "Type": {
-<<<<<<< HEAD
-          "$id": "89",
-          "Kind": "Primitive",
-          "Name": "Uri"
-=======
           "$id": "98",
-          "Kind": "url",
-          "IsNullable": false
->>>>>>> 9b8a321f
+          "Kind": "url"
          }
         },
         {
@@ -893,15 +764,8 @@
          "NameInResponse": "retryAfter",
          "Description": "The Retry-After header can indicate how long the client should wait before polling the operation status.",
          "Type": {
-<<<<<<< HEAD
-          "$id": "91",
-          "Kind": "Primitive",
-          "Name": "Int32"
-=======
           "$id": "100",
-          "Kind": "int32",
-          "IsNullable": false
->>>>>>> 9b8a321f
+          "Kind": "int32"
          }
         },
         {
