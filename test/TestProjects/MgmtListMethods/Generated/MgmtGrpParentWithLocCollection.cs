// Copyright (c) Microsoft Corporation. All rights reserved.
// Licensed under the MIT License.

// <auto-generated/>

#nullable disable

using System;
using System.Collections;
using System.Collections.Generic;
using System.Globalization;
using System.Linq;
using System.Threading;
using System.Threading.Tasks;
using Azure;
using Azure.Core;
using Azure.Core.Pipeline;
using Azure.ResourceManager;
using Azure.ResourceManager.Management;

namespace MgmtListMethods
{
    /// <summary> A class representing collection of MgmtGrpParentWithLoc and their operations over its parent. </summary>
    public partial class MgmtGrpParentWithLocCollection : ArmCollection, IEnumerable<MgmtGrpParentWithLocResource>, IAsyncEnumerable<MgmtGrpParentWithLocResource>
    {
        private readonly ClientDiagnostics _mgmtGrpParentWithLocClientDiagnostics;
        private readonly MgmtGrpParentWithLocsRestOperations _mgmtGrpParentWithLocRestClient;

        /// <summary> Initializes a new instance of the <see cref="MgmtGrpParentWithLocCollection"/> class for mocking. </summary>
        protected MgmtGrpParentWithLocCollection()
        {
        }

        /// <summary> Initializes a new instance of the <see cref="MgmtGrpParentWithLocCollection"/> class. </summary>
        /// <param name="client"> The client parameters to use in these operations. </param>
        /// <param name="id"> The identifier of the parent resource that is the target of operations. </param>
        internal MgmtGrpParentWithLocCollection(ArmClient client, ResourceIdentifier id) : base(client, id)
        {
<<<<<<< HEAD
            _mgmtGrpParentWithLocClientDiagnostics = new ClientDiagnostics("MgmtListMethods", MgmtGrpParentWithLocResource.ResourceType.Namespace, DiagnosticOptions);
            TryGetApiVersion(MgmtGrpParentWithLocResource.ResourceType, out string mgmtGrpParentWithLocApiVersion);
            _mgmtGrpParentWithLocRestClient = new MgmtGrpParentWithLocsRestOperations(Pipeline, DiagnosticOptions.ApplicationId, BaseUri, mgmtGrpParentWithLocApiVersion);
=======
            _mgmtGrpParentWithLocClientDiagnostics = new ClientDiagnostics("MgmtListMethods", MgmtGrpParentWithLoc.ResourceType.Namespace, Diagnostics);
            TryGetApiVersion(MgmtGrpParentWithLoc.ResourceType, out string mgmtGrpParentWithLocApiVersion);
            _mgmtGrpParentWithLocRestClient = new MgmtGrpParentWithLocsRestOperations(Pipeline, Diagnostics.ApplicationId, Endpoint, mgmtGrpParentWithLocApiVersion);
>>>>>>> ab22d0bd
#if DEBUG
			ValidateResourceId(Id);
#endif
        }

        internal static void ValidateResourceId(ResourceIdentifier id)
        {
            if (id.ResourceType != ManagementGroupResource.ResourceType)
                throw new ArgumentException(string.Format(CultureInfo.CurrentCulture, "Invalid resource type {0} expected {1}", id.ResourceType, ManagementGroupResource.ResourceType), nameof(id));
        }

        /// <summary>
        /// Create or update.
        /// Request Path: /providers/Microsoft.Management/managementGroups/{groupId}/mgmtGrpParentWithLocs/{mgmtGrpParentWithLocName}
        /// Operation Id: MgmtGrpParentWithLocs_CreateOrUpdate
        /// </summary>
        /// <param name="waitUntil"> "F:Azure.WaitUntil.Completed" if the method should wait to return until the long-running operation has completed on the service; "F:Azure.WaitUntil.Started" if it should return after starting the operation. For more information on long-running operations, please see <see href="https://github.com/Azure/azure-sdk-for-net/blob/main/sdk/core/Azure.Core/samples/LongRunningOperations.md"> Azure.Core Long-Running Operation samples</see>. </param>
        /// <param name="mgmtGrpParentWithLocName"> Name. </param>
        /// <param name="parameters"> Parameters supplied to the Create. </param>
        /// <param name="cancellationToken"> The cancellation token to use. </param>
        /// <exception cref="ArgumentException"> <paramref name="mgmtGrpParentWithLocName"/> is an empty string, and was expected to be non-empty. </exception>
        /// <exception cref="ArgumentNullException"> <paramref name="mgmtGrpParentWithLocName"/> or <paramref name="parameters"/> is null. </exception>
        public virtual async Task<ArmOperation<MgmtGrpParentWithLocResource>> CreateOrUpdateAsync(WaitUntil waitUntil, string mgmtGrpParentWithLocName, MgmtGrpParentWithLocData parameters, CancellationToken cancellationToken = default)
        {
            Argument.AssertNotNullOrEmpty(mgmtGrpParentWithLocName, nameof(mgmtGrpParentWithLocName));
            Argument.AssertNotNull(parameters, nameof(parameters));

            using var scope = _mgmtGrpParentWithLocClientDiagnostics.CreateScope("MgmtGrpParentWithLocCollection.CreateOrUpdate");
            scope.Start();
            try
            {
                var response = await _mgmtGrpParentWithLocRestClient.CreateOrUpdateAsync(Id.Name, mgmtGrpParentWithLocName, parameters, cancellationToken).ConfigureAwait(false);
                var operation = new MgmtListMethodsArmOperation<MgmtGrpParentWithLocResource>(Response.FromValue(new MgmtGrpParentWithLocResource(Client, response), response.GetRawResponse()));
                if (waitUntil == WaitUntil.Completed)
                    await operation.WaitForCompletionAsync(cancellationToken).ConfigureAwait(false);
                return operation;
            }
            catch (Exception e)
            {
                scope.Failed(e);
                throw;
            }
        }

        /// <summary>
        /// Create or update.
        /// Request Path: /providers/Microsoft.Management/managementGroups/{groupId}/mgmtGrpParentWithLocs/{mgmtGrpParentWithLocName}
        /// Operation Id: MgmtGrpParentWithLocs_CreateOrUpdate
        /// </summary>
        /// <param name="waitUntil"> "F:Azure.WaitUntil.Completed" if the method should wait to return until the long-running operation has completed on the service; "F:Azure.WaitUntil.Started" if it should return after starting the operation. For more information on long-running operations, please see <see href="https://github.com/Azure/azure-sdk-for-net/blob/main/sdk/core/Azure.Core/samples/LongRunningOperations.md"> Azure.Core Long-Running Operation samples</see>. </param>
        /// <param name="mgmtGrpParentWithLocName"> Name. </param>
        /// <param name="parameters"> Parameters supplied to the Create. </param>
        /// <param name="cancellationToken"> The cancellation token to use. </param>
        /// <exception cref="ArgumentException"> <paramref name="mgmtGrpParentWithLocName"/> is an empty string, and was expected to be non-empty. </exception>
        /// <exception cref="ArgumentNullException"> <paramref name="mgmtGrpParentWithLocName"/> or <paramref name="parameters"/> is null. </exception>
        public virtual ArmOperation<MgmtGrpParentWithLocResource> CreateOrUpdate(WaitUntil waitUntil, string mgmtGrpParentWithLocName, MgmtGrpParentWithLocData parameters, CancellationToken cancellationToken = default)
        {
            Argument.AssertNotNullOrEmpty(mgmtGrpParentWithLocName, nameof(mgmtGrpParentWithLocName));
            Argument.AssertNotNull(parameters, nameof(parameters));

            using var scope = _mgmtGrpParentWithLocClientDiagnostics.CreateScope("MgmtGrpParentWithLocCollection.CreateOrUpdate");
            scope.Start();
            try
            {
                var response = _mgmtGrpParentWithLocRestClient.CreateOrUpdate(Id.Name, mgmtGrpParentWithLocName, parameters, cancellationToken);
                var operation = new MgmtListMethodsArmOperation<MgmtGrpParentWithLocResource>(Response.FromValue(new MgmtGrpParentWithLocResource(Client, response), response.GetRawResponse()));
                if (waitUntil == WaitUntil.Completed)
                    operation.WaitForCompletion(cancellationToken);
                return operation;
            }
            catch (Exception e)
            {
                scope.Failed(e);
                throw;
            }
        }

        /// <summary>
        /// Retrieves information.
        /// Request Path: /providers/Microsoft.Management/managementGroups/{groupId}/mgmtGrpParentWithLocs/{mgmtGrpParentWithLocName}
        /// Operation Id: MgmtGrpParentWithLocs_Get
        /// </summary>
        /// <param name="mgmtGrpParentWithLocName"> Name. </param>
        /// <param name="cancellationToken"> The cancellation token to use. </param>
        /// <exception cref="ArgumentException"> <paramref name="mgmtGrpParentWithLocName"/> is an empty string, and was expected to be non-empty. </exception>
        /// <exception cref="ArgumentNullException"> <paramref name="mgmtGrpParentWithLocName"/> is null. </exception>
        public virtual async Task<Response<MgmtGrpParentWithLocResource>> GetAsync(string mgmtGrpParentWithLocName, CancellationToken cancellationToken = default)
        {
            Argument.AssertNotNullOrEmpty(mgmtGrpParentWithLocName, nameof(mgmtGrpParentWithLocName));

            using var scope = _mgmtGrpParentWithLocClientDiagnostics.CreateScope("MgmtGrpParentWithLocCollection.Get");
            scope.Start();
            try
            {
                var response = await _mgmtGrpParentWithLocRestClient.GetAsync(Id.Name, mgmtGrpParentWithLocName, cancellationToken).ConfigureAwait(false);
                if (response.Value == null)
                    throw new RequestFailedException(response.GetRawResponse());
                return Response.FromValue(new MgmtGrpParentWithLocResource(Client, response.Value), response.GetRawResponse());
            }
            catch (Exception e)
            {
                scope.Failed(e);
                throw;
            }
        }

        /// <summary>
        /// Retrieves information.
        /// Request Path: /providers/Microsoft.Management/managementGroups/{groupId}/mgmtGrpParentWithLocs/{mgmtGrpParentWithLocName}
        /// Operation Id: MgmtGrpParentWithLocs_Get
        /// </summary>
        /// <param name="mgmtGrpParentWithLocName"> Name. </param>
        /// <param name="cancellationToken"> The cancellation token to use. </param>
        /// <exception cref="ArgumentException"> <paramref name="mgmtGrpParentWithLocName"/> is an empty string, and was expected to be non-empty. </exception>
        /// <exception cref="ArgumentNullException"> <paramref name="mgmtGrpParentWithLocName"/> is null. </exception>
        public virtual Response<MgmtGrpParentWithLocResource> Get(string mgmtGrpParentWithLocName, CancellationToken cancellationToken = default)
        {
            Argument.AssertNotNullOrEmpty(mgmtGrpParentWithLocName, nameof(mgmtGrpParentWithLocName));

            using var scope = _mgmtGrpParentWithLocClientDiagnostics.CreateScope("MgmtGrpParentWithLocCollection.Get");
            scope.Start();
            try
            {
                var response = _mgmtGrpParentWithLocRestClient.Get(Id.Name, mgmtGrpParentWithLocName, cancellationToken);
                if (response.Value == null)
                    throw new RequestFailedException(response.GetRawResponse());
                return Response.FromValue(new MgmtGrpParentWithLocResource(Client, response.Value), response.GetRawResponse());
            }
            catch (Exception e)
            {
                scope.Failed(e);
                throw;
            }
        }

        /// <summary>
        /// Lists all in a resource group.
        /// Request Path: /providers/Microsoft.Management/managementGroups/{groupId}/mgmtGrpParentWithLocs
        /// Operation Id: MgmtGrpParentWithLocs_List
        /// </summary>
        /// <param name="cancellationToken"> The cancellation token to use. </param>
        /// <returns> An async collection of <see cref="MgmtGrpParentWithLocResource" /> that may take multiple service requests to iterate over. </returns>
        public virtual AsyncPageable<MgmtGrpParentWithLocResource> GetAllAsync(CancellationToken cancellationToken = default)
        {
            async Task<Page<MgmtGrpParentWithLocResource>> FirstPageFunc(int? pageSizeHint)
            {
                using var scope = _mgmtGrpParentWithLocClientDiagnostics.CreateScope("MgmtGrpParentWithLocCollection.GetAll");
                scope.Start();
                try
                {
                    var response = await _mgmtGrpParentWithLocRestClient.ListAsync(Id.Name, cancellationToken: cancellationToken).ConfigureAwait(false);
                    return Page.FromValues(response.Value.Value.Select(value => new MgmtGrpParentWithLocResource(Client, value)), response.Value.NextLink, response.GetRawResponse());
                }
                catch (Exception e)
                {
                    scope.Failed(e);
                    throw;
                }
            }
            async Task<Page<MgmtGrpParentWithLocResource>> NextPageFunc(string nextLink, int? pageSizeHint)
            {
                using var scope = _mgmtGrpParentWithLocClientDiagnostics.CreateScope("MgmtGrpParentWithLocCollection.GetAll");
                scope.Start();
                try
                {
                    var response = await _mgmtGrpParentWithLocRestClient.ListNextPageAsync(nextLink, Id.Name, cancellationToken: cancellationToken).ConfigureAwait(false);
                    return Page.FromValues(response.Value.Value.Select(value => new MgmtGrpParentWithLocResource(Client, value)), response.Value.NextLink, response.GetRawResponse());
                }
                catch (Exception e)
                {
                    scope.Failed(e);
                    throw;
                }
            }
            return PageableHelpers.CreateAsyncEnumerable(FirstPageFunc, NextPageFunc);
        }

        /// <summary>
        /// Lists all in a resource group.
        /// Request Path: /providers/Microsoft.Management/managementGroups/{groupId}/mgmtGrpParentWithLocs
        /// Operation Id: MgmtGrpParentWithLocs_List
        /// </summary>
        /// <param name="cancellationToken"> The cancellation token to use. </param>
        /// <returns> A collection of <see cref="MgmtGrpParentWithLocResource" /> that may take multiple service requests to iterate over. </returns>
        public virtual Pageable<MgmtGrpParentWithLocResource> GetAll(CancellationToken cancellationToken = default)
        {
            Page<MgmtGrpParentWithLocResource> FirstPageFunc(int? pageSizeHint)
            {
                using var scope = _mgmtGrpParentWithLocClientDiagnostics.CreateScope("MgmtGrpParentWithLocCollection.GetAll");
                scope.Start();
                try
                {
                    var response = _mgmtGrpParentWithLocRestClient.List(Id.Name, cancellationToken: cancellationToken);
                    return Page.FromValues(response.Value.Value.Select(value => new MgmtGrpParentWithLocResource(Client, value)), response.Value.NextLink, response.GetRawResponse());
                }
                catch (Exception e)
                {
                    scope.Failed(e);
                    throw;
                }
            }
            Page<MgmtGrpParentWithLocResource> NextPageFunc(string nextLink, int? pageSizeHint)
            {
                using var scope = _mgmtGrpParentWithLocClientDiagnostics.CreateScope("MgmtGrpParentWithLocCollection.GetAll");
                scope.Start();
                try
                {
                    var response = _mgmtGrpParentWithLocRestClient.ListNextPage(nextLink, Id.Name, cancellationToken: cancellationToken);
                    return Page.FromValues(response.Value.Value.Select(value => new MgmtGrpParentWithLocResource(Client, value)), response.Value.NextLink, response.GetRawResponse());
                }
                catch (Exception e)
                {
                    scope.Failed(e);
                    throw;
                }
            }
            return PageableHelpers.CreateEnumerable(FirstPageFunc, NextPageFunc);
        }

        /// <summary>
        /// Checks to see if the resource exists in azure.
        /// Request Path: /providers/Microsoft.Management/managementGroups/{groupId}/mgmtGrpParentWithLocs/{mgmtGrpParentWithLocName}
        /// Operation Id: MgmtGrpParentWithLocs_Get
        /// </summary>
        /// <param name="mgmtGrpParentWithLocName"> Name. </param>
        /// <param name="cancellationToken"> The cancellation token to use. </param>
        /// <exception cref="ArgumentException"> <paramref name="mgmtGrpParentWithLocName"/> is an empty string, and was expected to be non-empty. </exception>
        /// <exception cref="ArgumentNullException"> <paramref name="mgmtGrpParentWithLocName"/> is null. </exception>
        public virtual async Task<Response<bool>> ExistsAsync(string mgmtGrpParentWithLocName, CancellationToken cancellationToken = default)
        {
            Argument.AssertNotNullOrEmpty(mgmtGrpParentWithLocName, nameof(mgmtGrpParentWithLocName));

            using var scope = _mgmtGrpParentWithLocClientDiagnostics.CreateScope("MgmtGrpParentWithLocCollection.Exists");
            scope.Start();
            try
            {
                var response = await GetIfExistsAsync(mgmtGrpParentWithLocName, cancellationToken: cancellationToken).ConfigureAwait(false);
                return Response.FromValue(response.Value != null, response.GetRawResponse());
            }
            catch (Exception e)
            {
                scope.Failed(e);
                throw;
            }
        }

        /// <summary>
        /// Checks to see if the resource exists in azure.
        /// Request Path: /providers/Microsoft.Management/managementGroups/{groupId}/mgmtGrpParentWithLocs/{mgmtGrpParentWithLocName}
        /// Operation Id: MgmtGrpParentWithLocs_Get
        /// </summary>
        /// <param name="mgmtGrpParentWithLocName"> Name. </param>
        /// <param name="cancellationToken"> The cancellation token to use. </param>
        /// <exception cref="ArgumentException"> <paramref name="mgmtGrpParentWithLocName"/> is an empty string, and was expected to be non-empty. </exception>
        /// <exception cref="ArgumentNullException"> <paramref name="mgmtGrpParentWithLocName"/> is null. </exception>
        public virtual Response<bool> Exists(string mgmtGrpParentWithLocName, CancellationToken cancellationToken = default)
        {
            Argument.AssertNotNullOrEmpty(mgmtGrpParentWithLocName, nameof(mgmtGrpParentWithLocName));

            using var scope = _mgmtGrpParentWithLocClientDiagnostics.CreateScope("MgmtGrpParentWithLocCollection.Exists");
            scope.Start();
            try
            {
                var response = GetIfExists(mgmtGrpParentWithLocName, cancellationToken: cancellationToken);
                return Response.FromValue(response.Value != null, response.GetRawResponse());
            }
            catch (Exception e)
            {
                scope.Failed(e);
                throw;
            }
        }

        /// <summary>
        /// Tries to get details for this resource from the service.
        /// Request Path: /providers/Microsoft.Management/managementGroups/{groupId}/mgmtGrpParentWithLocs/{mgmtGrpParentWithLocName}
        /// Operation Id: MgmtGrpParentWithLocs_Get
        /// </summary>
        /// <param name="mgmtGrpParentWithLocName"> Name. </param>
        /// <param name="cancellationToken"> The cancellation token to use. </param>
        /// <exception cref="ArgumentException"> <paramref name="mgmtGrpParentWithLocName"/> is an empty string, and was expected to be non-empty. </exception>
        /// <exception cref="ArgumentNullException"> <paramref name="mgmtGrpParentWithLocName"/> is null. </exception>
        public virtual async Task<Response<MgmtGrpParentWithLocResource>> GetIfExistsAsync(string mgmtGrpParentWithLocName, CancellationToken cancellationToken = default)
        {
            Argument.AssertNotNullOrEmpty(mgmtGrpParentWithLocName, nameof(mgmtGrpParentWithLocName));

            using var scope = _mgmtGrpParentWithLocClientDiagnostics.CreateScope("MgmtGrpParentWithLocCollection.GetIfExists");
            scope.Start();
            try
            {
                var response = await _mgmtGrpParentWithLocRestClient.GetAsync(Id.Name, mgmtGrpParentWithLocName, cancellationToken: cancellationToken).ConfigureAwait(false);
                if (response.Value == null)
                    return Response.FromValue<MgmtGrpParentWithLocResource>(null, response.GetRawResponse());
                return Response.FromValue(new MgmtGrpParentWithLocResource(Client, response.Value), response.GetRawResponse());
            }
            catch (Exception e)
            {
                scope.Failed(e);
                throw;
            }
        }

        /// <summary>
        /// Tries to get details for this resource from the service.
        /// Request Path: /providers/Microsoft.Management/managementGroups/{groupId}/mgmtGrpParentWithLocs/{mgmtGrpParentWithLocName}
        /// Operation Id: MgmtGrpParentWithLocs_Get
        /// </summary>
        /// <param name="mgmtGrpParentWithLocName"> Name. </param>
        /// <param name="cancellationToken"> The cancellation token to use. </param>
        /// <exception cref="ArgumentException"> <paramref name="mgmtGrpParentWithLocName"/> is an empty string, and was expected to be non-empty. </exception>
        /// <exception cref="ArgumentNullException"> <paramref name="mgmtGrpParentWithLocName"/> is null. </exception>
        public virtual Response<MgmtGrpParentWithLocResource> GetIfExists(string mgmtGrpParentWithLocName, CancellationToken cancellationToken = default)
        {
            Argument.AssertNotNullOrEmpty(mgmtGrpParentWithLocName, nameof(mgmtGrpParentWithLocName));

            using var scope = _mgmtGrpParentWithLocClientDiagnostics.CreateScope("MgmtGrpParentWithLocCollection.GetIfExists");
            scope.Start();
            try
            {
                var response = _mgmtGrpParentWithLocRestClient.Get(Id.Name, mgmtGrpParentWithLocName, cancellationToken: cancellationToken);
                if (response.Value == null)
                    return Response.FromValue<MgmtGrpParentWithLocResource>(null, response.GetRawResponse());
                return Response.FromValue(new MgmtGrpParentWithLocResource(Client, response.Value), response.GetRawResponse());
            }
            catch (Exception e)
            {
                scope.Failed(e);
                throw;
            }
        }

        IEnumerator<MgmtGrpParentWithLocResource> IEnumerable<MgmtGrpParentWithLocResource>.GetEnumerator()
        {
            return GetAll().GetEnumerator();
        }

        IEnumerator IEnumerable.GetEnumerator()
        {
            return GetAll().GetEnumerator();
        }

        IAsyncEnumerator<MgmtGrpParentWithLocResource> IAsyncEnumerable<MgmtGrpParentWithLocResource>.GetAsyncEnumerator(CancellationToken cancellationToken)
        {
            return GetAllAsync(cancellationToken: cancellationToken).GetAsyncEnumerator(cancellationToken);
        }
    }
}<|MERGE_RESOLUTION|>--- conflicted
+++ resolved
@@ -36,15 +36,9 @@
         /// <param name="id"> The identifier of the parent resource that is the target of operations. </param>
         internal MgmtGrpParentWithLocCollection(ArmClient client, ResourceIdentifier id) : base(client, id)
         {
-<<<<<<< HEAD
-            _mgmtGrpParentWithLocClientDiagnostics = new ClientDiagnostics("MgmtListMethods", MgmtGrpParentWithLocResource.ResourceType.Namespace, DiagnosticOptions);
+            _mgmtGrpParentWithLocClientDiagnostics = new ClientDiagnostics("MgmtListMethods", MgmtGrpParentWithLocResource.ResourceType.Namespace, Diagnostics);
             TryGetApiVersion(MgmtGrpParentWithLocResource.ResourceType, out string mgmtGrpParentWithLocApiVersion);
-            _mgmtGrpParentWithLocRestClient = new MgmtGrpParentWithLocsRestOperations(Pipeline, DiagnosticOptions.ApplicationId, BaseUri, mgmtGrpParentWithLocApiVersion);
-=======
-            _mgmtGrpParentWithLocClientDiagnostics = new ClientDiagnostics("MgmtListMethods", MgmtGrpParentWithLoc.ResourceType.Namespace, Diagnostics);
-            TryGetApiVersion(MgmtGrpParentWithLoc.ResourceType, out string mgmtGrpParentWithLocApiVersion);
             _mgmtGrpParentWithLocRestClient = new MgmtGrpParentWithLocsRestOperations(Pipeline, Diagnostics.ApplicationId, Endpoint, mgmtGrpParentWithLocApiVersion);
->>>>>>> ab22d0bd
 #if DEBUG
 			ValidateResourceId(Id);
 #endif
