// Copyright (c) Microsoft Corporation. All rights reserved.
// Licensed under the MIT License.

// <auto-generated/>

#nullable disable

using System;
using System.Collections.Generic;
using System.Threading;
using System.Threading.Tasks;
using Azure;
using Azure.Core;
using Azure.Core.Pipeline;
using Azure.ResourceManager;
using Azure.ResourceManager.Core;
using Azure.ResourceManager.Resources.Models;

namespace MgmtListMethods
{
    /// <summary> A Class representing a ResGrpParentWithAncestor along with the instance operations that can be performed on it. </summary>
    public partial class ResGrpParentWithAncestor : ArmResource
    {
        private readonly ClientDiagnostics _clientDiagnostics;
        private readonly ResGrpParentWithAncestorsRestOperations _resGrpParentWithAncestorsRestClient;
        private readonly ResGrpParentWithAncestorData _data;

        /// <summary> Initializes a new instance of the <see cref="ResGrpParentWithAncestor"/> class for mocking. </summary>
        protected ResGrpParentWithAncestor()
        {
        }

        /// <summary> Initializes a new instance of the <see cref = "ResGrpParentWithAncestor"/> class. </summary>
        /// <param name="options"> The client parameters to use in these operations. </param>
        /// <param name="resource"> The resource that is the target of operations. </param>
        internal ResGrpParentWithAncestor(ArmResource options, ResGrpParentWithAncestorData resource) : base(options, resource.Id)
        {
            HasData = true;
            _data = resource;
            _clientDiagnostics = new ClientDiagnostics(ClientOptions);
            _resGrpParentWithAncestorsRestClient = new ResGrpParentWithAncestorsRestOperations(_clientDiagnostics, Pipeline, ClientOptions, Id.SubscriptionId, BaseUri);
        }

        /// <summary> Initializes a new instance of the <see cref="ResGrpParentWithAncestor"/> class. </summary>
        /// <param name="options"> The client parameters to use in these operations. </param>
        /// <param name="id"> The identifier of the resource that is the target of operations. </param>
        internal ResGrpParentWithAncestor(ArmResource options, ResourceIdentifier id) : base(options, id)
        {
            _clientDiagnostics = new ClientDiagnostics(ClientOptions);
            _resGrpParentWithAncestorsRestClient = new ResGrpParentWithAncestorsRestOperations(_clientDiagnostics, Pipeline, ClientOptions, Id.SubscriptionId, BaseUri);
        }

        /// <summary> Initializes a new instance of the <see cref="ResGrpParentWithAncestor"/> class. </summary>
        /// <param name="clientOptions"> The client options to build client context. </param>
        /// <param name="credential"> The credential to build client context. </param>
        /// <param name="uri"> The uri to build client context. </param>
        /// <param name="pipeline"> The pipeline to build client context. </param>
        /// <param name="id"> The identifier of the resource that is the target of operations. </param>
        internal ResGrpParentWithAncestor(ArmClientOptions clientOptions, TokenCredential credential, Uri uri, HttpPipeline pipeline, ResourceIdentifier id) : base(clientOptions, credential, uri, pipeline, id)
        {
            _clientDiagnostics = new ClientDiagnostics(ClientOptions);
            _resGrpParentWithAncestorsRestClient = new ResGrpParentWithAncestorsRestOperations(_clientDiagnostics, Pipeline, ClientOptions, Id.SubscriptionId, BaseUri);
        }

        /// <summary> Gets the resource type for the operations. </summary>
        public static readonly ResourceType ResourceType = "Microsoft.MgmtListMethods/resGrpParentWithAncestors";

        /// <summary> Gets the valid resource type for the operations. </summary>
        protected override ResourceType ValidResourceType => ResourceType;

        /// <summary> Gets whether or not the current instance has data. </summary>
        public virtual bool HasData { get; }

        /// <summary> Gets the data representing this Feature. </summary>
        /// <exception cref="InvalidOperationException"> Throws if there is no data loaded in the current instance. </exception>
        public virtual ResGrpParentWithAncestorData Data
        {
            get
            {
                if (!HasData)
                    throw new InvalidOperationException("The current instance does not have data, you must call Get first.");
                return _data;
            }
        }

        /// RequestPath: /subscriptions/{subscriptionId}/resourceGroups/{resourceGroupName}/providers/Microsoft.MgmtListMethods/resGrpParentWithAncestors/{resGrpParentWithAncestorName}
        /// ContextualPath: /subscriptions/{subscriptionId}/resourceGroups/{resourceGroupName}/providers/Microsoft.MgmtListMethods/resGrpParentWithAncestors/{resGrpParentWithAncestorName}
        /// OperationId: ResGrpParentWithAncestors_Get
        /// <summary> Retrieves information. </summary>
        /// <param name="cancellationToken"> The cancellation token to use. </param>
        public async virtual Task<Response<ResGrpParentWithAncestor>> GetAsync(CancellationToken cancellationToken = default)
        {
            using var scope = _clientDiagnostics.CreateScope("ResGrpParentWithAncestor.Get");
            scope.Start();
            try
            {
                var response = await _resGrpParentWithAncestorsRestClient.GetAsync(Id.ResourceGroupName, Id.Name, cancellationToken).ConfigureAwait(false);
                if (response.Value == null)
                    throw await _clientDiagnostics.CreateRequestFailedExceptionAsync(response.GetRawResponse()).ConfigureAwait(false);
                return Response.FromValue(new ResGrpParentWithAncestor(this, response.Value), response.GetRawResponse());
            }
            catch (Exception e)
            {
                scope.Failed(e);
                throw;
            }
        }

        /// RequestPath: /subscriptions/{subscriptionId}/resourceGroups/{resourceGroupName}/providers/Microsoft.MgmtListMethods/resGrpParentWithAncestors/{resGrpParentWithAncestorName}
        /// ContextualPath: /subscriptions/{subscriptionId}/resourceGroups/{resourceGroupName}/providers/Microsoft.MgmtListMethods/resGrpParentWithAncestors/{resGrpParentWithAncestorName}
        /// OperationId: ResGrpParentWithAncestors_Get
        /// <summary> Retrieves information. </summary>
        /// <param name="cancellationToken"> The cancellation token to use. </param>
        public virtual Response<ResGrpParentWithAncestor> Get(CancellationToken cancellationToken = default)
        {
            using var scope = _clientDiagnostics.CreateScope("ResGrpParentWithAncestor.Get");
            scope.Start();
            try
            {
                var response = _resGrpParentWithAncestorsRestClient.Get(Id.ResourceGroupName, Id.Name, cancellationToken);
                if (response.Value == null)
                    throw _clientDiagnostics.CreateRequestFailedException(response.GetRawResponse());
                return Response.FromValue(new ResGrpParentWithAncestor(this, response.Value), response.GetRawResponse());
            }
            catch (Exception e)
            {
                scope.Failed(e);
                throw;
            }
        }

        /// <summary> Lists all available geo-locations. </summary>
        /// <param name="cancellationToken"> A token to allow the caller to cancel the call to the service. The default value is <see cref="CancellationToken.None" />. </param>
        /// <returns> A collection of locations that may take multiple service requests to iterate over. </returns>
        public async virtual Task<IEnumerable<Location>> GetAvailableLocationsAsync(CancellationToken cancellationToken = default)
        {
            return await ListAvailableLocationsAsync(ResourceType, cancellationToken).ConfigureAwait(false);
        }

        /// <summary> Lists all available geo-locations. </summary>
        /// <param name="cancellationToken"> A token to allow the caller to cancel the call to the service. The default value is <see cref="CancellationToken.None" />. </param>
        /// <returns> A collection of locations that may take multiple service requests to iterate over. </returns>
        public virtual IEnumerable<Location> GetAvailableLocations(CancellationToken cancellationToken = default)
        {
            return ListAvailableLocations(ResourceType, cancellationToken);
        }

        /// <summary> Add a tag to the current resource. </summary>
        /// <param name="key"> The key for the tag. </param>
        /// <param name="value"> The value for the tag. </param>
        /// <param name="cancellationToken"> A token to allow the caller to cancel the call to the service. The default value is <see cref="CancellationToken.None" />. </param>
        /// <returns> The updated resource with the tag added. </returns>
        public async virtual Task<Response<ResGrpParentWithAncestor>> AddTagAsync(string key, string value, CancellationToken cancellationToken = default)
        {
            if (string.IsNullOrWhiteSpace(key))
            {
                throw new ArgumentNullException($"{nameof(key)} provided cannot be null or a whitespace.", nameof(key));
            }

            using var scope = _clientDiagnostics.CreateScope("ResGrpParentWithAncestor.AddTag");
            scope.Start();
            try
            {
                var originalTags = await TagResource.GetAsync(cancellationToken).ConfigureAwait(false);
                originalTags.Value.Data.Properties.TagsValue[key] = value;
<<<<<<< HEAD
                await TagContainer.CreateOrUpdateAsync(originalTags.Value.Data, cancellationToken: cancellationToken).ConfigureAwait(false);
                var originalResponse = await _resGrpParentWithAncestorsRestClient.GetAsync(Id.ResourceGroupName, Id.Name, cancellationToken).ConfigureAwait(false);
=======
                await TagResource.CreateOrUpdateAsync(originalTags.Value.Data, cancellationToken: cancellationToken).ConfigureAwait(false);
                var originalResponse = await _restClient.GetAsync(Id.ResourceGroupName, Id.Name, cancellationToken).ConfigureAwait(false);
>>>>>>> af581b9f
                return Response.FromValue(new ResGrpParentWithAncestor(this, originalResponse.Value), originalResponse.GetRawResponse());
            }
            catch (Exception e)
            {
                scope.Failed(e);
                throw;
            }
        }

        /// <summary> Add a tag to the current resource. </summary>
        /// <param name="key"> The key for the tag. </param>
        /// <param name="value"> The value for the tag. </param>
        /// <param name="cancellationToken"> A token to allow the caller to cancel the call to the service. The default value is <see cref="CancellationToken.None" />. </param>
        /// <returns> The updated resource with the tag added. </returns>
        public virtual Response<ResGrpParentWithAncestor> AddTag(string key, string value, CancellationToken cancellationToken = default)
        {
            if (string.IsNullOrWhiteSpace(key))
            {
                throw new ArgumentNullException($"{nameof(key)} provided cannot be null or a whitespace.", nameof(key));
            }

            using var scope = _clientDiagnostics.CreateScope("ResGrpParentWithAncestor.AddTag");
            scope.Start();
            try
            {
                var originalTags = TagResource.Get(cancellationToken);
                originalTags.Value.Data.Properties.TagsValue[key] = value;
<<<<<<< HEAD
                TagContainer.CreateOrUpdate(originalTags.Value.Data, cancellationToken: cancellationToken);
                var originalResponse = _resGrpParentWithAncestorsRestClient.Get(Id.ResourceGroupName, Id.Name, cancellationToken);
=======
                TagResource.CreateOrUpdate(originalTags.Value.Data, cancellationToken: cancellationToken);
                var originalResponse = _restClient.Get(Id.ResourceGroupName, Id.Name, cancellationToken);
>>>>>>> af581b9f
                return Response.FromValue(new ResGrpParentWithAncestor(this, originalResponse.Value), originalResponse.GetRawResponse());
            }
            catch (Exception e)
            {
                scope.Failed(e);
                throw;
            }
        }

        /// <summary> Replace the tags on the resource with the given set. </summary>
        /// <param name="tags"> The set of tags to use as replacement. </param>
        /// <param name="cancellationToken"> A token to allow the caller to cancel the call to the service. The default value is <see cref="CancellationToken.None" />. </param>
        /// <returns> The updated resource with the tags replaced. </returns>
        public async virtual Task<Response<ResGrpParentWithAncestor>> SetTagsAsync(IDictionary<string, string> tags, CancellationToken cancellationToken = default)
        {
            if (tags == null)
            {
                throw new ArgumentNullException($"{nameof(tags)} provided cannot be null.", nameof(tags));
            }

            using var scope = _clientDiagnostics.CreateScope("ResGrpParentWithAncestor.SetTags");
            scope.Start();
            try
            {
                await TagResource.DeleteAsync(cancellationToken: cancellationToken).ConfigureAwait(false);
                var originalTags = await TagResource.GetAsync(cancellationToken).ConfigureAwait(false);
                originalTags.Value.Data.Properties.TagsValue.ReplaceWith(tags);
<<<<<<< HEAD
                await TagContainer.CreateOrUpdateAsync(originalTags.Value.Data, cancellationToken: cancellationToken).ConfigureAwait(false);
                var originalResponse = await _resGrpParentWithAncestorsRestClient.GetAsync(Id.ResourceGroupName, Id.Name, cancellationToken).ConfigureAwait(false);
=======
                await TagResource.CreateOrUpdateAsync(originalTags.Value.Data, cancellationToken: cancellationToken).ConfigureAwait(false);
                var originalResponse = await _restClient.GetAsync(Id.ResourceGroupName, Id.Name, cancellationToken).ConfigureAwait(false);
>>>>>>> af581b9f
                return Response.FromValue(new ResGrpParentWithAncestor(this, originalResponse.Value), originalResponse.GetRawResponse());
            }
            catch (Exception e)
            {
                scope.Failed(e);
                throw;
            }
        }

        /// <summary> Replace the tags on the resource with the given set. </summary>
        /// <param name="tags"> The set of tags to use as replacement. </param>
        /// <param name="cancellationToken"> A token to allow the caller to cancel the call to the service. The default value is <see cref="CancellationToken.None" />. </param>
        /// <returns> The updated resource with the tags replaced. </returns>
        public virtual Response<ResGrpParentWithAncestor> SetTags(IDictionary<string, string> tags, CancellationToken cancellationToken = default)
        {
            if (tags == null)
            {
                throw new ArgumentNullException($"{nameof(tags)} provided cannot be null.", nameof(tags));
            }

            using var scope = _clientDiagnostics.CreateScope("ResGrpParentWithAncestor.SetTags");
            scope.Start();
            try
            {
                TagResource.Delete(cancellationToken: cancellationToken);
                var originalTags = TagResource.Get(cancellationToken);
                originalTags.Value.Data.Properties.TagsValue.ReplaceWith(tags);
<<<<<<< HEAD
                TagContainer.CreateOrUpdate(originalTags.Value.Data, cancellationToken: cancellationToken);
                var originalResponse = _resGrpParentWithAncestorsRestClient.Get(Id.ResourceGroupName, Id.Name, cancellationToken);
=======
                TagResource.CreateOrUpdate(originalTags.Value.Data, cancellationToken: cancellationToken);
                var originalResponse = _restClient.Get(Id.ResourceGroupName, Id.Name, cancellationToken);
>>>>>>> af581b9f
                return Response.FromValue(new ResGrpParentWithAncestor(this, originalResponse.Value), originalResponse.GetRawResponse());
            }
            catch (Exception e)
            {
                scope.Failed(e);
                throw;
            }
        }

        /// <summary> Removes a tag by key from the resource. </summary>
        /// <param name="key"> The key of the tag to remove. </param>
        /// <param name="cancellationToken"> A token to allow the caller to cancel the call to the service. The default value is <see cref="CancellationToken.None" />. </param>
        /// <returns> The updated resource with the tag removed. </returns>
        public async virtual Task<Response<ResGrpParentWithAncestor>> RemoveTagAsync(string key, CancellationToken cancellationToken = default)
        {
            if (string.IsNullOrWhiteSpace(key))
            {
                throw new ArgumentNullException($"{nameof(key)} provided cannot be null or a whitespace.", nameof(key));
            }

            using var scope = _clientDiagnostics.CreateScope("ResGrpParentWithAncestor.RemoveTag");
            scope.Start();
            try
            {
                var originalTags = await TagResource.GetAsync(cancellationToken).ConfigureAwait(false);
                originalTags.Value.Data.Properties.TagsValue.Remove(key);
<<<<<<< HEAD
                await TagContainer.CreateOrUpdateAsync(originalTags.Value.Data, cancellationToken: cancellationToken).ConfigureAwait(false);
                var originalResponse = await _resGrpParentWithAncestorsRestClient.GetAsync(Id.ResourceGroupName, Id.Name, cancellationToken).ConfigureAwait(false);
=======
                await TagResource.CreateOrUpdateAsync(originalTags.Value.Data, cancellationToken: cancellationToken).ConfigureAwait(false);
                var originalResponse = await _restClient.GetAsync(Id.ResourceGroupName, Id.Name, cancellationToken).ConfigureAwait(false);
>>>>>>> af581b9f
                return Response.FromValue(new ResGrpParentWithAncestor(this, originalResponse.Value), originalResponse.GetRawResponse());
            }
            catch (Exception e)
            {
                scope.Failed(e);
                throw;
            }
        }

        /// <summary> Removes a tag by key from the resource. </summary>
        /// <param name="key"> The key of the tag to remove. </param>
        /// <param name="cancellationToken"> A token to allow the caller to cancel the call to the service. The default value is <see cref="CancellationToken.None" />. </param>
        /// <returns> The updated resource with the tag removed. </returns>
        public virtual Response<ResGrpParentWithAncestor> RemoveTag(string key, CancellationToken cancellationToken = default)
        {
            if (string.IsNullOrWhiteSpace(key))
            {
                throw new ArgumentNullException($"{nameof(key)} provided cannot be null or a whitespace.", nameof(key));
            }

            using var scope = _clientDiagnostics.CreateScope("ResGrpParentWithAncestor.RemoveTag");
            scope.Start();
            try
            {
                var originalTags = TagResource.Get(cancellationToken);
                originalTags.Value.Data.Properties.TagsValue.Remove(key);
<<<<<<< HEAD
                TagContainer.CreateOrUpdate(originalTags.Value.Data, cancellationToken: cancellationToken);
                var originalResponse = _resGrpParentWithAncestorsRestClient.Get(Id.ResourceGroupName, Id.Name, cancellationToken);
=======
                TagResource.CreateOrUpdate(originalTags.Value.Data, cancellationToken: cancellationToken);
                var originalResponse = _restClient.Get(Id.ResourceGroupName, Id.Name, cancellationToken);
>>>>>>> af581b9f
                return Response.FromValue(new ResGrpParentWithAncestor(this, originalResponse.Value), originalResponse.GetRawResponse());
            }
            catch (Exception e)
            {
                scope.Failed(e);
                throw;
            }
        }
    }
}<|MERGE_RESOLUTION|>--- conflicted
+++ resolved
@@ -22,7 +22,7 @@
     public partial class ResGrpParentWithAncestor : ArmResource
     {
         private readonly ClientDiagnostics _clientDiagnostics;
-        private readonly ResGrpParentWithAncestorsRestOperations _resGrpParentWithAncestorsRestClient;
+        private readonly ResGrpParentWithAncestorsRestOperations _restClient;
         private readonly ResGrpParentWithAncestorData _data;
 
         /// <summary> Initializes a new instance of the <see cref="ResGrpParentWithAncestor"/> class for mocking. </summary>
@@ -38,7 +38,7 @@
             HasData = true;
             _data = resource;
             _clientDiagnostics = new ClientDiagnostics(ClientOptions);
-            _resGrpParentWithAncestorsRestClient = new ResGrpParentWithAncestorsRestOperations(_clientDiagnostics, Pipeline, ClientOptions, Id.SubscriptionId, BaseUri);
+            _restClient = new ResGrpParentWithAncestorsRestOperations(_clientDiagnostics, Pipeline, ClientOptions, Id.SubscriptionId, BaseUri);
         }
 
         /// <summary> Initializes a new instance of the <see cref="ResGrpParentWithAncestor"/> class. </summary>
@@ -47,7 +47,7 @@
         internal ResGrpParentWithAncestor(ArmResource options, ResourceIdentifier id) : base(options, id)
         {
             _clientDiagnostics = new ClientDiagnostics(ClientOptions);
-            _resGrpParentWithAncestorsRestClient = new ResGrpParentWithAncestorsRestOperations(_clientDiagnostics, Pipeline, ClientOptions, Id.SubscriptionId, BaseUri);
+            _restClient = new ResGrpParentWithAncestorsRestOperations(_clientDiagnostics, Pipeline, ClientOptions, Id.SubscriptionId, BaseUri);
         }
 
         /// <summary> Initializes a new instance of the <see cref="ResGrpParentWithAncestor"/> class. </summary>
@@ -59,7 +59,7 @@
         internal ResGrpParentWithAncestor(ArmClientOptions clientOptions, TokenCredential credential, Uri uri, HttpPipeline pipeline, ResourceIdentifier id) : base(clientOptions, credential, uri, pipeline, id)
         {
             _clientDiagnostics = new ClientDiagnostics(ClientOptions);
-            _resGrpParentWithAncestorsRestClient = new ResGrpParentWithAncestorsRestOperations(_clientDiagnostics, Pipeline, ClientOptions, Id.SubscriptionId, BaseUri);
+            _restClient = new ResGrpParentWithAncestorsRestOperations(_clientDiagnostics, Pipeline, ClientOptions, Id.SubscriptionId, BaseUri);
         }
 
         /// <summary> Gets the resource type for the operations. </summary>
@@ -83,9 +83,6 @@
             }
         }
 
-        /// RequestPath: /subscriptions/{subscriptionId}/resourceGroups/{resourceGroupName}/providers/Microsoft.MgmtListMethods/resGrpParentWithAncestors/{resGrpParentWithAncestorName}
-        /// ContextualPath: /subscriptions/{subscriptionId}/resourceGroups/{resourceGroupName}/providers/Microsoft.MgmtListMethods/resGrpParentWithAncestors/{resGrpParentWithAncestorName}
-        /// OperationId: ResGrpParentWithAncestors_Get
         /// <summary> Retrieves information. </summary>
         /// <param name="cancellationToken"> The cancellation token to use. </param>
         public async virtual Task<Response<ResGrpParentWithAncestor>> GetAsync(CancellationToken cancellationToken = default)
@@ -94,7 +91,7 @@
             scope.Start();
             try
             {
-                var response = await _resGrpParentWithAncestorsRestClient.GetAsync(Id.ResourceGroupName, Id.Name, cancellationToken).ConfigureAwait(false);
+                var response = await _restClient.GetAsync(Id.ResourceGroupName, Id.Name, cancellationToken).ConfigureAwait(false);
                 if (response.Value == null)
                     throw await _clientDiagnostics.CreateRequestFailedExceptionAsync(response.GetRawResponse()).ConfigureAwait(false);
                 return Response.FromValue(new ResGrpParentWithAncestor(this, response.Value), response.GetRawResponse());
@@ -106,9 +103,6 @@
             }
         }
 
-        /// RequestPath: /subscriptions/{subscriptionId}/resourceGroups/{resourceGroupName}/providers/Microsoft.MgmtListMethods/resGrpParentWithAncestors/{resGrpParentWithAncestorName}
-        /// ContextualPath: /subscriptions/{subscriptionId}/resourceGroups/{resourceGroupName}/providers/Microsoft.MgmtListMethods/resGrpParentWithAncestors/{resGrpParentWithAncestorName}
-        /// OperationId: ResGrpParentWithAncestors_Get
         /// <summary> Retrieves information. </summary>
         /// <param name="cancellationToken"> The cancellation token to use. </param>
         public virtual Response<ResGrpParentWithAncestor> Get(CancellationToken cancellationToken = default)
@@ -117,7 +111,7 @@
             scope.Start();
             try
             {
-                var response = _resGrpParentWithAncestorsRestClient.Get(Id.ResourceGroupName, Id.Name, cancellationToken);
+                var response = _restClient.Get(Id.ResourceGroupName, Id.Name, cancellationToken);
                 if (response.Value == null)
                     throw _clientDiagnostics.CreateRequestFailedException(response.GetRawResponse());
                 return Response.FromValue(new ResGrpParentWithAncestor(this, response.Value), response.GetRawResponse());
@@ -163,13 +157,8 @@
             {
                 var originalTags = await TagResource.GetAsync(cancellationToken).ConfigureAwait(false);
                 originalTags.Value.Data.Properties.TagsValue[key] = value;
-<<<<<<< HEAD
-                await TagContainer.CreateOrUpdateAsync(originalTags.Value.Data, cancellationToken: cancellationToken).ConfigureAwait(false);
-                var originalResponse = await _resGrpParentWithAncestorsRestClient.GetAsync(Id.ResourceGroupName, Id.Name, cancellationToken).ConfigureAwait(false);
-=======
                 await TagResource.CreateOrUpdateAsync(originalTags.Value.Data, cancellationToken: cancellationToken).ConfigureAwait(false);
                 var originalResponse = await _restClient.GetAsync(Id.ResourceGroupName, Id.Name, cancellationToken).ConfigureAwait(false);
->>>>>>> af581b9f
                 return Response.FromValue(new ResGrpParentWithAncestor(this, originalResponse.Value), originalResponse.GetRawResponse());
             }
             catch (Exception e)
@@ -197,13 +186,8 @@
             {
                 var originalTags = TagResource.Get(cancellationToken);
                 originalTags.Value.Data.Properties.TagsValue[key] = value;
-<<<<<<< HEAD
-                TagContainer.CreateOrUpdate(originalTags.Value.Data, cancellationToken: cancellationToken);
-                var originalResponse = _resGrpParentWithAncestorsRestClient.Get(Id.ResourceGroupName, Id.Name, cancellationToken);
-=======
                 TagResource.CreateOrUpdate(originalTags.Value.Data, cancellationToken: cancellationToken);
                 var originalResponse = _restClient.Get(Id.ResourceGroupName, Id.Name, cancellationToken);
->>>>>>> af581b9f
                 return Response.FromValue(new ResGrpParentWithAncestor(this, originalResponse.Value), originalResponse.GetRawResponse());
             }
             catch (Exception e)
@@ -231,13 +215,8 @@
                 await TagResource.DeleteAsync(cancellationToken: cancellationToken).ConfigureAwait(false);
                 var originalTags = await TagResource.GetAsync(cancellationToken).ConfigureAwait(false);
                 originalTags.Value.Data.Properties.TagsValue.ReplaceWith(tags);
-<<<<<<< HEAD
-                await TagContainer.CreateOrUpdateAsync(originalTags.Value.Data, cancellationToken: cancellationToken).ConfigureAwait(false);
-                var originalResponse = await _resGrpParentWithAncestorsRestClient.GetAsync(Id.ResourceGroupName, Id.Name, cancellationToken).ConfigureAwait(false);
-=======
                 await TagResource.CreateOrUpdateAsync(originalTags.Value.Data, cancellationToken: cancellationToken).ConfigureAwait(false);
                 var originalResponse = await _restClient.GetAsync(Id.ResourceGroupName, Id.Name, cancellationToken).ConfigureAwait(false);
->>>>>>> af581b9f
                 return Response.FromValue(new ResGrpParentWithAncestor(this, originalResponse.Value), originalResponse.GetRawResponse());
             }
             catch (Exception e)
@@ -265,13 +244,8 @@
                 TagResource.Delete(cancellationToken: cancellationToken);
                 var originalTags = TagResource.Get(cancellationToken);
                 originalTags.Value.Data.Properties.TagsValue.ReplaceWith(tags);
-<<<<<<< HEAD
-                TagContainer.CreateOrUpdate(originalTags.Value.Data, cancellationToken: cancellationToken);
-                var originalResponse = _resGrpParentWithAncestorsRestClient.Get(Id.ResourceGroupName, Id.Name, cancellationToken);
-=======
                 TagResource.CreateOrUpdate(originalTags.Value.Data, cancellationToken: cancellationToken);
                 var originalResponse = _restClient.Get(Id.ResourceGroupName, Id.Name, cancellationToken);
->>>>>>> af581b9f
                 return Response.FromValue(new ResGrpParentWithAncestor(this, originalResponse.Value), originalResponse.GetRawResponse());
             }
             catch (Exception e)
@@ -298,13 +272,8 @@
             {
                 var originalTags = await TagResource.GetAsync(cancellationToken).ConfigureAwait(false);
                 originalTags.Value.Data.Properties.TagsValue.Remove(key);
-<<<<<<< HEAD
-                await TagContainer.CreateOrUpdateAsync(originalTags.Value.Data, cancellationToken: cancellationToken).ConfigureAwait(false);
-                var originalResponse = await _resGrpParentWithAncestorsRestClient.GetAsync(Id.ResourceGroupName, Id.Name, cancellationToken).ConfigureAwait(false);
-=======
                 await TagResource.CreateOrUpdateAsync(originalTags.Value.Data, cancellationToken: cancellationToken).ConfigureAwait(false);
                 var originalResponse = await _restClient.GetAsync(Id.ResourceGroupName, Id.Name, cancellationToken).ConfigureAwait(false);
->>>>>>> af581b9f
                 return Response.FromValue(new ResGrpParentWithAncestor(this, originalResponse.Value), originalResponse.GetRawResponse());
             }
             catch (Exception e)
@@ -331,13 +300,8 @@
             {
                 var originalTags = TagResource.Get(cancellationToken);
                 originalTags.Value.Data.Properties.TagsValue.Remove(key);
-<<<<<<< HEAD
-                TagContainer.CreateOrUpdate(originalTags.Value.Data, cancellationToken: cancellationToken);
-                var originalResponse = _resGrpParentWithAncestorsRestClient.Get(Id.ResourceGroupName, Id.Name, cancellationToken);
-=======
                 TagResource.CreateOrUpdate(originalTags.Value.Data, cancellationToken: cancellationToken);
                 var originalResponse = _restClient.Get(Id.ResourceGroupName, Id.Name, cancellationToken);
->>>>>>> af581b9f
                 return Response.FromValue(new ResGrpParentWithAncestor(this, originalResponse.Value), originalResponse.GetRawResponse());
             }
             catch (Exception e)
