// Copyright (c) Microsoft Corporation. All rights reserved.
// Licensed under the MIT License.

// <auto-generated/>

#nullable disable

using System;
using System.Collections;
using System.Collections.Generic;
using System.Globalization;
using System.Linq;
using System.Threading;
using System.Threading.Tasks;
using Azure;
using Azure.Core;
using Azure.Core.Pipeline;
using Azure.ResourceManager;

namespace MgmtListMethods
{
    /// <summary> A class representing collection of FakeParentWithAncestor and their operations over its parent. </summary>
    public partial class FakeParentWithAncestorCollection : ArmCollection, IEnumerable<FakeParentWithAncestorResource>, IAsyncEnumerable<FakeParentWithAncestorResource>
    {
        private readonly ClientDiagnostics _fakeParentWithAncestorClientDiagnostics;
        private readonly FakeParentWithAncestorsRestOperations _fakeParentWithAncestorRestClient;

        /// <summary> Initializes a new instance of the <see cref="FakeParentWithAncestorCollection"/> class for mocking. </summary>
        protected FakeParentWithAncestorCollection()
        {
        }

        /// <summary> Initializes a new instance of the <see cref="FakeParentWithAncestorCollection"/> class. </summary>
        /// <param name="client"> The client parameters to use in these operations. </param>
        /// <param name="id"> The identifier of the parent resource that is the target of operations. </param>
        internal FakeParentWithAncestorCollection(ArmClient client, ResourceIdentifier id) : base(client, id)
        {
<<<<<<< HEAD
            _fakeParentWithAncestorClientDiagnostics = new ClientDiagnostics("MgmtListMethods", FakeParentWithAncestorResource.ResourceType.Namespace, DiagnosticOptions);
            TryGetApiVersion(FakeParentWithAncestorResource.ResourceType, out string fakeParentWithAncestorApiVersion);
            _fakeParentWithAncestorRestClient = new FakeParentWithAncestorsRestOperations(Pipeline, DiagnosticOptions.ApplicationId, BaseUri, fakeParentWithAncestorApiVersion);
=======
            _fakeParentWithAncestorClientDiagnostics = new ClientDiagnostics("MgmtListMethods", FakeParentWithAncestor.ResourceType.Namespace, Diagnostics);
            TryGetApiVersion(FakeParentWithAncestor.ResourceType, out string fakeParentWithAncestorApiVersion);
            _fakeParentWithAncestorRestClient = new FakeParentWithAncestorsRestOperations(Pipeline, Diagnostics.ApplicationId, Endpoint, fakeParentWithAncestorApiVersion);
>>>>>>> ab22d0bd
#if DEBUG
			ValidateResourceId(Id);
#endif
        }

        internal static void ValidateResourceId(ResourceIdentifier id)
        {
            if (id.ResourceType != FakeResource.ResourceType)
                throw new ArgumentException(string.Format(CultureInfo.CurrentCulture, "Invalid resource type {0} expected {1}", id.ResourceType, FakeResource.ResourceType), nameof(id));
        }

        /// <summary>
        /// Create or update.
        /// Request Path: /subscriptions/{subscriptionId}/providers/Microsoft.Fake/fakes/{fakeName}/fakeParentWithAncestors/{fakeParentWithAncestorName}
        /// Operation Id: FakeParentWithAncestors_CreateOrUpdate
        /// </summary>
        /// <param name="waitUntil"> "F:Azure.WaitUntil.Completed" if the method should wait to return until the long-running operation has completed on the service; "F:Azure.WaitUntil.Started" if it should return after starting the operation. For more information on long-running operations, please see <see href="https://github.com/Azure/azure-sdk-for-net/blob/main/sdk/core/Azure.Core/samples/LongRunningOperations.md"> Azure.Core Long-Running Operation samples</see>. </param>
        /// <param name="fakeParentWithAncestorName"> Name. </param>
        /// <param name="parameters"> Parameters supplied to the Create. </param>
        /// <param name="cancellationToken"> The cancellation token to use. </param>
        /// <exception cref="ArgumentException"> <paramref name="fakeParentWithAncestorName"/> is an empty string, and was expected to be non-empty. </exception>
        /// <exception cref="ArgumentNullException"> <paramref name="fakeParentWithAncestorName"/> or <paramref name="parameters"/> is null. </exception>
        public virtual async Task<ArmOperation<FakeParentWithAncestorResource>> CreateOrUpdateAsync(WaitUntil waitUntil, string fakeParentWithAncestorName, FakeParentWithAncestorData parameters, CancellationToken cancellationToken = default)
        {
            Argument.AssertNotNullOrEmpty(fakeParentWithAncestorName, nameof(fakeParentWithAncestorName));
            Argument.AssertNotNull(parameters, nameof(parameters));

            using var scope = _fakeParentWithAncestorClientDiagnostics.CreateScope("FakeParentWithAncestorCollection.CreateOrUpdate");
            scope.Start();
            try
            {
                var response = await _fakeParentWithAncestorRestClient.CreateOrUpdateAsync(Id.SubscriptionId, Id.Name, fakeParentWithAncestorName, parameters, cancellationToken).ConfigureAwait(false);
                var operation = new MgmtListMethodsArmOperation<FakeParentWithAncestorResource>(Response.FromValue(new FakeParentWithAncestorResource(Client, response), response.GetRawResponse()));
                if (waitUntil == WaitUntil.Completed)
                    await operation.WaitForCompletionAsync(cancellationToken).ConfigureAwait(false);
                return operation;
            }
            catch (Exception e)
            {
                scope.Failed(e);
                throw;
            }
        }

        /// <summary>
        /// Create or update.
        /// Request Path: /subscriptions/{subscriptionId}/providers/Microsoft.Fake/fakes/{fakeName}/fakeParentWithAncestors/{fakeParentWithAncestorName}
        /// Operation Id: FakeParentWithAncestors_CreateOrUpdate
        /// </summary>
        /// <param name="waitUntil"> "F:Azure.WaitUntil.Completed" if the method should wait to return until the long-running operation has completed on the service; "F:Azure.WaitUntil.Started" if it should return after starting the operation. For more information on long-running operations, please see <see href="https://github.com/Azure/azure-sdk-for-net/blob/main/sdk/core/Azure.Core/samples/LongRunningOperations.md"> Azure.Core Long-Running Operation samples</see>. </param>
        /// <param name="fakeParentWithAncestorName"> Name. </param>
        /// <param name="parameters"> Parameters supplied to the Create. </param>
        /// <param name="cancellationToken"> The cancellation token to use. </param>
        /// <exception cref="ArgumentException"> <paramref name="fakeParentWithAncestorName"/> is an empty string, and was expected to be non-empty. </exception>
        /// <exception cref="ArgumentNullException"> <paramref name="fakeParentWithAncestorName"/> or <paramref name="parameters"/> is null. </exception>
        public virtual ArmOperation<FakeParentWithAncestorResource> CreateOrUpdate(WaitUntil waitUntil, string fakeParentWithAncestorName, FakeParentWithAncestorData parameters, CancellationToken cancellationToken = default)
        {
            Argument.AssertNotNullOrEmpty(fakeParentWithAncestorName, nameof(fakeParentWithAncestorName));
            Argument.AssertNotNull(parameters, nameof(parameters));

            using var scope = _fakeParentWithAncestorClientDiagnostics.CreateScope("FakeParentWithAncestorCollection.CreateOrUpdate");
            scope.Start();
            try
            {
                var response = _fakeParentWithAncestorRestClient.CreateOrUpdate(Id.SubscriptionId, Id.Name, fakeParentWithAncestorName, parameters, cancellationToken);
                var operation = new MgmtListMethodsArmOperation<FakeParentWithAncestorResource>(Response.FromValue(new FakeParentWithAncestorResource(Client, response), response.GetRawResponse()));
                if (waitUntil == WaitUntil.Completed)
                    operation.WaitForCompletion(cancellationToken);
                return operation;
            }
            catch (Exception e)
            {
                scope.Failed(e);
                throw;
            }
        }

        /// <summary>
        /// Retrieves information.
        /// Request Path: /subscriptions/{subscriptionId}/providers/Microsoft.Fake/fakes/{fakeName}/fakeParentWithAncestors/{fakeParentWithAncestorName}
        /// Operation Id: FakeParentWithAncestors_Get
        /// </summary>
        /// <param name="fakeParentWithAncestorName"> Name. </param>
        /// <param name="cancellationToken"> The cancellation token to use. </param>
        /// <exception cref="ArgumentException"> <paramref name="fakeParentWithAncestorName"/> is an empty string, and was expected to be non-empty. </exception>
        /// <exception cref="ArgumentNullException"> <paramref name="fakeParentWithAncestorName"/> is null. </exception>
        public virtual async Task<Response<FakeParentWithAncestorResource>> GetAsync(string fakeParentWithAncestorName, CancellationToken cancellationToken = default)
        {
            Argument.AssertNotNullOrEmpty(fakeParentWithAncestorName, nameof(fakeParentWithAncestorName));

            using var scope = _fakeParentWithAncestorClientDiagnostics.CreateScope("FakeParentWithAncestorCollection.Get");
            scope.Start();
            try
            {
                var response = await _fakeParentWithAncestorRestClient.GetAsync(Id.SubscriptionId, Id.Name, fakeParentWithAncestorName, cancellationToken).ConfigureAwait(false);
                if (response.Value == null)
                    throw new RequestFailedException(response.GetRawResponse());
                return Response.FromValue(new FakeParentWithAncestorResource(Client, response.Value), response.GetRawResponse());
            }
            catch (Exception e)
            {
                scope.Failed(e);
                throw;
            }
        }

        /// <summary>
        /// Retrieves information.
        /// Request Path: /subscriptions/{subscriptionId}/providers/Microsoft.Fake/fakes/{fakeName}/fakeParentWithAncestors/{fakeParentWithAncestorName}
        /// Operation Id: FakeParentWithAncestors_Get
        /// </summary>
        /// <param name="fakeParentWithAncestorName"> Name. </param>
        /// <param name="cancellationToken"> The cancellation token to use. </param>
        /// <exception cref="ArgumentException"> <paramref name="fakeParentWithAncestorName"/> is an empty string, and was expected to be non-empty. </exception>
        /// <exception cref="ArgumentNullException"> <paramref name="fakeParentWithAncestorName"/> is null. </exception>
        public virtual Response<FakeParentWithAncestorResource> Get(string fakeParentWithAncestorName, CancellationToken cancellationToken = default)
        {
            Argument.AssertNotNullOrEmpty(fakeParentWithAncestorName, nameof(fakeParentWithAncestorName));

            using var scope = _fakeParentWithAncestorClientDiagnostics.CreateScope("FakeParentWithAncestorCollection.Get");
            scope.Start();
            try
            {
                var response = _fakeParentWithAncestorRestClient.Get(Id.SubscriptionId, Id.Name, fakeParentWithAncestorName, cancellationToken);
                if (response.Value == null)
                    throw new RequestFailedException(response.GetRawResponse());
                return Response.FromValue(new FakeParentWithAncestorResource(Client, response.Value), response.GetRawResponse());
            }
            catch (Exception e)
            {
                scope.Failed(e);
                throw;
            }
        }

        /// <summary>
        /// Lists all in a resource group.
        /// Request Path: /subscriptions/{subscriptionId}/providers/Microsoft.Fake/fakes/{fakeName}/fakeParentWithAncestors
        /// Operation Id: FakeParentWithAncestors_List
        /// </summary>
        /// <param name="cancellationToken"> The cancellation token to use. </param>
        /// <returns> An async collection of <see cref="FakeParentWithAncestorResource" /> that may take multiple service requests to iterate over. </returns>
        public virtual AsyncPageable<FakeParentWithAncestorResource> GetAllAsync(CancellationToken cancellationToken = default)
        {
            async Task<Page<FakeParentWithAncestorResource>> FirstPageFunc(int? pageSizeHint)
            {
                using var scope = _fakeParentWithAncestorClientDiagnostics.CreateScope("FakeParentWithAncestorCollection.GetAll");
                scope.Start();
                try
                {
                    var response = await _fakeParentWithAncestorRestClient.ListAsync(Id.SubscriptionId, Id.Name, cancellationToken: cancellationToken).ConfigureAwait(false);
                    return Page.FromValues(response.Value.Value.Select(value => new FakeParentWithAncestorResource(Client, value)), response.Value.NextLink, response.GetRawResponse());
                }
                catch (Exception e)
                {
                    scope.Failed(e);
                    throw;
                }
            }
            async Task<Page<FakeParentWithAncestorResource>> NextPageFunc(string nextLink, int? pageSizeHint)
            {
                using var scope = _fakeParentWithAncestorClientDiagnostics.CreateScope("FakeParentWithAncestorCollection.GetAll");
                scope.Start();
                try
                {
                    var response = await _fakeParentWithAncestorRestClient.ListNextPageAsync(nextLink, Id.SubscriptionId, Id.Name, cancellationToken: cancellationToken).ConfigureAwait(false);
                    return Page.FromValues(response.Value.Value.Select(value => new FakeParentWithAncestorResource(Client, value)), response.Value.NextLink, response.GetRawResponse());
                }
                catch (Exception e)
                {
                    scope.Failed(e);
                    throw;
                }
            }
            return PageableHelpers.CreateAsyncEnumerable(FirstPageFunc, NextPageFunc);
        }

        /// <summary>
        /// Lists all in a resource group.
        /// Request Path: /subscriptions/{subscriptionId}/providers/Microsoft.Fake/fakes/{fakeName}/fakeParentWithAncestors
        /// Operation Id: FakeParentWithAncestors_List
        /// </summary>
        /// <param name="cancellationToken"> The cancellation token to use. </param>
        /// <returns> A collection of <see cref="FakeParentWithAncestorResource" /> that may take multiple service requests to iterate over. </returns>
        public virtual Pageable<FakeParentWithAncestorResource> GetAll(CancellationToken cancellationToken = default)
        {
            Page<FakeParentWithAncestorResource> FirstPageFunc(int? pageSizeHint)
            {
                using var scope = _fakeParentWithAncestorClientDiagnostics.CreateScope("FakeParentWithAncestorCollection.GetAll");
                scope.Start();
                try
                {
                    var response = _fakeParentWithAncestorRestClient.List(Id.SubscriptionId, Id.Name, cancellationToken: cancellationToken);
                    return Page.FromValues(response.Value.Value.Select(value => new FakeParentWithAncestorResource(Client, value)), response.Value.NextLink, response.GetRawResponse());
                }
                catch (Exception e)
                {
                    scope.Failed(e);
                    throw;
                }
            }
            Page<FakeParentWithAncestorResource> NextPageFunc(string nextLink, int? pageSizeHint)
            {
                using var scope = _fakeParentWithAncestorClientDiagnostics.CreateScope("FakeParentWithAncestorCollection.GetAll");
                scope.Start();
                try
                {
                    var response = _fakeParentWithAncestorRestClient.ListNextPage(nextLink, Id.SubscriptionId, Id.Name, cancellationToken: cancellationToken);
                    return Page.FromValues(response.Value.Value.Select(value => new FakeParentWithAncestorResource(Client, value)), response.Value.NextLink, response.GetRawResponse());
                }
                catch (Exception e)
                {
                    scope.Failed(e);
                    throw;
                }
            }
            return PageableHelpers.CreateEnumerable(FirstPageFunc, NextPageFunc);
        }

        /// <summary>
        /// Checks to see if the resource exists in azure.
        /// Request Path: /subscriptions/{subscriptionId}/providers/Microsoft.Fake/fakes/{fakeName}/fakeParentWithAncestors/{fakeParentWithAncestorName}
        /// Operation Id: FakeParentWithAncestors_Get
        /// </summary>
        /// <param name="fakeParentWithAncestorName"> Name. </param>
        /// <param name="cancellationToken"> The cancellation token to use. </param>
        /// <exception cref="ArgumentException"> <paramref name="fakeParentWithAncestorName"/> is an empty string, and was expected to be non-empty. </exception>
        /// <exception cref="ArgumentNullException"> <paramref name="fakeParentWithAncestorName"/> is null. </exception>
        public virtual async Task<Response<bool>> ExistsAsync(string fakeParentWithAncestorName, CancellationToken cancellationToken = default)
        {
            Argument.AssertNotNullOrEmpty(fakeParentWithAncestorName, nameof(fakeParentWithAncestorName));

            using var scope = _fakeParentWithAncestorClientDiagnostics.CreateScope("FakeParentWithAncestorCollection.Exists");
            scope.Start();
            try
            {
                var response = await GetIfExistsAsync(fakeParentWithAncestorName, cancellationToken: cancellationToken).ConfigureAwait(false);
                return Response.FromValue(response.Value != null, response.GetRawResponse());
            }
            catch (Exception e)
            {
                scope.Failed(e);
                throw;
            }
        }

        /// <summary>
        /// Checks to see if the resource exists in azure.
        /// Request Path: /subscriptions/{subscriptionId}/providers/Microsoft.Fake/fakes/{fakeName}/fakeParentWithAncestors/{fakeParentWithAncestorName}
        /// Operation Id: FakeParentWithAncestors_Get
        /// </summary>
        /// <param name="fakeParentWithAncestorName"> Name. </param>
        /// <param name="cancellationToken"> The cancellation token to use. </param>
        /// <exception cref="ArgumentException"> <paramref name="fakeParentWithAncestorName"/> is an empty string, and was expected to be non-empty. </exception>
        /// <exception cref="ArgumentNullException"> <paramref name="fakeParentWithAncestorName"/> is null. </exception>
        public virtual Response<bool> Exists(string fakeParentWithAncestorName, CancellationToken cancellationToken = default)
        {
            Argument.AssertNotNullOrEmpty(fakeParentWithAncestorName, nameof(fakeParentWithAncestorName));

            using var scope = _fakeParentWithAncestorClientDiagnostics.CreateScope("FakeParentWithAncestorCollection.Exists");
            scope.Start();
            try
            {
                var response = GetIfExists(fakeParentWithAncestorName, cancellationToken: cancellationToken);
                return Response.FromValue(response.Value != null, response.GetRawResponse());
            }
            catch (Exception e)
            {
                scope.Failed(e);
                throw;
            }
        }

        /// <summary>
        /// Tries to get details for this resource from the service.
        /// Request Path: /subscriptions/{subscriptionId}/providers/Microsoft.Fake/fakes/{fakeName}/fakeParentWithAncestors/{fakeParentWithAncestorName}
        /// Operation Id: FakeParentWithAncestors_Get
        /// </summary>
        /// <param name="fakeParentWithAncestorName"> Name. </param>
        /// <param name="cancellationToken"> The cancellation token to use. </param>
        /// <exception cref="ArgumentException"> <paramref name="fakeParentWithAncestorName"/> is an empty string, and was expected to be non-empty. </exception>
        /// <exception cref="ArgumentNullException"> <paramref name="fakeParentWithAncestorName"/> is null. </exception>
        public virtual async Task<Response<FakeParentWithAncestorResource>> GetIfExistsAsync(string fakeParentWithAncestorName, CancellationToken cancellationToken = default)
        {
            Argument.AssertNotNullOrEmpty(fakeParentWithAncestorName, nameof(fakeParentWithAncestorName));

            using var scope = _fakeParentWithAncestorClientDiagnostics.CreateScope("FakeParentWithAncestorCollection.GetIfExists");
            scope.Start();
            try
            {
                var response = await _fakeParentWithAncestorRestClient.GetAsync(Id.SubscriptionId, Id.Name, fakeParentWithAncestorName, cancellationToken: cancellationToken).ConfigureAwait(false);
                if (response.Value == null)
                    return Response.FromValue<FakeParentWithAncestorResource>(null, response.GetRawResponse());
                return Response.FromValue(new FakeParentWithAncestorResource(Client, response.Value), response.GetRawResponse());
            }
            catch (Exception e)
            {
                scope.Failed(e);
                throw;
            }
        }

        /// <summary>
        /// Tries to get details for this resource from the service.
        /// Request Path: /subscriptions/{subscriptionId}/providers/Microsoft.Fake/fakes/{fakeName}/fakeParentWithAncestors/{fakeParentWithAncestorName}
        /// Operation Id: FakeParentWithAncestors_Get
        /// </summary>
        /// <param name="fakeParentWithAncestorName"> Name. </param>
        /// <param name="cancellationToken"> The cancellation token to use. </param>
        /// <exception cref="ArgumentException"> <paramref name="fakeParentWithAncestorName"/> is an empty string, and was expected to be non-empty. </exception>
        /// <exception cref="ArgumentNullException"> <paramref name="fakeParentWithAncestorName"/> is null. </exception>
        public virtual Response<FakeParentWithAncestorResource> GetIfExists(string fakeParentWithAncestorName, CancellationToken cancellationToken = default)
        {
            Argument.AssertNotNullOrEmpty(fakeParentWithAncestorName, nameof(fakeParentWithAncestorName));

            using var scope = _fakeParentWithAncestorClientDiagnostics.CreateScope("FakeParentWithAncestorCollection.GetIfExists");
            scope.Start();
            try
            {
                var response = _fakeParentWithAncestorRestClient.Get(Id.SubscriptionId, Id.Name, fakeParentWithAncestorName, cancellationToken: cancellationToken);
                if (response.Value == null)
                    return Response.FromValue<FakeParentWithAncestorResource>(null, response.GetRawResponse());
                return Response.FromValue(new FakeParentWithAncestorResource(Client, response.Value), response.GetRawResponse());
            }
            catch (Exception e)
            {
                scope.Failed(e);
                throw;
            }
        }

        IEnumerator<FakeParentWithAncestorResource> IEnumerable<FakeParentWithAncestorResource>.GetEnumerator()
        {
            return GetAll().GetEnumerator();
        }

        IEnumerator IEnumerable.GetEnumerator()
        {
            return GetAll().GetEnumerator();
        }

        IAsyncEnumerator<FakeParentWithAncestorResource> IAsyncEnumerable<FakeParentWithAncestorResource>.GetAsyncEnumerator(CancellationToken cancellationToken)
        {
            return GetAllAsync(cancellationToken: cancellationToken).GetAsyncEnumerator(cancellationToken);
        }
    }
}<|MERGE_RESOLUTION|>--- conflicted
+++ resolved
@@ -35,15 +35,9 @@
         /// <param name="id"> The identifier of the parent resource that is the target of operations. </param>
         internal FakeParentWithAncestorCollection(ArmClient client, ResourceIdentifier id) : base(client, id)
         {
-<<<<<<< HEAD
-            _fakeParentWithAncestorClientDiagnostics = new ClientDiagnostics("MgmtListMethods", FakeParentWithAncestorResource.ResourceType.Namespace, DiagnosticOptions);
+            _fakeParentWithAncestorClientDiagnostics = new ClientDiagnostics("MgmtListMethods", FakeParentWithAncestorResource.ResourceType.Namespace, Diagnostics);
             TryGetApiVersion(FakeParentWithAncestorResource.ResourceType, out string fakeParentWithAncestorApiVersion);
-            _fakeParentWithAncestorRestClient = new FakeParentWithAncestorsRestOperations(Pipeline, DiagnosticOptions.ApplicationId, BaseUri, fakeParentWithAncestorApiVersion);
-=======
-            _fakeParentWithAncestorClientDiagnostics = new ClientDiagnostics("MgmtListMethods", FakeParentWithAncestor.ResourceType.Namespace, Diagnostics);
-            TryGetApiVersion(FakeParentWithAncestor.ResourceType, out string fakeParentWithAncestorApiVersion);
             _fakeParentWithAncestorRestClient = new FakeParentWithAncestorsRestOperations(Pipeline, Diagnostics.ApplicationId, Endpoint, fakeParentWithAncestorApiVersion);
->>>>>>> ab22d0bd
 #if DEBUG
 			ValidateResourceId(Id);
 #endif
