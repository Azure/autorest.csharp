--- conflicted
+++ resolved
@@ -9,34 +9,5 @@
   "azure-arm": true,
   "public-clients": true,
   "head-as-boolean": true,
-<<<<<<< HEAD
-  "skip-csproj-packagereference": true,
-  "OperationGroupToResourceType": {
-    "OneResources": "Microsoft.Fake/oneResources",
-    "SecondResources": "Microsoft.Fake/fakes/secondResources",
-    "SubFakes": "Microsoft.Fake/fakes/subFakes",
-    "SharedGalleries": "Microsoft.Compute/locations/sharedGalleries",
-    "Quotas": "Microsoft.Fake/locations/updateQuotas",
-    "Features": "Microsoft.Fake/locations/features"
-  },
-  "OperationGroupToResource": {
-    "SharedGalleries": "SharedGallery",
-    "Quotas": "NonResource",
-    "Features": "NonResource"
-  },
-  "OperationGroupToParent": {
-    "OneResources": "resourceGroups",
-    "SecondResources": "Microsoft.Fake/fakes",
-    "SubFakes": "Microsoft.Fake/fakes",
-    "SharedGalleries": "subscriptions",
-    "Quotas": "subscriptions",
-    "Features": "subscriptions"
-  },
-  "OperationGroupIsExtension": [
-    "OneResources",
-    "SecondResources"
-  ]
-=======
   "skip-csproj-packagereference": true
->>>>>>> fc50b130
 }