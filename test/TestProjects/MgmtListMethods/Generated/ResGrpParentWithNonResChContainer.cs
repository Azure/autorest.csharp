// Copyright (c) Microsoft Corporation. All rights reserved.
// Licensed under the MIT License.

// <auto-generated/>

#nullable disable

using System;
using System.Linq;
using System.Threading;
using System.Threading.Tasks;
using Azure;
using Azure.Core;
using Azure.Core.Pipeline;
using Azure.ResourceManager;
using Azure.ResourceManager.Core;
using Azure.ResourceManager.Resources;
using MgmtListMethods.Models;

namespace MgmtListMethods
{
    /// <summary> A class representing collection of ResGrpParentWithNonResCh and their operations over a ResourceGroup. </summary>
    public partial class ResGrpParentWithNonResChContainer : ArmContainer
    {
        private readonly ClientDiagnostics _clientDiagnostics;
        private readonly ResGrpParentWithNonResChesRestOperations _restClient;

        /// <summary> Initializes a new instance of the <see cref="ResGrpParentWithNonResChContainer"/> class for mocking. </summary>
        protected ResGrpParentWithNonResChContainer()
        {
        }

        /// <summary> Initializes a new instance of ResGrpParentWithNonResChContainer class. </summary>
        /// <param name="parent"> The resource representing the parent resource. </param>
        internal ResGrpParentWithNonResChContainer(ArmResource parent) : base(parent)
        {
            _clientDiagnostics = new ClientDiagnostics(ClientOptions);
            _restClient = new ResGrpParentWithNonResChesRestOperations(_clientDiagnostics, Pipeline, Id.SubscriptionId, BaseUri);
        }

        /// <summary> Gets the valid resource type for this object. </summary>
        protected override ResourceType ValidResourceType => ResourceGroup.ResourceType;

        // Container level operations.

        /// <summary> Create or update. </summary>
        /// <param name="resGrpParentWithNonResChName"> Name. </param>
        /// <param name="parameters"> Parameters supplied to the Create. </param>
        /// <param name="cancellationToken"> The cancellation token to use. </param>
        /// <exception cref="ArgumentNullException"> <paramref name="resGrpParentWithNonResChName"/> or <paramref name="parameters"/> is null. </exception>
        public virtual Response<ResGrpParentWithNonResCh> CreateOrUpdate(string resGrpParentWithNonResChName, ResGrpParentWithNonResChData parameters, CancellationToken cancellationToken = default)
        {
            if (resGrpParentWithNonResChName == null)
            {
                throw new ArgumentNullException(nameof(resGrpParentWithNonResChName));
            }
            if (parameters == null)
            {
                throw new ArgumentNullException(nameof(parameters));
            }

            using var scope = _clientDiagnostics.CreateScope("ResGrpParentWithNonResChContainer.CreateOrUpdate");
            scope.Start();
            try
            {
                var operation = StartCreateOrUpdate(resGrpParentWithNonResChName, parameters, cancellationToken);
                return operation.WaitForCompletion(cancellationToken);
            }
            catch (Exception e)
            {
                scope.Failed(e);
                throw;
            }
        }

        /// <summary> Create or update. </summary>
        /// <param name="resGrpParentWithNonResChName"> Name. </param>
        /// <param name="parameters"> Parameters supplied to the Create. </param>
        /// <param name="cancellationToken"> The cancellation token to use. </param>
        /// <exception cref="ArgumentNullException"> <paramref name="resGrpParentWithNonResChName"/> or <paramref name="parameters"/> is null. </exception>
        public async virtual Task<Response<ResGrpParentWithNonResCh>> CreateOrUpdateAsync(string resGrpParentWithNonResChName, ResGrpParentWithNonResChData parameters, CancellationToken cancellationToken = default)
        {
            if (resGrpParentWithNonResChName == null)
            {
                throw new ArgumentNullException(nameof(resGrpParentWithNonResChName));
            }
            if (parameters == null)
            {
                throw new ArgumentNullException(nameof(parameters));
            }

            using var scope = _clientDiagnostics.CreateScope("ResGrpParentWithNonResChContainer.CreateOrUpdate");
            scope.Start();
            try
            {
                var operation = await StartCreateOrUpdateAsync(resGrpParentWithNonResChName, parameters, cancellationToken).ConfigureAwait(false);
                return await operation.WaitForCompletionAsync(cancellationToken).ConfigureAwait(false);
            }
            catch (Exception e)
            {
                scope.Failed(e);
                throw;
            }
        }

        /// <summary> Create or update. </summary>
        /// <param name="resGrpParentWithNonResChName"> Name. </param>
        /// <param name="parameters"> Parameters supplied to the Create. </param>
        /// <param name="cancellationToken"> The cancellation token to use. </param>
        /// <exception cref="ArgumentNullException"> <paramref name="resGrpParentWithNonResChName"/> or <paramref name="parameters"/> is null. </exception>
        public virtual ResGrpParentWithNonResChCreateOrUpdateOperation StartCreateOrUpdate(string resGrpParentWithNonResChName, ResGrpParentWithNonResChData parameters, CancellationToken cancellationToken = default)
        {
            if (resGrpParentWithNonResChName == null)
            {
                throw new ArgumentNullException(nameof(resGrpParentWithNonResChName));
            }
            if (parameters == null)
            {
                throw new ArgumentNullException(nameof(parameters));
            }

            using var scope = _clientDiagnostics.CreateScope("ResGrpParentWithNonResChContainer.StartCreateOrUpdate");
            scope.Start();
            try
            {
                var response = _restClient.CreateOrUpdate(Id.ResourceGroupName, resGrpParentWithNonResChName, parameters, cancellationToken);
                return new ResGrpParentWithNonResChCreateOrUpdateOperation(Parent, response);
            }
            catch (Exception e)
            {
                scope.Failed(e);
                throw;
            }
        }

        /// <summary> Create or update. </summary>
        /// <param name="resGrpParentWithNonResChName"> Name. </param>
        /// <param name="parameters"> Parameters supplied to the Create. </param>
        /// <param name="cancellationToken"> The cancellation token to use. </param>
        /// <exception cref="ArgumentNullException"> <paramref name="resGrpParentWithNonResChName"/> or <paramref name="parameters"/> is null. </exception>
        public async virtual Task<ResGrpParentWithNonResChCreateOrUpdateOperation> StartCreateOrUpdateAsync(string resGrpParentWithNonResChName, ResGrpParentWithNonResChData parameters, CancellationToken cancellationToken = default)
        {
            if (resGrpParentWithNonResChName == null)
            {
                throw new ArgumentNullException(nameof(resGrpParentWithNonResChName));
            }
            if (parameters == null)
            {
                throw new ArgumentNullException(nameof(parameters));
            }

            using var scope = _clientDiagnostics.CreateScope("ResGrpParentWithNonResChContainer.StartCreateOrUpdate");
            scope.Start();
            try
            {
                var response = await _restClient.CreateOrUpdateAsync(Id.ResourceGroupName, resGrpParentWithNonResChName, parameters, cancellationToken).ConfigureAwait(false);
                return new ResGrpParentWithNonResChCreateOrUpdateOperation(Parent, response);
            }
            catch (Exception e)
            {
                scope.Failed(e);
                throw;
            }
        }

        /// <summary> Gets details for this resource from the service. </summary>
        /// <param name="resGrpParentWithNonResChName"> Name. </param>
        /// <param name="cancellationToken"> A token to allow the caller to cancel the call to the service. The default value is <see cref="CancellationToken.None" />. </param>
        public virtual Response<ResGrpParentWithNonResCh> Get(string resGrpParentWithNonResChName, CancellationToken cancellationToken = default)
        {
            using var scope = _clientDiagnostics.CreateScope("ResGrpParentWithNonResChContainer.Get");
            scope.Start();
            try
            {
                if (resGrpParentWithNonResChName == null)
                {
                    throw new ArgumentNullException(nameof(resGrpParentWithNonResChName));
                }

                var response = _restClient.Get(Id.ResourceGroupName, resGrpParentWithNonResChName, cancellationToken: cancellationToken);
                if (response.Value == null)
                    throw _clientDiagnostics.CreateRequestFailedException(response.GetRawResponse());
                return Response.FromValue(new ResGrpParentWithNonResCh(Parent, response.Value), response.GetRawResponse());
            }
            catch (Exception e)
            {
                scope.Failed(e);
                throw;
            }
        }

        /// <summary> Gets details for this resource from the service. </summary>
        /// <param name="resGrpParentWithNonResChName"> Name. </param>
        /// <param name="cancellationToken"> A token to allow the caller to cancel the call to the service. The default value is <see cref="CancellationToken.None" />. </param>
        public async virtual Task<Response<ResGrpParentWithNonResCh>> GetAsync(string resGrpParentWithNonResChName, CancellationToken cancellationToken = default)
        {
            using var scope = _clientDiagnostics.CreateScope("ResGrpParentWithNonResChContainer.Get");
            scope.Start();
            try
            {
                if (resGrpParentWithNonResChName == null)
                {
                    throw new ArgumentNullException(nameof(resGrpParentWithNonResChName));
                }

                var response = await _restClient.GetAsync(Id.ResourceGroupName, resGrpParentWithNonResChName, cancellationToken: cancellationToken).ConfigureAwait(false);
                if (response.Value == null)
                    throw await _clientDiagnostics.CreateRequestFailedExceptionAsync(response.GetRawResponse()).ConfigureAwait(false);
                return Response.FromValue(new ResGrpParentWithNonResCh(Parent, response.Value), response.GetRawResponse());
            }
            catch (Exception e)
            {
                scope.Failed(e);
                throw;
            }
        }

        /// <summary> Tries to get details for this resource from the service. </summary>
        /// <param name="resGrpParentWithNonResChName"> Name. </param>
        /// <param name="cancellationToken"> A token to allow the caller to cancel the call to the service. The default value is <see cref="CancellationToken.None" />. </param>
        public virtual Response<ResGrpParentWithNonResCh> GetIfExists(string resGrpParentWithNonResChName, CancellationToken cancellationToken = default)
        {
            using var scope = _clientDiagnostics.CreateScope("ResGrpParentWithNonResChContainer.GetIfExists");
            scope.Start();
            try
            {
                if (resGrpParentWithNonResChName == null)
                {
                    throw new ArgumentNullException(nameof(resGrpParentWithNonResChName));
                }

                var response = _restClient.Get(Id.ResourceGroupName, resGrpParentWithNonResChName, cancellationToken: cancellationToken);
                return response.Value == null
                    ? Response.FromValue<ResGrpParentWithNonResCh>(null, response.GetRawResponse())
                    : Response.FromValue(new ResGrpParentWithNonResCh(this, response.Value), response.GetRawResponse());
            }
            catch (Exception e)
            {
                scope.Failed(e);
                throw;
            }
        }

        /// <summary> Tries to get details for this resource from the service. </summary>
        /// <param name="resGrpParentWithNonResChName"> Name. </param>
        /// <param name="cancellationToken"> A token to allow the caller to cancel the call to the service. The default value is <see cref="CancellationToken.None" />. </param>
        public async virtual Task<Response<ResGrpParentWithNonResCh>> GetIfExistsAsync(string resGrpParentWithNonResChName, CancellationToken cancellationToken = default)
        {
            using var scope = _clientDiagnostics.CreateScope("ResGrpParentWithNonResChContainer.GetIfExists");
            scope.Start();
            try
            {
                if (resGrpParentWithNonResChName == null)
                {
                    throw new ArgumentNullException(nameof(resGrpParentWithNonResChName));
                }

                var response = await _restClient.GetAsync(Id.ResourceGroupName, resGrpParentWithNonResChName, cancellationToken: cancellationToken).ConfigureAwait(false);
                return response.Value == null
                    ? Response.FromValue<ResGrpParentWithNonResCh>(null, response.GetRawResponse())
                    : Response.FromValue(new ResGrpParentWithNonResCh(this, response.Value), response.GetRawResponse());
            }
            catch (Exception e)
            {
                scope.Failed(e);
                throw;
            }
        }

        /// <summary> Tries to get details for this resource from the service. </summary>
        /// <param name="resGrpParentWithNonResChName"> Name. </param>
        /// <param name="cancellationToken"> A token to allow the caller to cancel the call to the service. The default value is <see cref="CancellationToken.None" />. </param>
        public virtual Response<bool> CheckIfExists(string resGrpParentWithNonResChName, CancellationToken cancellationToken = default)
        {
            using var scope = _clientDiagnostics.CreateScope("ResGrpParentWithNonResChContainer.CheckIfExists");
            scope.Start();
            try
            {
                if (resGrpParentWithNonResChName == null)
                {
                    throw new ArgumentNullException(nameof(resGrpParentWithNonResChName));
                }

                var response = GetIfExists(resGrpParentWithNonResChName, cancellationToken: cancellationToken);
                return Response.FromValue(response.Value != null, response.GetRawResponse());
            }
            catch (Exception e)
            {
                scope.Failed(e);
                throw;
            }
        }

        /// <summary> Tries to get details for this resource from the service. </summary>
        /// <param name="resGrpParentWithNonResChName"> Name. </param>
        /// <param name="cancellationToken"> A token to allow the caller to cancel the call to the service. The default value is <see cref="CancellationToken.None" />. </param>
        public async virtual Task<Response<bool>> CheckIfExistsAsync(string resGrpParentWithNonResChName, CancellationToken cancellationToken = default)
        {
            using var scope = _clientDiagnostics.CreateScope("ResGrpParentWithNonResChContainer.CheckIfExists");
            scope.Start();
            try
            {
                if (resGrpParentWithNonResChName == null)
                {
                    throw new ArgumentNullException(nameof(resGrpParentWithNonResChName));
                }

                var response = await GetIfExistsAsync(resGrpParentWithNonResChName, cancellationToken: cancellationToken).ConfigureAwait(false);
                return Response.FromValue(response.Value != null, response.GetRawResponse());
            }
            catch (Exception e)
            {
                scope.Failed(e);
                throw;
            }
        }

        /// <summary> Lists all in a resource group. </summary>
        /// <param name="cancellationToken"> The cancellation token to use. </param>
        /// <returns> A collection of <see cref="ResGrpParentWithNonResCh" /> that may take multiple service requests to iterate over. </returns>
        public virtual Pageable<ResGrpParentWithNonResCh> GetAll(CancellationToken cancellationToken = default)
        {
            Page<ResGrpParentWithNonResCh> FirstPageFunc(int? pageSizeHint)
            {
                using var scope = _clientDiagnostics.CreateScope("ResGrpParentWithNonResChContainer.GetAll");
                scope.Start();
                try
                {
                    var response = _restClient.GetAll(Id.ResourceGroupName, cancellationToken: cancellationToken);
                    return Page.FromValues(response.Value.Value.Select(value => new ResGrpParentWithNonResCh(Parent, value)), response.Value.NextLink, response.GetRawResponse());
                }
                catch (Exception e)
                {
                    scope.Failed(e);
                    throw;
                }
            }
            Page<ResGrpParentWithNonResCh> NextPageFunc(string nextLink, int? pageSizeHint)
            {
                using var scope = _clientDiagnostics.CreateScope("ResGrpParentWithNonResChContainer.GetAll");
                scope.Start();
                try
                {
                    var response = _restClient.GetAllNextPage(nextLink, Id.ResourceGroupName, cancellationToken: cancellationToken);
                    return Page.FromValues(response.Value.Value.Select(value => new ResGrpParentWithNonResCh(Parent, value)), response.Value.NextLink, response.GetRawResponse());
                }
                catch (Exception e)
                {
                    scope.Failed(e);
                    throw;
                }
            }
            return PageableHelpers.CreateEnumerable(FirstPageFunc, NextPageFunc);
        }

        /// <summary> Lists all in a resource group. </summary>
        /// <param name="cancellationToken"> The cancellation token to use. </param>
        /// <returns> An async collection of <see cref="ResGrpParentWithNonResCh" /> that may take multiple service requests to iterate over. </returns>
        public virtual AsyncPageable<ResGrpParentWithNonResCh> GetAllAsync(CancellationToken cancellationToken = default)
        {
            async Task<Page<ResGrpParentWithNonResCh>> FirstPageFunc(int? pageSizeHint)
            {
                using var scope = _clientDiagnostics.CreateScope("ResGrpParentWithNonResChContainer.GetAll");
                scope.Start();
                try
                {
                    var response = await _restClient.GetAllAsync(Id.ResourceGroupName, cancellationToken: cancellationToken).ConfigureAwait(false);
                    return Page.FromValues(response.Value.Value.Select(value => new ResGrpParentWithNonResCh(Parent, value)), response.Value.NextLink, response.GetRawResponse());
                }
                catch (Exception e)
                {
                    scope.Failed(e);
                    throw;
                }
            }
            async Task<Page<ResGrpParentWithNonResCh>> NextPageFunc(string nextLink, int? pageSizeHint)
            {
                using var scope = _clientDiagnostics.CreateScope("ResGrpParentWithNonResChContainer.GetAll");
                scope.Start();
                try
                {
                    var response = await _restClient.GetAllNextPageAsync(nextLink, Id.ResourceGroupName, cancellationToken: cancellationToken).ConfigureAwait(false);
                    return Page.FromValues(response.Value.Value.Select(value => new ResGrpParentWithNonResCh(Parent, value)), response.Value.NextLink, response.GetRawResponse());
                }
                catch (Exception e)
                {
                    scope.Failed(e);
                    throw;
                }
            }
            return PageableHelpers.CreateAsyncEnumerable(FirstPageFunc, NextPageFunc);
        }

        /// <summary> Filters the list of <see cref="ResGrpParentWithNonResCh" /> for this resource group represented as generic resources. </summary>
        /// <param name="nameFilter"> The filter used in this operation. </param>
        /// <param name="expand"> Comma-separated list of additional properties to be included in the response. Valid values include `createdTime`, `changedTime` and `provisioningState`. </param>
        /// <param name="top"> The number of results to return. </param>
        /// <param name="cancellationToken"> A token to allow the caller to cancel the call to the service. The default value is <see cref="CancellationToken.None" />. </param>
        /// <returns> A collection of resource that may take multiple service requests to iterate over. </returns>
<<<<<<< HEAD
        public virtual Pageable<GenericResourceExpanded> GetAllAsGenericResources(string nameFilter, string expand = null, int? top = null, CancellationToken cancellationToken = default)
=======
        public Pageable<GenericResource> GetAllAsGenericResources(string nameFilter, string expand = null, int? top = null, CancellationToken cancellationToken = default)
>>>>>>> 8afc136b
        {
            using var scope = _clientDiagnostics.CreateScope("ResGrpParentWithNonResChContainer.GetAllAsGenericResources");
            scope.Start();
            try
            {
                var filters = new ResourceFilterCollection(ResGrpParentWithNonResCh.ResourceType);
                filters.SubstringFilter = nameFilter;
                return ResourceListOperations.GetAtContext(Parent as ResourceGroup, filters, expand, top, cancellationToken);
            }
            catch (Exception e)
            {
                scope.Failed(e);
                throw;
            }
        }

        /// <summary> Filters the list of <see cref="ResGrpParentWithNonResCh" /> for this resource group represented as generic resources. </summary>
        /// <param name="nameFilter"> The filter used in this operation. </param>
        /// <param name="expand"> Comma-separated list of additional properties to be included in the response. Valid values include `createdTime`, `changedTime` and `provisioningState`. </param>
        /// <param name="top"> The number of results to return. </param>
        /// <param name="cancellationToken"> A token to allow the caller to cancel the call to the service. The default value is <see cref="CancellationToken.None" />. </param>
        /// <returns> An async collection of resource that may take multiple service requests to iterate over. </returns>
<<<<<<< HEAD
        public virtual AsyncPageable<GenericResourceExpanded> GetAllAsGenericResourcesAsync(string nameFilter, string expand = null, int? top = null, CancellationToken cancellationToken = default)
=======
        public AsyncPageable<GenericResource> GetAllAsGenericResourcesAsync(string nameFilter, string expand = null, int? top = null, CancellationToken cancellationToken = default)
>>>>>>> 8afc136b
        {
            using var scope = _clientDiagnostics.CreateScope("ResGrpParentWithNonResChContainer.GetAllAsGenericResources");
            scope.Start();
            try
            {
                var filters = new ResourceFilterCollection(ResGrpParentWithNonResCh.ResourceType);
                filters.SubstringFilter = nameFilter;
                return ResourceListOperations.GetAtContextAsync(Parent as ResourceGroup, filters, expand, top, cancellationToken);
            }
            catch (Exception e)
            {
                scope.Failed(e);
                throw;
            }
        }

        // Builders.
        // public ArmBuilder<ResourceIdentifier, ResGrpParentWithNonResCh, ResGrpParentWithNonResChData> Construct() { }
    }
}<|MERGE_RESOLUTION|>--- conflicted
+++ resolved
@@ -397,11 +397,7 @@
         /// <param name="top"> The number of results to return. </param>
         /// <param name="cancellationToken"> A token to allow the caller to cancel the call to the service. The default value is <see cref="CancellationToken.None" />. </param>
         /// <returns> A collection of resource that may take multiple service requests to iterate over. </returns>
-<<<<<<< HEAD
-        public virtual Pageable<GenericResourceExpanded> GetAllAsGenericResources(string nameFilter, string expand = null, int? top = null, CancellationToken cancellationToken = default)
-=======
-        public Pageable<GenericResource> GetAllAsGenericResources(string nameFilter, string expand = null, int? top = null, CancellationToken cancellationToken = default)
->>>>>>> 8afc136b
+        public virtual Pageable<GenericResource> GetAllAsGenericResources(string nameFilter, string expand = null, int? top = null, CancellationToken cancellationToken = default)
         {
             using var scope = _clientDiagnostics.CreateScope("ResGrpParentWithNonResChContainer.GetAllAsGenericResources");
             scope.Start();
@@ -424,11 +420,7 @@
         /// <param name="top"> The number of results to return. </param>
         /// <param name="cancellationToken"> A token to allow the caller to cancel the call to the service. The default value is <see cref="CancellationToken.None" />. </param>
         /// <returns> An async collection of resource that may take multiple service requests to iterate over. </returns>
-<<<<<<< HEAD
-        public virtual AsyncPageable<GenericResourceExpanded> GetAllAsGenericResourcesAsync(string nameFilter, string expand = null, int? top = null, CancellationToken cancellationToken = default)
-=======
-        public AsyncPageable<GenericResource> GetAllAsGenericResourcesAsync(string nameFilter, string expand = null, int? top = null, CancellationToken cancellationToken = default)
->>>>>>> 8afc136b
+        public virtual AsyncPageable<GenericResource> GetAllAsGenericResourcesAsync(string nameFilter, string expand = null, int? top = null, CancellationToken cancellationToken = default)
         {
             using var scope = _clientDiagnostics.CreateScope("ResGrpParentWithNonResChContainer.GetAllAsGenericResources");
             scope.Start();
