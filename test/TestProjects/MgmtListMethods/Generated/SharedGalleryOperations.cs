// Copyright (c) Microsoft Corporation. All rights reserved.
// Licensed under the MIT License.

// <auto-generated/>

#nullable disable

using System;
using System.Collections.Generic;
using System.Threading;
using System.Threading.Tasks;
using Azure;
using Azure.Core.Pipeline;
using Azure.ResourceManager;
using Azure.ResourceManager.Core;
using Azure.ResourceManager.Resources.Models;

namespace MgmtListMethods
{
    /// <summary> A class representing the operations that can be performed over a specific SharedGallery. </summary>
    public partial class SharedGalleryOperations : ResourceOperations
    {
        private readonly ClientDiagnostics _clientDiagnostics;
        private SharedGalleriesRestOperations _restClient { get; }

        /// <summary> Initializes a new instance of the <see cref="SharedGalleryOperations"/> class for mocking. </summary>
        protected SharedGalleryOperations()
        {
        }

        /// <summary> Initializes a new instance of the <see cref="SharedGalleryOperations"/> class. </summary>
        /// <param name="options"> The client parameters to use in these operations. </param>
        /// <param name="id"> The identifier of the resource that is the target of operations. </param>
        protected internal SharedGalleryOperations(ResourceOperations options, ResourceIdentifier id) : base(options, id)
        {
            _clientDiagnostics = new ClientDiagnostics(ClientOptions);
            _restClient = new SharedGalleriesRestOperations(_clientDiagnostics, Pipeline, Id.SubscriptionId, BaseUri);
        }

        /// <summary> Gets the resource type for the operations. </summary>
        public static readonly ResourceType ResourceType = "Microsoft.Compute/locations/sharedGalleries";
        /// <summary> Gets the valid resource type for the operations. </summary>
        protected override ResourceType ValidResourceType => ResourceType;

        /// <summary> Get a shared gallery by subscription id or tenant id. </summary>
        /// <param name="cancellationToken"> The cancellation token to use. </param>
        public async virtual Task<Response<SharedGallery>> GetAsync(CancellationToken cancellationToken = default)
        {
            using var scope = _clientDiagnostics.CreateScope("SharedGalleryOperations.Get");
            scope.Start();
            try
            {
<<<<<<< HEAD
                var response = await _restClient.GetAsync(Id.Parent.Name, Id.Name, cancellationToken).ConfigureAwait(false);
=======
                var response = await _restClient.GetAsync(Id.SubscriptionId, Id.Name, cancellationToken).ConfigureAwait(false);
                if (response.Value == null)
                    throw await _clientDiagnostics.CreateRequestFailedExceptionAsync(response.GetRawResponse()).ConfigureAwait(false);
>>>>>>> 64afaccf
                return Response.FromValue(new SharedGallery(this, response.Value), response.GetRawResponse());
            }
            catch (Exception e)
            {
                scope.Failed(e);
                throw;
            }
        }

        /// <summary> Get a shared gallery by subscription id or tenant id. </summary>
        /// <param name="cancellationToken"> The cancellation token to use. </param>
        public virtual Response<SharedGallery> Get(CancellationToken cancellationToken = default)
        {
            using var scope = _clientDiagnostics.CreateScope("SharedGalleryOperations.Get");
            scope.Start();
            try
            {
<<<<<<< HEAD
                var response = _restClient.Get(Id.Parent.Name, Id.Name, cancellationToken);
=======
                var response = _restClient.Get(Id.SubscriptionId, Id.Name, cancellationToken);
                if (response.Value == null)
                    throw _clientDiagnostics.CreateRequestFailedException(response.GetRawResponse());
>>>>>>> 64afaccf
                return Response.FromValue(new SharedGallery(this, response.Value), response.GetRawResponse());
            }
            catch (Exception e)
            {
                scope.Failed(e);
                throw;
            }
        }

        /// <summary> Lists all available geo-locations. </summary>
        /// <param name="cancellationToken"> A token to allow the caller to cancel the call to the service. The default value is <see cref="CancellationToken.None" />. </param>
        /// <returns> A collection of locations that may take multiple service requests to iterate over. </returns>
        public async virtual Task<IEnumerable<Location>> GetAvailableLocationsAsync(CancellationToken cancellationToken = default)
        {
            return await ListAvailableLocationsAsync(ResourceType, cancellationToken).ConfigureAwait(false);
        }

        /// <summary> Lists all available geo-locations. </summary>
        /// <param name="cancellationToken"> A token to allow the caller to cancel the call to the service. The default value is <see cref="CancellationToken.None" />. </param>
        /// <returns> A collection of locations that may take multiple service requests to iterate over. </returns>
        public virtual IEnumerable<Location> GetAvailableLocations(CancellationToken cancellationToken = default)
        {
            return ListAvailableLocations(ResourceType, cancellationToken);
        }
    }
}<|MERGE_RESOLUTION|>--- conflicted
+++ resolved
@@ -50,13 +50,9 @@
             scope.Start();
             try
             {
-<<<<<<< HEAD
                 var response = await _restClient.GetAsync(Id.Parent.Name, Id.Name, cancellationToken).ConfigureAwait(false);
-=======
-                var response = await _restClient.GetAsync(Id.SubscriptionId, Id.Name, cancellationToken).ConfigureAwait(false);
                 if (response.Value == null)
                     throw await _clientDiagnostics.CreateRequestFailedExceptionAsync(response.GetRawResponse()).ConfigureAwait(false);
->>>>>>> 64afaccf
                 return Response.FromValue(new SharedGallery(this, response.Value), response.GetRawResponse());
             }
             catch (Exception e)
@@ -74,13 +70,9 @@
             scope.Start();
             try
             {
-<<<<<<< HEAD
                 var response = _restClient.Get(Id.Parent.Name, Id.Name, cancellationToken);
-=======
-                var response = _restClient.Get(Id.SubscriptionId, Id.Name, cancellationToken);
                 if (response.Value == null)
                     throw _clientDiagnostics.CreateRequestFailedException(response.GetRawResponse());
->>>>>>> 64afaccf
                 return Response.FromValue(new SharedGallery(this, response.Value), response.GetRawResponse());
             }
             catch (Exception e)
