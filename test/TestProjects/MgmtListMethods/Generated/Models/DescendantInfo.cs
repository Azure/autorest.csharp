// Copyright (c) Microsoft Corporation. All rights reserved.
// Licensed under the MIT License.

// <auto-generated/>

#nullable disable

using Azure.ResourceManager.Models;
using Azure.ResourceManager.Resources.Models;

namespace MgmtListMethods.Models
{
    /// <summary> The descendant. </summary>
    internal partial class DescendantInfo : Resource
    {
        /// <summary> Initializes a new instance of DescendantInfo. </summary>
        internal DescendantInfo()
        {
        }

<<<<<<< HEAD
=======
        /// <summary> Initializes a new instance of DescendantInfo. </summary>
        /// <param name="id"> The id. </param>
        /// <param name="name"> The name. </param>
        /// <param name="type"> The type. </param>
        /// <param name="displayName"> The friendly name of the management group. </param>
        /// <param name="parent"> The ID of the parent management group. </param>
        internal DescendantInfo(ResourceIdentifier id, string name, ResourceType type, string displayName, SubResource parent) : base(id, name, type)
        {
            DisplayName = displayName;
            Parent = parent;
        }

>>>>>>> 78c5c38c
        /// <summary> The friendly name of the management group. </summary>
        public string DisplayName { get; }
        /// <summary> The ID of the parent management group. </summary>
        public SubResource Parent { get; }
    }
}<|MERGE_RESOLUTION|>--- conflicted
+++ resolved
@@ -18,21 +18,6 @@
         {
         }
 
-<<<<<<< HEAD
-=======
-        /// <summary> Initializes a new instance of DescendantInfo. </summary>
-        /// <param name="id"> The id. </param>
-        /// <param name="name"> The name. </param>
-        /// <param name="type"> The type. </param>
-        /// <param name="displayName"> The friendly name of the management group. </param>
-        /// <param name="parent"> The ID of the parent management group. </param>
-        internal DescendantInfo(ResourceIdentifier id, string name, ResourceType type, string displayName, SubResource parent) : base(id, name, type)
-        {
-            DisplayName = displayName;
-            Parent = parent;
-        }
-
->>>>>>> 78c5c38c
         /// <summary> The friendly name of the management group. </summary>
         public string DisplayName { get; }
         /// <summary> The ID of the parent management group. </summary>
