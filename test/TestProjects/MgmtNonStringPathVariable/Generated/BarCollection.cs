--- conflicted
+++ resolved
@@ -33,15 +33,9 @@
         /// <param name="id"> The identifier of the parent resource that is the target of operations. </param>
         internal BarCollection(ArmClient client, ResourceIdentifier id) : base(client, id)
         {
-<<<<<<< HEAD
-            _barClientDiagnostics = new ClientDiagnostics("MgmtNonStringPathVariable", BarResource.ResourceType.Namespace, DiagnosticOptions);
+            _barClientDiagnostics = new ClientDiagnostics("MgmtNonStringPathVariable", BarResource.ResourceType.Namespace, Diagnostics);
             TryGetApiVersion(BarResource.ResourceType, out string barApiVersion);
-            _barRestClient = new BarsRestOperations(Pipeline, DiagnosticOptions.ApplicationId, BaseUri, barApiVersion);
-=======
-            _barClientDiagnostics = new ClientDiagnostics("MgmtNonStringPathVariable", Bar.ResourceType.Namespace, Diagnostics);
-            TryGetApiVersion(Bar.ResourceType, out string barApiVersion);
             _barRestClient = new BarsRestOperations(Pipeline, Diagnostics.ApplicationId, Endpoint, barApiVersion);
->>>>>>> ab22d0bd
 #if DEBUG
 			ValidateResourceId(Id);
 #endif
