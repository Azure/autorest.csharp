// Copyright (c) Microsoft Corporation. All rights reserved.
// Licensed under the MIT License.

// <auto-generated/>

#nullable disable

using System.Text.Json;
using Azure.Core;

namespace ConfidentLevelsInTsp.Models
{
    public partial class DerivedModelWithUnion : IUtf8JsonSerializable
    {
        void IUtf8JsonSerializable.Write(Utf8JsonWriter writer)
        {
            writer.WriteStartObject();
            writer.WritePropertyName("unionProperty"u8);
#if NET6_0_OR_GREATER
				writer.WriteRawValue(UnionProperty);
#else
<<<<<<< HEAD
            using var document = JsonDocument.Parse(UnionProperty);
            JsonSerializer.Serialize(writer, document.RootElement);
=======
            using (JsonDocument document = JsonDocument.Parse(UnionProperty))
            {
                JsonSerializer.Serialize(writer, document.RootElement);
            }
>>>>>>> 6b4bbef3
#endif
            writer.WritePropertyName("name"u8);
            writer.WriteStringValue(Name);
            if (Optional.IsDefined(Size))
            {
                writer.WritePropertyName("size"u8);
                writer.WriteNumberValue(Size.Value);
            }
            writer.WriteEndObject();
        }

        /// <summary> Convert into a Utf8JsonRequestContent. </summary>
        internal virtual RequestContent ToRequestContent()
        {
            var content = new Utf8JsonRequestContent();
            content.JsonWriter.WriteObjectValue(this);
            return content;
        }
    }
}<|MERGE_RESOLUTION|>--- conflicted
+++ resolved
@@ -19,15 +19,10 @@
 #if NET6_0_OR_GREATER
 				writer.WriteRawValue(UnionProperty);
 #else
-<<<<<<< HEAD
-            using var document = JsonDocument.Parse(UnionProperty);
-            JsonSerializer.Serialize(writer, document.RootElement);
-=======
             using (JsonDocument document = JsonDocument.Parse(UnionProperty))
             {
                 JsonSerializer.Serialize(writer, document.RootElement);
             }
->>>>>>> 6b4bbef3
 #endif
             writer.WritePropertyName("name"u8);
             writer.WriteStringValue(Name);
