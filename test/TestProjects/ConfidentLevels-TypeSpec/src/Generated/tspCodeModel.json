{
 "$id": "1",
 "Name": "ConfidentLevelsInTsp",
 "Description": "CADL project to test various types of models.",
 "ApiVersions": [
  "0.1.0"
 ],
 "Enums": [
  {
   "$id": "2",
   "Name": "ModelWithIntegerLiteralTypeProperty_id",
   "EnumValueType": "Float32",
   "AllowedValues": [
    {
     "$id": "3",
     "Name": "1",
     "Value": 1,
     "Description": "1"
    }
   ],
   "Namespace": "ConfidentLevelsInTsp",
   "Description": "The ModelWithIntegerLiteralTypeProperty_id",
   "IsExtensible": true,
   "IsNullable": false,
   "Usage": "Input"
  },
  {
   "$id": "4",
   "Name": "ModelWithFloatLiteralTypeProperty_id",
   "EnumValueType": "Float32",
   "AllowedValues": [
    {
     "$id": "5",
     "Name": "3.141592",
     "Value": 3.141592,
     "Description": "3.141592"
    }
   ],
   "Namespace": "ConfidentLevelsInTsp",
   "Description": "The ModelWithFloatLiteralTypeProperty_id",
   "IsExtensible": true,
   "IsNullable": false,
   "Usage": "Input"
  }
 ],
 "Models": [
  {
   "$id": "6",
   "Name": "ModelWithUnionProperty",
   "Namespace": "ConfidentLevelsInTsp",
   "Description": "This is a model with union types",
   "IsNullable": false,
   "Usage": "Input",
   "Properties": [
    {
     "$id": "7",
     "Name": "unionProperty",
     "SerializedName": "unionProperty",
     "Description": "This is a union property",
     "Type": {
      "$id": "8",
      "Name": "Union",
      "UnionItemTypes": [
       {
        "$id": "9",
        "Name": "string",
        "Kind": "String",
        "IsNullable": false
       },
       {
        "$id": "10",
        "Name": "int32",
        "Kind": "Int32",
        "IsNullable": false
       }
      ],
      "IsNullable": false
     },
     "IsRequired": true,
     "IsReadOnly": false
    }
   ]
  },
  {
   "$id": "11",
   "Name": "UsualModel",
   "Namespace": "ConfidentLevelsInTsp",
   "Description": "This is a model without union types",
   "IsNullable": false,
   "Usage": "Input",
   "Properties": [
    {
     "$id": "12",
     "Name": "name",
     "SerializedName": "name",
     "Description": "The name",
     "Type": {
      "$id": "13",
      "Name": "string",
      "Kind": "String",
      "IsNullable": false
     },
     "IsRequired": true,
     "IsReadOnly": false
    },
    {
     "$id": "14",
     "Name": "age",
     "SerializedName": "age",
     "Description": "The age",
     "Type": {
      "$id": "15",
      "Name": "int32",
      "Kind": "Int32",
      "IsNullable": false
     },
     "IsRequired": true,
     "IsReadOnly": false
    },
    {
     "$id": "16",
     "Name": "size",
     "SerializedName": "size",
     "Description": "The size",
     "Type": {
      "$id": "17",
      "Name": "float64",
      "Kind": "Float64",
      "IsNullable": false
     },
     "IsRequired": false,
     "IsReadOnly": false
    }
   ]
  },
  {
   "$id": "18",
   "Name": "AnotherModelWithUnionProperty",
   "Namespace": "ConfidentLevelsInTsp",
   "Description": "This is another model with union types",
   "IsNullable": false,
   "Usage": "Output",
   "Properties": [
    {
     "$id": "19",
     "Name": "unionProperty",
     "SerializedName": "unionProperty",
     "Description": "This is a union property",
     "Type": {
      "$id": "20",
      "Name": "Union",
      "UnionItemTypes": [
       {
        "$id": "21",
        "Name": "string",
        "Kind": "String",
        "IsNullable": false
       },
       {
        "$id": "22",
        "Name": "Array",
        "ElementType": {
         "$id": "23",
         "Name": "string",
         "Kind": "String",
         "IsNullable": false
        },
        "IsNullable": false
       }
      ],
      "IsNullable": false
     },
     "IsRequired": true,
     "IsReadOnly": false
    }
   ]
  },
  {
   "$id": "24",
   "Name": "NonConfidentModelWithSelfReference",
   "Namespace": "ConfidentLevelsInTsp",
   "Description": "Non-confident model that contains self reference",
   "IsNullable": false,
   "Usage": "Input",
   "Properties": [
    {
     "$id": "25",
     "Name": "name",
     "SerializedName": "name",
     "Description": "The name",
     "Type": {
      "$id": "26",
      "Name": "string",
      "Kind": "String",
      "IsNullable": false
     },
     "IsRequired": true,
     "IsReadOnly": false
    },
    {
     "$id": "27",
     "Name": "selfReference",
     "SerializedName": "selfReference",
     "Description": "The self reference",
     "Type": {
      "$id": "28",
      "Name": "Array",
      "ElementType": {
       "$ref": "24"
      },
      "IsNullable": false
     },
     "IsRequired": true,
     "IsReadOnly": false
    },
    {
     "$id": "29",
     "Name": "unionProperty",
     "SerializedName": "unionProperty",
     "Description": "The non-confident part",
     "Type": {
      "$id": "30",
      "Name": "Union",
      "UnionItemTypes": [
       {
        "$id": "31",
        "Name": "string",
        "Kind": "String",
        "IsNullable": false
       },
       {
        "$id": "32",
        "Name": "Array",
        "ElementType": {
         "$id": "33",
         "Name": "int32",
         "Kind": "Int32",
         "IsNullable": false
        },
        "IsNullable": false
       }
      ],
      "IsNullable": false
     },
     "IsRequired": true,
     "IsReadOnly": false
    }
   ]
  },
  {
   "$id": "34",
   "Name": "NonConfidentModelWithIndirectSelfReference",
   "Namespace": "ConfidentLevelsInTsp",
   "Description": "The model that contains self reference",
   "IsNullable": false,
   "Usage": "Input",
   "Properties": [
    {
     "$id": "35",
     "Name": "name",
     "SerializedName": "name",
     "Description": "The name",
     "Type": {
      "$id": "36",
      "Name": "string",
      "Kind": "String",
      "IsNullable": false
     },
     "IsRequired": true,
     "IsReadOnly": false
    },
    {
     "$id": "37",
     "Name": "reference",
     "SerializedName": "reference",
     "Description": "The self reference",
     "Type": {
      "$id": "38",
      "Name": "Array",
      "ElementType": {
       "$id": "39",
       "Name": "IndirectSelfReferenceModel",
       "Namespace": "ConfidentLevelsInTsp",
       "Description": "Indirect self reference model",
       "IsNullable": false,
       "Usage": "Input",
       "Properties": [
        {
         "$id": "40",
         "Name": "something",
         "SerializedName": "something",
         "Description": "Something not important",
         "Type": {
          "$id": "41",
          "Name": "string",
          "Kind": "String",
          "IsNullable": false
         },
         "IsRequired": true,
         "IsReadOnly": false
        },
        {
         "$id": "42",
         "Name": "reference",
         "SerializedName": "reference",
         "Description": "Reference back",
         "Type": {
          "$ref": "24"
         },
         "IsRequired": false,
         "IsReadOnly": false
        },
        {
         "$id": "43",
         "Name": "unionProperty",
         "SerializedName": "unionProperty",
         "Description": "The non-confident part",
         "Type": {
          "$id": "44",
          "Name": "Union",
          "UnionItemTypes": [
           {
            "$id": "45",
            "Name": "string",
            "Kind": "String",
            "IsNullable": false
           },
           {
            "$id": "46",
            "Name": "Array",
            "ElementType": {
             "$id": "47",
             "Name": "int32",
             "Kind": "Int32",
             "IsNullable": false
            },
            "IsNullable": false
           }
          ],
          "IsNullable": false
         },
         "IsRequired": true,
         "IsReadOnly": false
        }
       ]
      },
      "IsNullable": false
     },
     "IsRequired": false,
     "IsReadOnly": false
    }
   ]
  },
  {
   "$ref": "39"
  },
  {
   "$id": "48",
   "Name": "ModelWithIntegerLiteralTypeProperty",
   "Namespace": "ConfidentLevelsInTsp",
   "Description": "This is a model with a property of literal type of numbers",
   "IsNullable": false,
   "Usage": "Input",
   "Properties": [
    {
     "$id": "49",
     "Name": "name",
     "SerializedName": "name",
     "Description": "The name",
     "Type": {
      "$id": "50",
      "Name": "string",
      "Kind": "String",
      "IsNullable": false
     },
     "IsRequired": true,
     "IsReadOnly": false
    },
    {
     "$id": "51",
     "Name": "id",
     "SerializedName": "id",
     "Description": "The id",
     "Type": {
      "$id": "52",
      "Name": "Literal",
      "LiteralValueType": {
       "$ref": "2"
      },
      "Value": 1,
      "IsNullable": false
     },
     "IsRequired": true,
     "IsReadOnly": false
    }
   ]
  },
  {
   "$id": "53",
   "Name": "ModelWithFloatLiteralTypeProperty",
   "Namespace": "ConfidentLevelsInTsp",
   "Description": "This is a model with a property of literal type of numbers",
   "IsNullable": false,
   "Usage": "Input",
   "Properties": [
    {
     "$id": "54",
     "Name": "name",
     "SerializedName": "name",
     "Description": "The name",
     "Type": {
      "$id": "55",
      "Name": "string",
      "Kind": "String",
      "IsNullable": false
     },
     "IsRequired": true,
     "IsReadOnly": false
    },
    {
     "$id": "56",
     "Name": "id",
     "SerializedName": "id",
     "Description": "The id",
     "Type": {
      "$id": "57",
      "Name": "Literal",
      "LiteralValueType": {
       "$ref": "4"
      },
      "Value": 3.141592,
      "IsNullable": false
     },
     "IsRequired": true,
     "IsReadOnly": false
    }
   ]
  },
  {
   "$id": "58",
   "Name": "Pet",
   "Namespace": "ConfidentLevelsInTsp",
   "Description": "The base Pet model",
   "IsNullable": false,
   "DiscriminatorPropertyName": "kind",
   "Usage": "RoundTrip",
   "Properties": [
    {
     "$id": "59",
     "Name": "kind",
     "SerializedName": "kind",
     "Description": "Discriminator",
     "IsRequired": true,
     "IsReadOnly": false,
     "IsNullable": false,
     "Type": {
      "$id": "60",
      "Name": "string",
      "Kind": "String",
      "IsNullable": false
     },
     "IsDiscriminator": true
    },
    {
     "$id": "61",
     "Name": "name",
     "SerializedName": "name",
     "Description": "The name of the pet",
     "Type": {
      "$id": "62",
      "Name": "string",
      "Kind": "String",
      "IsNullable": false
     },
     "IsRequired": true,
     "IsReadOnly": false
    }
   ]
  },
  {
   "$id": "63",
   "Name": "PollutedPet",
   "Namespace": "ConfidentLevelsInTsp",
   "Description": "The base Pet model polluted by union in derived type",
   "IsNullable": false,
   "DiscriminatorPropertyName": "kind",
   "Usage": "RoundTrip",
   "Properties": [
    {
     "$id": "64",
     "Name": "kind",
     "SerializedName": "kind",
     "Description": "Discriminator",
     "IsRequired": true,
     "IsReadOnly": false,
     "IsNullable": false,
     "Type": {
      "$id": "65",
      "Name": "string",
      "Kind": "String",
      "IsNullable": false
     },
     "IsDiscriminator": true
    },
    {
     "$id": "66",
     "Name": "name",
     "SerializedName": "name",
     "Description": "The name of the pet",
     "Type": {
      "$id": "67",
      "Name": "string",
      "Kind": "String",
      "IsNullable": false
     },
     "IsRequired": true,
     "IsReadOnly": false
    }
   ]
  },
  {
   "$id": "68",
   "Name": "PollutedDog",
   "Namespace": "ConfidentLevelsInTsp",
   "Description": "The dog with a union type",
   "IsNullable": false,
   "DiscriminatorValue": "dog",
   "BaseModel": {
    "$ref": "63"
   },
   "Usage": "RoundTrip",
   "Properties": [
    {
     "$id": "69",
     "Name": "woof",
     "SerializedName": "woof",
     "Description": "Woof",
     "Type": {
      "$id": "70",
      "Name": "string",
      "Kind": "String",
      "IsNullable": false
     },
     "IsRequired": true,
     "IsReadOnly": false
    },
    {
     "$id": "71",
     "Name": "color",
     "SerializedName": "color",
     "Description": "Color, could be specified by a string or by an array of int as RGB",
     "Type": {
      "$id": "72",
      "Name": "Union",
      "UnionItemTypes": [
       {
        "$id": "73",
        "Name": "string",
        "Kind": "String",
        "IsNullable": false
       },
       {
        "$id": "74",
        "Name": "Array",
        "ElementType": {
         "$id": "75",
         "Name": "int32",
         "Kind": "Int32",
         "IsNullable": false
        },
        "IsNullable": false
       }
      ],
      "IsNullable": false
     },
     "IsRequired": true,
     "IsReadOnly": false
    }
   ]
  },
  {
   "$id": "76",
   "Name": "UnpollutedCat",
   "Namespace": "ConfidentLevelsInTsp",
   "Description": "The cat without a union type",
   "IsNullable": false,
   "DiscriminatorValue": "cat",
   "BaseModel": {
    "$ref": "63"
   },
   "Usage": "RoundTrip",
   "Properties": [
    {
     "$id": "77",
     "Name": "meow",
     "SerializedName": "meow",
     "Description": "Meow",
     "Type": {
      "$id": "78",
      "Name": "string",
      "Kind": "String",
      "IsNullable": false
     },
     "IsRequired": true,
     "IsReadOnly": false
    }
   ]
  },
  {
   "$id": "79",
   "Name": "BaseModel",
   "Namespace": "ConfidentLevelsInTsp",
   "Description": "The base model",
   "IsNullable": false,
   "Usage": "None",
   "Properties": [
    {
     "$id": "80",
     "Name": "name",
     "SerializedName": "name",
     "Description": "The name",
     "Type": {
      "$id": "81",
      "Name": "string",
      "Kind": "String",
      "IsNullable": false
     },
     "IsRequired": true,
     "IsReadOnly": false
    },
    {
     "$id": "82",
     "Name": "size",
     "SerializedName": "size",
     "Description": "The size",
     "Type": {
      "$id": "83",
      "Name": "float64",
      "Kind": "Float64",
      "IsNullable": false
     },
     "IsRequired": false,
     "IsReadOnly": false
    }
   ]
  },
  {
   "$id": "84",
   "Name": "DerivedModel",
   "Namespace": "ConfidentLevelsInTsp",
   "Description": "The derived model",
   "IsNullable": false,
   "BaseModel": {
    "$ref": "79"
   },
   "Usage": "Input",
   "Properties": [
    {
     "$id": "85",
     "Name": "age",
     "SerializedName": "age",
     "Description": "The age",
     "Type": {
      "$id": "86",
      "Name": "int32",
      "Kind": "Int32",
      "IsNullable": false
     },
     "IsRequired": false,
     "IsReadOnly": false
    }
   ]
  },
  {
   "$id": "87",
   "Name": "DerivedModelWithUnion",
   "Namespace": "ConfidentLevelsInTsp",
   "Description": "This is a derived model with unions",
   "IsNullable": false,
   "BaseModel": {
    "$ref": "79"
   },
   "Usage": "Input",
   "Properties": [
    {
     "$id": "88",
     "Name": "unionProperty",
     "SerializedName": "unionProperty",
     "Description": "The union property",
     "Type": {
      "$id": "89",
      "Name": "Union",
      "UnionItemTypes": [
       {
        "$id": "90",
        "Name": "string",
        "Kind": "String",
        "IsNullable": false
       },
       {
        "$id": "91",
        "Name": "Array",
        "ElementType": {
         "$id": "92",
         "Name": "int32",
         "Kind": "Int32",
         "IsNullable": false
        },
        "IsNullable": false
       }
      ],
      "IsNullable": false
     },
     "IsRequired": true,
     "IsReadOnly": false
    }
   ]
  },
  {
   "$id": "93",
   "Name": "Cat",
   "Namespace": "ConfidentLevelsInTsp",
   "Description": "The cat",
   "IsNullable": false,
   "DiscriminatorValue": "cat",
   "BaseModel": {
    "$ref": "58"
   },
   "Usage": "RoundTrip",
   "Properties": [
    {
     "$id": "94",
     "Name": "meow",
     "SerializedName": "meow",
     "Description": "Meow",
     "Type": {
      "$id": "95",
      "Name": "string",
      "Kind": "String",
      "IsNullable": false
     },
     "IsRequired": true,
     "IsReadOnly": false
    }
   ]
  },
  {
   "$id": "96",
   "Name": "Dog",
   "Namespace": "ConfidentLevelsInTsp",
   "Description": "The dog",
   "IsNullable": false,
   "DiscriminatorValue": "dog",
   "BaseModel": {
    "$ref": "58"
   },
   "Usage": "RoundTrip",
   "Properties": [
    {
     "$id": "97",
     "Name": "woof",
     "SerializedName": "woof",
     "Description": "Woof",
     "Type": {
      "$id": "98",
      "Name": "string",
      "Kind": "String",
      "IsNullable": false
     },
     "IsRequired": true,
     "IsReadOnly": false
    }
   ]
  }
 ],
 "Clients": [
  {
   "$id": "99",
   "Name": "ConfidentLevelsInTspClient",
   "Description": "CADL project to test various types of models.",
   "Operations": [
    {
     "$id": "100",
     "Name": "unionInRequestProperty",
     "ResourceName": "ConfidentLevelsInTsp",
     "Description": "This is an operation that uses a model with union types in request body",
     "Parameters": [
      {
       "$id": "101",
       "Name": "host",
       "NameInRequest": "host",
       "Type": {
        "$id": "102",
        "Name": "Uri",
        "Kind": "Uri",
        "IsNullable": false
       },
       "Location": "Uri",
       "IsApiVersion": false,
       "IsResourceParameter": false,
       "IsContentType": false,
       "IsRequired": true,
       "IsEndpoint": true,
       "SkipUrlEncoding": false,
       "Explode": false,
       "Kind": "Client"
      },
      {
       "$id": "103",
       "Name": "body",
       "NameInRequest": "body",
       "Type": {
        "$ref": "6"
       },
       "Location": "Body",
       "IsRequired": true,
       "IsApiVersion": false,
       "IsResourceParameter": false,
       "IsContentType": false,
       "IsEndpoint": false,
       "SkipUrlEncoding": false,
       "Explode": false,
       "Kind": "Method"
      },
      {
       "$id": "104",
       "Name": "contentType",
       "NameInRequest": "Content-Type",
       "Type": {
        "$id": "105",
        "Name": "String",
        "Kind": "String",
        "IsNullable": false
       },
       "Location": "Header",
       "IsApiVersion": false,
       "IsResourceParameter": false,
       "IsContentType": true,
       "IsRequired": true,
       "IsEndpoint": false,
       "SkipUrlEncoding": false,
       "Explode": false,
       "Kind": "Constant",
       "DefaultValue": {
        "$id": "106",
        "Type": {
         "$ref": "105"
        },
        "Value": "application/json"
       }
      },
      {
       "$id": "107",
       "Name": "accept",
       "NameInRequest": "Accept",
       "Type": {
        "$id": "108",
        "Name": "String",
        "Kind": "String",
        "IsNullable": false
       },
       "Location": "Header",
       "IsApiVersion": false,
       "IsResourceParameter": false,
       "IsContentType": false,
       "IsRequired": true,
       "IsEndpoint": false,
       "SkipUrlEncoding": false,
       "Explode": false,
       "Kind": "Constant",
       "DefaultValue": {
        "$id": "109",
        "Type": {
         "$ref": "108"
        },
        "Value": "application/json"
       }
<<<<<<< HEAD
=======
      },
      {
       "$id": "110",
       "Name": "apiVersion",
       "NameInRequest": "api-version",
       "Description": "",
       "Type": {
        "$id": "111",
        "Name": "String",
        "Kind": "String",
        "IsNullable": false
       },
       "Location": "Query",
       "IsRequired": true,
       "IsApiVersion": true,
       "IsContentType": false,
       "IsEndpoint": false,
       "IsResourceParameter": false,
       "SkipUrlEncoding": false,
       "Explode": false,
       "Kind": "Client",
       "DefaultValue": {
        "$id": "112",
        "Type": {
         "$id": "113",
         "Name": "String",
         "Kind": "String",
         "IsNullable": false
        },
        "Value": "0.1.0"
       }
>>>>>>> 7ee8bdfe
      }
     ],
     "Responses": [
      {
<<<<<<< HEAD
       "$id": "113",
=======
       "$id": "114",
>>>>>>> 7ee8bdfe
       "StatusCodes": [
        204
       ],
       "BodyMediaType": "Json",
       "Headers": [],
       "IsErrorResponse": false
      }
     ],
     "HttpMethod": "POST",
     "RequestBodyMediaType": "Json",
     "Uri": "{host}",
     "Path": "/unions/properties/requests",
     "RequestMediaTypes": [
      "application/json"
     ],
     "BufferResponse": true,
     "GenerateProtocolMethod": true,
     "GenerateConvenienceMethod": true
    },
    {
<<<<<<< HEAD
     "$id": "114",
=======
     "$id": "115",
>>>>>>> 7ee8bdfe
     "Name": "unionInResponseProperty",
     "ResourceName": "ConfidentLevelsInTsp",
     "Description": "This is an operation that uses a model with union types as response body",
     "Parameters": [
      {
       "$ref": "101"
      },
      {
<<<<<<< HEAD
       "$id": "115",
=======
       "$id": "116",
>>>>>>> 7ee8bdfe
       "Name": "body",
       "NameInRequest": "body",
       "Type": {
        "$ref": "11"
       },
       "Location": "Body",
       "IsRequired": true,
       "IsApiVersion": false,
       "IsResourceParameter": false,
       "IsContentType": false,
       "IsEndpoint": false,
       "SkipUrlEncoding": false,
       "Explode": false,
       "Kind": "Method"
      },
      {
<<<<<<< HEAD
       "$id": "116",
       "Name": "contentType",
       "NameInRequest": "Content-Type",
       "Type": {
        "$id": "117",
=======
       "$id": "117",
       "Name": "contentType",
       "NameInRequest": "Content-Type",
       "Type": {
        "$id": "118",
>>>>>>> 7ee8bdfe
        "Name": "String",
        "Kind": "String",
        "IsNullable": false
       },
       "Location": "Header",
       "IsApiVersion": false,
       "IsResourceParameter": false,
       "IsContentType": true,
       "IsRequired": true,
       "IsEndpoint": false,
       "SkipUrlEncoding": false,
       "Explode": false,
       "Kind": "Constant",
       "DefaultValue": {
<<<<<<< HEAD
        "$id": "118",
        "Type": {
         "$ref": "117"
=======
        "$id": "119",
        "Type": {
         "$ref": "118"
>>>>>>> 7ee8bdfe
        },
        "Value": "application/json"
       }
      },
      {
<<<<<<< HEAD
       "$id": "119",
       "Name": "accept",
       "NameInRequest": "Accept",
       "Type": {
        "$id": "120",
=======
       "$id": "120",
       "Name": "accept",
       "NameInRequest": "Accept",
       "Type": {
        "$id": "121",
>>>>>>> 7ee8bdfe
        "Name": "String",
        "Kind": "String",
        "IsNullable": false
       },
       "Location": "Header",
       "IsApiVersion": false,
       "IsResourceParameter": false,
       "IsContentType": false,
       "IsRequired": true,
       "IsEndpoint": false,
       "SkipUrlEncoding": false,
       "Explode": false,
       "Kind": "Constant",
       "DefaultValue": {
<<<<<<< HEAD
        "$id": "121",
        "Type": {
         "$ref": "120"
        },
        "Value": "application/json"
       }
=======
        "$id": "122",
        "Type": {
         "$ref": "121"
        },
        "Value": "application/json"
       }
      },
      {
       "$ref": "110"
>>>>>>> 7ee8bdfe
      }
     ],
     "Responses": [
      {
<<<<<<< HEAD
       "$id": "122",
=======
       "$id": "123",
>>>>>>> 7ee8bdfe
       "StatusCodes": [
        200
       ],
       "BodyType": {
        "$ref": "18"
       },
       "BodyMediaType": "Json",
       "Headers": [],
       "IsErrorResponse": false
      }
     ],
     "HttpMethod": "POST",
     "RequestBodyMediaType": "Json",
     "Uri": "{host}",
     "Path": "/unions/properties/responses",
     "RequestMediaTypes": [
      "application/json"
     ],
     "BufferResponse": true,
     "GenerateProtocolMethod": true,
     "GenerateConvenienceMethod": true
    },
    {
<<<<<<< HEAD
     "$id": "123",
=======
     "$id": "124",
>>>>>>> 7ee8bdfe
     "Name": "unionWithSelfReference",
     "ResourceName": "ConfidentLevelsInTsp",
     "Description": "This is an operation that uses a model with union types and self reference in request body",
     "Parameters": [
      {
       "$ref": "101"
      },
      {
<<<<<<< HEAD
       "$id": "124",
=======
       "$id": "125",
>>>>>>> 7ee8bdfe
       "Name": "input",
       "NameInRequest": "input",
       "Type": {
        "$ref": "24"
       },
       "Location": "Body",
       "IsRequired": true,
       "IsApiVersion": false,
       "IsResourceParameter": false,
       "IsContentType": false,
       "IsEndpoint": false,
       "SkipUrlEncoding": false,
       "Explode": false,
       "Kind": "Method"
      },
      {
<<<<<<< HEAD
       "$id": "125",
       "Name": "contentType",
       "NameInRequest": "Content-Type",
       "Type": {
        "$id": "126",
=======
       "$id": "126",
       "Name": "contentType",
       "NameInRequest": "Content-Type",
       "Type": {
        "$id": "127",
>>>>>>> 7ee8bdfe
        "Name": "String",
        "Kind": "String",
        "IsNullable": false
       },
       "Location": "Header",
       "IsApiVersion": false,
       "IsResourceParameter": false,
       "IsContentType": true,
       "IsRequired": true,
       "IsEndpoint": false,
       "SkipUrlEncoding": false,
       "Explode": false,
       "Kind": "Constant",
       "DefaultValue": {
<<<<<<< HEAD
        "$id": "127",
        "Type": {
         "$ref": "126"
=======
        "$id": "128",
        "Type": {
         "$ref": "127"
>>>>>>> 7ee8bdfe
        },
        "Value": "application/json"
       }
      },
      {
<<<<<<< HEAD
       "$id": "128",
       "Name": "accept",
       "NameInRequest": "Accept",
       "Type": {
        "$id": "129",
=======
       "$id": "129",
       "Name": "accept",
       "NameInRequest": "Accept",
       "Type": {
        "$id": "130",
>>>>>>> 7ee8bdfe
        "Name": "String",
        "Kind": "String",
        "IsNullable": false
       },
       "Location": "Header",
       "IsApiVersion": false,
       "IsResourceParameter": false,
       "IsContentType": false,
       "IsRequired": true,
       "IsEndpoint": false,
       "SkipUrlEncoding": false,
       "Explode": false,
       "Kind": "Constant",
       "DefaultValue": {
<<<<<<< HEAD
        "$id": "130",
        "Type": {
         "$ref": "129"
        },
        "Value": "application/json"
       }
=======
        "$id": "131",
        "Type": {
         "$ref": "130"
        },
        "Value": "application/json"
       }
      },
      {
       "$ref": "110"
>>>>>>> 7ee8bdfe
      }
     ],
     "Responses": [
      {
<<<<<<< HEAD
       "$id": "131",
=======
       "$id": "132",
>>>>>>> 7ee8bdfe
       "StatusCodes": [
        204
       ],
       "BodyMediaType": "Json",
       "Headers": [],
       "IsErrorResponse": false
      }
     ],
     "HttpMethod": "POST",
     "RequestBodyMediaType": "Json",
     "Uri": "{host}",
     "Path": "/unions/properties/requests/selfReferences",
     "RequestMediaTypes": [
      "application/json"
     ],
     "BufferResponse": true,
     "GenerateProtocolMethod": true,
     "GenerateConvenienceMethod": true
    },
    {
<<<<<<< HEAD
     "$id": "132",
=======
     "$id": "133",
>>>>>>> 7ee8bdfe
     "Name": "unionWithInderict",
     "ResourceName": "ConfidentLevelsInTsp",
     "Description": "This is an operation that uses a model with union types and indirect self reference in request body",
     "Parameters": [
      {
       "$ref": "101"
      },
      {
<<<<<<< HEAD
       "$id": "133",
=======
       "$id": "134",
>>>>>>> 7ee8bdfe
       "Name": "input",
       "NameInRequest": "input",
       "Type": {
        "$ref": "34"
       },
       "Location": "Body",
       "IsRequired": true,
       "IsApiVersion": false,
       "IsResourceParameter": false,
       "IsContentType": false,
       "IsEndpoint": false,
       "SkipUrlEncoding": false,
       "Explode": false,
       "Kind": "Method"
      },
      {
<<<<<<< HEAD
       "$id": "134",
       "Name": "contentType",
       "NameInRequest": "Content-Type",
       "Type": {
        "$id": "135",
=======
       "$id": "135",
       "Name": "contentType",
       "NameInRequest": "Content-Type",
       "Type": {
        "$id": "136",
>>>>>>> 7ee8bdfe
        "Name": "String",
        "Kind": "String",
        "IsNullable": false
       },
       "Location": "Header",
       "IsApiVersion": false,
       "IsResourceParameter": false,
       "IsContentType": true,
       "IsRequired": true,
       "IsEndpoint": false,
       "SkipUrlEncoding": false,
       "Explode": false,
       "Kind": "Constant",
       "DefaultValue": {
<<<<<<< HEAD
        "$id": "136",
        "Type": {
         "$ref": "135"
=======
        "$id": "137",
        "Type": {
         "$ref": "136"
>>>>>>> 7ee8bdfe
        },
        "Value": "application/json"
       }
      },
      {
<<<<<<< HEAD
       "$id": "137",
       "Name": "accept",
       "NameInRequest": "Accept",
       "Type": {
        "$id": "138",
=======
       "$id": "138",
       "Name": "accept",
       "NameInRequest": "Accept",
       "Type": {
        "$id": "139",
>>>>>>> 7ee8bdfe
        "Name": "String",
        "Kind": "String",
        "IsNullable": false
       },
       "Location": "Header",
       "IsApiVersion": false,
       "IsResourceParameter": false,
       "IsContentType": false,
       "IsRequired": true,
       "IsEndpoint": false,
       "SkipUrlEncoding": false,
       "Explode": false,
       "Kind": "Constant",
       "DefaultValue": {
<<<<<<< HEAD
        "$id": "139",
        "Type": {
         "$ref": "138"
        },
        "Value": "application/json"
       }
=======
        "$id": "140",
        "Type": {
         "$ref": "139"
        },
        "Value": "application/json"
       }
      },
      {
       "$ref": "110"
>>>>>>> 7ee8bdfe
      }
     ],
     "Responses": [
      {
<<<<<<< HEAD
       "$id": "140",
=======
       "$id": "141",
>>>>>>> 7ee8bdfe
       "StatusCodes": [
        204
       ],
       "BodyMediaType": "Json",
       "Headers": [],
       "IsErrorResponse": false
      }
     ],
     "HttpMethod": "POST",
     "RequestBodyMediaType": "Json",
     "Uri": "{host}",
     "Path": "/unions/properties/requests/indirectSelfReferences",
     "RequestMediaTypes": [
      "application/json"
     ],
     "BufferResponse": true,
     "GenerateProtocolMethod": true,
     "GenerateConvenienceMethod": true
    },
    {
<<<<<<< HEAD
     "$id": "141",
=======
     "$id": "142",
>>>>>>> 7ee8bdfe
     "Name": "literalOfInteger",
     "ResourceName": "ConfidentLevelsInTsp",
     "Description": "This is an operation that uses a model with a property of literal type of numbers in request body",
     "Parameters": [
      {
       "$ref": "101"
      },
      {
<<<<<<< HEAD
       "$id": "142",
=======
       "$id": "143",
>>>>>>> 7ee8bdfe
       "Name": "input",
       "NameInRequest": "input",
       "Type": {
        "$ref": "48"
       },
       "Location": "Body",
       "IsRequired": true,
       "IsApiVersion": false,
       "IsResourceParameter": false,
       "IsContentType": false,
       "IsEndpoint": false,
       "SkipUrlEncoding": false,
       "Explode": false,
       "Kind": "Method"
      },
      {
<<<<<<< HEAD
       "$id": "143",
       "Name": "contentType",
       "NameInRequest": "Content-Type",
       "Type": {
        "$id": "144",
=======
       "$id": "144",
       "Name": "contentType",
       "NameInRequest": "Content-Type",
       "Type": {
        "$id": "145",
>>>>>>> 7ee8bdfe
        "Name": "String",
        "Kind": "String",
        "IsNullable": false
       },
       "Location": "Header",
       "IsApiVersion": false,
       "IsResourceParameter": false,
       "IsContentType": true,
       "IsRequired": true,
       "IsEndpoint": false,
       "SkipUrlEncoding": false,
       "Explode": false,
       "Kind": "Constant",
       "DefaultValue": {
<<<<<<< HEAD
        "$id": "145",
        "Type": {
         "$ref": "144"
=======
        "$id": "146",
        "Type": {
         "$ref": "145"
>>>>>>> 7ee8bdfe
        },
        "Value": "application/json"
       }
      },
      {
<<<<<<< HEAD
       "$id": "146",
       "Name": "accept",
       "NameInRequest": "Accept",
       "Type": {
        "$id": "147",
=======
       "$id": "147",
       "Name": "accept",
       "NameInRequest": "Accept",
       "Type": {
        "$id": "148",
>>>>>>> 7ee8bdfe
        "Name": "String",
        "Kind": "String",
        "IsNullable": false
       },
       "Location": "Header",
       "IsApiVersion": false,
       "IsResourceParameter": false,
       "IsContentType": false,
       "IsRequired": true,
       "IsEndpoint": false,
       "SkipUrlEncoding": false,
       "Explode": false,
       "Kind": "Constant",
       "DefaultValue": {
<<<<<<< HEAD
        "$id": "148",
        "Type": {
         "$ref": "147"
        },
        "Value": "application/json"
       }
=======
        "$id": "149",
        "Type": {
         "$ref": "148"
        },
        "Value": "application/json"
       }
      },
      {
       "$ref": "110"
>>>>>>> 7ee8bdfe
      }
     ],
     "Responses": [
      {
<<<<<<< HEAD
       "$id": "149",
=======
       "$id": "150",
>>>>>>> 7ee8bdfe
       "StatusCodes": [
        204
       ],
       "BodyMediaType": "Json",
       "Headers": [],
       "IsErrorResponse": false
      }
     ],
     "HttpMethod": "POST",
     "RequestBodyMediaType": "Json",
     "Uri": "{host}",
     "Path": "/literals/integers/requests",
     "RequestMediaTypes": [
      "application/json"
     ],
     "BufferResponse": true,
     "GenerateProtocolMethod": true,
     "GenerateConvenienceMethod": true
    },
    {
<<<<<<< HEAD
     "$id": "150",
=======
     "$id": "151",
>>>>>>> 7ee8bdfe
     "Name": "literalOfFloat",
     "ResourceName": "ConfidentLevelsInTsp",
     "Description": "This is an operation that uses a model with a property of literal type of numbers in request body",
     "Parameters": [
      {
       "$ref": "101"
      },
      {
<<<<<<< HEAD
       "$id": "151",
=======
       "$id": "152",
>>>>>>> 7ee8bdfe
       "Name": "input",
       "NameInRequest": "input",
       "Type": {
        "$ref": "53"
       },
       "Location": "Body",
       "IsRequired": true,
       "IsApiVersion": false,
       "IsResourceParameter": false,
       "IsContentType": false,
       "IsEndpoint": false,
       "SkipUrlEncoding": false,
       "Explode": false,
       "Kind": "Method"
      },
      {
<<<<<<< HEAD
       "$id": "152",
       "Name": "contentType",
       "NameInRequest": "Content-Type",
       "Type": {
        "$id": "153",
=======
       "$id": "153",
       "Name": "contentType",
       "NameInRequest": "Content-Type",
       "Type": {
        "$id": "154",
>>>>>>> 7ee8bdfe
        "Name": "String",
        "Kind": "String",
        "IsNullable": false
       },
       "Location": "Header",
       "IsApiVersion": false,
       "IsResourceParameter": false,
       "IsContentType": true,
       "IsRequired": true,
       "IsEndpoint": false,
       "SkipUrlEncoding": false,
       "Explode": false,
       "Kind": "Constant",
       "DefaultValue": {
<<<<<<< HEAD
        "$id": "154",
        "Type": {
         "$ref": "153"
=======
        "$id": "155",
        "Type": {
         "$ref": "154"
>>>>>>> 7ee8bdfe
        },
        "Value": "application/json"
       }
      },
      {
<<<<<<< HEAD
       "$id": "155",
       "Name": "accept",
       "NameInRequest": "Accept",
       "Type": {
        "$id": "156",
=======
       "$id": "156",
       "Name": "accept",
       "NameInRequest": "Accept",
       "Type": {
        "$id": "157",
>>>>>>> 7ee8bdfe
        "Name": "String",
        "Kind": "String",
        "IsNullable": false
       },
       "Location": "Header",
       "IsApiVersion": false,
       "IsResourceParameter": false,
       "IsContentType": false,
       "IsRequired": true,
       "IsEndpoint": false,
       "SkipUrlEncoding": false,
       "Explode": false,
       "Kind": "Constant",
       "DefaultValue": {
<<<<<<< HEAD
        "$id": "157",
        "Type": {
         "$ref": "156"
        },
        "Value": "application/json"
       }
=======
        "$id": "158",
        "Type": {
         "$ref": "157"
        },
        "Value": "application/json"
       }
      },
      {
       "$ref": "110"
>>>>>>> 7ee8bdfe
      }
     ],
     "Responses": [
      {
<<<<<<< HEAD
       "$id": "158",
=======
       "$id": "159",
>>>>>>> 7ee8bdfe
       "StatusCodes": [
        204
       ],
       "BodyMediaType": "Json",
       "Headers": [],
       "IsErrorResponse": false
      }
     ],
     "HttpMethod": "POST",
     "RequestBodyMediaType": "Json",
     "Uri": "{host}",
     "Path": "/literals/floats/requests",
     "RequestMediaTypes": [
      "application/json"
     ],
     "BufferResponse": true,
     "GenerateProtocolMethod": true,
     "GenerateConvenienceMethod": true
    },
    {
<<<<<<< HEAD
     "$id": "159",
=======
     "$id": "160",
>>>>>>> 7ee8bdfe
     "Name": "confidentOperationWithDiscriminator",
     "ResourceName": "ConfidentLevelsInTsp",
     "Description": "This is an operation that uses a model with discriminator in request body, this operation should be confident",
     "Parameters": [
      {
       "$ref": "101"
      },
      {
<<<<<<< HEAD
       "$id": "160",
=======
       "$id": "161",
>>>>>>> 7ee8bdfe
       "Name": "input",
       "NameInRequest": "input",
       "Type": {
        "$ref": "58"
       },
       "Location": "Body",
       "IsRequired": true,
       "IsApiVersion": false,
       "IsResourceParameter": false,
       "IsContentType": false,
       "IsEndpoint": false,
       "SkipUrlEncoding": false,
       "Explode": false,
       "Kind": "Method"
      },
      {
<<<<<<< HEAD
       "$id": "161",
       "Name": "contentType",
       "NameInRequest": "Content-Type",
       "Type": {
        "$id": "162",
=======
       "$id": "162",
       "Name": "contentType",
       "NameInRequest": "Content-Type",
       "Type": {
        "$id": "163",
>>>>>>> 7ee8bdfe
        "Name": "String",
        "Kind": "String",
        "IsNullable": false
       },
       "Location": "Header",
       "IsApiVersion": false,
       "IsResourceParameter": false,
       "IsContentType": true,
       "IsRequired": true,
       "IsEndpoint": false,
       "SkipUrlEncoding": false,
       "Explode": false,
       "Kind": "Constant",
       "DefaultValue": {
<<<<<<< HEAD
        "$id": "163",
        "Type": {
         "$ref": "162"
=======
        "$id": "164",
        "Type": {
         "$ref": "163"
>>>>>>> 7ee8bdfe
        },
        "Value": "application/json"
       }
      },
      {
<<<<<<< HEAD
       "$id": "164",
       "Name": "accept",
       "NameInRequest": "Accept",
       "Type": {
        "$id": "165",
=======
       "$id": "165",
       "Name": "accept",
       "NameInRequest": "Accept",
       "Type": {
        "$id": "166",
>>>>>>> 7ee8bdfe
        "Name": "String",
        "Kind": "String",
        "IsNullable": false
       },
       "Location": "Header",
       "IsApiVersion": false,
       "IsResourceParameter": false,
       "IsContentType": false,
       "IsRequired": true,
       "IsEndpoint": false,
       "SkipUrlEncoding": false,
       "Explode": false,
       "Kind": "Constant",
       "DefaultValue": {
<<<<<<< HEAD
        "$id": "166",
        "Type": {
         "$ref": "165"
        },
        "Value": "application/json"
       }
=======
        "$id": "167",
        "Type": {
         "$ref": "166"
        },
        "Value": "application/json"
       }
      },
      {
       "$ref": "110"
>>>>>>> 7ee8bdfe
      }
     ],
     "Responses": [
      {
<<<<<<< HEAD
       "$id": "167",
=======
       "$id": "168",
>>>>>>> 7ee8bdfe
       "StatusCodes": [
        200
       ],
       "BodyType": {
        "$ref": "58"
       },
       "BodyMediaType": "Json",
       "Headers": [],
       "IsErrorResponse": false
      }
     ],
     "HttpMethod": "POST",
     "RequestBodyMediaType": "Json",
     "Uri": "{host}",
     "Path": "/unions/properties/requests/discriminator",
     "RequestMediaTypes": [
      "application/json"
     ],
     "BufferResponse": true,
     "GenerateProtocolMethod": true,
     "GenerateConvenienceMethod": true
    },
    {
<<<<<<< HEAD
     "$id": "168",
=======
     "$id": "169",
>>>>>>> 7ee8bdfe
     "Name": "pollutedBaseMethod",
     "ResourceName": "ConfidentLevelsInTsp",
     "Description": "This is an operation that uses the base type with a discriminator, but this operation is low confident because one of the derived type from the discriminated types has union types on it",
     "Parameters": [
      {
       "$ref": "101"
      },
      {
<<<<<<< HEAD
       "$id": "169",
=======
       "$id": "170",
>>>>>>> 7ee8bdfe
       "Name": "input",
       "NameInRequest": "input",
       "Type": {
        "$ref": "63"
       },
       "Location": "Body",
       "IsRequired": true,
       "IsApiVersion": false,
       "IsResourceParameter": false,
       "IsContentType": false,
       "IsEndpoint": false,
       "SkipUrlEncoding": false,
       "Explode": false,
       "Kind": "Method"
      },
      {
<<<<<<< HEAD
       "$id": "170",
       "Name": "contentType",
       "NameInRequest": "Content-Type",
       "Type": {
        "$id": "171",
=======
       "$id": "171",
       "Name": "contentType",
       "NameInRequest": "Content-Type",
       "Type": {
        "$id": "172",
>>>>>>> 7ee8bdfe
        "Name": "String",
        "Kind": "String",
        "IsNullable": false
       },
       "Location": "Header",
       "IsApiVersion": false,
       "IsResourceParameter": false,
       "IsContentType": true,
       "IsRequired": true,
       "IsEndpoint": false,
       "SkipUrlEncoding": false,
       "Explode": false,
       "Kind": "Constant",
       "DefaultValue": {
<<<<<<< HEAD
        "$id": "172",
        "Type": {
         "$ref": "171"
=======
        "$id": "173",
        "Type": {
         "$ref": "172"
>>>>>>> 7ee8bdfe
        },
        "Value": "application/json"
       }
      },
      {
<<<<<<< HEAD
       "$id": "173",
       "Name": "accept",
       "NameInRequest": "Accept",
       "Type": {
        "$id": "174",
=======
       "$id": "174",
       "Name": "accept",
       "NameInRequest": "Accept",
       "Type": {
        "$id": "175",
>>>>>>> 7ee8bdfe
        "Name": "String",
        "Kind": "String",
        "IsNullable": false
       },
       "Location": "Header",
       "IsApiVersion": false,
       "IsResourceParameter": false,
       "IsContentType": false,
       "IsRequired": true,
       "IsEndpoint": false,
       "SkipUrlEncoding": false,
       "Explode": false,
       "Kind": "Constant",
       "DefaultValue": {
<<<<<<< HEAD
        "$id": "175",
        "Type": {
         "$ref": "174"
        },
        "Value": "application/json"
       }
=======
        "$id": "176",
        "Type": {
         "$ref": "175"
        },
        "Value": "application/json"
       }
      },
      {
       "$ref": "110"
>>>>>>> 7ee8bdfe
      }
     ],
     "Responses": [
      {
<<<<<<< HEAD
       "$id": "176",
=======
       "$id": "177",
>>>>>>> 7ee8bdfe
       "StatusCodes": [
        200
       ],
       "BodyType": {
        "$ref": "63"
       },
       "BodyMediaType": "Json",
       "Headers": [],
       "IsErrorResponse": false
      }
     ],
     "HttpMethod": "POST",
     "RequestBodyMediaType": "Json",
     "Uri": "{host}",
     "Path": "/unions/properties/requests/discriminator/pollutedBase",
     "RequestMediaTypes": [
      "application/json"
     ],
     "BufferResponse": true,
     "GenerateProtocolMethod": true,
     "GenerateConvenienceMethod": true
    },
    {
<<<<<<< HEAD
     "$id": "177",
=======
     "$id": "178",
>>>>>>> 7ee8bdfe
     "Name": "pollutedDerivedMethod",
     "ResourceName": "ConfidentLevelsInTsp",
     "Description": "This is an operation that uses the model with a union type directly therefore this operation is not confident",
     "Parameters": [
      {
       "$ref": "101"
      },
      {
<<<<<<< HEAD
       "$id": "178",
=======
       "$id": "179",
>>>>>>> 7ee8bdfe
       "Name": "input",
       "NameInRequest": "input",
       "Type": {
        "$ref": "68"
       },
       "Location": "Body",
       "IsRequired": true,
       "IsApiVersion": false,
       "IsResourceParameter": false,
       "IsContentType": false,
       "IsEndpoint": false,
       "SkipUrlEncoding": false,
       "Explode": false,
       "Kind": "Method"
      },
      {
<<<<<<< HEAD
       "$id": "179",
       "Name": "contentType",
       "NameInRequest": "Content-Type",
       "Type": {
        "$id": "180",
=======
       "$id": "180",
       "Name": "contentType",
       "NameInRequest": "Content-Type",
       "Type": {
        "$id": "181",
>>>>>>> 7ee8bdfe
        "Name": "String",
        "Kind": "String",
        "IsNullable": false
       },
       "Location": "Header",
       "IsApiVersion": false,
       "IsResourceParameter": false,
       "IsContentType": true,
       "IsRequired": true,
       "IsEndpoint": false,
       "SkipUrlEncoding": false,
       "Explode": false,
       "Kind": "Constant",
       "DefaultValue": {
<<<<<<< HEAD
        "$id": "181",
        "Type": {
         "$ref": "180"
=======
        "$id": "182",
        "Type": {
         "$ref": "181"
>>>>>>> 7ee8bdfe
        },
        "Value": "application/json"
       }
      },
      {
<<<<<<< HEAD
       "$id": "182",
       "Name": "accept",
       "NameInRequest": "Accept",
       "Type": {
        "$id": "183",
=======
       "$id": "183",
       "Name": "accept",
       "NameInRequest": "Accept",
       "Type": {
        "$id": "184",
>>>>>>> 7ee8bdfe
        "Name": "String",
        "Kind": "String",
        "IsNullable": false
       },
       "Location": "Header",
       "IsApiVersion": false,
       "IsResourceParameter": false,
       "IsContentType": false,
       "IsRequired": true,
       "IsEndpoint": false,
       "SkipUrlEncoding": false,
       "Explode": false,
       "Kind": "Constant",
       "DefaultValue": {
<<<<<<< HEAD
        "$id": "184",
        "Type": {
         "$ref": "183"
        },
        "Value": "application/json"
       }
=======
        "$id": "185",
        "Type": {
         "$ref": "184"
        },
        "Value": "application/json"
       }
      },
      {
       "$ref": "110"
>>>>>>> 7ee8bdfe
      }
     ],
     "Responses": [
      {
<<<<<<< HEAD
       "$id": "185",
=======
       "$id": "186",
>>>>>>> 7ee8bdfe
       "StatusCodes": [
        200
       ],
       "BodyType": {
        "$ref": "68"
       },
       "BodyMediaType": "Json",
       "Headers": [],
       "IsErrorResponse": false
      }
     ],
     "HttpMethod": "POST",
     "RequestBodyMediaType": "Json",
     "Uri": "{host}",
     "Path": "/unions/properties/requests/discriminator/unpollutedDerived",
     "RequestMediaTypes": [
      "application/json"
     ],
     "BufferResponse": true,
     "GenerateProtocolMethod": true,
     "GenerateConvenienceMethod": true
    },
    {
<<<<<<< HEAD
     "$id": "186",
=======
     "$id": "187",
>>>>>>> 7ee8bdfe
     "Name": "unpollutedDerivedMethod",
     "ResourceName": "ConfidentLevelsInTsp",
     "Description": "This is an operation that is not using the model with a union type directly but since the base type is not confident and we would like it to be low confident, therefore this must be made internal as well",
     "Parameters": [
      {
       "$ref": "101"
      },
      {
<<<<<<< HEAD
       "$id": "187",
=======
       "$id": "188",
>>>>>>> 7ee8bdfe
       "Name": "input",
       "NameInRequest": "input",
       "Type": {
        "$ref": "76"
       },
       "Location": "Body",
       "IsRequired": true,
       "IsApiVersion": false,
       "IsResourceParameter": false,
       "IsContentType": false,
       "IsEndpoint": false,
       "SkipUrlEncoding": false,
       "Explode": false,
       "Kind": "Method"
      },
      {
<<<<<<< HEAD
       "$id": "188",
       "Name": "contentType",
       "NameInRequest": "Content-Type",
       "Type": {
        "$id": "189",
=======
       "$id": "189",
       "Name": "contentType",
       "NameInRequest": "Content-Type",
       "Type": {
        "$id": "190",
>>>>>>> 7ee8bdfe
        "Name": "String",
        "Kind": "String",
        "IsNullable": false
       },
       "Location": "Header",
       "IsApiVersion": false,
       "IsResourceParameter": false,
       "IsContentType": true,
       "IsRequired": true,
       "IsEndpoint": false,
       "SkipUrlEncoding": false,
       "Explode": false,
       "Kind": "Constant",
       "DefaultValue": {
<<<<<<< HEAD
        "$id": "190",
        "Type": {
         "$ref": "189"
=======
        "$id": "191",
        "Type": {
         "$ref": "190"
>>>>>>> 7ee8bdfe
        },
        "Value": "application/json"
       }
      },
      {
<<<<<<< HEAD
       "$id": "191",
       "Name": "accept",
       "NameInRequest": "Accept",
       "Type": {
        "$id": "192",
=======
       "$id": "192",
       "Name": "accept",
       "NameInRequest": "Accept",
       "Type": {
        "$id": "193",
>>>>>>> 7ee8bdfe
        "Name": "String",
        "Kind": "String",
        "IsNullable": false
       },
       "Location": "Header",
       "IsApiVersion": false,
       "IsResourceParameter": false,
       "IsContentType": false,
       "IsRequired": true,
       "IsEndpoint": false,
       "SkipUrlEncoding": false,
       "Explode": false,
       "Kind": "Constant",
       "DefaultValue": {
<<<<<<< HEAD
        "$id": "193",
        "Type": {
         "$ref": "192"
        },
        "Value": "application/json"
       }
=======
        "$id": "194",
        "Type": {
         "$ref": "193"
        },
        "Value": "application/json"
       }
      },
      {
       "$ref": "110"
>>>>>>> 7ee8bdfe
      }
     ],
     "Responses": [
      {
<<<<<<< HEAD
       "$id": "194",
=======
       "$id": "195",
>>>>>>> 7ee8bdfe
       "StatusCodes": [
        200
       ],
       "BodyType": {
        "$ref": "76"
       },
       "BodyMediaType": "Json",
       "Headers": [],
       "IsErrorResponse": false
      }
     ],
     "HttpMethod": "POST",
     "RequestBodyMediaType": "Json",
     "Uri": "{host}",
     "Path": "/unions/properties/requests/discriminator/pollutedDerived",
     "RequestMediaTypes": [
      "application/json"
     ],
     "BufferResponse": true,
     "GenerateProtocolMethod": true,
     "GenerateConvenienceMethod": true
    },
    {
<<<<<<< HEAD
     "$id": "195",
=======
     "$id": "196",
>>>>>>> 7ee8bdfe
     "Name": "useDerivedModel",
     "ResourceName": "ConfidentLevelsInTsp",
     "Description": "This is an operation with nothing special",
     "Parameters": [
      {
       "$ref": "101"
      },
      {
<<<<<<< HEAD
       "$id": "196",
=======
       "$id": "197",
>>>>>>> 7ee8bdfe
       "Name": "input",
       "NameInRequest": "input",
       "Type": {
        "$ref": "84"
       },
       "Location": "Body",
       "IsRequired": true,
       "IsApiVersion": false,
       "IsResourceParameter": false,
       "IsContentType": false,
       "IsEndpoint": false,
       "SkipUrlEncoding": false,
       "Explode": false,
       "Kind": "Method"
      },
      {
<<<<<<< HEAD
       "$id": "197",
       "Name": "contentType",
       "NameInRequest": "Content-Type",
       "Type": {
        "$id": "198",
=======
       "$id": "198",
       "Name": "contentType",
       "NameInRequest": "Content-Type",
       "Type": {
        "$id": "199",
>>>>>>> 7ee8bdfe
        "Name": "String",
        "Kind": "String",
        "IsNullable": false
       },
       "Location": "Header",
       "IsApiVersion": false,
       "IsResourceParameter": false,
       "IsContentType": true,
       "IsRequired": true,
       "IsEndpoint": false,
       "SkipUrlEncoding": false,
       "Explode": false,
       "Kind": "Constant",
       "DefaultValue": {
<<<<<<< HEAD
        "$id": "199",
        "Type": {
         "$ref": "198"
=======
        "$id": "200",
        "Type": {
         "$ref": "199"
>>>>>>> 7ee8bdfe
        },
        "Value": "application/json"
       }
      },
      {
<<<<<<< HEAD
       "$id": "200",
       "Name": "accept",
       "NameInRequest": "Accept",
       "Type": {
        "$id": "201",
=======
       "$id": "201",
       "Name": "accept",
       "NameInRequest": "Accept",
       "Type": {
        "$id": "202",
>>>>>>> 7ee8bdfe
        "Name": "String",
        "Kind": "String",
        "IsNullable": false
       },
       "Location": "Header",
       "IsApiVersion": false,
       "IsResourceParameter": false,
       "IsContentType": false,
       "IsRequired": true,
       "IsEndpoint": false,
       "SkipUrlEncoding": false,
       "Explode": false,
       "Kind": "Constant",
       "DefaultValue": {
<<<<<<< HEAD
        "$id": "202",
        "Type": {
         "$ref": "201"
        },
        "Value": "application/json"
       }
=======
        "$id": "203",
        "Type": {
         "$ref": "202"
        },
        "Value": "application/json"
       }
      },
      {
       "$ref": "110"
>>>>>>> 7ee8bdfe
      }
     ],
     "Responses": [
      {
<<<<<<< HEAD
       "$id": "203",
=======
       "$id": "204",
>>>>>>> 7ee8bdfe
       "StatusCodes": [
        204
       ],
       "BodyMediaType": "Json",
       "Headers": [],
       "IsErrorResponse": false
      }
     ],
     "HttpMethod": "POST",
     "RequestBodyMediaType": "Json",
     "Uri": "{host}",
     "Path": "/confidents/derived",
     "RequestMediaTypes": [
      "application/json"
     ],
     "BufferResponse": true,
     "GenerateProtocolMethod": true,
     "GenerateConvenienceMethod": true
    },
    {
<<<<<<< HEAD
     "$id": "204",
=======
     "$id": "205",
>>>>>>> 7ee8bdfe
     "Name": "useDerivedModelWithUnion",
     "ResourceName": "ConfidentLevelsInTsp",
     "Description": "This is an operation that uses a derived model with unions",
     "Parameters": [
      {
       "$ref": "101"
      },
      {
<<<<<<< HEAD
       "$id": "205",
=======
       "$id": "206",
>>>>>>> 7ee8bdfe
       "Name": "input",
       "NameInRequest": "input",
       "Type": {
        "$ref": "87"
       },
       "Location": "Body",
       "IsRequired": true,
       "IsApiVersion": false,
       "IsResourceParameter": false,
       "IsContentType": false,
       "IsEndpoint": false,
       "SkipUrlEncoding": false,
       "Explode": false,
       "Kind": "Method"
      },
      {
<<<<<<< HEAD
       "$id": "206",
       "Name": "contentType",
       "NameInRequest": "Content-Type",
       "Type": {
        "$id": "207",
=======
       "$id": "207",
       "Name": "contentType",
       "NameInRequest": "Content-Type",
       "Type": {
        "$id": "208",
>>>>>>> 7ee8bdfe
        "Name": "String",
        "Kind": "String",
        "IsNullable": false
       },
       "Location": "Header",
       "IsApiVersion": false,
       "IsResourceParameter": false,
       "IsContentType": true,
       "IsRequired": true,
       "IsEndpoint": false,
       "SkipUrlEncoding": false,
       "Explode": false,
       "Kind": "Constant",
       "DefaultValue": {
<<<<<<< HEAD
        "$id": "208",
        "Type": {
         "$ref": "207"
=======
        "$id": "209",
        "Type": {
         "$ref": "208"
>>>>>>> 7ee8bdfe
        },
        "Value": "application/json"
       }
      },
      {
<<<<<<< HEAD
       "$id": "209",
       "Name": "accept",
       "NameInRequest": "Accept",
       "Type": {
        "$id": "210",
=======
       "$id": "210",
       "Name": "accept",
       "NameInRequest": "Accept",
       "Type": {
        "$id": "211",
>>>>>>> 7ee8bdfe
        "Name": "String",
        "Kind": "String",
        "IsNullable": false
       },
       "Location": "Header",
       "IsApiVersion": false,
       "IsResourceParameter": false,
       "IsContentType": false,
       "IsRequired": true,
       "IsEndpoint": false,
       "SkipUrlEncoding": false,
       "Explode": false,
       "Kind": "Constant",
       "DefaultValue": {
<<<<<<< HEAD
        "$id": "211",
        "Type": {
         "$ref": "210"
        },
        "Value": "application/json"
       }
=======
        "$id": "212",
        "Type": {
         "$ref": "211"
        },
        "Value": "application/json"
       }
      },
      {
       "$ref": "110"
>>>>>>> 7ee8bdfe
      }
     ],
     "Responses": [
      {
<<<<<<< HEAD
       "$id": "212",
=======
       "$id": "213",
>>>>>>> 7ee8bdfe
       "StatusCodes": [
        204
       ],
       "BodyMediaType": "Json",
       "Headers": [],
       "IsErrorResponse": false
      }
     ],
     "HttpMethod": "POST",
     "RequestBodyMediaType": "Json",
     "Uri": "{host}",
     "Path": "/unions/properties/requests/derived",
     "RequestMediaTypes": [
      "application/json"
     ],
     "BufferResponse": true,
     "GenerateProtocolMethod": true,
     "GenerateConvenienceMethod": true
    }
   ],
   "Protocol": {
<<<<<<< HEAD
    "$id": "213"
=======
    "$id": "214"
>>>>>>> 7ee8bdfe
   },
   "Creatable": true
  }
 ]
}<|MERGE_RESOLUTION|>--- conflicted
+++ resolved
@@ -2,9 +2,7 @@
  "$id": "1",
  "Name": "ConfidentLevelsInTsp",
  "Description": "CADL project to test various types of models.",
- "ApiVersions": [
-  "0.1.0"
- ],
+ "ApiVersions": [],
  "Enums": [
   {
    "$id": "2",
@@ -875,49 +873,11 @@
         },
         "Value": "application/json"
        }
-<<<<<<< HEAD
-=======
-      },
+      }
+     ],
+     "Responses": [
       {
        "$id": "110",
-       "Name": "apiVersion",
-       "NameInRequest": "api-version",
-       "Description": "",
-       "Type": {
-        "$id": "111",
-        "Name": "String",
-        "Kind": "String",
-        "IsNullable": false
-       },
-       "Location": "Query",
-       "IsRequired": true,
-       "IsApiVersion": true,
-       "IsContentType": false,
-       "IsEndpoint": false,
-       "IsResourceParameter": false,
-       "SkipUrlEncoding": false,
-       "Explode": false,
-       "Kind": "Client",
-       "DefaultValue": {
-        "$id": "112",
-        "Type": {
-         "$id": "113",
-         "Name": "String",
-         "Kind": "String",
-         "IsNullable": false
-        },
-        "Value": "0.1.0"
-       }
->>>>>>> 7ee8bdfe
-      }
-     ],
-     "Responses": [
-      {
-<<<<<<< HEAD
-       "$id": "113",
-=======
-       "$id": "114",
->>>>>>> 7ee8bdfe
        "StatusCodes": [
         204
        ],
@@ -938,11 +898,7 @@
      "GenerateConvenienceMethod": true
     },
     {
-<<<<<<< HEAD
-     "$id": "114",
-=======
-     "$id": "115",
->>>>>>> 7ee8bdfe
+     "$id": "111",
      "Name": "unionInResponseProperty",
      "ResourceName": "ConfidentLevelsInTsp",
      "Description": "This is an operation that uses a model with union types as response body",
@@ -951,11 +907,7 @@
        "$ref": "101"
       },
       {
-<<<<<<< HEAD
-       "$id": "115",
-=======
-       "$id": "116",
->>>>>>> 7ee8bdfe
+       "$id": "112",
        "Name": "body",
        "NameInRequest": "body",
        "Type": {
@@ -972,19 +924,11 @@
        "Kind": "Method"
       },
       {
-<<<<<<< HEAD
-       "$id": "116",
+       "$id": "113",
        "Name": "contentType",
        "NameInRequest": "Content-Type",
        "Type": {
-        "$id": "117",
-=======
-       "$id": "117",
-       "Name": "contentType",
-       "NameInRequest": "Content-Type",
-       "Type": {
-        "$id": "118",
->>>>>>> 7ee8bdfe
+        "$id": "114",
         "Name": "String",
         "Kind": "String",
         "IsNullable": false
@@ -999,74 +943,44 @@
        "Explode": false,
        "Kind": "Constant",
        "DefaultValue": {
-<<<<<<< HEAD
-        "$id": "118",
-        "Type": {
-         "$ref": "117"
-=======
-        "$id": "119",
-        "Type": {
-         "$ref": "118"
->>>>>>> 7ee8bdfe
-        },
-        "Value": "application/json"
-       }
-      },
-      {
-<<<<<<< HEAD
-       "$id": "119",
+        "$id": "115",
+        "Type": {
+         "$ref": "114"
+        },
+        "Value": "application/json"
+       }
+      },
+      {
+       "$id": "116",
        "Name": "accept",
        "NameInRequest": "Accept",
        "Type": {
-        "$id": "120",
-=======
-       "$id": "120",
-       "Name": "accept",
-       "NameInRequest": "Accept",
-       "Type": {
-        "$id": "121",
->>>>>>> 7ee8bdfe
-        "Name": "String",
-        "Kind": "String",
-        "IsNullable": false
-       },
-       "Location": "Header",
-       "IsApiVersion": false,
-       "IsResourceParameter": false,
-       "IsContentType": false,
-       "IsRequired": true,
-       "IsEndpoint": false,
-       "SkipUrlEncoding": false,
-       "Explode": false,
-       "Kind": "Constant",
-       "DefaultValue": {
-<<<<<<< HEAD
-        "$id": "121",
-        "Type": {
-         "$ref": "120"
-        },
-        "Value": "application/json"
-       }
-=======
-        "$id": "122",
-        "Type": {
-         "$ref": "121"
-        },
-        "Value": "application/json"
-       }
-      },
-      {
-       "$ref": "110"
->>>>>>> 7ee8bdfe
+        "$id": "117",
+        "Name": "String",
+        "Kind": "String",
+        "IsNullable": false
+       },
+       "Location": "Header",
+       "IsApiVersion": false,
+       "IsResourceParameter": false,
+       "IsContentType": false,
+       "IsRequired": true,
+       "IsEndpoint": false,
+       "SkipUrlEncoding": false,
+       "Explode": false,
+       "Kind": "Constant",
+       "DefaultValue": {
+        "$id": "118",
+        "Type": {
+         "$ref": "117"
+        },
+        "Value": "application/json"
+       }
       }
      ],
      "Responses": [
       {
-<<<<<<< HEAD
-       "$id": "122",
-=======
-       "$id": "123",
->>>>>>> 7ee8bdfe
+       "$id": "119",
        "StatusCodes": [
         200
        ],
@@ -1090,11 +1004,7 @@
      "GenerateConvenienceMethod": true
     },
     {
-<<<<<<< HEAD
-     "$id": "123",
-=======
-     "$id": "124",
->>>>>>> 7ee8bdfe
+     "$id": "120",
      "Name": "unionWithSelfReference",
      "ResourceName": "ConfidentLevelsInTsp",
      "Description": "This is an operation that uses a model with union types and self reference in request body",
@@ -1103,11 +1013,7 @@
        "$ref": "101"
       },
       {
-<<<<<<< HEAD
-       "$id": "124",
-=======
-       "$id": "125",
->>>>>>> 7ee8bdfe
+       "$id": "121",
        "Name": "input",
        "NameInRequest": "input",
        "Type": {
@@ -1124,19 +1030,11 @@
        "Kind": "Method"
       },
       {
-<<<<<<< HEAD
-       "$id": "125",
+       "$id": "122",
        "Name": "contentType",
        "NameInRequest": "Content-Type",
        "Type": {
-        "$id": "126",
-=======
-       "$id": "126",
-       "Name": "contentType",
-       "NameInRequest": "Content-Type",
-       "Type": {
-        "$id": "127",
->>>>>>> 7ee8bdfe
+        "$id": "123",
         "Name": "String",
         "Kind": "String",
         "IsNullable": false
@@ -1151,74 +1049,44 @@
        "Explode": false,
        "Kind": "Constant",
        "DefaultValue": {
-<<<<<<< HEAD
-        "$id": "127",
-        "Type": {
-         "$ref": "126"
-=======
-        "$id": "128",
-        "Type": {
-         "$ref": "127"
->>>>>>> 7ee8bdfe
-        },
-        "Value": "application/json"
-       }
-      },
-      {
-<<<<<<< HEAD
-       "$id": "128",
+        "$id": "124",
+        "Type": {
+         "$ref": "123"
+        },
+        "Value": "application/json"
+       }
+      },
+      {
+       "$id": "125",
        "Name": "accept",
        "NameInRequest": "Accept",
        "Type": {
-        "$id": "129",
-=======
-       "$id": "129",
-       "Name": "accept",
-       "NameInRequest": "Accept",
-       "Type": {
-        "$id": "130",
->>>>>>> 7ee8bdfe
-        "Name": "String",
-        "Kind": "String",
-        "IsNullable": false
-       },
-       "Location": "Header",
-       "IsApiVersion": false,
-       "IsResourceParameter": false,
-       "IsContentType": false,
-       "IsRequired": true,
-       "IsEndpoint": false,
-       "SkipUrlEncoding": false,
-       "Explode": false,
-       "Kind": "Constant",
-       "DefaultValue": {
-<<<<<<< HEAD
-        "$id": "130",
-        "Type": {
-         "$ref": "129"
-        },
-        "Value": "application/json"
-       }
-=======
-        "$id": "131",
-        "Type": {
-         "$ref": "130"
-        },
-        "Value": "application/json"
-       }
-      },
-      {
-       "$ref": "110"
->>>>>>> 7ee8bdfe
+        "$id": "126",
+        "Name": "String",
+        "Kind": "String",
+        "IsNullable": false
+       },
+       "Location": "Header",
+       "IsApiVersion": false,
+       "IsResourceParameter": false,
+       "IsContentType": false,
+       "IsRequired": true,
+       "IsEndpoint": false,
+       "SkipUrlEncoding": false,
+       "Explode": false,
+       "Kind": "Constant",
+       "DefaultValue": {
+        "$id": "127",
+        "Type": {
+         "$ref": "126"
+        },
+        "Value": "application/json"
+       }
       }
      ],
      "Responses": [
       {
-<<<<<<< HEAD
-       "$id": "131",
-=======
-       "$id": "132",
->>>>>>> 7ee8bdfe
+       "$id": "128",
        "StatusCodes": [
         204
        ],
@@ -1239,11 +1107,7 @@
      "GenerateConvenienceMethod": true
     },
     {
-<<<<<<< HEAD
-     "$id": "132",
-=======
-     "$id": "133",
->>>>>>> 7ee8bdfe
+     "$id": "129",
      "Name": "unionWithInderict",
      "ResourceName": "ConfidentLevelsInTsp",
      "Description": "This is an operation that uses a model with union types and indirect self reference in request body",
@@ -1252,11 +1116,7 @@
        "$ref": "101"
       },
       {
-<<<<<<< HEAD
-       "$id": "133",
-=======
-       "$id": "134",
->>>>>>> 7ee8bdfe
+       "$id": "130",
        "Name": "input",
        "NameInRequest": "input",
        "Type": {
@@ -1273,19 +1133,11 @@
        "Kind": "Method"
       },
       {
-<<<<<<< HEAD
-       "$id": "134",
+       "$id": "131",
        "Name": "contentType",
        "NameInRequest": "Content-Type",
        "Type": {
-        "$id": "135",
-=======
-       "$id": "135",
-       "Name": "contentType",
-       "NameInRequest": "Content-Type",
-       "Type": {
-        "$id": "136",
->>>>>>> 7ee8bdfe
+        "$id": "132",
         "Name": "String",
         "Kind": "String",
         "IsNullable": false
@@ -1300,74 +1152,44 @@
        "Explode": false,
        "Kind": "Constant",
        "DefaultValue": {
-<<<<<<< HEAD
-        "$id": "136",
-        "Type": {
-         "$ref": "135"
-=======
-        "$id": "137",
-        "Type": {
-         "$ref": "136"
->>>>>>> 7ee8bdfe
-        },
-        "Value": "application/json"
-       }
-      },
-      {
-<<<<<<< HEAD
-       "$id": "137",
+        "$id": "133",
+        "Type": {
+         "$ref": "132"
+        },
+        "Value": "application/json"
+       }
+      },
+      {
+       "$id": "134",
        "Name": "accept",
        "NameInRequest": "Accept",
        "Type": {
-        "$id": "138",
-=======
-       "$id": "138",
-       "Name": "accept",
-       "NameInRequest": "Accept",
-       "Type": {
-        "$id": "139",
->>>>>>> 7ee8bdfe
-        "Name": "String",
-        "Kind": "String",
-        "IsNullable": false
-       },
-       "Location": "Header",
-       "IsApiVersion": false,
-       "IsResourceParameter": false,
-       "IsContentType": false,
-       "IsRequired": true,
-       "IsEndpoint": false,
-       "SkipUrlEncoding": false,
-       "Explode": false,
-       "Kind": "Constant",
-       "DefaultValue": {
-<<<<<<< HEAD
-        "$id": "139",
-        "Type": {
-         "$ref": "138"
-        },
-        "Value": "application/json"
-       }
-=======
-        "$id": "140",
-        "Type": {
-         "$ref": "139"
-        },
-        "Value": "application/json"
-       }
-      },
-      {
-       "$ref": "110"
->>>>>>> 7ee8bdfe
+        "$id": "135",
+        "Name": "String",
+        "Kind": "String",
+        "IsNullable": false
+       },
+       "Location": "Header",
+       "IsApiVersion": false,
+       "IsResourceParameter": false,
+       "IsContentType": false,
+       "IsRequired": true,
+       "IsEndpoint": false,
+       "SkipUrlEncoding": false,
+       "Explode": false,
+       "Kind": "Constant",
+       "DefaultValue": {
+        "$id": "136",
+        "Type": {
+         "$ref": "135"
+        },
+        "Value": "application/json"
+       }
       }
      ],
      "Responses": [
       {
-<<<<<<< HEAD
-       "$id": "140",
-=======
-       "$id": "141",
->>>>>>> 7ee8bdfe
+       "$id": "137",
        "StatusCodes": [
         204
        ],
@@ -1388,11 +1210,7 @@
      "GenerateConvenienceMethod": true
     },
     {
-<<<<<<< HEAD
-     "$id": "141",
-=======
-     "$id": "142",
->>>>>>> 7ee8bdfe
+     "$id": "138",
      "Name": "literalOfInteger",
      "ResourceName": "ConfidentLevelsInTsp",
      "Description": "This is an operation that uses a model with a property of literal type of numbers in request body",
@@ -1401,11 +1219,7 @@
        "$ref": "101"
       },
       {
-<<<<<<< HEAD
-       "$id": "142",
-=======
-       "$id": "143",
->>>>>>> 7ee8bdfe
+       "$id": "139",
        "Name": "input",
        "NameInRequest": "input",
        "Type": {
@@ -1422,19 +1236,11 @@
        "Kind": "Method"
       },
       {
-<<<<<<< HEAD
-       "$id": "143",
+       "$id": "140",
        "Name": "contentType",
        "NameInRequest": "Content-Type",
        "Type": {
-        "$id": "144",
-=======
-       "$id": "144",
-       "Name": "contentType",
-       "NameInRequest": "Content-Type",
-       "Type": {
-        "$id": "145",
->>>>>>> 7ee8bdfe
+        "$id": "141",
         "Name": "String",
         "Kind": "String",
         "IsNullable": false
@@ -1449,74 +1255,44 @@
        "Explode": false,
        "Kind": "Constant",
        "DefaultValue": {
-<<<<<<< HEAD
-        "$id": "145",
-        "Type": {
-         "$ref": "144"
-=======
-        "$id": "146",
-        "Type": {
-         "$ref": "145"
->>>>>>> 7ee8bdfe
-        },
-        "Value": "application/json"
-       }
-      },
-      {
-<<<<<<< HEAD
-       "$id": "146",
+        "$id": "142",
+        "Type": {
+         "$ref": "141"
+        },
+        "Value": "application/json"
+       }
+      },
+      {
+       "$id": "143",
        "Name": "accept",
        "NameInRequest": "Accept",
        "Type": {
-        "$id": "147",
-=======
-       "$id": "147",
-       "Name": "accept",
-       "NameInRequest": "Accept",
-       "Type": {
-        "$id": "148",
->>>>>>> 7ee8bdfe
-        "Name": "String",
-        "Kind": "String",
-        "IsNullable": false
-       },
-       "Location": "Header",
-       "IsApiVersion": false,
-       "IsResourceParameter": false,
-       "IsContentType": false,
-       "IsRequired": true,
-       "IsEndpoint": false,
-       "SkipUrlEncoding": false,
-       "Explode": false,
-       "Kind": "Constant",
-       "DefaultValue": {
-<<<<<<< HEAD
-        "$id": "148",
-        "Type": {
-         "$ref": "147"
-        },
-        "Value": "application/json"
-       }
-=======
-        "$id": "149",
-        "Type": {
-         "$ref": "148"
-        },
-        "Value": "application/json"
-       }
-      },
-      {
-       "$ref": "110"
->>>>>>> 7ee8bdfe
+        "$id": "144",
+        "Name": "String",
+        "Kind": "String",
+        "IsNullable": false
+       },
+       "Location": "Header",
+       "IsApiVersion": false,
+       "IsResourceParameter": false,
+       "IsContentType": false,
+       "IsRequired": true,
+       "IsEndpoint": false,
+       "SkipUrlEncoding": false,
+       "Explode": false,
+       "Kind": "Constant",
+       "DefaultValue": {
+        "$id": "145",
+        "Type": {
+         "$ref": "144"
+        },
+        "Value": "application/json"
+       }
       }
      ],
      "Responses": [
       {
-<<<<<<< HEAD
-       "$id": "149",
-=======
-       "$id": "150",
->>>>>>> 7ee8bdfe
+       "$id": "146",
        "StatusCodes": [
         204
        ],
@@ -1537,11 +1313,7 @@
      "GenerateConvenienceMethod": true
     },
     {
-<<<<<<< HEAD
-     "$id": "150",
-=======
-     "$id": "151",
->>>>>>> 7ee8bdfe
+     "$id": "147",
      "Name": "literalOfFloat",
      "ResourceName": "ConfidentLevelsInTsp",
      "Description": "This is an operation that uses a model with a property of literal type of numbers in request body",
@@ -1550,11 +1322,7 @@
        "$ref": "101"
       },
       {
-<<<<<<< HEAD
-       "$id": "151",
-=======
-       "$id": "152",
->>>>>>> 7ee8bdfe
+       "$id": "148",
        "Name": "input",
        "NameInRequest": "input",
        "Type": {
@@ -1571,19 +1339,11 @@
        "Kind": "Method"
       },
       {
-<<<<<<< HEAD
-       "$id": "152",
+       "$id": "149",
        "Name": "contentType",
        "NameInRequest": "Content-Type",
        "Type": {
-        "$id": "153",
-=======
-       "$id": "153",
-       "Name": "contentType",
-       "NameInRequest": "Content-Type",
-       "Type": {
-        "$id": "154",
->>>>>>> 7ee8bdfe
+        "$id": "150",
         "Name": "String",
         "Kind": "String",
         "IsNullable": false
@@ -1598,74 +1358,44 @@
        "Explode": false,
        "Kind": "Constant",
        "DefaultValue": {
-<<<<<<< HEAD
-        "$id": "154",
-        "Type": {
-         "$ref": "153"
-=======
-        "$id": "155",
-        "Type": {
-         "$ref": "154"
->>>>>>> 7ee8bdfe
-        },
-        "Value": "application/json"
-       }
-      },
-      {
-<<<<<<< HEAD
-       "$id": "155",
+        "$id": "151",
+        "Type": {
+         "$ref": "150"
+        },
+        "Value": "application/json"
+       }
+      },
+      {
+       "$id": "152",
        "Name": "accept",
        "NameInRequest": "Accept",
        "Type": {
-        "$id": "156",
-=======
-       "$id": "156",
-       "Name": "accept",
-       "NameInRequest": "Accept",
-       "Type": {
-        "$id": "157",
->>>>>>> 7ee8bdfe
-        "Name": "String",
-        "Kind": "String",
-        "IsNullable": false
-       },
-       "Location": "Header",
-       "IsApiVersion": false,
-       "IsResourceParameter": false,
-       "IsContentType": false,
-       "IsRequired": true,
-       "IsEndpoint": false,
-       "SkipUrlEncoding": false,
-       "Explode": false,
-       "Kind": "Constant",
-       "DefaultValue": {
-<<<<<<< HEAD
-        "$id": "157",
-        "Type": {
-         "$ref": "156"
-        },
-        "Value": "application/json"
-       }
-=======
-        "$id": "158",
-        "Type": {
-         "$ref": "157"
-        },
-        "Value": "application/json"
-       }
-      },
-      {
-       "$ref": "110"
->>>>>>> 7ee8bdfe
+        "$id": "153",
+        "Name": "String",
+        "Kind": "String",
+        "IsNullable": false
+       },
+       "Location": "Header",
+       "IsApiVersion": false,
+       "IsResourceParameter": false,
+       "IsContentType": false,
+       "IsRequired": true,
+       "IsEndpoint": false,
+       "SkipUrlEncoding": false,
+       "Explode": false,
+       "Kind": "Constant",
+       "DefaultValue": {
+        "$id": "154",
+        "Type": {
+         "$ref": "153"
+        },
+        "Value": "application/json"
+       }
       }
      ],
      "Responses": [
       {
-<<<<<<< HEAD
-       "$id": "158",
-=======
-       "$id": "159",
->>>>>>> 7ee8bdfe
+       "$id": "155",
        "StatusCodes": [
         204
        ],
@@ -1686,11 +1416,7 @@
      "GenerateConvenienceMethod": true
     },
     {
-<<<<<<< HEAD
-     "$id": "159",
-=======
-     "$id": "160",
->>>>>>> 7ee8bdfe
+     "$id": "156",
      "Name": "confidentOperationWithDiscriminator",
      "ResourceName": "ConfidentLevelsInTsp",
      "Description": "This is an operation that uses a model with discriminator in request body, this operation should be confident",
@@ -1699,11 +1425,7 @@
        "$ref": "101"
       },
       {
-<<<<<<< HEAD
-       "$id": "160",
-=======
-       "$id": "161",
->>>>>>> 7ee8bdfe
+       "$id": "157",
        "Name": "input",
        "NameInRequest": "input",
        "Type": {
@@ -1720,19 +1442,11 @@
        "Kind": "Method"
       },
       {
-<<<<<<< HEAD
-       "$id": "161",
+       "$id": "158",
        "Name": "contentType",
        "NameInRequest": "Content-Type",
        "Type": {
-        "$id": "162",
-=======
-       "$id": "162",
-       "Name": "contentType",
-       "NameInRequest": "Content-Type",
-       "Type": {
-        "$id": "163",
->>>>>>> 7ee8bdfe
+        "$id": "159",
         "Name": "String",
         "Kind": "String",
         "IsNullable": false
@@ -1747,74 +1461,44 @@
        "Explode": false,
        "Kind": "Constant",
        "DefaultValue": {
-<<<<<<< HEAD
-        "$id": "163",
-        "Type": {
-         "$ref": "162"
-=======
-        "$id": "164",
-        "Type": {
-         "$ref": "163"
->>>>>>> 7ee8bdfe
-        },
-        "Value": "application/json"
-       }
-      },
-      {
-<<<<<<< HEAD
-       "$id": "164",
+        "$id": "160",
+        "Type": {
+         "$ref": "159"
+        },
+        "Value": "application/json"
+       }
+      },
+      {
+       "$id": "161",
        "Name": "accept",
        "NameInRequest": "Accept",
        "Type": {
-        "$id": "165",
-=======
-       "$id": "165",
-       "Name": "accept",
-       "NameInRequest": "Accept",
-       "Type": {
-        "$id": "166",
->>>>>>> 7ee8bdfe
-        "Name": "String",
-        "Kind": "String",
-        "IsNullable": false
-       },
-       "Location": "Header",
-       "IsApiVersion": false,
-       "IsResourceParameter": false,
-       "IsContentType": false,
-       "IsRequired": true,
-       "IsEndpoint": false,
-       "SkipUrlEncoding": false,
-       "Explode": false,
-       "Kind": "Constant",
-       "DefaultValue": {
-<<<<<<< HEAD
-        "$id": "166",
-        "Type": {
-         "$ref": "165"
-        },
-        "Value": "application/json"
-       }
-=======
-        "$id": "167",
-        "Type": {
-         "$ref": "166"
-        },
-        "Value": "application/json"
-       }
-      },
-      {
-       "$ref": "110"
->>>>>>> 7ee8bdfe
+        "$id": "162",
+        "Name": "String",
+        "Kind": "String",
+        "IsNullable": false
+       },
+       "Location": "Header",
+       "IsApiVersion": false,
+       "IsResourceParameter": false,
+       "IsContentType": false,
+       "IsRequired": true,
+       "IsEndpoint": false,
+       "SkipUrlEncoding": false,
+       "Explode": false,
+       "Kind": "Constant",
+       "DefaultValue": {
+        "$id": "163",
+        "Type": {
+         "$ref": "162"
+        },
+        "Value": "application/json"
+       }
       }
      ],
      "Responses": [
       {
-<<<<<<< HEAD
-       "$id": "167",
-=======
-       "$id": "168",
->>>>>>> 7ee8bdfe
+       "$id": "164",
        "StatusCodes": [
         200
        ],
@@ -1838,11 +1522,7 @@
      "GenerateConvenienceMethod": true
     },
     {
-<<<<<<< HEAD
-     "$id": "168",
-=======
-     "$id": "169",
->>>>>>> 7ee8bdfe
+     "$id": "165",
      "Name": "pollutedBaseMethod",
      "ResourceName": "ConfidentLevelsInTsp",
      "Description": "This is an operation that uses the base type with a discriminator, but this operation is low confident because one of the derived type from the discriminated types has union types on it",
@@ -1851,11 +1531,7 @@
        "$ref": "101"
       },
       {
-<<<<<<< HEAD
-       "$id": "169",
-=======
-       "$id": "170",
->>>>>>> 7ee8bdfe
+       "$id": "166",
        "Name": "input",
        "NameInRequest": "input",
        "Type": {
@@ -1872,19 +1548,11 @@
        "Kind": "Method"
       },
       {
-<<<<<<< HEAD
-       "$id": "170",
+       "$id": "167",
        "Name": "contentType",
        "NameInRequest": "Content-Type",
        "Type": {
-        "$id": "171",
-=======
-       "$id": "171",
-       "Name": "contentType",
-       "NameInRequest": "Content-Type",
-       "Type": {
-        "$id": "172",
->>>>>>> 7ee8bdfe
+        "$id": "168",
         "Name": "String",
         "Kind": "String",
         "IsNullable": false
@@ -1899,74 +1567,44 @@
        "Explode": false,
        "Kind": "Constant",
        "DefaultValue": {
-<<<<<<< HEAD
-        "$id": "172",
-        "Type": {
-         "$ref": "171"
-=======
-        "$id": "173",
-        "Type": {
-         "$ref": "172"
->>>>>>> 7ee8bdfe
-        },
-        "Value": "application/json"
-       }
-      },
-      {
-<<<<<<< HEAD
-       "$id": "173",
+        "$id": "169",
+        "Type": {
+         "$ref": "168"
+        },
+        "Value": "application/json"
+       }
+      },
+      {
+       "$id": "170",
        "Name": "accept",
        "NameInRequest": "Accept",
        "Type": {
-        "$id": "174",
-=======
-       "$id": "174",
-       "Name": "accept",
-       "NameInRequest": "Accept",
-       "Type": {
-        "$id": "175",
->>>>>>> 7ee8bdfe
-        "Name": "String",
-        "Kind": "String",
-        "IsNullable": false
-       },
-       "Location": "Header",
-       "IsApiVersion": false,
-       "IsResourceParameter": false,
-       "IsContentType": false,
-       "IsRequired": true,
-       "IsEndpoint": false,
-       "SkipUrlEncoding": false,
-       "Explode": false,
-       "Kind": "Constant",
-       "DefaultValue": {
-<<<<<<< HEAD
-        "$id": "175",
-        "Type": {
-         "$ref": "174"
-        },
-        "Value": "application/json"
-       }
-=======
-        "$id": "176",
-        "Type": {
-         "$ref": "175"
-        },
-        "Value": "application/json"
-       }
-      },
-      {
-       "$ref": "110"
->>>>>>> 7ee8bdfe
+        "$id": "171",
+        "Name": "String",
+        "Kind": "String",
+        "IsNullable": false
+       },
+       "Location": "Header",
+       "IsApiVersion": false,
+       "IsResourceParameter": false,
+       "IsContentType": false,
+       "IsRequired": true,
+       "IsEndpoint": false,
+       "SkipUrlEncoding": false,
+       "Explode": false,
+       "Kind": "Constant",
+       "DefaultValue": {
+        "$id": "172",
+        "Type": {
+         "$ref": "171"
+        },
+        "Value": "application/json"
+       }
       }
      ],
      "Responses": [
       {
-<<<<<<< HEAD
-       "$id": "176",
-=======
-       "$id": "177",
->>>>>>> 7ee8bdfe
+       "$id": "173",
        "StatusCodes": [
         200
        ],
@@ -1990,11 +1628,7 @@
      "GenerateConvenienceMethod": true
     },
     {
-<<<<<<< HEAD
-     "$id": "177",
-=======
-     "$id": "178",
->>>>>>> 7ee8bdfe
+     "$id": "174",
      "Name": "pollutedDerivedMethod",
      "ResourceName": "ConfidentLevelsInTsp",
      "Description": "This is an operation that uses the model with a union type directly therefore this operation is not confident",
@@ -2003,11 +1637,7 @@
        "$ref": "101"
       },
       {
-<<<<<<< HEAD
-       "$id": "178",
-=======
-       "$id": "179",
->>>>>>> 7ee8bdfe
+       "$id": "175",
        "Name": "input",
        "NameInRequest": "input",
        "Type": {
@@ -2024,19 +1654,11 @@
        "Kind": "Method"
       },
       {
-<<<<<<< HEAD
-       "$id": "179",
+       "$id": "176",
        "Name": "contentType",
        "NameInRequest": "Content-Type",
        "Type": {
-        "$id": "180",
-=======
-       "$id": "180",
-       "Name": "contentType",
-       "NameInRequest": "Content-Type",
-       "Type": {
-        "$id": "181",
->>>>>>> 7ee8bdfe
+        "$id": "177",
         "Name": "String",
         "Kind": "String",
         "IsNullable": false
@@ -2051,74 +1673,44 @@
        "Explode": false,
        "Kind": "Constant",
        "DefaultValue": {
-<<<<<<< HEAD
-        "$id": "181",
-        "Type": {
-         "$ref": "180"
-=======
-        "$id": "182",
-        "Type": {
-         "$ref": "181"
->>>>>>> 7ee8bdfe
-        },
-        "Value": "application/json"
-       }
-      },
-      {
-<<<<<<< HEAD
-       "$id": "182",
+        "$id": "178",
+        "Type": {
+         "$ref": "177"
+        },
+        "Value": "application/json"
+       }
+      },
+      {
+       "$id": "179",
        "Name": "accept",
        "NameInRequest": "Accept",
        "Type": {
-        "$id": "183",
-=======
-       "$id": "183",
-       "Name": "accept",
-       "NameInRequest": "Accept",
-       "Type": {
-        "$id": "184",
->>>>>>> 7ee8bdfe
-        "Name": "String",
-        "Kind": "String",
-        "IsNullable": false
-       },
-       "Location": "Header",
-       "IsApiVersion": false,
-       "IsResourceParameter": false,
-       "IsContentType": false,
-       "IsRequired": true,
-       "IsEndpoint": false,
-       "SkipUrlEncoding": false,
-       "Explode": false,
-       "Kind": "Constant",
-       "DefaultValue": {
-<<<<<<< HEAD
-        "$id": "184",
-        "Type": {
-         "$ref": "183"
-        },
-        "Value": "application/json"
-       }
-=======
-        "$id": "185",
-        "Type": {
-         "$ref": "184"
-        },
-        "Value": "application/json"
-       }
-      },
-      {
-       "$ref": "110"
->>>>>>> 7ee8bdfe
+        "$id": "180",
+        "Name": "String",
+        "Kind": "String",
+        "IsNullable": false
+       },
+       "Location": "Header",
+       "IsApiVersion": false,
+       "IsResourceParameter": false,
+       "IsContentType": false,
+       "IsRequired": true,
+       "IsEndpoint": false,
+       "SkipUrlEncoding": false,
+       "Explode": false,
+       "Kind": "Constant",
+       "DefaultValue": {
+        "$id": "181",
+        "Type": {
+         "$ref": "180"
+        },
+        "Value": "application/json"
+       }
       }
      ],
      "Responses": [
       {
-<<<<<<< HEAD
-       "$id": "185",
-=======
-       "$id": "186",
->>>>>>> 7ee8bdfe
+       "$id": "182",
        "StatusCodes": [
         200
        ],
@@ -2142,11 +1734,7 @@
      "GenerateConvenienceMethod": true
     },
     {
-<<<<<<< HEAD
-     "$id": "186",
-=======
-     "$id": "187",
->>>>>>> 7ee8bdfe
+     "$id": "183",
      "Name": "unpollutedDerivedMethod",
      "ResourceName": "ConfidentLevelsInTsp",
      "Description": "This is an operation that is not using the model with a union type directly but since the base type is not confident and we would like it to be low confident, therefore this must be made internal as well",
@@ -2155,11 +1743,7 @@
        "$ref": "101"
       },
       {
-<<<<<<< HEAD
-       "$id": "187",
-=======
-       "$id": "188",
->>>>>>> 7ee8bdfe
+       "$id": "184",
        "Name": "input",
        "NameInRequest": "input",
        "Type": {
@@ -2176,19 +1760,11 @@
        "Kind": "Method"
       },
       {
-<<<<<<< HEAD
-       "$id": "188",
+       "$id": "185",
        "Name": "contentType",
        "NameInRequest": "Content-Type",
        "Type": {
-        "$id": "189",
-=======
-       "$id": "189",
-       "Name": "contentType",
-       "NameInRequest": "Content-Type",
-       "Type": {
-        "$id": "190",
->>>>>>> 7ee8bdfe
+        "$id": "186",
         "Name": "String",
         "Kind": "String",
         "IsNullable": false
@@ -2203,74 +1779,44 @@
        "Explode": false,
        "Kind": "Constant",
        "DefaultValue": {
-<<<<<<< HEAD
-        "$id": "190",
-        "Type": {
-         "$ref": "189"
-=======
-        "$id": "191",
-        "Type": {
-         "$ref": "190"
->>>>>>> 7ee8bdfe
-        },
-        "Value": "application/json"
-       }
-      },
-      {
-<<<<<<< HEAD
-       "$id": "191",
+        "$id": "187",
+        "Type": {
+         "$ref": "186"
+        },
+        "Value": "application/json"
+       }
+      },
+      {
+       "$id": "188",
        "Name": "accept",
        "NameInRequest": "Accept",
        "Type": {
-        "$id": "192",
-=======
-       "$id": "192",
-       "Name": "accept",
-       "NameInRequest": "Accept",
-       "Type": {
-        "$id": "193",
->>>>>>> 7ee8bdfe
-        "Name": "String",
-        "Kind": "String",
-        "IsNullable": false
-       },
-       "Location": "Header",
-       "IsApiVersion": false,
-       "IsResourceParameter": false,
-       "IsContentType": false,
-       "IsRequired": true,
-       "IsEndpoint": false,
-       "SkipUrlEncoding": false,
-       "Explode": false,
-       "Kind": "Constant",
-       "DefaultValue": {
-<<<<<<< HEAD
-        "$id": "193",
-        "Type": {
-         "$ref": "192"
-        },
-        "Value": "application/json"
-       }
-=======
-        "$id": "194",
-        "Type": {
-         "$ref": "193"
-        },
-        "Value": "application/json"
-       }
-      },
-      {
-       "$ref": "110"
->>>>>>> 7ee8bdfe
+        "$id": "189",
+        "Name": "String",
+        "Kind": "String",
+        "IsNullable": false
+       },
+       "Location": "Header",
+       "IsApiVersion": false,
+       "IsResourceParameter": false,
+       "IsContentType": false,
+       "IsRequired": true,
+       "IsEndpoint": false,
+       "SkipUrlEncoding": false,
+       "Explode": false,
+       "Kind": "Constant",
+       "DefaultValue": {
+        "$id": "190",
+        "Type": {
+         "$ref": "189"
+        },
+        "Value": "application/json"
+       }
       }
      ],
      "Responses": [
       {
-<<<<<<< HEAD
-       "$id": "194",
-=======
-       "$id": "195",
->>>>>>> 7ee8bdfe
+       "$id": "191",
        "StatusCodes": [
         200
        ],
@@ -2294,11 +1840,7 @@
      "GenerateConvenienceMethod": true
     },
     {
-<<<<<<< HEAD
-     "$id": "195",
-=======
-     "$id": "196",
->>>>>>> 7ee8bdfe
+     "$id": "192",
      "Name": "useDerivedModel",
      "ResourceName": "ConfidentLevelsInTsp",
      "Description": "This is an operation with nothing special",
@@ -2307,11 +1849,7 @@
        "$ref": "101"
       },
       {
-<<<<<<< HEAD
-       "$id": "196",
-=======
-       "$id": "197",
->>>>>>> 7ee8bdfe
+       "$id": "193",
        "Name": "input",
        "NameInRequest": "input",
        "Type": {
@@ -2328,19 +1866,11 @@
        "Kind": "Method"
       },
       {
-<<<<<<< HEAD
-       "$id": "197",
+       "$id": "194",
        "Name": "contentType",
        "NameInRequest": "Content-Type",
        "Type": {
-        "$id": "198",
-=======
-       "$id": "198",
-       "Name": "contentType",
-       "NameInRequest": "Content-Type",
-       "Type": {
-        "$id": "199",
->>>>>>> 7ee8bdfe
+        "$id": "195",
         "Name": "String",
         "Kind": "String",
         "IsNullable": false
@@ -2355,74 +1885,44 @@
        "Explode": false,
        "Kind": "Constant",
        "DefaultValue": {
-<<<<<<< HEAD
-        "$id": "199",
-        "Type": {
-         "$ref": "198"
-=======
-        "$id": "200",
-        "Type": {
-         "$ref": "199"
->>>>>>> 7ee8bdfe
-        },
-        "Value": "application/json"
-       }
-      },
-      {
-<<<<<<< HEAD
-       "$id": "200",
+        "$id": "196",
+        "Type": {
+         "$ref": "195"
+        },
+        "Value": "application/json"
+       }
+      },
+      {
+       "$id": "197",
        "Name": "accept",
        "NameInRequest": "Accept",
        "Type": {
-        "$id": "201",
-=======
-       "$id": "201",
-       "Name": "accept",
-       "NameInRequest": "Accept",
-       "Type": {
-        "$id": "202",
->>>>>>> 7ee8bdfe
-        "Name": "String",
-        "Kind": "String",
-        "IsNullable": false
-       },
-       "Location": "Header",
-       "IsApiVersion": false,
-       "IsResourceParameter": false,
-       "IsContentType": false,
-       "IsRequired": true,
-       "IsEndpoint": false,
-       "SkipUrlEncoding": false,
-       "Explode": false,
-       "Kind": "Constant",
-       "DefaultValue": {
-<<<<<<< HEAD
-        "$id": "202",
-        "Type": {
-         "$ref": "201"
-        },
-        "Value": "application/json"
-       }
-=======
-        "$id": "203",
-        "Type": {
-         "$ref": "202"
-        },
-        "Value": "application/json"
-       }
-      },
-      {
-       "$ref": "110"
->>>>>>> 7ee8bdfe
+        "$id": "198",
+        "Name": "String",
+        "Kind": "String",
+        "IsNullable": false
+       },
+       "Location": "Header",
+       "IsApiVersion": false,
+       "IsResourceParameter": false,
+       "IsContentType": false,
+       "IsRequired": true,
+       "IsEndpoint": false,
+       "SkipUrlEncoding": false,
+       "Explode": false,
+       "Kind": "Constant",
+       "DefaultValue": {
+        "$id": "199",
+        "Type": {
+         "$ref": "198"
+        },
+        "Value": "application/json"
+       }
       }
      ],
      "Responses": [
       {
-<<<<<<< HEAD
-       "$id": "203",
-=======
-       "$id": "204",
->>>>>>> 7ee8bdfe
+       "$id": "200",
        "StatusCodes": [
         204
        ],
@@ -2443,11 +1943,7 @@
      "GenerateConvenienceMethod": true
     },
     {
-<<<<<<< HEAD
-     "$id": "204",
-=======
-     "$id": "205",
->>>>>>> 7ee8bdfe
+     "$id": "201",
      "Name": "useDerivedModelWithUnion",
      "ResourceName": "ConfidentLevelsInTsp",
      "Description": "This is an operation that uses a derived model with unions",
@@ -2456,11 +1952,7 @@
        "$ref": "101"
       },
       {
-<<<<<<< HEAD
-       "$id": "205",
-=======
-       "$id": "206",
->>>>>>> 7ee8bdfe
+       "$id": "202",
        "Name": "input",
        "NameInRequest": "input",
        "Type": {
@@ -2477,19 +1969,11 @@
        "Kind": "Method"
       },
       {
-<<<<<<< HEAD
-       "$id": "206",
+       "$id": "203",
        "Name": "contentType",
        "NameInRequest": "Content-Type",
        "Type": {
-        "$id": "207",
-=======
-       "$id": "207",
-       "Name": "contentType",
-       "NameInRequest": "Content-Type",
-       "Type": {
-        "$id": "208",
->>>>>>> 7ee8bdfe
+        "$id": "204",
         "Name": "String",
         "Kind": "String",
         "IsNullable": false
@@ -2504,74 +1988,44 @@
        "Explode": false,
        "Kind": "Constant",
        "DefaultValue": {
-<<<<<<< HEAD
-        "$id": "208",
-        "Type": {
-         "$ref": "207"
-=======
-        "$id": "209",
-        "Type": {
-         "$ref": "208"
->>>>>>> 7ee8bdfe
-        },
-        "Value": "application/json"
-       }
-      },
-      {
-<<<<<<< HEAD
-       "$id": "209",
+        "$id": "205",
+        "Type": {
+         "$ref": "204"
+        },
+        "Value": "application/json"
+       }
+      },
+      {
+       "$id": "206",
        "Name": "accept",
        "NameInRequest": "Accept",
        "Type": {
-        "$id": "210",
-=======
-       "$id": "210",
-       "Name": "accept",
-       "NameInRequest": "Accept",
-       "Type": {
-        "$id": "211",
->>>>>>> 7ee8bdfe
-        "Name": "String",
-        "Kind": "String",
-        "IsNullable": false
-       },
-       "Location": "Header",
-       "IsApiVersion": false,
-       "IsResourceParameter": false,
-       "IsContentType": false,
-       "IsRequired": true,
-       "IsEndpoint": false,
-       "SkipUrlEncoding": false,
-       "Explode": false,
-       "Kind": "Constant",
-       "DefaultValue": {
-<<<<<<< HEAD
-        "$id": "211",
-        "Type": {
-         "$ref": "210"
-        },
-        "Value": "application/json"
-       }
-=======
-        "$id": "212",
-        "Type": {
-         "$ref": "211"
-        },
-        "Value": "application/json"
-       }
-      },
-      {
-       "$ref": "110"
->>>>>>> 7ee8bdfe
+        "$id": "207",
+        "Name": "String",
+        "Kind": "String",
+        "IsNullable": false
+       },
+       "Location": "Header",
+       "IsApiVersion": false,
+       "IsResourceParameter": false,
+       "IsContentType": false,
+       "IsRequired": true,
+       "IsEndpoint": false,
+       "SkipUrlEncoding": false,
+       "Explode": false,
+       "Kind": "Constant",
+       "DefaultValue": {
+        "$id": "208",
+        "Type": {
+         "$ref": "207"
+        },
+        "Value": "application/json"
+       }
       }
      ],
      "Responses": [
       {
-<<<<<<< HEAD
-       "$id": "212",
-=======
-       "$id": "213",
->>>>>>> 7ee8bdfe
+       "$id": "209",
        "StatusCodes": [
         204
        ],
@@ -2593,11 +2047,7 @@
     }
    ],
    "Protocol": {
-<<<<<<< HEAD
-    "$id": "213"
-=======
-    "$id": "214"
->>>>>>> 7ee8bdfe
+    "$id": "210"
    },
    "Creatable": true
   }
