<Project Sdk="Microsoft.NET.Sdk">
  <PropertyGroup>
    <TargetFramework>netstandard2.0</TargetFramework>
    <TreatWarningsAsErrors>true</TreatWarningsAsErrors>
    <Nullable>annotations</Nullable>
    <IncludeManagementSharedCode>true</IncludeManagementSharedCode>
  </PropertyGroup>

  <ItemGroup>
    <PackageReference Include="Azure.Core" />
<<<<<<< HEAD
=======
    <PackageReference Include="Azure.ResourceManager" />
>>>>>>> 4e2f9487
    <PackageReference Include="System.ClientModel" />
  </ItemGroup>
</Project><|MERGE_RESOLUTION|>--- conflicted
+++ resolved
@@ -8,10 +8,7 @@
 
   <ItemGroup>
     <PackageReference Include="Azure.Core" />
-<<<<<<< HEAD
-=======
     <PackageReference Include="Azure.ResourceManager" />
->>>>>>> 4e2f9487
     <PackageReference Include="System.ClientModel" />
   </ItemGroup>
 </Project>